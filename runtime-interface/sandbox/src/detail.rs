--- conflicted
+++ resolved
@@ -66,12 +66,8 @@
     state: u32,
 }
 
-<<<<<<< HEAD
-impl<'a, 'b> sandbox_env::SandboxContext for SandboxContext<'a, 'b> {
+impl<'a, 'b> sandbox_env::SupervisorContext for SupervisorContext<'a, 'b> {
     #[allow(clippy::needless_borrows_for_generic_args)]
-=======
-impl<'a, 'b> sandbox_env::SupervisorContext for SupervisorContext<'a, 'b> {
->>>>>>> bcba7c0b
     fn invoke(
         &mut self,
         invoke_args_ptr: Pointer<u8>,
