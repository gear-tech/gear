// This file is part of Gear.

// Copyright (C) 2021-2024 Gear Technologies Inc.
// SPDX-License-Identifier: GPL-3.0-or-later WITH Classpath-exception-2.0

// This program is free software: you can redistribute it and/or modify
// it under the terms of the GNU General Public License as published by
// the Free Software Foundation, either version 3 of the License, or
// (at your option) any later version.

// This program is distributed in the hope that it will be useful,
// but WITHOUT ANY WARRANTY; without even the implied warranty of
// MERCHANTABILITY or FITNESS FOR A PARTICULAR PURPOSE. See the
// GNU General Public License for more details.

// You should have received a copy of the GNU General Public License
// along with this program. If not, see <https://www.gnu.org/licenses/>.

//! Runtime interface for gear node

#![allow(useless_deprecated, deprecated)]
#![cfg_attr(not(feature = "std"), no_std)]

extern crate alloc;

use byteorder::{ByteOrder, LittleEndian};
use codec::{Decode, Encode};
use gear_core::{
    gas::GasLeft,
    memory::{HostPointer, MemoryInterval},
    str::LimitedStr,
};
use gear_lazy_pages_common::{GlobalsAccessConfig, ProcessAccessError, Status};
use sp_runtime_interface::{
    pass_by::{Codec, PassBy},
    runtime_interface,
};
use sp_std::{convert::TryFrom, mem, result::Result, vec::Vec};
#[cfg(feature = "std")]
use {
    ark_bls12_381::{G1Projective as G1, G2Affine, G2Projective as G2},
    ark_ec::{
        bls12::Bls12Config,
        hashing::{curve_maps::wb, map_to_curve_hasher::MapToCurveBasedHasher, HashToCurve},
    },
    ark_ff::fields::field_hashers::DefaultFieldHasher,
    ark_scale::ArkScale,
    gear_lazy_pages::LazyPagesStorage,
};

mod gear_sandbox;

#[cfg(feature = "std")]
pub use gear_sandbox::init as sandbox_init;
pub use gear_sandbox::sandbox;

#[cfg(feature = "std")]
pub use gear_tasks::gear_tasks;

const _: () = assert!(core::mem::size_of::<HostPointer>() >= core::mem::size_of::<usize>());

<<<<<<< HEAD
pub fn init_tasks() {
    ::gear_tasks::gear_tasks::init();
}
=======
// Domain Separation Tag for signatures on G2.
pub const DST_G2: &[u8] = b"BLS_SIG_BLS12381G2_XMD:SHA-256_SSWU_RO_POP_";
>>>>>>> 325eec21

#[derive(Debug, Clone, Encode, Decode)]
#[codec(crate = codec)]
pub struct LazyPagesProgramContext {
    /// Wasm program memory addr.
    pub wasm_mem_addr: Option<HostPointer>,
    /// Wasm program memory size.
    pub wasm_mem_size: u32,
    /// Wasm program stack end page.
    pub stack_end: Option<u32>,
    /// The field contains prefix to a program's memory pages, i.e.
    /// `program_id` + `memory_infix`.
    pub program_key: Vec<u8>,
    /// Globals config to access globals inside lazy-pages.
    pub globals_config: GlobalsAccessConfig,
    /// Lazy-pages access costs.
    pub costs: Vec<u64>,
}

impl PassBy for LazyPagesProgramContext {
    type PassBy = Codec<LazyPagesProgramContext>;
}

#[derive(Debug, Clone, Encode, Decode)]
#[codec(crate = codec)]
pub struct LazyPagesInitContext {
    pub page_sizes: Vec<u32>,
    pub global_names: Vec<LimitedStr<'static>>,
    pub pages_storage_prefix: Vec<u8>,
}

impl From<gear_lazy_pages_common::LazyPagesInitContext> for LazyPagesInitContext {
    fn from(ctx: gear_lazy_pages_common::LazyPagesInitContext) -> Self {
        let gear_lazy_pages_common::LazyPagesInitContext {
            page_sizes,
            global_names,
            pages_storage_prefix,
        } = ctx;

        Self {
            page_sizes,
            global_names,
            pages_storage_prefix,
        }
    }
}

impl From<LazyPagesInitContext> for gear_lazy_pages_common::LazyPagesInitContext {
    fn from(ctx: LazyPagesInitContext) -> Self {
        let LazyPagesInitContext {
            page_sizes,
            global_names,
            pages_storage_prefix,
        } = ctx;

        Self {
            page_sizes,
            global_names,
            pages_storage_prefix,
        }
    }
}

impl PassBy for LazyPagesInitContext {
    type PassBy = Codec<LazyPagesInitContext>;
}

#[derive(Debug, Default)]
struct SpIoProgramStorage;

#[cfg(feature = "std")]
impl LazyPagesStorage for SpIoProgramStorage {
    fn page_exists(&self, key: &[u8]) -> bool {
        sp_io::storage::exists(key)
    }

    fn load_page(&mut self, key: &[u8], buffer: &mut [u8]) -> Option<u32> {
        sp_io::storage::read(key, buffer, 0)
    }
}

fn deserialize_mem_intervals(bytes: &[u8], intervals: &mut Vec<MemoryInterval>) {
    let mem_interval_size = mem::size_of::<MemoryInterval>();
    for chunk in bytes.chunks_exact(mem_interval_size) {
        // can't panic because of chunks_exact
        intervals.push(MemoryInterval::try_from_bytes(chunk).unwrap());
    }
}

#[derive(Debug, Clone, Encode, Decode)]
#[codec(crate = codec)]
pub enum ProcessAccessErrorVer1 {
    OutOfBounds,
    GasLimitExceeded,
    GasAllowanceExceeded,
}

/// Runtime interface for gear node and runtime.
/// Note: name is expanded as gear_ri
#[runtime_interface]
pub trait GearRI {
    fn pre_process_memory_accesses(
        reads: &[MemoryInterval],
        writes: &[MemoryInterval],
        gas_left: (GasLeft,),
    ) -> (GasLeft, Result<(), ProcessAccessErrorVer1>) {
        let mut gas_left = gas_left.0;
        let gas_before = gas_left.gas;
        let res = gear_lazy_pages::pre_process_memory_accesses(reads, writes, &mut gas_left.gas);

        // Support charge for allowance otherwise DB will be corrupted.
        gas_left.allowance = gas_left
            .allowance
            .saturating_sub(gas_before.saturating_sub(gas_left.gas));

        match res {
            Ok(_) => {
                if gas_left.allowance > 0 {
                    (gas_left, Ok(()))
                } else {
                    (gas_left, Err(ProcessAccessErrorVer1::GasAllowanceExceeded))
                }
            }
            Err(ProcessAccessError::OutOfBounds) => {
                (gas_left, Err(ProcessAccessErrorVer1::OutOfBounds))
            }
            Err(ProcessAccessError::GasLimitExceeded) => {
                (gas_left, Err(ProcessAccessErrorVer1::GasLimitExceeded))
            }
        }
    }

    #[version(2)]
    fn pre_process_memory_accesses(reads: &[u8], writes: &[u8], gas_bytes: &mut [u8; 8]) -> u8 {
        let mem_interval_size = mem::size_of::<MemoryInterval>();
        let reads_len = reads.len();
        let writes_len = writes.len();

        let mut reads_intervals = Vec::with_capacity(reads_len / mem_interval_size);
        deserialize_mem_intervals(reads, &mut reads_intervals);
        let mut writes_intervals = Vec::with_capacity(writes_len / mem_interval_size);
        deserialize_mem_intervals(writes, &mut writes_intervals);

        let mut gas_counter = LittleEndian::read_u64(gas_bytes);

        let res = match gear_lazy_pages::pre_process_memory_accesses(
            &reads_intervals,
            &writes_intervals,
            &mut gas_counter,
        ) {
            Ok(_) => 0,
            Err(err) => err.into(),
        };

        LittleEndian::write_u64(gas_bytes, gas_counter);

        res
    }

    fn lazy_pages_status() -> (Status,) {
        (gear_lazy_pages::status()
            .unwrap_or_else(|err| unreachable!("Cannot get lazy-pages status: {err}")),)
    }

    /// Init lazy-pages.
    /// Returns whether initialization was successful.
    fn init_lazy_pages(ctx: LazyPagesInitContext) -> bool {
        use gear_lazy_pages::LazyPagesVersion;

        gear_lazy_pages::init(LazyPagesVersion::Version1, ctx.into(), SpIoProgramStorage)
            .map_err(|err| log::error!("Cannot initialize lazy-pages: {}", err))
            .is_ok()
    }

    /// Init lazy pages context for current program.
    /// Panic if some goes wrong during initialization.
    fn init_lazy_pages_for_program(ctx: LazyPagesProgramContext) {
        let wasm_mem_addr = ctx.wasm_mem_addr.map(|addr| {
            usize::try_from(addr)
                .unwrap_or_else(|err| unreachable!("Cannot cast wasm mem addr to `usize`: {}", err))
        });

        gear_lazy_pages::initialize_for_program(
            wasm_mem_addr,
            ctx.wasm_mem_size,
            ctx.stack_end,
            ctx.program_key,
            Some(ctx.globals_config),
            ctx.costs,
        )
        .map_err(|e| e.to_string())
        .expect("Cannot initialize lazy pages for current program");
    }

    /// Mprotect all wasm mem buffer except released pages.
    /// If `protect` argument is true then restrict all accesses to pages,
    /// else allows read and write accesses.
    fn mprotect_lazy_pages(protect: bool) {
        if protect {
            gear_lazy_pages::set_lazy_pages_protection()
        } else {
            gear_lazy_pages::unset_lazy_pages_protection()
        }
        .map_err(|err| err.to_string())
        .expect("Cannot set/unset mprotection for lazy pages");
    }

    fn change_wasm_memory_addr_and_size(addr: Option<HostPointer>, size: Option<u32>) {
        // `as usize` is safe, because of const assert above.
        gear_lazy_pages::change_wasm_mem_addr_and_size(addr.map(|addr| addr as usize), size)
            .unwrap_or_else(|err| unreachable!("Cannot set new wasm addr and size: {err}"));
    }

    fn write_accessed_pages() -> Vec<u32> {
        gear_lazy_pages::write_accessed_pages()
            .unwrap_or_else(|err| unreachable!("Cannot get write accessed pages: {err}"))
    }

    // Bellow goes deprecated runtime interface functions.
}

/// For debug using in benchmarks testing.
/// In wasm runtime is impossible to interact with OS functionality,
/// this interface allows to do it partially.
#[runtime_interface]
pub trait GearDebug {
    fn println(msg: &[u8]) {
        println!("{}", sp_std::str::from_utf8(msg).unwrap());
    }

    fn file_write(path: &str, data: Vec<u8>) {
        use std::{fs::File, io::Write};

        let mut file = File::create(path).unwrap();
        file.write_all(&data).unwrap();
    }

    fn file_read(path: &str) -> Vec<u8> {
        use std::{fs::File, io::Read};

        let mut file = File::open(path).unwrap();
        let mut data = Vec::new();
        file.read_to_end(&mut data).unwrap();
        data
    }

    fn time_in_nanos() -> u128 {
        use std::time::SystemTime;

        SystemTime::now()
            .duration_since(SystemTime::UNIX_EPOCH)
            .unwrap()
            .as_nanos()
    }
}

/// Describes possible errors for `GearBls12_381`.
#[repr(u32)]
enum GearBls12_381Error {
    /// Failed to decode an array of G1-points.
    Decode,
    /// The array of G1-points is empty.
    EmptyPointList,
    /// Failed to create `MapToCurveBasedHasher`.
    MapperCreation,
    /// Failed to map a message to a G2-point.
    MessageMapping,
}

impl From<GearBls12_381Error> for u32 {
    fn from(value: GearBls12_381Error) -> Self {
        value as u32
    }
}

#[runtime_interface]
pub trait GearBls12_381 {
    /// Aggregate provided G1-points. Useful for cases with hundreds or more items.
    /// Accepts scale-encoded `ArkScale<Vec<G1Projective>>`.
    /// Result is scale-encoded `ArkScale<G1Projective>`.
    fn aggregate_g1(points: &[u8]) -> Result<Vec<u8>, u32> {
        type ArkScale<T> = ark_scale::ArkScale<T, { ark_scale::HOST_CALL }>;

        let ArkScale(points) = ArkScale::<Vec<G1>>::decode(&mut &points[..])
            .map_err(|_| u32::from(GearBls12_381Error::Decode))?;

        let point_first = points
            .first()
            .ok_or(u32::from(GearBls12_381Error::EmptyPointList))?;

        let point_aggregated = points
            .iter()
            .skip(1)
            .fold(*point_first, |aggregated, point| aggregated + *point);

        Ok(ArkScale::<G1>::from(point_aggregated).encode())
    }

    /// Map a message to G2Affine-point using the domain separation tag from `milagro_bls`.
    /// Result is encoded `ArkScale<G2Affine>`.
    fn map_to_g2affine(message: &[u8]) -> Result<Vec<u8>, u32> {
        type ArkScale<T> = ark_scale::ArkScale<T, { ark_scale::HOST_CALL }>;
        type WBMap = wb::WBMap<<ark_bls12_381::Config as Bls12Config>::G2Config>;

        let mapper =
            MapToCurveBasedHasher::<G2, DefaultFieldHasher<sha2::Sha256>, WBMap>::new(DST_G2)
                .map_err(|_| u32::from(GearBls12_381Error::MapperCreation))?;

        let point = mapper
            .hash(message)
            .map_err(|_| u32::from(GearBls12_381Error::MessageMapping))?;

        Ok(ArkScale::<G2Affine>::from(point).encode())
    }
}<|MERGE_RESOLUTION|>--- conflicted
+++ resolved
@@ -59,14 +59,12 @@
 
 const _: () = assert!(core::mem::size_of::<HostPointer>() >= core::mem::size_of::<usize>());
 
-<<<<<<< HEAD
+// Domain Separation Tag for signatures on G2.
+pub const DST_G2: &[u8] = b"BLS_SIG_BLS12381G2_XMD:SHA-256_SSWU_RO_POP_";
+
 pub fn init_tasks() {
     ::gear_tasks::gear_tasks::init();
 }
-=======
-// Domain Separation Tag for signatures on G2.
-pub const DST_G2: &[u8] = b"BLS_SIG_BLS12381G2_XMD:SHA-256_SSWU_RO_POP_";
->>>>>>> 325eec21
 
 #[derive(Debug, Clone, Encode, Decode)]
 #[codec(crate = codec)]
