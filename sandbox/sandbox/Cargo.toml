--- conflicted
+++ resolved
@@ -1,12 +1,6 @@
 [package]
 name = "gear-sandbox"
 description = "This crate provides means to instantiate and execute wasm modules."
-version.workspace = true
-authors.workspace = true
-edition.workspace = true
-license.workspace = true
-homepage.workspace = true
-repository.workspace = true
 readme = "README.md"
 authors.workspace = true
 edition.workspace = true
@@ -21,23 +15,12 @@
 [dependencies]
 codec.workspace = true
 log.workspace = true
+wasmi = { git = "https://github.com/gear-tech/wasmi", branch = "gear-v0.30.0", default-features = false }
 sp-core.workspace = true
 sp-std.workspace = true
-<<<<<<< HEAD
-
-# Local dependencies
-=======
 sp-wasm-interface-common.workspace = true
->>>>>>> 8c72f8a9
 gear-runtime-interface.workspace = true
 gear-sandbox-env.workspace = true
-sp-wasm-interface-common.workspace = true
-
-# TODO: sync wasmi (#3017)
-[dependencies.wasmi]
-default-features = false
-version = "0.30.0"
-package = "gwasmi"
 
 [dev-dependencies]
 assert_matches = "1.3.0"
