--- conflicted
+++ resolved
@@ -27,21 +27,12 @@
 sp-allocator = { workspace = true, features = ["std"] }
 sp-wasm-interface-common = { workspace = true, features = ["std"] }
 gear-sandbox-env = { workspace = true, features = ["std"] }
-<<<<<<< HEAD
-wasmer-cache = { workspace = true, optional = true }
-tempfile.workspace = true
-uluru = { workspace = true, optional = true }
-region.workspace = true
-
-[features]
-default = ["wasmer-cache", "uluru"]
-# See wasmi/extra-checks for more information.
-wasmi-extra-checks = ["wasmi/extra-checks"]
-=======
 gear-wasmer-cache = { workspace = true, optional = true }
 tempfile = { workspace = true, optional = true }
+region.workspace = true
 
 [features]
 default = ["wasmer-cache"]
 wasmer-cache = ["gear-wasmer-cache", "tempfile"]
->>>>>>> ee0d92e4
+# See wasmi/extra-checks for more information.
+wasmi-extra-checks = ["wasmi/extra-checks"]