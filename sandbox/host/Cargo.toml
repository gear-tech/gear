--- conflicted
+++ resolved
@@ -17,14 +17,9 @@
 environmental.workspace = true
 thiserror.workspace = true
 log = { workspace = true, features = ["std"] }
-<<<<<<< HEAD
-wasmer = { workspace = true, features = ["singlepass"] }
-=======
 sandbox-wasmer.workspace = true
 sandbox-wasmer-types.workspace = true
->>>>>>> 84cd09db
 wasmi = { git = "https://github.com/gear-tech/wasmi", branch = "v0.13.2-sign-ext", features = ["virtual_memory"] }
-wasmer-types.workspace = true
 sp-allocator = { workspace = true, features = ["std"] }
 sp-wasm-interface = { workspace = true, features = ["std"] }
 gear-sandbox-env = { workspace = true, features = ["std"] }
