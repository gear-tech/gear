--- conflicted
+++ resolved
@@ -18,12 +18,8 @@
 thiserror.workspace = true
 log = { workspace = true, features = ["std"] }
 wasmer = { version = "2.2", features = ["singlepass"] }
-<<<<<<< HEAD
 wasmi = { version = "0.13.2", git = "https://github.com/gear-tech/wasmi", branch = "v0.13.2-sign-ext", features = ["virtual_memory"] }
-=======
 wasmer-types = "2.2"
-wasmi = { git = "https://github.com/gear-tech/wasmi", branch = "v0.13.2-sign-ext", features = ["virtual_memory"] }
->>>>>>> d8d59287
 sp-allocator = { workspace = true, features = ["std"] }
 sp-wasm-interface = { workspace = true, features = ["std"] }
 gear-sandbox-env = { workspace = true, features = ["std"] }
