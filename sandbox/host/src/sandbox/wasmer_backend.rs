// This file is part of Gear.

// Copyright (C) Gear Technologies Inc.
// SPDX-License-Identifier: GPL-3.0-or-later WITH Classpath-exception-2.0

// This program is free software: you can redistribute it and/or modify
// it under the terms of the GNU General Public License as published by
// the Free Software Foundation, either version 3 of the License, or
// (at your option) any later version.

// This program is distributed in the hope that it will be useful,
// but WITHOUT ANY WARRANTY; without even the implied warranty of
// MERCHANTABILITY or FITNESS FOR A PARTICULAR PURPOSE. See the
// GNU General Public License for more details.

// You should have received a copy of the GNU General Public License
// along with this program. If not, see <https://www.gnu.org/licenses/>.

//! Wasmer specific impls for sandbox

<<<<<<< HEAD
use std::{cell::RefCell, rc::Rc};

use codec::{Decode, Encode};
use gear_sandbox_env::{HostError, Instantiate, WasmReturnValue, GLOBAL_NAME_GAS};
use sandbox_wasmer::{AsStoreMut, Module, RuntimeError};
=======
use std::{
    cell::RefCell,
    rc::Rc,
    sync::{Mutex, OnceLock},
};

use codec::{Decode, Encode};
use gear_sandbox_env::{HostError, Instantiate, WasmReturnValue, GLOBAL_NAME_GAS};
use sandbox_wasmer::{AsStoreMut, Module, RuntimeError, Store};
>>>>>>> e917669e
use sandbox_wasmer_types::TrapCode;
use sp_wasm_interface_common::{util, Pointer, ReturnValue, Value, WordSize};

use crate::{
    error::{Error, Result},
    sandbox::{
<<<<<<< HEAD
        BackendInstanceBundle, GuestEnvironment, InstantiationError, Memory, SandboxContext,
        SandboxInstance, SupervisorFuncIndex,
=======
        BackendInstanceBundle, GuestEnvironment, InstantiationError, Memory, SandboxInstance,
        SupervisorContext, SupervisorFuncIndex,
>>>>>>> e917669e
    },
    util::MemoryTransfer,
};

pub use store_refcell::StoreRefCell;
mod store_refcell;
<<<<<<< HEAD
=======

environmental::environmental!(SupervisorContextStore: trait SupervisorContext);

mod store_refcell_ctx {
    use std::rc::Rc;

    use sandbox_wasmer::StoreMut;

    use super::{store_refcell::BorrowScopeError, StoreRefCell};

    // We cannot store `StoreRefCell` in `sandbox_wasmer::FunctionEnv` because it doesn't implement Send/Sync,
    // so we have to use `environment!` to access it from `dispatch_function` functions.
    environmental::environmental!(StoreRefCellEnv: Rc<StoreRefCell>);

    /// Convenience wrapper of `environment::using` function.
    pub fn using<R, F: FnOnce() -> R>(protected: &mut Rc<StoreRefCell>, f: F) -> R {
        StoreRefCellEnv::using(protected, f)
    }

    /// Creates re-borrow scope with `StoreRefCell` stored in `environment!` and provided mutable store reference.
    pub fn with_borrow_scope<R, F: FnOnce() -> R>(
        storemut: &mut StoreMut,
        f: F,
    ) -> Option<Result<R, BorrowScopeError>> {
        StoreRefCellEnv::with(|store_refcell: &mut Rc<StoreRefCell>| {
            store_refcell.borrow_scope(storemut, f)
        })
    }
}

pub struct Env {
    // Gas global is optional because it will be initialized after instance creation.
    // See `instantiate` function.
    gas_global: Option<sandbox_wasmer::Global>,
}
>>>>>>> e917669e

#[cfg(feature = "wasmer-cache")]
mod cache;
#[cfg(feature = "wasmer-cache")]
use cache::*;

environmental::environmental!(SandboxContextStore: trait SandboxContext);

<<<<<<< HEAD
// Hack to allow multiple `environmental!` definition per module
mod dispatch_function_env {
    use std::rc::Rc;
=======
struct CachedModule {
    wasm: Vec<u8>,
    // Serialized module (Wasmer's custom binary format)
    serialized_module: Vec<u8>,
}
>>>>>>> e917669e

    use super::StoreRefCell;

    pub struct Env {
        pub gas_global: Option<sandbox_wasmer::Global>,
        pub store_ref: Rc<StoreRefCell>,
    }

    impl Env {
        pub fn empty(store: Rc<StoreRefCell>) -> Self {
            Self {
                gas_global: None,
                store_ref: store,
            }
        }

        pub fn new(gas_global: sandbox_wasmer::Global, store: Rc<StoreRefCell>) -> Self {
            Self {
                gas_global: Some(gas_global),
                store_ref: store,
            }
        }
    }

    environmental::environmental!(DispatchFunctionEnv: Env);

    pub fn using<R, F: FnOnce() -> R>(protected: &mut Env, f: F) -> R {
        DispatchFunctionEnv::using(protected, f)
    }

    pub fn with<R, F: FnOnce(&mut Env) -> R>(f: F) -> Option<R> {
        DispatchFunctionEnv::with(f)
    }
}

use dispatch_function_env::Env;

/// Wasmer specific context
pub struct Backend {
    store: Rc<StoreRefCell>,
}

impl Default for Backend {
    fn default() -> Self {
        Self::new()
    }
}

impl Backend {
    pub fn new() -> Self {
        let compiler = sandbox_wasmer::Singlepass::default();
        Backend {
            store: Rc::new(StoreRefCell::new(sandbox_wasmer::Store::new(compiler))),
        }
    }

<<<<<<< HEAD
    pub fn store(&self) -> Rc<StoreRefCell> {
        self.store.clone()
=======
    pub fn store(&self) -> &Rc<StoreRefCell> {
        &self.store
>>>>>>> e917669e
    }
}

/// Invoke a function within a sandboxed module
pub fn invoke(
    instance: &sandbox_wasmer::Instance,
    store: &Rc<StoreRefCell>,
    export_name: &str,
    args: &[Value],
    supervisor_context: &mut dyn SupervisorContext,
) -> std::result::Result<Option<Value>, Error> {
    let function = instance
        .exports
        .get_function(export_name)
        .map_err(|error| Error::Sandbox(error.to_string()))?;

<<<<<<< HEAD
    let gas_global = instance
        .exports
        .get_global(GLOBAL_NAME_GAS)
        .map_err(|_| Error::GlobalNotFound(GLOBAL_NAME_GAS.to_string()))?
        .clone();

    let args: Vec<sandbox_wasmer::Value> = args.iter().map(into_wasmer_val).collect();

    let wasmer_result = SandboxContextStore::using(sandbox_context, || {
        dispatch_function_env::using(&mut Env::new(gas_global, store.clone()), || {
=======
    let args: Vec<sandbox_wasmer::Value> = args.iter().map(into_wasmer_val).collect();

    let wasmer_result = SupervisorContextStore::using(supervisor_context, || {
        store_refcell_ctx::using(&mut store.clone(), || {
>>>>>>> e917669e
            function
                .call(&mut store.borrow_mut(), &args)
                .map_err(|error| {
                    if error.clone().to_trap() == Some(TrapCode::StackOverflow) {
                        // Panic stops process queue execution in that case.
                        // This allows to avoid error lead to consensus failures, that must be handled
                        // in node binaries forever. If this panic occur, then we must increase stack memory size,
                        // or tune stack limit injection.
                        // see also https://github.com/wasmerio/wasmer/issues/4181
                        unreachable!("Suppose that this can not happen, because we have a stack limit instrumentation in programs");
                    }
                    Error::Sandbox(error.to_string())
                })
        })
    })?;

    match wasmer_result.as_ref() {
        [] => Ok(None),

        [wasm_value] => match into_value(wasm_value) {
            None => Err(Error::Sandbox(format!(
                "Unsupported return value: {:?}",
                wasm_value,
            ))),
            Some(v) => Ok(Some(v)),
        },

        _ => Err(Error::Sandbox(
            "multiple return types are not supported yet".into(),
        )),
    }
}

<<<<<<< HEAD
=======
#[cfg(feature = "wasmer-cache")]
fn get_cached_module(
    wasm: &[u8],
    store: &sandbox_wasmer::Store,
) -> core::result::Result<Module, CachedModuleErr> {
    let mut lru_lock = cached_modules().lock().expect("CACHED_MODULES lock fail");

    let maybe_module = lru_lock.find(|x| x.wasm == wasm);

    // Try to load from LRU cache first
    if let Some(CachedModule {
        serialized_module, ..
    }) = maybe_module
    {
        // SAFETY: Module inside LRU cache cannot be corrupted.
        let module = unsafe {
            Module::deserialize_unchecked(store, serialized_module.as_slice())
                .expect("module in LRU cache is valid")
        };
        Ok(module)
    } else {
        // Try to load from tempfile cache
        let cache_path = CACHE_DIR
            .get_or_init(|| {
                tempfile::tempdir().expect("Cannot create temporary directory for wasmer caches")
            })
            .path();
        log::trace!("Wasmer sandbox cache dir is: {cache_path:?}");

        let fs_cache = FileSystemCache::new(cache_path).map_err(|_| FileSystemErr)?;

        let code_hash = Hash::generate(wasm);
        let module = unsafe {
            fs_cache
                .load(store, code_hash)
                .map_err(|_| ModuleLoadErr(fs_cache, code_hash))?
        };

        // TODO(#4050): That's really bad, we serializing module just loaded which was just deserialized.
        // Consider to implement custom Wasmer Cache to handle this.
        let serialized_module = module
            .serialize()
            .expect("successfully deserialized module should be serializable");

        lru_lock.insert(CachedModule {
            wasm: wasm.to_vec(),
            // NOTE: `From<Bytes> to Vec<u8>` is zero cost.
            serialized_module: serialized_module.into(),
        });

        Ok(module)
    }
}

#[cfg(feature = "wasmer-cache")]
fn try_to_store_module_in_cache(
    mut fs_cache: FileSystemCache,
    code_hash: Hash,
    wasm: &[u8],
    module: &Module,
) {
    // TODO(#4050): That's really bad, we serializing module twice here.
    // Consider to implement custom Wasmer Cache to handle this.
    let res = module.serialize().map(|serialized_module| {
        // Store module in LRU cache
        let _ = cached_modules()
            .lock()
            .expect("CACHED_MODULES lock fail")
            .insert(CachedModule {
                wasm: wasm.to_vec(),
                // NOTE: `From<Bytes> to Vec<u8>` is zero cost.
                serialized_module: serialized_module.into(),
            });
    });
    log::trace!("Store module in LRU cache with result: {:?}", res);

    let res = fs_cache.store(code_hash, module);
    log::trace!("Store module in FS cache with result: {:?}", res);
}

>>>>>>> e917669e
/// Instantiate a module within a sandbox context
pub fn instantiate(
    version: Instantiate,
    context: &Backend,
    wasm: &[u8],
    guest_env: GuestEnvironment,
    supervisor_context: &mut dyn SupervisorContext,
) -> std::result::Result<SandboxInstance, InstantiationError> {
    #[cfg(feature = "wasmer-cache")]
    let module = match get_cached_module(wasm, &context.store().borrow()) {
        Ok(module) => {
            log::trace!("Found cached module for current program");
            module
        }
        Err(err) => {
            log::trace!("Cache for program has not been found, so compile it now");
            let module = Module::new(&context.store().borrow(), wasm)
                .map_err(|_| InstantiationError::ModuleDecoding)?;
            match err {
                CachedModuleErr::FileSystemErr => log::error!("Cannot open fs cache"),
                CachedModuleErr::CacheMissErr(fs_cache, code_hash) => {
                    try_to_store_module_in_cache(fs_cache, code_hash, wasm, &module)
                }
            };
            module
        }
    };

    #[cfg(not(feature = "wasmer-cache"))]
    let module = Module::new(&context.store().borrow(), wasm)
        .map_err(|_| InstantiationError::ModuleDecoding)?;
<<<<<<< HEAD

    let mut exports = sandbox_wasmer::Exports::new();
=======

    let mut exports = sandbox_wasmer::Exports::new();

    let func_env = sandbox_wasmer::FunctionEnv::new(
        &mut context.store().borrow_mut(),
        Env { gas_global: None },
    );
>>>>>>> e917669e

    for import in module.imports() {
        match import.ty() {
            // Nothing to do here
            sandbox_wasmer::ExternType::Global(_) | sandbox_wasmer::ExternType::Table(_) => (),

            sandbox_wasmer::ExternType::Memory(_) => {
                let memory = guest_env
                    .imports
                    .memory_by_name(import.module(), import.name())
                    .ok_or(InstantiationError::ModuleDecoding)?;

                let wasmer_memory_ref = memory.as_wasmer().expect(
                    "memory is created by wasmer; \
					exported by the same module and backend; \
					thus the operation can't fail; \
					qed",
                );

                // This is safe since we're only instantiating the module and populating
                // the export table, so no memory access can happen at this time.
                // All subsequent memory accesses should happen through the wrapper,
                // that enforces the memory access protocol.
                //
                // We take exclusive lock to ensure that we're the only one here,
                // since during instantiation phase the memory should only be created
                // and not yet accessed.
                let wasmer_memory = wasmer_memory_ref
                    .buffer
                    .try_borrow_mut()
                    .map_err(|_| InstantiationError::EnvironmentDefinitionCorrupted)?
                    .clone();

                exports.insert(import.name(), sandbox_wasmer::Extern::Memory(wasmer_memory));
            }

            sandbox_wasmer::ExternType::Function(func_ty) => {
                let guest_func_index = guest_env
                    .imports
                    .func_by_name(import.module(), import.name());

                let guest_func_index = if let Some(index) = guest_func_index {
                    index
                } else {
                    // Missing import (should we abort here?)
                    continue;
                };

                let supervisor_func_index = guest_env
                    .guest_to_supervisor_mapping
                    .func_by_guest_index(guest_func_index)
                    .ok_or(InstantiationError::ModuleDecoding)?;

                let function = match version {
                    Instantiate::Version1 => dispatch_function(
                        supervisor_func_index,
                        &mut context.store().borrow_mut(),
<<<<<<< HEAD
=======
                        &func_env,
>>>>>>> e917669e
                        func_ty,
                    ),
                    Instantiate::Version2 => dispatch_function_v2(
                        supervisor_func_index,
                        &mut context.store().borrow_mut(),
<<<<<<< HEAD
=======
                        &func_env,
>>>>>>> e917669e
                        func_ty,
                    ),
                };

                exports.insert(import.name(), sandbox_wasmer::Extern::Function(function));
            }
        }
    }

    let mut import_object = sandbox_wasmer::Imports::new();
    import_object.register_namespace("env", exports);
<<<<<<< HEAD

    // This is sound because we're only instantiating the module, and the `start` function is not allowed by our `Code` checks.
    // No code can access globals during instantiation; therefore, it's fine to create an empty `Env` context here.
    let mut dispatch_func_env = Env::empty(context.store.clone());

    let instance = SandboxContextStore::using(sandbox_context, || {
        dispatch_function_env::using(&mut dispatch_func_env, || {
            sandbox_wasmer::Instance::new(
                &mut context.store().borrow_mut(),
                &module,
                &import_object,
            )
=======

    let instance = SupervisorContextStore::using(supervisor_context, || {
        sandbox_wasmer::Instance::new(&mut context.store().borrow_mut(), &module, &import_object)
>>>>>>> e917669e
            .map_err(|error| {
                log::trace!("Failed to call sandbox_wasmer::Instance::new: {error:?}");

                match error {
                    sandbox_wasmer::InstantiationError::Link(_) => {
                        InstantiationError::Instantiation
                    }
                    sandbox_wasmer::InstantiationError::Start(_) => {
                        InstantiationError::StartTrapped
                    }
                    sandbox_wasmer::InstantiationError::CpuFeature(_) => {
                        InstantiationError::CpuFeature
                    }
                    sandbox_wasmer::InstantiationError::DifferentStores
                    | sandbox_wasmer::InstantiationError::DifferentArchOS => {
                        InstantiationError::EnvironmentDefinitionCorrupted
                    }
                }
            })
<<<<<<< HEAD
        })
=======
>>>>>>> e917669e
    })?;

    // Initialize function environment with gas global after instance creation.
    // NOTE: The gas global could still be `None`,
    // because it is not set for non-instrumented programs (used in tests and benchmarks).
    let gas_global = instance.exports.get_global(GLOBAL_NAME_GAS).ok().cloned();
    func_env
        .as_mut(&mut context.store().borrow_mut())
        .gas_global = gas_global;

    Ok(SandboxInstance {
        backend_instance: BackendInstanceBundle::Wasmer {
            instance,
            store: context.store().clone(),
        },
        guest_to_supervisor_mapping: guest_env.guest_to_supervisor_mapping,
    })
}

fn dispatch_common(
    supervisor_func_index: SupervisorFuncIndex,
    supervisor_context: &mut dyn SupervisorContext,
    invoke_args_data: Vec<u8>,
) -> std::result::Result<Vec<u8>, RuntimeError> {
    // Move serialized arguments inside the memory, invoke dispatch thunk and
    // then free allocated memory.
    let invoke_args_len = invoke_args_data.len() as WordSize;
    let invoke_args_ptr = supervisor_context
        .allocate_memory(invoke_args_len)
        .map_err(|_| RuntimeError::new("Can't allocate memory in supervisor for the arguments"))?;

    let deallocate = |fe: &mut dyn SupervisorContext, ptr, fail_msg| {
        fe.deallocate_memory(ptr)
            .map_err(|_| RuntimeError::new(fail_msg))
    };

    if supervisor_context
        .write_memory(invoke_args_ptr, &invoke_args_data)
        .is_err()
    {
        deallocate(
            supervisor_context,
            invoke_args_ptr,
            "Failed deallocation after failed write of invoke arguments",
        )?;

        return Err(RuntimeError::new("Can't write invoke args into memory"));
    }

    // Perform the actual call
    let serialized_result = supervisor_context
        .invoke(invoke_args_ptr, invoke_args_len, supervisor_func_index)
        .map_err(|e| RuntimeError::new(e.to_string()));

    deallocate(
        supervisor_context,
        invoke_args_ptr,
        "Failed deallocation after invoke",
    )?;

    let serialized_result = serialized_result?;

    // TODO #3038
    // dispatch_thunk returns pointer to serialized arguments.
    // Unpack pointer and len of the serialized result data.
    let (serialized_result_val_ptr, serialized_result_val_len) = {
        // Cast to u64 to use zero-extension.
        let v = serialized_result as u64;
        let ptr = (v >> 32) as u32;
        let len = (v & 0xFFFFFFFF) as u32;
        (Pointer::new(ptr), len)
    };

    let serialized_result_val = supervisor_context
        .read_memory(serialized_result_val_ptr, serialized_result_val_len)
        .map_err(|_| RuntimeError::new("Can't read the serialized result from dispatch thunk"));

    deallocate(
        supervisor_context,
        serialized_result_val_ptr,
        "Can't deallocate memory for dispatch thunk's result",
    )?;

    serialized_result_val
}

fn into_wasmer_val(value: &Value) -> sandbox_wasmer::Value {
    match value {
        Value::I32(val) => sandbox_wasmer::Value::I32(*val),
        Value::I64(val) => sandbox_wasmer::Value::I64(*val),
        Value::F32(val) => sandbox_wasmer::Value::F32(f32::from_bits(*val)),
        Value::F64(val) => sandbox_wasmer::Value::F64(f64::from_bits(*val)),
    }
}

fn into_wasmer_result(value: ReturnValue) -> Vec<sandbox_wasmer::Value> {
    match value {
        ReturnValue::Value(v) => vec![into_wasmer_val(&v)],
        ReturnValue::Unit => vec![],
    }
}

fn into_value(value: &sandbox_wasmer::Value) -> Option<Value> {
    match value {
        sandbox_wasmer::Value::I32(val) => Some(Value::I32(*val)),
        sandbox_wasmer::Value::I64(val) => Some(Value::I64(*val)),
        sandbox_wasmer::Value::F32(val) => Some(Value::F32(f32::to_bits(*val))),
        sandbox_wasmer::Value::F64(val) => Some(Value::F64(f64::to_bits(*val))),
        _ => None,
    }
}

fn dispatch_function(
    supervisor_func_index: SupervisorFuncIndex,
<<<<<<< HEAD
    store: &mut sandbox_wasmer::Store,
    func_ty: &sandbox_wasmer::FunctionType,
) -> sandbox_wasmer::Function {
    let func_env = sandbox_wasmer::FunctionEnv::new(store, ());
    sandbox_wasmer::Function::new_with_env(store, &func_env, func_ty, move |mut env, params| {
        SandboxContextStore::with(|sandbox_context| {
            dispatch_function_env::with(|dispatch_funnction_env| {
                let storemut = env.as_store_mut();

                let deserialized_result = dispatch_funnction_env
                    .store_ref
                    .borrow_scope(storemut, || -> std::result::Result<_, _> {
                        // Serialize arguments into a byte vector.
                        let invoke_args_data = params
                            .iter()
                            .map(|value| {
                                into_value(value).ok_or_else(|| {
                                    RuntimeError::new(format!(
                                        "Unsupported function argument: {:?}",
                                        value
                                    ))
                                })
                            })
                            .collect::<std::result::Result<Vec<_>, _>>()?
                            .encode();

                        let serialized_result_val = dispatch_common(
                            supervisor_func_index,
                            sandbox_context,
                            invoke_args_data,
                        )?;

                        std::result::Result::<ReturnValue, HostError>::decode(
                            &mut serialized_result_val.as_slice(),
                        )
                        .map_err(|_| {
                            RuntimeError::new("Decoding Result<ReturnValue, HostError> failed!")
                        })?
                        .map_err(|_| {
                            RuntimeError::new("Supervisor function returned sandbox::HostError")
                        })
                    })
                    .map_err(|_| RuntimeError::new("StoreRefCell borrow scope error"))??;
=======
    store: &mut Store,
    func_env: &sandbox_wasmer::FunctionEnv<Env>,
    func_ty: &sandbox_wasmer::FunctionType,
) -> sandbox_wasmer::Function {
    sandbox_wasmer::Function::new_with_env(store, func_env, func_ty, move |mut env, params| {
        SupervisorContextStore::with(|supervisor_context| {
            let mut storemut = env.as_store_mut();

            // Creates a scope that allows the previously mutably borrowed StoreRefCell
            // to be borrowed mutably or immutably again higher up in the call stack.
            // Check doc-comments in `store_refcell` module for more details.
            let deserialized_result = store_refcell_ctx::with_borrow_scope(&mut storemut, || {
                // Serialize arguments into a byte vector.
                let invoke_args_data = params
                    .iter()
                    .map(|value| {
                        into_value(value).ok_or_else(|| {
                            RuntimeError::new(format!("Unsupported function argument: {:?}", value))
                        })
                    })
                    .collect::<std::result::Result<Vec<_>, _>>()?
                    .encode();

                let serialized_result_val =
                    dispatch_common(supervisor_func_index, supervisor_context, invoke_args_data)?;

                std::result::Result::<ReturnValue, HostError>::decode(
                    &mut serialized_result_val.as_slice(),
                )
                .map_err(|_| RuntimeError::new("Decoding Result<ReturnValue, HostError> failed!"))?
                .map_err(|_| RuntimeError::new("Supervisor function returned sandbox::HostError"))
            })
            .expect("store refcell ctx is set when invoking sandboxed functions; qed")
            .map_err(|_| RuntimeError::new("StoreRefCell borrow scope error"))??;
>>>>>>> e917669e

                Ok(into_wasmer_result(deserialized_result))
            })
            .expect("dispatch function environment is set when invoking sandboxed functions; qed")
        })
        .expect("SandboxContextStore is set when invoking sandboxed functions; qed")
    })
}

fn dispatch_function_v2(
    supervisor_func_index: SupervisorFuncIndex,
<<<<<<< HEAD
    store: &mut sandbox_wasmer::Store,
    func_ty: &sandbox_wasmer::FunctionType,
) -> sandbox_wasmer::Function {
    let func_env = sandbox_wasmer::FunctionEnv::new(store, ());
    sandbox_wasmer::Function::new_with_env(store, &func_env, func_ty, move |mut env, params| {
        SandboxContextStore::with(|sandbox_context| {
            dispatch_function_env::with(|dispatch_funnction_env| {
                let mut storemut = env.as_store_mut();

                let gas_global = dispatch_funnction_env.gas_global.as_ref().ok_or_else(|| {
                    RuntimeError::new("Cannot get gas global from store environment")
                })?;
                let gas = gas_global.get(&mut storemut);

                let deserialized_result = dispatch_funnction_env
                    .store_ref
                    .borrow_scope(&mut storemut, move || -> std::result::Result<_, _> {
                        // Serialize arguments into a byte vector.
                        let invoke_args_data = [gas]
                            .iter()
                            .chain(params.iter())
                            .map(|value| {
                                into_value(value).ok_or_else(|| {
                                    RuntimeError::new(format!(
                                        "Unsupported function argument: {:?}",
                                        value
                                    ))
                                })
                            })
                            .collect::<std::result::Result<Vec<_>, _>>()?
                            .encode();

                        let serialized_result_val = dispatch_common(
                            supervisor_func_index,
                            sandbox_context,
                            invoke_args_data,
                        )?;

                        std::result::Result::<WasmReturnValue, HostError>::decode(
                            &mut serialized_result_val.as_slice(),
                        )
                        .map_err(|_| {
                            RuntimeError::new("Decoding Result<WasmReturnValue, HostError> failed!")
                        })?
                        .map_err(|_| {
                            RuntimeError::new("Supervisor function returned sandbox::HostError")
                        })
                    })
                    .map_err(|_| RuntimeError::new("StoreRefCell borrow scope error"))??;

                gas_global
                    .set(
                        &mut storemut,
                        sandbox_wasmer::Value::I64(deserialized_result.gas),
                    )
                    .map_err(|_| {
                        RuntimeError::new("Cannot set gas global from store environment")
                    })?;

                Ok(into_wasmer_result(deserialized_result.inner))
            })
            .expect("dispatch function environment is set when invoking sandboxed functions; qed")
=======
    store: &mut Store,
    func_env: &sandbox_wasmer::FunctionEnv<Env>,
    func_ty: &sandbox_wasmer::FunctionType,
) -> sandbox_wasmer::Function {
    sandbox_wasmer::Function::new_with_env(store, func_env, func_ty, move |mut env, params| {
        SupervisorContextStore::with(|supervisor_context| {
            let (env, mut storemut) = env.data_and_store_mut();
            let gas_global = env
                .gas_global
                .as_ref()
                .ok_or_else(|| RuntimeError::new("Cannot get gas global from store environment"))?;
            let gas = gas_global.get(&mut storemut);

            // Creates a scope that allows the previously mutably borrowed StoreRefCell
            // to be borrowed mutably or immutably again higher up in the call stack.
            // Check doc-comments in `store_refcell` module for more details.
            let deserialized_result = store_refcell_ctx::with_borrow_scope(&mut storemut, || {
                // Serialize arguments into a byte vector.
                let invoke_args_data = [gas]
                    .iter()
                    .chain(params.iter())
                    .map(|value| {
                        into_value(value).ok_or_else(|| {
                            RuntimeError::new(format!("Unsupported function argument: {:?}", value))
                        })
                    })
                    .collect::<std::result::Result<Vec<_>, _>>()?
                    .encode();

                let serialized_result_val =
                    dispatch_common(supervisor_func_index, supervisor_context, invoke_args_data)?;

                std::result::Result::<WasmReturnValue, HostError>::decode(
                    &mut serialized_result_val.as_slice(),
                )
                .map_err(|_| {
                    RuntimeError::new("Decoding Result<WasmReturnValue, HostError> failed!")
                })?
                .map_err(|_| RuntimeError::new("Supervisor function returned sandbox::HostError"))
            })
            .expect("store refcell ctx is set when invoking sandboxed functions; qed")
            .map_err(|_| RuntimeError::new("StoreRefCell borrow scope error"))??;

            gas_global
                .set(
                    &mut storemut,
                    sandbox_wasmer::Value::I64(deserialized_result.gas),
                )
                .map_err(|_| RuntimeError::new("Cannot set gas global from store environment"))?;

            Ok(into_wasmer_result(deserialized_result.inner))
>>>>>>> e917669e
        })
        .expect("SandboxContextStore is set when invoking sandboxed functions; qed")
    })
}

/// Allocate new memory region
pub fn new_memory(
    store: Rc<StoreRefCell>,
    initial: u32,
    maximum: Option<u32>,
) -> crate::error::Result<Memory> {
    let ty = sandbox_wasmer::MemoryType::new(initial, maximum, false);
    let memory = sandbox_wasmer::Memory::new(&mut store.borrow_mut(), ty)
        .map_err(|_| Error::InvalidMemoryReference)?;

    Ok(Memory::Wasmer(MemoryWrapper::new(memory, store)))
}

/// In order to enforce memory access protocol to the backend memory
/// we wrap it with `RefCell` and encapsulate all memory operations.
#[derive(Debug, Clone)]
pub struct MemoryWrapper {
    buffer: Rc<RefCell<sandbox_wasmer::Memory>>,
    store: Rc<StoreRefCell>,
}

impl MemoryWrapper {
    /// Take ownership of the memory region and return a wrapper object
    pub fn new(memory: sandbox_wasmer::Memory, store: Rc<StoreRefCell>) -> Self {
        Self {
            buffer: Rc::new(RefCell::new(memory)),
            store,
        }
    }

    /// Returns linear memory of the wasm instance as a slice.
    ///
    /// # Safety
    ///
    /// Wasmer doesn't provide comprehensive documentation about the exact behavior of the data
    /// pointer. If a dynamic style heap is used the base pointer of the heap can change. Since
    /// growing, we cannot guarantee the lifetime of the returned slice reference.
    unsafe fn memory_as_slice<'m>(
        memory: &'m sandbox_wasmer::Memory,
        store: &sandbox_wasmer::Store,
    ) -> &'m [u8] {
        let memory_view = memory.view(store);
        let ptr = memory_view.data_ptr() as *const _;

        let len: usize = memory_view.data_size().try_into().expect(
            "maximum memory object size never exceeds pointer size on any architecture; \
			usize by design and definition is enough to store any memory object size \
			possible on current architecture; thus the conversion can not fail; qed",
        );

        if len == 0 {
            &[]
        } else {
            core::slice::from_raw_parts(ptr, len)
        }
    }

    /// Returns linear memory of the wasm instance as a slice.
    ///
    /// # Safety
    ///
    /// See `[memory_as_slice]`. In addition to those requirements, since a mutable reference is
    /// returned it must be ensured that only one mutable and no shared references to memory
    /// exists at the same time.
    unsafe fn memory_as_slice_mut<'m>(
        memory: &'m mut sandbox_wasmer::Memory,
        store: &sandbox_wasmer::Store,
    ) -> &'m mut [u8] {
        let memory_view = memory.view(store);
        let ptr = memory_view.data_ptr();

        let len: usize = memory_view.data_size().try_into().expect(
            "maximum memory object size never exceeds pointer size on any architecture; \
			usize by design and definition is enough to store any memory object size \
			possible on current architecture; thus the conversion can not fail; qed",
        );

        if len == 0 {
            &mut []
        } else {
            core::slice::from_raw_parts_mut(ptr, len)
        }
    }
}

impl MemoryTransfer for MemoryWrapper {
    fn read(&self, source_addr: Pointer<u8>, size: usize) -> Result<Vec<u8>> {
        let memory = self.buffer.borrow();

        let data_size: usize = memory
            .view(&*self.store.borrow())
            .data_size()
            .try_into()
            .expect(
                "maximum memory object size never exceeds pointer size on any architecture; \
			usize by design and definition is enough to store any memory object size \
			possible on current architecture; thus the conversion can not fail; qed",
            );

        let range = util::checked_range(source_addr.into(), size, data_size)
            .ok_or_else(|| Error::Other("memory read is out of bounds".into()))?;

        let mut buffer = vec![0; range.len()];
        self.read_into(source_addr, &mut buffer)?;

        Ok(buffer)
    }

    fn read_into(&self, source_addr: Pointer<u8>, destination: &mut [u8]) -> Result<()> {
        unsafe {
            let memory = self.buffer.borrow();

            // This should be safe since we don't grow up memory while caching this reference
            // and we give up the reference before returning from this function.
            let source = Self::memory_as_slice(&memory, &self.store.borrow());

            let range = util::checked_range(source_addr.into(), destination.len(), source.len())
                .ok_or_else(|| Error::Other("memory read is out of bounds".into()))?;

            destination.copy_from_slice(&source[range]);
            Ok(())
        }
    }

    fn write_from(&self, dest_addr: Pointer<u8>, source: &[u8]) -> Result<()> {
        unsafe {
            let memory = &mut self.buffer.borrow_mut();

            // This should be safe since we don't grow up memory while caching this reference
            // and we give up the reference before returning from this function.
            let destination = Self::memory_as_slice_mut(memory, &self.store.borrow());

            let range = util::checked_range(dest_addr.into(), source.len(), destination.len())
                .ok_or_else(|| Error::Other("memory write is out of bounds".into()))?;

            destination[range].copy_from_slice(source);
            Ok(())
        }
    }

    fn memory_grow(&mut self, pages: u32) -> Result<u32> {
        let memory = &self.buffer.borrow();
        memory
            .grow(&mut self.store.borrow_mut(), pages)
            .map_err(|e| {
                Error::Sandbox(format!(
                    "Cannot grow memory in wasmer sandbox executor: {}",
                    e
                ))
            })
            .map(|p| p.0)
    }

    fn memory_size(&mut self) -> u32 {
        let store = self.store.borrow();
        let memory = &mut self.buffer.borrow().view(&store);
        memory.size().0
    }

    fn get_buff(&mut self) -> *mut u8 {
        self.buffer.borrow().view(&*self.store.borrow()).data_ptr()
    }
}

/// Get global value by name
pub fn get_global(
    instance: &sandbox_wasmer::Instance,
    store: &mut sandbox_wasmer::Store,
    name: &str,
) -> Option<Value> {
    let global = instance.exports.get_global(name).ok()?;

    into_value(&global.get(store))
}

/// Set global value by name
pub fn set_global(
    instance: &sandbox_wasmer::Instance,
    mut store: &mut sandbox_wasmer::Store,
    name: &str,
    value: Value,
) -> core::result::Result<Option<()>, crate::error::Error> {
    let global = match instance.exports.get_global(name) {
        Ok(g) => g,
        Err(_) => return Ok(None),
    };

    let value = into_wasmer_val(&value);
    global
        .set(&mut store, value)
        .map(|_| Some(()))
        .map_err(|e| crate::error::Error::Sandbox(e.message()))
}<|MERGE_RESOLUTION|>--- conflicted
+++ resolved
@@ -18,44 +18,30 @@
 
 //! Wasmer specific impls for sandbox
 
-<<<<<<< HEAD
 use std::{cell::RefCell, rc::Rc};
-
-use codec::{Decode, Encode};
-use gear_sandbox_env::{HostError, Instantiate, WasmReturnValue, GLOBAL_NAME_GAS};
-use sandbox_wasmer::{AsStoreMut, Module, RuntimeError};
-=======
-use std::{
-    cell::RefCell,
-    rc::Rc,
-    sync::{Mutex, OnceLock},
-};
 
 use codec::{Decode, Encode};
 use gear_sandbox_env::{HostError, Instantiate, WasmReturnValue, GLOBAL_NAME_GAS};
 use sandbox_wasmer::{AsStoreMut, Module, RuntimeError, Store};
->>>>>>> e917669e
 use sandbox_wasmer_types::TrapCode;
 use sp_wasm_interface_common::{util, Pointer, ReturnValue, Value, WordSize};
 
 use crate::{
     error::{Error, Result},
     sandbox::{
-<<<<<<< HEAD
-        BackendInstanceBundle, GuestEnvironment, InstantiationError, Memory, SandboxContext,
-        SandboxInstance, SupervisorFuncIndex,
-=======
         BackendInstanceBundle, GuestEnvironment, InstantiationError, Memory, SandboxInstance,
         SupervisorContext, SupervisorFuncIndex,
->>>>>>> e917669e
     },
     util::MemoryTransfer,
 };
 
 pub use store_refcell::StoreRefCell;
 mod store_refcell;
-<<<<<<< HEAD
-=======
+
+#[cfg(feature = "wasmer-cache")]
+mod cache;
+#[cfg(feature = "wasmer-cache")]
+use cache::*;
 
 environmental::environmental!(SupervisorContextStore: trait SupervisorContext);
 
@@ -91,62 +77,6 @@
     // See `instantiate` function.
     gas_global: Option<sandbox_wasmer::Global>,
 }
->>>>>>> e917669e
-
-#[cfg(feature = "wasmer-cache")]
-mod cache;
-#[cfg(feature = "wasmer-cache")]
-use cache::*;
-
-environmental::environmental!(SandboxContextStore: trait SandboxContext);
-
-<<<<<<< HEAD
-// Hack to allow multiple `environmental!` definition per module
-mod dispatch_function_env {
-    use std::rc::Rc;
-=======
-struct CachedModule {
-    wasm: Vec<u8>,
-    // Serialized module (Wasmer's custom binary format)
-    serialized_module: Vec<u8>,
-}
->>>>>>> e917669e
-
-    use super::StoreRefCell;
-
-    pub struct Env {
-        pub gas_global: Option<sandbox_wasmer::Global>,
-        pub store_ref: Rc<StoreRefCell>,
-    }
-
-    impl Env {
-        pub fn empty(store: Rc<StoreRefCell>) -> Self {
-            Self {
-                gas_global: None,
-                store_ref: store,
-            }
-        }
-
-        pub fn new(gas_global: sandbox_wasmer::Global, store: Rc<StoreRefCell>) -> Self {
-            Self {
-                gas_global: Some(gas_global),
-                store_ref: store,
-            }
-        }
-    }
-
-    environmental::environmental!(DispatchFunctionEnv: Env);
-
-    pub fn using<R, F: FnOnce() -> R>(protected: &mut Env, f: F) -> R {
-        DispatchFunctionEnv::using(protected, f)
-    }
-
-    pub fn with<R, F: FnOnce(&mut Env) -> R>(f: F) -> Option<R> {
-        DispatchFunctionEnv::with(f)
-    }
-}
-
-use dispatch_function_env::Env;
 
 /// Wasmer specific context
 pub struct Backend {
@@ -167,13 +97,8 @@
         }
     }
 
-<<<<<<< HEAD
-    pub fn store(&self) -> Rc<StoreRefCell> {
-        self.store.clone()
-=======
     pub fn store(&self) -> &Rc<StoreRefCell> {
         &self.store
->>>>>>> e917669e
     }
 }
 
@@ -190,23 +115,10 @@
         .get_function(export_name)
         .map_err(|error| Error::Sandbox(error.to_string()))?;
 
-<<<<<<< HEAD
-    let gas_global = instance
-        .exports
-        .get_global(GLOBAL_NAME_GAS)
-        .map_err(|_| Error::GlobalNotFound(GLOBAL_NAME_GAS.to_string()))?
-        .clone();
-
-    let args: Vec<sandbox_wasmer::Value> = args.iter().map(into_wasmer_val).collect();
-
-    let wasmer_result = SandboxContextStore::using(sandbox_context, || {
-        dispatch_function_env::using(&mut Env::new(gas_global, store.clone()), || {
-=======
     let args: Vec<sandbox_wasmer::Value> = args.iter().map(into_wasmer_val).collect();
 
     let wasmer_result = SupervisorContextStore::using(supervisor_context, || {
         store_refcell_ctx::using(&mut store.clone(), || {
->>>>>>> e917669e
             function
                 .call(&mut store.borrow_mut(), &args)
                 .map_err(|error| {
@@ -240,89 +152,6 @@
     }
 }
 
-<<<<<<< HEAD
-=======
-#[cfg(feature = "wasmer-cache")]
-fn get_cached_module(
-    wasm: &[u8],
-    store: &sandbox_wasmer::Store,
-) -> core::result::Result<Module, CachedModuleErr> {
-    let mut lru_lock = cached_modules().lock().expect("CACHED_MODULES lock fail");
-
-    let maybe_module = lru_lock.find(|x| x.wasm == wasm);
-
-    // Try to load from LRU cache first
-    if let Some(CachedModule {
-        serialized_module, ..
-    }) = maybe_module
-    {
-        // SAFETY: Module inside LRU cache cannot be corrupted.
-        let module = unsafe {
-            Module::deserialize_unchecked(store, serialized_module.as_slice())
-                .expect("module in LRU cache is valid")
-        };
-        Ok(module)
-    } else {
-        // Try to load from tempfile cache
-        let cache_path = CACHE_DIR
-            .get_or_init(|| {
-                tempfile::tempdir().expect("Cannot create temporary directory for wasmer caches")
-            })
-            .path();
-        log::trace!("Wasmer sandbox cache dir is: {cache_path:?}");
-
-        let fs_cache = FileSystemCache::new(cache_path).map_err(|_| FileSystemErr)?;
-
-        let code_hash = Hash::generate(wasm);
-        let module = unsafe {
-            fs_cache
-                .load(store, code_hash)
-                .map_err(|_| ModuleLoadErr(fs_cache, code_hash))?
-        };
-
-        // TODO(#4050): That's really bad, we serializing module just loaded which was just deserialized.
-        // Consider to implement custom Wasmer Cache to handle this.
-        let serialized_module = module
-            .serialize()
-            .expect("successfully deserialized module should be serializable");
-
-        lru_lock.insert(CachedModule {
-            wasm: wasm.to_vec(),
-            // NOTE: `From<Bytes> to Vec<u8>` is zero cost.
-            serialized_module: serialized_module.into(),
-        });
-
-        Ok(module)
-    }
-}
-
-#[cfg(feature = "wasmer-cache")]
-fn try_to_store_module_in_cache(
-    mut fs_cache: FileSystemCache,
-    code_hash: Hash,
-    wasm: &[u8],
-    module: &Module,
-) {
-    // TODO(#4050): That's really bad, we serializing module twice here.
-    // Consider to implement custom Wasmer Cache to handle this.
-    let res = module.serialize().map(|serialized_module| {
-        // Store module in LRU cache
-        let _ = cached_modules()
-            .lock()
-            .expect("CACHED_MODULES lock fail")
-            .insert(CachedModule {
-                wasm: wasm.to_vec(),
-                // NOTE: `From<Bytes> to Vec<u8>` is zero cost.
-                serialized_module: serialized_module.into(),
-            });
-    });
-    log::trace!("Store module in LRU cache with result: {:?}", res);
-
-    let res = fs_cache.store(code_hash, module);
-    log::trace!("Store module in FS cache with result: {:?}", res);
-}
-
->>>>>>> e917669e
 /// Instantiate a module within a sandbox context
 pub fn instantiate(
     version: Instantiate,
@@ -354,10 +183,6 @@
     #[cfg(not(feature = "wasmer-cache"))]
     let module = Module::new(&context.store().borrow(), wasm)
         .map_err(|_| InstantiationError::ModuleDecoding)?;
-<<<<<<< HEAD
-
-    let mut exports = sandbox_wasmer::Exports::new();
-=======
 
     let mut exports = sandbox_wasmer::Exports::new();
 
@@ -365,7 +190,6 @@
         &mut context.store().borrow_mut(),
         Env { gas_global: None },
     );
->>>>>>> e917669e
 
     for import in module.imports() {
         match import.ty() {
@@ -423,19 +247,13 @@
                     Instantiate::Version1 => dispatch_function(
                         supervisor_func_index,
                         &mut context.store().borrow_mut(),
-<<<<<<< HEAD
-=======
                         &func_env,
->>>>>>> e917669e
                         func_ty,
                     ),
                     Instantiate::Version2 => dispatch_function_v2(
                         supervisor_func_index,
                         &mut context.store().borrow_mut(),
-<<<<<<< HEAD
-=======
                         &func_env,
->>>>>>> e917669e
                         func_ty,
                     ),
                 };
@@ -447,24 +265,9 @@
 
     let mut import_object = sandbox_wasmer::Imports::new();
     import_object.register_namespace("env", exports);
-<<<<<<< HEAD
-
-    // This is sound because we're only instantiating the module, and the `start` function is not allowed by our `Code` checks.
-    // No code can access globals during instantiation; therefore, it's fine to create an empty `Env` context here.
-    let mut dispatch_func_env = Env::empty(context.store.clone());
-
-    let instance = SandboxContextStore::using(sandbox_context, || {
-        dispatch_function_env::using(&mut dispatch_func_env, || {
-            sandbox_wasmer::Instance::new(
-                &mut context.store().borrow_mut(),
-                &module,
-                &import_object,
-            )
-=======
 
     let instance = SupervisorContextStore::using(supervisor_context, || {
         sandbox_wasmer::Instance::new(&mut context.store().borrow_mut(), &module, &import_object)
->>>>>>> e917669e
             .map_err(|error| {
                 log::trace!("Failed to call sandbox_wasmer::Instance::new: {error:?}");
 
@@ -484,10 +287,6 @@
                     }
                 }
             })
-<<<<<<< HEAD
-        })
-=======
->>>>>>> e917669e
     })?;
 
     // Initialize function environment with gas global after instance creation.
@@ -602,51 +401,6 @@
 
 fn dispatch_function(
     supervisor_func_index: SupervisorFuncIndex,
-<<<<<<< HEAD
-    store: &mut sandbox_wasmer::Store,
-    func_ty: &sandbox_wasmer::FunctionType,
-) -> sandbox_wasmer::Function {
-    let func_env = sandbox_wasmer::FunctionEnv::new(store, ());
-    sandbox_wasmer::Function::new_with_env(store, &func_env, func_ty, move |mut env, params| {
-        SandboxContextStore::with(|sandbox_context| {
-            dispatch_function_env::with(|dispatch_funnction_env| {
-                let storemut = env.as_store_mut();
-
-                let deserialized_result = dispatch_funnction_env
-                    .store_ref
-                    .borrow_scope(storemut, || -> std::result::Result<_, _> {
-                        // Serialize arguments into a byte vector.
-                        let invoke_args_data = params
-                            .iter()
-                            .map(|value| {
-                                into_value(value).ok_or_else(|| {
-                                    RuntimeError::new(format!(
-                                        "Unsupported function argument: {:?}",
-                                        value
-                                    ))
-                                })
-                            })
-                            .collect::<std::result::Result<Vec<_>, _>>()?
-                            .encode();
-
-                        let serialized_result_val = dispatch_common(
-                            supervisor_func_index,
-                            sandbox_context,
-                            invoke_args_data,
-                        )?;
-
-                        std::result::Result::<ReturnValue, HostError>::decode(
-                            &mut serialized_result_val.as_slice(),
-                        )
-                        .map_err(|_| {
-                            RuntimeError::new("Decoding Result<ReturnValue, HostError> failed!")
-                        })?
-                        .map_err(|_| {
-                            RuntimeError::new("Supervisor function returned sandbox::HostError")
-                        })
-                    })
-                    .map_err(|_| RuntimeError::new("StoreRefCell borrow scope error"))??;
-=======
     store: &mut Store,
     func_env: &sandbox_wasmer::FunctionEnv<Env>,
     func_ty: &sandbox_wasmer::FunctionType,
@@ -681,11 +435,8 @@
             })
             .expect("store refcell ctx is set when invoking sandboxed functions; qed")
             .map_err(|_| RuntimeError::new("StoreRefCell borrow scope error"))??;
->>>>>>> e917669e
-
-                Ok(into_wasmer_result(deserialized_result))
-            })
-            .expect("dispatch function environment is set when invoking sandboxed functions; qed")
+
+            Ok(into_wasmer_result(deserialized_result))
         })
         .expect("SandboxContextStore is set when invoking sandboxed functions; qed")
     })
@@ -693,70 +444,6 @@
 
 fn dispatch_function_v2(
     supervisor_func_index: SupervisorFuncIndex,
-<<<<<<< HEAD
-    store: &mut sandbox_wasmer::Store,
-    func_ty: &sandbox_wasmer::FunctionType,
-) -> sandbox_wasmer::Function {
-    let func_env = sandbox_wasmer::FunctionEnv::new(store, ());
-    sandbox_wasmer::Function::new_with_env(store, &func_env, func_ty, move |mut env, params| {
-        SandboxContextStore::with(|sandbox_context| {
-            dispatch_function_env::with(|dispatch_funnction_env| {
-                let mut storemut = env.as_store_mut();
-
-                let gas_global = dispatch_funnction_env.gas_global.as_ref().ok_or_else(|| {
-                    RuntimeError::new("Cannot get gas global from store environment")
-                })?;
-                let gas = gas_global.get(&mut storemut);
-
-                let deserialized_result = dispatch_funnction_env
-                    .store_ref
-                    .borrow_scope(&mut storemut, move || -> std::result::Result<_, _> {
-                        // Serialize arguments into a byte vector.
-                        let invoke_args_data = [gas]
-                            .iter()
-                            .chain(params.iter())
-                            .map(|value| {
-                                into_value(value).ok_or_else(|| {
-                                    RuntimeError::new(format!(
-                                        "Unsupported function argument: {:?}",
-                                        value
-                                    ))
-                                })
-                            })
-                            .collect::<std::result::Result<Vec<_>, _>>()?
-                            .encode();
-
-                        let serialized_result_val = dispatch_common(
-                            supervisor_func_index,
-                            sandbox_context,
-                            invoke_args_data,
-                        )?;
-
-                        std::result::Result::<WasmReturnValue, HostError>::decode(
-                            &mut serialized_result_val.as_slice(),
-                        )
-                        .map_err(|_| {
-                            RuntimeError::new("Decoding Result<WasmReturnValue, HostError> failed!")
-                        })?
-                        .map_err(|_| {
-                            RuntimeError::new("Supervisor function returned sandbox::HostError")
-                        })
-                    })
-                    .map_err(|_| RuntimeError::new("StoreRefCell borrow scope error"))??;
-
-                gas_global
-                    .set(
-                        &mut storemut,
-                        sandbox_wasmer::Value::I64(deserialized_result.gas),
-                    )
-                    .map_err(|_| {
-                        RuntimeError::new("Cannot set gas global from store environment")
-                    })?;
-
-                Ok(into_wasmer_result(deserialized_result.inner))
-            })
-            .expect("dispatch function environment is set when invoking sandboxed functions; qed")
-=======
     store: &mut Store,
     func_env: &sandbox_wasmer::FunctionEnv<Env>,
     func_ty: &sandbox_wasmer::FunctionType,
@@ -808,7 +495,6 @@
                 .map_err(|_| RuntimeError::new("Cannot set gas global from store environment"))?;
 
             Ok(into_wasmer_result(deserialized_result.inner))
->>>>>>> e917669e
         })
         .expect("SandboxContextStore is set when invoking sandboxed functions; qed")
     })
