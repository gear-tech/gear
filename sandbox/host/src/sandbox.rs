--- conflicted
+++ resolved
@@ -220,19 +220,11 @@
     ) -> std::result::Result<Option<Value>, error::Error> {
         match &self.backend_instance {
             BackendInstanceBundle::Wasmi(wasmi_instance) => {
-<<<<<<< HEAD
-                wasmi_invoke(self, wasmi_instance, export_name, args, sandbox_context)
-            }
-
-            BackendInstanceBundle::Wasmer { instance, store } => {
-                wasmer_invoke(instance, store, export_name, args, sandbox_context)
-=======
                 wasmi_invoke(self, wasmi_instance, export_name, args, supervisor_context)
             }
 
             BackendInstanceBundle::Wasmer { instance, store } => {
                 wasmer_invoke(instance, store, export_name, args, supervisor_context)
->>>>>>> e917669e
             }
         }
     }
@@ -262,58 +254,10 @@
             BackendInstanceBundle::Wasmi(wasmi_instance) => {
                 wasmi_set_global(wasmi_instance, name, value)
             }
-<<<<<<< HEAD
 
             BackendInstanceBundle::Wasmer { instance, store } => {
                 wasmer_set_global(instance, &mut store.borrow_mut(), name, value)
             }
-        }
-    }
-
-    /// Get the value from a global with the given `name`. Only for usage in signal handler.
-    ///
-    /// Returns `Some(_)` if the global could be found.
-    ///
-    /// # Safety
-    ///
-    /// Expected to be called only from signal handler.
-    pub unsafe fn signal_handler_get_global_val(&self, name: &str) -> Option<Value> {
-        match &self.backend_instance {
-            BackendInstanceBundle::Wasmi(wasmi_instance) => wasmi_get_global(wasmi_instance, name),
-
-            BackendInstanceBundle::Wasmer { instance, store } => unsafe {
-                // We cannot use `store.borrow_mut()` in single handler context because it's already borrowed during `invoke` call.
-                wasmer_get_global(instance, &mut *store.as_ptr(), name)
-            },
-        }
-    }
-
-    /// Set the value of a global with the given `name`. Only for usage in signal handler.
-    ///
-    /// Returns `Ok(Some(()))` if the global could be modified.
-    ///
-    /// # Safety
-    ///
-    /// Expected to be called only from signal handler.
-    pub unsafe fn signal_handler_set_global_val(
-        &self,
-        name: &str,
-        value: Value,
-    ) -> Result<Option<()>> {
-        match &self.backend_instance {
-            BackendInstanceBundle::Wasmi(wasmi_instance) => {
-                wasmi_set_global(wasmi_instance, name, value)
-=======
-
-            BackendInstanceBundle::Wasmer { instance, store } => {
-                wasmer_set_global(instance, &mut store.borrow_mut(), name, value)
->>>>>>> e917669e
-            }
-
-            BackendInstanceBundle::Wasmer { instance, store } => unsafe {
-                // We cannot use `store.borrow_mut()` in single handler context because it's already borrowed during `invoke` call.
-                wasmer_set_global(instance, &mut *store.as_ptr(), name, value)
-            },
         }
     }
 
@@ -632,11 +576,7 @@
             BackendContext::Wasmi => wasmi_new_memory(initial, maximum)?,
 
             BackendContext::Wasmer(backend) => {
-<<<<<<< HEAD
-                wasmer_new_memory(backend.store(), initial, maximum)?
-=======
                 wasmer_new_memory(backend.store().clone(), initial, maximum)?
->>>>>>> e917669e
             }
         };
 
