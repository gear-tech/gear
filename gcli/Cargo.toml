[package]
name = "gcli"
description = "Gear program CLI"
keywords = ["gear", "cli", "wasm"]
categories = ["command-line-interface", "command-line-utilities", "wasm"]
documentation = "https://docs.rs/gcli"
version.workspace = true
authors.workspace = true
edition.workspace = true
license.workspace = true
homepage.workspace = true
repository.workspace = true

[[bin]]
path = "bin/gcli.rs"
name = "gcli"

[dependencies]
gsdk.workspace = true
anyhow.workspace = true
base64.workspace = true
color-eyre.workspace = true
dirs.workspace = true
env_logger.workspace = true
gmeta.workspace = true
gear-core.workspace = true
gear-core-errors.workspace = true
hex.workspace = true
jsonrpsee = { workspace = true, features = [ "http-client", "ws-client" ] }
keyring.workspace = true
lazy_static.workspace = true
libp2p = { workspace = true, features = [ "identify" ], optional = true }
log.workspace = true
nacl.workspace = true
scale-info.workspace = true
schnorrkel.workspace = true
serde.workspace = true
serde_json.workspace = true
clap = { workspace = true, features = ["derive"] }
thiserror.workspace = true
tokio = { workspace = true, features = [ "full" ] }
whoami.workspace = true
<<<<<<< HEAD
core-processor = { workspace = true, features = [ "std" ] }
gear-backend-wasmi = { workspace = true, features = [ "std" ] }
gear-lazy-pages-common = { workspace = true, features = [ "std" ] }
=======
core-processor.workspace = true
gear-backend-sandbox = { workspace = true, features = [ "std" ] }
>>>>>>> 0677deae
reqwest = { workspace = true, default-features = false, features = [ "json", "rustls-tls" ] }
etc.workspace = true
sp-io = { workspace = true, features = [ "std" ] }

[dev-dependencies]
rand.workspace = true
demo-messager.workspace = true
demo-new-meta.workspace = true
demo-waiter.workspace = true
gsdk = { workspace = true, features = ["testing"] }

[build-dependencies]
which.workspace = true

[features]
node-key = [ "libp2p" ]
vara-testing = [ ]

[package.metadata.docs.rs]
all-features = true<|MERGE_RESOLUTION|>--- conflicted
+++ resolved
@@ -40,14 +40,9 @@
 thiserror.workspace = true
 tokio = { workspace = true, features = [ "full" ] }
 whoami.workspace = true
-<<<<<<< HEAD
 core-processor = { workspace = true, features = [ "std" ] }
-gear-backend-wasmi = { workspace = true, features = [ "std" ] }
+gear-backend-sandbox = { workspace = true, features = [ "std" ] }
 gear-lazy-pages-common = { workspace = true, features = [ "std" ] }
-=======
-core-processor.workspace = true
-gear-backend-sandbox = { workspace = true, features = [ "std" ] }
->>>>>>> 0677deae
 reqwest = { workspace = true, default-features = false, features = [ "json", "rustls-tls" ] }
 etc.workspace = true
 sp-io = { workspace = true, features = [ "std" ] }
