[package]
name = "gcli"
description = "Gear program CLI"
keywords = ["gear", "cli", "wasm"]
categories = ["command-line-interface", "command-line-utilities", "wasm"]
documentation = "https://docs.rs/gcli"
version.workspace = true
authors.workspace = true
edition.workspace = true
license.workspace = true
homepage.workspace = true
repository.workspace = true

[[bin]]
path = "bin/gcli.rs"
name = "gcli"

[dependencies]
gsdk.workspace = true
anyhow.workspace = true
base64.workspace = true
color-eyre.workspace = true
dirs.workspace = true
env_logger.workspace = true
gmeta.workspace = true
gear-core.workspace = true
gear-core-errors.workspace = true
hex.workspace = true
jsonrpsee = { workspace = true, features = [ "http-client", "ws-client" ] }
keyring.workspace = true
lazy_static.workspace = true
libp2p = { workspace = true, features = [ "identify" ], optional = true }
log.workspace = true
nacl.workspace = true
scale-info.workspace = true
schnorrkel.workspace = true
serde.workspace = true
serde_json.workspace = true
clap = { workspace = true, features = ["derive"] }
thiserror.workspace = true
tokio = { workspace = true, features = [ "full" ] }
whoami.workspace = true
<<<<<<< HEAD
# core-processor.workspace = true
# gear-backend-sandbox = { workspace = true, features = [ "std" ] }
=======
core-processor = { workspace = true, features = [ "std" ] }
gear-lazy-pages-interface = { workspace = true, features = [ "std" ] }
>>>>>>> 70f599c5
reqwest = { workspace = true, default-features = false, features = [ "json", "rustls-tls" ] }
etc.workspace = true
sp-io = { workspace = true, features = [ "std" ] }
sp-core = { workspace = true, features = [ "std" ] }
# TODO: use wasmi from workspace (#3214)
wasmi = { version = "0.30.0", features = ["std"] }

[dev-dependencies]
rand.workspace = true
demo-messager.workspace = true
demo-new-meta.workspace = true
demo-waiter.workspace = true
gsdk = { workspace = true, features = ["testing"] }
vara-runtime = { workspace = true, features = [ "std", "dev" ] }

[build-dependencies]
which.workspace = true

[features]
node-key = [ "libp2p" ]

[package.metadata.docs.rs]
all-features = true<|MERGE_RESOLUTION|>--- conflicted
+++ resolved
@@ -40,13 +40,8 @@
 thiserror.workspace = true
 tokio = { workspace = true, features = [ "full" ] }
 whoami.workspace = true
-<<<<<<< HEAD
-# core-processor.workspace = true
-# gear-backend-sandbox = { workspace = true, features = [ "std" ] }
-=======
 core-processor = { workspace = true, features = [ "std" ] }
 gear-lazy-pages-interface = { workspace = true, features = [ "std" ] }
->>>>>>> 70f599c5
 reqwest = { workspace = true, default-features = false, features = [ "json", "rustls-tls" ] }
 etc.workspace = true
 sp-io = { workspace = true, features = [ "std" ] }
