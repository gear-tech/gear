// This file is part of Gear.
//
// Copyright (C) 2021-2024 Gear Technologies Inc.
// SPDX-License-Identifier: GPL-3.0-or-later WITH Classpath-exception-2.0
//
// This program is free software: you can redistribute it and/or modify
// it under the terms of the GNU General Public License as published by
// the Free Software Foundation, either version 3 of the License, or
// (at your option) any later version.
//
// This program is distributed in the hope that it will be useful,
// but WITHOUT ANY WARRANTY; without even the implied warranty of
// MERCHANTABILITY or FITNESS FOR A PARTICULAR PURPOSE. See the
// GNU General Public License for more details.
//
// You should have received a copy of the GNU General Public License
// along with this program. If not, see <https://www.gnu.org/licenses/>.
//
//! Command line application abstraction

use clap::Parser;
use color_eyre::{eyre::eyre, Result};
use env_logger::{Builder, Env};
<<<<<<< HEAD
use gring::Keyring;
use gsdk::{
    ext::sp_core::{self, sr25519},
    signer::Signer,
    Api,
};
=======
use gclient::{ext::sp_core, GearApi};
use gsdk::{signer::Signer, Api};
>>>>>>> cd394f3c

/// Command line gear program application abstraction.
///
/// ```ignore
/// use gcli::{async_trait, App, Command, clap::Parser, color_eyre, anyhow};
///
/// /// My customized sub commands.
/// #[derive(Debug, Parser)]
/// pub enum SubCommand {
///     /// GCli preset commands.
///     #[clap(flatten)]
///     GCliCommands(Command),
///     /// My customized ping command.
///     Ping,
/// }
///
/// /// My customized gcli.
/// #[derive(Debug, Parser)]
/// pub struct MyGCli {
///     #[clap(subcommand)]
///     command: SubCommand,
/// }
///
/// #[async_trait]
/// impl App for MyGCli {
///     async fn exec(&self) -> anyhow::Result<()> {
///         match &self.command {
///             SubCommand::GCliCommands(command) => command.exec(self).await,
///             SubCommand::Ping => {
///                 println!("pong");
///                 Ok(())
///             }
///         }
///     }
/// }
///
/// #[tokio::main]
/// async fn main() -> color_eyre::Result<()> {
///     MyGCli::parse().run().await
/// }
/// ```
#[async_trait::async_trait]
pub trait App: Parser + Sync {
    /// Timeout of rpc requests.
    fn timeout(&self) -> u64 {
        60000
    }

    /// The verbosity logging level.
    fn verbose(&self) -> u16 {
        0
    }

    /// The endpoint of the gear node.
    fn endpoint(&self) -> Option<String> {
        None
    }

    /// Password of the signer account.
    fn passwd(&self) -> Option<String> {
        None
    }

    /// Exec program from the parsed arguments.
    async fn exec(&self) -> anyhow::Result<()>;

    /// Get signer.
    async fn signer(&self) -> anyhow::Result<GearApi> {
        let endpoint = self.endpoint().clone();
        let timeout = self.timeout();
        let passwd = self.passwd();

        let api = Api::new_with_timeout(endpoint.as_deref(), Some(timeout)).await?;
        let mut keyring = Keyring::load(gring::cmd::Command::store()?)?;
        let keystore = keyring.primary()?;
        let pair = keystore.decrypt(passwd.clone().and_then(|p| hex::decode(p).ok()).as_deref())?;

<<<<<<< HEAD
        Ok((api, sr25519::Pair::from(pair).into()).into())
=======
        let signer: Signer = (api, pair).into();
        Ok(signer.into())
>>>>>>> cd394f3c
    }

    /// Run application.
    ///
    /// This is a wrapper of [`Self::exec`] with preset retry
    /// and verbose level.
    async fn run(&self) -> Result<()> {
        color_eyre::install()?;
        sp_core::crypto::set_default_ss58_version(runtime_primitives::VARA_SS58_PREFIX.into());

        let name = Self::command().get_name().to_string();
        let filter = match self.verbose() {
            0 => format!("{name}=info,gsdk=info"),
            1 => format!("{name}=debug,gsdk=debug"),
            2 => "debug".into(),
            _ => "trace".into(),
        };

        let mut builder = Builder::from_env(Env::default().default_filter_or(filter));
        builder
            .format_target(false)
            .format_module_path(false)
            .format_timestamp(None);
        builder.try_init()?;

        self.exec()
            .await
            .map_err(|e| eyre!("Failed to run app, {e}"))
    }
}<|MERGE_RESOLUTION|>--- conflicted
+++ resolved
@@ -21,17 +21,9 @@
 use clap::Parser;
 use color_eyre::{eyre::eyre, Result};
 use env_logger::{Builder, Env};
-<<<<<<< HEAD
+use gclient::{ext::sp_core, GearApi};
 use gring::Keyring;
-use gsdk::{
-    ext::sp_core::{self, sr25519},
-    signer::Signer,
-    Api,
-};
-=======
-use gclient::{ext::sp_core, GearApi};
-use gsdk::{signer::Signer, Api};
->>>>>>> cd394f3c
+use gsdk::Api;
 
 /// Command line gear program application abstraction.
 ///
@@ -105,16 +97,11 @@
         let passwd = self.passwd();
 
         let api = Api::new_with_timeout(endpoint.as_deref(), Some(timeout)).await?;
-        let mut keyring = Keyring::load(gring::cmd::Command::store()?)?;
-        let keystore = keyring.primary()?;
-        let pair = keystore.decrypt(passwd.clone().and_then(|p| hex::decode(p).ok()).as_deref())?;
+        let pair = Keyring::load(gring::cmd::Command::store()?)?
+            .primary()?
+            .decrypt(passwd.clone().and_then(|p| hex::decode(p).ok()).as_deref())?;
 
-<<<<<<< HEAD
-        Ok((api, sr25519::Pair::from(pair).into()).into())
-=======
-        let signer: Signer = (api, pair).into();
-        Ok(signer.into())
->>>>>>> cd394f3c
+        Ok(GearApi::from((api, pair.into())))
     }
 
     /// Run application.
