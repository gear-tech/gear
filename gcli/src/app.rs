// This file is part of Gear.
//
// Copyright (C) 2021-2025 Gear Technologies Inc.
// SPDX-License-Identifier: GPL-3.0-or-later WITH Classpath-exception-2.0
//
// This program is free software: you can redistribute it and/or modify
// it under the terms of the GNU General Public License as published by
// the Free Software Foundation, either version 3 of the License, or
// (at your option) any later version.
//
// This program is distributed in the hope that it will be useful,
// but WITHOUT ANY WARRANTY; without even the implied warranty of
// MERCHANTABILITY or FITNESS FOR A PARTICULAR PURPOSE. See the
// GNU General Public License for more details.
//
// You should have received a copy of the GNU General Public License
// along with this program. If not, see <https://www.gnu.org/licenses/>.
//
//! Command line application abstraction

<<<<<<< HEAD
use crate::keyring;
=======
use anyhow::{Context, Result, anyhow};
>>>>>>> e447ce80
use clap::Parser;
use gring::Keyring;
use gsdk::{
    Api, SignedApi,
    ext::sp_core::{self, Pair as _, crypto::Ss58Codec, sr25519::Pair},
};
<<<<<<< HEAD
use gsdk::Api;
=======
>>>>>>> e447ce80
use std::{env, time::Duration};
use tracing_subscriber::EnvFilter;

/// Command line gear program application abstraction.
///
/// ```ignore
/// use gcli::{async_trait, App, Command, clap::Parser, color_eyre};
///
/// /// My customized sub commands.
/// #[derive(Debug, Parser)]
/// pub enum SubCommand {
///     /// GCli preset commands.
///     #[clap(flatten)]
///     GCliCommands(Command),
///     /// My customized ping command.
///     Ping,
/// }
///
/// /// My customized gcli.
/// #[derive(Debug, Parser)]
/// pub struct MyGCli {
///     #[clap(subcommand)]
///     command: SubCommand,
/// }
///
/// #[async_trait]
/// impl App for MyGCli {
///     async fn exec(&self) -> Result<()> {
///         match &self.command {
///             SubCommand::GCliCommands(command) => command.exec(self).await,
///             SubCommand::Ping => {
///                 println!("pong");
///                 Ok(())
///             }
///         }
///     }
/// }
///
/// #[tokio::main]
/// async fn main() -> color_eyre::Result<()> {
///     MyGCli::parse().run().await
/// }
/// ```
#[async_trait::async_trait]
pub trait App: Parser + Sync {
    /// Timeout of rpc requests.
    fn timeout(&self) -> Duration {
        Api::DEFAULT_TIMEOUT
    }

    /// The verbosity logging level.
    fn verbose(&self) -> u8 {
        0
    }

    /// The endpoint of the gear node.
    fn endpoint(&self) -> Option<String> {
        None
    }

    /// Password of the signer account.
    fn passwd(&self) -> Option<String> {
        None
    }

    /// Get the address of the primary key
    fn ss58_address(&self) -> String {
        keyring::load_keyring()
            .and_then(|mut ring| ring.primary().map(|keystore| keystore.address.clone()))
            .unwrap_or_else(|_| {
                Pair::from_string("//Alice", None)
                    .expect("Alice always works")
                    .public()
                    .to_ss58check()
            })
    }

    /// Exec program from the parsed arguments.
    async fn exec(&self) -> Result<()>;

    /// Get gear api without signing in with password.
    async fn api(&self) -> Result<Api> {
        let endpoint = self.endpoint();
        Api::builder()
            .timeout(self.timeout())
            .uri(endpoint.as_deref().unwrap_or(Api::VARA_ENDPOINT))
            .build()
            .await
            .map_err(Into::into)
    }

    /// Get signer.
    async fn signed(&self) -> Result<SignedApi> {
        let passwd = self.passwd();

        let api = Api::builder()
            .timeout(self.timeout())
            .uri(self.endpoint().as_deref().unwrap_or(Api::VARA_ENDPOINT))
            .build()
            .await?;
        let mut keyring = keyring::load_keyring()?;
        let passphrase = passwd.as_ref().and_then(|p| hex::decode(p).ok());
        let pair = keyring.primary()?.decrypt(passphrase.as_deref())?;

        Ok(SignedApi::with_pair(api, pair.into()))
    }

    /// Run application.
    ///
    /// This is a wrapper of [`Self::exec`] with preset retry
    /// and verbose level.
    async fn run(&self) -> Result<()> {
        sp_core::crypto::set_default_ss58_version(runtime_primitives::VARA_SS58_PREFIX.into());

        let name = Self::command().get_name().to_string();
        let filter = if env::var(EnvFilter::DEFAULT_ENV).is_ok() {
            EnvFilter::from_default_env()
        } else {
            match self.verbose() {
                0 => format!("{name}=info,gsdk=info").into(),
                1 => format!("{name}=debug,gsdk=debug").into(),
                2 => "debug".into(),
                _ => "trace".into(),
            }
        };

        tracing_subscriber::fmt()
            .with_env_filter(filter)
            .without_time()
            .try_init()
            .map_err(|err| anyhow!("{err}"))?;

        self.exec().await.context("failed to run app")
    }
}<|MERGE_RESOLUTION|>--- conflicted
+++ resolved
@@ -18,21 +18,13 @@
 //
 //! Command line application abstraction
 
-<<<<<<< HEAD
 use crate::keyring;
-=======
 use anyhow::{Context, Result, anyhow};
->>>>>>> e447ce80
 use clap::Parser;
-use gring::Keyring;
 use gsdk::{
     Api, SignedApi,
     ext::sp_core::{self, Pair as _, crypto::Ss58Codec, sr25519::Pair},
 };
-<<<<<<< HEAD
-use gsdk::Api;
-=======
->>>>>>> e447ce80
 use std::{env, time::Duration};
 use tracing_subscriber::EnvFilter;
 
