--- conflicted
+++ resolved
@@ -109,14 +109,13 @@
 
     /// Execute meta method.
     fn execute(wasm: InstrumentedCode, method: &str) -> Result<Vec<u8>> {
-<<<<<<< HEAD
         assert!(gear_lazy_pages_common::try_to_enable_lazy_pages(
             Self::PAGE_STORAGE_PREFIX
         ));
 
         sp_io::TestExternalities::default().execute_with(|| {
             core_processor::informational::execute_for_reply::<
-                gear_backend_wasmi::WasmiEnvironment<core_processor::Ext, String>,
+                gear_backend_sandbox::SandboxEnvironment<core_processor::Ext, String>,
                 String,
             >(
                 method.into(),
@@ -129,22 +128,6 @@
             )
             .map_err(Error::WasmExecution)
         })
-=======
-        core_processor::informational::execute_for_reply::<
-            gear_backend_sandbox::SandboxEnvironment<core_processor::Ext, String>,
-            String,
-        >(
-            method.into(),
-            wasm,
-            None,
-            None,
-            None,
-            Default::default(),
-            u64::MAX,
-            BlockInfo::default(),
-        )
-        .map_err(Error::WasmExecution)
->>>>>>> 0677deae
     }
 
     /// Decode metawasm from wasm binary.
