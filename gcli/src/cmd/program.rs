// This file is part of Gear.
//
// Copyright (C) 2021-2022 Gear Technologies Inc.
// SPDX-License-Identifier: GPL-3.0-or-later WITH Classpath-exception-2.0
//
// This program is free software: you can redistribute it and/or modify
// it under the terms of the GNU General Public License as published by
// the Free Software Foundation, either version 3 of the License, or
// (at your option) any later version.
//
// This program is distributed in the hope that it will be useful,
// but WITHOUT ANY WARRANTY; without even the implied warranty of
// MERCHANTABILITY or FITNESS FOR A PARTICULAR PURPOSE. See the
// GNU General Public License for more details.
//
// You should have received a copy of the GNU General Public License
// along with this program. If not, see <https://www.gnu.org/licenses/>.

//! Command `program`.
use crate::{meta::Meta, result::Result};
use clap::Parser;
use gsdk::{ext::sp_core::H256, Api};
use std::{fs, path::PathBuf};

/// Read program state, etc.
#[derive(Clone, Debug, Parser)]
pub enum Program {
    /// Display metadata of the program.
    ///
    /// More details please check https://wiki.gear-tech.io/docs/api/metadata-type-creation.
    Meta {
        /// Path of "*.meta.txt" or "*meta.wasm".
        ///
        /// - "*.meta.txt" describes the metadata of the program
        /// - "*.meta.wasm" describes the wasm exports of the program
        meta: PathBuf,
        /// Derive the description of the specified type from registry.
        #[arg(short, long)]
        derive: Option<String>,
    },
    /// Read program state.
    ///
    /// For more details, see https://wiki.gear-tech.io/docs/api/read-state.
    State {
        /// Program id.
        pid: H256,
        /// Method of reading state from wasm (hex encoding).
        #[arg(short, long)]
        method: Option<String>,
        /// The path of "*.meta.wasm".
        #[arg(short, long)]
        wasm: Option<Vec<u8>>,
        /// Method arugments (hex encoding).
        #[arg(short, long)]
        args: Option<Vec<u8>>,
        /// The block hash for reading state.
        #[arg(long)]
        at: Option<H256>,
    },
}

impl Program {
    /// Run command program.
    pub async fn exec(&self, api: Api) -> Result<()> {
        match self {
            Program::State {
                pid,
                method,
                wasm,
                args,
                at,
            } => {
                if let (Some(wasm), Some(method)) = (wasm, method) {
                    // read state from wasm.
                    Self::wasm_state(api, *pid, wasm.to_vec(), method, args.clone(), *at).await?;
                } else {
                    // read full state
                    Self::full_state(api, *pid, *at).await?;
                }
            }
            Program::Meta { meta, derive } => Self::meta(meta, derive)?,
        }

        Ok(())
    }

    async fn wasm_state(
        api: Api,
        pid: H256,
        wasm: Vec<u8>,
        method: &str,
        args: Option<Vec<u8>>,
        at: Option<H256>,
    ) -> Result<()> {
        let state = api
            .read_state_using_wasm(pid, method, wasm, args, at)
            .await?;
        println!("{}", state);
        Ok(())
    }

    async fn full_state(api: Api, pid: H256, at: Option<H256>) -> Result<()> {
        let state = api.read_state(pid, at).await?;
        println!("{}", state);
        Ok(())
    }

<<<<<<< HEAD
        // Get program
        let gsdk::Program { program, .. } = api.gprog(pid.0.into()).await?;
        let code_id = program.code_hash;
        let code = api.code_storage(code_id.0.into()).await?;
        let pages = api.gpages(pid.0.into(), &program).await?;
=======
    /// Display meta.
    fn meta(path: &PathBuf, name: &Option<String>) -> Result<()> {
        let ext = path
            .extension()
            .ok_or_else(|| anyhow::anyhow!("Invalid file extension"))?;
        let data = fs::read(path)?;
>>>>>>> 718ef2d8

        // parse fom hex if end with `txt`.
        let meta = if ext == "txt" {
            Meta::decode_hex(&data)?
        } else if ext == "wasm" {
            // parse fom wasm if end with `wasm`.
            Meta::decode_wasm(&data)?
        } else {
            return Err(anyhow::anyhow!(format!("Unsupported file extension {:?}", ext)).into());
        };

        // Format types.
        let fmt = if let Some(name) = name {
            format!("{:#}", meta.derive(name)?)
        } else {
            format!("{:#}", meta)
        };

        // println result.
        println!("{}", fmt.replace('"', ""));
        Ok(())
    }
}<|MERGE_RESOLUTION|>--- conflicted
+++ resolved
@@ -105,20 +105,12 @@
         Ok(())
     }
 
-<<<<<<< HEAD
-        // Get program
-        let gsdk::Program { program, .. } = api.gprog(pid.0.into()).await?;
-        let code_id = program.code_hash;
-        let code = api.code_storage(code_id.0.into()).await?;
-        let pages = api.gpages(pid.0.into(), &program).await?;
-=======
     /// Display meta.
     fn meta(path: &PathBuf, name: &Option<String>) -> Result<()> {
         let ext = path
             .extension()
             .ok_or_else(|| anyhow::anyhow!("Invalid file extension"))?;
         let data = fs::read(path)?;
->>>>>>> 718ef2d8
 
         // parse fom hex if end with `txt`.
         let meta = if ext == "txt" {
