// This file is part of Gear.
//
// Copyright (C) 2021-2024 Gear Technologies Inc.
// SPDX-License-Identifier: GPL-3.0-or-later WITH Classpath-exception-2.0
//
// This program is free software: you can redistribute it and/or modify
// it under the terms of the GNU General Public License as published by
// the Free Software Foundation, either version 3 of the License, or
// (at your option) any later version.
//
// This program is distributed in the hope that it will be useful,
// but WITHOUT ANY WARRANTY; without even the implied warranty of
// MERCHANTABILITY or FITNESS FOR A PARTICULAR PURPOSE. See the
// GNU General Public License for more details.
//
// You should have received a copy of the GNU General Public License
// along with this program. If not, see <https://www.gnu.org/licenses/>.

//! commands
use crate::App;
use clap::Parser;

pub mod claim;
pub mod create;
pub mod info;
pub mod new;
pub mod program;
pub mod reply;
pub mod send;
pub mod transfer;
pub mod update;
pub mod upload;
pub mod wallet;

pub use self::{
    claim::Claim, create::Create, info::Info, new::New, program::Program, reply::Reply, send::Send,
    transfer::Transfer, update::Update, upload::Upload, wallet::Wallet,
};

/// All SubCommands of gear command line interface.
#[derive(Clone, Debug, Parser)]
pub enum Command {
    Claim(Claim),
    Create(Create),
    Info(Info),
    New(New),
    #[clap(subcommand)]
    Program(Program),
    Reply(Reply),
    Send(Send),
    Upload(Upload),
    Transfer(Transfer),
    Update(Update),
    #[clap(subcommand)]
    Wallet(Wallet),
}

impl Command {
    /// Execute the command.
    pub async fn exec(&self, app: &impl App) -> anyhow::Result<()> {
        match self {
            Command::New(new) => new.exec().await?,
            Command::Program(program) => program.exec(app).await?,
            Command::Update(update) => update.exec().await?,
<<<<<<< HEAD
            Command::Claim(claim) => claim.exec(app.signer().await?).await?,
            Command::Create(create) => create.exec(app.signer().await?).await?,
            Command::Info(info) => info.exec(app.signer().await?).await?,
            Command::Send(send) => send.exec(app.signer().await?).await?,
            Command::Upload(upload) => upload.exec(app.signer().await?).await?,
            Command::Transfer(transfer) => transfer.exec(app.signer().await?).await?,
            Command::Reply(reply) => reply.exec(app.signer().await?).await?,
            Command::Wallet(wallet) => wallet.run()?,
=======
            Command::Claim(claim) => claim.exec(app).await?,
            Command::Create(create) => create.exec(app).await?,
            Command::Info(info) => info.exec(app).await?,
            Command::Send(send) => send.exec(app).await?,
            Command::Upload(upload) => upload.exec(app).await?,
            Command::Transfer(transfer) => transfer.exec(app).await?,
            Command::Reply(reply) => reply.exec(app).await?,
>>>>>>> cd394f3c
        }

        Ok(())
    }

    #[cfg(feature = "embed")]
    pub async fn exec_embedded(
        &self,
        app: &impl App,
        artifact: crate::embed::Artifact,
    ) -> anyhow::Result<()> {
        let this = match self {
            Command::Upload(upload) => {
                Command::Upload(upload.clone_with_code_overridden(artifact.opt))
            }
            Command::Program(program) => {
                Command::Program(program.clone_with_meta_overridden(artifact.meta))
            }
            _ => self.clone(),
        };

        Self::exec(&this, app).await
    }
}

/// Gear command-line interface.
#[derive(Debug, Parser)]
#[clap(author, version)]
#[command(name = "gcli")]
pub struct Opt {
    /// Commands.
    #[command(subcommand)]
    pub command: Command,
    /// Timeout for rpc requests.
    #[arg(short, long, default_value = "60000")]
    pub timeout: u64,
    /// Enable verbose logs.
    #[clap(short, long, action = clap::ArgAction::Count)]
    pub verbose: u16,
    /// Gear node rpc endpoint.
    #[arg(short, long)]
    pub endpoint: Option<String>,
    /// Password of the signer account.
    #[arg(short, long)]
    pub passwd: Option<String>,
}

#[async_trait::async_trait]
impl App for Opt {
    fn timeout(&self) -> u64 {
        self.timeout
    }

    fn verbose(&self) -> u16 {
        self.verbose
    }

    fn endpoint(&self) -> Option<String> {
        self.endpoint.clone()
    }

    fn passwd(&self) -> Option<String> {
        self.passwd.clone()
    }

    async fn exec(&self) -> anyhow::Result<()> {
        self.command.exec(self).await
    }
}

impl Opt {
    /// Run command sync.
    pub fn exec_sync(&self) -> color_eyre::Result<()> {
        let rt = tokio::runtime::Runtime::new().unwrap();
        rt.block_on(self.run()).map_err(Into::into)
    }
}<|MERGE_RESOLUTION|>--- conflicted
+++ resolved
@@ -62,16 +62,6 @@
             Command::New(new) => new.exec().await?,
             Command::Program(program) => program.exec(app).await?,
             Command::Update(update) => update.exec().await?,
-<<<<<<< HEAD
-            Command::Claim(claim) => claim.exec(app.signer().await?).await?,
-            Command::Create(create) => create.exec(app.signer().await?).await?,
-            Command::Info(info) => info.exec(app.signer().await?).await?,
-            Command::Send(send) => send.exec(app.signer().await?).await?,
-            Command::Upload(upload) => upload.exec(app.signer().await?).await?,
-            Command::Transfer(transfer) => transfer.exec(app.signer().await?).await?,
-            Command::Reply(reply) => reply.exec(app.signer().await?).await?,
-            Command::Wallet(wallet) => wallet.run()?,
-=======
             Command::Claim(claim) => claim.exec(app).await?,
             Command::Create(create) => create.exec(app).await?,
             Command::Info(info) => info.exec(app).await?,
@@ -79,7 +69,7 @@
             Command::Upload(upload) => upload.exec(app).await?,
             Command::Transfer(transfer) => transfer.exec(app).await?,
             Command::Reply(reply) => reply.exec(app).await?,
->>>>>>> cd394f3c
+            Command::Wallet(wallet) => wallet.run()?,
         }
 
         Ok(())
