// This file is part of Gear.
//
// Copyright (C) 2021-2023 Gear Technologies Inc.
// SPDX-License-Identifier: GPL-3.0-or-later WITH Classpath-exception-2.0
//
// This program is free software: you can redistribute it and/or modify
// it under the terms of the GNU General Public License as published by
// the Free Software Foundation, either version 3 of the License, or
// (at your option) any later version.
//
// This program is distributed in the hope that it will be useful,
// but WITHOUT ANY WARRANTY; without even the implied warranty of
// MERCHANTABILITY or FITNESS FOR A PARTICULAR PURPOSE. See the
// GNU General Public License for more details.
//
// You should have received a copy of the GNU General Public License
// along with this program. If not, see <https://www.gnu.org/licenses/>.

//! commands
use crate::App;
use clap::Parser;
<<<<<<< HEAD
use env_logger::{Builder, Env};
use gsdk::Api;
=======
>>>>>>> 20d413cd

pub mod claim;
pub mod create;
pub mod info;
pub mod key;
pub mod login;
pub mod new;
pub mod program;
pub mod reply;
pub mod send;
pub mod transfer;
pub mod update;
pub mod upload;

/// All SubCommands of gear command line interface.
#[derive(Debug, Parser)]
pub enum Command {
    Claim(claim::Claim),
    Create(create::Create),
    Info(info::Info),
    Key(key::Key),
    Login(login::Login),
    New(new::New),
    #[clap(subcommand)]
    Program(program::Program),
    Reply(reply::Reply),
    Send(send::Send),
    Upload(upload::Upload),
    Transfer(transfer::Transfer),
    Update(update::Update),
}

impl Command {
    /// Execute the command.
    pub async fn exec(&self, app: &impl App) -> anyhow::Result<()> {
        match self {
            Command::Key(key) => key.exec()?,
            Command::Login(login) => login.exec()?,
            Command::New(new) => new.exec().await?,
            Command::Program(program) => program.exec(app).await?,
            Command::Update(update) => update.exec().await?,
            Command::Claim(claim) => claim.exec(app.signer().await?).await?,
            Command::Create(create) => create.exec(app.signer().await?).await?,
            Command::Info(info) => info.exec(app.signer().await?).await?,
            Command::Send(send) => send.exec(app.signer().await?).await?,
            Command::Upload(upload) => upload.exec(app.signer().await?).await?,
            Command::Transfer(transfer) => transfer.exec(app.signer().await?).await?,
            Command::Reply(reply) => reply.exec(app.signer().await?).await?,
        }

        Ok(())
    }
}

/// Gear command-line interface.
#[derive(Debug, Parser)]
#[clap(author, version)]
#[command(name = "gcli")]
pub struct Opt {
    /// Commands.
    #[command(subcommand)]
    pub command: Command,
    /// Timeout for rpc requests.
    #[arg(short, long, default_value = "60000")]
    pub timeout: u64,
    /// Enable verbose logs.
    #[clap(short, long, action = clap::ArgAction::Count)]
    pub verbose: u16,
    /// Gear node rpc endpoint.
    #[arg(short, long)]
    pub endpoint: Option<String>,
    /// Password of the signer account.
    #[arg(short, long)]
    pub passwd: Option<String>,
}

<<<<<<< HEAD
impl Opt {
    /// setup logs
    fn setup_logs(&self) -> Result<()> {
        let mut builder = if self.verbose {
            Builder::from_env(Env::default().default_filter_or("debug"))
        } else {
            match &self.command {
                Command::Claim(_)
                | Command::Create(_)
                | Command::Reply(_)
                | Command::Send(_)
                | Command::Upload(_)
                | Command::Transfer(_) => {
                    let mut builder = Builder::from_env(Env::default().default_filter_or("info"));
                    builder
                        .format_target(false)
                        .format_module_path(false)
                        .format_timestamp(None);

                    builder
                }
                _ => Builder::from_default_env(),
            }
        };
=======
#[async_trait::async_trait]
impl App for Opt {
    fn timeout(&self) -> u64 {
        self.timeout
    }
>>>>>>> 20d413cd

    fn verbose(&self) -> u16 {
        self.verbose
    }

    fn endpoint(&self) -> Option<String> {
        self.endpoint.clone()
    }

    fn passwd(&self) -> Option<String> {
        self.passwd.clone()
    }

    async fn exec(&self) -> anyhow::Result<()> {
        self.command.exec(self).await
    }
}

impl Opt {
    /// Run command sync.
    pub fn exec_sync(&self) -> color_eyre::Result<()> {
        let rt = tokio::runtime::Runtime::new().unwrap();
        rt.block_on(self.run()).map_err(Into::into)
    }
}<|MERGE_RESOLUTION|>--- conflicted
+++ resolved
@@ -19,11 +19,6 @@
 //! commands
 use crate::App;
 use clap::Parser;
-<<<<<<< HEAD
-use env_logger::{Builder, Env};
-use gsdk::Api;
-=======
->>>>>>> 20d413cd
 
 pub mod claim;
 pub mod create;
@@ -100,38 +95,11 @@
     pub passwd: Option<String>,
 }
 
-<<<<<<< HEAD
-impl Opt {
-    /// setup logs
-    fn setup_logs(&self) -> Result<()> {
-        let mut builder = if self.verbose {
-            Builder::from_env(Env::default().default_filter_or("debug"))
-        } else {
-            match &self.command {
-                Command::Claim(_)
-                | Command::Create(_)
-                | Command::Reply(_)
-                | Command::Send(_)
-                | Command::Upload(_)
-                | Command::Transfer(_) => {
-                    let mut builder = Builder::from_env(Env::default().default_filter_or("info"));
-                    builder
-                        .format_target(false)
-                        .format_module_path(false)
-                        .format_timestamp(None);
-
-                    builder
-                }
-                _ => Builder::from_default_env(),
-            }
-        };
-=======
 #[async_trait::async_trait]
 impl App for Opt {
     fn timeout(&self) -> u64 {
         self.timeout
     }
->>>>>>> 20d413cd
 
     fn verbose(&self) -> u16 {
         self.verbose
