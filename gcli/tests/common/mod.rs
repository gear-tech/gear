// This file is part of Gear.
//
// Copyright (C) 2021-2023 Gear Technologies Inc.
// SPDX-License-Identifier: GPL-3.0-or-later WITH Classpath-exception-2.0
//
// This program is free software: you can redistribute it and/or modify
// it under the terms of the GNU General Public License as published by
// the Free Software Foundation, either version 3 of the License, or
// (at your option) any later version.
//
// This program is distributed in the hope that it will be useful,
// but WITHOUT ANY WARRANTY; without even the implied warranty of
// MERCHANTABILITY or FITNESS FOR A PARTICULAR PURPOSE. See the
// GNU General Public License for more details.
//
// You should have received a copy of the GNU General Public License
// along with this program. If not, see <https://www.gnu.org/licenses/>.

//! Common utils for integration tests
pub use self::{
    args::Args,
    node::{Convert, NodeExec},
    result::{Error, Result},
};
use anyhow::anyhow;
use gear_core::ids::{CodeId, ProgramId};
use gsdk::{
    ext::{sp_core::crypto::Ss58Codec, sp_runtime::AccountId32},
    testing::Node,
};
pub use scale_info::scale::Encode;
use std::{
    iter::IntoIterator,
    process::{Command, Output},
};

mod args;
pub mod env;
<<<<<<< HEAD
=======
pub mod logs;
pub mod node;
>>>>>>> 20d413cd
mod result;

pub const ALICE_SS58_ADDRESS: &str = "kGkLEU3e3XXkJp2WK4eNpVmSab5xUNL9QtmLPh8QfCL2EgotW";

impl NodeExec for Node {
    fn ws(&self) -> String {
        "ws://".to_string() + &self.address().to_string()
    }

    /// Run binary `gcli`
    fn run(&self, args: Args) -> Result<Output> {
        gcli(Vec::<String>::from(args.endpoint(self.ws())))
    }
}

/// Run binary `gcli`
pub fn gcli<T: ToString>(args: impl IntoIterator<Item = T>) -> Result<Output> {
    Command::new(env::bin("gcli"))
        .args(
            args.into_iter()
                .map(|v| v.to_string())
                .collect::<Vec<String>>(),
        )
        .output()
        .map_err(Into::into)
}

/// Run the dev node
pub fn dev() -> Result<Node> {
    login_as_alice()?;

    let args = vec!["--tmp", "--dev"];
<<<<<<< HEAD
    let mut node = Node::try_from_path(env::bin("gear"), args)?;

    // TODO: use [`Node::wait_while_initialized`] instead,
    // it currently presents infinit loop even after capturing
    // the specfied log #3304.
    node.wait_for_log_record("Imported #1")?;
    Ok(node)
=======
    let node = env::bin("gear");
    Node::try_from_path(&node, args)
        .map_err(|e| anyhow!("gear-node {} not found, {e}", node).into())
>>>>>>> 20d413cd
}

/// Init env logger
#[allow(dead_code)]
pub fn init_logger() {
    let _ = env_logger::builder().is_test(true).try_init();
}

/// Login as //Alice
pub fn login_as_alice() -> Result<()> {
    let _ = gcli(["login", "//Alice"])?;

    Ok(())
}

/// Generate program id from code id and salt
pub fn program_id(bin: &[u8], salt: &[u8]) -> ProgramId {
    ProgramId::generate_from_user(CodeId::generate(bin), salt)
}

/// AccountId32 of `addr`
pub fn alice_account_id() -> AccountId32 {
    AccountId32::from_ss58check("kGkLEU3e3XXkJp2WK4eNpVmSab5xUNL9QtmLPh8QfCL2EgotW")
        .expect("Invalid address")
}

/// Create program messager
pub async fn create_messager() -> Result<Node> {
    let node = dev()?;

    let args = Args::new("upload").program(env::wasm_bin("demo_messager.opt.wasm"));
    let _ = node.run(args)?;

    Ok(node)
}<|MERGE_RESOLUTION|>--- conflicted
+++ resolved
@@ -22,7 +22,6 @@
     node::{Convert, NodeExec},
     result::{Error, Result},
 };
-use anyhow::anyhow;
 use gear_core::ids::{CodeId, ProgramId};
 use gsdk::{
     ext::{sp_core::crypto::Ss58Codec, sp_runtime::AccountId32},
@@ -36,11 +35,7 @@
 
 mod args;
 pub mod env;
-<<<<<<< HEAD
-=======
-pub mod logs;
 pub mod node;
->>>>>>> 20d413cd
 mod result;
 
 pub const ALICE_SS58_ADDRESS: &str = "kGkLEU3e3XXkJp2WK4eNpVmSab5xUNL9QtmLPh8QfCL2EgotW";
@@ -73,7 +68,6 @@
     login_as_alice()?;
 
     let args = vec!["--tmp", "--dev"];
-<<<<<<< HEAD
     let mut node = Node::try_from_path(env::bin("gear"), args)?;
 
     // TODO: use [`Node::wait_while_initialized`] instead,
@@ -81,11 +75,6 @@
     // the specfied log #3304.
     node.wait_for_log_record("Imported #1")?;
     Ok(node)
-=======
-    let node = env::bin("gear");
-    Node::try_from_path(&node, args)
-        .map_err(|e| anyhow!("gear-node {} not found, {e}", node).into())
->>>>>>> 20d413cd
 }
 
 /// Init env logger
