--- conflicted
+++ resolved
@@ -27,31 +27,21 @@
     process::{Command, Stdio},
 };
 
-<<<<<<< HEAD
-fn demo_messager() -> Result<PathBuf> {
-    let path = PathBuf::from(env::bin("demo_messager"));
+fn demo_messenger() -> Result<PathBuf> {
+    let path = PathBuf::from(env::bin("demo_messenger"));
     let profile = if *env::PROFILE == "debug" {
         "dev"
     } else {
         *env::PROFILE
     };
-=======
-fn demo_messenger() -> Result<PathBuf> {
-    let path = PathBuf::from(env::bin("demo_messenger"));
->>>>>>> 3c6fe882
 
     if !path.exists()
         && !Command::new("cargo")
             .args([
                 "build",
                 "-p",
-<<<<<<< HEAD
-                "demo-messager",
+                "demo-messenger",
                 &format!("--profile={profile}"),
-=======
-                "demo-messenger",
-                &format!("--{}", *env::PROFILE),
->>>>>>> 3c6fe882
                 "--features",
                 "gcli",
             ])
@@ -66,13 +56,8 @@
 
 #[test]
 fn embedded_gcli() -> Result<()> {
-<<<<<<< HEAD
     let node = common::dev().context("failed to run dev node")?;
-    let demo = Command::new(demo_messager()?)
-=======
-    let node = common::dev()?;
     let demo = Command::new(demo_messenger()?)
->>>>>>> 3c6fe882
         .args(Vec::<String>::from(Args::new("upload").endpoint(node.ws())))
         .stderr(Stdio::piped())
         .output()?;
