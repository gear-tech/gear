// This file is part of Gear.
//
// Copyright (C) 2021-2022 Gear Technologies Inc.
// SPDX-License-Identifier: GPL-3.0-or-later WITH Classpath-exception-2.0
//
// This program is free software: you can redistribute it and/or modify
// it under the terms of the GNU General Public License as published by
// the Free Software Foundation, either version 3 of the License, or
// (at your option) any later version.
//
// This program is distributed in the hope that it will be useful,
// but WITHOUT ANY WARRANTY; without even the implied warranty of
// MERCHANTABILITY or FITNESS FOR A PARTICULAR PURPOSE. See the
// GNU General Public License for more details.
//
// You should have received a copy of the GNU General Public License
// along with this program. If not, see <https://www.gnu.org/licenses/>.

//! Integration tests for command `send`
use crate::common::{self, Result};
use gsdk::Api;
use parity_scale_codec::Encode;

#[tokio::test]
async fn test_command_reply_works() -> Result<()> {
    let node = common::create_messager().await?;

    // Get balance of the testing address
    let signer = Api::new(Some(&node.ws())).await?.signer("//Alice", None)?;
    let mailbox = signer
        .api()
        .mailbox(Some(common::alice_account_id()), 10)
        .await?;
    assert_eq!(mailbox.len(), 1);
    let id = hex::encode(mailbox[0].0.id.0);

    // Send message to messager
<<<<<<< HEAD
    let _ = common::gear(&["-e", &node.ws(), "reply", &id, "--gas-limit", "20000000000"])?;
    let mailbox = signer.api().mailbox(common::alice_account_id(), 10).await?;
=======
    let _ = common::gear(&["-e", &node.ws(), "reply", &id, "0x", "20000000000"])?;
    let mailbox = signer
        .api()
        .mailbox(Some(common::alice_account_id()), 10)
        .await?;
>>>>>>> 308b55f3
    assert_eq!(mailbox.len(), 1);
    assert_eq!(mailbox[0].0.payload.0, messager::REPLY_REPLY.encode());

    Ok(())
}<|MERGE_RESOLUTION|>--- conflicted
+++ resolved
@@ -32,19 +32,14 @@
         .mailbox(Some(common::alice_account_id()), 10)
         .await?;
     assert_eq!(mailbox.len(), 1);
-    let id = hex::encode(mailbox[0].0.id.0);
 
     // Send message to messager
-<<<<<<< HEAD
+    let id = hex::encode(mailbox[0].0.id.0);
     let _ = common::gear(&["-e", &node.ws(), "reply", &id, "--gas-limit", "20000000000"])?;
-    let mailbox = signer.api().mailbox(common::alice_account_id(), 10).await?;
-=======
-    let _ = common::gear(&["-e", &node.ws(), "reply", &id, "0x", "20000000000"])?;
     let mailbox = signer
         .api()
         .mailbox(Some(common::alice_account_id()), 10)
         .await?;
->>>>>>> 308b55f3
     assert_eq!(mailbox.len(), 1);
     assert_eq!(mailbox[0].0.payload.0, messager::REPLY_REPLY.encode());
 
