--- conflicted
+++ resolved
@@ -27,30 +27,19 @@
 
     // Get balance of the testing address
     let signer = Api::new(Some(&node.ws())).await?.signer("//Alice", None)?;
-<<<<<<< HEAD
-    let mailbox = signer.api().mailbox(common::alice_account_id(), 10).await?;
-
-=======
     let mailbox = signer
         .api()
         .mailbox(Some(common::alice_account_id()), 10)
         .await?;
->>>>>>> 308b55f3
     assert_eq!(mailbox.len(), 1);
-    let dest = hex::encode(mailbox[0].0.source.0);
 
     // Send message to messager
-<<<<<<< HEAD
+    let dest = hex::encode(mailbox[0].0.source.0);
     let _ = common::gear(&["-e", &node.ws(), "send", &dest, "--gas-limit", "2000000000"])?;
-    let mailbox = signer.api().mailbox(common::alice_account_id(), 10).await?;
-
-=======
-    let _ = common::gear(&["-e", &node.ws(), "send", &dest, "0x", "20000000000"])?;
     let mailbox = signer
         .api()
         .mailbox(Some(common::alice_account_id()), 10)
         .await?;
->>>>>>> 308b55f3
     assert_eq!(mailbox.len(), 2);
     assert!(mailbox
         .iter()
