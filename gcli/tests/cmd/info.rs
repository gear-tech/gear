// This file is part of Gear.
//
// Copyright (C) 2021-2022 Gear Technologies Inc.
// SPDX-License-Identifier: GPL-3.0-or-later WITH Classpath-exception-2.0
//
// This program is free software: you can redistribute it and/or modify
// it under the terms of the GNU General Public License as published by
// the Free Software Foundation, either version 3 of the License, or
// (at your option) any later version.
//
// This program is distributed in the hope that it will be useful,
// but WITHOUT ANY WARRANTY; without even the implied warranty of
// MERCHANTABILITY or FITNESS FOR A PARTICULAR PURPOSE. See the
// GNU General Public License for more details.
//
// You should have received a copy of the GNU General Public License
// along with this program. If not, see <https://www.gnu.org/licenses/>.

//! Integration tests for command `deploy`
use crate::common::{
    self, logs,
    traits::{Convert, NodeExec},
    Args, Result,
};

#[cfg(not(feature = "vara-testing"))]
const EXPECTED_BALANCE: &str = r#"
AccountInfo {
    nonce: 0,
    consumers: 1,
    providers: 1,
    sufficients: 0,
    data: AccountData {
        free: 1152921504606846976,
        reserved: 0,
        misc_frozen: 0,
        fee_frozen: 0,
    },
}
"#;

#[cfg(feature = "vara-testing")]
const EXPECTED_BALANCE: &str = r#"
AccountInfo {
    nonce: 0,
    consumers: 0,
    providers: 1,
    sufficients: 0,
    data: AccountData {
        free: 1000000000000000000,
        reserved: 0,
        misc_frozen: 0,
        fee_frozen: 0,
    },
}
"#;

#[cfg(feature = "vara-testing")]
const EXPECTED_MAILBOX: &str = r#"
    destination: "0xd43593c715fdd31c61141abd04a99fd6822c8558854ccde39a5684e7a56da27d",
    payload: "0x",
    value: 0,
    details: None,
"#;

#[cfg(not(feature = "vara-testing"))]
const EXPECTED_MAILBOX: &str = r#"
    destination: "0xd43593c715fdd31c61141abd04a99fd6822c8558854ccde39a5684e7a56da27d",
    payload: "0x",
    value: 5000,
    details: None,
"#;

#[tokio::test]
async fn test_action_balance_works() -> Result<()> {
    common::login_as_alice().expect("login failed");
    let mut node = common::dev()?;
    node.wait_for_log_record(logs::gear_node::IMPORTING_BLOCKS)?;

    let output = node.run(Args::new("info").address("//Alice").action("balance"))?;
    let stdout = output.stdout.convert();
    assert_eq!(
        EXPECTED_BALANCE.trim(),
        stdout.trim(),
        "Wrong balance. Expected:\n{EXPECTED_BALANCE}\nGot:\n{stdout}",
    );
    Ok(())
}

#[tokio::test]
async fn test_action_mailbox_works() -> Result<()> {
    let node = common::create_messager().await?;
    let output = node.run(Args::new("info").address("//Alice").action("mailbox"))?;

    let stdout = output.stdout.convert();
    if !stdout.contains(EXPECTED_MAILBOX.trim()) {
<<<<<<< HEAD
        panic!("{stdout}, {EXPECTED_MAILBOX}")
=======
        panic!("Wrong mailbox response. Expected:\n{EXPECTED_MAILBOX}\nGot:\n{stdout}",);
>>>>>>> e2f13922
    }
    Ok(())
}<|MERGE_RESOLUTION|>--- conflicted
+++ resolved
@@ -94,11 +94,7 @@
 
     let stdout = output.stdout.convert();
     if !stdout.contains(EXPECTED_MAILBOX.trim()) {
-<<<<<<< HEAD
-        panic!("{stdout}, {EXPECTED_MAILBOX}")
-=======
         panic!("Wrong mailbox response. Expected:\n{EXPECTED_MAILBOX}\nGot:\n{stdout}",);
->>>>>>> e2f13922
     }
     Ok(())
 }