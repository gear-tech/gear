--- conflicted
+++ resolved
@@ -18,13 +18,8 @@
 
 //! Integration tests for command `deploy`
 use crate::common::{
-<<<<<<< HEAD
     self,
-    traits::{Convert, NodeExec},
-=======
-    self, logs,
     node::{Convert, NodeExec},
->>>>>>> 20d413cd
     Args, Result,
 };
 
