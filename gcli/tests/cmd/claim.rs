// This file is part of Gear.
//
// Copyright (C) 2021-2023 Gear Technologies Inc.
// SPDX-License-Identifier: GPL-3.0-or-later WITH Classpath-exception-2.0
//
// This program is free software: you can redistribute it and/or modify
// it under the terms of the GNU General Public License as published by
// the Free Software Foundation, either version 3 of the License, or
// (at your option) any later version.
//
// This program is distributed in the hope that it will be useful,
// but WITHOUT ANY WARRANTY; without even the implied warranty of
// MERCHANTABILITY or FITNESS FOR A PARTICULAR PURPOSE. See the
// GNU General Public License for more details.
//
// You should have received a copy of the GNU General Public License
// along with this program. If not, see <https://www.gnu.org/licenses/>.

//! Integration tests for command `send`

<<<<<<< HEAD
use crate::common::{self, traits::NodeExec, Args, Result, ALICE_SS58_ADDRESS as ADDRESS};
=======
use crate::common::{self, logs, node::NodeExec, Args, Result, ALICE_SS58_ADDRESS as ADDRESS};
>>>>>>> 20d413cd
use gsdk::Api;

const REWARD_PER_BLOCK: u128 = 75_000; // 3_000 gas * 25 value per gas

#[tokio::test]
async fn test_command_claim_works() -> Result<()> {
    // hack to check initial alice balance
    let (initial_balance, initial_stash) = {
        let node = common::dev()?;

        // Get balance of the testing address
        let signer = Api::new(Some(&node.ws()))
            .await?
            .signer("//Alice//stash", None)?;
        (
            signer.api().get_balance(ADDRESS).await.unwrap_or(0),
            signer
                .api()
                .get_balance(&signer.address())
                .await
                .unwrap_or(0),
        )
    };

    let node = common::create_messager().await?;

    // Check the mailbox of the testing account
    let signer = Api::new(Some(&node.ws()))
        .await?
        .signer("//Alice//stash", None)?;
    let mailbox = signer
        .api()
        .mailbox(Some(common::alice_account_id()), 10)
        .await?;

    assert_eq!(mailbox.len(), 1);
    let id = hex::encode(mailbox[0].0.id.0);

    let burned_before = signer.api().get_balance(&signer.address()).await? - initial_stash;
    let before = signer.api().get_balance(ADDRESS).await?;

    // Claim value from message id
    let _ = node.run(Args::new("claim").message_id(id))?;

    let burned_after = signer.api().get_balance(&signer.address()).await? - initial_stash;
    let after = signer.api().get_balance(ADDRESS).await?;

    assert_eq!(initial_balance - before - burned_before, REWARD_PER_BLOCK);
    assert_eq!(initial_balance - burned_after, after);
    Ok(())
}<|MERGE_RESOLUTION|>--- conflicted
+++ resolved
@@ -18,11 +18,7 @@
 
 //! Integration tests for command `send`
 
-<<<<<<< HEAD
-use crate::common::{self, traits::NodeExec, Args, Result, ALICE_SS58_ADDRESS as ADDRESS};
-=======
-use crate::common::{self, logs, node::NodeExec, Args, Result, ALICE_SS58_ADDRESS as ADDRESS};
->>>>>>> 20d413cd
+use crate::common::{self, node::NodeExec, Args, Result, ALICE_SS58_ADDRESS as ADDRESS};
 use gsdk::Api;
 
 const REWARD_PER_BLOCK: u128 = 75_000; // 3_000 gas * 25 value per gas
