// This file is part of Gear.
//
// Copyright (C) 2021-2024 Gear Technologies Inc.
// SPDX-License-Identifier: GPL-3.0-or-later WITH Classpath-exception-2.0
//
// This program is free software: you can redistribute it and/or modify
// it under the terms of the GNU General Public License as published by
// the Free Software Foundation, either version 3 of the License, or
// (at your option) any later version.
//
// This program is distributed in the hope that it will be useful,
// but WITHOUT ANY WARRANTY; without even the implied warranty of
// MERCHANTABILITY or FITNESS FOR A PARTICULAR PURPOSE. See the
// GNU General Public License for more details.
//
// You should have received a copy of the GNU General Public License
// along with this program. If not, see <https://www.gnu.org/licenses/>.

//! Integration tests for command `send`

use crate::common::{
    self, node::NodeExec, Args, Result, ALICE_SS58_ADDRESS as ADDRESS, RENT_POOL_SS58_ADDRESS,
};
use gsdk::Api;

const REWARD_PER_BLOCK: u128 = 75_000; // 3_000 gas * 25 value per gas

#[tokio::test]
async fn test_command_claim_works() -> Result<()> {
    // hack to check initial alice balance
    let (initial_balance, initial_stash, rent_pool_initial) = {
        let node = common::dev()?;

        // Get balance of the testing address
        let signer = Api::new(Some(&node.ws()))
            .await?
            .signer("//Alice//stash", None)?;
        (
            signer.api().get_balance(ADDRESS).await.unwrap_or(0),
            signer
                .api()
                .get_balance(&signer.address())
                .await
                .unwrap_or(0),
            signer
                .api()
                .get_balance(RENT_POOL_SS58_ADDRESS)
                .await
                .unwrap_or(0),
        )
    };

    let node = common::create_messager().await?;

    // Check the mailbox of the testing account
    let signer = Api::new(Some(&node.ws()))
        .await?
        .signer("//Alice//stash", None)?;
    let mailbox = signer
        .api()
        .mailbox(Some(common::alice_account_id()), 10)
        .await?;

    assert_eq!(mailbox.len(), 1);
    let id = hex::encode(mailbox[0].0.id.0);

    let burned_before = signer.api().get_balance(&signer.address()).await? - initial_stash;
    let before = signer.api().get_balance(ADDRESS).await?;

    // Claim value from message id
    let _ = node.run(Args::new("claim").message_id(id))?;

    let burned_after = signer.api().get_balance(&signer.address()).await? - initial_stash;
    let after = signer.api().get_balance(ADDRESS).await?;
    let rent_pool = signer.api().get_balance(RENT_POOL_SS58_ADDRESS).await?;

<<<<<<< HEAD
    // burned * 2 because we have 50% fee split to treasury
    assert_eq!(
        initial_balance - before - (burned_before * 2),
        REWARD_PER_BLOCK
    );
    assert_eq!(initial_balance - (burned_after * 2), after);
=======
    assert_eq!(initial_balance - before - burned_before, REWARD_PER_BLOCK);
    assert_eq!(
        initial_balance - burned_after - (rent_pool - rent_pool_initial),
        after
    );

>>>>>>> d205972b
    Ok(())
}<|MERGE_RESOLUTION|>--- conflicted
+++ resolved
@@ -74,20 +74,15 @@
     let after = signer.api().get_balance(ADDRESS).await?;
     let rent_pool = signer.api().get_balance(RENT_POOL_SS58_ADDRESS).await?;
 
-<<<<<<< HEAD
     // burned * 2 because we have 50% fee split to treasury
     assert_eq!(
         initial_balance - before - (burned_before * 2),
         REWARD_PER_BLOCK
     );
-    assert_eq!(initial_balance - (burned_after * 2), after);
-=======
-    assert_eq!(initial_balance - before - burned_before, REWARD_PER_BLOCK);
     assert_eq!(
-        initial_balance - burned_after - (rent_pool - rent_pool_initial),
+        initial_balance - (burned_after * 2) - (rent_pool - rent_pool_initial),
         after
     );
 
->>>>>>> d205972b
     Ok(())
 }