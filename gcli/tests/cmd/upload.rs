// This file is part of Gear.
//
// Copyright (C) 2021-2023 Gear Technologies Inc.
// SPDX-License-Identifier: GPL-3.0-or-later WITH Classpath-exception-2.0
//
// This program is free software: you can redistribute it and/or modify
// it under the terms of the GNU General Public License as published by
// the Free Software Foundation, either version 3 of the License, or
// (at your option) any later version.
//
// This program is distributed in the hope that it will be useful,
// but WITHOUT ANY WARRANTY; without even the implied warranty of
// MERCHANTABILITY or FITNESS FOR A PARTICULAR PURPOSE. See the
// GNU General Public License for more details.
//
// You should have received a copy of the GNU General Public License
// along with this program. If not, see <https://www.gnu.org/licenses/>.

//! Integration tests for command `upload`
use crate::common::{
<<<<<<< HEAD
    self, env,
    traits::{Convert, NodeExec},
=======
    self, env, logs,
    node::{Convert, NodeExec},
>>>>>>> 20d413cd
    Args, Result,
};
use gear_core::ids::CodeId;
use gsdk::Api;

#[tokio::test]
<<<<<<< HEAD
async fn test_command_upload_works() -> Result<()> {
    let node = common::dev()?;
    let signer = Api::new(Some(&node.ws()))
=======
async fn test_command_upload_works() {
    common::login_as_alice().expect("login failed");
    let mut node = common::dev().expect("failed to start node");
    node.wait_for_log_record(logs::gear_node::IMPORTING_BLOCKS)
        .expect("node timeout");

    let ws = node.ws();
    let signer = Api::new(Some(&ws))
>>>>>>> 20d413cd
        .await
        .unwrap_or_else(|_| panic!("failed to connect to {ws}"))
        .signer("//Alice", None)
        .expect("get signer failed");

    let code_id = CodeId::generate(demo_new_meta::WASM_BINARY);
    assert!(
        signer.api().code_storage(code_id).await.is_err(),
        "code should not exist"
    );

    let output = node.run(Args::new("upload").program(env::wasm_bin("demo_new_meta.opt.wasm")))?;
    assert!(
        output
            .stderr
            .convert()
<<<<<<< HEAD
            .contains("Submitted Gear::upload_program"),
        "code should be uploaded, but got: {:?}",
        output.stderr
=======
            .contains(logs::gear_program::EX_UPLOAD_PROGRAM),
        "code should be uploaded, but got: {}",
        output.stderr.convert(),
>>>>>>> 20d413cd
    );
    assert!(
        signer.api().code_storage(code_id).await.is_ok(),
        "code should exist"
    );

    Ok(())
}

#[tokio::test]
async fn test_command_upload_code_works() -> Result<()> {
    let node = common::dev()?;
    let output = node.run(
        Args::new("upload")
            .flag("--code-only")
            .program(env::wasm_bin("demo_new_meta.opt.wasm")),
    )?;

    let stderr = output.stderr.convert();

    assert!(
        stderr.contains("Submitted Gear::upload_code"),
        "code should be uploaded, but got: {stderr:?}",
    );
    Ok(())
}<|MERGE_RESOLUTION|>--- conflicted
+++ resolved
@@ -18,38 +18,17 @@
 
 //! Integration tests for command `upload`
 use crate::common::{
-<<<<<<< HEAD
     self, env,
-    traits::{Convert, NodeExec},
-=======
-    self, env, logs,
     node::{Convert, NodeExec},
->>>>>>> 20d413cd
     Args, Result,
 };
 use gear_core::ids::CodeId;
 use gsdk::Api;
 
 #[tokio::test]
-<<<<<<< HEAD
 async fn test_command_upload_works() -> Result<()> {
     let node = common::dev()?;
-    let signer = Api::new(Some(&node.ws()))
-=======
-async fn test_command_upload_works() {
-    common::login_as_alice().expect("login failed");
-    let mut node = common::dev().expect("failed to start node");
-    node.wait_for_log_record(logs::gear_node::IMPORTING_BLOCKS)
-        .expect("node timeout");
-
-    let ws = node.ws();
-    let signer = Api::new(Some(&ws))
->>>>>>> 20d413cd
-        .await
-        .unwrap_or_else(|_| panic!("failed to connect to {ws}"))
-        .signer("//Alice", None)
-        .expect("get signer failed");
-
+    let signer = Api::new(Some(&node.ws())).await?.signer("//Alice", None)?;
     let code_id = CodeId::generate(demo_new_meta::WASM_BINARY);
     assert!(
         signer.api().code_storage(code_id).await.is_err(),
@@ -61,15 +40,9 @@
         output
             .stderr
             .convert()
-<<<<<<< HEAD
             .contains("Submitted Gear::upload_program"),
         "code should be uploaded, but got: {:?}",
         output.stderr
-=======
-            .contains(logs::gear_program::EX_UPLOAD_PROGRAM),
-        "code should be uploaded, but got: {}",
-        output.stderr.convert(),
->>>>>>> 20d413cd
     );
     assert!(
         signer.api().code_storage(code_id).await.is_ok(),
