--- conflicted
+++ resolved
@@ -28,13 +28,4 @@
 }
 
 #[no_mangle]
-<<<<<<< HEAD
-pub unsafe extern "C" fn init() {}
-
-#[panic_handler]
-fn panic(_info: &core::panic::PanicInfo) -> ! {
-    core::arch::wasm32::unreachable();
-}
-=======
-pub unsafe extern "C" fn init() {}
->>>>>>> abe8cccf
+pub unsafe extern "C" fn init() {}