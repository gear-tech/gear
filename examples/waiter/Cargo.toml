--- conflicted
+++ resolved
@@ -4,21 +4,14 @@
 authors.workspace = true
 edition.workspace = true
 license.workspace = true
-<<<<<<< HEAD
 homepage.workspace = true
 repository.workspace = true
-=======
-workspace = "../../"
->>>>>>> b386b2a1
 
 [dependencies]
+futures.workspace = true
 gstd.workspace = true
-<<<<<<< HEAD
-futures.workspace = true
+gcore.workspace = true
 parity-scale-codec.workspace = true
-=======
-gcore.workspace = true
->>>>>>> b386b2a1
 
 [build-dependencies]
 gear-wasm-builder.workspace = true
