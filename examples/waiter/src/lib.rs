// This file is part of Gear.

// Copyright (C) 2021-2023 Gear Technologies Inc.
// SPDX-License-Identifier: GPL-3.0-or-later WITH Classpath-exception-2.0

// This program is free software: you can redistribute it and/or modify
// it under the terms of the GNU General Public License as published by
// the Free Software Foundation, either version 3 of the License, or
// (at your option) any later version.

// This program is distributed in the hope that it will be useful,
// but WITHOUT ANY WARRANTY; without even the implied warranty of
// MERCHANTABILITY or FITNESS FOR A PARTICULAR PURPOSE. See the
// GNU General Public License for more details.

// You should have received a copy of the GNU General Public License
// along with this program. If not, see <https://www.gnu.org/licenses/>.
<<<<<<< HEAD

#![no_std]
=======
>>>>>>> b386b2a1

#![cfg_attr(not(feature = "std"), no_std)]

extern crate alloc;

use alloc::vec::Vec;
use gcore::BlockCount;
use parity_scale_codec::{Decode, Encode};

type ActorId = [u8; 32];

#[cfg(feature = "wasm-wrapper")]
mod code {
    include!(concat!(env!("OUT_DIR"), "/wasm_binary.rs"));
}

#[cfg(feature = "wasm-wrapper")]
pub use code::WASM_BINARY_OPT as WASM_BINARY;

<<<<<<< HEAD
#[cfg(not(feature = "std"))]
mod wasm;
=======
#[cfg(not(feature = "wasm-wrapper"))]
mod wasm {
    include! {"./code.rs"}
}
>>>>>>> b386b2a1

#[cfg(feature = "std")]
pub fn system_reserve() -> u64 {
    gstd::Config::system_reserve()
}

// Re-exports for testing
#[cfg(feature = "std")]
pub fn default_wait_up_to_duration() -> u32 {
    gstd::Config::wait_up_to()
}

#[derive(Debug, Encode, Decode)]
pub enum WaitSubcommand {
    Wait,
    WaitFor(u32),
    WaitUpTo(u32),
}

#[derive(Debug, Encode, Decode)]
pub enum SleepForWaitType {
    All,
    Any,
}

#[derive(Debug, Encode, Decode)]
pub enum LockContinuation {
    Nothing,
    SleepFor(u32),
    MoveToStatic,
    Wait,
    Forget,
}

#[derive(Debug, Encode, Decode)]
pub enum MxLockContinuation {
    Lock,
    General(LockContinuation),
}

#[derive(Debug, Encode, Decode)]
pub enum LockStaticAccessSubcommand {
    Drop,
    AsRef,
    AsMut,
    Deref,
    DerefMut,
}

#[derive(Debug, Encode, Decode, Clone, Copy)]
pub enum RwLockType {
    Read,
    Write,
}

#[derive(Debug, Encode, Decode)]
pub enum RwLockContinuation {
    // Here will be Lock(RwLockType)
    General(LockContinuation),
}

#[derive(Debug, Encode, Decode)]
pub enum Command {
    Wait(WaitSubcommand),
    SendFor(ActorId, BlockCount),
    SendUpTo(ActorId, BlockCount),
    SendUpToWait(ActorId, BlockCount),
    SendAndWaitFor(BlockCount, ActorId),
    ReplyAndWait(WaitSubcommand),
    SleepFor(Vec<BlockCount>, SleepForWaitType),
    WakeUp([u8; 32]),
    MxLock(BlockCount, MxLockContinuation),
    MxLockStaticAccess(LockStaticAccessSubcommand),
    RwLock(RwLockType, RwLockContinuation),
    RwLockStaticAccess(RwLockType, LockStaticAccessSubcommand),
}<|MERGE_RESOLUTION|>--- conflicted
+++ resolved
@@ -15,11 +15,6 @@
 
 // You should have received a copy of the GNU General Public License
 // along with this program. If not, see <https://www.gnu.org/licenses/>.
-<<<<<<< HEAD
-
-#![no_std]
-=======
->>>>>>> b386b2a1
 
 #![cfg_attr(not(feature = "std"), no_std)]
 
@@ -39,15 +34,8 @@
 #[cfg(feature = "wasm-wrapper")]
 pub use code::WASM_BINARY_OPT as WASM_BINARY;
 
-<<<<<<< HEAD
-#[cfg(not(feature = "std"))]
+#[cfg(not(feature = "wasm-wrapper"))]
 mod wasm;
-=======
-#[cfg(not(feature = "wasm-wrapper"))]
-mod wasm {
-    include! {"./code.rs"}
-}
->>>>>>> b386b2a1
 
 #[cfg(feature = "std")]
 pub fn system_reserve() -> u64 {
