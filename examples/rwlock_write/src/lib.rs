--- conflicted
+++ resolved
@@ -29,14 +29,9 @@
     if message == "START" {
         let _val = RWLOCK.write().await;
 
-<<<<<<< HEAD
-        let reply =
-            msg::send_bytes_and_wait_for_reply(unsafe { PING_DEST }, b"PING", GAS_LIMIT, 0).await;
-=======
-        let reply = msg_async::send_and_wait_for_reply(unsafe { PING_DEST }, b"PING", GAS_LIMIT, 0)
+        let reply = msg_async::send_bytes_and_wait_for_reply(unsafe { PING_DEST }, b"PING", GAS_LIMIT, 0)
             .await
             .expect("Error in async message processing");
->>>>>>> 9ad184bb
 
         if reply == b"PONG" {
             msg::reply(b"SUCCESS", exec::gas_available() - GAS_LIMIT, 0);
