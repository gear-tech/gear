// This file is part of Gear.

// Copyright (C) 2021-2024 Gear Technologies Inc.
// SPDX-License-Identifier: GPL-3.0-or-later WITH Classpath-exception-2.0

// This program is free software: you can redistribute it and/or modify
// it under the terms of the GNU General Public License as published by
// the Free Software Foundation, either version 3 of the License, or
// (at your option) any later version.

// This program is distributed in the hope that it will be useful,
// but WITHOUT ANY WARRANTY; without even the implied warranty of
// MERCHANTABILITY or FITNESS FOR A PARTICULAR PURPOSE. See the
// GNU General Public License for more details.

// You should have received a copy of the GNU General Public License
// along with this program. If not, see <https://www.gnu.org/licenses/>.

//! An example of `create_program_with_gas` syscall.
//!
//! The program is mainly used for testing the syscall logic in pallet `gear` tests.
//! It works as a program factory: depending on input type it sends program creation
//! request (message).

#![cfg_attr(not(feature = "std"), no_std)]

#[cfg(not(feature = "std"))]
use gstd::prelude::*;
use parity_scale_codec::{Decode, Encode};

#[cfg(feature = "std")]
mod code {
    include!(concat!(env!("OUT_DIR"), "/wasm_binary.rs"));
}

#[cfg(feature = "std")]
pub use code::WASM_BINARY_OPT as WASM_BINARY;

#[derive(Debug, Clone, Encode, Decode, PartialEq, Eq)]
pub enum CreateProgram {
    Default,
    // code hash, salt, gas limit
    Custom(Vec<([u8; 32], Vec<u8>, u64)>),
}

#[allow(unused)]
const CHILD_CODE_HASH: [u8; 32] =
    hex_literal::hex!("abf3746e72a6e8740bd9e12b879fbdd59e052cb390f116454e9116c22021ae4a");

#[cfg(not(feature = "std"))]
mod wasm;

#[cfg(test)]
mod tests {
    extern crate std;

    use super::*;
    use gtest::{
        calculate_program_id,
        constants::{DEFAULT_USER_ALICE, UNITS},
        Program, System,
    };
    use std::io::Write;

    // Creates a new factory and initializes it.
    fn prepare_factory(sys: &System) -> Program {
        // Store child
        let code_hash_stored = sys.submit_local_code_file("./child_contract.wasm");
        assert_eq!(code_hash_stored, CHILD_CODE_HASH.into());

        // Instantiate factory
        let factory = Program::current_with_id(sys, 100);

        let user_id = DEFAULT_USER_ALICE;
        sys.mint_to(user_id, 100 * UNITS);

<<<<<<< HEAD
        // Send `init` msg to factory
=======
        // Send init msg to factory
>>>>>>> 6557bc6f
        let msg_id = factory.send_bytes_with_value(user_id, "EMPTY", 10 * UNITS);
        let res = sys.run_next_block();
        assert!(res.succeed.contains(&msg_id));
        assert!(sys.is_active_program(100));

        factory
    }

    fn create_tmp_file_with_data(data: &[u8]) -> std::path::PathBuf {
        let mut dir = std::env::temp_dir();
        dir.push("tmp_test_file");

        let mut file =
            std::fs::File::create(dir.as_path()).expect("internal error: can't create tmp file");
        file.write_all(data)
            .expect("internal error: can't write to tmp");

        dir
    }

    #[test]
    fn test_simple() {
        let sys = System::new();
        sys.init_logger();
        let factory = prepare_factory(&sys);

<<<<<<< HEAD
        // Send `handle` msg to factory to create a new child
        let msg_id = factory.send_bytes(DEFAULT_USER_ALICE, CreateProgram::Default.encode());
=======
        // Send handle msg to factory to create a new child
        let msg_id = factory.send_bytes(10001, CreateProgram::Default.encode());
>>>>>>> 6557bc6f
        let res = sys.run_next_block();
        let child_id_expected =
            calculate_program_id(CHILD_CODE_HASH.into(), &0i32.to_le_bytes(), Some(msg_id));
        assert!(res.succeed.contains(&msg_id));
        assert!(sys.is_active_program(child_id_expected));
    }

    #[test]
    fn test_duplicate() {
        let sys = System::new();
        sys.init_logger();
        let factory = prepare_factory(&sys);

        let salt = 0i32.to_be_bytes();
        let payload = CreateProgram::Custom(vec![(CHILD_CODE_HASH, salt.to_vec(), 100_000_000)]);

<<<<<<< HEAD
        // Send `handle` msg to factory to create a new child
        let msg_id = factory.send_bytes(DEFAULT_USER_ALICE, payload.encode());
=======
        // Send handle msg to factory to create a new child
        let msg_id = factory.send_bytes(10001, payload.encode());
>>>>>>> 6557bc6f
        let res = sys.run_next_block();

        let child_id_expected = calculate_program_id(CHILD_CODE_HASH.into(), &salt, Some(msg_id));

        assert!(res.succeed.contains(&msg_id));
        assert!(sys.is_active_program(child_id_expected));

<<<<<<< HEAD
        // Send `handle` msg to create a duplicate
        let msg_id = factory.send_bytes(DEFAULT_USER_ALICE, payload.encode());
=======
        // Send handle msg to create a duplicate
        let msg_id = factory.send_bytes(10001, payload.encode());
>>>>>>> 6557bc6f
        let res = sys.run_next_block();

        let child_id_expected = calculate_program_id(CHILD_CODE_HASH.into(), &salt, Some(msg_id));

        assert!(res.succeed.contains(&msg_id));
        assert!(sys.is_active_program(child_id_expected));

        assert_eq!(res.total_processed, 3 + 1 + 1); // +1 for the original message, initiated by user +1 for auto generated replies
    }

    #[test]
    fn test_non_existing_code_hash() {
        let sys = System::new();
        sys.init_logger();
        let factory = prepare_factory(&sys);

        // Non existing code hash provided
        let non_existing_code_hash = [10u8; 32];
        let salt = b"some_salt";
        let payload = CreateProgram::Custom(vec![(non_existing_code_hash, salt.to_vec(), 100_000)]);
<<<<<<< HEAD
        let msg_id = factory.send_bytes(DEFAULT_USER_ALICE, payload.encode());
=======
        let msg_id = factory.send_bytes(10001, payload.encode());
>>>>>>> 6557bc6f
        let res = sys.run_next_block();
        let fictional_program_id =
            calculate_program_id(non_existing_code_hash.into(), salt, Some(msg_id));
        assert!(res.succeed.contains(&msg_id));
        // No new program with fictional id
        assert!(!sys.is_active_program(fictional_program_id));
    }

    #[test]
    #[should_panic(expected = "Program can't be constructed with provided code")]
    fn test_invalid_wasm_child() {
        let sys = System::new();
        sys.init_logger();
        let factory = prepare_factory(&sys);

        let invalid_wasm = [10u8; 32];
        let invalid_wasm_path_buf = create_tmp_file_with_data(&invalid_wasm);
        let invalid_wasm_code_hash = sys.submit_local_code_file(invalid_wasm_path_buf);

        let payload = CreateProgram::Custom(vec![(
            invalid_wasm_code_hash.into(),
            b"some_salt".to_vec(),
            100_000,
        )]);
<<<<<<< HEAD
        factory.send_bytes(DEFAULT_USER_ALICE, payload.encode());
=======
        factory.send_bytes(10001, payload.encode());
>>>>>>> 6557bc6f
        let _ = sys.run_next_block();
    }
}<|MERGE_RESOLUTION|>--- conflicted
+++ resolved
@@ -74,11 +74,7 @@
         let user_id = DEFAULT_USER_ALICE;
         sys.mint_to(user_id, 100 * UNITS);
 
-<<<<<<< HEAD
-        // Send `init` msg to factory
-=======
         // Send init msg to factory
->>>>>>> 6557bc6f
         let msg_id = factory.send_bytes_with_value(user_id, "EMPTY", 10 * UNITS);
         let res = sys.run_next_block();
         assert!(res.succeed.contains(&msg_id));
@@ -105,13 +101,8 @@
         sys.init_logger();
         let factory = prepare_factory(&sys);
 
-<<<<<<< HEAD
-        // Send `handle` msg to factory to create a new child
+        // Send handle msg to factory to create a new child
         let msg_id = factory.send_bytes(DEFAULT_USER_ALICE, CreateProgram::Default.encode());
-=======
-        // Send handle msg to factory to create a new child
-        let msg_id = factory.send_bytes(10001, CreateProgram::Default.encode());
->>>>>>> 6557bc6f
         let res = sys.run_next_block();
         let child_id_expected =
             calculate_program_id(CHILD_CODE_HASH.into(), &0i32.to_le_bytes(), Some(msg_id));
@@ -128,13 +119,8 @@
         let salt = 0i32.to_be_bytes();
         let payload = CreateProgram::Custom(vec![(CHILD_CODE_HASH, salt.to_vec(), 100_000_000)]);
 
-<<<<<<< HEAD
-        // Send `handle` msg to factory to create a new child
+        // Send handle msg to factory to create a new child
         let msg_id = factory.send_bytes(DEFAULT_USER_ALICE, payload.encode());
-=======
-        // Send handle msg to factory to create a new child
-        let msg_id = factory.send_bytes(10001, payload.encode());
->>>>>>> 6557bc6f
         let res = sys.run_next_block();
 
         let child_id_expected = calculate_program_id(CHILD_CODE_HASH.into(), &salt, Some(msg_id));
@@ -142,13 +128,8 @@
         assert!(res.succeed.contains(&msg_id));
         assert!(sys.is_active_program(child_id_expected));
 
-<<<<<<< HEAD
-        // Send `handle` msg to create a duplicate
+        // Send handle msg to create a duplicate
         let msg_id = factory.send_bytes(DEFAULT_USER_ALICE, payload.encode());
-=======
-        // Send handle msg to create a duplicate
-        let msg_id = factory.send_bytes(10001, payload.encode());
->>>>>>> 6557bc6f
         let res = sys.run_next_block();
 
         let child_id_expected = calculate_program_id(CHILD_CODE_HASH.into(), &salt, Some(msg_id));
@@ -169,11 +150,7 @@
         let non_existing_code_hash = [10u8; 32];
         let salt = b"some_salt";
         let payload = CreateProgram::Custom(vec![(non_existing_code_hash, salt.to_vec(), 100_000)]);
-<<<<<<< HEAD
         let msg_id = factory.send_bytes(DEFAULT_USER_ALICE, payload.encode());
-=======
-        let msg_id = factory.send_bytes(10001, payload.encode());
->>>>>>> 6557bc6f
         let res = sys.run_next_block();
         let fictional_program_id =
             calculate_program_id(non_existing_code_hash.into(), salt, Some(msg_id));
@@ -198,11 +175,7 @@
             b"some_salt".to_vec(),
             100_000,
         )]);
-<<<<<<< HEAD
         factory.send_bytes(DEFAULT_USER_ALICE, payload.encode());
-=======
-        factory.send_bytes(10001, payload.encode());
->>>>>>> 6557bc6f
         let _ = sys.run_next_block();
     }
 }