--- conflicted
+++ resolved
@@ -62,201 +62,8 @@
 pub type GasAmount = u64;
 pub type BlockCount = u32;
 
-<<<<<<< HEAD
-#[cfg(not(feature = "std"))]
+#[cfg(not(feature = "wasm-wrapper"))]
 mod wasm;
-=======
-#[cfg(not(feature = "wasm-wrapper"))]
-mod wasm {
-    use super::*;
-    use gstd::{
-        errors::{Error, ExecutionError, ExtError, ReservationError},
-        exec, msg,
-        prelude::*,
-        MessageId, ReservationId,
-    };
-
-    static mut RESERVATION_ID: Option<ReservationId> = None;
-    static mut RESERVATIONS: Vec<ReservationId> = Vec::new();
-    static mut INIT_MSG: MessageId = MessageId::new([0; 32]);
-    static mut WAKE_STATE: WakeState = WakeState::Initial;
-
-    #[derive(Debug, Eq, PartialEq)]
-    enum WakeState {
-        Initial,
-        Panic,
-        Exit,
-    }
-
-    #[no_mangle]
-    extern "C" fn init() {
-        unsafe { INIT_MSG = msg::id() };
-
-        let action: InitAction = msg::load().unwrap();
-
-        match action {
-            InitAction::Normal(ref reservations) => {
-                for (amount, duration) in reservations {
-                    let _ = ReservationId::reserve(*amount, *duration).expect("reservation");
-                }
-
-                // no actual reservation and unreservation is occurred
-                let noop_reservation =
-                    ReservationId::reserve(50_000, 10).expect("noop reservation");
-                let unreserved_amount = noop_reservation.unreserve().expect("noop unreservation");
-                assert_eq!(unreserved_amount, 50_000);
-
-                unsafe {
-                    RESERVATION_ID = Some(
-                        ReservationId::reserve(RESERVATION_AMOUNT, 15)
-                            .expect("reservation across executions"),
-                    )
-                };
-            }
-            InitAction::Wait => match unsafe { &WAKE_STATE } {
-                WakeState::Initial => {
-                    let _reservation = ReservationId::reserve(50_000, 10);
-                    // to find message to reply to in test
-                    msg::send(msg::source(), (), 0).unwrap();
-                    exec::wait();
-                }
-                WakeState::Panic => {
-                    panic!()
-                }
-                WakeState::Exit => {
-                    exec::exit(msg::source());
-                }
-            },
-            InitAction::CheckArgs { mailbox_threshold } => {
-                assert_eq!(
-                    ReservationId::reserve(0, 10),
-                    Err(Error::Core(
-                        ExtError::Reservation(ReservationError::ReservationBelowMailboxThreshold)
-                            .into()
-                    ))
-                );
-
-                assert_eq!(
-                    ReservationId::reserve(50_000, 0),
-                    Err(Error::Core(
-                        ExtError::Reservation(ReservationError::ZeroReservationDuration).into()
-                    ))
-                );
-
-                assert_eq!(
-                    ReservationId::reserve(mailbox_threshold - 1, 1),
-                    Err(Error::Core(
-                        ExtError::Reservation(ReservationError::ReservationBelowMailboxThreshold)
-                            .into()
-                    ))
-                );
-
-                assert_eq!(
-                    ReservationId::reserve(mailbox_threshold, u32::MAX),
-                    Err(Error::Core(
-                        ExtError::Execution(ExecutionError::NotEnoughGas).into()
-                    ))
-                );
-
-                assert_eq!(
-                    ReservationId::reserve(u64::MAX, 1),
-                    Err(Error::Core(
-                        ExtError::Execution(ExecutionError::NotEnoughGas).into()
-                    ))
-                );
-            }
-            InitAction::FreshReserveUnreserve => {
-                let id = ReservationId::reserve(10_000, 10).unwrap();
-                gstd::msg::send_from_reservation(id, msg::source(), b"fresh_reserve_unreserve", 0)
-                    .unwrap();
-                assert_eq!(
-                    id.unreserve(),
-                    Err(Error::Core(
-                        ExtError::Reservation(ReservationError::InvalidReservationId).into()
-                    ))
-                );
-            }
-        }
-    }
-
-    #[no_mangle]
-    extern "C" fn handle() {
-        let action: HandleAction = msg::load().unwrap();
-        match action {
-            HandleAction::Unreserve => {
-                let id = unsafe { RESERVATION_ID.take().unwrap() };
-                id.unreserve().expect("unreservation across executions");
-            }
-            HandleAction::Exit => {
-                exec::exit(msg::source());
-            }
-            HandleAction::ReplyFromReservation => {
-                let id = unsafe { RESERVATION_ID.take().unwrap() };
-                msg::reply_from_reservation(id, REPLY_FROM_RESERVATION_PAYLOAD, 0)
-                    .expect("unable to reply from reservation");
-            }
-            HandleAction::AddReservationToList(amount, block_count) => {
-                let reservation_id =
-                    ReservationId::reserve(amount, block_count).expect("Unable to reserve gas");
-                unsafe {
-                    RESERVATIONS.push(reservation_id);
-                }
-            }
-            HandleAction::ConsumeReservationsFromList => {
-                let reservations = unsafe { mem::take(&mut RESERVATIONS) };
-                for reservation_id in reservations {
-                    msg::send_from_reservation(
-                        reservation_id,
-                        exec::program_id(),
-                        HandleAction::RunInifitely,
-                        0,
-                    )
-                    .expect("Unable to send using reservation");
-                }
-            }
-            HandleAction::RunInifitely => {
-                if msg::source() != exec::program_id() {
-                    panic!(
-                        "Invalid caller, this is a private method reserved for the program itself."
-                    );
-                }
-                loop {
-                    let _msg_source = msg::source();
-                }
-            }
-            HandleAction::SendFromReservationAndUnreserve => {
-                let id = unsafe { RESERVATION_ID.take().unwrap() };
-                gstd::msg::send_from_reservation(
-                    id,
-                    msg::source(),
-                    b"existing_reserve_unreserve",
-                    0,
-                )
-                .unwrap();
-                assert_eq!(
-                    id.unreserve(),
-                    Err(Error::Core(
-                        ExtError::Reservation(ReservationError::InvalidReservationId).into()
-                    ))
-                );
-            }
-        }
-    }
-
-    // must be called after `InitAction::Wait`
-    #[no_mangle]
-    extern "C" fn handle_reply() {
-        let action: ReplyAction = msg::load().unwrap();
-        unsafe {
-            WAKE_STATE = match action {
-                ReplyAction::Panic => WakeState::Panic,
-                ReplyAction::Exit => WakeState::Exit,
-            };
-            exec::wake(INIT_MSG).unwrap();
-        }
-    }
-}
->>>>>>> b386b2a1
 
 #[cfg(test)]
 mod tests {
