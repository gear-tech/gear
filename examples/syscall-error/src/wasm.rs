--- conflicted
+++ resolved
@@ -17,11 +17,7 @@
 // along with this program. If not, see <https://www.gnu.org/licenses/>.
 
 use gstd::{
-<<<<<<< HEAD
-    errors::{Error, ExecutionError, ExtError},
-=======
-    errors::{CoreError, ExtError, MessageError},
->>>>>>> 0c1fc423
+    errors::{CoreError, ExecutionError, ExtError},
     msg,
     prelude::*,
     ActorId,
@@ -32,14 +28,8 @@
     let res = msg::send(ActorId::default(), "dummy", u128::MAX / 2);
     assert_eq!(
         res,
-<<<<<<< HEAD
-        Err(Error::Core(
-            ExtError::Execution(ExecutionError::NotEnoughValue).into()
-        ))
-=======
-        Err(CoreError::Ext(ExtError::Message(
-            MessageError::InsufficientValue
+        Err(CoreError::Ext(ExtError::Execution(
+            ExecutionError::NotEnoughValue
         )))
->>>>>>> 0c1fc423
     );
 }