--- conflicted
+++ resolved
@@ -26,12 +26,8 @@
         unsafe {
             FIRST_EXEC = false;
         }
-<<<<<<< HEAD
-        gstd::exec::system_reserve_gas(1_000_000_000).unwrap();
+        exec::system_reserve_gas(1_000_000_000).unwrap();
         exec::wait_for(1);
-=======
-        exec::system_reserve_gas(1_000_000_000).unwrap();
->>>>>>> 881a849e
     } else {
         panic!();
     }
