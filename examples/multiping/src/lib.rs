--- conflicted
+++ resolved
@@ -23,13 +23,6 @@
         msg::send_push(&handle, b"PONG3");
         msg::send_commit(handle, msg::source(), 10_000_000, 0);
     }
-<<<<<<< HEAD
-}
-=======
 
     COUNTER += 1;
-}
-
-#[no_mangle]
-pub unsafe extern "C" fn init() {}
->>>>>>> 82198a75
+}