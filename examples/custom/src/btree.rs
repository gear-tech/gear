--- conflicted
+++ resolved
@@ -121,10 +121,6 @@
         let from = DEFAULT_USER_ALICE;
 
         program.send(from, InitMessage::BTree);
-<<<<<<< HEAD
-
-=======
->>>>>>> 6557bc6f
         IntoIterator::into_iter([
             Request::Insert(0, 1),
             Request::Insert(0, 2),
