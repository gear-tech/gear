#![no_std]
#![feature(const_btree_new)]

extern crate alloc;

use alloc::collections::BTreeMap;
use gstd::{msg, prelude::*};

static mut MY_COLLECTION: BTreeMap<usize, String> = BTreeMap::new();

static mut COUNTER: usize = 0;

#[no_mangle]
pub unsafe extern "C" fn handle() {
    let new_msg = String::from_utf8(msg::load_bytes()).expect("Invalid message: should be utf-8");
    if new_msg == "log" {
        let collapsed = mem::replace(&mut MY_COLLECTION, BTreeMap::new())
            .into_iter()
            .map(|(number, msg)| format!("{}: {};", number, msg))
            .fold(String::new(), |mut acc, n| {
                acc.push_str(&n);
                acc
            });

<<<<<<< HEAD
        msg::send(msg::source(), collapsed.as_bytes(), 10_000_000, 0);
=======
        msg::send_bytes(msg::source(), collapsed.as_bytes(), 10_000_000);
>>>>>>> 376ca8b9

        COUNTER = 0;
    } else {
        COUNTER += 1;
        MY_COLLECTION.insert(COUNTER, new_msg);
    }
}

#[no_mangle]
pub unsafe extern "C" fn init() {}<|MERGE_RESOLUTION|>--- conflicted
+++ resolved
@@ -22,11 +22,7 @@
                 acc
             });
 
-<<<<<<< HEAD
-        msg::send(msg::source(), collapsed.as_bytes(), 10_000_000, 0);
-=======
-        msg::send_bytes(msg::source(), collapsed.as_bytes(), 10_000_000);
->>>>>>> 376ca8b9
+        msg::send_bytes(msg::source(), collapsed.as_bytes(), 10_000_000, 0);
 
         COUNTER = 0;
     } else {
