// This file is part of Gear.
//
// Copyright (C) 2021-2023 Gear Technologies Inc.
// SPDX-License-Identifier: GPL-3.0-or-later WITH Classpath-exception-2.0
//
// This program is free software: you can redistribute it and/or modify
// it under the terms of the GNU General Public License as published by
// the Free Software Foundation, either version 3 of the License, or
// (at your option) any later version.
//
// This program is distributed in the hope that it will be useful,
// but WITHOUT ANY WARRANTY; without even the implied warranty of
// MERCHANTABILITY or FITNESS FOR A PARTICULAR PURPOSE. See the
// GNU General Public License for more details.
//
// You should have received a copy of the GNU General Public License
// along with this program. If not, see <https://www.gnu.org/licenses/>.

#![no_std]

use core::ops::Range;
<<<<<<< HEAD
use gmeta::{In, InOut, Metadata};
use gstd::{prelude::*, ActorId};
use parity_scale_codec::MaxEncodedLen;
=======
use gmeta::{In, InOut, Metadata, Out};
use gstd::{codec::MaxEncodedLen, prelude::*, ActorId};
>>>>>>> 39f04c82

pub struct FungibleTokenMetadata;

impl Metadata for FungibleTokenMetadata {
    type Init = In<InitConfig>;
    type Handle = InOut<FTAction, FTEvent>;
    type Others = ();
    type Reply = ();
    type Signal = ();
    type State = Out<IoFungibleToken>;
}

#[derive(Debug, Decode, Encode, TypeInfo)]
#[codec(crate = gstd::codec)]
#[scale_info(crate = gstd::scale_info)]
pub struct InitConfig {
    pub name: String,
    pub symbol: String,
    pub decimals: u8,
    pub initial_capacity: Option<u32>,
}

#[derive(Debug, Decode, Encode, TypeInfo)]
#[codec(crate = gstd::codec)]
#[scale_info(crate = gstd::scale_info)]
pub enum FTAction {
    TestSet(Range<u64>, u128),
    Mint(u128),
    Burn(u128),
    Transfer {
        from: ActorId,
        to: ActorId,
        amount: u128,
    },
    Approve {
        to: ActorId,
        amount: u128,
    },
    TotalSupply,
    BalanceOf(ActorId),
}

#[derive(Debug, Encode, Decode, TypeInfo, MaxEncodedLen)]
#[codec(crate = gstd::codec)]
#[scale_info(crate = gstd::scale_info)]
pub enum FTEvent {
    Transfer {
        from: ActorId,
        to: ActorId,
        amount: u128,
    },
    Approve {
        from: ActorId,
        to: ActorId,
        amount: u128,
    },
    TotalSupply(u128),
    Balance(u128),
}

#[derive(Debug, Clone, Default, Encode, Decode, TypeInfo)]
#[codec(crate = gstd::codec)]
#[scale_info(crate = gstd::scale_info)]
pub struct IoFungibleToken {
    pub name: String,
    pub symbol: String,
    pub total_supply: u128,
    pub balances: Vec<(ActorId, u128)>,
    pub allowances: Vec<(ActorId, Vec<(ActorId, u128)>)>,
    pub decimals: u8,
}<|MERGE_RESOLUTION|>--- conflicted
+++ resolved
@@ -19,14 +19,9 @@
 #![no_std]
 
 use core::ops::Range;
-<<<<<<< HEAD
-use gmeta::{In, InOut, Metadata};
+use gmeta::{In, InOut, Metadata, Out};
 use gstd::{prelude::*, ActorId};
 use parity_scale_codec::MaxEncodedLen;
-=======
-use gmeta::{In, InOut, Metadata, Out};
-use gstd::{codec::MaxEncodedLen, prelude::*, ActorId};
->>>>>>> 39f04c82
 
 pub struct FungibleTokenMetadata;
 
