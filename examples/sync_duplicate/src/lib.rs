#![no_std]

use gstd::{msg, prelude::*};

static mut COUNTER: usize = 0;

fn increase() {
    unsafe {
        COUNTER += 1;
    }
}

fn get() -> i32 {
    (unsafe { COUNTER }) as i32
}

fn clear() {
    unsafe {
        COUNTER = 0;
    }
}

#[gstd::main]
async fn main() {
    let msg = String::from_utf8(msg::load_bytes()).expect("Invalid message: should be utf-8");
    if &msg == "async" {
        increase();
<<<<<<< HEAD
        msg::send_bytes_and_wait_for_reply(2.into(), b"PING", 100_000_000, 0).await;
        msg::reply(get(), 100_000_000, 0);
=======
        msg_async::send_and_wait_for_reply(2.into(), b"PING", 500_000_000, 0).await;
        msg::reply(get(), 500_000_000, 0);
>>>>>>> d867a5ce
        clear();
    };
}<|MERGE_RESOLUTION|>--- conflicted
+++ resolved
@@ -25,13 +25,8 @@
     let msg = String::from_utf8(msg::load_bytes()).expect("Invalid message: should be utf-8");
     if &msg == "async" {
         increase();
-<<<<<<< HEAD
-        msg::send_bytes_and_wait_for_reply(2.into(), b"PING", 100_000_000, 0).await;
-        msg::reply(get(), 100_000_000, 0);
-=======
-        msg_async::send_and_wait_for_reply(2.into(), b"PING", 500_000_000, 0).await;
+        msg::send_bytes_and_wait_for_reply(2.into(), b"PING", 500_000_000, 0).await;
         msg::reply(get(), 500_000_000, 0);
->>>>>>> d867a5ce
         clear();
     };
 }