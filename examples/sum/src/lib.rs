#![no_std]

use core::num::ParseIntError;
use gstd::{ext, msg, prelude::*, ProgramId};

static mut MESSAGE_LOG: Vec<String> = vec![];

static mut STATE: State = State {
    send_to: ProgramId([0u8; 32]),
};
#[derive(Debug)]
struct State {
    send_to: ProgramId,
}

impl State {
    fn set_send_to(&mut self, to: ProgramId) {
        self.send_to = to;
    }
    fn send_to(&self) -> ProgramId {
        self.send_to
    }
}

fn decode_hex(s: &str) -> Result<Vec<u8>, ParseIntError> {
    (0..s.len())
        .step_by(2)
        .map(|i| u8::from_str_radix(&s[i..i + 2], 16))
        .collect()
}

#[no_mangle]
pub unsafe extern "C" fn handle() {
    let new_msg: i32 = msg::load().expect("Should be i32");
    MESSAGE_LOG.push(format!("New msg: {:?}", new_msg));

    if msg::gas_available() > 4_000_000_000 {
        msg::send(STATE.send_to(), new_msg + new_msg, 4_000_000_000);

        ext::debug(&format!(
            "{:?} total message(s) stored: ",
            MESSAGE_LOG.len()
        ));

        for log in MESSAGE_LOG.iter() {
            ext::debug(log);
        }
    } else {
        ext::debug(&format!("Not enough gas"));
    }
}

#[no_mangle]
pub unsafe extern "C" fn init() {
    let input = String::from_utf8(msg::load_bytes()).expect("Invalid message: should be utf-8");
    let send_to = ProgramId::from_slice(
        &decode_hex(&input).expect("INTIALIZATION FAILED: INVALID PROGRAM ID"),
    );
    STATE.set_send_to(send_to);
<<<<<<< HEAD
}

#[panic_handler]
fn panic(_info: &core::panic::PanicInfo) -> ! {
    core::arch::wasm32::unreachable();
=======
>>>>>>> abe8cccf
}<|MERGE_RESOLUTION|>--- conflicted
+++ resolved
@@ -57,12 +57,4 @@
         &decode_hex(&input).expect("INTIALIZATION FAILED: INVALID PROGRAM ID"),
     );
     STATE.set_send_to(send_to);
-<<<<<<< HEAD
-}
-
-#[panic_handler]
-fn panic(_info: &core::panic::PanicInfo) -> ! {
-    core::arch::wasm32::unreachable();
-=======
->>>>>>> abe8cccf
 }