#![no_std]

use gcore::{ext, msg};
use gstd::prelude::*;

// Begin of demo
static mut CHARGE: u32 = 0;

static mut LIMIT: u32 = 0;

static mut DISCHARGE_HISTORY: Vec<u32> = Vec::new();

#[no_mangle]
pub unsafe extern "C" fn handle() {
    let new_msg =
        String::from_utf8(gstd::msg::load_bytes()).expect("Invalid message: should be utf-8");

    let to_add = u32::from_str(new_msg.as_ref()).expect("Invalid number");

    CHARGE += to_add;

    ext::debug(&format!(
        "Charge capacitor with {}, new charge {}",
        to_add, CHARGE,
    ));

    if CHARGE >= LIMIT {
        ext::debug(&format!("Discharge #{} due to limit {}", CHARGE, LIMIT,));

        msg::send(
            msg::source(),
            format!("Discharged: {}", CHARGE).as_bytes(),
            10_000_000,
        );
        DISCHARGE_HISTORY.push(CHARGE);
        CHARGE = 0;
    }
}
// End of demo

#[no_mangle]
pub unsafe extern "C" fn init() {
    let initstr =
        String::from_utf8(gstd::msg::load_bytes()).expect("Invalid message: should be utf-8");
    let limit = u32::from_str(initstr.as_ref()).expect("Invalid number");

    LIMIT = limit;

    ext::debug(&format!(
        "Init capacitor with limit capacity {}, {}",
        LIMIT, initstr,
    ));
<<<<<<< HEAD
}

#[panic_handler]
fn panic(_info: &core::panic::PanicInfo) -> ! {
    core::arch::wasm32::unreachable();
=======
>>>>>>> abe8cccf
}<|MERGE_RESOLUTION|>--- conflicted
+++ resolved
@@ -50,12 +50,4 @@
         "Init capacitor with limit capacity {}, {}",
         LIMIT, initstr,
     ));
-<<<<<<< HEAD
-}
-
-#[panic_handler]
-fn panic(_info: &core::panic::PanicInfo) -> ! {
-    core::arch::wasm32::unreachable();
-=======
->>>>>>> abe8cccf
 }