#![no_std]

use gstd::msg;

#[no_mangle]
pub unsafe extern "C" fn handle() {
    msg::reply(b"Hello world!", 0, 0);
}

#[no_mangle]
<<<<<<< HEAD
pub unsafe extern "C" fn init() {}

#[panic_handler]
fn panic(_info: &panic::PanicInfo) -> ! {
    core::arch::wasm32::unreachable();
}
=======
pub unsafe extern "C" fn init() {}
>>>>>>> abe8cccf
<|MERGE_RESOLUTION|>--- conflicted
+++ resolved
@@ -8,13 +8,4 @@
 }
 
 #[no_mangle]
-<<<<<<< HEAD
-pub unsafe extern "C" fn init() {}
-
-#[panic_handler]
-fn panic(_info: &panic::PanicInfo) -> ! {
-    core::arch::wasm32::unreachable();
-}
-=======
-pub unsafe extern "C" fn init() {}
->>>>>>> abe8cccf
+pub unsafe extern "C" fn init() {}