<<<<<<< HEAD
// This file is part of Gear.

// Copyright (C) 2021-2023 Gear Technologies Inc.
// SPDX-License-Identifier: GPL-3.0-or-later WITH Classpath-exception-2.0

// This program is free software: you can redistribute it and/or modify
// it under the terms of the GNU General Public License as published by
// the Free Software Foundation, either version 3 of the License, or
// (at your option) any later version.

// This program is distributed in the hope that it will be useful,
// but WITHOUT ANY WARRANTY; without even the implied warranty of
// MERCHANTABILITY or FITNESS FOR A PARTICULAR PURPOSE. See the
// GNU General Public License for more details.

// You should have received a copy of the GNU General Public License
// along with this program. If not, see <https://www.gnu.org/licenses/>.

use gstd::{exec, msg, BTreeMap, MessageId};
=======
use gstd::{exec, msg, collections::BTreeMap, MessageId};
>>>>>>> fa2dfd89

#[derive(PartialEq, Debug)]
enum State {
    NotInited,
    WaitForReply,
    Inited,
}

static mut STATE: State = State::NotInited;
static mut INIT_MESSAGE: MessageId = MessageId::new([0; 32]);
static mut TEST_DYNAMIC_MEMORY: BTreeMap<u32, ()> = BTreeMap::new();

#[no_mangle]
extern "C" fn handle() {
    if unsafe { STATE != State::Inited } {
        panic!("not initialized");
    }

    msg::reply(b"Hello, world!", 0).unwrap();
}

#[no_mangle]
extern "C" fn init() {
    let state = unsafe { &mut STATE };
    match state {
        State::NotInited => {
            for k in 0..20 {
                unsafe { TEST_DYNAMIC_MEMORY.insert(k, ()) };
            }

            unsafe { INIT_MESSAGE = msg::id() };
            msg::send(msg::source(), b"PING", 0).unwrap();
            *state = State::WaitForReply;
            exec::wait();
        }
        State::WaitForReply => {
            for k in 0..20 {
                unsafe { TEST_DYNAMIC_MEMORY.insert(k, ()) };
            }
            for k in 0..25 {
                let _ = unsafe { TEST_DYNAMIC_MEMORY.remove(&k) };
            }

            *state = State::Inited;
        }
        _ => panic!("unreachable!"),
    }
}

#[no_mangle]
extern "C" fn handle_reply() {
    if unsafe { STATE == State::WaitForReply } {
        for k in 20..40 {
            unsafe { TEST_DYNAMIC_MEMORY.insert(k, ()) };
        }
        exec::wake(unsafe { INIT_MESSAGE }).expect("Failed to wake message");
    }
}<|MERGE_RESOLUTION|>--- conflicted
+++ resolved
@@ -1,4 +1,3 @@
-<<<<<<< HEAD
 // This file is part of Gear.
 
 // Copyright (C) 2021-2023 Gear Technologies Inc.
@@ -17,10 +16,7 @@
 // You should have received a copy of the GNU General Public License
 // along with this program. If not, see <https://www.gnu.org/licenses/>.
 
-use gstd::{exec, msg, BTreeMap, MessageId};
-=======
 use gstd::{exec, msg, collections::BTreeMap, MessageId};
->>>>>>> fa2dfd89
 
 #[derive(PartialEq, Debug)]
 enum State {
