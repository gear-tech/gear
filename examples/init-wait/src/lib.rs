// This file is part of Gear.

// Copyright (C) 2021-2023 Gear Technologies Inc.
// SPDX-License-Identifier: GPL-3.0-or-later WITH Classpath-exception-2.0

// This program is free software: you can redistribute it and/or modify
// it under the terms of the GNU General Public License as published by
// the Free Software Foundation, either version 3 of the License, or
// (at your option) any later version.

// This program is distributed in the hope that it will be useful,
// but WITHOUT ANY WARRANTY; without even the implied warranty of
// MERCHANTABILITY or FITNESS FOR A PARTICULAR PURPOSE. See the
// GNU General Public License for more details.

// You should have received a copy of the GNU General Public License
// along with this program. If not, see <https://www.gnu.org/licenses/>.

#![cfg_attr(not(feature = "std"), no_std)]

#[cfg(feature = "wasm-wrapper")]
mod code {
    include!(concat!(env!("OUT_DIR"), "/wasm_binary.rs"));
}

#[cfg(feature = "wasm-wrapper")]
pub use code::WASM_BINARY_OPT as WASM_BINARY;

<<<<<<< HEAD
#[cfg(not(feature = "std"))]
mod wasm;
=======
#[cfg(not(feature = "wasm-wrapper"))]
mod wasm {
    include! {"./code.rs"}
}
>>>>>>> b386b2a1
<|MERGE_RESOLUTION|>--- conflicted
+++ resolved
@@ -26,12 +26,5 @@
 #[cfg(feature = "wasm-wrapper")]
 pub use code::WASM_BINARY_OPT as WASM_BINARY;
 
-<<<<<<< HEAD
-#[cfg(not(feature = "std"))]
-mod wasm;
-=======
 #[cfg(not(feature = "wasm-wrapper"))]
-mod wasm {
-    include! {"./code.rs"}
-}
->>>>>>> b386b2a1
+mod wasm;