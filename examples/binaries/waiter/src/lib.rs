--- conflicted
+++ resolved
@@ -59,19 +59,15 @@
 pub enum LockContinuation {
     Nothing,
     SleepFor(u32),
-<<<<<<< HEAD
+    MoveToStatic,
     Wait,
-    Lock,
     Forget,
-=======
-    MoveToStatic,
 }
 
 #[derive(Debug, Encode, Decode)]
 pub enum MxLockContinuation {
-    // Here will be Lock
+    Lock,
     General(LockContinuation),
->>>>>>> a45175c9
 }
 
 #[derive(Debug, Encode, Decode)]
@@ -105,12 +101,8 @@
     ReplyAndWait(WaitSubcommand),
     SleepFor(Vec<u32>, SleepForWaitType),
     WakeUp([u8; 32]),
-<<<<<<< HEAD
     MxLock(u32, MxLockContinuation),
-=======
-    MxLock(MxLockContinuation),
     MxLockStaticAccess(LockStaticAccessSubcommand),
->>>>>>> a45175c9
     RwLock(RwLockType, RwLockContinuation),
     RwLockStaticAccess(RwLockType, LockStaticAccessSubcommand),
 }