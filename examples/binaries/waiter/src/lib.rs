--- conflicted
+++ resolved
@@ -56,10 +56,7 @@
     SendUpTo(ActorId, u32),
     SendUpToWait(ActorId, u32),
     SendAndWaitFor(u32, ActorId),
-<<<<<<< HEAD
+    ReplyAndWait(WaitSubcommand),
     DelayFor(u32),
     WakeUp([u8; 32]),
-=======
-    ReplyAndWait(WaitSubcommand),
->>>>>>> 8c82ff95
 }