--- conflicted
+++ resolved
@@ -9,8 +9,7 @@
     match cmd {
         Command::Wait => exec::wait(),
         Command::WaitFor(duration) => exec::wait_for(duration),
-<<<<<<< HEAD
-        Command::WaitNoMore(duration) => exec::wait_no_more(duration),
+        Command::WaitUpTo(duration) => exec::wait_up_to(duration),
         Command::SendFor(to, duration) => {
             msg::send_bytes_for_reply(to, [], 0)
                 .expect("send message failed")
@@ -33,12 +32,10 @@
             msg::send_bytes_for_reply(to, [], 0)
                 .expect("send message failed")
                 .await;
-=======
-        Command::WaitUpTo(duration) => exec::wait_up_to(duration),
+        }
         Command::SendAndWaitFor(duration, to) => {
             msg::send(to, b"ping", 0);
             exec::wait_for(duration);
->>>>>>> e6176c7d
         }
     }
 }