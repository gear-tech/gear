use crate::{Command, WaitSubcommand};

use gstd::{errors::ContractError, exec, format, msg, MessageId};

fn process_wait_subcommand(subcommand: WaitSubcommand) {
    match subcommand {
        WaitSubcommand::Wait => exec::wait(),
        WaitSubcommand::WaitFor(duration) => exec::wait_for(duration),
        WaitSubcommand::WaitUpTo(duration) => exec::wait_up_to(duration),
    }
}

#[gstd::async_main]
async fn main() {
    let cmd: Command = msg::load().unwrap();

    match cmd {
        Command::Wait(subcommand) => process_wait_subcommand(subcommand),
        Command::SendFor(to, duration) => {
            msg::send_bytes_for_reply(to, [], 0)
                .expect("send message failed")
                .exactly(Some(duration))
                .expect("Invalid wait duration.")
                .await;
        }
        Command::SendUpTo(to, duration) => {
            msg::send_bytes_for_reply(to, [], 0)
                .expect("send message failed")
                .up_to(Some(duration))
                .expect("Invalid wait duration.")
                .await;
        }
        Command::SendUpToWait(to, duration) => {
            msg::send_bytes_for_reply(to, [], 0)
                .expect("send message failed")
                .up_to(Some(duration))
                .expect("Invalid wait duration.")
                .await;

            // after waking, wait again.
            msg::send_bytes_for_reply(to, [], 0)
                .expect("send message failed")
                .await;
        }
        Command::SendAndWaitFor(duration, to) => {
            msg::send(to, b"ping", 0);
            exec::wait_for(duration);
        }
<<<<<<< HEAD
        Command::DelayFor(duration) => {
            msg::send(
                msg::source(),
                format!("Before the delay at block: {}", exec::block_height()),
                0,
            )
            .expect("Failed to send before the delay");
            exec::delay_for(duration).await;
            msg::send(
                msg::source(),
                format!("After the delay at block: {}", exec::block_height()),
                0,
            )
            .expect("Failed to reply after the delay");
        }
        Command::WakeUp(msg_id) => {
            exec::wake(msg_id.into()).expect("Failed to wake up the message");
=======
        Command::ReplyAndWait(subcommand) => {
            msg::reply("", 0).expect("Failed to send reply");

            process_wait_subcommand(subcommand);
>>>>>>> 8c82ff95
        }
    }
}<|MERGE_RESOLUTION|>--- conflicted
+++ resolved
@@ -46,7 +46,11 @@
             msg::send(to, b"ping", 0);
             exec::wait_for(duration);
         }
-<<<<<<< HEAD
+        Command::ReplyAndWait(subcommand) => {
+            msg::reply("", 0).expect("Failed to send reply");
+
+            process_wait_subcommand(subcommand);
+        }
         Command::DelayFor(duration) => {
             msg::send(
                 msg::source(),
@@ -64,12 +68,6 @@
         }
         Command::WakeUp(msg_id) => {
             exec::wake(msg_id.into()).expect("Failed to wake up the message");
-=======
-        Command::ReplyAndWait(subcommand) => {
-            msg::reply("", 0).expect("Failed to send reply");
-
-            process_wait_subcommand(subcommand);
->>>>>>> 8c82ff95
         }
     }
 }