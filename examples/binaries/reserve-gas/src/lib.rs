--- conflicted
+++ resolved
@@ -18,20 +18,10 @@
 
 #![cfg_attr(not(feature = "std"), no_std)]
 
-<<<<<<< HEAD
-use codec::{Decode, Encode};
-use gstd::{
-    errors::{ContractError, ExtError, ReservationError},
-    exec, msg,
-    prelude::*,
-    MessageId, ReservationId,
-};
-=======
 extern crate alloc;
 
 use alloc::vec::Vec;
 use parity_scale_codec::{Decode, Encode};
->>>>>>> 07797071
 
 #[cfg(feature = "std")]
 mod code {
@@ -40,14 +30,6 @@
 
 #[cfg(feature = "std")]
 pub use code::WASM_BINARY_OPT as WASM_BINARY;
-<<<<<<< HEAD
-
-static mut RESERVATION_ID: Option<ReservationId> = None;
-static mut RESERVATIONS: Vec<ReservationId> = Vec::new();
-static mut INIT_MSG: MessageId = MessageId::new([0; 32]);
-static mut WAKE_STATE: WakeState = WakeState::Initial;
-=======
->>>>>>> 07797071
 
 pub const RESERVATION_AMOUNT: u64 = 50_000_000;
 pub const REPLY_FROM_RESERVATION_PAYLOAD: &[u8; 5] = b"Hello";
@@ -75,16 +57,9 @@
     Exit,
 }
 
-<<<<<<< HEAD
 pub type GasAmount = u64;
 pub type BlockCount = u32;
 
-#[no_mangle]
-extern "C" fn init() {
-    unsafe { INIT_MSG = msg::id() };
-
-    let action: InitAction = msg::load().unwrap();
-=======
 #[cfg(not(feature = "std"))]
 mod wasm {
     use super::*;
@@ -96,6 +71,7 @@
     };
 
     static mut RESERVATION_ID: Option<ReservationId> = None;
+    static mut RESERVATIONS: Vec<ReservationId> = Vec::new();
     static mut INIT_MSG: MessageId = MessageId::new([0; 32]);
     static mut WAKE_STATE: WakeState = WakeState::Initial;
 
@@ -105,7 +81,6 @@
         Panic,
         Exit,
     }
->>>>>>> 07797071
 
     #[no_mangle]
     extern "C" fn init() {
@@ -200,6 +175,35 @@
                 let id = unsafe { RESERVATION_ID.take().unwrap() };
                 msg::reply_from_reservation(id, REPLY_FROM_RESERVATION_PAYLOAD, 0)
                     .expect("unable to reply from reservation");
+            }
+            HandleAction::AddReservationToList(amount, block_count) => {
+                let reservation_id =
+                    ReservationId::reserve(amount, block_count).expect("Unable to reserve gas");
+                unsafe {
+                    RESERVATIONS.push(reservation_id);
+                }
+            }
+            HandleAction::ConsumeReservationsFromList => {
+                let reservations = unsafe { mem::take(&mut RESERVATIONS) };
+                for reservation_id in reservations {
+                    msg::send_from_reservation(
+                        reservation_id,
+                        exec::program_id(),
+                        HandleAction::RunInifitely,
+                        0,
+                    )
+                    .expect("Unable to send using reservation");
+                }
+            }
+            HandleAction::RunInifitely => {
+                if msg::source() != exec::program_id() {
+                    panic!(
+                        "Invalid caller, this is a private method reserved for the program itself."
+                    );
+                }
+                loop {
+                    let _msg_source = msg::source();
+                }
             }
         }
     }
@@ -215,33 +219,6 @@
             };
             exec::wake(INIT_MSG).unwrap();
         }
-        HandleAction::AddReservationToList(amount, block_count) => {
-            let reservation_id =
-                ReservationId::reserve(amount, block_count).expect("Unable to reserve gas");
-            unsafe {
-                RESERVATIONS.push(reservation_id);
-            }
-        }
-        HandleAction::ConsumeReservationsFromList => {
-            let reservations = unsafe { mem::take(&mut RESERVATIONS) };
-            for reservation_id in reservations {
-                msg::send_from_reservation(
-                    reservation_id,
-                    exec::program_id(),
-                    HandleAction::RunInifitely,
-                    0,
-                )
-                .expect("Unable to send using reservation");
-            }
-        }
-        HandleAction::RunInifitely => {
-            if msg::source() != exec::program_id() {
-                panic!("Invalid caller, this is a private method reserved for the program itself.");
-            }
-            loop {
-                let _msg_source = msg::source();
-            }
-        }
     }
 }
 
