// This file is part of Gear.

// Copyright (C) 2021-2022 Gear Technologies Inc.
// SPDX-License-Identifier: GPL-3.0-or-later WITH Classpath-exception-2.0

// This program is free software: you can redistribute it and/or modify
// it under the terms of the GNU General Public License as published by
// the Free Software Foundation, either version 3 of the License, or
// (at your option) any later version.

// This program is distributed in the hope that it will be useful,
// but WITHOUT ANY WARRANTY; without even the implied warranty of
// MERCHANTABILITY or FITNESS FOR A PARTICULAR PURPOSE. See the
// GNU General Public License for more details.

// You should have received a copy of the GNU General Public License
// along with this program. If not, see <https://www.gnu.org/licenses/>.

#![cfg_attr(not(feature = "std"), no_std)]
#![allow(clippy::missing_safety_doc)]

extern crate alloc;

use codec::{Decode, Encode};
use gstd::{prelude::*, ActorId};

#[cfg(feature = "std")]
mod code {
    include!(concat!(env!("OUT_DIR"), "/wasm_binary.rs"));
}

#[cfg(feature = "std")]
pub use code::WASM_BINARY_OPT as WASM_BINARY;

#[derive(Encode, Debug, Decode, PartialEq)]
pub enum Request {
    Receive(u64),
    Join(u64),
    Report,
}

#[derive(Encode, Debug, Decode, PartialEq)]
pub enum Reply {
    Success,
    Failure,
    StateFailure,
    Amount(u64),
}

#[derive(Eq, Ord, PartialEq, PartialOrd)]
struct Program {
    handle: ActorId,
}

#[cfg(not(feature = "std"))]
mod wasm {
    use super::*;

    use alloc::collections::BTreeSet;
    use core::future::Future;
    use gstd::{debug, lock::mutex::Mutex, msg};

    static mut STATE: Option<ProgramState> = None;

    struct ProgramState {
        nodes: Mutex<BTreeSet<Program>>,
        amount: u64,
    }

    impl Default for ProgramState {
        fn default() -> Self {
            Self {
                nodes: Mutex::new(BTreeSet::default()),
                amount: 0,
            }
        }
    }

    impl Program {
        fn new(handle: impl Into<ActorId>) -> Self {
            Self {
                handle: handle.into(),
            }
        }

        fn do_request<Req: Encode, Rep: Decode>(
            &self,
            request: Req,
        ) -> impl Future<Output = Result<Rep, &'static str>> {
            let encoded_request: Vec<u8> = request.encode();

<<<<<<< HEAD
        let program_handle = self.handle;
        async move {
            let reply_bytes =
                msg::send_bytes_and_wait_for_reply(program_handle, &encoded_request[..], 0)
                    .expect("Error in message sending")
                    .await
                    .expect("Error in async message processing");
=======
            let program_handle = self.handle;
            async move {
                let reply_bytes =
                    msg::send_bytes_and_wait_for_reply(program_handle, &encoded_request[..], 0)
                        .await
                        .expect("Error in async message processing");
>>>>>>> dbd9a2d2

                Rep::decode(&mut &reply_bytes[..]).map_err(|_| "Failed to decode reply")
            }
        }

        async fn do_send(&self, amount: u64) -> Result<(), &'static str> {
            match self.do_request(Request::Receive(amount)).await? {
                Reply::Success => Ok(()),
                _ => Err("Unexpected send reply"),
            }
        }

        async fn do_report(&self) -> Result<u64, &'static str> {
            match self.do_request(Request::Report).await? {
                Reply::Amount(amount) => Ok(amount),
                _ => Err("Unexpected send reply"),
            }
        }

        fn nodes() -> &'static Mutex<BTreeSet<Program>> {
            unsafe { &mut STATE.as_mut().expect("STATE UNITIALIZED!").nodes }
        }

        fn amount() -> &'static mut u64 {
            unsafe { &mut STATE.as_mut().expect("STATE UNITIALIZED!").amount }
        }

        async fn handle_request() {
            let reply = match msg::load::<Request>() {
                Ok(request) => match request {
                    Request::Receive(amount) => Self::handle_receive(amount).await,
                    Request::Join(program_id) => Self::handle_join(program_id).await,
                    Request::Report => Self::handle_report().await,
                },
                Err(e) => {
                    debug!("Error processing request: {:?}", e);
                    Reply::Failure
                }
            };

<<<<<<< HEAD
        debug!("Handle request finished");
        msg::reply(reply, 0).unwrap();
    }
=======
            debug!("Handle request finished");
            msg::reply(reply, 0);
        }
>>>>>>> dbd9a2d2

        async fn handle_receive(amount: u64) -> Reply {
            debug!("Handling receive {}", amount);

            let nodes = Program::nodes().lock().await;
            let subnodes_count = nodes.as_ref().len() as u64;

            if subnodes_count > 0 {
                let distributed_per_node = amount / subnodes_count;
                let distributed_total = distributed_per_node * subnodes_count;
                let mut left_over = amount - distributed_total;

                if distributed_per_node > 0 {
                    for program in nodes.as_ref().iter() {
                        if program.do_send(distributed_per_node).await.is_err() {
                            // reclaiming amount from nodes that fail!
                            left_over += distributed_per_node;
                        }
                    }
                }

                debug!("Set own amount to: {}", left_over);
                *Self::amount() = *Self::amount() + left_over;
            } else {
                debug!("Set own amount to: {}", amount);
                *Self::amount() = *Self::amount() + amount;
            }

            Reply::Success
        }

        async fn handle_join(program_id: u64) -> Reply {
            let mut nodes = Self::nodes().lock().await;
            debug!("Inserting into nodes");
            nodes.as_mut().insert(Program::new(program_id));
            Reply::Success
        }

        async fn handle_report() -> Reply {
            let mut amount = *Program::amount();
            debug!("Own amount: {}", amount);

            let nodes = Program::nodes().lock().await;

            for program in nodes.as_ref().iter() {
                debug!("Querying next node");
                amount += match program.do_report().await {
                    Ok(amount) => {
                        debug!("Sub-node result: {}", amount);
                        amount
                    }
                    Err(_) => {
                        // skipping erroneous sub-nodes!
                        debug!("Skipping errorneous node");
                        0
                    }
                }
            }

            Reply::Amount(amount)
        }
    }

    #[no_mangle]
    pub unsafe extern "C" fn handle() {
        debug!("Handling sequence started");
        gstd::message_loop(Program::handle_request());
        debug!("Handling sequence terminated");
    }

    #[no_mangle]
    pub unsafe extern "C" fn handle_reply() {
        gstd::record_reply();
    }

<<<<<<< HEAD
#[no_mangle]
pub unsafe extern "C" fn init() {
    STATE = Some(ProgramState::default());
    msg::reply((), 0).unwrap();
    debug!("Program initialized");
=======
    #[no_mangle]
    pub unsafe extern "C" fn init() {
        STATE = Some(ProgramState::default());
        msg::reply((), 0);
        debug!("Program initialized");
    }
>>>>>>> dbd9a2d2
}

#[cfg(test)]
mod tests {
    use super::{Reply, Request};
    use gtest::{Log, Program, System};

    #[test]
    fn program_can_be_initialized() {
        let system = System::new();
        system.init_logger();

        let program = Program::current(&system);

        let from = 42;

        let res = program.send_bytes(from, b"init");
        let log = Log::builder().source(program.id()).dest(from);
        assert!(res.contains(&log));
    }

    #[test]
    fn single_program() {
        let system = System::new();
        system.init_logger();

        let program = Program::current(&system);

        let from = 42;

        let _res = program.send_bytes(from, b"init");

        let res = program.send(from, Request::Receive(10));
        let log = Log::builder()
            .source(program.id())
            .dest(from)
            .payload(Reply::Success);
        assert!(res.contains(&log));

        let res = program.send(from, Request::Report);
        let log = Log::builder()
            .source(program.id())
            .dest(from)
            .payload(Reply::Amount(10));
        assert!(res.contains(&log));
    }

    fn multi_program_setup<'a>(
        system: &'a System,
        program_1_id: u64,
        program_2_id: u64,
        program_3_id: u64,
    ) -> (Program<'a>, Program<'a>, Program<'a>) {
        system.init_logger();

        let from = 42;

        let program_1 = Program::current_with_id(&system, program_1_id);
        let _res = program_1.send_bytes(from, b"init");

        let program_2 = Program::current_with_id(&system, program_2_id);
        let _res = program_2.send_bytes(from, b"init");

        let program_3 = Program::current_with_id(&system, program_3_id);
        let _res = program_3.send_bytes(from, b"init");

        let res = program_1.send(from, Request::Join(program_2_id));
        let log = Log::builder()
            .source(program_1.id())
            .dest(from)
            .payload(Reply::Success);
        assert!(res.contains(&log));

        let res = program_1.send(from, Request::Join(program_3_id));
        let log = Log::builder()
            .source(program_1.id())
            .dest(from)
            .payload(Reply::Success);
        assert!(res.contains(&log));

        (program_1, program_2, program_3)
    }

    #[test]
    fn composite_program() {
        let system = System::new();
        let (program_1, program_2, _program_3) = multi_program_setup(&system, 1, 2, 3);

        let from = 42;

        let res = program_1.send(from, Request::Receive(11));
        let log = Log::builder()
            .source(program_1.id())
            .dest(from)
            .payload(Reply::Success);
        assert!(res.contains(&log));

        let res = program_2.send(from, Request::Report);
        let log = Log::builder()
            .source(program_2.id())
            .dest(from)
            .payload(Reply::Amount(5));
        assert!(res.contains(&log));

        let res = program_1.send(from, Request::Report);
        let log = Log::builder()
            .source(program_1.id())
            .dest(from)
            .payload(Reply::Amount(11));
        assert!(res.contains(&log));
    }

    // This test show how RefCell will prevent to do conflicting changes (prevent multi-aliasing of the program state)
    #[test]
    fn conflicting_nodes() {
        let system = System::new();
        let (program_1, _program_2, _program_3) = multi_program_setup(&system, 1, 2, 3);

        let program_4_id = 4;
        let from = 42;

        let program_4 = Program::current_with_id(&system, program_4_id);
        let _res = program_4.send_bytes(from, b"init");

        IntoIterator::into_iter([Request::Receive(11), Request::Join(program_4_id)])
            .map(|request| program_1.send(from, request))
            .zip(IntoIterator::into_iter([Reply::Success, Reply::Success]))
            .for_each(|(result, reply)| {
                let log = Log::builder()
                    .source(program_1.id())
                    .dest(from)
                    .payload(reply);
                assert!(result.contains(&log));
            });
    }
}<|MERGE_RESOLUTION|>--- conflicted
+++ resolved
@@ -89,22 +89,13 @@
         ) -> impl Future<Output = Result<Rep, &'static str>> {
             let encoded_request: Vec<u8> = request.encode();
 
-<<<<<<< HEAD
-        let program_handle = self.handle;
-        async move {
-            let reply_bytes =
-                msg::send_bytes_and_wait_for_reply(program_handle, &encoded_request[..], 0)
-                    .expect("Error in message sending")
-                    .await
-                    .expect("Error in async message processing");
-=======
             let program_handle = self.handle;
             async move {
                 let reply_bytes =
                     msg::send_bytes_and_wait_for_reply(program_handle, &encoded_request[..], 0)
+                        .expect("Error in message sending")
                         .await
                         .expect("Error in async message processing");
->>>>>>> dbd9a2d2
 
                 Rep::decode(&mut &reply_bytes[..]).map_err(|_| "Failed to decode reply")
             }
@@ -145,15 +136,9 @@
                 }
             };
 
-<<<<<<< HEAD
-        debug!("Handle request finished");
-        msg::reply(reply, 0).unwrap();
-    }
-=======
             debug!("Handle request finished");
-            msg::reply(reply, 0);
-        }
->>>>>>> dbd9a2d2
+            msg::reply(reply, 0).unwrap();
+        }
 
         async fn handle_receive(amount: u64) -> Reply {
             debug!("Handling receive {}", amount);
@@ -229,20 +214,12 @@
         gstd::record_reply();
     }
 
-<<<<<<< HEAD
-#[no_mangle]
-pub unsafe extern "C" fn init() {
-    STATE = Some(ProgramState::default());
-    msg::reply((), 0).unwrap();
-    debug!("Program initialized");
-=======
     #[no_mangle]
     pub unsafe extern "C" fn init() {
         STATE = Some(ProgramState::default());
-        msg::reply((), 0);
+        msg::reply((), 0).unwrap();
         debug!("Program initialized");
     }
->>>>>>> dbd9a2d2
 }
 
 #[cfg(test)]
