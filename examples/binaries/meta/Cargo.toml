--- conflicted
+++ resolved
@@ -7,13 +7,8 @@
 workspace = "../../../"
 
 [dependencies]
-<<<<<<< HEAD
 gstd = { workspace = true, features = ["debug"] }
-scale-info = { version = "2.3.1", default-features = false, features = ["derive"] }
-=======
-gstd = { path = "../../../gstd", features = ["debug"] }
 scale-info = { version = "2.5.0", default-features = false, features = ["derive"] }
->>>>>>> e3fbb48d
 codec = { package = "parity-scale-codec", version = "3.4.0", default-features = false, features = ["derive"] }
 
 [build-dependencies]
