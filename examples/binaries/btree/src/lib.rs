// This file is part of Gear.

// Copyright (C) 2021-2023 Gear Technologies Inc.
// SPDX-License-Identifier: GPL-3.0-or-later WITH Classpath-exception-2.0

// This program is free software: you can redistribute it and/or modify
// it under the terms of the GNU General Public License as published by
// the Free Software Foundation, either version 3 of the License, or
// (at your option) any later version.

// This program is distributed in the hope that it will be useful,
// but WITHOUT ANY WARRANTY; without even the implied warranty of
// MERCHANTABILITY or FITNESS FOR A PARTICULAR PURPOSE. See the
// GNU General Public License for more details.

// You should have received a copy of the GNU General Public License
// along with this program. If not, see <https://www.gnu.org/licenses/>.

#![no_std]

#[cfg(feature = "std")]
mod code {
    include!(concat!(env!("OUT_DIR"), "/wasm_binary.rs"));
}

#[cfg(feature = "std")]
pub use code::WASM_BINARY_OPT as WASM_BINARY;

extern crate alloc;

use codec::{Decode, Encode};
use gstd::prelude::*;

#[derive(Encode, Debug, Decode, PartialEq, Eq)]
pub enum Request {
    Insert(u32, u32),
    Remove(u32),
    List,
    Clear,
}

#[derive(Encode, Debug, Decode, PartialEq, Eq)]
pub enum Reply {
    Error,
    None,
    Value(Option<u32>),
    List(Vec<(u32, u32)>),
}

#[cfg(not(feature = "std"))]
mod wasm {
    use super::*;

    use alloc::collections::BTreeMap;
    use gstd::{debug, errors::Result, msg};

    static mut STATE: Option<BTreeMap<u32, u32>> = None;

    #[no_mangle]
    extern "C" fn handle() {
<<<<<<< HEAD
        let reply = msg::load_on_stack().map(process).unwrap_or_else(|e| {
            debug!("Error processing request: {:?}", e);
            Reply::Error
        });
=======
        let reply = match msg::load() {
            Ok(request) => process(request),
            Err(e) => {
                debug!("Error processing request: {e:?}");
                Reply::Error
            }
        };

>>>>>>> adad3b5b
        msg::reply(reply, 0).unwrap();
    }

    fn state() -> &'static mut BTreeMap<u32, u32> {
        unsafe { STATE.as_mut().unwrap() }
    }

    fn process(request: Request) -> Reply {
        use Request::*;

        match request {
            Insert(key, value) => Reply::Value(state().insert(key, value)),
            Remove(key) => Reply::Value(state().remove(&key)),
            List => Reply::List(state().iter().map(|(k, v)| (*k, *v)).collect()),
            Clear => {
                state().clear();
                Reply::None
            }
        }
    }

    #[no_mangle]
    extern "C" fn init() {
        unsafe { STATE = Some(BTreeMap::new()) };
        msg::reply((), 0).unwrap();
    }
}

#[cfg(test)]
mod tests {
    extern crate std;

    use super::{Reply, Request};
    use alloc::vec;
    use gtest::{Log, Program, System};

    #[test]
    fn program_can_be_initialized() {
        let system = System::new();
        system.init_logger();

        let program = Program::current(&system);

        let from = 42;

        let res = program.send_bytes(from, b"init");
        let log = Log::builder().source(program.id()).dest(from);
        assert!(res.contains(&log));
    }

    #[test]
    fn simple() {
        let system = System::new();
        system.init_logger();

        let program = Program::current_opt(&system);

        let from = 42;

        let _res = program.send_bytes(from, b"init");

        IntoIterator::into_iter([
            Request::Insert(0, 1),
            Request::Insert(0, 2),
            Request::Insert(1, 3),
            Request::Insert(2, 5),
            Request::Remove(1),
            Request::List,
            Request::Clear,
            Request::List,
        ])
        .map(|r| program.send(from, r))
        .zip(IntoIterator::into_iter([
            Reply::Value(None),
            Reply::Value(Some(1)),
            Reply::Value(None),
            Reply::Value(None),
            Reply::Value(Some(3)),
            Reply::List(vec![(0, 2), (2, 5)]),
            Reply::None,
            Reply::List(vec![]),
        ]))
        .for_each(|(result, reply)| {
            let log = Log::builder()
                .source(program.id())
                .dest(from)
                .payload(reply);
            assert!(result.contains(&log));
        })
    }
}<|MERGE_RESOLUTION|>--- conflicted
+++ resolved
@@ -58,21 +58,10 @@
 
     #[no_mangle]
     extern "C" fn handle() {
-<<<<<<< HEAD
         let reply = msg::load_on_stack().map(process).unwrap_or_else(|e| {
-            debug!("Error processing request: {:?}", e);
+            debug!("Error processing request: {e:?}");
             Reply::Error
         });
-=======
-        let reply = match msg::load() {
-            Ok(request) => process(request),
-            Err(e) => {
-                debug!("Error processing request: {e:?}");
-                Reply::Error
-            }
-        };
-
->>>>>>> adad3b5b
         msg::reply(reply, 0).unwrap();
     }
 
