// This file is part of Gear.

// Copyright (C) 2022 Gear Technologies Inc.
// SPDX-License-Identifier: GPL-3.0-or-later WITH Classpath-exception-2.0

// This program is free software: you can redistribute it and/or modify
// it under the terms of the GNU General Public License as published by
// the Free Software Foundation, either version 3 of the License, or
// (at your option) any later version.

// This program is distributed in the hope that it will be useful,
// but WITHOUT ANY WARRANTY; without even the implied warranty of
// MERCHANTABILITY or FITNESS FOR A PARTICULAR PURPOSE. See the
// GNU General Public License for more details.

// You should have received a copy of the GNU General Public License
// along with this program. If not, see <https://www.gnu.org/licenses/>.

#![cfg_attr(not(feature = "std"), no_std)]

use gstd::{Decode, Encode};

#[cfg(feature = "std")]
mod code {
    include!(concat!(env!("OUT_DIR"), "/wasm_binary.rs"));
}

#[cfg(feature = "std")]
pub use code::WASM_BINARY_OPT as WASM_BINARY;

#[derive(Debug, Encode, Decode)]
pub enum HandleAction {
    Simple,
    Wait,
    WaitAndPanic,
    WaitAndReserveWithPanic,
    WaitAndExit,
    Panic,
<<<<<<< HEAD
    WaitWithReserveAmountAndPanic(u64),
=======
    Exit,
>>>>>>> 766c35b3
    Accumulate,
    OutOfGas,
    PanicInSignal,
    AcrossWaits,
    ZeroReserve,
    ForbiddenCallInSignal([u8; 32]),
}

#[cfg(not(feature = "std"))]
mod wasm {
    use super::*;
    use gstd::{
        errors::{ExecutionError, ExtError},
        exec, msg,
        prelude::*,
        ActorId, MessageId,
    };

    static mut INITIATOR: ActorId = ActorId::zero();
    static mut HANDLE_MSG: Option<MessageId> = None;
    static mut DO_PANIC: bool = false;
    static mut DO_EXIT: bool = false;
    static mut HANDLE_SIGNAL_STATE: HandleSignalState = HandleSignalState::Normal;

    enum HandleSignalState {
        Normal,
        Panic,
        ForbiddenCall([u8; 32]),
    }

    #[no_mangle]
    unsafe extern "C" fn init() {
        INITIATOR = msg::source();
    }

    #[no_mangle]
    unsafe extern "C" fn handle() {
        HANDLE_MSG = Some(msg::id());

        let action: HandleAction = msg::load().unwrap();
        match action {
            HandleAction::Simple => {
                // must be unreserved as unused
                exec::system_reserve_gas(100).unwrap();
            }
            HandleAction::Wait => {
                exec::system_reserve_gas(1_000_000_000).unwrap();
                // used to found message id in test
                msg::reply(0, 0).unwrap();
                exec::wait();
            }
            HandleAction::WaitAndPanic => {
                if DO_PANIC {
                    panic!();
                }

                DO_PANIC = !DO_PANIC;

                exec::system_reserve_gas(200).unwrap();
                // used to found message id in test
                msg::reply(0, 0).unwrap();
                exec::wait();
            }
            HandleAction::WaitAndReserveWithPanic => {
                if DO_PANIC {
                    exec::system_reserve_gas(1_000_000_000).unwrap();
                    panic!();
                }

                DO_PANIC = !DO_PANIC;

                exec::system_reserve_gas(2_000_000_000).unwrap();
                // used to found message id in test
                msg::reply(0, 0).unwrap();
                exec::wait();
            }
            HandleAction::WaitAndExit => {
                if DO_EXIT {
                    msg::send_bytes(msg::source(), b"wait_and_exit", 0).unwrap();
                    exec::exit(msg::source());
                }

                DO_EXIT = !DO_EXIT;

                exec::system_reserve_gas(900).unwrap();
                // used to found message id in test
                msg::reply(0, 0).unwrap();
                exec::wait();
            }
            HandleAction::Panic => {
                exec::system_reserve_gas(5_000_000_000).unwrap();
                panic!();
            }
<<<<<<< HEAD
            HandleAction::WaitWithReserveAmountAndPanic(gas_amount) => {
                if DO_PANIC {
                    panic!();
                }

                DO_PANIC = !DO_PANIC;

                exec::system_reserve_gas(gas_amount).unwrap();
                // used to found message id in test
                msg::reply(0, 0).unwrap();
                exec::wait();
=======
            HandleAction::Exit => {
                exec::system_reserve_gas(4_000_000_000).unwrap();
                msg::reply_bytes(b"exit", 0).unwrap();
                exec::exit(msg::source());
>>>>>>> 766c35b3
            }
            HandleAction::Accumulate => {
                exec::system_reserve_gas(1000).unwrap();
                exec::system_reserve_gas(234).unwrap();
                exec::wait();
            }
            HandleAction::OutOfGas => {
                exec::system_reserve_gas(5_000_000_000).unwrap();
                // used to found message id in test
                msg::reply(0, 0).unwrap();
                loop {}
            }
            HandleAction::AcrossWaits => {
                exec::system_reserve_gas(1_000_000_000).unwrap();
                // used to found message id in test
                // we use send instead of reply to avoid duplicated reply error.
                msg::send(msg::source(), 0, 0).unwrap();
                exec::wait();
            }
            HandleAction::PanicInSignal => {
                HANDLE_SIGNAL_STATE = HandleSignalState::Panic;
                exec::system_reserve_gas(5_000_000_000).unwrap();
                exec::wait();
            }
            HandleAction::ZeroReserve => {
                let res = exec::system_reserve_gas(0);
                assert_eq!(
                    res,
                    Err(ExtError::Execution(
                        ExecutionError::ZeroSystemReservationAmount
                    ))
                );
            }
            HandleAction::ForbiddenCallInSignal(user) => {
                HANDLE_SIGNAL_STATE = HandleSignalState::ForbiddenCall(user);
                exec::system_reserve_gas(1_000_000_000).unwrap();
                exec::wait();
            }
        }
    }

    #[no_mangle]
    unsafe extern "C" fn handle_signal() {
        match HANDLE_SIGNAL_STATE {
            HandleSignalState::Normal => {
                msg::send(INITIATOR, b"handle_signal", 0).unwrap();
                assert_eq!(msg::status_code(), Ok(1));

                if let Some(handle_msg) = HANDLE_MSG {
                    assert_eq!(msg::signal_from(), Ok(handle_msg));
                }

                // TODO: check gas limit (#1796)
                // assert_eq!(msg::gas_limit(), 5_000_000_000);
            }
            HandleSignalState::Panic => {
                // to be sure state rolls back so this message won't appear in mailbox in test
                msg::send(INITIATOR, b"handle_signal_panic", 0).unwrap();
                panic!();
            }
            HandleSignalState::ForbiddenCall(user) => {
                msg::send_bytes(user.into(), b"handle_signal_forbidden_call", 0).unwrap();
                let _ = msg::source();
            }
        }
    }

    #[no_mangle]
    unsafe extern "C" fn handle_reply() {
        let handle_msg = HANDLE_MSG.unwrap();
        exec::wake(handle_msg).unwrap();
    }
}

#[cfg(test)]
mod tests {
    extern crate std;

    use gtest::{Program, System};

    #[test]
    fn signal_can_be_sent() {
        let system = System::new();
        system.init_logger();

        let program = Program::current(&system);

        let res = program.send_signal(0, 1);
        assert!(!res.main_failed());
    }
}<|MERGE_RESOLUTION|>--- conflicted
+++ resolved
@@ -35,12 +35,9 @@
     WaitAndPanic,
     WaitAndReserveWithPanic,
     WaitAndExit,
+    WaitWithReserveAmountAndPanic(u64),
     Panic,
-<<<<<<< HEAD
-    WaitWithReserveAmountAndPanic(u64),
-=======
     Exit,
->>>>>>> 766c35b3
     Accumulate,
     OutOfGas,
     PanicInSignal,
@@ -134,7 +131,6 @@
                 exec::system_reserve_gas(5_000_000_000).unwrap();
                 panic!();
             }
-<<<<<<< HEAD
             HandleAction::WaitWithReserveAmountAndPanic(gas_amount) => {
                 if DO_PANIC {
                     panic!();
@@ -146,12 +142,11 @@
                 // used to found message id in test
                 msg::reply(0, 0).unwrap();
                 exec::wait();
-=======
+            }
             HandleAction::Exit => {
                 exec::system_reserve_gas(4_000_000_000).unwrap();
                 msg::reply_bytes(b"exit", 0).unwrap();
                 exec::exit(msg::source());
->>>>>>> 766c35b3
             }
             HandleAction::Accumulate => {
                 exec::system_reserve_gas(1000).unwrap();
