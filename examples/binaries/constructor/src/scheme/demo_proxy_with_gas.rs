use crate::{Arg, Call, Calls, Scheme};
<<<<<<< HEAD
use gstd::errors::{ReplyCode, SuccessReason};
=======
use gstd::errors::{ReplyCode, SuccessReplyReason};
>>>>>>> 6dd7f4cb
use parity_scale_codec::Encode;

pub const PROXIED_MESSAGE: &[u8] = b"proxied message";

const DESTINATION_VAR: &str = "destination_var";
const GAS_LIMIT_VAR: &str = "gas_limit_var";
const VALUE_VAR: &str = "value_var";
const DELAY_VAR: &str = "delay_var";

fn send_call() -> Call {
    Call::Send(
        Arg::get(DESTINATION_VAR),
        Arg::bytes(PROXIED_MESSAGE),
        Some(Arg::get(GAS_LIMIT_VAR)),
        Arg::get(VALUE_VAR),
        Arg::get(DELAY_VAR),
    )
}

pub fn init(destination: [u8; 32], delay: u32) -> Calls {
    Calls::builder()
        // Storing destination under `DESTINATION_VAR`.
        .add_call(Call::Vec(destination.encode()))
        .store(DESTINATION_VAR)
        // Storing delay under `DELAY_VAR`.
        .add_call(Call::Vec(delay.encode()))
        .store(DELAY_VAR)
}

pub fn handle() -> Calls {
    Calls::builder()
        // Storing u64 from payload under `GAS_LIMIT_VAR`.
        .load_bytes(GAS_LIMIT_VAR)
        // Storing message value under `VALUE_VAR`.
        .value(VALUE_VAR)
        // Sending proxy message.
        .add_call(send_call())
}

pub fn handle_reply() -> Calls {
    let status_code_var = "status_code_var";
    let equity_var = "equity_var";

    Calls::builder()
        // Storing u64 from payload under `GAS_LIMIT_VAR`.
        .load_bytes(GAS_LIMIT_VAR)
        // Storing message value under `VALUE_VAR`.
        .value(VALUE_VAR)
        // Storing status code under `status_code_var`.
        .add_call(Call::ReplyCode)
        .store_vec(status_code_var)
        // Branching logic related to status code.
        .bytes_eq(
            equity_var,
            status_code_var,
<<<<<<< HEAD
            ReplyCode::Success(SuccessReason::Manual).encode(),
=======
            ReplyCode::Success(SuccessReplyReason::Manual).encode(),
>>>>>>> 6dd7f4cb
        )
        // Sending proxy message.
        .if_else(
            equity_var,
            Calls::builder().add_call(send_call()),
            Calls::builder().noop(),
        )
}

pub fn scheme(destination: [u8; 32], delay: u32) -> Scheme {
    Scheme::predefined(init(destination, delay), handle(), handle_reply())
}<|MERGE_RESOLUTION|>--- conflicted
+++ resolved
@@ -1,9 +1,5 @@
 use crate::{Arg, Call, Calls, Scheme};
-<<<<<<< HEAD
-use gstd::errors::{ReplyCode, SuccessReason};
-=======
 use gstd::errors::{ReplyCode, SuccessReplyReason};
->>>>>>> 6dd7f4cb
 use parity_scale_codec::Encode;
 
 pub const PROXIED_MESSAGE: &[u8] = b"proxied message";
@@ -59,11 +55,7 @@
         .bytes_eq(
             equity_var,
             status_code_var,
-<<<<<<< HEAD
-            ReplyCode::Success(SuccessReason::Manual).encode(),
-=======
             ReplyCode::Success(SuccessReplyReason::Manual).encode(),
->>>>>>> 6dd7f4cb
         )
         // Sending proxy message.
         .if_else(
