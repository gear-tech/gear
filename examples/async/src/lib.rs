--- conflicted
+++ resolved
@@ -38,11 +38,7 @@
 }
 
 async fn handle_async() {
-<<<<<<< HEAD
-    msg::send(0.into(), b"LOG", 1_000_000);
-=======
     msg::send(0.into(), b"LOG", 0);
->>>>>>> fd83a28e
     let dest = unsafe { PING_PROGRAM_ID };
     let another_reply = msg_async::send_and_wait_for_reply(dest, b"PING", 50_000_000, 0).await;
     let another_reply = String::from_utf8(another_reply).expect("Invalid reply: should be utf-8");
