#![no_std]

use core::num::ParseIntError;
use gstd::{exec, msg, prelude::*, ActorId};

static mut DEST_0: ActorId = ActorId::new([0u8; 32]);
static mut DEST_1: ActorId = ActorId::new([0u8; 32]);
static mut DEST_2: ActorId = ActorId::new([0u8; 32]);

const GAS_LIMIT: u64 = 5_000_000_000;

gstd::metadata! {
    title: "demo async",
    init:
        input: Vec<u8>,
        output: Vec<u8>,
    handle:
        input: Vec<u8>,
        output: Vec<u8>,
}

#[no_mangle]
pub unsafe extern "C" fn init() {
    let input = String::from_utf8(msg::load_bytes()).expect("Invalid message: should be utf-8");
    let dests: Vec<&str> = input.split(',').collect();
    if dests.len() != 3 {
        panic!("Invalid input, should be three IDs separated by comma");
    }
    DEST_0 = ActorId::from_slice(
        &decode_hex(dests[0]).expect("INTIALIZATION FAILED: INVALID PROGRAM ID"),
    );
    DEST_1 = ActorId::from_slice(
        &decode_hex(dests[1]).expect("INTIALIZATION FAILED: INVALID PROGRAM ID"),
    );
    DEST_2 = ActorId::from_slice(
        &decode_hex(dests[2]).expect("INTIALIZATION FAILED: INVALID PROGRAM ID"),
    );
}

fn decode_hex(s: &str) -> Result<Vec<u8>, ParseIntError> {
    (0..s.len())
        .step_by(2)
        .map(|i| u8::from_str_radix(&s[i..i + 2], 16))
        .collect()
}

#[gstd::main]
async fn main() {
    let message = String::from_utf8(msg::load_bytes()).expect("Invalid message: should be utf-8");
    if message == "START" {
<<<<<<< HEAD
        let reply1 =
            msg::send_bytes_and_wait_for_reply(unsafe { DEST_0 }, b"PING", GAS_LIMIT, 0).await;
        let reply2 =
            msg::send_bytes_and_wait_for_reply(unsafe { DEST_1 }, b"PING", GAS_LIMIT, 0).await;
        let reply3 =
            msg::send_bytes_and_wait_for_reply(unsafe { DEST_2 }, b"PING", GAS_LIMIT, 0).await;
=======
        let reply1 = msg_async::send_and_wait_for_reply(unsafe { DEST_0 }, b"PING", GAS_LIMIT, 0)
            .await
            .expect("Error in async message processing");
        let reply2 = msg_async::send_and_wait_for_reply(unsafe { DEST_1 }, b"PING", GAS_LIMIT, 0)
            .await
            .expect("Error in async message processing");
        let reply3 = msg_async::send_and_wait_for_reply(unsafe { DEST_2 }, b"PING", GAS_LIMIT, 0)
            .await
            .expect("Error in async message processing");
>>>>>>> 9ad184bb

        if reply1 == b"PONG" && reply2 == b"PONG" && reply3 == b"PONG" {
            msg::reply(b"SUCCESS", exec::gas_available() - GAS_LIMIT, 0);
        } else {
            msg::reply(b"FAIL", exec::gas_available() - GAS_LIMIT, 0);
        }
    }
}<|MERGE_RESOLUTION|>--- conflicted
+++ resolved
@@ -48,24 +48,15 @@
 async fn main() {
     let message = String::from_utf8(msg::load_bytes()).expect("Invalid message: should be utf-8");
     if message == "START" {
-<<<<<<< HEAD
-        let reply1 =
-            msg::send_bytes_and_wait_for_reply(unsafe { DEST_0 }, b"PING", GAS_LIMIT, 0).await;
-        let reply2 =
-            msg::send_bytes_and_wait_for_reply(unsafe { DEST_1 }, b"PING", GAS_LIMIT, 0).await;
-        let reply3 =
-            msg::send_bytes_and_wait_for_reply(unsafe { DEST_2 }, b"PING", GAS_LIMIT, 0).await;
-=======
-        let reply1 = msg_async::send_and_wait_for_reply(unsafe { DEST_0 }, b"PING", GAS_LIMIT, 0)
+        let reply1 = msg_async::send_bytes_and_wait_for_reply(unsafe { DEST_0 }, b"PING", GAS_LIMIT, 0)
             .await
             .expect("Error in async message processing");
-        let reply2 = msg_async::send_and_wait_for_reply(unsafe { DEST_1 }, b"PING", GAS_LIMIT, 0)
+        let reply2 = msg_async::send_bytes_and_wait_for_reply(unsafe { DEST_1 }, b"PING", GAS_LIMIT, 0)
             .await
             .expect("Error in async message processing");
-        let reply3 = msg_async::send_and_wait_for_reply(unsafe { DEST_2 }, b"PING", GAS_LIMIT, 0)
+        let reply3 = msg_async::send_bytes_and_wait_for_reply(unsafe { DEST_2 }, b"PING", GAS_LIMIT, 0)
             .await
             .expect("Error in async message processing");
->>>>>>> 9ad184bb
 
         if reply1 == b"PONG" && reply2 == b"PONG" && reply3 == b"PONG" {
             msg::reply(b"SUCCESS", exec::gas_available() - GAS_LIMIT, 0);
