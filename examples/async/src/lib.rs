#![no_std]

use core::num::ParseIntError;
use gstd::{msg, prelude::*, ProgramId};
use gstd_async::msg as msg_async;

static mut DEST_0: ProgramId = ProgramId([0u8; 32]);
static mut DEST_1: ProgramId = ProgramId([0u8; 32]);
static mut DEST_2: ProgramId = ProgramId([0u8; 32]);

const GAS_COST: u64 = 5_000_000;

#[no_mangle]
pub unsafe extern "C" fn init() {
    let input = String::from_utf8(msg::load_bytes()).expect("Invalid message: should be utf-8");
    let dests: Vec<&str> = input.split(",").collect();
    if dests.len() != 3 {
        panic!("Invalid input, should be three IDs separated by comma");
    }
    DEST_0 = ProgramId::from_slice(
        &decode_hex(dests[0]).expect("INTIALIZATION FAILED: INVALID PROGRAM ID"),
    );
    DEST_1 = ProgramId::from_slice(
        &decode_hex(dests[1]).expect("INTIALIZATION FAILED: INVALID PROGRAM ID"),
    );
    DEST_2 = ProgramId::from_slice(
        &decode_hex(dests[2]).expect("INTIALIZATION FAILED: INVALID PROGRAM ID"),
    );
}

fn decode_hex(s: &str) -> Result<Vec<u8>, ParseIntError> {
    (0..s.len())
        .step_by(2)
        .map(|i| u8::from_str_radix(&s[i..i + 2], 16))
        .collect()
}

#[gstd_async::main]
async fn main() {
    let message = String::from_utf8(msg::load_bytes()).expect("Invalid message: should be utf-8");
    if message == "START" {
        let reply1 =
            msg_async::send_and_wait_for_reply(unsafe { DEST_0 }, b"PING", GAS_COST, 0).await;
        let reply2 =
            msg_async::send_and_wait_for_reply(unsafe { DEST_1 }, b"PING", GAS_COST, 0).await;
        let reply3 =
            msg_async::send_and_wait_for_reply(unsafe { DEST_2 }, b"PING", GAS_COST, 0).await;

        if reply1 == b"PONG" && reply2 == b"PONG" && reply3 == b"PONG" {
            msg::reply(b"SUCCESS", msg::gas_available() - GAS_COST, 0);
        } else {
            msg::reply(b"FAIL", msg::gas_available() - GAS_COST, 0);
        }
    }
<<<<<<< HEAD
}

#[panic_handler]
fn panic(_info: &core::panic::PanicInfo) -> ! {
    core::arch::wasm32::unreachable();
=======
>>>>>>> abe8cccf
}<|MERGE_RESOLUTION|>--- conflicted
+++ resolved
@@ -52,12 +52,4 @@
             msg::reply(b"FAIL", msg::gas_available() - GAS_COST, 0);
         }
     }
-<<<<<<< HEAD
-}
-
-#[panic_handler]
-fn panic(_info: &core::panic::PanicInfo) -> ! {
-    core::arch::wasm32::unreachable();
-=======
->>>>>>> abe8cccf
 }