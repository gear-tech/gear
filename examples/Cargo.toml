[workspace]
members = [
    "async",
    "chat",
    "chat/bot",
    "chat/room",
    "collector",
    "condensator",
    "fib",
<<<<<<< HEAD
    "minimal",
=======
    "meta",
>>>>>>> ec612ce2
    "ping",
    "sum",
    "vec",
]

[profile.release]
lto = true
opt-level = 's'<|MERGE_RESOLUTION|>--- conflicted
+++ resolved
@@ -7,11 +7,8 @@
     "collector",
     "condensator",
     "fib",
-<<<<<<< HEAD
+    "meta",
     "minimal",
-=======
-    "meta",
->>>>>>> ec612ce2
     "ping",
     "sum",
     "vec",
