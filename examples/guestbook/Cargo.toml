[package]
name = "guestbook"
version = "0.1.0"
authors = ["Gear Technologies"]
edition = "2018"
license = "GPL-3.0"

[lib]
crate-type = ["cdylib"]

[dependencies]
<<<<<<< HEAD
gstd = { workspace = true, features = ["debug"] }
scale-info = { version = "2.4.0", default-features = false, features = ["derive"] }
=======
gstd = { path = "../../gstd", features = ["debug"] }
scale-info = { version = "2.5.0", default-features = false, features = ["derive"] }
>>>>>>> e3fbb48d
codec = { package = "parity-scale-codec", version = "3.4.0", default-features = false, features = ["derive"] }<|MERGE_RESOLUTION|>--- conflicted
+++ resolved
@@ -9,11 +9,6 @@
 crate-type = ["cdylib"]
 
 [dependencies]
-<<<<<<< HEAD
 gstd = { workspace = true, features = ["debug"] }
-scale-info = { version = "2.4.0", default-features = false, features = ["derive"] }
-=======
-gstd = { path = "../../gstd", features = ["debug"] }
 scale-info = { version = "2.5.0", default-features = false, features = ["derive"] }
->>>>>>> e3fbb48d
 codec = { package = "parity-scale-codec", version = "3.4.0", default-features = false, features = ["derive"] }