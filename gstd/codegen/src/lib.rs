--- conflicted
+++ resolved
@@ -514,28 +514,23 @@
                 // Registering signal.
                 crate::async_runtime::signals().register_signal(waiting_reply_to);
 
-                Ok(crate::msg::MessageFuture { waiting_reply_to })
-            }
+            Ok(crate::msg::MessageFuture { waiting_reply_to, reply_deposit })
+        }
 
             #[doc = #for_reply_as_docs]
             pub fn #for_reply_as #for_reply_as_generics ( #inputs #variadic ) -> Result<crate::msg::CodecMessageFuture<D>> {
                 // Function call.
                 let waiting_reply_to = #ident #args ?;
 
-<<<<<<< HEAD
                 // Depositing gas for future reply handling if not zero.
                 if reply_deposit != 0 {
                     crate::exec::reply_deposit(waiting_reply_to, reply_deposit)?;
                 }
-=======
-            Ok(crate::msg::MessageFuture { waiting_reply_to, reply_deposit })
-        }
->>>>>>> 0a1fde4d
 
                 // Registering signal.
                 crate::async_runtime::signals().register_signal(waiting_reply_to);
 
-                Ok(crate::msg::CodecMessageFuture::<D> { waiting_reply_to, _marker: Default::default() })
+                Ok(crate::msg::CodecMessageFuture::<D> { waiting_reply_to, reply_deposit, _marker: Default::default() })
             }
         },
         #[cfg(feature = "ethexe")]
@@ -547,7 +542,6 @@
                 // Function call.
                 let waiting_reply_to = #ident #args ?;
 
-<<<<<<< HEAD
                 // Registering signal.
                 crate::async_runtime::signals().register_signal(waiting_reply_to);
 
@@ -566,12 +560,6 @@
             }
         },
     }.into()
-=======
-            Ok(crate::msg::CodecMessageFuture::<D> { waiting_reply_to, reply_deposit, _marker: Default::default() })
-        }
-    }
-    .into()
->>>>>>> 0a1fde4d
 }
 
 /// Similar to [`macro@wait_for_reply`], but works with functions that create
@@ -649,28 +637,23 @@
                 // Registering signal.
                 crate::async_runtime::signals().register_signal(waiting_reply_to);
 
-                Ok(crate::msg::CreateProgramFuture { waiting_reply_to, program_id })
-            }
+            Ok(crate::msg::CreateProgramFuture { waiting_reply_to, program_id, reply_deposit })
+        }
 
             #[doc = #for_reply_as_docs]
             pub fn #for_reply_as #for_reply_as_generics ( #inputs #variadic ) -> Result<crate::msg::CodecCreateProgramFuture<D>> {
                 // Function call.
                 let (waiting_reply_to, program_id) = #ident #args ?;
 
-<<<<<<< HEAD
                 // Depositing gas for future reply handling if not zero.
                 if reply_deposit != 0 {
                     crate::exec::reply_deposit(waiting_reply_to, reply_deposit)?;
                 }
-=======
-            Ok(crate::msg::CreateProgramFuture { waiting_reply_to, program_id, reply_deposit })
-        }
->>>>>>> 0a1fde4d
 
                 // Registering signal.
                 crate::async_runtime::signals().register_signal(waiting_reply_to);
 
-                Ok(crate::msg::CodecCreateProgramFuture::<D> { waiting_reply_to, program_id, _marker: Default::default() })
+                Ok(crate::msg::CodecCreateProgramFuture::<D> { waiting_reply_to, program_id, reply_deposit, _marker: Default::default() })
             }
         },
         #[cfg(feature = "ethexe")]
@@ -682,7 +665,6 @@
                 // Function call.
                 let (waiting_reply_to, program_id) = #ident #args ?;
 
-<<<<<<< HEAD
                 // Registering signal.
                 crate::async_runtime::signals().register_signal(waiting_reply_to);
 
@@ -701,12 +683,6 @@
             }
         },
     }.into()
-=======
-            Ok(crate::msg::CodecCreateProgramFuture::<D> { waiting_reply_to, program_id, reply_deposit, _marker: Default::default() })
-        }
-    }
-    .into()
->>>>>>> 0a1fde4d
 }
 
 #[cfg(test)]
