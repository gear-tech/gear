--- conflicted
+++ resolved
@@ -64,17 +64,12 @@
     gcore::msg::reply(payload.as_ref(), gas_limit, value)
 }
 
-<<<<<<< HEAD
 pub fn reply_commit(gas_limit: u64, value: u128) -> MessageId {
     gcore::msg::reply_commit(gas_limit, value)
 }
 
-pub fn reply_push(payload: &[u8]) {
-    gcore::msg::reply_push(payload);
-=======
 pub fn reply_push<T: AsRef<[u8]>>(payload: T) {
     gcore::msg::reply_push(payload.as_ref());
->>>>>>> ed6fb327
 }
 
 pub fn send_init() -> MessageHandle {
