--- conflicted
+++ resolved
@@ -18,13 +18,9 @@
 
 //! Program creation module
 
-<<<<<<< HEAD
 pub mod program_generator;
 
 use crate::{prelude::convert::AsRef, ActorId, CodeHash};
-=======
-use crate::{common::errors::Result, prelude::convert::AsRef, ActorId, CodeHash};
->>>>>>> 367a0776
 
 pub fn create_program<T1: AsRef<[u8]>, T2: AsRef<[u8]>>(
     code_hash: CodeHash,
