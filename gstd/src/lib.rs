// This file is part of Gear.

// Copyright (C) 2021-2022 Gear Technologies Inc.
// SPDX-License-Identifier: GPL-3.0-or-later WITH Classpath-exception-2.0

// This program is free software: you can redistribute it and/or modify
// it under the terms of the GNU General Public License as published by
// the Free Software Foundation, either version 3 of the License, or
// (at your option) any later version.

// This program is distributed in the hope that it will be useful,
// but WITHOUT ANY WARRANTY; without even the implied warranty of
// MERCHANTABILITY or FITNESS FOR A PARTICULAR PURPOSE. See the
// GNU General Public License for more details.

// You should have received a copy of the GNU General Public License
// along with this program. If not, see <https://www.gnu.org/licenses/>.

//! Declares modules, attributes, public re-exports.
//! Gear libs are `#![no_std]`, which makes them lightweight.

#![no_std]
#![cfg_attr(target_arch = "wasm32", feature(alloc_error_handler))]
#![cfg_attr(
    all(target_arch = "wasm32", feature = "debug"),
    feature(panic_info_message)
)]
#![cfg_attr(feature = "strict", deny(warnings))]
#![doc(html_logo_url = "https://docs.gear.rs/logo.svg")]

#[cfg(target_arch = "wasm32")]
extern crate galloc;

mod async_runtime;
mod common;
pub mod exec;
pub mod lock;
pub mod macros;
pub mod msg;
pub mod prelude;
pub mod prog;

pub use async_runtime::{message_loop, record_reply};
pub use common::{errors, handlers::*, primitives::*};
pub use gstd_codegen::{async_init, async_main};
pub use macros::util;

pub use prelude::*;

#[cfg(feature = "debug")]
pub use gcore::ext;

<<<<<<< HEAD
pub use config::Config;

/// This module is for configuring `gstd` inside gear programs.
pub mod config {
    /// `gstd` configuration
    pub struct Config {
        pub wait_duration: u32,
    }

    impl Config {
        const fn default() -> Self {
            Self { wait_duration: 100 }
        }

        /// Get wait duration
        pub fn wait_duration() -> u32 {
            unsafe { CONFIG.wait_duration }
        }

        /// Set wait duration
        pub fn set_wait_duration(duration: u32) {
            // # TODO
            //
            // check duration
            unsafe { CONFIG.wait_duration = duration };
        }
    }

    /// Private `gstd` configuration, only could be modified
    /// with the public interfaces of `Config`.
    static mut CONFIG: Config = Config::default();
}
=======
use core::mem::size_of;
use static_assertions::const_assert;

// This allows all casts from u32 into usize be safe.
const_assert!(size_of::<u32>() <= size_of::<usize>());
>>>>>>> e6176c7d
<|MERGE_RESOLUTION|>--- conflicted
+++ resolved
@@ -50,7 +50,12 @@
 #[cfg(feature = "debug")]
 pub use gcore::ext;
 
-<<<<<<< HEAD
+use core::mem::size_of;
+use static_assertions::const_assert;
+
+// This allows all casts from u32 into usize be safe.
+const_assert!(size_of::<u32>() <= size_of::<usize>());
+
 pub use config::Config;
 
 /// This module is for configuring `gstd` inside gear programs.
@@ -82,11 +87,4 @@
     /// Private `gstd` configuration, only could be modified
     /// with the public interfaces of `Config`.
     static mut CONFIG: Config = Config::default();
-}
-=======
-use core::mem::size_of;
-use static_assertions::const_assert;
-
-// This allows all casts from u32 into usize be safe.
-const_assert!(size_of::<u32>() <= size_of::<usize>());
->>>>>>> e6176c7d
+}