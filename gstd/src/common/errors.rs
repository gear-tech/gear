// This file is part of Gear.

// Copyright (C) 2021-2023 Gear Technologies Inc.
// SPDX-License-Identifier: GPL-3.0-or-later WITH Classpath-exception-2.0

// This program is free software: you can redistribute it and/or modify
// it under the terms of the GNU General Public License as published by
// the Free Software Foundation, either version 3 of the License, or
// (at your option) any later version.

// This program is distributed in the hope that it will be useful,
// but WITHOUT ANY WARRANTY; without even the implied warranty of
// MERCHANTABILITY or FITNESS FOR A PARTICULAR PURPOSE. See the
// GNU General Public License for more details.

// You should have received a copy of the GNU General Public License
// along with this program. If not, see <https://www.gnu.org/licenses/>.

//! Type definitions and helpers for error handling.
//!
//! Enumerates possible errors in smart contracts `Error`.
//! Errors related to conversion, decoding, message status code, other internal
//! errors.

use core::fmt;

pub use gcore::errors::*;

/// `Result` type with a predefined error type ([`Error`]).
pub type Result<T, E = Error> = core::result::Result<T, E>;

/// Common error type returned by API functions from other modules.
#[derive(Clone, Debug, Eq, PartialEq)]
pub enum Error {
    /// Timeout reached while expecting for reply.
    Timeout(u32, u32),
    /// Conversion error.
    Convert(&'static str),
    /// Decoding error.
    Decode(scale_info::scale::Error),
    /// Reply code returned by another program.
    ReplyCode(ReplyCode),
    /// API error (see [`ExtError`] for details).
    Ext(ExtError),
    /// This error occurs when providing zero duration to waiting functions
    /// (e.g. see `exactly` and `up_to` functions in
    /// [CodecMessageFuture](crate::msg::CodecMessageFuture)).
    EmptyWaitDuration,
    /// This error occurs when providing zero gas amount to system gas reserving
    /// function (see
    /// [Config::set_system_reserve](crate::Config::set_system_reserve)).
    ZeroSystemReservationAmount,
}

impl Error {
    /// Check whether an error is [`Error::Timeout`].
    pub fn timed_out(&self) -> bool {
        matches!(self, Error::Timeout(..))
    }
}

impl fmt::Display for Error {
    fn fmt(&self, f: &mut fmt::Formatter) -> fmt::Result {
        match self {
            Error::Timeout(expected, now) => {
                write!(f, "Wait lock timeout at {expected}, now is {now}")
            }
<<<<<<< HEAD
            ContractError::Convert(e) => write!(f, "Conversion error: {e:?}"),
            ContractError::Decode(e) => write!(f, "Decoding codec bytes error: {e}"),
            // TODO (breathx)
            ContractError::ReplyCode(e) => write!(f, "Reply returned exit code {e:?}"),
            ContractError::Ext(e) => write!(f, "API error: {e}"),
            ContractError::EmptyWaitDuration => write!(f, "Wait duration can not be zero."),
            ContractError::ZeroSystemReservationAmount => {
=======
            Error::Convert(e) => write!(f, "Conversion error: {e:?}"),
            Error::Decode(e) => write!(f, "Decoding codec bytes error: {e}"),
            Error::StatusCode(e) => write!(f, "Reply returned exit code {e}"),
            Error::Ext(e) => write!(f, "API error: {e}"),
            Error::EmptyWaitDuration => write!(f, "Wait duration can not be zero."),
            Error::ZeroSystemReservationAmount => {
>>>>>>> 2f0da847
                write!(f, "System reservation amount can not be zero in config.")
            }
        }
    }
}

impl From<ExtError> for Error {
    fn from(err: ExtError) -> Self {
        Self::Ext(err)
    }
}

pub(crate) trait IntoResult<T> {
    fn into_result(self) -> Result<T>;
}

impl<T, E, V> IntoResult<V> for core::result::Result<T, E>
where
    T: Into<V>,
    E: Into<Error>,
{
    fn into_result(self) -> Result<V> {
        self.map(Into::into).map_err(Into::into)
    }
}<|MERGE_RESOLUTION|>--- conflicted
+++ resolved
@@ -65,22 +65,13 @@
             Error::Timeout(expected, now) => {
                 write!(f, "Wait lock timeout at {expected}, now is {now}")
             }
-<<<<<<< HEAD
-            ContractError::Convert(e) => write!(f, "Conversion error: {e:?}"),
-            ContractError::Decode(e) => write!(f, "Decoding codec bytes error: {e}"),
-            // TODO (breathx)
-            ContractError::ReplyCode(e) => write!(f, "Reply returned exit code {e:?}"),
-            ContractError::Ext(e) => write!(f, "API error: {e}"),
-            ContractError::EmptyWaitDuration => write!(f, "Wait duration can not be zero."),
-            ContractError::ZeroSystemReservationAmount => {
-=======
             Error::Convert(e) => write!(f, "Conversion error: {e:?}"),
             Error::Decode(e) => write!(f, "Decoding codec bytes error: {e}"),
-            Error::StatusCode(e) => write!(f, "Reply returned exit code {e}"),
+            // TODO (breathx)
+            Error::ReplyCode(e) => write!(f, "Reply returned exit code {e:?}"),
             Error::Ext(e) => write!(f, "API error: {e}"),
             Error::EmptyWaitDuration => write!(f, "Wait duration can not be zero."),
             Error::ZeroSystemReservationAmount => {
->>>>>>> 2f0da847
                 write!(f, "System reservation amount can not be zero in config.")
             }
         }
