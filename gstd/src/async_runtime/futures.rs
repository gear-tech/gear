// This file is part of Gear.

// Copyright (C) 2021-2022 Gear Technologies Inc.
// SPDX-License-Identifier: GPL-3.0-or-later WITH Classpath-exception-2.0

// This program is free software: you can redistribute it and/or modify
// it under the terms of the GNU General Public License as published by
// the Free Software Foundation, either version 3 of the License, or
// (at your option) any later version.

// This program is distributed in the hope that it will be useful,
// but WITHOUT ANY WARRANTY; without even the implied warranty of
// MERCHANTABILITY or FITNESS FOR A PARTICULAR PURPOSE. See the
// GNU General Public License for more details.

// You should have received a copy of the GNU General Public License
// along with this program. If not, see <https://www.gnu.org/licenses/>.

//! Module for future-management.

use crate::{
    prelude::{BTreeMap, Box},
    MessageId,
};
use core::{
    future::Future,
    pin::Pin,
    task::{Context, Waker},
};
use futures::FutureExt;

pub(crate) type FuturesMap = BTreeMap<MessageId, Task>;

type PinnedFuture = Pin<Box<dyn Future<Output = ()> + 'static>>;

/// Matches a task to a some message in order to avoid duplicate execution
/// of code that was running before the program was interrupted by `wait`.
pub struct Task {
    waker: Waker,
    future: PinnedFuture,
}

impl Task {
    fn new<F>(future: F) -> Self
    where
        F: Future<Output = ()> + 'static,
    {
        Self {
            waker: super::waker::empty(),
            future: future.boxed_local(),
        }
    }
}

/// Gear allows users and programs to interact with other users and programs via
/// messages. This function enables an asynchronous message handling main loop.
pub fn message_loop<F>(future: F)
where
    F: Future<Output = ()> + 'static,
{
    let msg_id = crate::msg::id();
    let task = super::futures()
        .entry(msg_id)
        .or_insert_with(|| Task::new(future));

    let mut cx = Context::from_waker(&task.waker);

    if Pin::new(&mut task.future).poll(&mut cx).is_ready() {
        super::futures().remove(&msg_id);
    } else {
        super::locks()
            .entry(msg_id)
            .or_insert_with(Default::default)
            .wait();
<<<<<<< HEAD
=======

        // // TODO: make this call configurable (#1380)
        // crate::exec::wait_up_to(100)
>>>>>>> dea65bdc
    }
}<|MERGE_RESOLUTION|>--- conflicted
+++ resolved
@@ -72,11 +72,8 @@
             .entry(msg_id)
             .or_insert_with(Default::default)
             .wait();
-<<<<<<< HEAD
-=======
 
         // // TODO: make this call configurable (#1380)
         // crate::exec::wait_up_to(100)
->>>>>>> dea65bdc
     }
 }