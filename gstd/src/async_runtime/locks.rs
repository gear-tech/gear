--- conflicted
+++ resolved
@@ -3,15 +3,9 @@
 
 /// Type of wait locks.
 #[derive(Debug, PartialEq, Eq)]
-<<<<<<< HEAD
 pub(crate) enum LockType {
-    For(u32),
-    NoMore(u32),
-=======
-pub(crate) enum Lock {
     WaitFor(u32),
     WaitUpTo(u32),
->>>>>>> 9ec65d38
 }
 
 /// Wait lock
@@ -27,37 +21,36 @@
     pub fn exactly(b: u32) -> Self {
         Self {
             at: exec::block_height(),
-            ty: LockType::For(b),
+            ty: LockType::WaitFor(b),
         }
     }
 
     /// Wait no more
-    pub fn no_more(b: u32) -> Self {
+    pub fn up_to(b: u32) -> Self {
         Self {
             at: exec::block_height(),
-            ty: LockType::NoMore(b),
+            ty: LockType::WaitUpTo(b),
         }
     }
 
     /// Call wait functions by the lock type.
     pub fn wait(&self) {
-<<<<<<< HEAD
         match self.ty {
-            LockType::For(d) => exec::wait_for(d),
-            LockType::NoMore(d) => exec::wait_no_more(d),
+            LockType::WaitFor(d) => exec::wait_for(d),
+            LockType::WaitUpTo(d) => exec::wait_up_to(d),
         }
     }
 
     /// Get bound of the current lock
     pub fn bound(&self) -> u32 {
         match &self.ty {
-            LockType::For(d) => {
+            LockType::WaitFor(d) => {
                 // TODO:
                 //
                 // Calculate the bound with the hold cost per block
                 self.at + *d * 2
             }
-            LockType::NoMore(d) => self.at + *d,
+            LockType::WaitUpTo(d) => self.at + *d,
         }
     }
 
@@ -70,22 +63,19 @@
             Some((expected, current))
         } else {
             None
-=======
-        match self {
-            Lock::WaitFor(d) => exec::wait_for(*d),
-            Lock::WaitUpTo(d) => exec::wait_up_to(*d),
->>>>>>> 9ec65d38
         }
     }
 }
 
 impl Default for Lock {
     fn default() -> Self {
-<<<<<<< HEAD
-        Lock::no_more(Config::wait_duration())
-=======
-        Lock::WaitUpTo(Config::wait_duration())
->>>>>>> 9ec65d38
+        Lock::up_to(Config::wait_duration())
+    }
+}
+
+impl Default for LockType {
+    fn default() -> Self {
+        LockType::WaitUpTo(Config::wait_duration())
     }
 }
 
