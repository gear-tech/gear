// This file is part of Gear.

// Copyright (C) 2021-2023 Gear Technologies Inc.
// SPDX-License-Identifier: GPL-3.0-or-later WITH Classpath-exception-2.0

// This program is free software: you can redistribute it and/or modify
// it under the terms of the GNU General Public License as published by
// the Free Software Foundation, either version 3 of the License, or
// (at your option) any later version.

// This program is distributed in the hope that it will be useful,
// but WITHOUT ANY WARRANTY; without even the implied warranty of
// MERCHANTABILITY or FITNESS FOR A PARTICULAR PURPOSE. See the
// GNU General Public License for more details.

// You should have received a copy of the GNU General Public License
// along with this program. If not, see <https://www.gnu.org/licenses/>.

use crate::{
    collections::BTreeMap,
    config::WaitType,
    errors::{Error, Result},
<<<<<<< HEAD
    exec,
    lock::MutexId,
    BTreeMap, BlockCount, BlockNumber, Config, MessageId,
=======
    exec, Config, MessageId,
>>>>>>> 2943b749
};
use core::cmp::Ordering;
use hashbrown::HashMap;

/// Type of wait locks.
#[derive(Debug, PartialEq, Eq)]
pub(crate) enum LockType {
    WaitFor(BlockCount),
    WaitUpTo(BlockCount),
}

/// Wait lock
#[derive(Debug, PartialEq, Eq)]
pub struct Lock {
    /// The start block number of this lock.
    pub at: BlockNumber,
    /// The type of this lock.
    ty: LockType,
}

impl Lock {
    /// Wait for
    pub fn exactly(b: BlockCount) -> Result<Self> {
        if b == 0 {
            return Err(Error::EmptyWaitDuration);
        }

        Ok(Self {
            at: exec::block_height(),
            ty: LockType::WaitFor(b),
        })
    }

    /// Wait up to
    pub fn up_to(b: BlockCount) -> Result<Self> {
        if b == 0 {
            return Err(Error::EmptyWaitDuration);
        }

        Ok(Self {
            at: exec::block_height(),
            ty: LockType::WaitUpTo(b),
        })
    }

    /// Call wait functions by the lock type.
    pub fn wait(&self) {
        if let Some(blocks) = self.deadline().checked_sub(exec::block_height()) {
            if blocks == 0 {
                unreachable!(
                    "Checked in `crate::msg::async::poll`, will trigger the timeout error automatically."
                );
            }

            match self.ty {
                LockType::WaitFor(_) => exec::wait_for(blocks),
                LockType::WaitUpTo(_) => exec::wait_up_to(blocks),
            }
        } else {
            unreachable!(
                "Checked in `crate::msg::async::poll`, will trigger the timeout error automatically."
            );
        }
    }

    /// Gets the deadline of the current lock.
    pub fn deadline(&self) -> BlockNumber {
        match &self.ty {
            LockType::WaitFor(d) | LockType::WaitUpTo(d) => self.at.saturating_add(*d),
        }
    }

    /// Check if this lock is timed out.
    pub fn timeout(&self) -> Option<(BlockNumber, BlockNumber)> {
        let current = exec::block_height();
        let expected = self.deadline();

        if current >= expected {
            Some((expected, current))
        } else {
            None
        }
    }
}

impl PartialOrd for Lock {
    fn partial_cmp(&self, other: &Self) -> Option<Ordering> {
        self.deadline().partial_cmp(&other.deadline())
    }
}

impl Ord for Lock {
    fn cmp(&self, other: &Self) -> Ordering {
        self.partial_cmp(other).unwrap_or(Ordering::Equal)
    }
}

impl Default for Lock {
    fn default() -> Self {
        Lock::up_to(Config::wait_up_to()).expect("Checked zero case in config.")
    }
}

impl Default for LockType {
    fn default() -> Self {
        match Config::wait_type() {
            WaitType::WaitFor => LockType::WaitFor(Config::wait_for()),
            WaitType::WaitUpTo => LockType::WaitUpTo(Config::wait_up_to()),
        }
    }
}

#[derive(Debug, PartialEq, Eq, PartialOrd, Ord)]
enum LockContext {
    // Used for waiting a reply to message 'MessageId'
    ReplyTo(MessageId),
    // Used for sending a message to sleep until block 'BlockNumber'
    Sleep(BlockNumber),
    // Used for waking up a message for an attempt to seize lock for mutex 'MutexId'
    MxLockMonitor(MutexId),
}

/// DoubleMap for wait locks.
#[derive(Default, Debug)]
pub struct LocksMap(HashMap<MessageId, BTreeMap<LockContext, Lock>>);

impl LocksMap {
    /// Trigger waiting for the message.
    pub fn wait(&mut self, message_id: MessageId) {
        let map = self.message_locks(message_id);
        if map.is_empty() {
            // If there is no `waiting_reply_to` id specified, use
            // the message id as the key of the message lock.
            //
            // (this key should be `waiting_reply_to` in general )
            //
            // # TODO: refactor it better (#1737)
            map.insert(LockContext::ReplyTo(message_id), Default::default());
        }

        // For `deadline <= now`, we are checking them in `crate::msg::async::poll`.
        //
        // Locks with `deadline < now` should’ve been removed since
        // the node will trigger timeout when the locks reach their deadline.
        //
        // Locks with `deadline <= now`, they will be removed in the following polling.
        let now = exec::block_height();
        map.iter()
            .filter_map(|(_, lock)| (lock.deadline() > now).then_some(lock))
            .min_by(|lock1, lock2| lock1.cmp(lock2))
            .expect("Cannot find lock to be waited")
            .wait();
    }

    /// Lock message.
    pub fn lock(&mut self, message_id: MessageId, waiting_reply_to: MessageId, lock: Lock) {
        self.message_locks(message_id)
            .insert(LockContext::ReplyTo(waiting_reply_to), lock);
    }

    /// Remove message lock.
    pub fn remove(&mut self, message_id: MessageId, waiting_reply_to: MessageId) {
        self.message_locks(message_id)
            .remove(&LockContext::ReplyTo(waiting_reply_to));
    }

    /// Inserts a lock for putting a message into sleep.
    pub fn insert_sleep(&mut self, message_id: MessageId, wake_up_at: BlockNumber) {
        let locks = self.message_locks(message_id);
        let current_block = exec::block_height();
        if current_block < wake_up_at {
            locks.insert(
                LockContext::Sleep(wake_up_at),
                Lock::exactly(wake_up_at - current_block)
                    .expect("Never fails with block count > 0"),
            );
        } else {
            locks.remove(&LockContext::Sleep(wake_up_at));
        }
    }

    /// Removes a sleep lock.
    pub fn remove_sleep(&mut self, message_id: MessageId, wake_up_at: BlockNumber) {
        self.message_locks(message_id)
            .remove(&LockContext::Sleep(wake_up_at));
    }

    pub(crate) fn insert_mx_lock_monitor(
        &mut self,
        message_id: MessageId,
        mutex_id: MutexId,
        wake_up_at: BlockNumber,
    ) {
        let locks = self.message_locks(message_id);
        locks.insert(
            LockContext::MxLockMonitor(mutex_id),
            Lock::exactly(
                wake_up_at
                    .checked_sub(exec::block_height())
                    .expect("Value of after_block must be greater than current block"),
            )
            .expect("Never fails with block count > 0"),
        );
    }

    pub(crate) fn remove_mx_lock_monitor(&mut self, message_id: MessageId, mutex_id: MutexId) {
        self.message_locks(message_id)
            .remove(&LockContext::MxLockMonitor(mutex_id));
    }

    pub fn remove_message_entry(&mut self, message_id: MessageId) {
        // We're removing locks for the message to keep contract's state clean.
        //
        // The locks for the message may not exist but this is ok, because not all
        // contracts use locks. We'll still try to remove them.

        self.0.remove(&message_id);
    }

    /// Check if message is timed out.
    pub fn is_timeout(
        &mut self,
        message_id: MessageId,
        waiting_reply_to: MessageId,
    ) -> Option<(BlockNumber, BlockNumber)> {
        self.0.get(&message_id).and_then(|locks| {
            locks
                .get(&LockContext::ReplyTo(waiting_reply_to))
                .and_then(|l| l.timeout())
        })
    }

    fn message_locks(&mut self, message_id: MessageId) -> &mut BTreeMap<LockContext, Lock> {
        self.0.entry(message_id).or_insert_with(Default::default)
    }
}<|MERGE_RESOLUTION|>--- conflicted
+++ resolved
@@ -20,13 +20,9 @@
     collections::BTreeMap,
     config::WaitType,
     errors::{Error, Result},
-<<<<<<< HEAD
     exec,
-    lock::MutexId,
-    BTreeMap, BlockCount, BlockNumber, Config, MessageId,
-=======
-    exec, Config, MessageId,
->>>>>>> 2943b749
+    sync::MutexId,
+    BlockCount, BlockNumber, Config, MessageId,
 };
 use core::cmp::Ordering;
 use hashbrown::HashMap;
