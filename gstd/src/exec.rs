--- conflicted
+++ resolved
@@ -78,12 +78,7 @@
 //! }
 //! ```
 
-<<<<<<< HEAD
-use crate::{ActorId, MessageId};
-
-=======
 use crate::{common::errors::Result, ActorId, MessageId};
->>>>>>> 06271b3d
 pub use gcore::exec::{
     block_height, block_timestamp, gas_available, leave, value_available, wait, wait_for,
     wait_up_to,
