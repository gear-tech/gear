--- conflicted
+++ resolved
@@ -74,11 +74,11 @@
 use crate::{ActorId, MessageId};
 pub use gcore::exec::{block_height, block_timestamp, gas_available};
 
-<<<<<<< HEAD
 /// TODO
 pub fn exit(value_destination: ActorId) -> ! {
     gcore::exec::exit(value_destination.into())
-=======
+}
+
 /// Terminate the current message handling.
 ///
 /// For cases when the message handling needs to be terminated with state
@@ -96,7 +96,6 @@
 /// ```
 pub fn leave() -> ! {
     gcore::exec::leave()
->>>>>>> a14232da
 }
 
 /// Pause the current message handling.
