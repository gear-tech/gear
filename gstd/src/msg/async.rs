// This file is part of Gear.

// Copyright (C) 2021-2022 Gear Technologies Inc.
// SPDX-License-Identifier: GPL-3.0-or-later WITH Classpath-exception-2.0

// This program is free software: you can redistribute it and/or modify
// it under the terms of the GNU General Public License as published by
// the Free Software Foundation, either version 3 of the License, or
// (at your option) any later version.

// This program is distributed in the hope that it will be useful,
// but WITHOUT ANY WARRANTY; without even the implied warranty of
// MERCHANTABILITY or FITNESS FOR A PARTICULAR PURPOSE. See the
// GNU General Public License for more details.

// You should have received a copy of the GNU General Public License
// along with this program. If not, see <https://www.gnu.org/licenses/>.

//! This `gstd` module provides async messaging functions.

use crate::{
    async_runtime::{self, signals, Lock, ReplyPoll},
    errors::{ContractError, Result},
    msg::macros::impl_futures,
    prelude::{convert::AsRef, Vec},
    ActorId, MessageId,
};
use codec::Decode;
use core::{
    future::Future,
    marker::PhantomData,
    pin::Pin,
    task::{Context, Poll},
};
use futures::future::FusedFuture;

fn poll<F, R>(waiting_reply_to: MessageId, cx: &mut Context<'_>, f: F) -> Poll<Result<R>>
where
    F: Fn(Vec<u8>) -> Result<R>,
{
    match signals().poll(waiting_reply_to, cx) {
        ReplyPoll::None => panic!(
            "Somebody created a future with the MessageId that never ended in static replies!"
        ),
        ReplyPoll::Pending => Poll::Pending,
        ReplyPoll::Some((actual_reply, exit_code)) => {
            if exit_code != 0 {
                return Poll::Ready(Err(ContractError::ExitCode(exit_code)));
            }

            Poll::Ready(f(actual_reply))
        }
    }
}

/// To interrupt a program execution waiting for a reply on a previous message,
/// one needs to call an `.await` expression.
/// The initial message that requires a reply is sent instantly.
/// Function `send_for_reply` returns `CodecMessageFuture` which
/// implements `Future` trait. Program interrupts until the reply is received.
/// As soon as the reply is received, the function checks it's exit code and
/// returns `Ok()` with decoded structure inside or `Err()` in case of exit code
/// does not equal 0. For decode-related errors (<https://docs.rs/parity-scale-codec/2.3.1/parity_scale_codec/struct.Error.html>),
/// Gear returns the native one after decode.
pub struct CodecMessageFuture<T> {
    /// Waiting reply to this the message id
    pub waiting_reply_to: MessageId,
    /// Marker
    ///
    /// # Note
    ///
    /// Need to `pub` this field because we are constructing this
    /// field in other files
    pub(crate) _marker: PhantomData<T>,
}

<<<<<<< HEAD
impl<D: Decode> Future for CodecMessageFuture<D> {
    type Output = Result<D>;

    fn poll(mut self: Pin<&mut Self>, cx: &mut Context<'_>) -> Poll<Self::Output> {
        let fut = &mut self;
        let msg_id = crate::msg::id();

        // check if message is timeout
        if let Some((expected, now)) =
            async_runtime::locks().is_timeout(msg_id, fut.waiting_reply_to)
        {
            return Poll::Ready(Err(ContractError::Timeout(expected, now)));
        }

        match signals().poll(fut.waiting_reply_to, cx) {
            ReplyPoll::None => panic!("Somebody created CodecMessageFuture with the MessageId that never ended in static replies!"),
            ReplyPoll::Pending => Poll::Pending,
            ReplyPoll::Some((actual_reply, exit_code)) => {
                if exit_code != 0 {
                    return Poll::Ready(Err(ContractError::ExitCode(exit_code)));
                }

                // Remove lock after waking.
                async_runtime::locks().remove(msg_id, fut.waiting_reply_to);

                Poll::Ready(D::decode(&mut actual_reply.as_ref()).map_err(ContractError::Decode))
            },
        }
    }
}

impl<D: Decode> CodecMessageFuture<D> {
    /// Delays handling for given specific amount of blocks.
    pub fn up_to(self, duration: u32) -> Self {
        async_runtime::locks().lock(
            crate::msg::id(),
            self.waiting_reply_to,
            Lock::up_to(duration),
        );
        self
    }

    /// Delays handling for maximal amount of blocks that could be payed, that
    /// doesn't exceed given duration.
    pub fn exactly(self, duration: u32) -> Self {
        async_runtime::locks().lock(
            crate::msg::id(),
            self.waiting_reply_to,
            Lock::exactly(duration),
        );
        self
    }
}

impl<D: Decode> FusedFuture for CodecMessageFuture<D> {
    fn is_terminated(&self) -> bool {
        !signals().waits_for(self.waiting_reply_to)
=======
impl_futures!(
    CodecMessageFuture,
    D,
    D,
    |fut, cx| => {
        poll(fut.waiting_reply_to, cx, |reply| {
            D::decode(&mut reply.as_ref()).map_err(ContractError::Decode)
        })
>>>>>>> 2efe0928
    }
);

/// Same as [`CodecMessageFuture`], but also contains program id
/// for functions that create programs.
pub struct CodecCreateProgramFuture<T> {
    /// Waiting reply to this the message id.
    pub waiting_reply_to: MessageId,
    /// Id of newly created program.
    pub program_id: ActorId,
    /// Marker
    ///
    /// # Note
    ///
    /// Need to `pub` this field because we are constructing this
    /// field in other files.
    pub(crate) _marker: PhantomData<T>,
}

<<<<<<< HEAD
impl<D: Decode> Future for CodecCreateProgramFuture<D> {
    type Output = Result<(ActorId, D)>;

    fn poll(mut self: Pin<&mut Self>, cx: &mut Context<'_>) -> Poll<Self::Output> {
        let fut = &mut self;
        let msg_id = crate::msg::id();

        // check if message is timeout
        if let Some((expected, now)) =
            async_runtime::locks().is_timeout(msg_id, fut.waiting_reply_to)
        {
            return Poll::Ready(Err(ContractError::Timeout(expected, now)));
        }

        // do polling
        match signals().poll(fut.waiting_reply_to, cx) {
            ReplyPoll::None => panic!("Somebody created CodecCreateProgramFuture with the MessageId that never ended in static replies!"),
            ReplyPoll::Pending => Poll::Pending,
            ReplyPoll::Some((actual_reply, exit_code)) => {
                if exit_code != 0 {
                    return Poll::Ready(Err(ContractError::ExitCode(exit_code)));
                }

                // Remove lock after waking.
                async_runtime::locks().remove(msg_id, fut.waiting_reply_to);

                Poll::Ready(D::decode(&mut actual_reply.as_ref()).map(|payload| (self.program_id, payload)).map_err(ContractError::Decode))
            },
        }
    }
}

impl<D: Decode> CodecCreateProgramFuture<D> {
    /// Delays handling for given specific amount of blocks.
    pub fn up_to(self, duration: u32) -> Self {
        async_runtime::locks().lock(
            crate::msg::id(),
            self.waiting_reply_to,
            Lock::up_to(duration),
        );
        self
    }

    /// Delays handling for maximal amount of blocks that could be payed, that
    /// doesn't exceed given duration.
    pub fn exactly(self, duration: u32) -> Self {
        async_runtime::locks().lock(
            crate::msg::id(),
            self.waiting_reply_to,
            Lock::exactly(duration),
        );
        self
    }
}

impl<D: Decode> FusedFuture for CodecCreateProgramFuture<D> {
    fn is_terminated(&self) -> bool {
        !signals().waits_for(self.waiting_reply_to)
=======
impl_futures!(
    CodecCreateProgramFuture,
    D,
    (ActorId, D),
    |fut, cx| => {
        poll(fut.waiting_reply_to, cx, |reply| {
            D::decode(&mut reply.as_ref())
                .map(|payload| (fut.program_id, payload))
                .map_err(ContractError::Decode)
        })
>>>>>>> 2efe0928
    }
);

/// To interrupt a program execution waiting for a reply on a previous message,
/// one needs to call an `.await` expression.
/// The initial message that requires a reply is sent instantly.
/// Function `send_bytes_for_reply` returns `MessageFuture` which
/// implements `Future` trait. Program interrupts until the reply is received.
/// As soon as the reply is received, the function checks it's exit code and
/// returns `Ok()` with raw bytes inside or `Err()` in case of exit code does
/// not equal 0. For decode-related errors (<https://docs.rs/parity-scale-codec/2.3.1/parity_scale_codec/struct.Error.html>),
/// Gear returns the native one after decode.
pub struct MessageFuture {
    /// Waiting reply to this the message id
    pub waiting_reply_to: MessageId,
}

<<<<<<< HEAD
impl Future for MessageFuture {
    type Output = Result<Vec<u8>>;

    fn poll(mut self: Pin<&mut Self>, cx: &mut Context<'_>) -> Poll<Self::Output> {
        let fut = &mut *self;
        let msg_id = crate::msg::id();

        // check if message is timeout
        if let Some((expected, now)) =
            async_runtime::locks().is_timeout(msg_id, fut.waiting_reply_to)
        {
            return Poll::Ready(Err(ContractError::Timeout(expected, now)));
        }

        // do polling
        match signals().poll(fut.waiting_reply_to, cx) {
            ReplyPoll::None => panic!("Somebody created MessageFuture with the MessageId that never ended in static replies!"),
            ReplyPoll::Pending => Poll::Pending,
            ReplyPoll::Some((actual_reply, exit_code)) => {
                if exit_code != 0 {
                    return Poll::Ready(Err(ContractError::ExitCode(exit_code)));
                }

                // Remove lock after waking.
                async_runtime::locks().remove(msg_id, fut.waiting_reply_to);

                Poll::Ready(Ok(actual_reply))
            },
        }
    }
}

impl MessageFuture {
    /// Delays handling for given specific amount of blocks.
    pub fn up_to(self, duration: u32) -> Self {
        async_runtime::locks().lock(
            crate::msg::id(),
            self.waiting_reply_to,
            Lock::up_to(duration),
        );
        self
    }

    /// Delays handling for maximal amount of blocks that could be payed, that
    /// doesn't exceed given duration.
    pub fn exactly(self, duration: u32) -> Self {
        async_runtime::locks().lock(
            crate::msg::id(),
            self.waiting_reply_to,
            Lock::exactly(duration),
        );
        self
    }
}

impl FusedFuture for MessageFuture {
    fn is_terminated(&self) -> bool {
        !signals().waits_for(self.waiting_reply_to)
=======
impl_futures!(
    MessageFuture,
    Vec<u8>,
    |fut, cx| => {
        poll(fut.waiting_reply_to, cx, Ok)
>>>>>>> 2efe0928
    }
);

/// Same as [`MessageFuture`], but also contains program id
/// for functions that create programs.
pub struct CreateProgramFuture {
    /// Waiting reply to this the message id
    pub waiting_reply_to: MessageId,
    /// Id of newly created program.
    pub program_id: ActorId,
}

<<<<<<< HEAD
impl Future for CreateProgramFuture {
    type Output = Result<(ActorId, Vec<u8>)>;

    fn poll(mut self: Pin<&mut Self>, cx: &mut Context<'_>) -> Poll<Self::Output> {
        let fut = &mut *self;
        let msg_id = crate::msg::id();

        // check if message is timeout
        if let Some((expected, now)) =
            async_runtime::locks().is_timeout(msg_id, fut.waiting_reply_to)
        {
            return Poll::Ready(Err(ContractError::Timeout(expected, now)));
        }

        match signals().poll(fut.waiting_reply_to, cx) {
            ReplyPoll::None => panic!("Somebody created CreateProgramFuture with the MessageId that never ended in static replies!"),
            ReplyPoll::Pending => Poll::Pending,
            ReplyPoll::Some((actual_reply, exit_code)) => {
                if exit_code != 0 {
                    return Poll::Ready(Err(ContractError::ExitCode(exit_code)));
                }

                // Remove lock after waking.
                async_runtime::locks().remove(msg_id, fut.waiting_reply_to);

                Poll::Ready(Ok((self.program_id, actual_reply)))
            },
        }
    }
}

impl CreateProgramFuture {
    /// Delays handling for given specific amount of blocks.
    pub fn up_to(self, duration: u32) -> Self {
        async_runtime::locks().lock(
            crate::msg::id(),
            self.waiting_reply_to,
            Lock::up_to(duration),
        );
        self
    }

    /// Delays handling for maximal amount of blocks that could be payed, that
    /// doesn't exceed given duration.
    pub fn exactly(self, duration: u32) -> Self {
        async_runtime::locks().lock(
            crate::msg::id(),
            self.waiting_reply_to,
            Lock::exactly(duration),
        );
        self
    }
}

impl FusedFuture for CreateProgramFuture {
    fn is_terminated(&self) -> bool {
        !signals().waits_for(self.waiting_reply_to)
=======
impl_futures!(
    CreateProgramFuture,
    (ActorId, Vec<u8>),
    |fut, cx| => {
        poll(fut.waiting_reply_to, cx, |reply| {
            Ok((fut.program_id, reply))
        })
>>>>>>> 2efe0928
    }
);<|MERGE_RESOLUTION|>--- conflicted
+++ resolved
@@ -38,6 +38,13 @@
 where
     F: Fn(Vec<u8>) -> Result<R>,
 {
+    let msg_id = crate::msg::id();
+
+    // check if message is timeout
+    if let Some((expected, now)) = async_runtime::locks().is_timeout(msg_id, waiting_reply_to) {
+        return Poll::Ready(Err(ContractError::Timeout(expected, now)));
+    }
+
     match signals().poll(waiting_reply_to, cx) {
         ReplyPoll::None => panic!(
             "Somebody created a future with the MessageId that never ended in static replies!"
@@ -47,6 +54,9 @@
             if exit_code != 0 {
                 return Poll::Ready(Err(ContractError::ExitCode(exit_code)));
             }
+
+            // Remove lock after waking.
+            async_runtime::locks().remove(msg_id, waiting_reply_to);
 
             Poll::Ready(f(actual_reply))
         }
@@ -74,65 +84,6 @@
     pub(crate) _marker: PhantomData<T>,
 }
 
-<<<<<<< HEAD
-impl<D: Decode> Future for CodecMessageFuture<D> {
-    type Output = Result<D>;
-
-    fn poll(mut self: Pin<&mut Self>, cx: &mut Context<'_>) -> Poll<Self::Output> {
-        let fut = &mut self;
-        let msg_id = crate::msg::id();
-
-        // check if message is timeout
-        if let Some((expected, now)) =
-            async_runtime::locks().is_timeout(msg_id, fut.waiting_reply_to)
-        {
-            return Poll::Ready(Err(ContractError::Timeout(expected, now)));
-        }
-
-        match signals().poll(fut.waiting_reply_to, cx) {
-            ReplyPoll::None => panic!("Somebody created CodecMessageFuture with the MessageId that never ended in static replies!"),
-            ReplyPoll::Pending => Poll::Pending,
-            ReplyPoll::Some((actual_reply, exit_code)) => {
-                if exit_code != 0 {
-                    return Poll::Ready(Err(ContractError::ExitCode(exit_code)));
-                }
-
-                // Remove lock after waking.
-                async_runtime::locks().remove(msg_id, fut.waiting_reply_to);
-
-                Poll::Ready(D::decode(&mut actual_reply.as_ref()).map_err(ContractError::Decode))
-            },
-        }
-    }
-}
-
-impl<D: Decode> CodecMessageFuture<D> {
-    /// Delays handling for given specific amount of blocks.
-    pub fn up_to(self, duration: u32) -> Self {
-        async_runtime::locks().lock(
-            crate::msg::id(),
-            self.waiting_reply_to,
-            Lock::up_to(duration),
-        );
-        self
-    }
-
-    /// Delays handling for maximal amount of blocks that could be payed, that
-    /// doesn't exceed given duration.
-    pub fn exactly(self, duration: u32) -> Self {
-        async_runtime::locks().lock(
-            crate::msg::id(),
-            self.waiting_reply_to,
-            Lock::exactly(duration),
-        );
-        self
-    }
-}
-
-impl<D: Decode> FusedFuture for CodecMessageFuture<D> {
-    fn is_terminated(&self) -> bool {
-        !signals().waits_for(self.waiting_reply_to)
-=======
 impl_futures!(
     CodecMessageFuture,
     D,
@@ -141,7 +92,6 @@
         poll(fut.waiting_reply_to, cx, |reply| {
             D::decode(&mut reply.as_ref()).map_err(ContractError::Decode)
         })
->>>>>>> 2efe0928
     }
 );
 
@@ -161,66 +111,6 @@
     pub(crate) _marker: PhantomData<T>,
 }
 
-<<<<<<< HEAD
-impl<D: Decode> Future for CodecCreateProgramFuture<D> {
-    type Output = Result<(ActorId, D)>;
-
-    fn poll(mut self: Pin<&mut Self>, cx: &mut Context<'_>) -> Poll<Self::Output> {
-        let fut = &mut self;
-        let msg_id = crate::msg::id();
-
-        // check if message is timeout
-        if let Some((expected, now)) =
-            async_runtime::locks().is_timeout(msg_id, fut.waiting_reply_to)
-        {
-            return Poll::Ready(Err(ContractError::Timeout(expected, now)));
-        }
-
-        // do polling
-        match signals().poll(fut.waiting_reply_to, cx) {
-            ReplyPoll::None => panic!("Somebody created CodecCreateProgramFuture with the MessageId that never ended in static replies!"),
-            ReplyPoll::Pending => Poll::Pending,
-            ReplyPoll::Some((actual_reply, exit_code)) => {
-                if exit_code != 0 {
-                    return Poll::Ready(Err(ContractError::ExitCode(exit_code)));
-                }
-
-                // Remove lock after waking.
-                async_runtime::locks().remove(msg_id, fut.waiting_reply_to);
-
-                Poll::Ready(D::decode(&mut actual_reply.as_ref()).map(|payload| (self.program_id, payload)).map_err(ContractError::Decode))
-            },
-        }
-    }
-}
-
-impl<D: Decode> CodecCreateProgramFuture<D> {
-    /// Delays handling for given specific amount of blocks.
-    pub fn up_to(self, duration: u32) -> Self {
-        async_runtime::locks().lock(
-            crate::msg::id(),
-            self.waiting_reply_to,
-            Lock::up_to(duration),
-        );
-        self
-    }
-
-    /// Delays handling for maximal amount of blocks that could be payed, that
-    /// doesn't exceed given duration.
-    pub fn exactly(self, duration: u32) -> Self {
-        async_runtime::locks().lock(
-            crate::msg::id(),
-            self.waiting_reply_to,
-            Lock::exactly(duration),
-        );
-        self
-    }
-}
-
-impl<D: Decode> FusedFuture for CodecCreateProgramFuture<D> {
-    fn is_terminated(&self) -> bool {
-        !signals().waits_for(self.waiting_reply_to)
-=======
 impl_futures!(
     CodecCreateProgramFuture,
     D,
@@ -231,7 +121,6 @@
                 .map(|payload| (fut.program_id, payload))
                 .map_err(ContractError::Decode)
         })
->>>>>>> 2efe0928
     }
 );
 
@@ -249,72 +138,11 @@
     pub waiting_reply_to: MessageId,
 }
 
-<<<<<<< HEAD
-impl Future for MessageFuture {
-    type Output = Result<Vec<u8>>;
-
-    fn poll(mut self: Pin<&mut Self>, cx: &mut Context<'_>) -> Poll<Self::Output> {
-        let fut = &mut *self;
-        let msg_id = crate::msg::id();
-
-        // check if message is timeout
-        if let Some((expected, now)) =
-            async_runtime::locks().is_timeout(msg_id, fut.waiting_reply_to)
-        {
-            return Poll::Ready(Err(ContractError::Timeout(expected, now)));
-        }
-
-        // do polling
-        match signals().poll(fut.waiting_reply_to, cx) {
-            ReplyPoll::None => panic!("Somebody created MessageFuture with the MessageId that never ended in static replies!"),
-            ReplyPoll::Pending => Poll::Pending,
-            ReplyPoll::Some((actual_reply, exit_code)) => {
-                if exit_code != 0 {
-                    return Poll::Ready(Err(ContractError::ExitCode(exit_code)));
-                }
-
-                // Remove lock after waking.
-                async_runtime::locks().remove(msg_id, fut.waiting_reply_to);
-
-                Poll::Ready(Ok(actual_reply))
-            },
-        }
-    }
-}
-
-impl MessageFuture {
-    /// Delays handling for given specific amount of blocks.
-    pub fn up_to(self, duration: u32) -> Self {
-        async_runtime::locks().lock(
-            crate::msg::id(),
-            self.waiting_reply_to,
-            Lock::up_to(duration),
-        );
-        self
-    }
-
-    /// Delays handling for maximal amount of blocks that could be payed, that
-    /// doesn't exceed given duration.
-    pub fn exactly(self, duration: u32) -> Self {
-        async_runtime::locks().lock(
-            crate::msg::id(),
-            self.waiting_reply_to,
-            Lock::exactly(duration),
-        );
-        self
-    }
-}
-
-impl FusedFuture for MessageFuture {
-    fn is_terminated(&self) -> bool {
-        !signals().waits_for(self.waiting_reply_to)
-=======
 impl_futures!(
     MessageFuture,
     Vec<u8>,
     |fut, cx| => {
         poll(fut.waiting_reply_to, cx, Ok)
->>>>>>> 2efe0928
     }
 );
 
@@ -327,65 +155,6 @@
     pub program_id: ActorId,
 }
 
-<<<<<<< HEAD
-impl Future for CreateProgramFuture {
-    type Output = Result<(ActorId, Vec<u8>)>;
-
-    fn poll(mut self: Pin<&mut Self>, cx: &mut Context<'_>) -> Poll<Self::Output> {
-        let fut = &mut *self;
-        let msg_id = crate::msg::id();
-
-        // check if message is timeout
-        if let Some((expected, now)) =
-            async_runtime::locks().is_timeout(msg_id, fut.waiting_reply_to)
-        {
-            return Poll::Ready(Err(ContractError::Timeout(expected, now)));
-        }
-
-        match signals().poll(fut.waiting_reply_to, cx) {
-            ReplyPoll::None => panic!("Somebody created CreateProgramFuture with the MessageId that never ended in static replies!"),
-            ReplyPoll::Pending => Poll::Pending,
-            ReplyPoll::Some((actual_reply, exit_code)) => {
-                if exit_code != 0 {
-                    return Poll::Ready(Err(ContractError::ExitCode(exit_code)));
-                }
-
-                // Remove lock after waking.
-                async_runtime::locks().remove(msg_id, fut.waiting_reply_to);
-
-                Poll::Ready(Ok((self.program_id, actual_reply)))
-            },
-        }
-    }
-}
-
-impl CreateProgramFuture {
-    /// Delays handling for given specific amount of blocks.
-    pub fn up_to(self, duration: u32) -> Self {
-        async_runtime::locks().lock(
-            crate::msg::id(),
-            self.waiting_reply_to,
-            Lock::up_to(duration),
-        );
-        self
-    }
-
-    /// Delays handling for maximal amount of blocks that could be payed, that
-    /// doesn't exceed given duration.
-    pub fn exactly(self, duration: u32) -> Self {
-        async_runtime::locks().lock(
-            crate::msg::id(),
-            self.waiting_reply_to,
-            Lock::exactly(duration),
-        );
-        self
-    }
-}
-
-impl FusedFuture for CreateProgramFuture {
-    fn is_terminated(&self) -> bool {
-        !signals().waits_for(self.waiting_reply_to)
-=======
 impl_futures!(
     CreateProgramFuture,
     (ActorId, Vec<u8>),
@@ -393,6 +162,5 @@
         poll(fut.waiting_reply_to, cx, |reply| {
             Ok((fut.program_id, reply))
         })
->>>>>>> 2efe0928
     }
 );