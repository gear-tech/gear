--- conflicted
+++ resolved
@@ -55,13 +55,8 @@
             // Remove lock after waking.
             async_runtime::locks().remove(msg_id, waiting_reply_to);
 
-<<<<<<< HEAD
             if !reply_code.is_success() {
-                return Poll::Ready(Err(ContractError::ReplyCode(reply_code)));
-=======
-            if status_code.to_le_bytes()[0] != 0 {
-                return Poll::Ready(Err(Error::StatusCode(status_code)));
->>>>>>> 2f0da847
+                return Poll::Ready(Err(Error::ReplyCode(reply_code)));
             }
 
             Poll::Ready(f(actual_reply))
