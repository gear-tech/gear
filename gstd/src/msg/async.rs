--- conflicted
+++ resolved
@@ -74,30 +74,6 @@
     pub(crate) _marker: PhantomData<T>,
 }
 
-<<<<<<< HEAD
-impl<D: Decode> Future for CodecMessageFuture<D> {
-    type Output = Result<D>;
-
-    fn poll(mut self: Pin<&mut Self>, cx: &mut Context<'_>) -> Poll<Self::Output> {
-        let fut = &mut self;
-        match signals().poll(fut.waiting_reply_to, cx) {
-            ReplyPoll::None => panic!("Somebody created CodecMessageFuture with the MessageId that never ended in static replies!"),
-            ReplyPoll::Pending => Poll::Pending,
-            ReplyPoll::Some((actual_reply, status_code)) => {
-                if status_code != 0 {
-                    return Poll::Ready(Err(ContractError::StatusCode(status_code)));
-                }
-
-                Poll::Ready(D::decode(&mut actual_reply.as_ref()).map_err(ContractError::Decode))
-            },
-        }
-    }
-}
-
-impl<D: Decode> FusedFuture for CodecMessageFuture<D> {
-    fn is_terminated(&self) -> bool {
-        !signals().waits_for(self.waiting_reply_to)
-=======
 impl_futures!(
     CodecMessageFuture,
     D,
@@ -106,7 +82,6 @@
         poll(fut.waiting_reply_to, cx, |reply| {
             D::decode(&mut reply.as_ref()).map_err(ContractError::Decode)
         })
->>>>>>> 4dd6c63e
     }
 );
 
@@ -126,30 +101,6 @@
     pub(crate) _marker: PhantomData<T>,
 }
 
-<<<<<<< HEAD
-impl<D: Decode> Future for CodecCreateProgramFuture<D> {
-    type Output = Result<(ActorId, D)>;
-
-    fn poll(mut self: Pin<&mut Self>, cx: &mut Context<'_>) -> Poll<Self::Output> {
-        let fut = &mut self;
-        match signals().poll(fut.waiting_reply_to, cx) {
-            ReplyPoll::None => panic!("Somebody created CodecCreateProgramFuture with the MessageId that never ended in static replies!"),
-            ReplyPoll::Pending => Poll::Pending,
-            ReplyPoll::Some((actual_reply, status_code)) => {
-                if status_code != 0 {
-                    return Poll::Ready(Err(ContractError::StatusCode(status_code)));
-                }
-
-                Poll::Ready(D::decode(&mut actual_reply.as_ref()).map(|payload| (self.program_id, payload)).map_err(ContractError::Decode))
-            },
-        }
-    }
-}
-
-impl<D: Decode> FusedFuture for CodecCreateProgramFuture<D> {
-    fn is_terminated(&self) -> bool {
-        !signals().waits_for(self.waiting_reply_to)
-=======
 impl_futures!(
     CodecCreateProgramFuture,
     D,
@@ -160,7 +111,6 @@
                 .map(|payload| (fut.program_id, payload))
                 .map_err(ContractError::Decode)
         })
->>>>>>> 4dd6c63e
     }
 );
 
@@ -178,36 +128,11 @@
     pub waiting_reply_to: MessageId,
 }
 
-<<<<<<< HEAD
-impl Future for MessageFuture {
-    type Output = Result<Vec<u8>>;
-
-    fn poll(mut self: Pin<&mut Self>, cx: &mut Context<'_>) -> Poll<Self::Output> {
-        let fut = &mut *self;
-        match signals().poll(fut.waiting_reply_to, cx) {
-            ReplyPoll::None => panic!("Somebody created MessageFuture with the MessageId that never ended in static replies!"),
-            ReplyPoll::Pending => Poll::Pending,
-            ReplyPoll::Some((actual_reply, status_code)) => {
-                if status_code != 0 {
-                    return Poll::Ready(Err(ContractError::StatusCode(status_code)));
-                }
-
-                Poll::Ready(Ok(actual_reply))
-            },
-        }
-    }
-}
-
-impl FusedFuture for MessageFuture {
-    fn is_terminated(&self) -> bool {
-        !signals().waits_for(self.waiting_reply_to)
-=======
 impl_futures!(
     MessageFuture,
     Vec<u8>,
     |fut, cx| => {
         poll(fut.waiting_reply_to, cx, Ok)
->>>>>>> 4dd6c63e
     }
 );
 
@@ -220,30 +145,6 @@
     pub program_id: ActorId,
 }
 
-<<<<<<< HEAD
-impl Future for CreateProgramFuture {
-    type Output = Result<(ActorId, Vec<u8>)>;
-
-    fn poll(mut self: Pin<&mut Self>, cx: &mut Context<'_>) -> Poll<Self::Output> {
-        let fut = &mut *self;
-        match signals().poll(fut.waiting_reply_to, cx) {
-            ReplyPoll::None => panic!("Somebody created CreateProgramFuture with the MessageId that never ended in static replies!"),
-            ReplyPoll::Pending => Poll::Pending,
-            ReplyPoll::Some((actual_reply, status_code)) => {
-                if status_code != 0 {
-                    return Poll::Ready(Err(ContractError::StatusCode(status_code)));
-                }
-
-                Poll::Ready(Ok((self.program_id, actual_reply)))
-            },
-        }
-    }
-}
-
-impl FusedFuture for CreateProgramFuture {
-    fn is_terminated(&self) -> bool {
-        !signals().waits_for(self.waiting_reply_to)
-=======
 impl_futures!(
     CreateProgramFuture,
     (ActorId, Vec<u8>),
@@ -251,6 +152,5 @@
         poll(fut.waiting_reply_to, cx, |reply| {
             Ok((fut.program_id, reply))
         })
->>>>>>> 4dd6c63e
     }
 );