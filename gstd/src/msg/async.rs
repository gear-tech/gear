--- conflicted
+++ resolved
@@ -75,24 +75,16 @@
 
 impl<D: Decode> CodecMessageFuture<D> {
     /// Delays handling for given specific amount of blocks.
-<<<<<<< HEAD
-    pub fn no_more(self, duration: u32) -> Self {
-        async_runtime::locks().insert(crate::msg::id(), Lock::no_more(duration));
-=======
+
     pub fn up_to(self, duration: u32) -> Self {
-        async_runtime::locks().insert(crate::msg::id(), Lock::WaitUpTo(duration));
->>>>>>> 9ec65d38
+        async_runtime::locks().insert(crate::msg::id(), Lock::up_to(duration));
         self
     }
 
     /// Delays handling for maximal amount of blocks that could be payed, that
     /// doesn't exceed given duration.
     pub fn exactly(self, duration: u32) -> Self {
-<<<<<<< HEAD
         async_runtime::locks().insert(crate::msg::id(), Lock::exactly(duration));
-=======
-        async_runtime::locks().insert(crate::msg::id(), Lock::WaitFor(duration));
->>>>>>> 9ec65d38
         self
     }
 }
@@ -163,7 +155,7 @@
 
     fn poll(mut self: Pin<&mut Self>, cx: &mut Context<'_>) -> Poll<Self::Output> {
         let fut = &mut *self;
-        crate::debug!("\n\n polling");
+        // crate::debug!("\n\n polling");
 
         // check if message is timeout
         if let Some((expected, now)) = async_runtime::locks()
@@ -173,7 +165,7 @@
         {
             return Poll::Ready(Err(ContractError::Timeout(expected, now)));
         } else {
-            crate::debug!("\n\n not timeout {:?}", fut.waiting_reply_to);
+            // crate::debug!("\n\n not timeout {:?}", fut.waiting_reply_to);
         }
 
         // do polling
@@ -196,32 +188,22 @@
 
 impl MessageFuture {
     /// Delays handling for given specific amount of blocks.
-<<<<<<< HEAD
-    pub fn no_more(self, duration: u32) -> Self {
+    pub fn up_to(self, duration: u32) -> Self {
         let locks = async_runtime::locks();
         let msg_id = crate::msg::id();
         if let Some(_) = locks.get(&msg_id) {
-            crate::debug!("\n\n resetting locks {}", duration);
+            // crate::debug!("\n\n resetting locks {}", duration);
         } else {
-            // async_runtime::locks().insert(crate::msg::id(), Lock::no_more(duration));
-        }
-        async_runtime::locks().insert(crate::msg::id(), Lock::no_more(duration));
-
-=======
-    pub fn up_to(self, duration: u32) -> Self {
-        async_runtime::locks().insert(crate::msg::id(), Lock::WaitUpTo(duration));
->>>>>>> 9ec65d38
+            // async_runtime::locks().insert(crate::msg::id(), Lock::up_to(duration));
+        }
+        async_runtime::locks().insert(crate::msg::id(), Lock::up_to(duration));
         self
     }
 
     /// Delays handling for maximal amount of blocks that could be payed, that
     /// doesn't exceed given duration.
     pub fn exactly(self, duration: u32) -> Self {
-<<<<<<< HEAD
         async_runtime::locks().insert(crate::msg::id(), Lock::exactly(duration));
-=======
-        async_runtime::locks().insert(crate::msg::id(), Lock::WaitFor(duration));
->>>>>>> 9ec65d38
         self
     }
 }
