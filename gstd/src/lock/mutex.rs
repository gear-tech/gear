--- conflicted
+++ resolved
@@ -17,11 +17,7 @@
 // along with this program. If not, see <https://www.gnu.org/licenses/>.
 
 use super::access::AccessQueue;
-<<<<<<< HEAD
 use crate::{async_runtime, exec, msg, MessageId};
-=======
-use crate::{exec, msg, MessageId};
->>>>>>> a45175c9
 use core::{
     cell::UnsafeCell,
     future::Future,
@@ -144,33 +140,21 @@
         self.ensure_access_by_holder();
         unsafe {
             let locked_by = &mut *self.mutex.locked.get();
-<<<<<<< HEAD
             // If 'locked_by' is None, it means the locked was seized by some other message,
             // and the next rival message was awoken by the ousting mechanism in
             // the MutexLockFuture::poll.
-            if let Some((_owner_msg_id, _)) = *locked_by {
+            if let Some((owner_msg_id, _)) = *locked_by {
+                if owner_msg_id != self.holder_msg_id {
+                    panic!(
+                        "Mutex guard held by message 0x{} does not match lock owner message 0x{}",
+                        hex::encode(self.holder_msg_id),
+                        hex::encode(owner_msg_id),
+                    );
+                }
                 *locked_by = None;
                 if let Some(message_id) = self.mutex.queue.dequeue() {
                     exec::wake(message_id).expect("Failed to wake the message");
                 }
-=======
-            let owner_msg_id = locked_by.unwrap_or_else(|| {
-                panic!(
-                    "Mutex guard held by message 0x{} is being dropped for non-existing lock",
-                    hex::encode(self.holder_msg_id),
-                );
-            });
-            if owner_msg_id != self.holder_msg_id {
-                panic!(
-                    "Mutex guard held by message 0x{} does not match lock owner message 0x{}",
-                    hex::encode(self.holder_msg_id),
-                    hex::encode(owner_msg_id),
-                );
-            }
-            *locked_by = None;
-            if let Some(message_id) = self.mutex.queue.dequeue() {
-                exec::wake(message_id).expect("Failed to wake the message");
->>>>>>> a45175c9
             }
         }
     }
@@ -256,7 +240,6 @@
     // mutex can be taken, else it waits (goes into *waiting queue*).
     fn poll(self: Pin<&mut Self>, _cx: &mut Context<'_>) -> Poll<Self::Output> {
         let current_msg_id = msg::id();
-<<<<<<< HEAD
         let current_block_number = exec::block_height();
         let locked_by = unsafe { &mut *self.mutex.locked.get() };
         if let Some((lock_owner_msg_id, deadline_block_number)) = *locked_by {
@@ -288,7 +271,10 @@
                     self.own_up_for_block_count
                         .map_or(u32::MAX, |v| current_block_number.saturating_add(v)),
                 ));
-                return Poll::Ready(MutexGuard { mutex: self.mutex });
+                return Poll::Ready(MutexGuard {
+                    mutex: self.mutex,
+                    holder_msg_id: current_msg_id,
+                });
             }
         }
         if locked_by.is_none() {
@@ -297,16 +283,10 @@
                 self.own_up_for_block_count
                     .map_or(u32::MAX, |v| current_block_number.saturating_add(v)),
             ));
-            Poll::Ready(MutexGuard { mutex: self.mutex })
-=======
-        let lock = unsafe { &mut *self.mutex.locked.get() };
-        if lock.is_none() {
-            *lock = Some(current_msg_id);
             Poll::Ready(MutexGuard {
                 mutex: self.mutex,
                 holder_msg_id: current_msg_id,
             })
->>>>>>> a45175c9
         } else {
             // If the message is already in the access queue, and we come here,
             // it means the message has just been woken up from the waitlist.
