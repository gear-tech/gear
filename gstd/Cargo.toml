--- conflicted
+++ resolved
@@ -11,13 +11,8 @@
 gstd-codegen = { path = "codegen" }
 gear-core-errors = { path = "../core-errors" }
 hashbrown = "0.13.2"
-
 bs58 = { version = "0.4.0", default-features = false, features = ["alloc"] }
-<<<<<<< HEAD
 codec = { package = "parity-scale-codec", version = "3", default-features = false, features = ["derive", "full"]}
-=======
-codec = { package = "parity-scale-codec", version = "3.4.0", default-features = false, features = ["derive", "full"]}
->>>>>>> 3c5e276a
 hex = { version = "0.4.3", default-features = false, features = ["alloc"] }
 primitive-types = { version = "0.12.1", default-features = false, features = ["scale-info"]}
 scale-info = { version = "2.3.1", default-features = false, features = ["derive"] }
