[package]
name = "gstd"
version = "0.1.0"
authors = ["Gear Technologies"]
edition = "2018"
license = "GPL-3.0"

[dependencies]
galloc = { path = "../galloc" }
gcore = { path = "../gcore" }
gstd-codegen = { path = "codegen", optional = true }

codec = { package = "parity-scale-codec", version = "2", default-features = false, features = ["full"]}
hex = { version = "0.4.3", default-features = false, features = ["alloc"] }
scale-info = { version = "1.0.0", default-features = false, features = ["derive"] }
futures = { version = "0.3", default-features = false, features = ["alloc"] }

[features]
<<<<<<< HEAD
async = ["gstd-codegen"]
debug = ["gcore/debug"]
=======
debug = ["gcore/debug", "galloc/debug"]
meta = ["hex", "scale-info"]
>>>>>>> d867a5ce
<|MERGE_RESOLUTION|>--- conflicted
+++ resolved
@@ -16,10 +16,5 @@
 futures = { version = "0.3", default-features = false, features = ["alloc"] }
 
 [features]
-<<<<<<< HEAD
 async = ["gstd-codegen"]
-debug = ["gcore/debug"]
-=======
-debug = ["gcore/debug", "galloc/debug"]
-meta = ["hex", "scale-info"]
->>>>>>> d867a5ce
+debug = ["galloc/debug", "gcore/debug"]