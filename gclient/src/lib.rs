// This file is part of Gear.

// Copyright (C) 2022 Gear Technologies Inc.
// SPDX-License-Identifier: GPL-3.0-or-later WITH Classpath-exception-2.0

// This program is free software: you can redistribute it and/or modify
// it under the terms of the GNU General Public License as published by
// the Free Software Foundation, either version 3 of the License, or
// (at your option) any later version.

// This program is distributed in the hope that it will be useful,
// but WITHOUT ANY WARRANTY; without even the implied warranty of
// MERCHANTABILITY or FITNESS FOR A PARTICULAR PURPOSE. See the
// GNU General Public License for more details.

// You should have received a copy of the GNU General Public License
// along with this program. If not, see <https://www.gnu.org/licenses/>.

//! Utility library for writing end-to-end tests for Gear programs.
//!
//! This crate can be considered a companion of the
//! [`gtest`](https://docs.gear.rs/gtest/) when covering the program code
//! with tests. When `gtest` is most appropriate for unit and integration
//! tests, `gclient` fits better for higher-level debugging.
//!
//! `gclient` is intended to test Gear programs with a real blockchain network.
//! It allows you to send extrinsics and RPCs by connecting to the network.
//!
//! It is essential to underline that testing with `gclient` requires the
//! running node as the second part of the test suite. The `gclient` interacts
//! with the node over the WebSocket protocol. Depending on the purpose of
//! testing, `gclient` can communicate with either a local or a remote node. The
//! best choice is to use the **local node in developer mode** for initial
//! debugging and continuous integration.
//!
//! Testing with `gclient` is slower than `gtest` and produces more build
//! artifacts, so it is better suited as the last mile in quality control.
//! However, `gclient` gives the most accurate test results.
//!
//! # Usage
//!
//! To use the `gclient` library, you must import it into your `Cargo.toml` file
//! in the `[dev-dependencies]` block. Also, you need to add some external
//! crates that are used together with `gclient`:
//!
//! ```toml
//! # ...
//!
//! [dev-dependencies]
//! gclient = { git = "https://github.com/gear-tech/gear.git" }
//! tokio = { version = "1.23.0", features = ["full"] }
//!
//! [patch.crates-io]
//! sp-core = { git = "https://github.com/gear-tech/substrate.git", branch = "gear-stable" }
//! sp-runtime = { git = "https://github.com/gear-tech/substrate.git", branch = "gear-stable" }
//! ```
//!
//! Download the latest node binary for your operating system
//! from <https://get.gear.rs>. Then unpack the package and run the node. Here
//! we assume the node is running in developer mode:
//!
//! ```shell
//! ./gear --dev
//! ```
//!
//! The final step is to write tests in a separate `tests` directory and make
//! `cargo` to execute them:
//!
//! ```shell
//! cargo test
//! ```
//!
//! # Examples
//!
//! Simple test example that uploads the program and sends the `PING` message.
//!
//! ```
//! use gclient::{EventProcessor, GearApi, Result};
//!
//! const WASM_PATH: &str = "./target/wasm32-unknown-unknown/release/first_gear_app.opt.wasm";
//!
//! #[tokio::test]
//! async fn test_example() -> Result<()> {
//!     // Create API instance
//!     let api = GearApi::dev().await?;
//!
//!     // Subscribe to events
//!     let mut listener = api.subscribe().await?;
//!
//!     // Check that blocks are still running
//!     assert!(listener.blocks_running().await?);
//!
//!     // Calculate gas amount needed for initialization
//!     let gas_info = api
//!         .calculate_upload_gas(None, gclient::code_from_os(WASM_PATH)?, vec![], 0, true)
//!         .await?;
//!
//!     // Upload and init the program
//!     let (message_id, program_id, _hash) = api
//!         .upload_program_bytes_by_path(
//!             WASM_PATH,
//!             gclient::now_micros().to_le_bytes(),
//!             vec![],
//!             gas_info.min_limit,
//!             0,
//!         )
//!         .await?;
//!
//!     assert!(listener.message_processed(message_id).await?.succeed());
//!
//!     let payload = b"PING".to_vec();
//!
//!     // Calculate gas amount needed for handling the message
//!     let gas_info = api
//!         .calculate_handle_gas(None, program_id, payload.clone(), 0, true)
//!         .await?;
//!
//!     // Send the PING message
//!     let (message_id, _hash) = api
//!         .send_message_bytes(program_id, payload, gas_info.min_limit, 0)
//!         .await?;
//!
//!     assert!(listener.message_processed(message_id).await?.succeed());
//!
//!     Ok(())
//! }
//! ```

#![warn(missing_docs)]
#![cfg_attr(feature = "strict", deny(warnings))]
#![doc(html_logo_url = "https://docs.gear.rs/logo.svg")]

mod api;
mod utils;
mod ws;

pub use api::{calls::*, error::*, listener::*, GearApi};
<<<<<<< HEAD
pub use gsdk::metadata::errors;
pub use node::ws::WSAddress;
pub use utils::*;
=======
pub use utils::*;
pub use ws::WSAddress;
>>>>>>> fedafe3d
<|MERGE_RESOLUTION|>--- conflicted
+++ resolved
@@ -135,11 +135,6 @@
 mod ws;
 
 pub use api::{calls::*, error::*, listener::*, GearApi};
-<<<<<<< HEAD
 pub use gsdk::metadata::errors;
-pub use node::ws::WSAddress;
 pub use utils::*;
-=======
-pub use utils::*;
-pub use ws::WSAddress;
->>>>>>> fedafe3d
+pub use ws::WSAddress;