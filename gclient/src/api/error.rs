--- conflicted
+++ resolved
@@ -89,7 +89,12 @@
     /// Occurs when node spawining failed.
     #[error(transparent)]
     Node(#[from] NodeError),
-<<<<<<< HEAD
+    /// Occurs when parsing websocket domain failed.
+    #[error("Failed to parse WebSocket domain.")]
+    WSDomainInvalid,
+    /// Occurs when parsing domain url failed.
+    #[error(transparent)]
+    Url(#[from] url::ParseError),
     /// A wrapper of module error [`gsdk::metadata::ModuleError`].
     ///
     /// # Example
@@ -166,12 +171,4 @@
             ))
         ));
     }
-=======
-    /// Occurs when parsing websocket domain failed.
-    #[error("Failed to parse WebSocket domain.")]
-    WSDomainInvalid,
-    /// Occurs when parsing domain url failed.
-    #[error(transparent)]
-    Url(#[from] url::ParseError),
->>>>>>> fedafe3d
 }