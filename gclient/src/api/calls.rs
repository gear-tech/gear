// This file is part of Gear.

// Copyright (C) 2022-2024 Gear Technologies Inc.
// SPDX-License-Identifier: GPL-3.0-or-later WITH Classpath-exception-2.0

// This program is free software: you can redistribute it and/or modify
// it under the terms of the GNU General Public License as published by
// the Free Software Foundation, either version 3 of the License, or
// (at your option) any later version.

// This program is distributed in the hope that it will be useful,
// but WITHOUT ANY WARRANTY; without even the implied warranty of
// MERCHANTABILITY or FITNESS FOR A PARTICULAR PURPOSE. See the
// GNU General Public License for more details.

// You should have received a copy of the GNU General Public License
// along with this program. If not, see <https://www.gnu.org/licenses/>.

use super::{GearApi, Result};
use crate::{api::storage::account_id::IntoAccountId32, utils, Error};
use anyhow::anyhow;
use gear_core::{gas::LockId, ids::*, memory::PageBuf, pages::GearPage};
use gear_utils::{MemoryPageDump, ProgramMemoryDump};
use gsdk::{
    config::GearConfig,
    ext::{
        sp_core::H256,
        sp_runtime::{AccountId32, MultiAddress},
    },
    metadata::{
        balances::Event as BalancesEvent,
        gear::Event as GearEvent,
        runtime_types::{
            frame_system::pallet::Call as SystemCall,
            gear_common::event::{CodeChangeKind, MessageEntry},
            gear_core::program::ActiveProgram,
            pallet_balances::{pallet::Call as BalancesCall, types::AccountData},
            pallet_gear::pallet::Call as GearCall,
            pallet_gear_bank::pallet::BankAccount,
            pallet_gear_voucher::internal::VoucherId,
            sp_weights::weight_v2::Weight,
        },
        system::Event as SystemEvent,
        utility::Event as UtilityEvent,
        vara_runtime::RuntimeCall,
        Convert, Event,
    },
    Error as GsdkError, GearGasNode, GearGasNodeId,
};
use hex::ToHex;
use parity_scale_codec::{Decode, Encode};
use std::{
    collections::{BTreeMap, HashMap, HashSet},
    path::Path,
};
use subxt::blocks::ExtrinsicEvents;

impl GearApi {
    /// Returns original wasm code for the given `code_id` at specified
    /// `at_block_hash`.
    pub async fn original_code_at(
        &self,
        code_id: CodeId,
        at_block_hash: Option<H256>,
    ) -> Result<Vec<u8>> {
        self.0
            .api()
            .original_code_storage_at(code_id, at_block_hash)
            .await
            .map_err(Into::into)
    }

    /// Returns `ActiveProgram` for the given `program_id` at specified
    /// `at_block_hash`.
    pub async fn program_at(
        &self,
        program_id: ProgramId,
        at_block_hash: Option<H256>,
    ) -> Result<ActiveProgram<u32>> {
        self.0
            .api()
            .gprog_at(program_id, at_block_hash)
            .await
            .map_err(Into::into)
    }

    /// Transfer `value` to `destination`'s account.
    ///
    /// Sends the
    /// [`pallet_balances::transfer`](https://crates.parity.io/pallet_balances/pallet/struct.Pallet.html#method.transfer)
    /// extrinsic.
    ///
    /// This function returns a hash of the block with the transfer transaction.
    pub async fn transfer_keep_alive(&self, destination: ProgramId, value: u128) -> Result<H256> {
        let destination: [u8; 32] = destination.into();

        let tx = self.0.calls.transfer_keep_alive(destination, value).await?;

        for event in tx.wait_for_success().await?.iter() {
            if let Event::Balances(BalancesEvent::Transfer { .. }) =
                event?.as_root_event::<Event>()?
            {
                return Ok(tx.block_hash());
            }
        }

        // Sending zero value is a no-op, so now event occurs.
        if value == 0 {
            return Ok(tx.block_hash());
        }

        Err(Error::EventNotFound)
    }

    /// Transfer `value` to `destination`'s account.
    ///
    /// Sends the
    /// [`pallet_balances::transfer`](https://crates.parity.io/pallet_balances/pallet/struct.Pallet.html#method.transfer)
    /// extrinsic.
    ///
    /// This function returns a hash of the block with the transfer transaction.
    pub async fn transfer_allow_death(&self, destination: ProgramId, value: u128) -> Result<H256> {
        let destination: [u8; 32] = destination.into();

        let tx = self
            .0
            .calls
            .transfer_allow_death(destination, value)
            .await?;

        for event in tx.wait_for_success().await?.iter() {
            if let Event::Balances(BalancesEvent::Transfer { .. }) =
                event?.as_root_event::<Event>()?
            {
                return Ok(tx.block_hash());
            }
        }

        // Sending zero value is a no-op, so now event occurs.
        if value == 0 {
            return Ok(tx.block_hash());
        }

        Err(Error::EventNotFound)
    }

    /// Transfer `value` to `destination`'s account.
    ///
    /// Sends the
    /// [`pallet_balances::transfer`](https://crates.parity.io/pallet_balances/pallet/struct.Pallet.html#method.transfer)
    /// extrinsic.
    ///
    /// This function returns a hash of the block with the transfer transaction.
    pub async fn transfer_all(&self, destination: ProgramId, keep_alive: bool) -> Result<H256> {
        let destination: [u8; 32] = destination.into();

        let tx = self.0.calls.transfer_all(destination, keep_alive).await?;

        for event in tx.wait_for_success().await?.iter() {
            if let Event::Balances(BalancesEvent::Transfer { .. }) =
                event?.as_root_event::<Event>()?
            {
                return Ok(tx.block_hash());
            }
        }

        Err(Error::EventNotFound)
    }

    /// Create a new program from a previously uploaded code identified by
    /// [`CodeId`](https://docs.gear.rs/gear_core/ids/struct.CodeId.html) and
    /// initialize it with a byte slice `payload`.
    ///
    /// Sends the
    /// [`pallet_gear::create_program`](https://docs.gear.rs/pallet_gear/pallet/struct.Pallet.html#method.create_program)
    /// extrinsic.
    ///
    /// Parameters:
    ///
    /// - `code_id` is the code identifier that can be obtained by calling the
    ///   [`upload_code`](Self::upload_code) function;
    /// - `salt` is the arbitrary data needed to generate an address for a new
    ///   program (control of salt uniqueness is entirely on the function
    ///   caller’s side);
    /// - `payload` vector contains data to be processed in the `init` function
    ///   of the newly deployed "child" program;
    /// - `gas_limit` is the maximum gas amount allowed to spend for the program
    ///   creation and initialization;
    /// - `value` to be transferred to the program's account during
    ///   initialization.
    ///
    /// This function returns a tuple with an init message identifier, newly
    /// created program identifier, and a hash of the block with the message
    /// enqueuing transaction.
    ///
    /// # See also
    ///
    /// - [`create_program`](Self::create_program) function initializes a newly
    ///   created program with an encoded payload.
    /// - [`create_program_bytes_batch`](Self::create_program_bytes_batch)
    ///   function creates a batch of programs and initializes them.
    /// - [`upload_code`](Self::upload_code) function uploads a code and returns
    ///   its identifier.
    /// - [`upload_program_bytes`](Self::upload_program_bytes) function uploads
    ///   a new program and initialize it.
    pub async fn create_program_bytes(
        &self,
        code_id: CodeId,
        salt: impl AsRef<[u8]>,
        payload: impl AsRef<[u8]>,
        gas_limit: u64,
        value: u128,
    ) -> Result<(MessageId, ProgramId, H256)> {
        let salt = salt.as_ref().to_vec();
        let payload = payload.as_ref().to_vec();

        let tx = self
            .0
            .calls
            .create_program(code_id, salt, payload, gas_limit, value)
            .await?;

        for event in tx.wait_for_success().await?.iter() {
            if let Event::Gear(GearEvent::MessageQueued {
                id,
                destination,
                entry: MessageEntry::Init,
                ..
            }) = event?.as_root_event::<Event>()?
            {
                return Ok((id.into(), destination.into(), tx.block_hash()));
            }
        }

        Err(Error::EventNotFound)
    }

    /// Create a batch of programs.
    ///
    /// A batch is a set of programs to be created within one function call.
    /// Every entry of the `args` iterator is a tuple of parameters used in the
    /// [`create_program_bytes`](Self::create_program_bytes) function. It is
    /// useful when deploying a multi-program dApp.
    pub async fn create_program_bytes_batch(
        &self,
        args: impl IntoIterator<Item = (CodeId, impl AsRef<[u8]>, impl AsRef<[u8]>, u64, u128)>,
    ) -> Result<(Vec<Result<(MessageId, ProgramId)>>, H256)> {
        let calls: Vec<_> = args
            .into_iter()
            .map(|(code_id, salt, payload, gas_limit, value)| {
                RuntimeCall::Gear(GearCall::create_program {
                    code_id: code_id.into(),
                    salt: salt.as_ref().to_vec(),
                    init_payload: payload.as_ref().to_vec(),
                    gas_limit,
                    value,
                    keep_alive: false,
                })
            })
            .collect();

        let amount = calls.len();

        let tx = self.0.calls.force_batch(calls).await?;
        let mut res = Vec::with_capacity(amount);

        for event in tx.wait_for_success().await?.iter() {
            match event?.as_root_event::<Event>()? {
                Event::Gear(GearEvent::MessageQueued {
                    id,
                    destination,
                    entry: MessageEntry::Init,
                    ..
                }) => res.push(Ok((id.into(), destination.into()))),
                Event::Utility(UtilityEvent::ItemFailed { error }) => {
                    res.push(Err(self.0.api().decode_error(error).into()))
                }
                _ => (),
            }
        }

        if res.len() == amount {
            Ok((res, tx.block_hash()))
        } else {
            Err(Error::IncompleteBatchResult(res.len(), amount))
        }
    }

    /// Same as [`create_program_bytes`](Self::create_program_bytes), but
    /// initializes a newly created program with an encoded `payload`.
    ///
    /// # See also
    ///
    /// - [`upload_code`](Self::upload_code) function uploads a code and returns
    ///   its identifier.
    /// - [`upload_program`](Self::upload_program) function uploads a new
    ///   program and initialize it.
    pub async fn create_program(
        &self,
        code_id: CodeId,
        salt: impl AsRef<[u8]>,
        payload: impl Encode,
        gas_limit: u64,
        value: u128,
    ) -> Result<(MessageId, ProgramId, H256)> {
        self.create_program_bytes(code_id, salt, payload.encode(), gas_limit, value)
            .await
    }

    /// Migrates an active program identified by `src_program_id` onto another
    /// node identified by `dest_node_api` and returns the migrated program
    /// identifier. All source program data is taken at the time of
    /// `src_block_hash` if it is specified or the most recent one.
    pub async fn migrate_program(
        &self,
        src_program_id: ProgramId,
        src_block_hash: Option<H256>,
        dest_node_api: &GearApi,
    ) -> Result<ProgramId> {
        if dest_node_api.0.api().gprog(src_program_id).await.is_ok() {
            return Err(Error::ProgramAlreadyExists(
                src_program_id.as_ref().encode_hex(),
            ));
        }

        let mut src_block_hash = src_block_hash;
        if src_block_hash.is_none() {
            src_block_hash = Some(self.last_block_hash().await?);
        }

        let dest_program_id = src_program_id;

        // Collect data from the source program
        let src_program_account_data = self
            .account_data_at(src_program_id, src_block_hash)
            .await
            .or_else(|e| {
            if let Error::GearSDK(GsdkError::StorageNotFound) = e {
                Ok(AccountData {
                    free: 0u128,
                    reserved: 0,
                    frozen: 0,
                    flags: gsdk::metadata::runtime_types::pallet_balances::types::ExtraFlags(
                        170141183460469231731687303715884105728,
                    ),
                })
            } else {
                Err(e)
            }
        })?;

        let src_program_account_bank_data = self
            .bank_data_at(src_program_id, src_block_hash)
            .await
            .or_else(|e| {
                if let Error::GearSDK(GsdkError::StorageNotFound) = e {
                    Ok(BankAccount { gas: 0, value: 0 })
                } else {
                    Err(e)
                }
            })?;

        let src_bank_account_data = self
            .account_data_at(crate::bank_address(), src_block_hash)
            .await
            .or_else(|e| {
                if let Error::GearSDK(GsdkError::StorageNotFound) = e {
                    Ok(AccountData {
                        free: 0u128,
                        reserved: 0,
                        frozen: 0,
                        flags: gsdk::metadata::runtime_types::pallet_balances::types::ExtraFlags(
                            170141183460469231731687303715884105728,
                        ),
                    })
                } else {
                    Err(e)
                }
            })?;

        let mut src_program = self
            .0
            .api()
            .gprog_at(src_program_id, src_block_hash)
            .await?;

        let src_program_pages = self
            .0
            .api()
            .gpages_at(
                src_program_id,
                Some(src_program.memory_infix.0),
                src_block_hash,
            )
            .await?;

        let src_program_reserved_gas_node_ids: Vec<GearGasNodeId> = src_program
            .gas_reservation_map
            .iter()
            .map(|gr| gr.0.into())
            .collect();

        let src_program_reserved_gas_nodes = self
            .0
            .api()
            .gas_nodes_at(&src_program_reserved_gas_node_ids, src_block_hash)
            .await?;

        let mut src_program_reserved_gas_total = 0u64;
        let mut accounts_with_reserved_funds = HashSet::new();
        for gas_node in &src_program_reserved_gas_nodes {
            if let GearGasNode::Reserved {
                id, value, lock, ..
            } = &gas_node.1
            {
                accounts_with_reserved_funds.insert(id);
                src_program_reserved_gas_total += value + lock.0[LockId::Reservation as usize];
            } else {
                unreachable!("Unexpected gas node type");
            }
        }

        let src_code_id = src_program.code_id.0.into();

        let src_instrumented_code = self
            .0
            .api()
            .instrumented_code_storage_at(src_code_id, src_block_hash)
            .await?;

        let src_code_metadata = self
            .0
            .api()
            .code_metadata_storage_at(src_code_id, src_block_hash)
            .await?;

        // Apply data to the target program
        dest_node_api
            .force_set_balance(
                dest_program_id.into_account_id(),
                src_program_account_data.free,
            )
            .await?;

        dest_node_api
            .force_set_balance(crate::bank_address(), src_bank_account_data.free)
            .await?;

        dest_node_api
            .0
            .storage
            .set_bank_account_storage(
                src_program_id.into_account_id(),
                src_program_account_bank_data,
            )
            .await?;

        dest_node_api
            .0
            .storage
            .set_instrumented_code_storage(src_code_id, &src_instrumented_code)
            .await?;

        dest_node_api
            .0
            .storage
            .set_code_metadata_storage(src_code_id, &src_code_metadata)
            .await?;

        dest_node_api
            .0
            .storage
            .set_gas_nodes(&src_program_reserved_gas_nodes)
            .await?;

        for account_with_reserved_funds in accounts_with_reserved_funds {
            let src_account_bank_data = self
                .bank_data_at(account_with_reserved_funds, src_block_hash)
                .await
                .or_else(|e| {
                    if let Error::GearSDK(GsdkError::StorageNotFound) = e {
                        Ok(BankAccount { gas: 0, value: 0 })
                    } else {
                        Err(e)
                    }
                })?;

            let dest_account_data = dest_node_api
                .account_data(account_with_reserved_funds)
                .await
                .or_else(|e| {
                    if let Error::GearSDK(GsdkError::StorageNotFound) = e {
                        Ok(AccountData {
                            free: 0u128,
                            reserved: 0,
                            frozen: 0,
                            flags:
                                gsdk::metadata::runtime_types::pallet_balances::types::ExtraFlags(
                                    170141183460469231731687303715884105728,
                                ),
                        })
                    } else {
                        Err(e)
                    }
                })?;
            let dest_account_bank_data = self
                .bank_data_at(account_with_reserved_funds, None)
                .await
                .or_else(|e| {
                    if let Error::GearSDK(GsdkError::StorageNotFound) = e {
                        Ok(BankAccount { gas: 0, value: 0 })
                    } else {
                        Err(e)
                    }
                })?;

            dest_node_api
                .force_set_balance(
                    account_with_reserved_funds.into_account_id(),
                    dest_account_data.free,
                )
                .await?;

            dest_node_api
                .0
                .storage
                .set_bank_account_storage(
                    account_with_reserved_funds.into_account_id(),
                    BankAccount {
                        gas: src_account_bank_data
                            .gas
                            .saturating_add(dest_account_bank_data.gas),
                        value: src_account_bank_data
                            .value
                            .saturating_add(dest_account_bank_data.value),
                    },
                )
                .await?;
        }

        let dest_gas_total_issuance =
            dest_node_api.0.api().total_issuance().await.or_else(|e| {
                if let GsdkError::StorageNotFound = e {
                    Ok(0)
                } else {
                    Err(e)
                }
            })?;

        dest_node_api
            .0
            .storage
            .set_total_issuance(
                dest_gas_total_issuance.saturating_add(src_program_reserved_gas_total),
            )
            .await?;

        dest_node_api
            .0
            .storage
            .set_gpages(
                dest_program_id,
                src_program.memory_infix.0,
                &src_program_pages,
            )
            .await?;

        src_program.expiration_block = dest_node_api.last_block_number().await?;
        dest_node_api
            .0
            .storage
            .set_gprog(dest_program_id, src_program)
            .await?;

        Ok(dest_program_id)
    }

    /// Get all pages with their data for program at specified block.
    pub async fn get_program_pages_data_at(
        &self,
        program_id: ProgramId,
        block_hash: Option<H256>,
    ) -> Result<BTreeMap<GearPage, PageBuf>> {
        let pages_data = self.0.api().gpages_at(program_id, None, block_hash).await?;

        let mut res = BTreeMap::new();
        for (page, data) in pages_data.into_iter() {
            res.insert(
                GearPage::try_from(page).map_err(|err| anyhow!("{err}"))?,
                PageBuf::from_inner(data.try_into().map_err(|err| anyhow!("{err}"))?),
            );
        }

        Ok(res)
    }

    /// Get specified pages with their data for program at specified block.
    pub async fn get_program_specified_pages_data_at(
        &self,
        program_id: ProgramId,
        pages: impl Iterator<Item = GearPage>,
        block_hash: Option<H256>,
    ) -> Result<BTreeMap<GearPage, PageBuf>> {
        let pages_data = self
            .0
            .api()
            .specified_gpages_at(program_id, None, pages.map(Into::into), block_hash)
            .await?;

        let mut res = BTreeMap::new();
        for (page, data) in pages_data.into_iter() {
            res.insert(
                GearPage::try_from(page).map_err(|err| anyhow::Error::msg(err.to_string()))?,
                PageBuf::from_inner(
                    data.try_into()
                        .map_err(|_| anyhow::Error::msg("incorrect page data size"))?,
                ),
            );
        }

        Ok(res)
    }

    /// Save program (identified by `program_id`) memory dump to the file for
    /// further restoring in gclient/gtest. Program memory dumped at the
    /// time of `block_hash` if presented or the most recent block.
    pub async fn save_program_memory_dump_at<P: AsRef<Path>>(
        &self,
        program_id: ProgramId,
        block_hash: Option<H256>,
        file_path: P,
    ) -> Result {
        let program = self.0.api().gprog_at(program_id, block_hash).await?;
        let code_metadata = self
            .0
            .api()
            .code_metadata_storage_at(program.code_id.0.into(), block_hash)
            .await?;

<<<<<<< HEAD
        assert!(code_metadata.static_pages.0 > 0);
        // TODO: consider to remove `-1` may be it's a bug #3893
        let static_page_count =
            (code_metadata.static_pages.0 - 1) * WasmPage::SIZE / GearPage::SIZE;

=======
>>>>>>> d43076a3
        let program_pages = self
            .0
            .api()
            .gpages_at(program_id, Some(program.memory_infix.0), block_hash)
            .await?
            .into_iter()
            .map(|(page, data)| {
                MemoryPageDump::new(
                    GearPage::try_from(page)
                        .unwrap_or_else(|_| panic!("Couldn't decode GearPage from u32: {}", page)),
                    PageBuf::decode(&mut &*data).expect("Couldn't decode PageBuf"),
                )
            })
            .collect();

        let program_account_data =
            self.account_data_at(program_id, block_hash)
                .await
                .or_else(|e| {
                    if let Error::GearSDK(GsdkError::StorageNotFound) = e {
                        Ok(AccountData {
                            free: 0u128,
                            reserved: 0,
                            frozen: 0,
                            flags:
                                gsdk::metadata::runtime_types::pallet_balances::types::ExtraFlags(
                                    170141183460469231731687303715884105728,
                                ),
                        })
                    } else {
                        Err(e)
                    }
                })?;

        ProgramMemoryDump {
            pages: program_pages,
            balance: program_account_data.free,
            reserved_balance: program_account_data.reserved,
        }
        .save_to_file(file_path);

        Ok(())
    }

    /// Replace entire program memory with one saved earlier in gclient/gtest
    pub async fn replace_program_memory<P: AsRef<Path>>(
        &self,
        program_id: ProgramId,
        file_path: P,
    ) -> Result {
        let memory_dump = ProgramMemoryDump::load_from_file(file_path);
        let pages = memory_dump
            .pages
            .into_iter()
            .map(|page| page.into_gear_page())
            .map(|(page, page_data)| (page.into(), page_data.encode()))
            .collect::<HashMap<u32, _>>();

        self.force_set_balance(
            MultiAddress::Id(program_id.into_account_id()),
            memory_dump.balance,
        )
        .await?;

        let program = self.0.api().gprog_at(program_id, None).await?;

        self.0
            .storage
            .set_gpages(program_id, program.memory_infix.0, &pages)
            .await?;

        Ok(())
    }

    /// Claim value from the mailbox message identified by `message_id`.
    ///
    /// Sends the
    /// [`pallet_gear::claim_value`](https://docs.gear.rs/pallet_gear/pallet/struct.Pallet.html#method.claim_value)
    /// extrinsic.
    ///
    /// This function returns a tuple with value and block hash containing the
    /// corresponding transaction.
    ///
    /// # See also
    ///
    /// - [`claim_value_batch`](Self::claim_value_batch) function claims a batch
    ///   of values from the mailbox.
    pub async fn claim_value(&self, message_id: MessageId) -> Result<(u128, H256)> {
        let value = self
            .get_mailbox_message(message_id)
            .await?
            .map(|(message, _interval)| message.value());

        let tx = self.0.calls.claim_value(message_id).await?;

        for event in tx.wait_for_success().await?.iter() {
            if let Event::Gear(GearEvent::UserMessageRead { .. }) =
                event?.as_root_event::<Event>()?
            {
                return Ok((
                    value.expect("Data appearance guaranteed above"),
                    tx.block_hash(),
                ));
            }
        }

        Err(Error::EventNotFound)
    }

    /// Claim a batch of values from the mailbox.
    ///
    /// A batch is a set of requests to be executed within one function call.
    /// Every entry of the `args` iterator is a message identifier used in the
    /// [`claim_value`](Self::claim_value) function. It is useful when
    /// processing multiple replies in the mailbox at once.
    pub async fn claim_value_batch(
        &self,
        args: impl IntoIterator<Item = MessageId> + Clone,
    ) -> Result<(Vec<Result<u128>>, H256)> {
        let message_ids: Vec<_> = args.clone().into_iter().collect();

        let messages = futures::future::try_join_all(
            message_ids.iter().map(|mid| self.get_mailbox_message(*mid)),
        )
        .await?;

        let mut values: BTreeMap<_, _> = messages
            .into_iter()
            .flatten()
            .map(|(msg, _interval)| (msg.id(), msg.value()))
            .collect();

        let calls: Vec<_> = args
            .into_iter()
            .map(|message_id| {
                RuntimeCall::Gear(GearCall::claim_value {
                    message_id: message_id.into(),
                })
            })
            .collect();

        let amount = calls.len();

        let tx = self.0.calls.force_batch(calls).await?;
        let mut res = Vec::with_capacity(amount);

        for event in tx.wait_for_success().await?.iter() {
            match event?.as_root_event::<Event>()? {
                Event::Gear(GearEvent::UserMessageRead { id, .. }) => res.push(Ok(values
                    .remove(&id.into())
                    .expect("Data appearance guaranteed above"))),
                Event::Utility(UtilityEvent::ItemFailed { error }) => {
                    res.push(Err(self.0.api().decode_error(error).into()))
                }
                _ => (),
            }
        }

        if res.len() == amount {
            Ok((res, tx.block_hash()))
        } else {
            Err(Error::IncompleteBatchResult(res.len(), amount))
        }
    }

    /// Send a message containing a byte slice `payload` to the `destination`.
    ///
    /// The message also contains the maximum `gas_limit` that can be spent and
    /// the `value` to be transferred to the `destination`'s account.
    ///
    /// Sends the
    /// [`pallet_gear::send_message`](https://docs.gear.rs/pallet_gear/pallet/struct.Pallet.html#method.send_message)
    /// extrinsic.
    ///
    /// This function returns a tuple with a new message identifier and a hash
    /// of the block with the message enqueuing transaction.
    ///
    /// # See also
    ///
    /// - [`send_message`](Self::send_message) function sends a message with an
    ///   encoded payload.
    /// - [`send_message_bytes_batch`](Self::send_message_bytes_batch) function
    ///   sends a batch of messages.
    pub async fn send_message_bytes(
        &self,
        destination: ProgramId,
        payload: impl AsRef<[u8]>,
        gas_limit: u64,
        value: u128,
    ) -> Result<(MessageId, H256)> {
        let payload = payload.as_ref().to_vec();

        let tx = self
            .0
            .calls
            .send_message(destination, payload, gas_limit, value)
            .await?;

        for event in tx.wait_for_success().await?.iter() {
            if let Event::Gear(GearEvent::MessageQueued {
                id,
                entry: MessageEntry::Handle,
                ..
            }) = event?.as_root_event::<Event>()?
            {
                return Ok((id.into(), tx.block_hash()));
            }
        }

        Err(Error::EventNotFound)
    }

    /// Send a batch of messages.
    ///
    /// A batch is a set of messages to be sent within one function call. Every
    /// entry of the `args` iterator is a tuple of parameters used in the
    /// [`send_message_bytes`](Self::send_message_bytes) function. It is useful
    /// when invoking several programs at once or sending a sequence of messages
    /// to one program.
    pub async fn send_message_bytes_batch(
        &self,
        args: impl IntoIterator<Item = (ProgramId, impl AsRef<[u8]>, u64, u128)>,
    ) -> Result<(Vec<Result<(MessageId, ProgramId)>>, H256)> {
        let calls: Vec<_> = args
            .into_iter()
            .map(|(destination, payload, gas_limit, value)| {
                RuntimeCall::Gear(GearCall::send_message {
                    destination: destination.into(),
                    payload: payload.as_ref().to_vec(),
                    gas_limit,
                    value,
                    keep_alive: false,
                })
            })
            .collect();

        let amount = calls.len();

        let tx = self.0.calls.force_batch(calls).await?;
        let mut res = Vec::with_capacity(amount);

        for event in tx.wait_for_success().await?.iter() {
            match event?.as_root_event::<Event>()? {
                Event::Gear(GearEvent::MessageQueued {
                    id,
                    destination,
                    entry: MessageEntry::Handle,
                    ..
                }) => res.push(Ok((id.into(), destination.into()))),
                Event::Utility(UtilityEvent::ItemFailed { error }) => {
                    res.push(Err(self.0.api().decode_error(error).into()))
                }
                _ => (),
            }
        }

        if res.len() == amount {
            Ok((res, tx.block_hash()))
        } else {
            Err(Error::IncompleteBatchResult(res.len(), amount))
        }
    }

    /// Same as [`send_message_bytes`](Self::send_message_bytes), but sends a
    /// message with encoded `payload`.
    pub async fn send_message(
        &self,
        destination: ProgramId,
        payload: impl Encode,
        gas_limit: u64,
        value: u128,
    ) -> Result<(MessageId, H256)> {
        self.send_message_bytes(destination, payload.encode(), gas_limit, value)
            .await
    }

    /// Send a reply containing a byte slice `payload` to the message identified
    /// by `reply_to_id`.
    ///
    /// The reply also contains the maximum `gas_limit` that can be spent and
    /// the `value` to be transferred to the destination's account.
    ///
    /// Sends the
    /// [`pallet_gear::send_reply`](https://docs.gear.rs/pallet_gear/pallet/struct.Pallet.html#method.send_reply)
    /// extrinsic.
    ///
    /// This function returns a tuple with a new message identifier, transferred
    /// value, and a hash of the block with the message enqueuing transaction.
    ///
    /// # See also
    ///
    /// - [`send_reply`](Self::send_reply) function sends a reply with an
    ///   encoded payload.
    /// - [`send_reply_bytes_batch`](Self::send_reply_bytes_batch) function send
    ///   a batch of replies.
    pub async fn send_reply_bytes(
        &self,
        reply_to_id: MessageId,
        payload: impl AsRef<[u8]>,
        gas_limit: u64,
        value: u128,
    ) -> Result<(MessageId, u128, H256)> {
        let payload = payload.as_ref().to_vec();

        let data = self.get_mailbox_message(reply_to_id).await?;

        let tx = self
            .0
            .calls
            .send_reply(reply_to_id, payload, gas_limit, value)
            .await?;

        let events = tx.wait_for_success().await?;

        let (message, _interval) = data.expect("Data appearance guaranteed above");

        for event in events.iter() {
            if let Event::Gear(GearEvent::MessageQueued {
                id,
                entry: MessageEntry::Reply(_),
                ..
            }) = event?.as_root_event::<Event>()?
            {
                return Ok((id.into(), message.value(), tx.block_hash()));
            }
        }

        Err(Error::EventNotFound)
    }

    /// Send a batch of replies.
    ///
    /// A batch is a set of replies to be sent within one function call. Every
    /// entry of the `args` iterator is a tuple of parameters used in the
    /// [`send_reply_bytes`](Self::send_reply_bytes) function. It is useful when
    /// replying to several programs at once.
    ///
    /// The output for each call slightly differs from
    /// [`send_reply_bytes`](Self::send_reply_bytes) as the destination
    /// program id is also returned in the resulting tuple.
    pub async fn send_reply_bytes_batch(
        &self,
        args: impl IntoIterator<Item = (MessageId, impl AsRef<[u8]>, u64, u128)> + Clone,
    ) -> Result<(Vec<Result<(MessageId, ProgramId, u128)>>, H256)> {
        let message_ids: Vec<_> = args.clone().into_iter().map(|(mid, _, _, _)| mid).collect();

        let messages = futures::future::try_join_all(
            message_ids.iter().map(|mid| self.get_mailbox_message(*mid)),
        )
        .await?;

        let mut values: BTreeMap<_, _> = messages
            .into_iter()
            .flatten()
            .map(|(msg, _interval)| (msg.id(), msg.value()))
            .collect();

        let calls: Vec<_> = args
            .into_iter()
            .map(|(reply_to_id, payload, gas_limit, value)| {
                RuntimeCall::Gear(GearCall::send_reply {
                    reply_to_id: reply_to_id.into(),
                    payload: payload.as_ref().to_vec(),
                    gas_limit,
                    value,
                    keep_alive: false,
                })
            })
            .collect();

        let amount = calls.len();

        let tx = self.0.calls.force_batch(calls).await?;
        let mut res = Vec::with_capacity(amount);

        for event in tx.wait_for_success().await?.iter() {
            match event?.as_root_event::<Event>()? {
                Event::Gear(GearEvent::MessageQueued {
                    id,
                    entry: MessageEntry::Reply(reply_to_id),
                    destination,
                    ..
                }) => res.push(Ok((
                    id.into(),
                    destination.into(),
                    values
                        .remove(&reply_to_id.into())
                        .expect("Data appearance guaranteed above"),
                ))),
                Event::Utility(UtilityEvent::ItemFailed { error }) => {
                    res.push(Err(self.0.api().decode_error(error).into()))
                }
                _ => (),
            }
        }

        if res.len() == amount {
            Ok((res, tx.block_hash()))
        } else {
            Err(Error::IncompleteBatchResult(res.len(), amount))
        }
    }

    /// Same as [`send_reply_bytes`](Self::send_reply_bytes), but sends a reply
    /// with encoded `payload`.
    pub async fn send_reply(
        &self,
        reply_to_id: MessageId,
        payload: impl Encode,
        gas_limit: u64,
        value: u128,
    ) -> Result<(MessageId, u128, H256)> {
        self.send_reply_bytes(reply_to_id, payload.encode(), gas_limit, value)
            .await
    }

    /// Upload Wasm `code` to be used for creating a new program.
    ///
    /// Sends the
    /// [`pallet_gear::upload_code`](https://docs.gear.rs/pallet_gear/pallet/struct.Pallet.html#method.upload_code)
    /// extrinsic.
    ///
    /// This function returns a tuple with a code identifier and a hash of the
    /// block with the code uploading transaction. The code identifier can be
    /// used when creating a program using the
    /// [`create_program`](Self::create_program) function.
    ///
    /// # See also
    ///
    /// - [`create_program`](Self::create_program) function creates a program
    ///   from a previously uploaded code and initializes it.
    /// - [`upload_program`](Self::upload_program) function uploads a new
    ///   program and initialize it.
    pub async fn upload_code(&self, code: impl AsRef<[u8]>) -> Result<(CodeId, H256)> {
        let tx = self.0.calls.upload_code(code.as_ref().to_vec()).await?;

        for event in tx.wait_for_success().await?.iter() {
            if let Event::Gear(GearEvent::CodeChanged {
                id,
                change: CodeChangeKind::Active { .. },
            }) = event?.as_root_event::<Event>()?
            {
                return Ok((id.into(), tx.block_hash()));
            }
        }

        Err(Error::EventNotFound)
    }

    /// Upload a batch of codes.
    ///
    /// A batch is a set of codes to be uploaded within one function call. Every
    /// entry of the `args` iterator is a byte slice used in the
    /// [`upload_code`](Self::upload_code) function. It is useful when deploying
    /// a multi-program dApp.
    pub async fn upload_code_batch(
        &self,
        args: impl IntoIterator<Item = impl AsRef<[u8]>>,
    ) -> Result<(Vec<Result<CodeId>>, H256)> {
        let calls: Vec<_> = args
            .into_iter()
            .map(|code| {
                RuntimeCall::Gear(GearCall::upload_code {
                    code: code.as_ref().to_vec(),
                })
            })
            .collect();

        let amount = calls.len();

        let tx = self.0.calls.force_batch(calls).await?;
        let mut res = Vec::with_capacity(amount);

        for event in tx.wait_for_success().await?.iter() {
            match event?.as_root_event::<Event>()? {
                Event::Gear(GearEvent::CodeChanged {
                    id,
                    change: CodeChangeKind::Active { .. },
                }) => {
                    res.push(Ok(id.into()));
                }
                Event::Utility(UtilityEvent::ItemFailed { error }) => {
                    res.push(Err(self.0.api().decode_error(error).into()))
                }
                _ => (),
            }
        }

        if res.len() == amount {
            Ok((res, tx.block_hash()))
        } else {
            Err(Error::IncompleteBatchResult(res.len(), amount))
        }
    }

    /// Upload Wasm code from the file referenced by `path` to be used for
    /// creating a new program.
    ///
    /// Same as [`upload_code`](Self::upload_code), but reads the code from a
    /// file instead of using a byte vector.
    ///
    /// Works with absolute and relative paths (relative to the root dir of the
    /// repo).
    pub async fn upload_code_by_path(&self, path: impl AsRef<Path>) -> Result<(CodeId, H256)> {
        let code = utils::code_from_os(path)?;
        self.upload_code(code).await
    }

    /// Upload a new program and initialize it with a byte slice `payload`.
    ///
    /// Sends the
    /// [`pallet_gear::upload_program`](https://docs.gear.rs/pallet_gear/pallet/struct.Pallet.html#method.upload_program)
    /// extrinsic.
    ///
    /// Parameters:
    ///
    /// - `code` is the byte slice containing a binary Wasm code of the program;
    /// - `salt` is the arbitrary data needed to generate an address for a new
    ///   program (control of salt uniqueness is entirely on the function
    ///   caller’s side);
    /// - `payload` vector contains data to be processed in the `init` function
    ///   of the newly deployed "child" program;
    /// - `gas_limit` is the maximum gas amount allowed to spend for the program
    ///   creation and initialization;
    /// - `value` to be transferred to the program's account during
    ///   initialization.
    ///
    /// # See also
    ///
    /// - [`create_program_bytes`](Self::create_program_bytes) function creates
    ///   a program from a previously uploaded code.
    /// - [`upload_code`](Self::upload_code) function uploads a code and returns
    ///   its identifier.
    /// - [`upload_program`](Self::upload_program) function uploads a program
    ///   and initializes it with an encoded payload.
    pub async fn upload_program_bytes(
        &self,
        code: impl AsRef<[u8]>,
        salt: impl AsRef<[u8]>,
        payload: impl AsRef<[u8]>,
        gas_limit: u64,
        value: u128,
    ) -> Result<(MessageId, ProgramId, H256)> {
        let code = code.as_ref().to_vec();
        let salt = salt.as_ref().to_vec();
        let payload = payload.as_ref().to_vec();

        let tx = self
            .0
            .calls
            .upload_program(code, salt, payload, gas_limit, value)
            .await?;

        for event in tx.wait_for_success().await?.iter() {
            if let Event::Gear(GearEvent::MessageQueued {
                id,
                destination,
                entry: MessageEntry::Init,
                ..
            }) = event?.as_root_event::<Event>()?
            {
                return Ok((id.into(), destination.into(), tx.block_hash()));
            }
        }

        Err(Error::EventNotFound)
    }

    /// Upload a batch of programs.
    ///
    /// A batch is a set of programs to be uploaded within one function call.
    /// Every entry of the `args` iterator is a tuple used in the
    /// [`upload_program_bytes`](Self::upload_program_bytes) function. It is
    /// useful when deploying a multi-program dApp.
    pub async fn upload_program_bytes_batch(
        &self,
        args: impl IntoIterator<
            Item = (
                impl AsRef<[u8]>,
                impl AsRef<[u8]>,
                impl AsRef<[u8]>,
                u64,
                u128,
            ),
        >,
    ) -> Result<(Vec<Result<(MessageId, ProgramId)>>, H256)> {
        let calls: Vec<_> = args
            .into_iter()
            .map(|(code, salt, payload, gas_limit, value)| {
                RuntimeCall::Gear(GearCall::upload_program {
                    code: code.as_ref().to_vec(),
                    salt: salt.as_ref().to_vec(),
                    init_payload: payload.as_ref().to_vec(),
                    gas_limit,
                    value,
                    keep_alive: false,
                })
            })
            .collect();

        let amount = calls.len();

        let tx = self.0.calls.force_batch(calls).await?;
        let mut res = Vec::with_capacity(amount);

        for event in tx.wait_for_success().await?.iter() {
            match event?.as_root_event::<Event>()? {
                Event::Gear(GearEvent::MessageQueued {
                    id,
                    destination,
                    entry: MessageEntry::Init,
                    ..
                }) => res.push(Ok((id.into(), destination.into()))),
                Event::Utility(UtilityEvent::ItemFailed { error }) => {
                    res.push(Err(self.0.api().decode_error(error).into()))
                }
                _ => (),
            }
        }

        if res.len() == amount {
            Ok((res, tx.block_hash()))
        } else {
            Err(Error::IncompleteBatchResult(res.len(), amount))
        }
    }

    /// Upload a new program from the file referenced by `path` and initialize
    /// it with a byte slice `payload`.
    ///
    /// Same as [`upload_program_bytes`](Self::upload_program_bytes), but reads
    /// the program from a file instead of using a byte vector.
    ///
    /// Works with absolute and relative paths (relative to the root dir of the
    /// repo).
    pub async fn upload_program_bytes_by_path(
        &self,
        path: impl AsRef<Path>,
        salt: impl AsRef<[u8]>,
        payload: impl AsRef<[u8]>,
        gas_limit: u64,
        value: u128,
    ) -> Result<(MessageId, ProgramId, H256)> {
        let code = utils::code_from_os(path)?;
        self.upload_program_bytes(code, salt, payload, gas_limit, value)
            .await
    }

    /// Same as [`upload_program_bytes`](Self::upload_program_bytes), but
    /// initializes a newly uploaded program with an encoded `payload`.
    ///
    /// # See also
    ///
    /// - [`create_program`](Self::create_program) function creates a program
    ///   from a previously uploaded code.
    /// - [`upload_code`](Self::upload_code) function uploads a code and returns
    ///   its identifier.
    pub async fn upload_program(
        &self,
        code: impl AsRef<[u8]>,
        salt: impl AsRef<[u8]>,
        payload: impl Encode,
        gas_limit: u64,
        value: u128,
    ) -> Result<(MessageId, ProgramId, H256)> {
        self.upload_program_bytes(code, salt, payload.encode(), gas_limit, value)
            .await
    }

    /// Upload a new program from the file referenced by `path` and initialize
    /// it with an encoded `payload`.
    ///
    /// Same as [`upload_program`](Self::upload_program), but reads the program
    /// from a file instead of using a byte vector.
    ///
    /// Works with absolute and relative paths (relative to the root dir of the
    /// repo).
    pub async fn upload_program_by_path(
        &self,
        path: impl AsRef<Path>,
        salt: impl AsRef<[u8]>,
        payload: impl Encode,
        gas_limit: u64,
        value: u128,
    ) -> Result<(MessageId, ProgramId, H256)> {
        let code = utils::code_from_os(path)?;
        self.upload_program(code, salt, payload, gas_limit, value)
            .await
    }

    fn process_set_code(&self, events: &ExtrinsicEvents<GearConfig>) -> Result<()> {
        for event in events.iter() {
            let event = event?.as_root_event::<Event>()?;
            if let Event::System(SystemEvent::CodeUpdated) = event {
                return Ok(());
            }
        }

        Err(Error::EventNotFound)
    }

    /// Upgrade the runtime with the `code` containing the Wasm code of the new
    /// runtime.
    ///
    /// Sends the
    /// [`pallet_system::set_code`](https://crates.parity.io/frame_system/pallet/struct.Pallet.html#method.set_code)
    /// extrinsic.
    pub async fn set_code(&self, code: impl AsRef<[u8]>) -> Result<H256> {
        let (block_hash, events) = self
            .0
            .calls
            .sudo_unchecked_weight(
                RuntimeCall::System(SystemCall::set_code {
                    code: code.as_ref().to_vec(),
                }),
                Weight {
                    ref_time: 0,
                    proof_size: 0,
                },
            )
            .await?;
        self.process_set_code(&events)?;
        Ok(block_hash)
    }

    /// Upgrade the runtime by reading the code from the file located at the
    /// `path`.
    ///
    /// Same as [`set_code`](Self::set_code), but reads the runtime code from a
    /// file instead of using a byte vector.
    pub async fn set_code_by_path(&self, path: impl AsRef<Path>) -> Result<H256> {
        let code = utils::code_from_os(path)?;
        self.set_code(code).await
    }

    /// Upgrade the runtime with the `code` containing the Wasm code of the new
    /// runtime but **without** checks.
    ///
    /// Sends the
    /// [`pallet_system::set_code_without_checks`](https://crates.parity.io/frame_system/pallet/struct.Pallet.html#method.set_code_without_checks)
    /// extrinsic.
    pub async fn set_code_without_checks(&self, code: impl AsRef<[u8]>) -> Result<H256> {
        let (block_hash, events) = self
            .0
            .calls
            .sudo_unchecked_weight(
                RuntimeCall::System(SystemCall::set_code_without_checks {
                    code: code.as_ref().to_vec(),
                }),
                Weight {
                    ref_time: 0,
                    proof_size: 0,
                },
            )
            .await?;
        self.process_set_code(&events)?;
        Ok(block_hash)
    }

    /// Upgrade the runtime by reading the code from the file located at the
    /// `path`.
    ///
    /// Same as [`set_code_without_checks`](Self::set_code_without_checks), but
    /// reads the runtime code from a file instead of using a byte vector.
    pub async fn set_code_without_checks_by_path(&self, path: impl AsRef<Path>) -> Result<H256> {
        let code = utils::code_from_os(path)?;
        self.set_code_without_checks(code).await
    }

    /// Set the free balance of the `to` account to `new_free`.
    ///
    /// Sends the [`pallet_balances::set_balance`](https://crates.parity.io/pallet_balances/pallet/struct.Pallet.html#method.set_balance) extrinsic.
    pub async fn force_set_balance(
        &self,
        to: impl Into<MultiAddress<AccountId32, ()>>,
        new_free: u128,
    ) -> Result<H256> {
        let events = self
            .0
            .calls
            .sudo_unchecked_weight(
                RuntimeCall::Balances(BalancesCall::force_set_balance {
                    who: to.into().convert(),
                    new_free,
                }),
                Weight {
                    ref_time: 0,
                    // # TODO
                    //
                    // Check this field
                    proof_size: Default::default(),
                },
            )
            .await?;
        Ok(events.0)
    }

    /// Same as [`upload_code`](Self::upload_code), but upload code
    /// using voucher.
    pub async fn upload_code_with_voucher(
        &self,
        voucher_id: VoucherId,
        code: impl AsRef<[u8]>,
    ) -> Result<(CodeId, H256)> {
        let tx = self
            .0
            .calls
            .upload_code_with_voucher(voucher_id, code.as_ref().to_vec())
            .await?;

        for event in tx.wait_for_success().await?.iter() {
            if let Event::Gear(GearEvent::CodeChanged {
                id,
                change: CodeChangeKind::Active { .. },
            }) = event?.as_root_event::<Event>()?
            {
                return Ok((id.into(), tx.block_hash()));
            }
        }

        Err(Error::EventNotFound)
    }

    /// Same as [`send_message_bytes`](Self::send_message_bytes), but sends a
    /// message using voucher.
    pub async fn send_message_bytes_with_voucher(
        &self,
        voucher_id: VoucherId,
        destination: ProgramId,
        payload: impl AsRef<[u8]>,
        gas_limit: u64,
        value: u128,
        keep_alive: bool,
    ) -> Result<(MessageId, H256)> {
        let payload = payload.as_ref().to_vec();

        let tx = self
            .0
            .calls
            .send_message_with_voucher(
                voucher_id,
                destination,
                payload,
                gas_limit,
                value,
                keep_alive,
            )
            .await?;

        for event in tx.wait_for_success().await?.iter() {
            if let Event::Gear(GearEvent::MessageQueued {
                id,
                entry: MessageEntry::Handle,
                ..
            }) = event?.as_root_event::<Event>()?
            {
                return Ok((id.into(), tx.block_hash()));
            }
        }

        Err(Error::EventNotFound)
    }

    /// Same as [`send_message_bytes_with_voucher`](Self::send_message_bytes_with_voucher), but sends a
    /// message with encoded `payload`.
    pub async fn send_message_with_voucher(
        &self,
        voucher_id: VoucherId,
        destination: ProgramId,
        payload: impl Encode,
        gas_limit: u64,
        value: u128,
        keep_alive: bool,
    ) -> Result<(MessageId, H256)> {
        self.send_message_bytes_with_voucher(
            voucher_id,
            destination,
            payload.encode(),
            gas_limit,
            value,
            keep_alive,
        )
        .await
    }

    /// Same as [`send_reply_bytes`](Self::send_reply_bytes), but sends a reply
    /// using voucher.
    pub async fn send_reply_bytes_with_voucher(
        &self,
        voucher_id: VoucherId,
        reply_to_id: MessageId,
        payload: impl AsRef<[u8]>,
        gas_limit: u64,
        value: u128,
        keep_alive: bool,
    ) -> Result<(MessageId, u128, H256)> {
        let payload = payload.as_ref().to_vec();

        let data = self.get_mailbox_message(reply_to_id).await?;

        let tx = self
            .0
            .calls
            .send_reply_with_voucher(
                voucher_id,
                reply_to_id,
                payload,
                gas_limit,
                value,
                keep_alive,
            )
            .await?;

        let events = tx.wait_for_success().await?;

        let (message, _interval) = data.expect("Data appearance guaranteed above");

        for event in events.iter() {
            if let Event::Gear(GearEvent::MessageQueued {
                id,
                entry: MessageEntry::Reply(_),
                ..
            }) = event?.as_root_event::<Event>()?
            {
                return Ok((id.into(), message.value(), tx.block_hash()));
            }
        }

        Err(Error::EventNotFound)
    }

    /// Same as [`send_reply_bytes_with_voucher`](Self::send_reply_bytes_with_voucher), but sends a reply
    /// with encoded `payload`.
    pub async fn send_reply_with_voucher(
        &self,
        voucher_id: VoucherId,
        reply_to_id: MessageId,
        payload: impl Encode,
        gas_limit: u64,
        value: u128,
        keep_alive: bool,
    ) -> Result<(MessageId, u128, H256)> {
        self.send_reply_bytes_with_voucher(
            voucher_id,
            reply_to_id,
            payload.encode(),
            gas_limit,
            value,
            keep_alive,
        )
        .await
    }
}<|MERGE_RESOLUTION|>--- conflicted
+++ resolved
@@ -631,20 +631,7 @@
         file_path: P,
     ) -> Result {
         let program = self.0.api().gprog_at(program_id, block_hash).await?;
-        let code_metadata = self
-            .0
-            .api()
-            .code_metadata_storage_at(program.code_id.0.into(), block_hash)
-            .await?;
-
-<<<<<<< HEAD
-        assert!(code_metadata.static_pages.0 > 0);
-        // TODO: consider to remove `-1` may be it's a bug #3893
-        let static_page_count =
-            (code_metadata.static_pages.0 - 1) * WasmPage::SIZE / GearPage::SIZE;
-
-=======
->>>>>>> d43076a3
+
         let program_pages = self
             .0
             .api()
