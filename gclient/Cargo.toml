[package]
name = "gclient"
description = "API client for Gear node in Rust"
documentation = "https://docs.rs/gclient"
version.workspace = true
authors.workspace = true
edition.workspace = true
license.workspace = true
homepage.workspace = true
repository.workspace = true
rust-version.workspace = true

[package.metadata.cargo-shear]
ignored = [
  # docs
  "hex-literal",
]

[dependencies]
gear-utils.workspace = true
gsdk = { workspace = true, features = ["testing"] }
gear-node-wrapper.workspace = true
gear-core.workspace = true
gear-core-errors.workspace = true

futures.workspace = true
anyhow.workspace = true
hex.workspace = true
subxt.workspace = true
parity-scale-codec.workspace = true
thiserror.workspace = true
async-trait.workspace = true
url.workspace = true

[dev-dependencies]
tokio = { workspace = true, features = ["full"] }
wat.workspace = true
tracing-subscriber.workspace = true
log.workspace = true
<<<<<<< HEAD
ark-serialize = { workspace = true, features = ["derive"] }
ark-scale = { workspace = true, features = ["hazmat"] }
ark-bls12-381 = { workspace = true, features = ["curve"] }
ark-ec = { workspace = true }
ark-ff = { workspace = true }
ark-std = { workspace = true }

gstd = { workspace = true, features = ["debug"] }
demo-async-tester.workspace = true
demo-calc-hash.workspace = true
demo-calc-hash-in-one-block.workspace = true
=======
>>>>>>> 07a315e7
demo-custom.workspace = true
demo-constructor = { workspace = true, features = ["std"] }
demo-mul-by-const.workspace = true
demo-reserve-gas = { workspace = true, features = ["std"] }
demo-wat.workspace = true
<<<<<<< HEAD
demo-bls381 = { workspace = true, features = ["std"] }
=======
demo-bls381 = { workspace = true, features = ["std"] }
ark-serialize = { workspace = true, features = ["derive"] }
ark-scale = { workspace = true, features = ["hazmat"] }
ark-bls12-381 = { workspace = true, features = ["curve"] }
ark-ec = { workspace = true }
ark-std = { workspace = true }
hex-literal.workspace = true
>>>>>>> 07a315e7
<|MERGE_RESOLUTION|>--- conflicted
+++ resolved
@@ -37,33 +37,16 @@
 wat.workspace = true
 tracing-subscriber.workspace = true
 log.workspace = true
-<<<<<<< HEAD
-ark-serialize = { workspace = true, features = ["derive"] }
-ark-scale = { workspace = true, features = ["hazmat"] }
-ark-bls12-381 = { workspace = true, features = ["curve"] }
-ark-ec = { workspace = true }
-ark-ff = { workspace = true }
-ark-std = { workspace = true }
-
-gstd = { workspace = true, features = ["debug"] }
-demo-async-tester.workspace = true
-demo-calc-hash.workspace = true
-demo-calc-hash-in-one-block.workspace = true
-=======
->>>>>>> 07a315e7
 demo-custom.workspace = true
 demo-constructor = { workspace = true, features = ["std"] }
 demo-mul-by-const.workspace = true
 demo-reserve-gas = { workspace = true, features = ["std"] }
+gstd = { workspace = true, features = ["debug"] }
 demo-wat.workspace = true
-<<<<<<< HEAD
-demo-bls381 = { workspace = true, features = ["std"] }
-=======
 demo-bls381 = { workspace = true, features = ["std"] }
 ark-serialize = { workspace = true, features = ["derive"] }
 ark-scale = { workspace = true, features = ["hazmat"] }
 ark-bls12-381 = { workspace = true, features = ["curve"] }
 ark-ec = { workspace = true }
 ark-std = { workspace = true }
-hex-literal.workspace = true
->>>>>>> 07a315e7
+hex-literal.workspace = true