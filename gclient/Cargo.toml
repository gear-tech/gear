--- conflicted
+++ resolved
@@ -31,11 +31,7 @@
 thiserror.workspace = true
 async-trait.workspace = true
 url.workspace = true
-<<<<<<< HEAD
-sp-core = { workspace = true, features = ["std"] }
-=======
 sp-core = { workspace = true, features = ["std", "full_crypto"] }
->>>>>>> 6aa2e02e
 
 [dev-dependencies]
 tokio = { workspace = true, features = ["full"] }
