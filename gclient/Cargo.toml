[package]
name = "gclient"
version = "0.1.0"
authors = ["Gear Technologies"]
edition = "2021"
license = "GPL-3.0"

[dependencies]
gear-utils = { path = "../utils/utils" }
gsdk = { path = "../gsdk" }
gear-core = { path = "../core" }
futures = "0.3"
anyhow = "1.0"
hex = "0.4"
subxt = { version = "^0.27.0", default-features = false }
parity-scale-codec = "3"
rand = "0.8.5"
thiserror = "1.0.39"
futures-timer = "3.0.2"
async-trait = "0.1.66"
wabt = "0.10.0"

[dev-dependencies]
tokio = { version = "1.26.0", features = ["full"] }
wat = "1.0.61"
async-std = "1.12"
env_logger = "0.10"
hex-literal = "0.3"
log = "0.4"
gstd = { path = "../gstd" }
demo-async-tester = { path = "../examples/binaries/async-tester" }
demo-backend-error = { path = "../examples/binaries/backend-error" }
<<<<<<< HEAD
demo-mul-by-const = { path = "../examples/binaries/mul-by-const" }
demo-reserve-gas = { path = "../examples/binaries/reserve-gas" }
=======
demo-btree = { path = "../examples/binaries/btree" }
demo-calc-hash = { path = "../examples/binaries/calc-hash" }
demo-calc-hash-in-one-block = { path = "../examples/binaries/calc-hash/in-one-block" }
demo-distributor = { path = "../examples/binaries/distributor" }
demo-exit-handle-sender = { path = "../examples/binaries/exit-handle-sender" }
demo-gasless-wasting = { path = "../examples/binaries/gasless-wasting" }
demo-meta = { path = "../examples/binaries/meta" }
demo-meta-io = { path = "../examples/binaries/new-meta/io" }
demo-mul-by-const = { path = "../examples/binaries/mul-by-const" }
demo-node = { path = "../examples/binaries/node" }
demo-program-factory = { path = "../examples/binaries/program-factory" }
demo-proxy = { path = "../examples/binaries/proxy" }
demo-proxy-relay = { path = "../examples/binaries/proxy-relay" }
demo-proxy-with-gas = { path = "../examples/binaries/proxy-with-gas" }
>>>>>>> 101c686a
<|MERGE_RESOLUTION|>--- conflicted
+++ resolved
@@ -30,10 +30,6 @@
 gstd = { path = "../gstd" }
 demo-async-tester = { path = "../examples/binaries/async-tester" }
 demo-backend-error = { path = "../examples/binaries/backend-error" }
-<<<<<<< HEAD
-demo-mul-by-const = { path = "../examples/binaries/mul-by-const" }
-demo-reserve-gas = { path = "../examples/binaries/reserve-gas" }
-=======
 demo-btree = { path = "../examples/binaries/btree" }
 demo-calc-hash = { path = "../examples/binaries/calc-hash" }
 demo-calc-hash-in-one-block = { path = "../examples/binaries/calc-hash/in-one-block" }
@@ -48,4 +44,4 @@
 demo-proxy = { path = "../examples/binaries/proxy" }
 demo-proxy-relay = { path = "../examples/binaries/proxy-relay" }
 demo-proxy-with-gas = { path = "../examples/binaries/proxy-with-gas" }
->>>>>>> 101c686a
+demo-reserve-gas = { path = "../examples/binaries/reserve-gas" }