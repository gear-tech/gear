--- conflicted
+++ resolved
@@ -7,13 +7,8 @@
 /// Running this test requires gear node to be built in advance.
 #[tokio::test]
 async fn two_nodes_run_independently() {
-<<<<<<< HEAD
-    let node_1 = Node::try_from_path(GEAR_PATH).expect("Unable to intsantiate dev node 1");
+    let node_1 = Node::try_from_path(GEAR_PATH).expect("Unable to instantiate dev node 1");
     let node_2 = Node::try_from_path(GEAR_PATH).expect("Unable to instantiate dev node 2");
-=======
-    let node_1 = Node::try_from_path(GEAR_PATH).expect("Unable to instantiate dev node 1.");
-    let node_2 = Node::try_from_path(GEAR_PATH).expect("Unable to instantiate dev node 2.");
->>>>>>> 5fce47a0
     let salt = gclient::now_in_micros().to_le_bytes();
 
     // The assumption is that it is not allowed to load the same code with the same
