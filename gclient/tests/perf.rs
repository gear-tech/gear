use gclient::{GearApi, Node, Result};
use gear_core::ids::ProgramId;
use parity_scale_codec::Encode;
use std::collections::HashMap;
use tokio::time::{self, Duration};

const GEAR_PATH: &str = "../target/release/gear";
const WASM_PATH: &str = "../target/wasm32-unknown-unknown/release";

async fn upload_programs(api: &GearApi) -> Result<HashMap<&str, ProgramId>> {
    let init_payloads = vec![
        ("demo_block_info", vec![]),
        ("demo_capacitor", 2_000_000.to_string().into()),
        ("demo_collector", vec![]),
        ("demo_decoder", vec![]),
        ("demo_fib", vec![]),
        ("guestbook", vec![]),
        ("demo_minimal", vec![]),
        ("demo_multiping", vec![]),
        ("demo_piggy_bank", vec![]),
        ("demo_ping", vec![]),
        ("demo_ping_gas", vec![]),
        ("demo_program_id", vec![]),
        ("demo_state_rollback", vec![]),
        (
            "demo_sum",
            b"d43593c715fdd31c61141abd04a99fd6822c8558854ccde39a5684e7a56da27d".to_vec(),
        ),
        ("demo_vec", vec![]),
        ("demo_async_tester", vec![]),
        ("demo_btree", vec![]),
        ("demo_calc_hash_in_one_block", vec![]),
        ("demo_distributor", vec![]),
        ("demo_exit_handle", vec![]),
        ("demo_exit_handle_sender", vec![]),
        ("demo_gas_burned", vec![]),
        ("demo_gasless_wasting", vec![]),
        (
            "demo_meta",
            demo_meta::MessageInitIn {
                amount: 42,
                currency: "USD".to_string(),
            }
            .encode(),
        ),
        ("demo_mul_by_const", 42_u64.encode()),
        ("demo_ncompose", (gstd::ActorId::zero(), 42_u16).encode()),
        (
            "demo_new_meta",
            demo_meta_io::MessageInitIn {
                amount: 42,
                currency: "USD".to_string(),
            }
            .encode(),
        ),
        (
            "demo_node",
            demo_node::Initialization { status: 42 }.encode(),
        ),
        ("demo_program_factory", vec![]),
        (
            "demo_proxy",
            demo_proxy::InputArgs {
                destination: [0u8; 32],
            }
            .encode(),
        ),
        (
            "demo_proxy_relay",
            demo_proxy_relay::RelayCall::Rereply.encode(),
        ),
        (
            "demo_proxy_with_gas",
            demo_proxy_with_gas::InputArgs {
                destination: gstd::ActorId::zero(),
                delay: 10,
            }
            .encode(),
        ),
    ];

    println!("Program count: {}", init_payloads.len());

    let max_gas_limit = api.block_gas_limit()?;
    let mut progs = HashMap::new();

    for (name, init_payload) in init_payloads {
        let (_, id, _) = api
            .upload_program_bytes_by_path(
                &format!("{WASM_PATH}/{name}.opt.wasm"),
                "salt",
                init_payload,
                max_gas_limit,
                0,
            )
            .await
            .unwrap_or_else(|e| panic!("Unable to upload program '{name}': {e}"));
        progs.insert(name, id);
    }

    // Upload code for `demo_program_factory`
    api.upload_code_by_path("../examples/binaries/program-factory/child_contract.wasm")
        .await?;

    Ok(progs)
}

async fn send_messages(api: &GearApi, progs: &HashMap<&str, ProgramId>) -> Result<()> {
    let handle_payloads = vec![
        ("demo_block_info", vec![]),
        ("demo_capacitor", 1_000_000.to_string().into()),
        ("demo_collector", b"Lorem ipsum dolor sit amet".to_vec()),
        (
            "demo_decoder",
            b"1 2 3 5 6 7 8 9 10 11 12 13 14 15 16 17 18 19 20".to_vec(),
        ),
        ("demo_fib", 1000.to_string().into()),
        (
            "guestbook",
            guestbook::Action::AddMessage(guestbook::MessageIn {
                author: "Gear Technologies".to_string(),
                msg: "Lorem ipsum dolor sit amet".to_string(),
            })
            .encode(),
        ),
        ("demo_minimal", vec![]),
        ("demo_multiping", b"PING".to_vec()),
        ("demo_piggy_bank", b"smash".to_vec()),
        ("demo_ping", b"PING".to_vec()),
        ("demo_ping_gas", b"PING_REPLY_COMMIT_WITH_GAS".to_vec()),
        ("demo_program_id", vec![]),
        ("demo_state_rollback", b"leave".to_vec()),
        ("demo_sum", 42.encode()),
        ("demo_vec", 65535.encode()),
        (
            "demo_async_tester",
            demo_async_tester::Kind::SendCommit.encode(),
        ),
        ("demo_btree", demo_btree::Request::Insert(42, 84).encode()),
        (
            "demo_calc_hash_in_one_block",
            demo_calc_hash_in_one_block::Package {
                expected: 6400,
                package: demo_calc_hash::Package {
                    result: [0u8; 32],
                    counter: 0,
                },
            }
            .encode(),
        ),
        (
            "demo_distributor",
            demo_distributor::Request::Report.encode(),
        ),
        ("demo_exit_handle", vec![]),
        (
            "demo_exit_handle_sender",
            demo_exit_handle_sender::Input::SendMessage {
                destination: [0u8; 32].into(),
                payload: vec![],
                value: 0,
            }
            .encode(),
        ),
        ("demo_gas_burned", vec![]),
        (
            "demo_gasless_wasting",
            demo_gasless_wasting::InputArgs {
                prog_to_wait: [0u8; 32].into(),
                prog_to_waste: [0u8; 32].into(),
            }
            .encode(),
        ),
        (
            "demo_meta",
            demo_meta::MessageIn {
                id: demo_meta::Id {
                    decimal: 1,
                    hex: vec![1u8],
                },
            }
            .encode(),
        ),
        ("demo_mul_by_const", 42_u64.encode()),
        ("demo_ncompose", vec![1, 2, 3, 4]),
        (
            "demo_new_meta",
            demo_meta_io::MessageIn {
                id: demo_meta_io::Id {
                    decimal: 1,
                    hex: vec![1u8],
                },
            }
            .encode(),
        ),
        ("demo_node", demo_node::Request::Add(42).encode()),
        (
            "demo_program_factory",
            demo_program_factory::CreateProgram::Default.encode(),
        ),
        ("demo_proxy", vec![0; 32_768]),
        ("demo_proxy_relay", vec![0; 32_768]),
        ("demo_proxy_with_gas", 1_000_000_000_u64.encode()),
    ];

    let mut block_gas_limit = api.block_gas_limit()?;
    let mut messages = Vec::with_capacity(handle_payloads.len());
    for (prog_name, payload) in handle_payloads {
        let prog_id = progs[prog_name];
        let gas_info = api
            .calculate_handle_gas(None, prog_id, payload.clone(), 0, true)
            .await?;
        block_gas_limit = block_gas_limit.saturating_sub(gas_info.burned);
        if block_gas_limit == 0 {
            break;
        }
        messages.push((prog_id, payload, gas_info.min_limit, 0));
    }

    println!("Message count: {}", messages.len());

<<<<<<< HEAD
    // TODO: return this after fix #2322
    // assert!(block_gas_limit == 0);
=======
    // TODO: unstable test #2322
    //assert_eq!(block_gas_limit, 0);
>>>>>>> e42c815a

    if let Some(Err(e)) = api
        .send_message_bytes_batch(messages)
        .await?
        .0
        .into_iter()
        .find(|r| r.is_err())
    {
        return Err(e);
    }

    Ok(())
}

#[tokio::test]
async fn full_block_of_messages() -> Result<()> {
    env_logger::init();

    let node = Node::try_from_path(GEAR_PATH).expect("Unable to instantiate dev node");
    let api = GearApi::node(&node).await?;

    let progs = upload_programs(&api).await?;

    // Wait for the next block
    time::sleep(Duration::from_secs(3)).await;

    send_messages(&api, &progs).await
}

mod guestbook {
    use super::*;

    #[allow(dead_code)]
    #[derive(Encode)]
    pub enum Action {
        AddMessage(MessageIn),
        ViewMessages,
    }

    #[derive(Encode)]
    pub struct MessageIn {
        pub author: String,
        pub msg: String,
    }
}<|MERGE_RESOLUTION|>--- conflicted
+++ resolved
@@ -219,13 +219,8 @@
 
     println!("Message count: {}", messages.len());
 
-<<<<<<< HEAD
-    // TODO: return this after fix #2322
-    // assert!(block_gas_limit == 0);
-=======
     // TODO: unstable test #2322
-    //assert_eq!(block_gas_limit, 0);
->>>>>>> e42c815a
+    // assert_eq!(block_gas_limit, 0);
 
     if let Some(Err(e)) = api
         .send_message_bytes_batch(messages)
