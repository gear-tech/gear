[package]
name = "gear-runtime-test-cli"
version = "0.1.0"
authors = ["Gear Technologies"]
edition = "2018"
license = "GPL-3.0"

[dependencies]
<<<<<<< HEAD
anyhow = "1.0.64"
=======
anyhow = "1.0.65"
>>>>>>> 2d456bdb
codec = { package = "parity-scale-codec", version = "3.1.2", default-features = false, features = ["derive"] }
colored = "2.0.0"
clap = { version = "3.2", features = ["derive"] }
log = { version = "0.4.17", default-features = false }
serde_json = "1.0.85"
quick-xml = { version = "0.25", features = [ "serialize" ] }
rayon = "1.5"

# Substrate
frame-support = { version = "4.0.0-dev", git = "https://github.com/gear-tech/substrate.git", branch = "gear-stable", default-features = false }
frame-system = { version = "4.0.0-dev", git = "https://github.com/gear-tech/substrate.git", branch = "gear-stable" }
sc-cli = { version = "0.10.0-dev", git = "https://github.com/gear-tech/substrate.git", branch = "gear-stable" }
sp-core = { version = "6.0.0", git = "https://github.com/gear-tech/substrate.git", branch = "gear-stable", default-features = false }
sc-service = { version = "0.10.0-dev", git = "https://github.com/gear-tech/substrate.git", branch = "gear-stable" }
sp-io = { version = "6.0.0", git = "https://github.com/gear-tech/substrate.git", branch = "gear-stable", default-features = false }
sp-runtime = { version = "6.0.0", git = "https://github.com/gear-tech/substrate.git", branch = "gear-stable", default-features = false }
pallet-balances = { version = "4.0.0-dev", default-features = false, git = "https://github.com/gear-tech/substrate.git", branch = "gear-stable" }
sp-consensus-slots = { version = "0.10.0-dev", git = "https://github.com/gear-tech/substrate.git", branch = "gear-stable" }
sp-consensus-babe = { version = "0.10.0-dev", git = "https://github.com/gear-tech/substrate.git", branch = "gear-stable" }
sp-finality-grandpa = { version = "4.0.0-dev", git = "https://github.com/gear-tech/substrate.git", branch = "gear-stable" }

# Gear
runtime-primitives = { package = "gear-runtime-primitives", version = "0.1.0", default-features = false, path = "../../runtime/primitives" }
gear-common = { path = "../../common" }
gear-core = { path = "../../core" }
gear-runtime = { path = "../../runtime/gear", optional = true, features = ["debug-mode"] }
vara-runtime = { path = "../../runtime/vara", optional = true, features = ["debug-mode"] }
gear-test = { path = "../../gear-test" }
pallet-gear = { path = "../../pallets/gear" }
pallet-gear-gas = { path = "../../pallets/gas" }
pallet-gear-debug = { path = "../../pallets/gear-debug" }
gear-core-processor = { path = "../../core-processor" }
junit-common = { path = "../junit-common" }

[features]
gear-native = ["gear-runtime"]
vara-native = ["vara-runtime"]<|MERGE_RESOLUTION|>--- conflicted
+++ resolved
@@ -6,11 +6,7 @@
 license = "GPL-3.0"
 
 [dependencies]
-<<<<<<< HEAD
-anyhow = "1.0.64"
-=======
 anyhow = "1.0.65"
->>>>>>> 2d456bdb
 codec = { package = "parity-scale-codec", version = "3.1.2", default-features = false, features = ["derive"] }
 colored = "2.0.0"
 clap = { version = "3.2", features = ["derive"] }
