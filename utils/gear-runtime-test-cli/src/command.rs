--- conflicted
+++ resolved
@@ -210,60 +210,10 @@
             Ok(())
         }
 
-<<<<<<< HEAD
-        // Initialize programs
-        process_queue(snapshots, mailbox);
-    }
-
-    Ok(())
-}
-
-fn run_fixture(test: &'_ sample::Test, fixture: &sample::Fixture) -> ColoredString {
-    let mut snapshots = Vec::new();
-    let mut progs_n_paths: Vec<(&str, ProgramId)> = vec![];
-    pallet_gear_debug::DebugMode::<Runtime>::put(true);
-
-    // Find out future program ids
-    let mut programs: BTreeMap<ProgramId, H256> = test
-        .programs
-        .iter()
-        .map(|program| {
-            let program_path = program.path.clone();
-            let code = std::fs::read(&program_path).unwrap();
-            let salt = program.id.to_program_id().as_ref().to_vec();
-
-            let id = ProgramId::generate(CodeId::generate(&code), &salt);
-
-            progs_n_paths.push((program.path.as_ref(), id));
-
-            (program.id.to_program_id(), id.into_origin())
-        })
-        .collect();
-
-    let programs_map: BTreeMap<H256, H256> = programs
-        .iter()
-        .map(|(k, v)| (H256::from_slice(k.as_ref()), *v))
-        .collect();
-
-    // Fill the key in the storage with a fake Program ID so that messages to this program get into the message queue
-    for id in programs_map.keys() {
-        let program = gear_common::ActiveProgram {
-            allocations: Default::default(),
-            pages_with_data: Default::default(),
-            code_hash: H256::default(),
-            code_exports: Default::default(),
-            code_length_bytes: 0,
-            static_pages: 0.into(),
-            state: gear_common::ProgramState::Initialized,
-        };
-        gear_common::set_program(*id, program);
-    }
-=======
         fn run_fixture(test: &'_ sample::Test, fixture: &sample::Fixture) -> ColoredString {
             let mut snapshots = Vec::new();
             let mut progs_n_paths: Vec<(&str, ProgramId)> = vec![];
             pallet_gear_debug::DebugMode::<Runtime>::put(true);
->>>>>>> 2d7e6060
 
             // Find out future program ids
             let mut programs: BTreeMap<ProgramId, H256> = test
@@ -293,6 +243,9 @@
                     allocations: Default::default(),
                     pages_with_data: Default::default(),
                     code_hash: H256::default(),
+                    code_exports: Default::default(),
+                    code_length_bytes: 0,
+                    static_pages: 0.into(),
                     state: gear_common::ProgramState::Initialized,
                 };
                 gear_common::set_program(*id, program);
@@ -414,41 +367,6 @@
                 idx += 1;
             });
 
-<<<<<<< HEAD
-        let actors_data: Vec<_> = snapshot
-            .programs
-            .iter()
-            .filter_map(|p| {
-                if let ProgramState::Active(info) = &p.state {
-                    let (pid, _) = programs
-                        .iter()
-                        .find(|(_, &v)| ProgramId::from_origin(v) == p.id)?;
-                    let code_id = CodeId::from_origin(info.code_hash);
-
-                    let pages = info
-                        .persistent_pages
-                        .keys()
-                        .copied()
-                        .map(|p| p.to_wasm_page())
-                        .collect();
-
-                    let memory =
-                        vec_page_data_map_to_page_buf_map(info.persistent_pages.clone()).unwrap();
-
-                    Some((
-                        *pid,
-                        ExecutableActorData {
-                            allocations: pages,
-                            code_id,
-                            code_exports: Default::default(),
-                            code_length_bytes: Default::default(),
-                            static_pages: info.static_pages,
-                            initialized: true,
-                            pages_with_data: memory.keys().cloned().collect(),
-                        },
-                        memory,
-                    ))
-=======
             // After processing queue some new programs could be created, so we
             // search for them
             for snapshot_program in &snapshots.last().unwrap().programs {
@@ -457,29 +375,12 @@
                 });
                 if exists {
                     continue;
->>>>>>> 2d7e6060
                 } else {
                     // A new program was created
                     programs.insert(snapshot_program.id, snapshot_program.id.into_origin());
                 }
             }
 
-<<<<<<< HEAD
-        if let Some(alloc) = &exp.allocations {
-            let allocations = actors_data
-                .iter()
-                .map(|(id, data, _)| ProgramAllocations {
-                    id: *id,
-                    static_pages: data.static_pages,
-                    allocations: &data.allocations,
-                })
-                .collect::<Vec<_>>();
-            if let Err(alloc_errors) = gear_test::check::check_allocations(&allocations, alloc) {
-                errors.push(format!("step: {:?}", exp.step));
-                errors.extend(alloc_errors);
-            }
-        }
-=======
             let empty = Vec::new();
             for exp in fixture.expected.as_ref().unwrap_or(&empty) {
                 let snapshot: DebugData = if let Some(step) = exp.step {
@@ -537,7 +438,6 @@
                         );
                     }
                 }
->>>>>>> 2d7e6060
 
                 let actors_data: Vec<_> = snapshot
                     .programs
@@ -548,22 +448,27 @@
                                 .iter()
                                 .find(|(_, &v)| ProgramId::from_origin(v) == p.id)?;
                             let code_id = CodeId::from_origin(info.code_hash);
-                            let code =
-                                <Runtime as pallet_gear::Config>::CodeStorage::get_code(code_id)
-                                    .expect("code should be in the storage");
+
                             let pages = info
                                 .persistent_pages
                                 .keys()
                                 .copied()
                                 .map(|p| p.to_wasm_page())
                                 .collect();
-                            let program = CoreProgram::from_parts(*pid, code, pages, true);
+
                             let memory =
                                 vec_page_data_map_to_page_buf_map(info.persistent_pages.clone())
                                     .unwrap();
+
                             Some((
+                                *pid,
                                 ExecutableActorData {
-                                    program,
+                                    allocations: pages,
+                                    code_id,
+                                    code_exports: Default::default(),
+                                    code_length_bytes: Default::default(),
+                                    static_pages: info.static_pages,
+                                    initialized: true,
                                     pages_with_data: memory.keys().cloned().collect(),
                                 },
                                 memory,
@@ -584,13 +489,15 @@
                 }
 
                 if let Some(alloc) = &exp.allocations {
-                    if let Err(alloc_errors) = gear_test::check::check_allocations(
-                        &actors_data
-                            .into_iter()
-                            .map(|(d, _)| d.program)
-                            .collect::<Vec<gear_core::program::Program>>(),
-                        alloc,
-                    ) {
+                    let allocations = actors_data
+                        .iter()
+                        .map(|(id, data, _)| ProgramAllocations {
+                            id: *id,
+                            static_pages: data.static_pages,
+                            allocations: &data.allocations,
+                        })
+                        .collect::<Vec<_>>();
+                    if let Err(alloc_errors) = gear_test::check::check_allocations(&allocations, alloc) {
                         errors.push(format!("step: {:?}", exp.step));
                         errors.extend(alloc_errors);
                     }
