--- conflicted
+++ resolved
@@ -25,20 +25,14 @@
 use colored::{ColoredString, Colorize};
 use gear_common::{
     storage::{Messenger, StorageDeck},
-    DAGBasedLedger, Origin as _,
+    CodeStorage, DAGBasedLedger, Origin as _,
 };
 use gear_core::{
     ids::{CodeId, MessageId, ProgramId},
     message::{DispatchKind, GasLimit, StoredDispatch, StoredMessage},
     program::Program as CoreProgram,
 };
-<<<<<<< HEAD
 use gear_runtime::{Origin, Runtime};
-=======
-
-use gear_common::{CodeStorage, DAGBasedLedger, Origin as _};
-use gear_test::sample::ChainProgram;
->>>>>>> 3eaaa48a
 use gear_test::{
     check::read_test_from_file,
     js::{MetaData, MetaType},
@@ -254,15 +248,9 @@
 
                 let dest = programs[&message.destination.to_program_id()];
 
-<<<<<<< HEAD
-                let gas_limit = message.gas_limit.unwrap_or(
-                    pallet_gas::Pallet::<Runtime>::gas_allowance() / fixture.messages.len() as u64,
-                );
-=======
                 let gas_limit = message
                     .gas_limit
-                    .unwrap_or_else(GearPallet::<Runtime>::gas_allowance);
->>>>>>> 3eaaa48a
+                    .unwrap_or_else(pallet_gas::Pallet::<Runtime>::gas_allowance);
 
                 let value = message.value.unwrap_or(0);
 
