// This file is part of Gear.

// Copyright (C) 2021-2022 Gear Technologies Inc.
// SPDX-License-Identifier: GPL-3.0-or-later WITH Classpath-exception-2.0

// This program is free software: you can redistribute it and/or modify
// it under the terms of the GNU General Public License as published by
// the Free Software Foundation, either version 3 of the License, or
// (at your option) any later version.

// This program is distributed in the hope that it will be useful,
// but WITHOUT ANY WARRANTY; without even the implied warranty of
// MERCHANTABILITY or FITNESS FOR A PARTICULAR PURPOSE. See the
// GNU General Public License for more details.

// You should have received a copy of the GNU General Public License
// along with this program. If not, see <https://www.gnu.org/licenses/>.

#![allow(unused_must_use)]

use crate::{
    util::{get_dispatch_queue, new_test_ext, process_queue},
    GearRuntimeTestCmd,
};
use colored::{ColoredString, Colorize};
use gear_common::{
    storage::{Messenger, StorageDeque},
    CodeStorage, DAGBasedLedger, Origin as _,
};
use gear_core::{
    ids::{CodeId, MessageId, ProgramId},
    message::{DispatchKind, GasLimit, StoredDispatch, StoredMessage},
    program::Program as CoreProgram,
};
<<<<<<< HEAD
=======

use gear_common::{CodeStorage, Origin as _, ValueTree};
>>>>>>> 85b21d04
use gear_core_processor::common::ExecutableActor;
use gear_runtime::{Origin, Runtime};
use gear_test::{
    check::read_test_from_file,
    js::{MetaData, MetaType},
    proc::*,
    sample::{self, ChainProgram, PayloadVariant},
};
use pallet_gas::Pallet as GasPallet;
use pallet_gear::Pallet as GearPallet;
use pallet_gear_debug::{DebugData, ProgramState};
use pallet_gear_messenger::Pallet as MessengerPallet;
use rayon::prelude::*;
use sc_cli::{CliConfiguration, SharedParams};
use sc_service::Configuration;
use sp_core::H256;
use sp_runtime::{app_crypto::UncheckedFrom, AccountId32};
use std::{
    collections::BTreeMap,
    sync::atomic::{AtomicUsize, Ordering},
};

impl GearRuntimeTestCmd {
    /// Runs tests from `.yaml` files using the Gear pallet for interaction.
    pub fn run(&self, _config: Configuration) -> sc_cli::Result<()> {
        let mut tests = vec![];
        for path in &self.input {
            if path.is_dir() {
                for entry in path.read_dir().expect("read_dir call failed").flatten() {
                    tests.push(read_test_from_file(entry.path()).map_err(|e| e.to_string())?);
                }
            } else {
                tests.push(read_test_from_file(path).map_err(|e| e.to_string())?);
            }
        }

        let total_fixtures: usize = tests.iter().map(|t| t.fixtures.len()).sum();
        let total_failed = AtomicUsize::new(0);

        println!("Total fixtures: {}", total_fixtures);
        tests.par_iter().for_each(|test| {
            test.fixtures.par_iter().for_each(|fixture| {
                new_test_ext().execute_with(|| {
                    gear_common::reset_storage();
                    let output = run_fixture(test, fixture);
                    pallet_gear::Mailbox::<Runtime>::drain();

                    println!("Fixture {}: {}", fixture.title.bold(), output);
                    if !output.contains("Ok") && !output.contains("Skip") {
                        total_failed.fetch_add(1, Ordering::SeqCst);
                    }
                });
            });
        });
        if total_failed.load(Ordering::SeqCst) == 0 {
            Ok(())
        } else {
            Err(format!("{} tests failed", total_failed.load(Ordering::SeqCst)).into())
        }
    }
}

impl CliConfiguration for GearRuntimeTestCmd {
    fn shared_params(&self) -> &SharedParams {
        &self.shared_params
    }
}

fn init_fixture(
    test: &'_ sample::Test,
    snapshots: &mut Vec<DebugData>,
    mailbox: &mut Vec<StoredMessage>,
) -> anyhow::Result<()> {
    if let Some(codes) = &test.codes {
        for code in codes {
            let code_bytes = std::fs::read(&code.path).map_err(|e| {
                anyhow::format_err!(
                    "Tried to read code from path {:?}. Failed: {:?}",
                    code.path,
                    e
                )
            })?;

            if let Err(e) = GearPallet::<Runtime>::submit_code(
                Origin::from(Some(AccountId32::unchecked_from(1000001.into_origin()))),
                code_bytes,
            ) {
                return Err(anyhow::format_err!("Submit code error: {:?}", e));
            }
        }
    }

    for program in &test.programs {
        let program_path = program.path.clone();
        let code = std::fs::read(&program_path).unwrap();
        let mut init_message = Vec::new();
        if let Some(init_msg) = &program.init_message {
            init_message = match init_msg {
                PayloadVariant::Utf8(s) => parse_payload(s.clone()).into_bytes(),
                PayloadVariant::Custom(v) => {
                    let meta_type = MetaType::InitInput;

                    let payload =
                        parse_payload(serde_json::to_string(&v).expect("Cannot convert to string"));

                    let json = MetaData::Json(payload);

                    let wasm = gear_test::sample::get_meta_wasm_path(program_path);

                    json.convert(&wasm, &meta_type)
                        .expect("Unable to get bytes")
                        .into_bytes()
                }
                _ => init_msg.clone().into_raw(),
            }
        }

        if let Err(e) = GearPallet::<Runtime>::submit_program(
            Origin::from(Some(AccountId32::unchecked_from(1000001.into_origin()))),
            code.clone(),
            program.id.to_program_id().as_ref().to_vec(),
            init_message,
            program.init_gas_limit.unwrap_or(50_000_000_000),
            program.init_value.unwrap_or(0) as u128,
        ) {
            return Err(anyhow::format_err!("Submit program error: {:?}", e));
        }

        // Initialize programs
        process_queue(snapshots, mailbox);
    }

    Ok(())
}

fn run_fixture(test: &'_ sample::Test, fixture: &sample::Fixture) -> ColoredString {
    let mut snapshots = Vec::new();
    let mut progs_n_paths: Vec<(&str, ProgramId)> = vec![];
    pallet_gear_debug::DebugMode::<Runtime>::put(true);

    // Find out future program ids
    let mut programs: BTreeMap<ProgramId, H256> = test
        .programs
        .iter()
        .map(|program| {
            let program_path = program.path.clone();
            let code = std::fs::read(&program_path).unwrap();
            let salt = program.id.to_program_id().as_ref().to_vec();

            let id = ProgramId::generate(CodeId::generate(&code), &salt);

            progs_n_paths.push((program.path.as_ref(), id));

            (program.id.to_program_id(), id.into_origin())
        })
        .collect();

    let programs_map: BTreeMap<H256, H256> = programs
        .iter()
        .map(|(k, v)| (H256::from_slice(k.as_ref()), *v))
        .collect();

    // Fill the key in the storage with a fake Program ID so that messages to this program get into the message queue
    for id in programs_map.keys() {
        let program = gear_common::ActiveProgram {
            allocations: Default::default(),
            pages_with_data: Default::default(),
            code_hash: H256::default(),
            state: gear_common::ProgramState::Initialized,
        };
        gear_common::set_program_and_pages_data(*id, program, Default::default());
    }

    // Enable remapping of the source and destination of messages
    pallet_gear_debug::ProgramsMap::<Runtime>::put(programs_map);
    pallet_gear_debug::RemapId::<Runtime>::put(true);
    let mut mailbox: Vec<StoredMessage> = vec![];

    if let Err(err) = init_fixture(test, &mut snapshots, &mut mailbox) {
        return format!("Initialization error ({})", err).bright_red();
    }

    log::trace!("intial programs: {:?}", &programs);

    let mut errors = vec![];
    let mut expected_log = vec![];

    for message in &fixture.messages {
        let payload = match &message.payload {
            Some(PayloadVariant::Utf8(s)) => parse_payload(s.clone()).as_bytes().to_vec(),
            Some(PayloadVariant::Custom(v)) => {
                let meta_type = MetaType::HandleInput;

                let payload =
                    parse_payload(serde_json::to_string(&v).expect("Cannot convert to string"));

                let json = MetaData::Json(payload);

                let wasm = gear_test::sample::get_meta_wasm_path(
                    test.programs
                        .iter()
                        .filter(|p| p.id == message.destination)
                        .last()
                        .expect("Program not found")
                        .path
                        .clone(),
                );
                json.convert(&wasm, &meta_type)
                    .expect("Unable to get bytes")
                    .into_bytes()
            }
            _ => message
                .payload
                .as_ref()
                .map(|payload| payload.clone().into_raw())
                .unwrap_or_default(),
        };

        let dest = programs[&message.destination.to_program_id()];

        let gas_limit = message
            .gas_limit
            .unwrap_or(GasPallet::<Runtime>::gas_allowance() / fixture.messages.len() as u64);

        let value = message.value.unwrap_or(0);

        // Force push to MQ if msg.source.is_some()
        if let Some(source) = &message.source {
            let source = H256::from_slice(source.to_program_id().as_ref());
            let id = GearPallet::<Runtime>::next_message_id(source);

            let _ = <Runtime as pallet_gear::Config>::GasHandler::create(source, id, gas_limit);

            let msg = StoredMessage::new(
                MessageId::from_origin(id),
                ProgramId::from_origin(source),
                ProgramId::from_origin(dest),
                payload,
                value,
                None,
            );

            <<MessengerPallet<Runtime> as Messenger>::Queue as StorageDeque>::push_back(
                StoredDispatch::new(DispatchKind::Handle, msg, None),
            )
            .unwrap_or_else(|e| unreachable!("Message queue corrupted! {:?}", e));
        } else {
            GearPallet::<Runtime>::send_message(
                Origin::from(Some(AccountId32::unchecked_from(1000001.into_origin()))),
                dest,
                payload,
                gas_limit,
                value,
            );
        }

        // After initialization the last snapshot is empty, so we get MQ after sending messages
        snapshots.last_mut().unwrap().dispatch_queue = get_dispatch_queue();
    }

    process_queue(&mut snapshots, &mut mailbox);

    let mut idx = 0;
    snapshots.iter().for_each(|s| {
        log::trace!(
            "snapshot {} programs = {:?}",
            idx,
            s.programs.iter().map(|p| p.id).collect::<Vec<_>>()
        );
        idx += 1;
    });

    // After processing queue some new programs could be created, so we
    // search for them
    for snapshot_program in &snapshots.last().unwrap().programs {
        let exists = programs
            .iter()
            .any(|(k, v)| k.into_origin() == snapshot_program.id || v == &snapshot_program.id);
        if exists {
            continue;
        } else {
            // A new program was created
            programs.insert(
                ProgramId::from_origin(snapshot_program.id),
                snapshot_program.id,
            );
        }
    }

    for exp in &fixture.expected {
        let snapshot: DebugData = if let Some(step) = exp.step {
            if snapshots.len() < (step + test.programs.len()) {
                Default::default()
            } else {
                snapshots[(step + test.programs.len()) - 1].clone()
            }
        } else {
            snapshots.last().unwrap().clone()
        };

        let mut message_queue: Vec<(StoredMessage, GasLimit)> = snapshot
            .dispatch_queue
            .into_iter()
            .map(|dispatch| (dispatch.into_parts().1, 0))
            .collect();

        if let Some(mut expected_messages) = exp.messages.clone() {
            if expected_messages.is_empty() {
                break;
            }

            message_queue.iter_mut().for_each(|(msg, _gas)| {
                if let Some(id) = programs.get(&msg.destination()) {
                    *msg = StoredMessage::new(
                        msg.id(),
                        msg.source(),
                        ProgramId::from(id.as_bytes()),
                        msg.payload().to_vec(),
                        msg.value(),
                        msg.reply(),
                    );
                }
            });

            expected_messages.iter_mut().for_each(|msg| {
                msg.destination =
                    gear_test::address::Address::H256(programs[&msg.destination.to_program_id()])
            });

            // For runtime tests gas check skipped due to absence of gas tree in snapshot.
            if let Err(msg_errors) = gear_test::check::check_messages(
                &progs_n_paths,
                &message_queue,
                &expected_messages,
                true,
            ) {
                errors.push(format!("step: {:?}", exp.step));
                errors.extend(
                    msg_errors
                        .into_iter()
                        .map(|err| format!("Messages check [{}]", err)),
                );
            }
        }

        let actors: Vec<ExecutableActor> = snapshot
            .programs
            .iter()
            .filter_map(|p| {
                if let ProgramState::Active(info) = &p.state {
                    if let Some((pid, _)) = programs.iter().find(|(_, v)| v == &&p.id) {
                        let code_id = CodeId::from_origin(info.code_hash);
                        let code = <Runtime as pallet_gear::Config>::CodeStorage::get_code(code_id)
                            .expect("code should be in the storage");
                        let pages = info
                            .persistent_pages
                            .keys()
                            .copied()
                            .map(|p| p.to_wasm_page())
                            .collect();
                        let program = CoreProgram::from_parts(*pid, code, pages, true);
                        Some(ExecutableActor {
                            program,
                            balance: 0,
                            pages_data: info.persistent_pages.clone(),
                        })
                    } else {
                        None
                    }
                } else {
                    None
                }
            })
            .collect();

        if let Some(expected_memory) = &exp.memory {
            if let Err(mem_errors) = gear_test::check::check_memory(&actors, expected_memory) {
                errors.push(format!("step: {:?}", exp.step));
                errors.extend(mem_errors);
            }
        }

        if let Some(alloc) = &exp.allocations {
            if let Err(alloc_errors) = gear_test::check::check_allocations(
                &actors
                    .into_iter()
                    .map(|a| a.program)
                    .collect::<Vec<gear_core::program::Program>>(),
                alloc,
            ) {
                errors.push(format!("step: {:?}", exp.step));
                errors.extend(alloc_errors);
            }
        }

        let actual_programs = snapshot
            .programs
            .iter()
            .filter_map(|p| {
                if let Some((pid, _)) = programs.iter().find(|(_, v)| v == &&p.id) {
                    Some((*pid, p.state == ProgramState::Terminated))
                } else {
                    None
                }
            })
            .collect();

        if let Some(programs_struct) = &exp.programs {
            let expected_programs = programs_struct
                .ids
                .iter()
                .map(|program: &ChainProgram| {
                    (
                        program.address.to_program_id(),
                        program.terminated.unwrap_or_default(),
                    )
                })
                .collect();

            if let Err(state_errors) = gear_test::check::check_programs_state(
                &expected_programs,
                &actual_programs,
                programs_struct.only.unwrap_or_default(),
            ) {
                errors.push(format!("step: {:?}", exp.step));
                errors.extend(state_errors);
            }
        }

        if let Some(log) = &exp.log {
            expected_log.append(&mut log.clone());
        }
    }

    if !expected_log.is_empty() {
        log::trace!("mailbox: {:?}", &mailbox);

        let messages: Vec<(StoredMessage, GasLimit)> =
            mailbox.into_iter().map(|msg| (msg, 0)).collect();

        for (message, _) in &messages {
            if let Ok(utf8) = core::str::from_utf8(message.payload()) {
                log::trace!("log({})", utf8)
            }
        }

        if let Err(log_errors) =
            gear_test::check::check_messages(&progs_n_paths, &messages, &expected_log, true)
        {
            errors.extend(
                log_errors
                    .into_iter()
                    .map(|err| format!("Log check [{}]", err)),
            );
        }
    }

    if !errors.is_empty() {
        errors.insert(0, "\n".to_string());
        errors.join("\n").bright_red()
    } else {
        "Ok".bright_green()
    }
}<|MERGE_RESOLUTION|>--- conflicted
+++ resolved
@@ -25,18 +25,13 @@
 use colored::{ColoredString, Colorize};
 use gear_common::{
     storage::{Messenger, StorageDeque},
-    CodeStorage, DAGBasedLedger, Origin as _,
+    CodeStorage, Origin as _, ValueTree,
 };
 use gear_core::{
     ids::{CodeId, MessageId, ProgramId},
     message::{DispatchKind, GasLimit, StoredDispatch, StoredMessage},
     program::Program as CoreProgram,
 };
-<<<<<<< HEAD
-=======
-
-use gear_common::{CodeStorage, Origin as _, ValueTree};
->>>>>>> 85b21d04
 use gear_core_processor::common::ExecutableActor;
 use gear_runtime::{Origin, Runtime};
 use gear_test::{
