// This file is part of Gear.

// Copyright (C) 2021-2022 Gear Technologies Inc.
// SPDX-License-Identifier: GPL-3.0-or-later WITH Classpath-exception-2.0

// This program is free software: you can redistribute it and/or modify
// it under the terms of the GNU General Public License as published by
// the Free Software Foundation, either version 3 of the License, or
// (at your option) any later version.

// This program is distributed in the hope that it will be useful,
// but WITHOUT ANY WARRANTY; without even the implied warranty of
// MERCHANTABILITY or FITNESS FOR A PARTICULAR PURPOSE. See the
// GNU General Public License for more details.

// You should have received a copy of the GNU General Public License
// along with this program. If not, see <https://www.gnu.org/licenses/>.

use frame_support::traits::{OnFinalize, OnIdle, OnInitialize};
use frame_system as system;
use gear_common::{storage::*, Origin};
use gear_core::message::{StoredDispatch, StoredMessage};
use gear_runtime::{Gas, Gear, GearMessenger, Runtime, System};
use pallet_gear::BlockGasLimitOf;
use pallet_gear_debug::DebugData;
use sp_runtime::{app_crypto::UncheckedFrom, AccountId32};

pub(crate) type QueueOf<T> = <<T as pallet_gear::Config>::Messenger as Messenger>::Queue;
pub(crate) type MailboxOf<T> = <<T as pallet_gear::Config>::Messenger as Messenger>::Mailbox;

pub fn get_dispatch_queue() -> Vec<StoredDispatch> {
    QueueOf::<Runtime>::iter()
        .map(|v| v.unwrap_or_else(|e| unreachable!("Message queue corrupted! {:?}", e)))
        .collect()
}

pub fn process_queue(snapshots: &mut Vec<DebugData>, mailbox: &mut Vec<StoredMessage>) {
    while !QueueOf::<Runtime>::is_empty() {
        run_to_block(System::block_number() + 1, None, false);
        // Parse data from events
        for event in System::events() {
            if let gear_runtime::Event::GearDebug(pallet_gear_debug::Event::DebugDataSnapshot(
                snapshot,
            )) = &event.event
            {
                snapshots.push(snapshot.clone());
            }

            if let gear_runtime::Event::Gear(pallet_gear::Event::UserMessageSent {
                message, ..
            }) = &event.event
            {
                mailbox.push(message.clone());
            }
        }
        System::reset_events();
    }
}

// Build genesis storage according to the mock runtime.
pub fn new_test_ext() -> sp_io::TestExternalities {
    let mut t = system::GenesisConfig::default()
        .build_storage::<Runtime>()
        .unwrap();

    pallet_balances::GenesisConfig::<Runtime> {
        balances: vec![(
            AccountId32::unchecked_from(1000001.into_origin()),
            (BlockGasLimitOf::<Runtime>::get() * 10) as u128,
        )],
    }
    .assimilate_storage(&mut t)
    .unwrap();

    let mut ext = sp_io::TestExternalities::new(t);
    ext.execute_with(|| System::set_block_number(1));
    ext
}

pub fn run_to_block(n: u32, remaining_weight: Option<u64>, skip_process_queue: bool) {
    while System::block_number() < n {
        System::on_finalize(System::block_number());
        System::set_block_number(System::block_number() + 1);
        System::on_initialize(System::block_number());
        Gas::on_initialize(System::block_number());
        GearMessenger::on_initialize(System::block_number());
        Gear::on_initialize(System::block_number());
<<<<<<< HEAD
        let remaining_weight = remaining_weight.unwrap_or_else(BlockGasLimitOf::<Runtime>::get);
        Gear::on_idle(System::block_number(), remaining_weight);
=======
        let remaining_weight =
            remaining_weight.unwrap_or_else(<Runtime as pallet_gas::Config>::BlockGasLimit::get);
        if skip_process_queue {
            Gas::update_gas_allowance(remaining_weight);
        } else {
            Gear::on_idle(System::block_number(), remaining_weight);
        }
>>>>>>> b942eb8d
    }
}<|MERGE_RESOLUTION|>--- conflicted
+++ resolved
@@ -85,17 +85,12 @@
         Gas::on_initialize(System::block_number());
         GearMessenger::on_initialize(System::block_number());
         Gear::on_initialize(System::block_number());
-<<<<<<< HEAD
-        let remaining_weight = remaining_weight.unwrap_or_else(BlockGasLimitOf::<Runtime>::get);
-        Gear::on_idle(System::block_number(), remaining_weight);
-=======
         let remaining_weight =
-            remaining_weight.unwrap_or_else(<Runtime as pallet_gas::Config>::BlockGasLimit::get);
+            remaining_weight.unwrap_or_else(BlockGasLimitOf::<Runtime>::get);
         if skip_process_queue {
             Gas::update_gas_allowance(remaining_weight);
         } else {
             Gear::on_idle(System::block_number(), remaining_weight);
         }
->>>>>>> b942eb8d
     }
 }