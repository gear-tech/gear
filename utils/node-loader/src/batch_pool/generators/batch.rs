--- conflicted
+++ resolved
@@ -7,13 +7,8 @@
 use anyhow::Result;
 use futures::FutureExt;
 use gear_call_gen::{
-<<<<<<< HEAD
-    CallGenRng, CallGenRngCore, CreateProgramArgs, SendMessageArgs, SendReplyArgs, UploadCodeArgs,
-    UploadProgramArgs,
-=======
     CallGenRng, CallGenRngCore, CreateProgramArgs, GearProgGenConfig, SendMessageArgs,
     UploadCodeArgs, UploadProgramArgs,
->>>>>>> 653b4b33
 };
 use gear_core::ids::{CodeId, ProgramId};
 use gear_utils::NonEmpty;
