use super::seed;
use crate::{
    args::SeedVariant,
    batch_pool::{api::GearApiFacade, context::Context, Seed},
    utils,
};
use anyhow::Result;
use futures::FutureExt;
use gear_call_gen::{
    CallArgs, CallGenRng, CallGenRngCore, ClaimValueArgs, CreateProgramArgs, SendMessageArgs,
    SendReplyArgs, UploadCodeArgs, UploadProgramArgs,
};
use gear_utils::NonEmpty;
<<<<<<< HEAD
use gear_wasm_gen::{GearWasmGeneratorConfig, WasmGenConfig};
=======
use gear_wasm_gen::ConfigsBundle;
>>>>>>> 00e10473
use std::iter;
use tracing::instrument;

#[derive(Clone, Copy)]
pub struct RuntimeSettings {
    gas_limit: u64,
}

impl RuntimeSettings {
    pub async fn new(api: &GearApiFacade) -> Result<Self> {
        let gas_limit = api
            .raw_call(|gear_api| async { gear_api.block_gas_limit() }.boxed())
            .await?;

        Ok(Self { gas_limit })
    }
}

pub struct BatchGenerator<Rng> {
    pub batch_gen_rng: Rng,
    pub batch_size: usize,
<<<<<<< HEAD
    prog_gen_config: WasmGenConfig,
=======
    prog_gen_config: ConfigsBundle,
>>>>>>> 00e10473
    code_seed_gen: Box<dyn CallGenRngCore>,
    rt_settings: RuntimeSettings,
}

// TODO #2202 Change to use GearCall
pub enum Batch {
    UploadProgram(Vec<UploadProgramArgs>),
    UploadCode(Vec<UploadCodeArgs>),
    SendMessage(Vec<SendMessageArgs>),
    CreateProgram(Vec<CreateProgramArgs>),
    SendReply(Vec<SendReplyArgs>),
    ClaimValue(Vec<ClaimValueArgs>),
}

macro_rules! impl_convert_for_batch {
    ($($args:ident $batch_variant:ident,)*) => {
        $(
            impl From<Vec<$args>> for Batch {
                fn from(vec: Vec<$args>) -> Self {
                    Self::$batch_variant(vec)
                }
            }
        )*
    };
}

impl_convert_for_batch![
    UploadProgramArgs UploadProgram,
    UploadCodeArgs UploadCode,
    SendMessageArgs SendMessage,
    CreateProgramArgs CreateProgram,
    SendReplyArgs SendReply,
    ClaimValueArgs ClaimValue,
];

pub struct BatchWithSeed {
    pub seed: Seed,
    pub batch: Batch,
}

impl BatchWithSeed {
    pub fn batch_str(&self) -> &'static str {
        match &self.batch {
            Batch::UploadProgram(_) => "upload_program",
            Batch::UploadCode(_) => "upload_code",
            Batch::SendMessage(_) => "send_message",
            Batch::CreateProgram(_) => "create_program",
            Batch::SendReply(_) => "send_reply",
            Batch::ClaimValue(_) => "claim_value",
        }
    }
}

impl From<BatchWithSeed> for Batch {
    fn from(other: BatchWithSeed) -> Self {
        other.batch
    }
}

impl From<(Seed, Batch)> for BatchWithSeed {
    fn from((seed, batch): (Seed, Batch)) -> Self {
        Self { seed, batch }
    }
}

impl From<BatchWithSeed> for (Seed, Batch) {
    fn from(BatchWithSeed { seed, batch }: BatchWithSeed) -> Self {
        (seed, batch)
    }
}

impl<Rng: CallGenRng> BatchGenerator<Rng> {
    pub fn new(
        seed: Seed,
        batch_size: usize,
        code_seed_type: Option<SeedVariant>,
        rt_settings: RuntimeSettings,
    ) -> Self {
        let mut batch_gen_rng = Rng::seed_from_u64(seed);
        let code_seed_type =
            code_seed_type.unwrap_or(SeedVariant::Dynamic(batch_gen_rng.next_u64()));

        tracing::info!("Code generator starts with seed: {code_seed_type:?}");

<<<<<<< HEAD
        let prog_gen_config = WasmGenConfig {
            generator_config: GearWasmGeneratorConfig::default_with_log_info(format!(
                "Gear program seed = '{seed}'"
            )),
            ..Default::default()
        };

=======
>>>>>>> 00e10473
        Self {
            batch_gen_rng,
            batch_size,
            prog_gen_config: utils::get_config_with_seed_log(seed),
            code_seed_gen: seed::some_generator::<Rng>(code_seed_type),
            rt_settings,
        }
    }

    pub fn generate(&mut self, context: Context) -> BatchWithSeed {
        let seed = self.batch_gen_rng.next_u64();
        let batch_id = self.batch_gen_rng.gen_range(0..=5u8);
        let rt_settings = self.rt_settings;

        let batch = self.generate_batch(batch_id, context, seed, rt_settings);

        (seed, batch).into()
    }

    fn generate_batch(
        &mut self,
        batch_id: u8,
        context: Context,
        seed: Seed,
        rt_settings: RuntimeSettings,
    ) -> Batch {
        match batch_id {
            0 => {
                let existing_programs = context.programs.iter().copied().collect::<Vec<_>>();
                Self::gen_batch::<UploadProgramArgs, _, _>(
                    self.batch_size,
                    seed,
                    |rng| {
                        (
                            existing_programs.clone(),
                            self.code_seed_gen.next_u64(),
                            rng.next_u64(),
                        )
                    },
                    || (rt_settings.gas_limit, self.prog_gen_config.clone()),
                )
            }
            1 => {
                let existing_programs = context.programs.iter().copied().collect::<Vec<_>>();
                Self::gen_batch::<UploadCodeArgs, _, _>(
                    self.batch_size,
                    seed,
                    |_| (existing_programs.clone(), self.code_seed_gen.next_u64()),
                    || (self.prog_gen_config.clone(),),
                )
            }
            2 => match NonEmpty::from_vec(context.programs.iter().copied().collect()) {
                Some(existing_programs) => Self::gen_batch::<SendMessageArgs, _, _>(
                    self.batch_size,
                    seed,
                    |rng| (existing_programs.clone(), rng.next_u64()),
                    || (rt_settings.gas_limit,),
                ),
                None => self.generate_batch(0, context, seed, rt_settings),
            },
            3 => match NonEmpty::from_vec(context.codes.iter().copied().collect()) {
                Some(existing_codes) => Self::gen_batch::<CreateProgramArgs, _, _>(
                    self.batch_size,
                    seed,
                    |rng| (existing_codes.clone(), rng.next_u64()),
                    || (rt_settings.gas_limit,),
                ),
                None => self.generate_batch(0, context, seed, rt_settings),
            },
            4 => match NonEmpty::from_vec(context.mailbox_state.iter().copied().collect()) {
                Some(mailbox_messages) => Self::gen_batch::<SendReplyArgs, _, _>(
                    self.batch_size,
                    seed,
                    |rng| (mailbox_messages.clone(), rng.next_u64()),
                    || (rt_settings.gas_limit,),
                ),
                None => self.generate_batch(0, context, seed, rt_settings),
            },
            5 => match NonEmpty::from_vec(context.mailbox_state.iter().copied().collect()) {
                Some(mailbox_messages) => Self::gen_batch::<ClaimValueArgs, _, _>(
                    self.batch_size,
                    seed,
                    |rng| (mailbox_messages.clone(), rng.next_u64()),
                    || (),
                ),
                None => self.generate_batch(0, context, seed, rt_settings),
            },
            _ => unreachable!(),
        }
    }

    #[instrument(skip_all, fields(seed = seed, batch_type = T::name()))]
    fn gen_batch<
        T: CallArgs,
        FuzzerArgsFn: FnMut(&mut Rng) -> T::FuzzerArgs,
        ConstArgsFn: Fn() -> T::ConstArgs,
    >(
        batch_size: usize,
        seed: Seed,
        mut fuzzer_args_fn: FuzzerArgsFn,
        const_args_fn: ConstArgsFn,
    ) -> Batch
    where
        Batch: From<Vec<T>>,
    {
        let mut rng = Rng::seed_from_u64(seed);
        let inner: Vec<_> = iter::zip(1_usize.., iter::repeat_with(|| fuzzer_args_fn(&mut rng)))
            .take(batch_size)
            .map(|(i, fuzzer_args)| {
                tracing::debug_span!(
                    "gen_batch iteration",
                    generator_for = T::name(),
                    call_id = i
                )
                .in_scope(|| T::generate::<Rng>(fuzzer_args, const_args_fn()))
            })
            .collect();

        inner.into()
    }
}<|MERGE_RESOLUTION|>--- conflicted
+++ resolved
@@ -11,11 +11,7 @@
     SendReplyArgs, UploadCodeArgs, UploadProgramArgs,
 };
 use gear_utils::NonEmpty;
-<<<<<<< HEAD
-use gear_wasm_gen::{GearWasmGeneratorConfig, WasmGenConfig};
-=======
 use gear_wasm_gen::ConfigsBundle;
->>>>>>> 00e10473
 use std::iter;
 use tracing::instrument;
 
@@ -37,11 +33,7 @@
 pub struct BatchGenerator<Rng> {
     pub batch_gen_rng: Rng,
     pub batch_size: usize,
-<<<<<<< HEAD
-    prog_gen_config: WasmGenConfig,
-=======
     prog_gen_config: ConfigsBundle,
->>>>>>> 00e10473
     code_seed_gen: Box<dyn CallGenRngCore>,
     rt_settings: RuntimeSettings,
 }
@@ -126,16 +118,6 @@
 
         tracing::info!("Code generator starts with seed: {code_seed_type:?}");
 
-<<<<<<< HEAD
-        let prog_gen_config = WasmGenConfig {
-            generator_config: GearWasmGeneratorConfig::default_with_log_info(format!(
-                "Gear program seed = '{seed}'"
-            )),
-            ..Default::default()
-        };
-
-=======
->>>>>>> 00e10473
         Self {
             batch_gen_rng,
             batch_size,
