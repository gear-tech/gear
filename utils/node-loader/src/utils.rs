--- conflicted
+++ resolved
@@ -2,18 +2,12 @@
 use futures::Future;
 use futures_timer::Delay;
 use gclient::{Event, GearApi, GearEvent, WSAddress};
-<<<<<<< HEAD
-use gear_core::ids::{MessageId, ProgramId};
-use gear_core_errors::ReplyCode;
-use gear_wasm_gen::WasmGenConfig;
-=======
 use gear_call_gen::Seed;
 use gear_core::ids::{MessageId, ProgramId};
 use gear_core_errors::ReplyCode;
 use gear_wasm_gen::{
     ConfigsBundle, EntryPointsSet, GearWasmGeneratorConfigBuilder, SysCallsConfigBuilder,
 };
->>>>>>> 00e10473
 use gsdk::metadata::runtime_types::{
     gear_common::event::DispatchStatus as GenDispatchStatus,
     gear_core::{
@@ -44,11 +38,7 @@
 pub fn dump_with_seed(seed: u64) -> Result<()> {
     let code = gear_call_gen::generate_gear_program::<SmallRng>(
         seed,
-<<<<<<< HEAD
-        WasmGenConfig::default(),
-=======
         ConfigsBundle::default(),
->>>>>>> 00e10473
         Default::default(),
     );
 
