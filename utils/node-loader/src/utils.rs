use anyhow::{anyhow, Result};
use futures::Future;
use futures_timer::Delay;
use gclient::{Event, GearApi, GearEvent, WSAddress};
use gear_call_gen::Seed;
use gear_core::ids::{MessageId, ProgramId};
use gear_core_errors::ReplyCode;
use gear_utils::NonEmpty;
use gear_wasm_gen::{
<<<<<<< HEAD
    EntryPointsSet, ParamType, StandardGearWasmConfigsBundle, SysCallName,
=======
    EntryPointsSet, InvocableSysCall, ParamType, StandardGearWasmConfigsBundle, SysCallName,
>>>>>>> 766c8bc3
    SysCallsInjectionAmounts, SysCallsParamsConfig,
};
use gsdk::metadata::runtime_types::{
    gear_common::event::DispatchStatus as GenDispatchStatus,
    gear_core::{
        ids::MessageId as GenMId,
        message::{common::ReplyDetails, user::UserMessage as GenUserMessage},
    },
};
use rand::rngs::SmallRng;
use reqwest::Client;
use std::{
    collections::{BTreeSet, HashMap},
    fs::File,
    io::Write,
    result::Result as StdResult,
    time::Duration,
};

/// subxt's GenericError::Rpc::RequestError::RestartNeeded
pub const SUBXT_RPC_REQUEST_ERR_STR: &str = "Rpc error: The background task been terminated because: Networking or low-level protocol error";
/// subxt's GenericError::Rpc::RequestError::Call (CallError::Failed)
pub const SUBXT_RPC_CALL_ERR_STR: &str = "Transaction would exhaust the block limits";
pub const EVENTS_TIMEOUT_ERR_STR: &str = "Block events timeout";
pub const TRANSACTION_INVALID: &str = "Transaction Invalid";
pub const TRANSACTION_DROPPED: &str = "Transaction Dropped";
pub const WAITING_TX_FINALIZED_TIMEOUT_ERR_STR: &str =
    "Transaction finalization wait timeout is reached";

pub fn dump_with_seed(seed: u64) -> Result<()> {
    let code = gear_call_gen::generate_gear_program::<SmallRng, StandardGearWasmConfigsBundle>(
        seed,
        StandardGearWasmConfigsBundle::default(),
    );

    let mut file = File::create("out.wasm")?;
    file.write_all(&code)?;

    Ok(())
}

pub fn str_to_wsaddr(endpoint: String) -> WSAddress {
    let endpoint = endpoint.replace("://", ":");

    let mut addr_parts = endpoint.split(':');

    let domain = format!(
        "{}://{}",
        addr_parts.next().unwrap_or("ws"),
        addr_parts.next().unwrap_or("127.0.0.1")
    );
    let port = addr_parts.next().and_then(|v| v.parse().ok());

    WSAddress::new(domain, port)
}

pub fn convert_iter<V, T: Into<V> + Clone>(args: Vec<T>) -> impl IntoIterator<Item = V> + Clone {
    args.into_iter().map(Into::into)
}

pub trait SwapResult {
    type SwappedOk;
    type SwappedErr;

    fn swap_result(self) -> StdResult<Self::SwappedOk, Self::SwappedErr>;
}

impl<T, E> SwapResult for StdResult<T, E> {
    type SwappedOk = E;
    type SwappedErr = T;

    fn swap_result(self) -> StdResult<Self::SwappedOk, Self::SwappedErr> {
        match self {
            Ok(t) => Err(t),
            Err(e) => Ok(e),
        }
    }
}

pub async fn with_timeout<T>(fut: impl Future<Output = T>) -> Result<T> {
    // 5 minute as default
    let wait_task = Delay::new(Duration::from_millis(5 * 60 * 1_000));

    tokio::select! {
        output = fut => Ok(output),
        _ = wait_task => {
            Err(anyhow!("Timeout occurred while running the action"))
        }
    }
}

pub async fn stop_node(monitor_url: String) -> Result<()> {
    let client = Client::new();
    let mut params = HashMap::new();
    params.insert("__script_name", "stop");

    client
        .post(monitor_url)
        .form(&params)
        .send()
        .await
        .map(|resp| tracing::debug!("{resp:?}"))?;

    Ok(())
}

pub async fn capture_mailbox_messages(
    api: &GearApi,
    event_source: &mut [gsdk::metadata::Event],
) -> Result<BTreeSet<MessageId>> {
    let to = ProgramId::from(api.account_id().as_ref());
    // Mailbox message expiration threshold block number: current(last) block number + 20.
    let bn_threshold = api.last_block_number().await? + 20;
    let mailbox_messages: Vec<_> = event_source
        .iter()
        .filter_map(|event| match event {
            Event::Gear(GearEvent::UserMessageSent {
                message,
                expiration: Some(exp_bn),
            }) if exp_bn >= &bn_threshold && message.destination == to.into() => {
                Some(message.id.into())
            }
            _ => None,
        })
        .collect();

    let mut ret = BTreeSet::new();

    // The loop is needed, because when you call the function multiple times in
    // a short time interval, you can receive same events. That's quite annoying,
    // because you can reply to or claim value from the message, that was removed
    // from mailbox, although you consider it existing, because of the event.
    //
    // Better solution after #1876
    for mid in mailbox_messages {
        if api.get_mailbox_message(mid).await?.is_some() {
            ret.insert(mid);
        }
    }

    Ok(ret)
}
/// Check whether processing batch of messages identified by corresponding
/// `message_ids` resulted in errors or has been successful.
///
/// This function returns a vector of statuses with an associated message
/// identifier ([`MessageId`]). Each status can be an error message in case
/// of an error.
pub fn err_waited_or_succeed_batch(
    event_source: &mut [gsdk::metadata::Event],
    message_ids: impl IntoIterator<Item = MessageId>,
) -> Vec<(MessageId, Option<String>)> {
    let message_ids: Vec<GenMId> = message_ids.into_iter().map(Into::into).collect();
    let mut caught_ids = Vec::with_capacity(message_ids.len());

    event_source
        .iter_mut()
        .filter_map(|e| match e {
            Event::Gear(GearEvent::UserMessageSent {
                message:
                    GenUserMessage {
                        payload,
                        details: Some(ReplyDetails { to, code }),
                        ..
                    },
                ..
            }) if message_ids.contains(to) => {
                caught_ids.push(*to);
                Some(vec![(
                    (*to).into(),
                    (!ReplyCode::from(code.clone()).is_success())
                        .then(|| String::from_utf8(payload.0.to_vec()).expect("Infallible")),
                )])
            }
            Event::Gear(GearEvent::MessageWaited { id, .. }) if message_ids.contains(id) => {
                Some(vec![((*id).into(), None)])
            }
            Event::Gear(GearEvent::MessagesDispatched { statuses, .. }) => {
                let requested: Vec<_> = statuses
                    .iter_mut()
                    .filter_map(|(mid, status)| {
                        (message_ids.contains(mid) && !caught_ids.contains(mid)).then(|| {
                            (
                                MessageId::from(*mid),
                                matches!(status, GenDispatchStatus::Failed)
                                    .then(|| String::from("UNKNOWN")),
                            )
                        })
                    })
                    .collect();

                (!requested.is_empty()).then_some(requested)
            }
            _ => None,
        })
        .flatten()
        .collect()
}

/// Returns configs bundle with a gear wasm generator config, which logs `seed`.
pub fn get_wasm_gen_config(
    seed: Seed,
    existing_programs: impl Iterator<Item = ProgramId>,
) -> StandardGearWasmConfigsBundle<ProgramId> {
    let initial_pages = 2;
    let mut injection_amounts = SysCallsInjectionAmounts::all_once();
    injection_amounts.set_multiple(
        [
            (SysCallName::Leave, 0..=0),
            (SysCallName::Panic, 0..=0),
            (SysCallName::OomPanic, 0..=0),
            (SysCallName::Send, 20..=30),
            (SysCallName::Exit, 0..=1),
            (SysCallName::Alloc, 5..=10),
            (SysCallName::Free, 5..=10),
        ]
<<<<<<< HEAD
=======
        .map(|(sys_call, range)| (InvocableSysCall::Loose(sys_call), range))
>>>>>>> 766c8bc3
        .into_iter(),
    );

    let mut params_config = SysCallsParamsConfig::default();
    params_config.add_rule(ParamType::Alloc, (1..=10).into());
    params_config.add_rule(ParamType::Free, (initial_pages..=initial_pages + 25).into());

    StandardGearWasmConfigsBundle {
        log_info: Some(format!("Gear program seed = '{seed}'")),
        existing_addresses: NonEmpty::collect(existing_programs),
        entry_points_set: EntryPointsSet::InitHandleHandleReply,
        injection_amounts,
        params_config,
        initial_pages: initial_pages as u32,
        ..Default::default()
    }
}<|MERGE_RESOLUTION|>--- conflicted
+++ resolved
@@ -7,11 +7,7 @@
 use gear_core_errors::ReplyCode;
 use gear_utils::NonEmpty;
 use gear_wasm_gen::{
-<<<<<<< HEAD
-    EntryPointsSet, ParamType, StandardGearWasmConfigsBundle, SysCallName,
-=======
     EntryPointsSet, InvocableSysCall, ParamType, StandardGearWasmConfigsBundle, SysCallName,
->>>>>>> 766c8bc3
     SysCallsInjectionAmounts, SysCallsParamsConfig,
 };
 use gsdk::metadata::runtime_types::{
@@ -228,10 +224,7 @@
             (SysCallName::Alloc, 5..=10),
             (SysCallName::Free, 5..=10),
         ]
-<<<<<<< HEAD
-=======
         .map(|(sys_call, range)| (InvocableSysCall::Loose(sys_call), range))
->>>>>>> 766c8bc3
         .into_iter(),
     );
 
@@ -246,6 +239,9 @@
         injection_amounts,
         params_config,
         initial_pages: initial_pages as u32,
+        injection_amounts,
+        params_config,
+        initial_pages: initial_pages as u32,
         ..Default::default()
     }
 }