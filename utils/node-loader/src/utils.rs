--- conflicted
+++ resolved
@@ -228,14 +228,6 @@
         .into_iter(),
     );
 
-<<<<<<< HEAD
-    let mut params_config = SyscallsParamsConfig::default_regular();
-    params_config.set_rule(RegularParamType::Alloc, (1..=10).into());
-    params_config.set_rule(
-        RegularParamType::Free,
-        (initial_pages..=initial_pages + 50).into(),
-    );
-=======
     let params_config = SyscallsParamsConfig::new()
         .with_default_regular_config()
         .with_rule(RegularParamType::Alloc, (1..=10).into())
@@ -243,7 +235,6 @@
             RegularParamType::Free,
             (initial_pages..=initial_pages + 50).into(),
         );
->>>>>>> d9de34e6
 
     StandardGearWasmConfigsBundle {
         log_info: Some(format!("Gear program seed = '{seed}'")),
