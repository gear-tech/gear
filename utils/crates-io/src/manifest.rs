--- conflicted
+++ resolved
@@ -26,11 +26,7 @@
     ops::{Deref, DerefMut},
     path::PathBuf,
 };
-<<<<<<< HEAD
-use toml_edit::{Document, Item};
-=======
-use toml_edit::DocumentMut;
->>>>>>> 8ba3c699
+use toml_edit::{DocumentMut, Item};
 
 const WORKSPACE_NAME: &str = "__gear_workspace";
 
