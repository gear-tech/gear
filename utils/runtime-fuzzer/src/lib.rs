// This file is part of Gear.

// Copyright (C) 2021-2023 Gear Technologies Inc.
// SPDX-License-Identifier: GPL-3.0-or-later WITH Classpath-exception-2.0

// This program is free software: you can redistribute it and/or modify
// it under the terms of the GNU General Public License as published by
// the Free Software Foundation, either version 3 of the License, or
// (at your option) any later version.

// This program is distributed in the hope that it will be useful,
// but WITHOUT ANY WARRANTY; without even the implied warranty of
// MERCHANTABILITY or FITNESS FOR A PARTICULAR PURPOSE. See the
// GNU General Public License for more details.

// You should have received a copy of the GNU General Public License
// along with this program. If not, see <https://www.gnu.org/licenses/>.

#![allow(clippy::items_after_test_module)]

mod gear_calls;
mod runtime;
#[cfg(test)]
mod tests;
mod utils;

<<<<<<< HEAD
use arbitrary::{Result, Unstructured};
=======
use arbitrary::{Arbitrary, Error, Result, Unstructured};
>>>>>>> 05cf680d
use frame_support::pallet_prelude::DispatchResultWithPostInfo;
use gear_call_gen::{ClaimValueArgs, GearCall, SendMessageArgs, SendReplyArgs, UploadProgramArgs};
use gear_calls::GearCalls;
use gear_core::ids::ProgramId;
use gear_runtime::{AccountId, Gear, RuntimeOrigin};
use runtime::*;
use sha1::*;
<<<<<<< HEAD
use std::ops::RangeInclusive;
use utils::default_generator_set;

use crate::utils::default_fuzzing_config;

pub(crate) struct FuzzingConfig {
    initial_sender_balance: RangeInclusive<u128>,
    allow_exceed_sender_balance: bool,
=======
use std::fmt::Debug;
use utils::default_generator_set;

/// This is a wrapper over random bytes provided from fuzzer.
///
/// It's main purpose is to be a mock implementor of `Debug`.
/// For more info see `Debug` impl.
pub struct RuntimeFuzzerInput<'a>(&'a [u8]);

impl<'a> Arbitrary<'a> for RuntimeFuzzerInput<'a> {
    fn arbitrary(u: &mut Unstructured<'a>) -> Result<Self> {
        let data = u.peek_bytes(u.len()).ok_or(Error::NotEnoughData)?;

        Ok(Self(data))
    }
}

/// That's done because when fuzzer finds a crash it prints a [`Debug`] string of the crashing input.
/// Fuzzer constructs from the input an array of [`GearCall`] with pretty large codes and payloads,
/// therefore to avoid printing huge amount of data we do a mock implementation of [`Debug`].
impl Debug for RuntimeFuzzerInput<'_> {
    fn fmt(&self, f: &mut std::fmt::Formatter<'_>) -> std::fmt::Result {
        f.debug_tuple("RuntimeFuzzerInput")
            .field(&"Mock `Debug` impl")
            .finish()
    }
>>>>>>> 05cf680d
}

/// Runs all the fuzz testing internal machinery.
pub fn run(RuntimeFuzzerInput(data): RuntimeFuzzerInput<'_>) -> Result<()> {
    run_impl(data).map(|_| ())
}

fn run_impl(data: &[u8]) -> Result<sp_io::TestExternalities> {
    log::trace!(
        "New GearCalls generation: random data received {}",
        data.len()
    );
    let test_input_id = get_sha1_string(data);
    log::trace!("Generating GearCalls from corpus - {}", test_input_id);

    let fuzzing_config = default_fuzzing_config();

    let sender = runtime::account(runtime::alice());
    let sender_prog_id = ProgramId::from(*<AccountId as AsRef<[u8; 32]>>::as_ref(&sender));

    let mut unstructured = Unstructured::new(data);

    let initial_sender_balance =
        unstructured.int_in_range(fuzzing_config.initial_sender_balance.clone())?;

    let generators = default_generator_set(test_input_id);
    let gear_calls = GearCalls::new(unstructured, generators, vec![sender_prog_id])?;

    let mut test_ext = new_test_ext();
    test_ext.execute_with(|| -> Result<()> {
        // Set balance of the `sender`.
        {
            set_account_balance(sender.clone(), initial_sender_balance)
                .unwrap_or_else(|e| unreachable!("Balance update failed: {e:?}"));
            log::info!(
                "Current balance of the sender - {}",
                get_account_balance(&sender)
            );
        }

        for gear_call in gear_calls {
            let gear_call = gear_call?;
            let call_res = execute_gear_call(sender.clone(), gear_call, &fuzzing_config);
            log::info!("Extrinsic result: {call_res:?}");
            // Run task and message queues with max possible gas limit.
            run_to_next_block();
        }

        Ok(())
    })?;

    Ok(test_ext)
}

fn execute_gear_call(
    sender: AccountId,
    call: GearCall,
    fuzzing_config: &FuzzingConfig,
) -> DispatchResultWithPostInfo {
    let allowed_to_spend_value = if fuzzing_config.allow_exceed_sender_balance {
        u128::MAX
    } else {
        get_account_balance(&sender)
    };

    match call {
        GearCall::UploadProgram(args) => {
            let UploadProgramArgs((code, salt, payload, gas_limit, value)) = args;

            let value = u128::min(allowed_to_spend_value, value);

            Gear::upload_program(
                RuntimeOrigin::signed(sender),
                code,
                salt,
                payload,
                gas_limit,
                value,
            )
        }
        GearCall::SendMessage(args) => {
            let SendMessageArgs((destination, payload, gas_limit, value, prepaid)) = args;

            let value = u128::min(allowed_to_spend_value, value);

            Gear::send_message(
                RuntimeOrigin::signed(sender),
                destination,
                payload,
                gas_limit,
                value,
                prepaid,
            )
        }
        GearCall::SendReply(args) => {
            let SendReplyArgs((message_id, payload, gas_limit, value, prepaid)) = args;

            let value = u128::min(allowed_to_spend_value, value);

            Gear::send_reply(
                RuntimeOrigin::signed(sender),
                message_id,
                payload,
                gas_limit,
                value,
                prepaid,
            )
        }
        GearCall::ClaimValue(args) => {
            let ClaimValueArgs(message_id) = args;
            Gear::claim_value(RuntimeOrigin::signed(sender), message_id)
        }
        _ => unimplemented!("Unsupported currently."),
    }
}

fn get_sha1_string(input: &[u8]) -> String {
    let mut hasher = sha1::Sha1::new();
    hasher.update(input);

    hex::encode(hasher.finalize())
}<|MERGE_RESOLUTION|>--- conflicted
+++ resolved
@@ -24,11 +24,8 @@
 mod tests;
 mod utils;
 
-<<<<<<< HEAD
-use arbitrary::{Result, Unstructured};
-=======
+use crate::utils::default_fuzzing_config;
 use arbitrary::{Arbitrary, Error, Result, Unstructured};
->>>>>>> 05cf680d
 use frame_support::pallet_prelude::DispatchResultWithPostInfo;
 use gear_call_gen::{ClaimValueArgs, GearCall, SendMessageArgs, SendReplyArgs, UploadProgramArgs};
 use gear_calls::GearCalls;
@@ -36,17 +33,7 @@
 use gear_runtime::{AccountId, Gear, RuntimeOrigin};
 use runtime::*;
 use sha1::*;
-<<<<<<< HEAD
-use std::ops::RangeInclusive;
-use utils::default_generator_set;
-
-use crate::utils::default_fuzzing_config;
-
-pub(crate) struct FuzzingConfig {
-    initial_sender_balance: RangeInclusive<u128>,
-    allow_exceed_sender_balance: bool,
-=======
-use std::fmt::Debug;
+use std::{fmt::Debug, ops::RangeInclusive};
 use utils::default_generator_set;
 
 /// This is a wrapper over random bytes provided from fuzzer.
@@ -72,7 +59,12 @@
             .field(&"Mock `Debug` impl")
             .finish()
     }
->>>>>>> 05cf680d
+}
+
+/// Contains some general configs for fuzzer.
+pub(crate) struct FuzzingConfig {
+    initial_sender_balance: RangeInclusive<u128>,
+    allow_exceed_sender_balance: bool,
 }
 
 /// Runs all the fuzz testing internal machinery.
