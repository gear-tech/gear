// This file is part of Gear.

// Copyright (C) 2021-2023 Gear Technologies Inc.
// SPDX-License-Identifier: GPL-3.0-or-later WITH Classpath-exception-2.0

// This program is free software: you can redistribute it and/or modify
// it under the terms of the GNU General Public License as published by
// the Free Software Foundation, either version 3 of the License, or
// (at your option) any later version.

// This program is distributed in the hope that it will be useful,
// but WITHOUT ANY WARRANTY; without even the implied warranty of
// MERCHANTABILITY or FITNESS FOR A PARTICULAR PURPOSE. See the
// GNU General Public License for more details.

// You should have received a copy of the GNU General Public License
// along with this program. If not, see <https://www.gnu.org/licenses/>.

//! `Arbitrary` trait implementation for a collection of [`RawGearCall`].

use crate::{runtime::default_gas_limit, GearCall, SendMessageArgs, UploadProgramArgs};
use arbitrary::{Arbitrary, Result, Unstructured};
use gear_call_gen::{ClaimValueArgs, SendReplyArgs};
use gear_core::ids::{CodeId, MessageId, ProgramId};
use gear_utils::NonEmpty;
use gear_wasm_gen::{
    EntryPointsSet, StandardGearWasmConfigsBundle, SysCallName, SysCallsInjectionAmounts,
};
use sha1::*;
use std::{
    fmt::Debug,
    mem::{self, MaybeUninit},
};

/// Maximum payload size for the fuzzer - 512 KiB.
const MAX_PAYLOAD_SIZE: usize = 512 * 1024;
static_assertions::const_assert!(MAX_PAYLOAD_SIZE <= gear_core::message::MAX_PAYLOAD_SIZE);

/// Newtype for [`GearCall`] that's not fully initialized and
/// requires some data fetched in the process of fuzzing to completely initialize.
#[derive(Debug, Clone, PartialEq, Eq)]
pub struct RawGearCall(GearCall);

/// New-type wrapper over array of [`RawGearCall`]s.
///
/// It's main purpose is to be an implementor of `Arbitrary` for the array of [`RawGearCall`]s.
/// New-type is required as array is always a foreign type.
#[derive(Clone, PartialEq, Eq)]
pub struct GearCalls(pub [RawGearCall; GearCalls::MAX_CALLS]);

/// That's done because when fuzzer finds a crash it prints a [`Debug`] string of the [`GearCalls`].
/// Fuzzer executes [`GearCalls`] with pretty large codes and payloads, therefore to avoid printing huge
/// amount of data we do a mock implementation of [`Debug`].
///
/// If one wants to see a real debug string of the type, a separate wrapper over [`RawGearCall`]s array must be
/// implemented. This wrapper must implement [`Debug`] then.
impl Debug for GearCalls {
    fn fmt(&self, f: &mut std::fmt::Formatter<'_>) -> std::fmt::Result {
        f.debug_tuple("GearCalls")
            .field(&"Mock `Debug` impl")
            .finish()
    }
}

impl GearCalls {
    pub const MAX_CALLS: usize = 35;
}

<<<<<<< HEAD
impl Arbitrary for GearCalls {
    fn arbitrary(u: &mut Unstructured) -> Result<Self> {
        // Newline to easily browse logs.
        println!("\n");

=======
impl<'a> Arbitrary<'a> for GearCalls {
    fn arbitrary(u: &mut Unstructured<'a>) -> Result<Self> {
>>>>>>> 32982c81
        log::trace!("New GearCalls generation: random data received {}", u.len());
        let test_input_id = get_sha1_string(u.peek_bytes(u.len()).expect("checked"));
        log::trace!("Generating GearCalls from corpus - {}", test_input_id);

        let config = ExtrinsicsConfig {
            generators: vec![
                (
                    10,
                    Box::new(UploadProgramGenerator {
                        gas: default_gas_limit(),
                        value: 0,
                        test_input_id,
                    }),
                ),
                (
                    25,
                    Box::new(SendMessageGenerator {
                        gas: default_gas_limit(),
                        value: 0,
                        prepaid: false,
                    }),
                ),
            ],
        };

        if u.len() < config.min_bytes_for_generation() {
            log::trace!("Not enough bytes for creating gear calls");
            return Err(arbitrary::Error::NotEnoughData);
        }

        Ok(GearCalls(config.generate_calls(u)?))
    }
}

type ExtrinsicAmount = usize;

struct ExtrinsicsConfig {
    generators: Vec<(ExtrinsicAmount, Box<dyn ExtrinsicGenerator>)>,
}

impl ExtrinsicsConfig {
    fn generate_calls(
        self,
        unstructured: &mut Unstructured,
    ) -> Result<[RawGearCall; GearCalls::MAX_CALLS]> {
        let mut calls = get_uninitialized_calls();

        if calls.len() < self.overall_extrinsic_amount() {
            log::trace!("Too much gear calls are configured to generate");
            return Err(arbitrary::Error::IncorrectFormat);
        }

        let mut last = 0;
        let mut intermediate_data = IntermediateData::default();
        for (amount, mut generator) in self.generators {
            for _ in 0..amount {
                calls[last].write(generator.generate(&mut intermediate_data, unstructured)?);
                last += 1;
            }
        }
        Ok(transmute_calls_to_init(calls))
    }

    fn min_bytes_for_generation(&self) -> usize {
        self.generators
            .iter()
            .map(|(amount, generator)| amount * generator.min_bytes_for_generation())
            .sum()
    }

    fn overall_extrinsic_amount(&self) -> usize {
        self.generators.iter().map(|(amount, _)| amount).sum()
    }
}

trait ExtrinsicGenerator {
    fn generate(
        &mut self,
        intermediate_data: &mut IntermediateData,
        unstructured: &mut Unstructured,
    ) -> Result<RawGearCall>;

    fn min_bytes_for_generation(&self) -> usize;
}

/// Data that is persistent between different [`ExtrinsicGenerator`]s calls.
#[derive(Default)]
struct IntermediateData {
    uploaded_programs: Vec<ProgramId>,
}

/// Data that's generated when fuzzer executes [`GearCall`]s. It's used to
/// finalize initialization of some extrinsics.
#[derive(Default)]
pub struct FuzzerRuntimeData {
    pub mailbox_messages: Vec<MessageId>,
}

impl RawGearCall {
    fn select_message_from_mailbox(
        message_id: MessageId,
        runtime_data: &FuzzerRuntimeData,
    ) -> MessageId {
        let mailbox_message_count = runtime_data.mailbox_messages.len();
        if mailbox_message_count == 0 {
            log::warn!("Cannot find mailbox messages. Using random MessageId");
            message_id
        } else {
            let id = u64::from_le_bytes(message_id.as_ref()[..8].try_into().unwrap());
            runtime_data.mailbox_messages[id as usize % mailbox_message_count]
        }
    }

    pub fn preprocess(self, runtime_data: &FuzzerRuntimeData) -> GearCall {
        match self.0 {
            GearCall::SendReply(SendReplyArgs(args)) => {
                let message_id = Self::select_message_from_mailbox(args.0, runtime_data);
                SendReplyArgs((message_id, args.1, args.2, args.3, args.4)).into()
            }
            GearCall::ClaimValue(ClaimValueArgs(message_id)) => {
                let message_id = Self::select_message_from_mailbox(message_id, runtime_data);
                ClaimValueArgs(message_id).into()
            }
            _ => self.0,
        }
    }
}

struct UploadProgramGenerator {
    gas: u64,
    value: u128,
    test_input_id: String,
}

impl ExtrinsicGenerator for UploadProgramGenerator {
    fn generate(
        &mut self,
        intermediate_data: &mut IntermediateData,
        unstructured: &mut Unstructured,
    ) -> Result<RawGearCall> {
        log::trace!("New gear-wasm generation");
        log::trace!("Random data before wasm gen {}", unstructured.len());

        let code = gear_wasm_gen::generate_gear_program_code(
            unstructured,
            config(
                &intermediate_data.uploaded_programs,
                Some(format!(
                    "Generated program from corpus - {}",
                    &self.test_input_id
                )),
            ),
        )?;
        log::trace!("Random data after wasm gen {}", unstructured.len());
        log::trace!("Code length {:?}", code.len());

        let salt = arbitrary_salt(unstructured)?;
        log::trace!("Random data after salt gen {}", unstructured.len());
        log::trace!("Salt length {:?}", salt.len());

        let payload = arbitrary_payload(unstructured)?;
        log::trace!(
            "Random data after payload (upload_program) gen {}",
            unstructured.len()
        );
        log::trace!("Payload (upload_program) length {:?}", payload.len());

        let program_id = ProgramId::generate(CodeId::generate(&code), &salt);

        log::trace!("Generated code for program id - {program_id}");

        intermediate_data.uploaded_programs.push(program_id);

        Ok(RawGearCall(
            UploadProgramArgs((code, salt, payload, self.gas, self.value)).into(),
        ))
    }

    fn min_bytes_for_generation(&self) -> usize {
        // 1024 KiB for payload and salt and 50 KiB for code.
        1080 * 1024
    }
}

struct SendMessageGenerator {
    gas: u64,
    value: u128,
    prepaid: bool,
}

impl ExtrinsicGenerator for SendMessageGenerator {
    fn generate(
        &mut self,
        intermediate_data: &mut IntermediateData,
        unstructured: &mut Unstructured,
    ) -> Result<RawGearCall> {
        let program_id = unstructured
            .choose(&intermediate_data.uploaded_programs)
            .copied()?;
        let payload = arbitrary_payload(unstructured)?;
        log::trace!(
            "Random data after payload (send_message) gen {}",
            unstructured.len()
        );
        log::trace!("Payload (send_message) length {:?}", payload.len());

        Ok(RawGearCall(
            SendMessageArgs((program_id, payload, self.gas, self.value, self.prepaid)).into(),
        ))
    }

    fn min_bytes_for_generation(&self) -> usize {
        // 512 KiB for payload.
        520 * 1024
    }
}

struct SendReplyGenerator {
    gas: u64,
    value: u128,
    prepaid: bool,
}

impl ExtrinsicGenerator for SendReplyGenerator {
    fn generate(
        &mut self,
        _: &mut IntermediateData,
        unstructured: &mut Unstructured,
    ) -> Result<RawGearCall> {
        let message_id = arbitary_message_id(unstructured)?;

        let payload = arbitrary_payload(unstructured)?;
        log::trace!(
            "Random data after payload (send_reply) gen {}",
            unstructured.len()
        );
        log::trace!("Payload (send_reply) length {:?}", payload.len());

        Ok(RawGearCall(
            SendReplyArgs((message_id, payload, self.gas, self.value, self.prepaid)).into(),
        ))
    }

    fn min_bytes_for_generation(&self) -> usize {
        // 512 KiB for payload.
        520 * 1024
    }
}

struct ClaimValueGenerator {}

impl ExtrinsicGenerator for ClaimValueGenerator {
    fn generate(
        &mut self,
        _: &mut IntermediateData,
        unstructured: &mut Unstructured,
    ) -> Result<RawGearCall> {
        let message_id = arbitary_message_id(unstructured)?;
        Ok(RawGearCall(ClaimValueArgs(message_id).into()))
    }

    fn min_bytes_for_generation(&self) -> usize {
        // 32 bytes for message id.
        100
    }
}

fn arbitary_message_id(u: &mut Unstructured) -> Result<MessageId> {
    let mut data = [0; 32];
    u.fill_buffer(&mut data)?;
    Ok(MessageId::from(&data[..]))
}

fn arbitrary_salt(u: &mut Unstructured) -> Result<Vec<u8>> {
    arbitrary_limited_bytes(u, MAX_PAYLOAD_SIZE)
}

fn arbitrary_payload(u: &mut Unstructured) -> Result<Vec<u8>> {
    arbitrary_limited_bytes(u, MAX_PAYLOAD_SIZE)
}

fn arbitrary_limited_bytes(u: &mut Unstructured, limit: usize) -> Result<Vec<u8>> {
    let arb_size = u.int_in_range(0..=limit)?;
    u.bytes(arb_size).map(|bytes| bytes.to_vec())
}

fn get_uninitialized_calls() -> [MaybeUninit<RawGearCall>; GearCalls::MAX_CALLS] {
    unsafe {
        // # Safety:
        //
        // Create an uninitialized array of `MaybeUninit`. The `assume_init` is
        // safe because the type we are claiming to have initialized here is a
        // bunch of `MaybeUninit`s, which do not require initialization.
        MaybeUninit::uninit().assume_init()
    }
}

fn transmute_calls_to_init(
    uninit_calls: [MaybeUninit<RawGearCall>; GearCalls::MAX_CALLS],
) -> [RawGearCall; GearCalls::MAX_CALLS] {
    unsafe {
        // # Safety:
        //
        // Called when gear calls are initialized. Transmute the array to the
        // initialized type.
        mem::transmute::<_, [RawGearCall; GearCalls::MAX_CALLS]>(uninit_calls)
    }
}

fn config(
    programs: &[ProgramId],
    log_info: Option<String>,
) -> StandardGearWasmConfigsBundle<ProgramId> {
    let mut injection_amounts = SysCallsInjectionAmounts::all_once();
    injection_amounts.set(SysCallName::Leave, 0, 0);
    injection_amounts.set(SysCallName::Panic, 0, 0);
    injection_amounts.set(SysCallName::OomPanic, 0, 0);
    injection_amounts.set(SysCallName::Send, 20, 30);
    injection_amounts.set(SysCallName::Exit, 0, 1);

    let existing_addresses = NonEmpty::collect(programs.iter().copied());

    log::trace!(
        "Messages will be sent to existing addresses {:?}",
        existing_addresses
    );

    StandardGearWasmConfigsBundle {
        entry_points_set: EntryPointsSet::InitHandleHandleReply,
        injection_amounts,
        existing_addresses,
        log_info,
        ..Default::default()
    }
}

fn get_sha1_string(input: &[u8]) -> String {
    let mut hasher = sha1::Sha1::new();
    hasher.update(input);

    hex::encode(hasher.finalize())
}<|MERGE_RESOLUTION|>--- conflicted
+++ resolved
@@ -66,16 +66,8 @@
     pub const MAX_CALLS: usize = 35;
 }
 
-<<<<<<< HEAD
 impl Arbitrary for GearCalls {
     fn arbitrary(u: &mut Unstructured) -> Result<Self> {
-        // Newline to easily browse logs.
-        println!("\n");
-
-=======
-impl<'a> Arbitrary<'a> for GearCalls {
-    fn arbitrary(u: &mut Unstructured<'a>) -> Result<Self> {
->>>>>>> 32982c81
         log::trace!("New GearCalls generation: random data received {}", u.len());
         let test_input_id = get_sha1_string(u.peek_bytes(u.len()).expect("checked"));
         log::trace!("Generating GearCalls from corpus - {}", test_input_id);
