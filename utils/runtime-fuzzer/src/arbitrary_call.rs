--- conflicted
+++ resolved
@@ -23,11 +23,7 @@
 use gear_core::ids::{CodeId, ProgramId};
 use gear_utils::NonEmpty;
 use gear_wasm_gen::{
-<<<<<<< HEAD
     EntryPointsSet, ParamType, StandardGearWasmConfigsBundle, SysCallName,
-=======
-    EntryPointsSet, InvocableSysCall, ParamType, StandardGearWasmConfigsBundle, SysCallName,
->>>>>>> 766c8bc3
     SysCallsInjectionAmounts, SysCallsParamsConfig,
 };
 use sha1::*;
@@ -207,10 +203,7 @@
             (SysCallName::Alloc, 20..=30),
             (SysCallName::Free, 20..=30),
         ]
-<<<<<<< HEAD
-=======
         .map(|(sys_call, range)| (InvocableSysCall::Loose(sys_call), range))
->>>>>>> 766c8bc3
         .into_iter(),
     );
 
