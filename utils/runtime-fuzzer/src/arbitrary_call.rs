--- conflicted
+++ resolved
@@ -23,13 +23,8 @@
 use gear_core::ids::{CodeId, ProgramId};
 use gear_utils::NonEmpty;
 use gear_wasm_gen::{
-<<<<<<< HEAD
-    EntryPointsSet, InvocableSysCall, StandardGearWasmConfigsBundle, SysCallName,
-    SysCallsInjectionAmounts,
-=======
-    EntryPointsSet, ParamType, StandardGearWasmConfigsBundle, SysCallName,
+    EntryPointsSet, InvocableSysCall, ParamType, StandardGearWasmConfigsBundle, SysCallName,
     SysCallsInjectionAmounts, SysCallsParamsConfig,
->>>>>>> 2a8903a1
 };
 use sha1::*;
 use std::{
@@ -205,15 +200,10 @@
             (SysCallName::OomPanic, 0..=0),
             (SysCallName::Send, 20..=30),
             (SysCallName::Exit, 0..=1),
-<<<<<<< HEAD
-        ]
-        .map(|(sys_call, range)| (InvocableSysCall::Loose(sys_call), range))
-        .into_iter(),
-    );
-=======
             (SysCallName::Alloc, 20..=30),
             (SysCallName::Free, 20..=30),
         ]
+        .map(|(sys_call, range)| (InvocableSysCall::Loose(sys_call), range))
         .into_iter(),
     );
 
@@ -223,7 +213,6 @@
         ParamType::Free,
         (initial_pages..=initial_pages + 250).into(),
     );
->>>>>>> 2a8903a1
 
     let existing_addresses = NonEmpty::collect(
         programs
