--- conflicted
+++ resolved
@@ -15,13 +15,8 @@
 rand = { workspace = true, features = ["small_rng"] }
 
 # Temporary deps for the reproducing crash script until #2313 is implemented
-<<<<<<< HEAD
-clap = { version = "4.2.1", features = ["derive"] }
-=======
-#
-# TODO: use clap instead
-structopt = "0.3.26"
->>>>>>> dda96e01
+
+clap = { workspace = true, features = ["derive"] }
 
 gear-call-gen.workspace = true
 runtime-primitives.workspace = true
