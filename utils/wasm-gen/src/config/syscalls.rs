// This file is part of Gear.

// Copyright (C) 2021-2023 Gear Technologies Inc.
// SPDX-License-Identifier: GPL-3.0-or-later WITH Classpath-exception-2.0

// This program is free software: you can redistribute it and/or modify
// it under the terms of the GNU General Public License as published by
// the Free Software Foundation, either version 3 of the License, or
// (at your option) any later version.

// This program is distributed in the hope that it will be useful,
// but WITHOUT ANY WARRANTY; without even the implied warranty of
// MERCHANTABILITY or FITNESS FOR A PARTICULAR PURPOSE. See the
// GNU General Public License for more details.

// You should have received a copy of the GNU General Public License
// along with this program. If not, see <https://www.gnu.org/licenses/>.

//! Configuration for the syscalls imports generator, additional data injector
//! and syscalls invocations generator.

mod injection;
mod param;
mod precise;

use gear_utils::NonEmpty;
use gear_wasm_instrument::syscalls::SysCallName;
use gsys::{Hash, HashWithValue};
use std::collections::HashSet;

pub use injection::*;
pub use param::*;
pub use precise::*;

use crate::InvocableSysCall;

/// Builder for [`SysCallsConfig`].
#[derive(Debug, Clone)]
pub struct SysCallsConfigBuilder(SysCallsConfig);

impl SysCallsConfigBuilder {
<<<<<<< HEAD
    /// Create a new builder with defined injection amounts for all syscalls.
    pub fn new(injection_amounts: SysCallsInjectionAmounts) -> Self {
=======
    /// Create a new builder with defined injection amounts for all sys-calls.
    pub fn new(injection_types: SysCallsInjectionTypes) -> Self {
>>>>>>> 71168c5b
        Self(SysCallsConfig {
            injection_types,
            params_config: SysCallsParamsConfig::default(),
            precise_syscalls_config: PreciseSysCallsConfig::default(),
            syscall_destination: SysCallDestination::default(),
            error_processing_config: ErrorProcessingConfig::None,
            log_info: None,
        })
    }

    /// Set config for syscalls params.
    pub fn with_params_config(mut self, params_config: SysCallsParamsConfig) -> Self {
        self.0.params_config = params_config;

        self
    }

    /// Set config for precise syscalls.
    pub fn with_precise_syscalls_config(
        mut self,
        precise_syscalls_config: PreciseSysCallsConfig,
    ) -> Self {
        self.0.precise_syscalls_config = precise_syscalls_config;

        self
    }

    /// Set whether `gr_send*` and `gr_exit` syscalls must use `gr_source` result for syscall destination.
    pub fn with_source_msg_dest(mut self) -> Self {
<<<<<<< HEAD
        self.0.syscall_destination = SysCallDestination::Source;
        self.enable_syscall(InvocableSysCall::Loose(SysCallName::Source));
=======
        self.0.sys_call_destination = SysCallDestination::Source;
        self.0
            .injection_types
            .enable_sys_call_import(InvocableSysCall::Loose(SysCallName::Source));
>>>>>>> 71168c5b

        self
    }

    /// Set whether `gr_send*` and `gr_exit` syscalls must use some address from `addresses` collection
    /// as a syscall destination.
    pub fn with_data_offset_msg_dest<T: Into<Hash>>(mut self, addresses: NonEmpty<T>) -> Self {
        let addresses = NonEmpty::collect(addresses.into_iter().map(|pid| HashWithValue {
            hash: pid.into(),
            value: 0,
        }))
        .expect("collected from non empty");
        self.0.syscall_destination = SysCallDestination::ExistingAddresses(addresses);

        self
    }

    /// Set whether some externalities must be logged in the gear export (entry point)
    /// function.
    ///
    /// Choosing gear export to log data is done from best `init` to worse `handle`.
    pub fn with_log_info(mut self, log: String) -> Self {
        self.0.log_info = Some(log);
<<<<<<< HEAD
        self.enable_syscall(InvocableSysCall::Loose(SysCallName::Debug));
=======
        self.0
            .injection_types
            .enable_sys_call_import(InvocableSysCall::Loose(SysCallName::Debug));
>>>>>>> 71168c5b

        self
    }

    /// Setup fallible syscalls error processing options.
    pub fn set_error_processing_config(mut self, config: ErrorProcessingConfig) -> Self {
        self.0.error_processing_config = config;

        self
    }

<<<<<<< HEAD
    fn enable_syscall(&mut self, name: InvocableSysCall) {
        let range = self.0.injection_amounts.get(name);

        let range_start = *range.start();
        if range_start == 0 {
            let max = *range.end().max(&1);
            self.0.injection_amounts.set(name, 1, max);
        }
    }

=======
>>>>>>> 71168c5b
    /// Build the [`SysCallsConfig`].
    pub fn build(self) -> SysCallsConfig {
        self.0
    }
}

#[derive(Debug, Clone, Default)]
pub enum ErrorProcessingConfig {
    /// Process errors on all the fallible syscalls.
    All,
    /// Process only errors on provided syscalls.
    Whitelist(HashSet<InvocableSysCall>),
    /// Process errors on all the syscalls excluding provided.
    Blacklist(HashSet<InvocableSysCall>),
    /// Don't process syscall errors at all.
    #[default]
    None,
}

impl ErrorProcessingConfig {
    pub fn error_should_be_processed(&self, syscall: &InvocableSysCall) -> bool {
        match self {
            Self::All => true,
            Self::Whitelist(wl) => wl.contains(syscall),
            Self::Blacklist(bl) => !bl.contains(syscall),
            Self::None => false,
        }
    }
}

/// United config for all entities in syscalls generator module.
#[derive(Debug, Clone, Default)]
pub struct SysCallsConfig {
    injection_types: SysCallsInjectionTypes,
    params_config: SysCallsParamsConfig,
    precise_syscalls_config: PreciseSysCallsConfig,
    syscall_destination: SysCallDestination,
    error_processing_config: ErrorProcessingConfig,
    log_info: Option<String>,
}

impl SysCallsConfig {
<<<<<<< HEAD
    /// Get possible number of times (range) the syscall can be injected in the wasm.
    pub fn injection_amounts(&self, name: InvocableSysCall) -> RangeInclusive<u32> {
        self.injection_amounts.get(name)
=======
    /// Get possible number of times (range) the sys-call can be injected in the wasm.
    pub fn injection_types(&self, name: InvocableSysCall) -> SysCallInjectionType {
        self.injection_types.get(name)
>>>>>>> 71168c5b
    }

    /// Get defined syscall destination for `gr_send*` and `gr_exit` syscalls.
    ///
    /// For more info, read [`SysCallDestination`].
    pub fn syscall_destination(&self) -> &SysCallDestination {
        &self.syscall_destination
    }

    /// Get defined log info.
    ///
    /// For more info, read [`SysCallsConfigBuilder::with_log_info`].
    pub fn log_info(&self) -> Option<&String> {
        self.log_info.as_ref()
    }

    /// Get syscalls params config.
    pub fn params_config(&self) -> &SysCallsParamsConfig {
        &self.params_config
    }

    /// Get precise syscalls config.
    pub fn precise_syscalls_config(&self) -> &PreciseSysCallsConfig {
        &self.precise_syscalls_config
    }

    /// Error processing config for fallible syscalls.
    pub fn error_processing_config(&self) -> &ErrorProcessingConfig {
        &self.error_processing_config
    }
}

/// Sys-call destination choice.
///
/// `gr_send*` and `gr_exit` syscalls generated from this crate can be sent
/// to different destination in accordance to the config.
/// It's either to the message source, to some existing known address,
/// or to some random, most probably non-existing, address.
#[derive(Debug, Clone, Default)]
pub enum SysCallDestination {
    Source,
    ExistingAddresses(NonEmpty<HashWithValue>),
    #[default]
    Random,
}

impl SysCallDestination {
    /// Check whether syscall destination is a result of `gr_source`.
    pub fn is_source(&self) -> bool {
        matches!(&self, SysCallDestination::Source)
    }

    /// Check whether syscall destination is defined randomly.
    pub fn is_random(&self) -> bool {
        matches!(&self, SysCallDestination::Random)
    }

    /// Check whether syscall destination is defined from a collection of existing addresses.
    pub fn is_existing_addresses(&self) -> bool {
        matches!(&self, SysCallDestination::ExistingAddresses(_))
    }
}<|MERGE_RESOLUTION|>--- conflicted
+++ resolved
@@ -39,13 +39,8 @@
 pub struct SysCallsConfigBuilder(SysCallsConfig);
 
 impl SysCallsConfigBuilder {
-<<<<<<< HEAD
     /// Create a new builder with defined injection amounts for all syscalls.
-    pub fn new(injection_amounts: SysCallsInjectionAmounts) -> Self {
-=======
-    /// Create a new builder with defined injection amounts for all sys-calls.
     pub fn new(injection_types: SysCallsInjectionTypes) -> Self {
->>>>>>> 71168c5b
         Self(SysCallsConfig {
             injection_types,
             params_config: SysCallsParamsConfig::default(),
@@ -75,15 +70,10 @@
 
     /// Set whether `gr_send*` and `gr_exit` syscalls must use `gr_source` result for syscall destination.
     pub fn with_source_msg_dest(mut self) -> Self {
-<<<<<<< HEAD
         self.0.syscall_destination = SysCallDestination::Source;
-        self.enable_syscall(InvocableSysCall::Loose(SysCallName::Source));
-=======
-        self.0.sys_call_destination = SysCallDestination::Source;
         self.0
             .injection_types
-            .enable_sys_call_import(InvocableSysCall::Loose(SysCallName::Source));
->>>>>>> 71168c5b
+            .enable_syscall_import(InvocableSysCall::Loose(SysCallName::Source));
 
         self
     }
@@ -107,13 +97,9 @@
     /// Choosing gear export to log data is done from best `init` to worse `handle`.
     pub fn with_log_info(mut self, log: String) -> Self {
         self.0.log_info = Some(log);
-<<<<<<< HEAD
-        self.enable_syscall(InvocableSysCall::Loose(SysCallName::Debug));
-=======
         self.0
             .injection_types
-            .enable_sys_call_import(InvocableSysCall::Loose(SysCallName::Debug));
->>>>>>> 71168c5b
+            .enable_syscall_import(InvocableSysCall::Loose(SysCallName::Debug));
 
         self
     }
@@ -125,19 +111,6 @@
         self
     }
 
-<<<<<<< HEAD
-    fn enable_syscall(&mut self, name: InvocableSysCall) {
-        let range = self.0.injection_amounts.get(name);
-
-        let range_start = *range.start();
-        if range_start == 0 {
-            let max = *range.end().max(&1);
-            self.0.injection_amounts.set(name, 1, max);
-        }
-    }
-
-=======
->>>>>>> 71168c5b
     /// Build the [`SysCallsConfig`].
     pub fn build(self) -> SysCallsConfig {
         self.0
@@ -180,15 +153,9 @@
 }
 
 impl SysCallsConfig {
-<<<<<<< HEAD
     /// Get possible number of times (range) the syscall can be injected in the wasm.
-    pub fn injection_amounts(&self, name: InvocableSysCall) -> RangeInclusive<u32> {
-        self.injection_amounts.get(name)
-=======
-    /// Get possible number of times (range) the sys-call can be injected in the wasm.
     pub fn injection_types(&self, name: InvocableSysCall) -> SysCallInjectionType {
         self.injection_types.get(name)
->>>>>>> 71168c5b
     }
 
     /// Get defined syscall destination for `gr_send*` and `gr_exit` syscalls.
