--- conflicted
+++ resolved
@@ -118,33 +118,6 @@
     }
 }
 
-<<<<<<< HEAD
-=======
-#[derive(Debug, Clone, Default)]
-pub enum ErrorProcessingConfig {
-    /// Process errors on all the fallible syscalls.
-    All,
-    /// Process only errors on provided syscalls.
-    Whitelist(HashSet<InvocableSyscall>),
-    /// Process errors on all the syscalls excluding provided.
-    Blacklist(HashSet<InvocableSyscall>),
-    /// Don't process syscall errors at all.
-    #[default]
-    None,
-}
-
-impl ErrorProcessingConfig {
-    pub fn error_should_be_processed(&self, syscall: &InvocableSyscall) -> bool {
-        match self {
-            Self::All => true,
-            Self::Whitelist(wl) => wl.contains(syscall),
-            Self::Blacklist(bl) => !bl.contains(syscall),
-            Self::None => false,
-        }
-    }
-}
-
->>>>>>> b46adb63
 /// United config for all entities in syscalls generator module.
 #[derive(Debug, Clone, Default)]
 pub struct SyscallsConfig {
