// This file is part of Gear.

// Copyright (C) 2021-2025 Gear Technologies Inc.
// SPDX-License-Identifier: GPL-3.0-or-later WITH Classpath-exception-2.0

// This program is free software: you can redistribute it and/or modify
// it under the terms of the GNU General Public License as published by
// the Free Software Foundation, either version 3 of the License, or
// (at your option) any later version.

// This program is distributed in the hope that it will be useful,
// but WITHOUT ANY WARRANTY; without even the implied warranty of
// MERCHANTABILITY or FITNESS FOR A PARTICULAR PURPOSE. See the
// GNU General Public License for more details.

// You should have received a copy of the GNU General Public License
// along with this program. If not, see <https://www.gnu.org/licenses/>.

//! Config entities related to generating plain wasm module using `wasm-smith`.
//!
//! We don't give access to [`wasm_smith::Config`] directly, but with several adaptors,
//! because valid wasm module is not always valid gear module. So, some configurational variables
//! can be arbitrary, but some must be constantly set. That's implemented with [`ArbitraryParams`]
//! and [`ConstantParams`].

pub use wasm_smith::InstructionKind;

use crate::MemoryLayout;
use arbitrary::{Arbitrary, Result, Unstructured};
use std::num::NonZero;
use wasm_smith::{Config, InstructionKind::*, InstructionKinds, MemoryOffsetChoices};

/// Wasm module generation config.
///
/// This config wraps the [`wasm_smith::Config`]. That's to make it
/// easy creating a configuration, which is custom, from one side, and,
/// from another side, results in generating valid gear wasm modules.
#[derive(Debug, Clone)]
pub struct WasmModuleConfig(Config);

impl WasmModuleConfig {
    /// Unwrap the inner `wasm-smith` config.
    pub fn into_inner(self) -> Config {
        self.0
    }
}

impl Arbitrary<'_> for WasmModuleConfig {
    fn arbitrary(u: &mut Unstructured<'_>) -> Result<Self> {
        let selectable_params = SelectableParams::default();
        let arbitrary_params = u.arbitrary::<ArbitraryParams>()?;

        Ok((selectable_params, arbitrary_params).into())
    }
}

impl From<(SelectableParams, ArbitraryParams)> for WasmModuleConfig {
    fn from((selectable_params, arbitrary_params): (SelectableParams, ArbitraryParams)) -> Self {
        let ConstantParams {
            allow_start_export,
            bulk_memory_enabled,
            disallow_traps,
            exceptions_enabled,
            max_exports,
            max_imports,
            max_memories,
            min_memories,
            max_tables,
            memory64_enabled,
            max_memory64_bytes,
            min_exports,
            min_imports,
            multi_value_enabled,
            reference_types_enabled,
            tail_call_enabled,
            relaxed_simd_enabled,
            saturating_float_to_int_enabled,
            sign_extension_ops_enabled,
            simd_enabled,
            allow_floats,
            max_data_segments,
            min_data_segments,
            max_types,
            min_types,
            memory_offset_choices,
            reserved_memory_size,
            gc_enabled,
            custom_page_sizes_enabled,
            generate_custom_sections,
            exports,
            memory_grow_enabled,
            shared_everything_threads_enabled,
            allow_invalid_funcs,
            wide_arithmetic_enabled,
            extended_const_enabled,
        } = ConstantParams::default();

        let SelectableParams {
            allowed_instructions,
            max_instructions,
            min_funcs,
            max_funcs,
        } = selectable_params;

        let min_funcs = min_funcs.get();
        let max_funcs = max_funcs.get();

        let ArbitraryParams {
            available_imports,
            canonicalize_nans,
            export_everything,
            max_aliases,
            max_components,
            max_element_segments,
            max_elements,
            max_globals,
            max_instances,
            max_modules,
            max_memory32_bytes,
            max_nesting_depth,
            max_tags,
            max_type_size,
            max_values,
            memory_max_size_required,
            min_element_segments,
            min_elements,
            min_globals,
            min_tables,
            min_tags,
            min_uleb_size,
            threads_enabled,
            max_table_elements,
            table_max_size_required,
        } = arbitrary_params;

        let allowed_instructions = InstructionKinds::new(&allowed_instructions);

        Self(Config {
            allow_start_export,
            available_imports,
            bulk_memory_enabled,
            canonicalize_nans,
            disallow_traps,
            exceptions_enabled,
            export_everything,
            gc_enabled,
            custom_page_sizes_enabled,
            generate_custom_sections,
            max_aliases,
            max_components,
            max_data_segments,
            max_element_segments,
            max_elements,
            max_exports,
            max_funcs,
            max_globals,
            max_imports,
            max_instances,
            max_instructions,
            max_memories,
            max_memory32_bytes,
            max_memory64_bytes,
            max_modules,
            max_nesting_depth,
            max_tables,
            max_tags,
            max_type_size,
            max_types,
            max_values,
            memory64_enabled,
            memory_max_size_required,
            memory_offset_choices,
            min_data_segments,
            min_element_segments,
            min_elements,
            min_exports,
            min_funcs,
            min_globals,
            min_imports,
            min_memories,
            min_tables,
            min_tags,
            min_types,
            min_uleb_size,
            multi_value_enabled,
            reference_types_enabled,
            reserved_memory_size,
            memory_grow_enabled,
            tail_call_enabled,
            relaxed_simd_enabled,
            saturating_float_to_int_enabled,
            sign_extension_ops_enabled,
            shared_everything_threads_enabled,
            simd_enabled,
            threads_enabled,
            allow_invalid_funcs,
            wide_arithmetic_enabled,
            allowed_instructions,
            max_table_elements,
            table_max_size_required,
            exports,
            allow_floats,
            extended_const_enabled,
        })
    }
}

/// Arbitrary wasm module generation params.
///
/// These are params that are allowed to be randomly set.
/// All of them are later used to instantiate `wasm_smith::Config`.
#[derive(Debug, Clone)]
pub struct ArbitraryParams {
    available_imports: Option<Vec<u8>>,
    canonicalize_nans: bool,
    export_everything: bool,
    max_aliases: usize,
    max_components: usize,
    max_element_segments: usize,
    max_elements: usize,
    max_globals: usize,
    max_instances: usize,
    max_modules: usize,
    max_nesting_depth: usize,
    max_tags: usize,
    max_type_size: u32,
    max_values: usize,
    memory_max_size_required: bool,
    min_element_segments: usize,
    min_elements: usize,
    min_globals: usize,
    min_tables: u32,
    min_tags: usize,
    min_uleb_size: u8,
    threads_enabled: bool,
    max_table_elements: u64,
    table_max_size_required: bool,
    max_memory32_bytes: u64,
}

impl Arbitrary<'_> for ArbitraryParams {
    fn arbitrary(u: &mut Unstructured<'_>) -> Result<Self> {
        let random_config = u.arbitrary()?;
        let Config {
            available_imports,
            canonicalize_nans,
            export_everything,
            max_aliases,
            max_components,
            max_element_segments,
            max_elements,
            max_globals,
            max_instances,
            max_modules,
            max_nesting_depth,
            max_tags,
            max_type_size,
            max_values,
            memory_max_size_required,
            min_element_segments,
            min_elements,
            min_globals,
            min_tables,
            min_tags,
            min_uleb_size,
            threads_enabled,
            max_table_elements,
            table_max_size_required,
            max_memory32_bytes,
            ..
        } = random_config;

        Ok(ArbitraryParams {
            available_imports,
            canonicalize_nans,
            export_everything,
            max_aliases,
            max_components,
            max_element_segments,
            max_elements,
            max_globals,
            max_instances,
            max_modules,
            max_nesting_depth,
            max_tags,
            max_type_size,
            max_values,
            memory_max_size_required,
            min_element_segments,
            min_elements,
            min_globals,
            min_tables,
            min_tags,
            min_uleb_size,
            threads_enabled,
            max_table_elements,
            table_max_size_required,
            max_memory32_bytes,
        })
    }
}

/// Constant wasm module generation params.
///
/// Wraps params, which are used to create `wasm_smith::Config`, but they
/// must have pre-defined values to make `wasm-smith` generate valid gear modules.
pub struct ConstantParams {
    allow_start_export: bool,
    bulk_memory_enabled: bool,
    disallow_traps: bool,
    exceptions_enabled: bool,
    max_data_segments: usize,
    max_exports: usize,
    max_imports: usize,
    max_types: usize,
    max_memories: usize,
    min_memories: u32,
    max_tables: usize,
    memory64_enabled: bool,
    max_memory64_bytes: u128,
    min_exports: usize,
    min_data_segments: usize,
    min_imports: usize,
    multi_value_enabled: bool,
    reference_types_enabled: bool,
    tail_call_enabled: bool,
    relaxed_simd_enabled: bool,
    saturating_float_to_int_enabled: bool,
    sign_extension_ops_enabled: bool,
    simd_enabled: bool,
    allow_floats: bool,
    min_types: usize,
    memory_offset_choices: MemoryOffsetChoices,
    gc_enabled: bool,
    custom_page_sizes_enabled: bool,
    generate_custom_sections: bool,
    exports: Option<Vec<u8>>,
    shared_everything_threads_enabled: bool,
    allow_invalid_funcs: bool,
    wide_arithmetic_enabled: bool,
    extended_const_enabled: bool,
    // our patches
    reserved_memory_size: Option<u64>,
    memory_grow_enabled: bool,
}

impl Default for ConstantParams {
    fn default() -> Self {
        ConstantParams {
            bulk_memory_enabled: false,
<<<<<<< HEAD
            // TODO: enable
            sign_extension_ops_enabled: false,
=======
            sign_extension_enabled: true,
>>>>>>> 3aabbcbe
            saturating_float_to_int_enabled: false,
            reference_types_enabled: false,
            tail_call_enabled: false,
            // This is related to reference_types_enabled.
            max_tables: 1,
            simd_enabled: false,
            allow_floats: false,
            relaxed_simd_enabled: false,
            exceptions_enabled: false,
            // we don't support 64-bit WASM
            memory64_enabled: false,
            max_memory64_bytes: 0,
            disallow_traps: true,
            allow_start_export: false,
            multi_value_enabled: false,
            min_memories: 0,
            max_memories: 1,
            min_exports: 0,
            max_exports: 0,
            min_imports: 0,
            max_imports: 0,
            max_data_segments: 0,
            min_data_segments: 0,
            max_types: 100,
            min_types: 5,
            memory_offset_choices: MemoryOffsetChoices(75, 25, 0),
            gc_enabled: false,
            custom_page_sizes_enabled: false,
            generate_custom_sections: false,
            // pass empty module to not export anything to pass our checks
            exports: Some(b"\0asm\x01\0\0\0".to_vec()),
            shared_everything_threads_enabled: false,
            allow_invalid_funcs: false,
            wide_arithmetic_enabled: false,
            extended_const_enabled: false,
            reserved_memory_size: Some(MemoryLayout::RESERVED_MEMORY_SIZE as u64),
            memory_grow_enabled: false,
        }
    }
}

/// Selectable wasm module generation params.
#[derive(Debug, Clone)]
pub struct SelectableParams {
    /// Set of [`InstructionKind`], that are allowed to
    /// be generated by `wasm-gen`.
    pub allowed_instructions: Vec<InstructionKind>,
    /// Maximum amount of instructions that `wasm-gen`
    /// can generate before inserting syscalls.
    pub max_instructions: usize,
    /// Minimum amount of functions `wasm-gen` will insert
    /// into generated wasm.
    pub min_funcs: NonZero<usize>,
    /// Maximum amount of functions `wasm-gen` will insert
    /// into generated wasm.
    pub max_funcs: NonZero<usize>,
}

impl Default for SelectableParams {
    fn default() -> Self {
        Self {
            allowed_instructions: vec![
                Numeric, Reference, Parametric, Variable, Table, Memory, Control,
            ],
            max_instructions: 500,
            min_funcs: NonZero::<usize>::new(3).expect("from non zero value; qed."),
            max_funcs: NonZero::<usize>::new(5).expect("from non zero value; qed."),
        }
    }
}<|MERGE_RESOLUTION|>--- conflicted
+++ resolved
@@ -348,12 +348,7 @@
     fn default() -> Self {
         ConstantParams {
             bulk_memory_enabled: false,
-<<<<<<< HEAD
-            // TODO: enable
-            sign_extension_ops_enabled: false,
-=======
             sign_extension_enabled: true,
->>>>>>> 3aabbcbe
             saturating_float_to_int_enabled: false,
             reference_types_enabled: false,
             tail_call_enabled: false,
