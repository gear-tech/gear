--- conflicted
+++ resolved
@@ -238,20 +238,17 @@
         actor_kind: ActorKind,
         range: RangeInclusive<u128>,
     },
-<<<<<<< HEAD
     /// Variant of `Ptr::Hash` pointer type, where hash is actor id.
-    ActorId(SyscallDestination),
-=======
     ActorId(ActorKind),
->>>>>>> 64ccebc2
 }
 
 /// Actor kind, which is actually a syscall destination choice.
 ///
-/// `gr_send*` and `gr_exit` syscalls generated from this crate can be sent
-/// to different destination in accordance to the config.
-/// It's either to the message source, to some existing known address,
-/// or to some random, most probably non-existing, address.
+/// `gr_send*`, `gr_exit` and other message sending syscalls generated
+/// from this crate can send messages to different destination
+/// in accordance to the config. It's either to the message source,
+/// to some existing known address, or to some random, most probably
+/// non-existing, address.
 #[derive(Debug, Clone, Default)]
 pub enum ActorKind {
     Source,
