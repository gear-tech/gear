// This file is part of Gear.

// Copyright (C) 2021-2023 Gear Technologies Inc.
// SPDX-License-Identifier: GPL-3.0-or-later WITH Classpath-exception-2.0

// This program is free software: you can redistribute it and/or modify
// it under the terms of the GNU General Public License as published by
// the Free Software Foundation, either version 3 of the License, or
// (at your option) any later version.

// This program is distributed in the hope that it will be useful,
// but WITHOUT ANY WARRANTY; without even the implied warranty of
// MERCHANTABILITY or FITNESS FOR A PARTICULAR PURPOSE. See the
// GNU General Public License for more details.

// You should have received a copy of the GNU General Public License
// along with this program. If not, see <https://www.gnu.org/licenses/>.

//! Entities describing syscall param, more precisely, it's allowed values.
//!
//! Types here are used to create [`crate::SyscallsConfig`].

use crate::DEFAULT_INITIAL_SIZE;
use arbitrary::{Result, Unstructured};
use std::{collections::HashMap, ops::RangeInclusive};

pub use gear_wasm_instrument::syscalls::{ParamType, RegularParamType};

/// Syscalls params config.
///
/// This is basically a map, which creates a relationship between each kind of
/// param, that a syscall can have, and allowed values ("rules") for each of
/// the params.
///
/// # Note:
///
/// Configs with some [`ParamType`] variants will not be applied, as we select
/// values for all memory-related operations in accordance to generated WASM
/// module parameters:
///  - [`ParamType::Alloc`] and [`ParamType::Ptr`] will always be ignored.
///  - [`ParamType::Size`] will be ignored when it means length of some in-memory
/// array.
#[derive(Debug, Clone)]
pub struct SyscallsParamsConfig(HashMap<ParamType, SyscallParamAllowedValues>);

impl SyscallsParamsConfig {
    pub fn empty() -> Self {
        Self(HashMap::new())
    }

    /// New [`SyscallsParamsConfig`] with all rules set to produce one constant value.
    pub fn all_constant_value(value: i64) -> Self {
        use ParamType::*;
        use RegularParamType::*;

        let allowed_values: SyscallParamAllowedValues = (value..=value).into();
        Self(
            [
                Regular(Length),
                Regular(Gas),
                Regular(Offset),
                Regular(DurationBlockNumber),
                Regular(DelayBlockNumber),
                Regular(Handler),
                Regular(Free),
                Regular(Version),
            ]
            .into_iter()
            .map(|param_type| (param_type, allowed_values.clone()))
            .collect(),
        )
    }

    /// Get allowed values for the `param`.
    pub fn get_rule(&self, param: &ParamType) -> Option<SyscallParamAllowedValues> {
        self.0.get(param).cloned()
    }

    /// Set allowed values for the `param`.
    pub fn add_rule(&mut self, param: ParamType, allowed_values: SyscallParamAllowedValues) {
        matches!(param, ParamType::Regular(RegularParamType::Pointer(_)))
            .then(|| panic!("ParamType::Ptr(..) isn't supported in SyscallsParamsConfig"));

        self.0.insert(param, allowed_values);
    }
}

impl Default for SyscallsParamsConfig {
    fn default() -> Self {
        use ParamType::*;
        use RegularParamType::*;

        let free_start = DEFAULT_INITIAL_SIZE as i64;
        let free_end = free_start + 5;
        Self(
            [
                (Regular(Length), (0..=0x10000).into()),
                // There are no rules for memory arrays and pointers as they are chosen
                // in accordance to memory pages config.
<<<<<<< HEAD
                (Regular(Gas), (0..=250_000_000_000).into()),
                (Regular(Offset), (0..=10).into()),
                (Regular(DurationBlockNumber), (1..=8).into()),
                (Regular(DelayBlockNumber), (0..=4).into()),
                (Regular(Handler), (0..=100).into()),
                (Regular(Free), (free_start..=free_end).into()),
                (Regular(Version), (1..=1).into()),
=======
                (ParamType::Gas, (0..=250_000_000_000).into()),
                (ParamType::Offset, (0..=10).into()),
                (ParamType::DurationBlockNumber, (1..=8).into()),
                (ParamType::DelayBlockNumber, (0..=4).into()),
                (ParamType::Handler, (0..=100).into()),
                (ParamType::Free, (free_start..=free_end).into()),
                (ParamType::FreeUpperBound, (0..=10).into()),
                (ParamType::Version, (1..=1).into()),
>>>>>>> 162cec16
            ]
            .into_iter()
            .collect(),
        )
    }
}

/// Range of allowed values for the syscall param.
#[derive(Debug, Clone)]
pub struct SyscallParamAllowedValues(RangeInclusive<i64>);

impl From<RangeInclusive<i64>> for SyscallParamAllowedValues {
    fn from(range: RangeInclusive<i64>) -> Self {
        Self(range)
    }
}

impl SyscallParamAllowedValues {
    /// Zero param value.
    ///
    /// That means that for particular param `0` will be always
    /// it's value.
    pub fn zero() -> Self {
        Self(0..=0)
    }

    /// Constant param value.
    ///
    /// That means that for particular param `value` will be always
    /// it's value.
    pub fn constant(value: i64) -> Self {
        Self(value..=value)
    }
}

impl Default for SyscallParamAllowedValues {
    fn default() -> Self {
        Self::zero()
    }
}

impl SyscallParamAllowedValues {
    /// Get i32 value for the param from it's allowed range.
    pub fn get_i32(&self, unstructured: &mut Unstructured) -> Result<i32> {
        let current_range_start = *self.0.start();
        let current_range_end = *self.0.end();

        let start = if current_range_start < i32::MIN as i64 {
            i32::MIN
        } else {
            current_range_start as i32
        };
        let end = if current_range_end > i32::MAX as i64 {
            i32::MAX
        } else {
            current_range_end as i32
        };

        unstructured.int_in_range(start..=end)
    }

    /// Get i64 value for the param from it's allowed range.
    pub fn get_i64(&self, unstructured: &mut Unstructured) -> Result<i64> {
        unstructured.int_in_range(self.0.clone())
    }
}<|MERGE_RESOLUTION|>--- conflicted
+++ resolved
@@ -97,7 +97,6 @@
                 (Regular(Length), (0..=0x10000).into()),
                 // There are no rules for memory arrays and pointers as they are chosen
                 // in accordance to memory pages config.
-<<<<<<< HEAD
                 (Regular(Gas), (0..=250_000_000_000).into()),
                 (Regular(Offset), (0..=10).into()),
                 (Regular(DurationBlockNumber), (1..=8).into()),
@@ -105,16 +104,7 @@
                 (Regular(Handler), (0..=100).into()),
                 (Regular(Free), (free_start..=free_end).into()),
                 (Regular(Version), (1..=1).into()),
-=======
-                (ParamType::Gas, (0..=250_000_000_000).into()),
-                (ParamType::Offset, (0..=10).into()),
-                (ParamType::DurationBlockNumber, (1..=8).into()),
-                (ParamType::DelayBlockNumber, (0..=4).into()),
-                (ParamType::Handler, (0..=100).into()),
-                (ParamType::Free, (free_start..=free_end).into()),
-                (ParamType::FreeUpperBound, (0..=10).into()),
-                (ParamType::Version, (1..=1).into()),
->>>>>>> 162cec16
+                (Regular(FreeUpperBound), (0..=10).into()),
             ]
             .into_iter()
             .collect(),
