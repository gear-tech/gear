--- conflicted
+++ resolved
@@ -56,11 +56,7 @@
 //!     stack_end_page: Some(64),
 //! };
 //! let entry_points_set = EntryPointsSet::InitHandle;
-<<<<<<< HEAD
-//! let syscalls_config = SysCallsConfigBuilder::new(SysCallsInjectionAmounts::all_once())
-=======
-//! let sys_calls_config = SysCallsConfigBuilder::new(SysCallsInjectionTypes::all_once())
->>>>>>> 71168c5b
+//! let syscalls_config = SysCallsConfigBuilder::new(SysCallsInjectionTypes::all_once())
 //!     .with_source_msg_dest()
 //!     .with_log_info("I'm from wasm-gen".into())
 //!     .build();
@@ -149,13 +145,8 @@
     /// Flag which signals whether `call_indirect` instruction must be used
     /// during wasm generation.
     pub call_indirect_enabled: bool,
-<<<<<<< HEAD
     /// Injection amount ranges for each syscall.
-    pub injection_amounts: SysCallsInjectionAmounts,
-=======
-    /// Injection amount ranges for each sys-call.
     pub injection_types: SysCallsInjectionTypes,
->>>>>>> 71168c5b
     /// Config of gear wasm call entry-points (exports).
     pub entry_points_set: EntryPointsSet,
     /// Initial wasm memory pages.
@@ -207,11 +198,7 @@
             ..SelectableParams::default()
         };
 
-<<<<<<< HEAD
-        let mut syscalls_config_builder = SysCallsConfigBuilder::new(injection_amounts);
-=======
-        let mut sys_calls_config_builder = SysCallsConfigBuilder::new(injection_types);
->>>>>>> 71168c5b
+        let mut syscalls_config_builder = SysCallsConfigBuilder::new(injection_types);
         if let Some(log_info) = log_info {
             syscalls_config_builder = syscalls_config_builder.with_log_info(log_info);
         }
