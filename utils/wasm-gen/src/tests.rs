// This file is part of Gear.

// Copyright (C) 2021-2024 Gear Technologies Inc.
// SPDX-License-Identifier: GPL-3.0-or-later WITH Classpath-exception-2.0

// This program is free software: you can redistribute it and/or modify
// it under the terms of the GNU General Public License as published by
// the Free Software Foundation, either version 3 of the License, or
// (at your option) any later version.

// This program is distributed in the hope that it will be useful,
// but WITHOUT ANY WARRANTY; without even the implied warranty of
// MERCHANTABILITY or FITNESS FOR A PARTICULAR PURPOSE. See the
// GNU General Public License for more details.

// You should have received a copy of the GNU General Public License
// along with this program. If not, see <https://www.gnu.org/licenses/>.

use super::*;
use arbitrary::Unstructured;
use gear_core::{
    code::Code,
    gas::ValueCounter,
    ids::{CodeId, ProgramId},
    memory::Memory,
    message::{
        ContextSettings, DispatchKind, IncomingDispatch, IncomingMessage, MessageContext,
        ReplyPacket,
    },
};
use gear_core_backend::{
    env::{BackendReport, Environment},
    error::{ActorTerminationReason, TerminationReason, TrapExplanation},
};
use gear_core_processor::{ProcessorContext, ProcessorExternalities};
use gear_utils::NonEmpty;
use gear_wasm_instrument::{
    parity_wasm::{self, elements::Module},
    rules::CustomConstantCostRules,
};
use proptest::prelude::*;
use rand::{rngs::SmallRng, RngCore, SeedableRng};
use std::num::NonZeroUsize;

const UNSTRUCTURED_SIZE: usize = 1_000_000;

proptest! {
    #![proptest_config(ProptestConfig::with_cases(100))]
    #[test]
    // Test that valid config always generates a valid gear wasm.
    fn test_standard_config(buf in prop::collection::vec(any::<u8>(), UNSTRUCTURED_SIZE)) {
        use gear_wasm_instrument::rules::CustomConstantCostRules;
        let mut u = Unstructured::new(&buf);
        let configs_bundle: StandardGearWasmConfigsBundle = StandardGearWasmConfigsBundle {
            log_info: Some("Some data".into()),
            entry_points_set: EntryPointsSet::InitHandleHandleReply,
            ..Default::default()
        };

        let original_code = generate_gear_program_code(&mut u, configs_bundle)
            .expect("failed generating wasm");

        let code_res = Code::try_new(original_code, 1, |_| CustomConstantCostRules::default(), None);
        assert!(code_res.is_ok());
    }

    #[test]
    fn test_reproduction(buf in prop::collection::vec(any::<u8>(), UNSTRUCTURED_SIZE)) {
        let mut u = Unstructured::new(&buf);
        let mut u2 = Unstructured::new(&buf);

        let gear_config = StandardGearWasmConfigsBundle::default();

        let first = generate_gear_program_code(&mut u, gear_config.clone()).expect("failed wasm generation");
        let second = generate_gear_program_code(&mut u2, gear_config).expect("failed wasm generation");

        assert_eq!(first, second);
    }
}

#[test]
fn inject_critical_gas_limit_works() {
    let wat1 = r#"
    (module
        (memory $memory0 (import "env" "memory") 16)
        (export "handle" (func $handle))
        (func $handle
            call $f
            drop
        )
        (func $f (result i64)
            call $f
        )
        (func $g
            (loop $my_loop
                br $my_loop
            )
        )
    )"#;

    let wasm_bytes = wat::parse_str(wat1).expect("invalid wat");
    let module =
        parity_wasm::deserialize_buffer::<Module>(&wasm_bytes).expect("invalid wasm bytes");
    let module_with_critical_gas_limit = utils::inject_critical_gas_limit(module, 1_000_000);

    let wasm_bytes = module_with_critical_gas_limit
        .into_bytes()
        .expect("invalid pw module");
    assert!(wasmparser::validate(&wasm_bytes).is_ok());

    let wat = wasmprinter::print_bytes(&wasm_bytes).expect("failed printing bytes");
    println!("wat = {wat}");
}

#[test]
fn remove_trivial_recursions() {
    let wat1 = r#"
    (module
        (func (;0;)
            call 0
        )
    )"#;

    let wasm_bytes = wat::parse_str(wat1).expect("invalid wat");
    let module =
        parity_wasm::deserialize_buffer::<Module>(&wasm_bytes).expect("invalid wasm bytes");
    let no_recursions_module = utils::remove_recursion(module);

    let wasm_bytes = no_recursions_module
        .into_bytes()
        .expect("invalid pw module");
    assert!(wasmparser::validate(&wasm_bytes).is_ok());

    let wat = wasmprinter::print_bytes(&wasm_bytes).expect("failed printing bytes");
    println!("wat = {wat}");
}

#[test]
fn remove_multiple_recursions() {
    let wat2 = r#"
    (module
        (func (;0;) (result i64)
            call 1
        )
        (func (;1;) (result i64)
            call 0
        )
        (func (;2;)
            call 1
            drop
        )
    )"#;

    let wasm_bytes = wat::parse_str(wat2).expect("invalid wat");
    let module =
        parity_wasm::deserialize_buffer::<Module>(&wasm_bytes).expect("invalid wasm bytes");
    utils::find_recursion(&module, |path, call| {
        println!("path = {path:?}, call = {call}");
    });
    let no_recursions_module = utils::remove_recursion(module);
    utils::find_recursion(&no_recursions_module, |_, _| {
        unreachable!("there should be no recursions")
    });

    let wasm_bytes = no_recursions_module
        .into_bytes()
        .expect("invalid pw module");
    assert!(wasmparser::validate(&wasm_bytes).is_ok());

    let wat = wasmprinter::print_bytes(&wasm_bytes).expect("failed printing bytes");
    println!("wat = {wat}");
}

#[test]
fn test_source_as_address_param() {
    let mut rng = SmallRng::seed_from_u64(123);
    let mut buf = vec![0; UNSTRUCTURED_SIZE];
    rng.fill_bytes(&mut buf);
    let mut unstructured = Unstructured::new(&buf);

<<<<<<< HEAD
    let mut params_config = SyscallsParamsConfig::default_regular();
    params_config.set_ptr_rule(PtrParamAllowedValues::ActorId(ActorKind::Source));
=======
    let params_config = SyscallsParamsConfig::new()
        .with_default_regular_config()
        .with_ptr_rule(PtrParamAllowedValues::ActorId(ActorKind::Source));
>>>>>>> d9de34e6

    let mut injection_types = SyscallsInjectionTypes::all_never();
    injection_types.set(InvocableSyscall::Loose(SyscallName::Exit), 1, 1);
    let syscalls_config = SyscallsConfigBuilder::new(injection_types)
        .with_params_config(params_config)
        .with_error_processing_config(ErrorProcessingConfig::All)
        .build();

    let backend_report =
        execute_wasm_with_custom_configs(&mut unstructured, syscalls_config, None, 1024, false, 0);

    assert_eq!(
        backend_report.termination_reason,
        TerminationReason::Actor(ActorTerminationReason::Exit(message_sender()))
    );
}

#[test]
fn test_existing_address_as_address_param() {
    let mut rng = SmallRng::seed_from_u64(123);
    let mut buf = vec![0; UNSTRUCTURED_SIZE];
    rng.fill_bytes(&mut buf);
    let mut unstructured = Unstructured::new(&buf);

    let some_address = [5; 32];
<<<<<<< HEAD
    let mut params_config = SyscallsParamsConfig::default_regular();
    params_config.set_ptr_rule(PtrParamAllowedValues::ActorIdWithValue {
        actor_kind: ActorKind::ExistingAddresses(NonEmpty::new(some_address)),
        range: 0..=0,
    });
=======
    let params_config = SyscallsParamsConfig::new()
        .with_default_regular_config()
        .with_ptr_rule(PtrParamAllowedValues::ActorIdWithValue {
            actor_kind: ActorKind::ExistingAddresses(NonEmpty::new(some_address)),
            range: 0..=0,
        });
>>>>>>> d9de34e6

    let mut injection_types = SyscallsInjectionTypes::all_never();
    injection_types.set(InvocableSyscall::Loose(SyscallName::Send), 1, 1);
    let syscalls_config = SyscallsConfigBuilder::new(injection_types)
        .with_params_config(params_config)
        .with_error_processing_config(ErrorProcessingConfig::All)
        .build();

    let backend_report =
        execute_wasm_with_custom_configs(&mut unstructured, syscalls_config, None, 1024, false, 0);

    assert_eq!(
        backend_report.termination_reason,
        TerminationReason::Actor(ActorTerminationReason::Success)
    );

    let dispatch = {
        let (context_outcome, _) = backend_report.ext.context.message_context.drain();

        let mut dispatches = context_outcome.drain().outgoing_dispatches;
        assert_eq!(dispatches.len(), 1);

        dispatches.pop().expect("checked").0
    };

    assert_eq!(
        dispatch.destination(),
        ProgramId::from(some_address.as_ref())
    );
}

// Syscalls of a `gr_*reply*` kind are the only of those, which has `Value` input param.
// Message value param for these syscalls is set during the common syscalls params
// processing flow.
#[test]
fn test_msg_value_ptr() {
    const INITIAL_BALANCE: u128 = 10_000;
    const REPLY_VALUE: u128 = 1_000;

    let mut rng = SmallRng::seed_from_u64(123);
    let mut buf = vec![0; UNSTRUCTURED_SIZE];
    rng.fill_bytes(&mut buf);
    let mut unstructured = Unstructured::new(&buf);
<<<<<<< HEAD

    let mut params_config = SyscallsParamsConfig::default_regular();
    params_config.set_ptr_rule(PtrParamAllowedValues::Value(REPLY_VALUE..=REPLY_VALUE));

=======

    let params_config = SyscallsParamsConfig::new()
        .with_default_regular_config()
        .with_ptr_rule(PtrParamAllowedValues::Value(REPLY_VALUE..=REPLY_VALUE));

>>>>>>> d9de34e6
    let mut injection_types = SyscallsInjectionTypes::all_never();
    injection_types.set(InvocableSyscall::Loose(SyscallName::Reply), 1, 1);
    let syscalls_config = SyscallsConfigBuilder::new(injection_types)
        .with_params_config(params_config)
        .with_error_processing_config(ErrorProcessingConfig::All)
        .build();

    let backend_report = execute_wasm_with_custom_configs(
        &mut unstructured,
        syscalls_config,
        None,
        1024,
        false,
        INITIAL_BALANCE,
    );

    assert_eq!(
        backend_report.ext.context.value_counter.left(),
        INITIAL_BALANCE - REPLY_VALUE
    );
    assert_eq!(
        backend_report.termination_reason,
        TerminationReason::Actor(ActorTerminationReason::Success)
    );
}

// Syscalls which have destination with value param, i.e. `HashWithValue`.
// Params for these syscalls aren't processed the usual way: destination argument is
// set from existing config or set by calling `gr_source`. Should be mentioned that
// destination is not only 32 bytes hash value, but a struct of hash and message value.
// So here it tests that message value in this struct is properly set.
#[test]
fn test_msg_value_ptr_dest() {
    gear_utils::init_default_logger();
    const INITIAL_BALANCE: u128 = 10_000;
    const REPLY_VALUE: u128 = 1_000;

    let tested_syscalls = [
        InvocableSyscall::Loose(SyscallName::Send),
        InvocableSyscall::Loose(SyscallName::SendInput),
        InvocableSyscall::Precise(SyscallName::ReservationSend),
        InvocableSyscall::Precise(SyscallName::SendCommit),
        InvocableSyscall::Precise(SyscallName::ReplyDeposit),
    ];

    let some_address = [10; 32];
    let destination_variants = [
        ActorKind::Random,
        ActorKind::Source,
        ActorKind::ExistingAddresses(NonEmpty::new(some_address)),
    ];
    for dest_var in destination_variants {
<<<<<<< HEAD
        let mut params_config = SyscallsParamsConfig::default_regular();
        params_config.set_rule(RegularParamType::Gas, (0..=0).into());
        params_config.set_ptr_rule(PtrParamAllowedValues::ActorIdWithValue {
            actor_kind: dest_var.clone(),
            range: REPLY_VALUE..=REPLY_VALUE,
        });
=======
        let params_config = SyscallsParamsConfig::new()
            .with_default_regular_config()
            .with_rule(RegularParamType::Gas, (0..=0).into())
            .with_ptr_rule(PtrParamAllowedValues::ActorIdWithValue {
                actor_kind: dest_var.clone(),
                range: REPLY_VALUE..=REPLY_VALUE,
            });
>>>>>>> d9de34e6

        for syscall in tested_syscalls {
            let mut rng = SmallRng::seed_from_u64(123);
            let mut buf = vec![0; UNSTRUCTURED_SIZE];
            rng.fill_bytes(&mut buf);
            let mut unstructured = Unstructured::new(&buf);

            let mut injection_types = SyscallsInjectionTypes::all_never();
            injection_types.set(syscall, 1, 1);
            let syscalls_config = SyscallsConfigBuilder::new(injection_types)
                .with_params_config(params_config.clone())
                .with_error_processing_config(ErrorProcessingConfig::All)
                .build();

            let backend_report = execute_wasm_with_custom_configs(
                &mut unstructured,
                syscalls_config,
                None,
                1024,
                false,
                INITIAL_BALANCE,
            );

            assert_eq!(
                backend_report.ext.context.value_counter.left(),
                INITIAL_BALANCE - REPLY_VALUE
            );
            assert_eq!(
                backend_report.termination_reason,
                TerminationReason::Actor(ActorTerminationReason::Success)
            );

            if !dest_var.is_random() {
                let dispatch = {
                    let (context_outcome, _) = backend_report.ext.context.message_context.drain();

                    let mut dispatches = context_outcome.drain().outgoing_dispatches;
                    assert_eq!(dispatches.len(), 1);

                    dispatches.pop().expect("checked").0
                };
                let destination = dispatch.destination();

                match dest_var {
                    ActorKind::Source => assert_eq!(destination, message_sender()),
                    ActorKind::ExistingAddresses(_) => {
                        assert_eq!(destination, ProgramId::from(some_address.as_ref()))
                    }
                    ActorKind::Random => {}
                }
            }
        }
    }
}

#[test]
fn error_processing_works_for_fallible_syscalls() {
    gear_utils::init_default_logger();

    // We create Unstructured from zeroes here as we just need any.
    let buf = vec![0; UNSTRUCTURED_SIZE];
    let mut unstructured = Unstructured::new(&buf);
    let mut unstructured2 = Unstructured::new(&buf);

    let fallible_syscalls = SyscallName::instrumentable()
        .into_iter()
        .filter_map(|syscall| {
            let invocable_syscall = InvocableSyscall::Loose(syscall);
            invocable_syscall.is_fallible().then_some(invocable_syscall)
        });

    for syscall in fallible_syscalls {
        // Prepare syscalls config & context settings for test case.
        let (params_config, initial_memory_write) = get_params_for_syscall_to_fail(syscall);

        const INJECTED_SYSCALLS: u32 = 8;

        let mut injection_types = SyscallsInjectionTypes::all_never();
        injection_types.set(syscall, INJECTED_SYSCALLS, INJECTED_SYSCALLS);

        let syscalls_config_builder =
            SyscallsConfigBuilder::new(injection_types).with_params_config(params_config);

        // Assert that syscalls results will be processed.
        let termination_reason = execute_wasm_with_custom_configs(
            &mut unstructured,
            syscalls_config_builder
                .clone()
                .with_error_processing_config(ErrorProcessingConfig::All)
                .build(),
            initial_memory_write.clone(),
            0,
            true,
            0,
        )
        .termination_reason;

        assert_eq!(
            termination_reason,
            TerminationReason::Actor(ActorTerminationReason::Trap(TrapExplanation::Unknown)),
            "syscall: {}",
            syscall.to_str()
        );

        // Assert that syscall results will be ignored.
        let termination_reason = execute_wasm_with_custom_configs(
            &mut unstructured2,
            syscalls_config_builder.build(),
            initial_memory_write.clone(),
            0,
            true,
            0,
        )
        .termination_reason;

        assert_eq!(
            termination_reason,
            TerminationReason::Actor(ActorTerminationReason::Success),
            "syscall: {}",
            syscall.to_str()
        );
    }
}

#[test]
fn precise_syscalls_works() {
    use gear_core_backend::error::ActorTerminationReason;

    gear_utils::init_default_logger();

    // Pin a specific seed for this test.
    let mut rng = SmallRng::seed_from_u64(1234);
    let mut buf = vec![0; UNSTRUCTURED_SIZE];
    rng.fill_bytes(&mut buf);
    let mut unstructured = Unstructured::new(&buf);

    let precise_syscalls = SyscallName::instrumentable()
        .into_iter()
        .filter_map(|syscall| {
            InvocableSyscall::has_precise_variant(syscall)
                .then_some(InvocableSyscall::Precise(syscall))
        });

    for syscall in precise_syscalls {
        // Prepare syscalls config & context settings for test case.
        const INJECTED_SYSCALLS: u32 = 1;

        let mut injection_types = SyscallsInjectionTypes::all_never();
        injection_types.set(syscall, INJECTED_SYSCALLS, INJECTED_SYSCALLS);

<<<<<<< HEAD
        let mut param_config = SyscallsParamsConfig::default_regular();
        param_config.set_rule(RegularParamType::Gas, (0..=0).into());
=======
        let param_config = SyscallsParamsConfig::new()
            .with_default_regular_config()
            .with_rule(RegularParamType::Gas, (0..=0).into());
>>>>>>> d9de34e6

        // Assert that syscalls results will be processed.
        let termination_reason = execute_wasm_with_custom_configs(
            &mut unstructured,
            SyscallsConfigBuilder::new(injection_types)
                .with_params_config(param_config)
                .with_precise_syscalls_config(PreciseSyscallsConfig::new(3..=3, 3..=3))
                .with_error_processing_config(ErrorProcessingConfig::All)
                .build(),
            None,
            1024,
            false,
            0,
        )
        .termination_reason;

        assert_eq!(
            termination_reason,
            TerminationReason::Actor(ActorTerminationReason::Success),
            "syscall: {}",
            syscall.to_str()
        );
    }
}

#[derive(Clone)]
struct MemoryWrite {
    offset: u32,
    content: Vec<u8>,
}

fn get_params_for_syscall_to_fail(
    _syscall: InvocableSyscall,
) -> (SyscallsParamsConfig, Option<MemoryWrite>) {
    (
        SyscallsParamsConfig::const_regular_params(i32::MAX as i64),
<<<<<<< HEAD
        memory_write,
=======
        None,
>>>>>>> d9de34e6
    )
}

fn execute_wasm_with_custom_configs(
    unstructured: &mut Unstructured,
    syscalls_config: SyscallsConfig,
    initial_memory_write: Option<MemoryWrite>,
    outgoing_limit: u32,
    imitate_reply: bool,
    value: u128,
) -> BackendReport<gear_core_processor::Ext> {
    const PROGRAM_STORAGE_PREFIX: [u8; 32] = *b"execute_wasm_with_custom_configs";
    const INITIAL_PAGES: u16 = 1;

    assert!(gear_lazy_pages_interface::try_to_enable_lazy_pages(
        PROGRAM_STORAGE_PREFIX
    ));

    let gear_config = (
        GearWasmGeneratorConfigBuilder::new()
            .with_memory_config(MemoryPagesConfig {
                initial_size: INITIAL_PAGES as u32,
                ..MemoryPagesConfig::default()
            })
            .with_syscalls_config(syscalls_config)
            .with_entry_points_config(EntryPointsSet::Init)
            .build(),
        SelectableParams {
            allowed_instructions: vec![],
            max_instructions: 0,
            min_funcs: NonZeroUsize::new(1).unwrap(),
            max_funcs: NonZeroUsize::new(1).unwrap(),
        },
    );

    let code =
        generate_gear_program_code(unstructured, gear_config).expect("failed wasm generation");
    let code = Code::try_new(code, 1, |_| CustomConstantCostRules::new(0, 0, 0), None)
        .expect("Failed to create Code");

    let code_id = CodeId::generate(code.original_code());
    let program_id = ProgramId::generate_from_user(code_id, b"");

    let incoming_message = IncomingMessage::new(
        Default::default(),
        message_sender(),
        Default::default(),
        Default::default(),
        Default::default(),
        Default::default(),
    );
    let mut message_context = MessageContext::new(
        IncomingDispatch::new(DispatchKind::Init, incoming_message, None),
        program_id,
        ContextSettings::new(0, 0, 0, 0, 0, outgoing_limit),
    );

    if imitate_reply {
        let _ = message_context.reply_commit(ReplyPacket::auto(), None);
    }

    let processor_context = ProcessorContext {
        message_context,
        max_pages: INITIAL_PAGES.into(),
        program_id,
        value_counter: ValueCounter::new(value),
        ..ProcessorContext::new_mock()
    };

    let ext = gear_core_processor::Ext::new(processor_context);
    let env = Environment::new(
        ext,
        code.code(),
        DispatchKind::Init,
        vec![DispatchKind::Init].into_iter().collect(),
        INITIAL_PAGES.into(),
    )
    .expect("Failed to create environment");

    env.execute(|mem, _stack_end, globals_config| -> Result<(), u32> {
        gear_core_processor::Ext::lazy_pages_init_for_program(
            mem,
            program_id,
            Default::default(),
            Some(mem.size()),
            globals_config,
            Default::default(),
        );

        if let Some(mem_write) = initial_memory_write {
            return mem
                .write(mem_write.offset, &mem_write.content)
                .map_err(|_| 1);
        };

        Ok(())
    })
    .expect("Failed to execute WASM module")
}

fn message_sender() -> ProgramId {
    let bytes = [1, 2, 3, 4].repeat(8);
    ProgramId::from(bytes.as_ref())
}<|MERGE_RESOLUTION|>--- conflicted
+++ resolved
@@ -178,14 +178,9 @@
     rng.fill_bytes(&mut buf);
     let mut unstructured = Unstructured::new(&buf);
 
-<<<<<<< HEAD
-    let mut params_config = SyscallsParamsConfig::default_regular();
-    params_config.set_ptr_rule(PtrParamAllowedValues::ActorId(ActorKind::Source));
-=======
     let params_config = SyscallsParamsConfig::new()
         .with_default_regular_config()
         .with_ptr_rule(PtrParamAllowedValues::ActorId(ActorKind::Source));
->>>>>>> d9de34e6
 
     let mut injection_types = SyscallsInjectionTypes::all_never();
     injection_types.set(InvocableSyscall::Loose(SyscallName::Exit), 1, 1);
@@ -211,20 +206,12 @@
     let mut unstructured = Unstructured::new(&buf);
 
     let some_address = [5; 32];
-<<<<<<< HEAD
-    let mut params_config = SyscallsParamsConfig::default_regular();
-    params_config.set_ptr_rule(PtrParamAllowedValues::ActorIdWithValue {
-        actor_kind: ActorKind::ExistingAddresses(NonEmpty::new(some_address)),
-        range: 0..=0,
-    });
-=======
     let params_config = SyscallsParamsConfig::new()
         .with_default_regular_config()
         .with_ptr_rule(PtrParamAllowedValues::ActorIdWithValue {
             actor_kind: ActorKind::ExistingAddresses(NonEmpty::new(some_address)),
             range: 0..=0,
         });
->>>>>>> d9de34e6
 
     let mut injection_types = SyscallsInjectionTypes::all_never();
     injection_types.set(InvocableSyscall::Loose(SyscallName::Send), 1, 1);
@@ -268,18 +255,11 @@
     let mut buf = vec![0; UNSTRUCTURED_SIZE];
     rng.fill_bytes(&mut buf);
     let mut unstructured = Unstructured::new(&buf);
-<<<<<<< HEAD
-
-    let mut params_config = SyscallsParamsConfig::default_regular();
-    params_config.set_ptr_rule(PtrParamAllowedValues::Value(REPLY_VALUE..=REPLY_VALUE));
-
-=======
 
     let params_config = SyscallsParamsConfig::new()
         .with_default_regular_config()
         .with_ptr_rule(PtrParamAllowedValues::Value(REPLY_VALUE..=REPLY_VALUE));
 
->>>>>>> d9de34e6
     let mut injection_types = SyscallsInjectionTypes::all_never();
     injection_types.set(InvocableSyscall::Loose(SyscallName::Reply), 1, 1);
     let syscalls_config = SyscallsConfigBuilder::new(injection_types)
@@ -332,14 +312,6 @@
         ActorKind::ExistingAddresses(NonEmpty::new(some_address)),
     ];
     for dest_var in destination_variants {
-<<<<<<< HEAD
-        let mut params_config = SyscallsParamsConfig::default_regular();
-        params_config.set_rule(RegularParamType::Gas, (0..=0).into());
-        params_config.set_ptr_rule(PtrParamAllowedValues::ActorIdWithValue {
-            actor_kind: dest_var.clone(),
-            range: REPLY_VALUE..=REPLY_VALUE,
-        });
-=======
         let params_config = SyscallsParamsConfig::new()
             .with_default_regular_config()
             .with_rule(RegularParamType::Gas, (0..=0).into())
@@ -347,7 +319,6 @@
                 actor_kind: dest_var.clone(),
                 range: REPLY_VALUE..=REPLY_VALUE,
             });
->>>>>>> d9de34e6
 
         for syscall in tested_syscalls {
             let mut rng = SmallRng::seed_from_u64(123);
@@ -498,14 +469,9 @@
         let mut injection_types = SyscallsInjectionTypes::all_never();
         injection_types.set(syscall, INJECTED_SYSCALLS, INJECTED_SYSCALLS);
 
-<<<<<<< HEAD
-        let mut param_config = SyscallsParamsConfig::default_regular();
-        param_config.set_rule(RegularParamType::Gas, (0..=0).into());
-=======
         let param_config = SyscallsParamsConfig::new()
             .with_default_regular_config()
             .with_rule(RegularParamType::Gas, (0..=0).into());
->>>>>>> d9de34e6
 
         // Assert that syscalls results will be processed.
         let termination_reason = execute_wasm_with_custom_configs(
@@ -542,11 +508,7 @@
 ) -> (SyscallsParamsConfig, Option<MemoryWrite>) {
     (
         SyscallsParamsConfig::const_regular_params(i32::MAX as i64),
-<<<<<<< HEAD
-        memory_write,
-=======
         None,
->>>>>>> d9de34e6
     )
 }
 
