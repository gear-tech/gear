// This file is part of Gear.

// Copyright (C) 2021-2023 Gear Technologies Inc.
// SPDX-License-Identifier: GPL-3.0-or-later WITH Classpath-exception-2.0

// This program is free software: you can redistribute it and/or modify
// it under the terms of the GNU General Public License as published by
// the Free Software Foundation, either version 3 of the License, or
// (at your option) any later version.

// This program is distributed in the hope that it will be useful,
// but WITHOUT ANY WARRANTY; without even the implied warranty of
// MERCHANTABILITY or FITNESS FOR A PARTICULAR PURPOSE. See the
// GNU General Public License for more details.

// You should have received a copy of the GNU General Public License
// along with this program. If not, see <https://www.gnu.org/licenses/>.

use super::*;
use arbitrary::Unstructured;
use gear_core::{
    code::Code,
    ids::{CodeId, ProgramId},
    memory::Memory,
    message::{
        ContextSettings, DispatchKind, IncomingDispatch, IncomingMessage, MessageContext,
        ReplyPacket,
    },
    pages::WASM_PAGE_SIZE,
};
use gear_core_backend::{
    env::{BackendReport, Environment},
    error::{TerminationReason, TrapExplanation},
};
use gear_core_processor::{ProcessorContext, ProcessorExternalities};
use gear_utils::NonEmpty;
use gear_wasm_instrument::{
    parity_wasm::{
        self,
        elements::{Instruction, Module},
    },
    rules::CustomConstantCostRules,
};
use proptest::prelude::*;
use rand::{rngs::SmallRng, RngCore, SeedableRng};
use std::{mem, num::NonZeroUsize};

const UNSTRUCTURED_SIZE: usize = 1_000_000;

#[test]
fn remove_trivial_recursions() {
    let wat1 = r#"
    (module
        (func (;0;)
            call 0
        )
    )"#;

    let wasm_bytes = wat::parse_str(wat1).expect("invalid wat");
    let module =
        parity_wasm::deserialize_buffer::<Module>(&wasm_bytes).expect("invalid wasm bytes");
    let no_recursions_module = utils::remove_recursion(module);

    let wasm_bytes = no_recursions_module
        .into_bytes()
        .expect("invalid pw module");
    assert!(wasmparser::validate(&wasm_bytes).is_ok());

    let wat = wasmprinter::print_bytes(&wasm_bytes).expect("failed printing bytes");
    println!("wat = {wat}");
}

#[test]
fn remove_multiple_recursions() {
    let wat2 = r#"
    (module
        (func (;0;) (result i64)
            call 1
        )
        (func (;1;) (result i64)
            call 0
        )
        (func (;2;)
            call 1
            drop
        )
    )"#;

    let wasm_bytes = wat::parse_str(wat2).expect("invalid wat");
    let module =
        parity_wasm::deserialize_buffer::<Module>(&wasm_bytes).expect("invalid wasm bytes");
    utils::find_recursion(&module, |path, call| {
        println!("path = {path:?}, call = {call}");
    });
    let no_recursions_module = utils::remove_recursion(module);
    utils::find_recursion(&no_recursions_module, |_, _| {
        unreachable!("there should be no recursions")
    });

    let wasm_bytes = no_recursions_module
        .into_bytes()
        .expect("invalid pw module");
    assert!(wasmparser::validate(&wasm_bytes).is_ok());

    let wat = wasmprinter::print_bytes(&wasm_bytes).expect("failed printing bytes");
    println!("wat = {wat}");
}

#[test]
fn injecting_addresses_works() {
    let mut rng = SmallRng::seed_from_u64(1234);
    let mut buf = vec![0; UNSTRUCTURED_SIZE];
    rng.fill_bytes(&mut buf);
    let mut u = Unstructured::new(&buf);

    let stack_end_page = 16;
    let addresses = NonEmpty::from_vec(vec![[0; 32], [1; 32]]).expect("vec wasn't empty");
    let config = GearWasmGeneratorConfigBuilder::new()
        .with_memory_config(MemoryPagesConfig {
            initial_size: 17,
            upper_limit: None,
            stack_end_page: Some(stack_end_page),
        })
        .with_syscalls_config(
            SysCallsConfigBuilder::new(Default::default())
                .with_data_offset_msg_dest(addresses)
                .build(),
        )
        .build();
    let wasm_module = GearWasmGenerator::new_with_config(
        WasmModule::generate(&mut u).expect("failed module generation"),
        &mut u,
        config,
    )
    .generate()
    .expect("failed gear-wasm generation");

    let data_sections_entries_num = wasm_module
        .data_section()
        .expect("additional data was inserted")
        .entries()
        .len();
    // 2 addresses in the upper `addresses`.
    assert_eq!(data_sections_entries_num, 2);

    let size = mem::size_of::<gsys::HashWithValue>() as i32;
    let entries = wasm_module
        .data_section()
        .expect("additional data was inserted")
        .entries();

    let first_addr_offset = entries
        .get(0)
        .and_then(|segment| segment.offset().as_ref())
        .map(|expr| &expr.code()[0])
        .expect("checked");
    let Instruction::I32Const(ptr) = first_addr_offset else {
        panic!("invalid instruction in init expression")
    };
    // No additional data, except for addresses.
    // First entry set to the 0 offset.
    assert_eq!(*ptr, (stack_end_page * WASM_PAGE_SIZE as u32) as i32);

    let second_addr_offset = entries
        .get(1)
        .and_then(|segment| segment.offset().as_ref())
        .map(|expr| &expr.code()[0])
        .expect("checked");
    let Instruction::I32Const(ptr) = second_addr_offset else {
        panic!("invalid instruction in init expression")
    };
    // No additional data, except for addresses.
    // First entry set to the 0 offset.
    assert_eq!(*ptr, size + (stack_end_page * WASM_PAGE_SIZE as u32) as i32);
}

#[test]
fn error_processing_works_for_fallible_syscalls() {
    use gear_core_backend::error::ActorTerminationReason;

    gear_utils::init_default_logger();

    // We create Unstructured from zeroes here as we just need any.
    let buf = vec![0; UNSTRUCTURED_SIZE];
    let mut unstructured = Unstructured::new(&buf);
    let mut unstructured2 = Unstructured::new(&buf);

    let fallible_syscalls = SysCallName::instrumentable()
        .into_iter()
        .filter_map(|syscall| {
            let invocable_syscall = InvocableSysCall::Loose(syscall);
            invocable_syscall.is_fallible().then_some(invocable_syscall)
        });

    for syscall in fallible_syscalls {
        // Prepare syscalls config & context settings for test case.
        let (params_config, initial_memory_write) = get_params_for_syscall_to_fail(syscall);

        const INJECTED_SYSCALLS: u32 = 8;

        let mut injection_types = SysCallsInjectionTypes::all_never();
        injection_types.set(syscall, INJECTED_SYSCALLS, INJECTED_SYSCALLS);

<<<<<<< HEAD
        let syscalls_config_builder =
            SysCallsConfigBuilder::new(injection_amounts).with_params_config(params_config);
=======
        let sys_calls_config_builder =
            SysCallsConfigBuilder::new(injection_types).with_params_config(params_config);
>>>>>>> 71168c5b

        // Assert that syscalls results will be processed.
        let termination_reason = execute_wasm_with_custom_configs(
            &mut unstructured,
            syscalls_config_builder
                .clone()
                .set_error_processing_config(ErrorProcessingConfig::All)
                .build(),
            initial_memory_write.clone(),
            0,
            true,
        );

        assert_eq!(
            termination_reason,
            TerminationReason::Actor(ActorTerminationReason::Trap(TrapExplanation::Unknown)),
            "syscall: {}",
            syscall.to_str()
        );

        // Assert that syscall results will be ignored.
        let termination_reason = execute_wasm_with_custom_configs(
            &mut unstructured2,
            syscalls_config_builder.build(),
            initial_memory_write.clone(),
            0,
            true,
        );

        assert_eq!(
            termination_reason,
            TerminationReason::Actor(ActorTerminationReason::Success),
            "syscall: {}",
            syscall.to_str()
        );
    }
}

#[test]
fn precise_syscalls_works() {
    use gear_core_backend::error::ActorTerminationReason;

    gear_utils::init_default_logger();

    // Pin a specific seed for this test.
    let mut rng = SmallRng::seed_from_u64(1234);
    let mut buf = vec![0; UNSTRUCTURED_SIZE];
    rng.fill_bytes(&mut buf);
    let mut unstructured = Unstructured::new(&buf);

    let precise_syscalls = SysCallName::instrumentable()
        .into_iter()
        .filter_map(|syscall| {
            InvocableSysCall::has_precise_variant(syscall)
                .then_some(InvocableSysCall::Precise(syscall))
        });

    for syscall in precise_syscalls {
        // Prepare syscalls config & context settings for test case.
        const INJECTED_SYSCALLS: u32 = 1;

        let mut injection_types = SysCallsInjectionTypes::all_never();
        injection_types.set(syscall, INJECTED_SYSCALLS, INJECTED_SYSCALLS);

        let mut param_config = SysCallsParamsConfig::default();
        param_config.add_rule(ParamType::Gas, (0..=0).into());

        // Assert that syscalls results will be processed.
        let termination_reason = execute_wasm_with_custom_configs(
            &mut unstructured,
            SysCallsConfigBuilder::new(injection_types)
                .with_params_config(param_config)
                .with_precise_syscalls_config(PreciseSysCallsConfig::new(3..=3))
                .with_source_msg_dest()
                .set_error_processing_config(ErrorProcessingConfig::All)
                .build(),
            None,
            1024,
            false,
        );

        assert_eq!(
            termination_reason,
            TerminationReason::Actor(ActorTerminationReason::Success),
            "syscall: {}",
            syscall.to_str()
        );
    }
}

#[derive(Clone)]
struct MemoryWrite {
    offset: u32,
    content: Vec<u8>,
}

fn get_params_for_syscall_to_fail(
    syscall: InvocableSysCall,
) -> (SysCallsParamsConfig, Option<MemoryWrite>) {
    let syscall_name = match syscall {
        InvocableSysCall::Loose(name) => name,
        InvocableSysCall::Precise(name) => name,
    };
    let memory_write = match syscall_name {
        SysCallName::PayProgramRent => Some(MemoryWrite {
            offset: 0,
            content: vec![255; WASM_PAGE_SIZE],
        }),
        _ => None,
    };

    (
        SysCallsParamsConfig::all_constant_value(i32::MAX as i64),
        memory_write,
    )
}

fn execute_wasm_with_custom_configs(
    unstructured: &mut Unstructured,
    syscalls_config: SysCallsConfig,
    initial_memory_write: Option<MemoryWrite>,
    outgoing_limit: u32,
    imitate_reply: bool,
) -> TerminationReason {
    const PROGRAM_STORAGE_PREFIX: [u8; 32] = *b"execute_wasm_with_custom_configs";
    const INITIAL_PAGES: u16 = 1;

    assert!(gear_lazy_pages_interface::try_to_enable_lazy_pages(
        PROGRAM_STORAGE_PREFIX
    ));

    let gear_config = (
        GearWasmGeneratorConfigBuilder::new()
            .with_memory_config(MemoryPagesConfig {
                initial_size: INITIAL_PAGES as u32,
                ..MemoryPagesConfig::default()
            })
            .with_syscalls_config(syscalls_config)
            .with_entry_points_config(EntryPointsSet::Init)
            .build(),
        SelectableParams {
            call_indirect_enabled: false,
            allowed_instructions: vec![],
            max_instructions: 0,
            min_funcs: NonZeroUsize::new(1).unwrap(),
            max_funcs: NonZeroUsize::new(1).unwrap(),
            unreachable_enabled: true,
        },
    );

    let code =
        generate_gear_program_code(unstructured, gear_config).expect("failed wasm generation");
    let code = Code::try_new(code, 1, |_| CustomConstantCostRules::new(0, 0, 0), None)
        .expect("Failed to create Code");

    let code_id = CodeId::generate(code.original_code());
    let program_id = ProgramId::generate_from_user(code_id, b"");

    let mut message_context = MessageContext::new(
        IncomingDispatch::new(DispatchKind::Init, IncomingMessage::default(), None),
        program_id,
        ContextSettings::new(0, 0, 0, 0, 0, outgoing_limit),
    );

    if imitate_reply {
        let _ = message_context.reply_commit(ReplyPacket::auto(), None);
    }

    let processor_context = ProcessorContext {
        message_context,
        max_pages: INITIAL_PAGES.into(),
        rent_cost: 10,
        program_id,
        ..ProcessorContext::new_mock()
    };

    let ext = gear_core_processor::Ext::new(processor_context);
    let env = Environment::new(
        ext,
        code.code(),
        DispatchKind::Init,
        vec![DispatchKind::Init].into_iter().collect(),
        INITIAL_PAGES.into(),
    )
    .expect("Failed to create environment");

    let report = env
        .execute(|mem, _stack_end, globals_config| -> Result<(), u32> {
            gear_core_processor::Ext::lazy_pages_init_for_program(
                mem,
                program_id,
                Some(mem.size()),
                globals_config,
                Default::default(),
            );

            if let Some(mem_write) = initial_memory_write {
                return mem
                    .write(mem_write.offset, &mem_write.content)
                    .map_err(|_| 1);
            };

            Ok(())
        })
        .expect("Failed to execute WASM module");

    let BackendReport {
        termination_reason, ..
    } = report;

    termination_reason
}

proptest! {
    #![proptest_config(ProptestConfig::with_cases(100))]
    #[test]
    // Test that valid config always generates a valid gear wasm.
    fn test_standard_config(buf in prop::collection::vec(any::<u8>(), UNSTRUCTURED_SIZE)) {
        use gear_wasm_instrument::rules::CustomConstantCostRules;
        let mut u = Unstructured::new(&buf);
        let configs_bundle: StandardGearWasmConfigsBundle = StandardGearWasmConfigsBundle {
            log_info: Some("Some data".into()),
            entry_points_set: EntryPointsSet::InitHandleHandleReply,
            ..Default::default()
        };

        let original_code = generate_gear_program_code(&mut u, configs_bundle)
            .expect("failed generating wasm");

        let code_res = Code::try_new(original_code, 1, |_| CustomConstantCostRules::default(), None);
        assert!(code_res.is_ok());
    }

    #[test]
    fn test_reproduction(buf in prop::collection::vec(any::<u8>(), UNSTRUCTURED_SIZE)) {
        let mut u = Unstructured::new(&buf);
        let mut u2 = Unstructured::new(&buf);

        let gear_config = StandardGearWasmConfigsBundle::<[u8; 32]>::default();

        let first = generate_gear_program_code(&mut u, gear_config.clone()).expect("failed wasm generation");
        let second = generate_gear_program_code(&mut u2, gear_config).expect("failed wasm generation");

        assert_eq!(first, second);
    }
}<|MERGE_RESOLUTION|>--- conflicted
+++ resolved
@@ -201,13 +201,8 @@
         let mut injection_types = SysCallsInjectionTypes::all_never();
         injection_types.set(syscall, INJECTED_SYSCALLS, INJECTED_SYSCALLS);
 
-<<<<<<< HEAD
         let syscalls_config_builder =
-            SysCallsConfigBuilder::new(injection_amounts).with_params_config(params_config);
-=======
-        let sys_calls_config_builder =
             SysCallsConfigBuilder::new(injection_types).with_params_config(params_config);
->>>>>>> 71168c5b
 
         // Assert that syscalls results will be processed.
         let termination_reason = execute_wasm_with_custom_configs(
