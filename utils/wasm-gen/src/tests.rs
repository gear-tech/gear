--- conflicted
+++ resolved
@@ -134,13 +134,8 @@
 
 //         let gear_config = ConfigsBundle::default();
 
-<<<<<<< HEAD
-        let first = generate_gear_program_code(&mut u, gear_config.clone(), &[]);
-        let second = generate_gear_program_code(&mut u2, gear_config, &[]);
-=======
 //         let first = gen_gear_program_code(&mut u, gear_config.clone(), &[]);
 //         let second = gen_gear_program_code(&mut u2, gear_config, &[]);
->>>>>>> a1d7c699
 
 //         assert!(first == second);
 //     }
