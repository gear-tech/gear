// This file is part of Gear.

// Copyright (C) 2021-2024 Gear Technologies Inc.
// SPDX-License-Identifier: GPL-3.0-or-later WITH Classpath-exception-2.0

// This program is free software: you can redistribute it and/or modify
// it under the terms of the GNU General Public License as published by
// the Free Software Foundation, either version 3 of the License, or
// (at your option) any later version.

// This program is distributed in the hope that it will be useful,
// but WITHOUT ANY WARRANTY; without even the implied warranty of
// MERCHANTABILITY or FITNESS FOR A PARTICULAR PURPOSE. See the
// GNU General Public License for more details.

// You should have received a copy of the GNU General Public License
// along with this program. If not, see <https://www.gnu.org/licenses/>.

use super::*;
use arbitrary::Unstructured;
use gear_core::{
    code::Code,
    gas::ValueCounter,
    ids::{CodeId, ProgramId},
    memory::Memory,
    message::{
        ContextSettings, DispatchKind, IncomingDispatch, IncomingMessage, MessageContext,
        ReplyPacket,
    },
<<<<<<< HEAD
    pages::WasmPage,
=======
>>>>>>> 36efa0e6
};
use gear_core_backend::{
    env::{BackendReport, Environment},
    error::{ActorTerminationReason, TerminationReason, TrapExplanation},
};
use gear_core_processor::{ProcessorContext, ProcessorExternalities};
use gear_utils::NonEmpty;
use gear_wasm_instrument::{
    parity_wasm::{self, elements::Module},
    rules::CustomConstantCostRules,
};
use proptest::prelude::*;
use rand::{rngs::SmallRng, RngCore, SeedableRng};
use std::num::{NonZeroU32, NonZeroUsize};

const UNSTRUCTURED_SIZE: usize = 1_000_000;

proptest! {
    #![proptest_config(ProptestConfig::with_cases(100))]
    #[test]
    // Test that valid config always generates a valid gear wasm.
    fn test_standard_config(buf in prop::collection::vec(any::<u8>(), UNSTRUCTURED_SIZE)) {
        use gear_wasm_instrument::rules::CustomConstantCostRules;
        let mut u = Unstructured::new(&buf);
        let configs_bundle: StandardGearWasmConfigsBundle = StandardGearWasmConfigsBundle {
            log_info: Some("Some data".into()),
            entry_points_set: EntryPointsSet::InitHandleHandleReply,
            ..Default::default()
        };

        let original_code = generate_gear_program_code(&mut u, configs_bundle)
            .expect("failed generating wasm");

        let code_res = Code::try_new(original_code, 1, |_| CustomConstantCostRules::default(), None);
        assert!(code_res.is_ok());
    }

    #[test]
    fn test_reproduction(buf in prop::collection::vec(any::<u8>(), UNSTRUCTURED_SIZE)) {
        let mut u = Unstructured::new(&buf);
        let mut u2 = Unstructured::new(&buf);

        let gear_config = StandardGearWasmConfigsBundle::default();

        let first = generate_gear_program_code(&mut u, gear_config.clone()).expect("failed wasm generation");
        let second = generate_gear_program_code(&mut u2, gear_config).expect("failed wasm generation");

        assert_eq!(first, second);
    }
}

#[test]
fn inject_critical_gas_limit_works() {
    let wat1 = r#"
    (module
        (memory $memory0 (import "env" "memory") 16)
        (export "handle" (func $handle))
        (func $handle
            call $f
            drop
        )
        (func $f (result i64)
            call $f
        )
        (func $g
            (loop $my_loop
                br $my_loop
            )
        )
    )"#;

    let wasm_bytes = wat::parse_str(wat1).expect("invalid wat");
    let module =
        parity_wasm::deserialize_buffer::<Module>(&wasm_bytes).expect("invalid wasm bytes");
    let module_with_critical_gas_limit = utils::inject_critical_gas_limit(module, 1_000_000);

    let wasm_bytes = module_with_critical_gas_limit
        .into_bytes()
        .expect("invalid pw module");
    assert!(wasmparser::validate(&wasm_bytes).is_ok());

    let wat = wasmprinter::print_bytes(&wasm_bytes).expect("failed printing bytes");
    println!("wat = {wat}");
}

#[test]
fn remove_trivial_recursions() {
    let wat1 = r#"
    (module
        (func (;0;)
            call 0
        )
    )"#;

    let wasm_bytes = wat::parse_str(wat1).expect("invalid wat");
    let module =
        parity_wasm::deserialize_buffer::<Module>(&wasm_bytes).expect("invalid wasm bytes");
    let no_recursions_module = utils::remove_recursion(module);

    let wasm_bytes = no_recursions_module
        .into_bytes()
        .expect("invalid pw module");
    assert!(wasmparser::validate(&wasm_bytes).is_ok());

    let wat = wasmprinter::print_bytes(&wasm_bytes).expect("failed printing bytes");
    println!("wat = {wat}");
}

#[test]
fn remove_multiple_recursions() {
    let wat2 = r#"
    (module
        (func (;0;) (result i64)
            call 1
        )
        (func (;1;) (result i64)
            call 0
        )
        (func (;2;)
            call 1
            drop
        )
    )"#;

    let wasm_bytes = wat::parse_str(wat2).expect("invalid wat");
    let module =
        parity_wasm::deserialize_buffer::<Module>(&wasm_bytes).expect("invalid wasm bytes");
    utils::find_recursion(&module, |path, call| {
        println!("path = {path:?}, call = {call}");
    });
    let no_recursions_module = utils::remove_recursion(module);
    utils::find_recursion(&no_recursions_module, |_, _| {
        unreachable!("there should be no recursions")
    });

    let wasm_bytes = no_recursions_module
        .into_bytes()
        .expect("invalid pw module");
    assert!(wasmparser::validate(&wasm_bytes).is_ok());

    let wat = wasmprinter::print_bytes(&wasm_bytes).expect("failed printing bytes");
    println!("wat = {wat}");
}

#[test]
fn test_avoid_waits_works() {
    let mut rng = SmallRng::seed_from_u64(123);
    let mut buf = vec![0; UNSTRUCTURED_SIZE];
    rng.fill_bytes(&mut buf);
    let mut unstructured = Unstructured::new(&buf);

    let mut injection_types = SyscallsInjectionTypes::all_never();
    injection_types.set(InvocableSyscall::Loose(SyscallName::Wait), 1, 1);
    let syscalls_config = SyscallsConfigBuilder::new(injection_types)
        .with_waiting_probability(NonZeroU32::new(4).unwrap())
        .build();

    let backend_report =
        execute_wasm_with_custom_configs(&mut unstructured, syscalls_config, None, 1024, false, 0);

    assert_eq!(
        backend_report.termination_reason,
        TerminationReason::Actor(ActorTerminationReason::Success)
    );
}

#[test]
fn test_source_as_address_param() {
    let mut rng = SmallRng::seed_from_u64(123);
    let mut buf = vec![0; UNSTRUCTURED_SIZE];
    rng.fill_bytes(&mut buf);
    let mut unstructured = Unstructured::new(&buf);

    let params_config = SyscallsParamsConfig::new()
        .with_default_regular_config()
        .with_ptr_rule(PtrParamAllowedValues::ActorId(ActorKind::Source));

    let mut injection_types = SyscallsInjectionTypes::all_never();
    injection_types.set(InvocableSyscall::Loose(SyscallName::Exit), 1, 1);
    let syscalls_config = SyscallsConfigBuilder::new(injection_types)
        .with_params_config(params_config)
        .with_error_processing_config(ErrorProcessingConfig::All)
        .build();

    let backend_report =
        execute_wasm_with_custom_configs(&mut unstructured, syscalls_config, None, 1024, false, 0);

    assert_eq!(
        backend_report.termination_reason,
        TerminationReason::Actor(ActorTerminationReason::Exit(message_sender()))
    );
}

#[test]
fn test_existing_address_as_address_param() {
    let mut rng = SmallRng::seed_from_u64(123);
    let mut buf = vec![0; UNSTRUCTURED_SIZE];
    rng.fill_bytes(&mut buf);
    let mut unstructured = Unstructured::new(&buf);

    let some_address = [5; 32];
    let params_config = SyscallsParamsConfig::new()
        .with_default_regular_config()
        .with_ptr_rule(PtrParamAllowedValues::ActorIdWithValue {
            actor_kind: ActorKind::ExistingAddresses(NonEmpty::new(some_address)),
            range: 0..=0,
        });

    let mut injection_types = SyscallsInjectionTypes::all_never();
    injection_types.set(InvocableSyscall::Loose(SyscallName::Send), 1, 1);
    let syscalls_config = SyscallsConfigBuilder::new(injection_types)
        .with_params_config(params_config)
        .with_error_processing_config(ErrorProcessingConfig::All)
        .build();

    let backend_report =
        execute_wasm_with_custom_configs(&mut unstructured, syscalls_config, None, 1024, false, 0);

    assert_eq!(
        backend_report.termination_reason,
        TerminationReason::Actor(ActorTerminationReason::Success)
    );

    let dispatch = {
        let (context_outcome, _) = backend_report.ext.context.message_context.drain();

        let mut dispatches = context_outcome.drain().outgoing_dispatches;
        assert_eq!(dispatches.len(), 1);

        dispatches.pop().expect("checked").0
    };

    assert_eq!(
        dispatch.destination(),
        ProgramId::from(some_address.as_ref())
    );
}

// Syscalls of a `gr_*reply*` kind are the only of those, which has `Value` input param.
// Message value param for these syscalls is set during the common syscalls params
// processing flow.
#[test]
fn test_msg_value_ptr() {
    const INITIAL_BALANCE: u128 = 10_000;
    const REPLY_VALUE: u128 = 1_000;

    let mut rng = SmallRng::seed_from_u64(123);
    let mut buf = vec![0; UNSTRUCTURED_SIZE];
    rng.fill_bytes(&mut buf);
    let mut unstructured = Unstructured::new(&buf);

    let params_config = SyscallsParamsConfig::new()
        .with_default_regular_config()
        .with_ptr_rule(PtrParamAllowedValues::Value(REPLY_VALUE..=REPLY_VALUE));

    let mut injection_types = SyscallsInjectionTypes::all_never();
    injection_types.set(InvocableSyscall::Loose(SyscallName::Reply), 1, 1);
    let syscalls_config = SyscallsConfigBuilder::new(injection_types)
        .with_params_config(params_config)
        .with_error_processing_config(ErrorProcessingConfig::All)
        .build();

    let backend_report = execute_wasm_with_custom_configs(
        &mut unstructured,
        syscalls_config,
        None,
        1024,
        false,
        INITIAL_BALANCE,
    );

    assert_eq!(
        backend_report.ext.context.value_counter.left(),
        INITIAL_BALANCE - REPLY_VALUE
    );
    assert_eq!(
        backend_report.termination_reason,
        TerminationReason::Actor(ActorTerminationReason::Success)
    );
}

// Syscalls which have destination with value param, i.e. `HashWithValue`.
// Params for these syscalls aren't processed the usual way: destination argument is
// set from existing config or set by calling `gr_source`. Should be mentioned that
// destination is not only 32 bytes hash value, but a struct of hash and message value.
// So here it tests that message value in this struct is properly set.
#[test]
fn test_msg_value_ptr_dest() {
    gear_utils::init_default_logger();
    const INITIAL_BALANCE: u128 = 10_000;
    const REPLY_VALUE: u128 = 1_000;

    let tested_syscalls = [
        InvocableSyscall::Loose(SyscallName::Send),
        InvocableSyscall::Loose(SyscallName::SendInput),
        InvocableSyscall::Precise(SyscallName::ReservationSend),
        InvocableSyscall::Precise(SyscallName::SendCommit),
        InvocableSyscall::Precise(SyscallName::ReplyDeposit),
    ];

    let some_address = [10; 32];
    let destination_variants = [
        ActorKind::Random,
        ActorKind::Source,
        ActorKind::ExistingAddresses(NonEmpty::new(some_address)),
    ];
    for dest_var in destination_variants {
        let params_config = SyscallsParamsConfig::new()
            .with_default_regular_config()
            .with_rule(RegularParamType::Gas, (0..=0).into())
            .with_ptr_rule(PtrParamAllowedValues::ActorIdWithValue {
                actor_kind: dest_var.clone(),
                range: REPLY_VALUE..=REPLY_VALUE,
            });

        for syscall in tested_syscalls {
            let mut rng = SmallRng::seed_from_u64(123);
            let mut buf = vec![0; UNSTRUCTURED_SIZE];
            rng.fill_bytes(&mut buf);
            let mut unstructured = Unstructured::new(&buf);

            let mut injection_types = SyscallsInjectionTypes::all_never();
            injection_types.set(syscall, 1, 1);
            let syscalls_config = SyscallsConfigBuilder::new(injection_types)
                .with_params_config(params_config.clone())
                .with_error_processing_config(ErrorProcessingConfig::All)
                .build();

            let backend_report = execute_wasm_with_custom_configs(
                &mut unstructured,
                syscalls_config,
                None,
                1024,
                false,
                INITIAL_BALANCE,
            );

            assert_eq!(
                backend_report.ext.context.value_counter.left(),
                INITIAL_BALANCE - REPLY_VALUE
            );
            assert_eq!(
                backend_report.termination_reason,
                TerminationReason::Actor(ActorTerminationReason::Success)
            );

            if !dest_var.is_random() {
                let dispatch = {
                    let (context_outcome, _) = backend_report.ext.context.message_context.drain();

                    let mut dispatches = context_outcome.drain().outgoing_dispatches;
                    assert_eq!(dispatches.len(), 1);

                    dispatches.pop().expect("checked").0
                };
                let destination = dispatch.destination();

                match dest_var {
                    ActorKind::Source => assert_eq!(destination, message_sender()),
                    ActorKind::ExistingAddresses(_) => {
                        assert_eq!(destination, ProgramId::from(some_address.as_ref()))
                    }
                    ActorKind::Random => {}
                }
            }
        }
    }
}

#[test]
fn error_processing_works_for_fallible_syscalls() {
    gear_utils::init_default_logger();

    // We create Unstructured from zeroes here as we just need any.
    let buf = vec![0; UNSTRUCTURED_SIZE];
    let mut unstructured = Unstructured::new(&buf);
    let mut unstructured2 = Unstructured::new(&buf);

    let fallible_syscalls = SyscallName::instrumentable()
        .into_iter()
        .filter_map(|syscall| {
            let invocable_syscall = InvocableSyscall::Loose(syscall);
            invocable_syscall.is_fallible().then_some(invocable_syscall)
        });

    for syscall in fallible_syscalls {
        // Prepare syscalls config & context settings for test case.
        let (params_config, initial_memory_write) = get_params_for_syscall_to_fail(syscall);

        const INJECTED_SYSCALLS: u32 = 8;

        let mut injection_types = SyscallsInjectionTypes::all_never();
        injection_types.set(syscall, INJECTED_SYSCALLS, INJECTED_SYSCALLS);

        let syscalls_config_builder =
            SyscallsConfigBuilder::new(injection_types).with_params_config(params_config);

        // Assert that syscalls results will be processed.
        let termination_reason = execute_wasm_with_custom_configs(
            &mut unstructured,
            syscalls_config_builder
                .clone()
                .with_error_processing_config(ErrorProcessingConfig::All)
                .build(),
            initial_memory_write.clone(),
            0,
            true,
            0,
        )
        .termination_reason;

        assert_eq!(
            termination_reason,
            TerminationReason::Actor(ActorTerminationReason::Trap(TrapExplanation::Unknown)),
            "syscall: {}",
            syscall.to_str()
        );

        // Assert that syscall results will be ignored.
        let termination_reason = execute_wasm_with_custom_configs(
            &mut unstructured2,
            syscalls_config_builder.build(),
            initial_memory_write.clone(),
            0,
            true,
            0,
        )
        .termination_reason;

        assert_eq!(
            termination_reason,
            TerminationReason::Actor(ActorTerminationReason::Success),
            "syscall: {}",
            syscall.to_str()
        );
    }
}

#[test]
fn precise_syscalls_works() {
    use gear_core_backend::error::ActorTerminationReason;

    gear_utils::init_default_logger();

    // Pin a specific seed for this test.
    let mut rng = SmallRng::seed_from_u64(1234);
    let mut buf = vec![0; UNSTRUCTURED_SIZE];
    rng.fill_bytes(&mut buf);
    let mut unstructured = Unstructured::new(&buf);

    let precise_syscalls = SyscallName::instrumentable()
        .into_iter()
        .filter_map(|syscall| {
            InvocableSyscall::has_precise_variant(syscall)
                .then_some(InvocableSyscall::Precise(syscall))
        });

    for syscall in precise_syscalls {
        // Prepare syscalls config & context settings for test case.
        const INJECTED_SYSCALLS: u32 = 1;

        let mut injection_types = SyscallsInjectionTypes::all_never();
        injection_types.set(syscall, INJECTED_SYSCALLS, INJECTED_SYSCALLS);

        let param_config = SyscallsParamsConfig::new()
            .with_default_regular_config()
            .with_rule(RegularParamType::Gas, (0..=0).into());

        // Assert that syscalls results will be processed.
        let termination_reason = execute_wasm_with_custom_configs(
            &mut unstructured,
            SyscallsConfigBuilder::new(injection_types)
                .with_params_config(param_config)
                .with_precise_syscalls_config(PreciseSyscallsConfig::new(3..=3, 3..=3))
                .with_error_processing_config(ErrorProcessingConfig::All)
                .build(),
            None,
            1024,
            false,
            0,
        )
        .termination_reason;

        assert_eq!(
            termination_reason,
            TerminationReason::Actor(ActorTerminationReason::Success),
            "syscall: {}",
            syscall.to_str()
        );
    }
}

#[derive(Clone)]
struct MemoryWrite {
    offset: u32,
    content: Vec<u8>,
}

fn get_params_for_syscall_to_fail(
    _syscall: InvocableSyscall,
) -> (SyscallsParamsConfig, Option<MemoryWrite>) {
<<<<<<< HEAD
    let syscall_name = match syscall {
        InvocableSyscall::Loose(name) => name,
        InvocableSyscall::Precise(name) => name,
    };
    let memory_write = match syscall_name {
        SyscallName::PayProgramRent => Some(MemoryWrite {
            offset: 0,
            content: vec![255; WasmPage::SIZE as usize],
        }),
        _ => None,
    };

=======
>>>>>>> 36efa0e6
    (
        SyscallsParamsConfig::const_regular_params(i32::MAX as i64),
        None,
    )
}

fn execute_wasm_with_custom_configs(
    unstructured: &mut Unstructured,
    syscalls_config: SyscallsConfig,
    initial_memory_write: Option<MemoryWrite>,
    outgoing_limit: u32,
    imitate_reply: bool,
    value: u128,
) -> BackendReport<gear_core_processor::Ext> {
    const PROGRAM_STORAGE_PREFIX: [u8; 32] = *b"execute_wasm_with_custom_configs";
    const INITIAL_PAGES: u16 = 1;

    assert!(gear_lazy_pages_interface::try_to_enable_lazy_pages(
        PROGRAM_STORAGE_PREFIX
    ));

    let gear_config = (
        GearWasmGeneratorConfigBuilder::new()
            .with_memory_config(MemoryPagesConfig {
                initial_size: INITIAL_PAGES as u32,
                ..MemoryPagesConfig::default()
            })
            .with_syscalls_config(syscalls_config)
            .with_entry_points_config(EntryPointsSet::Init)
            .build(),
        SelectableParams {
            allowed_instructions: vec![],
            max_instructions: 0,
            min_funcs: NonZeroUsize::new(1).unwrap(),
            max_funcs: NonZeroUsize::new(1).unwrap(),
        },
    );

    let code =
        generate_gear_program_code(unstructured, gear_config).expect("failed wasm generation");
    let code = Code::try_new(code, 1, |_| CustomConstantCostRules::new(0, 0, 0), None)
        .expect("Failed to create Code");

    let code_id = CodeId::generate(code.original_code());
    let program_id = ProgramId::generate_from_user(code_id, b"");

    let incoming_message = IncomingMessage::new(
        Default::default(),
        message_sender(),
        Default::default(),
        Default::default(),
        Default::default(),
        Default::default(),
    );
    let mut message_context = MessageContext::new(
        IncomingDispatch::new(DispatchKind::Init, incoming_message, None),
        program_id,
        ContextSettings::new(0, 0, 0, 0, 0, outgoing_limit),
    );

    if imitate_reply {
        let _ = message_context.reply_commit(ReplyPacket::auto(), None);
    }

    let processor_context = ProcessorContext {
        message_context,
        max_pages: INITIAL_PAGES.into(),
        program_id,
        value_counter: ValueCounter::new(value),
        ..ProcessorContext::new_mock()
    };

    let ext = gear_core_processor::Ext::new(processor_context);
    let env = Environment::new(
        ext,
        code.code(),
        DispatchKind::Init,
        vec![DispatchKind::Init].into_iter().collect(),
        INITIAL_PAGES.into(),
    )
    .expect("Failed to create environment");

    env.execute(|mem, _stack_end, globals_config| -> Result<(), u32> {
        gear_core_processor::Ext::lazy_pages_init_for_program(
            mem,
            program_id,
            Default::default(),
            Some(
                mem.size()
                    .to_page_number()
                    .expect("Memory size is 4GB, so cannot be stack end"),
            ),
            globals_config,
            Default::default(),
        );

        if let Some(mem_write) = initial_memory_write {
            return mem
                .write(mem_write.offset, &mem_write.content)
                .map_err(|_| 1);
        };

        Ok(())
    })
    .expect("Failed to execute WASM module")
}

fn message_sender() -> ProgramId {
    let bytes = [1, 2, 3, 4].repeat(8);
    ProgramId::from(bytes.as_ref())
}<|MERGE_RESOLUTION|>--- conflicted
+++ resolved
@@ -27,10 +27,6 @@
         ContextSettings, DispatchKind, IncomingDispatch, IncomingMessage, MessageContext,
         ReplyPacket,
     },
-<<<<<<< HEAD
-    pages::WasmPage,
-=======
->>>>>>> 36efa0e6
 };
 use gear_core_backend::{
     env::{BackendReport, Environment},
@@ -532,21 +528,6 @@
 fn get_params_for_syscall_to_fail(
     _syscall: InvocableSyscall,
 ) -> (SyscallsParamsConfig, Option<MemoryWrite>) {
-<<<<<<< HEAD
-    let syscall_name = match syscall {
-        InvocableSyscall::Loose(name) => name,
-        InvocableSyscall::Precise(name) => name,
-    };
-    let memory_write = match syscall_name {
-        SyscallName::PayProgramRent => Some(MemoryWrite {
-            offset: 0,
-            content: vec![255; WasmPage::SIZE as usize],
-        }),
-        _ => None,
-    };
-
-=======
->>>>>>> 36efa0e6
     (
         SyscallsParamsConfig::const_regular_params(i32::MAX as i64),
         None,
