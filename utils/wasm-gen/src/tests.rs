--- conflicted
+++ resolved
@@ -189,53 +189,6 @@
         .with_params_config(params_config)
         .with_error_processing_config(ErrorProcessingConfig::All)
         .build();
-<<<<<<< HEAD
-    let wasm_module = GearWasmGenerator::new_with_config(
-        WasmModule::generate(&mut u).expect("failed module generation"),
-        &mut u,
-        config,
-    )
-    .generate()
-    .expect("failed gear-wasm generation");
-
-    let data_sections_entries_num = wasm_module
-        .data_section()
-        .expect("additional data was inserted")
-        .entries()
-        .len();
-    // 2 addresses in the upper `addresses`.
-    assert_eq!(data_sections_entries_num, 2);
-
-    let size = mem::size_of::<gsys::HashWithValue>() as i32;
-    let entries = wasm_module
-        .data_section()
-        .expect("additional data was inserted")
-        .entries();
-
-    let first_addr_offset = entries
-        .get(0)
-        .and_then(|segment| segment.offset().as_ref())
-        .map(|expr| &expr.code()[0])
-        .expect("checked");
-    let Instruction::I32Const(ptr) = first_addr_offset else {
-        panic!("invalid instruction in init expression")
-    };
-    // No additional data, except for addresses.
-    // First entry set to the 0 offset.
-    assert_eq!(*ptr, (stack_end_page * WasmPage::SIZE) as i32);
-
-    let second_addr_offset = entries
-        .get(1)
-        .and_then(|segment| segment.offset().as_ref())
-        .map(|expr| &expr.code()[0])
-        .expect("checked");
-    let Instruction::I32Const(ptr) = second_addr_offset else {
-        panic!("invalid instruction in init expression")
-    };
-    // No additional data, except for addresses.
-    // First entry set to the 0 offset.
-    assert_eq!(*ptr, size + (stack_end_page * WasmPage::SIZE) as i32);
-=======
 
     let backend_report =
         execute_wasm_with_custom_configs(&mut unstructured, syscalls_config, None, 1024, false, 0);
@@ -289,7 +242,6 @@
         dispatch.destination(),
         ProgramId::from(some_address.as_ref())
     );
->>>>>>> 1128b5cc
 }
 
 // Syscalls of a `gr_*reply*` kind are the only of those, which has `Value` input param.
@@ -653,49 +605,18 @@
     )
     .expect("Failed to create environment");
 
-<<<<<<< HEAD
-    let report = env
-        .execute(|mem, _stack_end, globals_config| -> Result<(), u32> {
-            gear_core_processor::Ext::lazy_pages_init_for_program(
-                mem,
-                program_id,
-                Default::default(),
-                Some(
-                    mem.size()
-                        .to_page_number()
-                        .expect("Memory size is 4GB, so cannot be stack end"),
-                ),
-                globals_config,
-                Default::default(),
-            );
-
-            if let Some(mem_write) = initial_memory_write {
-                return mem
-                    .write(mem_write.offset, &mem_write.content)
-                    .map_err(|_| 1);
-            };
-
-            Ok(())
-        })
-        .expect("Failed to execute WASM module");
-
-    let BackendReport {
-        termination_reason, ..
-    } = report;
-
-    termination_reason
-}
-=======
     env.execute(|mem, _stack_end, globals_config| -> Result<(), u32> {
         gear_core_processor::Ext::lazy_pages_init_for_program(
             mem,
             program_id,
             Default::default(),
-            Some(mem.size()),
+                Some(
+                    mem.size()
+                        .to_page_number()
+                        .expect("Memory size is 4GB, so cannot be stack end")),
             globals_config,
             Default::default(),
         );
->>>>>>> 1128b5cc
 
         if let Some(mem_write) = initial_memory_write {
             return mem
