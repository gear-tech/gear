--- conflicted
+++ resolved
@@ -188,49 +188,6 @@
         .with_params_config(params_config)
         .with_error_processing_config(ErrorProcessingConfig::All)
         .build();
-<<<<<<< HEAD
-    let wasm_module = GearWasmGenerator::new_with_config(
-        WasmModule::generate(&mut u).expect("failed module generation"),
-        &mut u,
-        config,
-    )
-    .generate()
-    .expect("failed gear-wasm generation");
-
-    let data_sections_entries_num = wasm_module
-        .data_section()
-        .expect("additional data was inserted")
-        .entries()
-        .len();
-    // 2 addresses in the upper `addresses`.
-    assert_eq!(data_sections_entries_num, 2);
-
-    let size = mem::size_of::<gsys::HashWithValue>() as i32;
-    let entries = wasm_module
-        .data_section()
-        .expect("additional data was inserted")
-        .entries();
-
-    let first_addr_offset = entries
-        .first()
-        .and_then(|segment| segment.offset().as_ref())
-        .map(|expr| &expr.code()[0])
-        .expect("checked");
-    let Instruction::I32Const(ptr) = first_addr_offset else {
-        panic!("invalid instruction in init expression")
-    };
-    // No additional data, except for addresses.
-    // First entry set to the 0 offset.
-    assert_eq!(*ptr, (stack_end_page * WASM_PAGE_SIZE as u32) as i32);
-
-    let second_addr_offset = entries
-        .get(1)
-        .and_then(|segment| segment.offset().as_ref())
-        .map(|expr| &expr.code()[0])
-        .expect("checked");
-    let Instruction::I32Const(ptr) = second_addr_offset else {
-        panic!("invalid instruction in init expression")
-=======
 
     let backend_report =
         execute_wasm_with_custom_configs(&mut unstructured, syscalls_config, None, 1024, false, 0);
@@ -278,7 +235,6 @@
         assert_eq!(dispatches.len(), 1);
 
         dispatches.pop().expect("checked").0
->>>>>>> db2522d8
     };
 
     assert_eq!(
