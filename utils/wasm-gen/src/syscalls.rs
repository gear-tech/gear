--- conflicted
+++ resolved
@@ -131,208 +131,6 @@
 
 /// Make syscalls table for given config.
 pub(crate) fn sys_calls_table(config: &GearConfig) -> BTreeMap<&'static str, SysCallInfo> {
-<<<<<<< HEAD
-    use ParamType::*;
-    use ValueType::*;
-    let mut res = BTreeMap::new();
-    let frequency = config.sys_call_freq;
-
-    res.insert("alloc", SysCallInfo::new(config, [Alloc], [I32], frequency));
-    res.insert("free", SysCallInfo::new(config, [Free], [], frequency));
-
-    res.insert(
-        "gr_debug",
-        SysCallInfo::new(config, [Ptr, Size], [], frequency),
-    );
-    res.insert(
-        "gr_error",
-        SysCallInfo::new(config, [Ptr], [I32], frequency),
-    );
-
-    res.insert(
-        "gr_block_height",
-        SysCallInfo::new(config, [], [I32], frequency),
-    );
-    res.insert(
-        "gr_block_timestamp",
-        SysCallInfo::new(config, [], [I64], frequency),
-    );
-    res.insert("gr_exit", SysCallInfo::new(config, [Ptr], [], frequency));
-    res.insert(
-        "gr_gas_available",
-        SysCallInfo::new(config, [], [I64], frequency),
-    );
-    res.insert(
-        "gr_program_id",
-        SysCallInfo::new(config, [Ptr], [], frequency),
-    );
-    res.insert("gr_origin", SysCallInfo::new(config, [Ptr], [], frequency));
-    res.insert("gr_leave", SysCallInfo::new(config, [], [], frequency));
-    res.insert(
-        "gr_value_available",
-        SysCallInfo::new(config, [Ptr], [], frequency),
-    );
-    res.insert("gr_wait", SysCallInfo::new(config, [], [], frequency));
-    res.insert(
-        "gr_wait_up_to",
-        SysCallInfo::new(config, [Duration], [], frequency),
-    );
-    res.insert(
-        "gr_wait_for",
-        SysCallInfo::new(config, [Duration], [], frequency),
-    );
-    res.insert(
-        "gr_wake",
-        SysCallInfo::new(config, [Ptr, Delay], [I32], frequency),
-    );
-
-    res.insert(
-        "gr_status_code",
-        SysCallInfo::new(config, [Ptr], [I32], frequency),
-    );
-    res.insert(
-        "gr_message_id",
-        SysCallInfo::new(config, [Ptr], [], frequency),
-    );
-    res.insert(
-        "gr_read",
-        SysCallInfo::new(config, [MessagePosition, Size, Ptr], [I32], frequency),
-    );
-    res.insert(
-        "gr_reply",
-        SysCallInfo::new(config, [Ptr, Size, Ptr, Ptr, Delay], [I32], frequency),
-    );
-    res.insert(
-        "gr_reply_wgas",
-        SysCallInfo::new(config, [Ptr, Size, Gas, Ptr, Delay, Ptr], [I32], frequency),
-    );
-    res.insert(
-        "gr_reply_commit",
-        SysCallInfo::new(config, [Ptr, Delay, Ptr], [I32], frequency),
-    );
-    res.insert(
-        "gr_reply_commit_wgas",
-        SysCallInfo::new(config, [Gas, Ptr, Delay, Ptr], [I32], frequency),
-    );
-    res.insert(
-        "gr_reply_push",
-        SysCallInfo::new(config, [Ptr, Size], [I32], frequency),
-    );
-    res.insert(
-        "gr_reply_to",
-        SysCallInfo::new(config, [Ptr], [I32], frequency),
-    );
-    res.insert(
-        "gr_send",
-        SysCallInfo::new(config, [Ptr, Ptr, Size, Ptr, Delay, Ptr], [I32], frequency),
-    );
-    res.insert(
-        "gr_send_wgas",
-        SysCallInfo::new(
-            config,
-            [Ptr, Ptr, Size, Gas, Ptr, Delay, Ptr],
-            [I32],
-            frequency,
-        ),
-    );
-    res.insert(
-        "gr_send_commit",
-        SysCallInfo::new(config, [Handler, Ptr, Ptr, Delay, Ptr], [I32], frequency),
-    );
-    res.insert(
-        "gr_send_commit_wgas",
-        SysCallInfo::new(
-            config,
-            [Handler, Ptr, Gas, Ptr, Delay, Ptr],
-            [I32],
-            frequency,
-        ),
-    );
-    res.insert(
-        "gr_send_init",
-        SysCallInfo::new(config, [Handler], [I32], frequency),
-    );
-    res.insert(
-        "gr_send_push",
-        SysCallInfo::new(config, [Handler, Ptr, Size], [I32], frequency),
-    );
-    res.insert("gr_size", SysCallInfo::new(config, [], [I32], frequency));
-    res.insert("gr_source", SysCallInfo::new(config, [Ptr], [], frequency));
-    res.insert("gr_value", SysCallInfo::new(config, [Ptr], [], frequency));
-
-    res.insert(
-        "gr_create_program",
-        SysCallInfo::new(
-            config,
-            [Ptr, Ptr, Size, Ptr, Size, Ptr, Delay, Ptr, Ptr],
-            [I32],
-            frequency,
-        ),
-    );
-    res.insert(
-        "gr_create_program_wgas",
-        SysCallInfo::new(
-            config,
-            [Ptr, Ptr, Size, Ptr, Size, Gas, Ptr, Delay, Ptr, Ptr],
-            [I32],
-            frequency,
-        ),
-    );
-
-    res
-}
-
-/// Check that all sys calls are supported by backend.
-#[test]
-fn test_sys_calls_table() {
-    use gear_backend_common::{mock::MockExt, Environment, TerminationReason};
-    use gear_backend_wasmi::WasmiEnvironment;
-    use gear_core::message::DispatchKind;
-    use gear_wasm_instrument::{
-        parity_wasm::{self, builder},
-        wasm_instrument::gas_metering::ConstantCostRules,
-    };
-
-    let config = GearConfig::new_normal();
-    let table = sys_calls_table(&config);
-
-    // Make module with one empty function.
-    let mut module = builder::module()
-        .function()
-        .signature()
-        .build()
-        .build()
-        .build();
-
-    // Insert syscalls imports.
-    for (name, info) in table {
-        let types = module.type_section_mut().unwrap().types_mut();
-        let type_no = types.len() as u32;
-        types.push(parity_wasm::elements::Type::Function(info.func_type()));
-
-        module = builder::from_module(module)
-            .import()
-            .module("env")
-            .external()
-            .func(type_no)
-            .field(name)
-            .build()
-            .build();
-    }
-
-    let module =
-        gear_wasm_instrument::inject(module, &ConstantCostRules::default(), "env").unwrap();
-    let code = module.into_bytes().unwrap();
-
-    // Execute wasm and check success.
-    let ext = MockExt::default();
-    let env = WasmiEnvironment::new(ext, &code, Default::default(), 0.into()).unwrap();
-    let res = env
-        .execute(&DispatchKind::Init, |_, _| -> Result<(), u32> { Ok(()) })
-        .unwrap();
-
-    assert_eq!(res.termination_reason, TerminationReason::Success);
-=======
     syscalls_name_list()
         .iter()
         .map(|name| {
@@ -342,5 +140,4 @@
             )
         })
         .collect()
->>>>>>> ccad2559
 }