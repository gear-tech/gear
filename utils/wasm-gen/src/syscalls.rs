// This file is part of Gear.

// Copyright (C) 2021-2023 Gear Technologies Inc.
// SPDX-License-Identifier: GPL-3.0-or-later WITH Classpath-exception-2.0

// This program is free software: you can redistribute it and/or modify
// it under the terms of the GNU General Public License as published by
// the Free Software Foundation, either version 3 of the License, or
// (at your option) any later version.

// This program is distributed in the hope that it will be useful,
// but WITHOUT ANY WARRANTY; without even the implied warranty of
// MERCHANTABILITY or FITNESS FOR A PARTICULAR PURPOSE. See the
// GNU General Public License for more details.

// You should have received a copy of the GNU General Public License
// along with this program. If not, see <https://www.gnu.org/licenses/>.

use std::collections::BTreeMap;

use gear_wasm_instrument::{
    parity_wasm::elements::{FunctionType, ValueType},
    syscalls::{SysCallName, SysCallSignature},
};

use crate::config::{process_sys_call_params, ProcessedSysCallParams, SysCallsParamsConfig};

/// Syscall function info and config.
#[derive(Debug)]
pub struct CallInfo {
    /// Syscall signature params.
    pub params: Vec<ValueType>,
    /// Syscall signature results.
    pub results: Vec<ValueType>,
    /// Syscall allowed input values.
    pub(crate) parameter_rules: Vec<ProcessedSysCallParams>,
}

impl CallInfo {
    pub fn new(call_signature: CallSignature, params_config: &SysCallsParamsConfig) -> Self {
        let signature = call_signature.signature();
        Self {
            params: signature.params.iter().copied().map(Into::into).collect(),
            results: signature.results.to_vec(),
<<<<<<< HEAD
            parameter_rules: process_sys_call_params(
                call_signature.name(),
                &signature.params,
                params_config,
            ),
=======
            parameter_rules: process_sys_call_params(&signature.params, params_config),
>>>>>>> 00e10473
        }
    }

    pub fn func_type(&self) -> FunctionType {
        FunctionType::new(self.params.clone(), self.results.clone())
    }
<<<<<<< HEAD
}

pub enum CallSignature {
    // Derivable signature from `SysCallName` type.
    Standard(SysCallName),
    // Custom sys-call signature.
    Custom(SysCallSignature),
}

impl CallSignature {
    fn name(&self) -> Option<SysCallName> {
        match self {
            CallSignature::Standard(name) => Some(*name),
            _ => None,
        }
    }

=======
}

pub enum CallSignature {
    // Derivable signature from `SysCallName` type.
    Standard(SysCallName),
    // Custom sys-call signature.
    Custom(SysCallSignature),
}

impl CallSignature {
>>>>>>> 00e10473
    fn signature(&self) -> SysCallSignature {
        match self {
            CallSignature::Standard(name) => name.signature(),
            CallSignature::Custom(signature) => signature.clone(),
        }
    }
}

/// Make syscalls table for given config.
pub(crate) fn sys_calls_table(
    params_config: &SysCallsParamsConfig,
) -> BTreeMap<SysCallName, CallInfo> {
    SysCallName::instrumentable()
        .into_iter()
        .map(|name| {
            (
                name,
                CallInfo::new(CallSignature::Standard(name), params_config),
            )
        })
        .collect()
}<|MERGE_RESOLUTION|>--- conflicted
+++ resolved
@@ -42,22 +42,13 @@
         Self {
             params: signature.params.iter().copied().map(Into::into).collect(),
             results: signature.results.to_vec(),
-<<<<<<< HEAD
-            parameter_rules: process_sys_call_params(
-                call_signature.name(),
-                &signature.params,
-                params_config,
-            ),
-=======
             parameter_rules: process_sys_call_params(&signature.params, params_config),
->>>>>>> 00e10473
         }
     }
 
     pub fn func_type(&self) -> FunctionType {
         FunctionType::new(self.params.clone(), self.results.clone())
     }
-<<<<<<< HEAD
 }
 
 pub enum CallSignature {
@@ -68,25 +59,6 @@
 }
 
 impl CallSignature {
-    fn name(&self) -> Option<SysCallName> {
-        match self {
-            CallSignature::Standard(name) => Some(*name),
-            _ => None,
-        }
-    }
-
-=======
-}
-
-pub enum CallSignature {
-    // Derivable signature from `SysCallName` type.
-    Standard(SysCallName),
-    // Custom sys-call signature.
-    Custom(SysCallSignature),
-}
-
-impl CallSignature {
->>>>>>> 00e10473
     fn signature(&self) -> SysCallSignature {
         match self {
             CallSignature::Standard(name) => name.signature(),
