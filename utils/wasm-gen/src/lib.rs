// This file is part of Gear.

// Copyright (C) 2021-2023 Gear Technologies Inc.
// SPDX-License-Identifier: GPL-3.0-or-later WITH Classpath-exception-2.0

// This program is free software: you can redistribute it and/or modify
// it under the terms of the GNU General Public License as published by
// the Free Software Foundation, either version 3 of the License, or
// (at your option) any later version.

// This program is distributed in the hope that it will be useful,
// but WITHOUT ANY WARRANTY; without even the implied warranty of
// MERCHANTABILITY or FITNESS FOR A PARTICULAR PURPOSE. See the
// GNU General Public License for more details.

// You should have received a copy of the GNU General Public License
// along with this program. If not, see <https://www.gnu.org/licenses/>.

<<<<<<< HEAD
use std::{
    collections::{BTreeMap, HashSet},
    iter::Cycle,
    mem::size_of,
    ops::RangeInclusive,
};
=======
#![allow(clippy::items_after_test_module)]

use std::{collections::BTreeMap, iter::Cycle, ops::RangeInclusive};
>>>>>>> dbbf8173

use arbitrary::Unstructured;
use gear_wasm_instrument::{
    parity_wasm::{
        self, builder,
        elements::{
            BlockType, External, FunctionType, ImportCountType, Instruction, Instructions,
            Internal, Module, Section, Type, ValueType,
        },
    },
    syscalls::{ParamType, SysCallName, SysCallSignature},
    STACK_END_EXPORT_NAME,
};
pub use gsys;
use gsys::{HashWithValue, Length, LengthWithHash};
use wasm_smith::{InstructionKind::*, InstructionKinds, Module as ModuleSmith, SwarmConfig};

mod syscalls;
use syscalls::{sys_calls_table, CallInfo, Parameter, SyscallsConfig};

#[cfg(test)]
mod tests;

pub mod utils;
pub mod wasm;
use wasm::{PageCount as WasmPageCount, PAGE_SIZE as WASM_PAGE_SIZE};

pub mod memory;
use memory::ModuleBuilderWithData;

const MEMORY_VALUE_SIZE: u32 = 100;
const MEMORY_FIELD_NAME: &str = "memory";

#[derive(Clone, Copy, Debug)]
pub struct Ratio {
    numerator: u32,
    denominator: u32,
}

impl Ratio {
    pub fn get(&self, u: &mut Unstructured) -> bool {
        if self.numerator == 0 {
            false
        } else {
            u.ratio(self.numerator, self.denominator).unwrap()
        }
    }
}

impl From<(u32, u32)> for Ratio {
    fn from((numerator, denominator): (u32, u32)) -> Self {
        Self {
            numerator,
            denominator,
        }
    }
}

impl Ratio {
    pub fn mult<T: Into<usize>>(&self, x: T) -> usize {
        (T::into(x) * self.numerator as usize) / self.denominator as usize
    }
}

#[derive(Debug, Clone)]
pub struct ParamRule {
    pub allowed_values: RangeInclusive<i64>,
    pub unrestricted_ratio: Ratio,
}

impl Default for ParamRule {
    fn default() -> Self {
        Self {
            allowed_values: 0..=0,
            unrestricted_ratio: (100, 100).into(),
        }
    }
}

impl ParamRule {
    pub fn get_i32(&self, u: &mut Unstructured) -> i32 {
        if self.unrestricted_ratio.get(u) {
            u.arbitrary().unwrap()
        } else {
            let start = if *self.allowed_values.start() < i32::MIN as i64 {
                i32::MIN
            } else {
                *self.allowed_values.start() as i32
            };
            let end = if *self.allowed_values.end() > i32::MAX as i64 {
                i32::MAX
            } else {
                *self.allowed_values.end() as i32
            };
            u.int_in_range(start..=end).unwrap()
        }
    }
    pub fn get_i64(&self, u: &mut Unstructured) -> i64 {
        if self.unrestricted_ratio.get(u) {
            u.arbitrary().unwrap()
        } else {
            u.int_in_range(self.allowed_values.clone()).unwrap()
        }
    }
}

#[derive(Clone)]
pub struct GearConfig {
    pub process_when_no_funcs: Ratio,
    pub skip_init: Ratio,
    pub skip_handle: Ratio,
    pub skip_handle_reply: Ratio,
    pub skip_init_when_no_funcs: Ratio,
    pub remove_recursion: Ratio,
    pub init_export_is_any_func: Ratio,
    pub max_mem_size: u32,
    pub max_mem_delta: u32,
    pub has_mem_upper_bound: Ratio,
    pub upper_bound_can_be_less_then: Ratio,
    pub sys_call_freq: Ratio,
    pub sys_calls: SyscallsConfig,
    pub print_test_info: Option<String>,
    pub max_percentage_seed: u32,
    pub unchecked_memory_access: Ratio,
    pub use_message_source: Ratio,
    pub call_indirect_enabled: bool,
}

impl GearConfig {
    pub fn new_normal() -> Self {
        let prob = (1, 100).into();
        Self {
            process_when_no_funcs: prob,
            skip_init: (1, 1000).into(),
            skip_handle: prob,
            skip_handle_reply: prob,
            skip_init_when_no_funcs: prob,
            remove_recursion: (80, 100).into(),
            init_export_is_any_func: prob,
            max_mem_size: 1024,
            max_mem_delta: 1024,
            has_mem_upper_bound: prob,
            upper_bound_can_be_less_then: prob,
            sys_call_freq: (1, 1000).into(),
            sys_calls: Default::default(),
            print_test_info: None,
            max_percentage_seed: 100,
            unchecked_memory_access: prob,
            use_message_source: (50, 100).into(),
            call_indirect_enabled: true,
        }
    }
    pub fn new_for_rare_cases() -> Self {
        let prob = (50, 100).into();
        Self {
            skip_init: prob,
            skip_handle: prob,
            skip_handle_reply: prob,
            skip_init_when_no_funcs: prob,
            remove_recursion: prob,
            process_when_no_funcs: prob,
            init_export_is_any_func: prob,
            max_mem_size: 1024,
            max_mem_delta: 1024,
            has_mem_upper_bound: prob,
            upper_bound_can_be_less_then: prob,
            sys_call_freq: (1, 1000).into(),
            sys_calls: Default::default(),
            print_test_info: None,
            max_percentage_seed: 5,
            unchecked_memory_access: prob,
            use_message_source: prob,
            call_indirect_enabled: true,
        }
    }
    pub fn new_valid() -> Self {
        let prob = (1, 100).into();
        let zero_prob = (0, 100).into();
        Self {
            process_when_no_funcs: prob,
            skip_init: zero_prob,
            skip_handle: zero_prob,
            skip_handle_reply: zero_prob,
            skip_init_when_no_funcs: zero_prob,
            remove_recursion: zero_prob,
            init_export_is_any_func: zero_prob,
            max_mem_size: 512,
            max_mem_delta: 256,
            has_mem_upper_bound: prob,
            upper_bound_can_be_less_then: zero_prob,
            sys_call_freq: (1, 1000).into(),
            sys_calls: Default::default(),
            print_test_info: None,
            max_percentage_seed: 100,
            unchecked_memory_access: zero_prob,
            use_message_source: zero_prob,
            call_indirect_enabled: true,
        }
    }
}

// Module and an optional index of gr_debug syscall.
struct ModuleWithDebug {
    module: Module,
    debug_syscall_index: Option<u32>,
    last_offset: u32,
}

impl From<ModuleBuilderWithData> for ModuleWithDebug {
    fn from(data: ModuleBuilderWithData) -> Self {
        let module = data.module_builder.build();
        Self {
            module,
            debug_syscall_index: None,
            last_offset: data.last_offset,
        }
    }
}

impl From<(Module, Option<u32>, u32)> for ModuleWithDebug {
    fn from((module, debug_syscall_index, last_offset): (Module, Option<u32>, u32)) -> Self {
        Self {
            module,
            debug_syscall_index,
            last_offset,
        }
    }
}

pub fn default_swarm_config(u: &mut Unstructured, gear_config: &GearConfig) -> SwarmConfig {
    let mut cfg: SwarmConfig = u.arbitrary().unwrap();

    cfg.allowed_instructions = InstructionKinds::new(&[
        Numeric, Control, Parametric, Variable, Reference, Table, Memory,
    ]);

    cfg.sign_extension_enabled = false;
    cfg.saturating_float_to_int_enabled = false;
    cfg.reference_types_enabled = false;
    cfg.bulk_memory_enabled = false;
    cfg.simd_enabled = false;
    cfg.float_enabled = false;
    cfg.relaxed_simd_enabled = false;
    cfg.exceptions_enabled = false;
    cfg.memory64_enabled = false;
    cfg.allow_start_export = false;
    cfg.multi_value_enabled = false;
    cfg.memory_grow_enabled = false;
    cfg.call_indirect_enabled = gear_config.call_indirect_enabled;

    cfg.max_memories = 1;
    cfg.max_tables = 1;

    cfg.min_exports = 0;
    cfg.max_exports = 0;

    cfg.max_imports = 0;
    cfg.min_imports = 0;

    cfg.max_instructions = 100000;
    cfg.max_memory_pages = gear_config.max_mem_size as u64;
    cfg.max_funcs = 100;
    cfg.min_funcs = u.int_in_range(0..=30).unwrap();

    cfg
}

pub fn gen_wasm_smith_module(u: &mut Unstructured, config: &SwarmConfig) -> ModuleSmith {
    loop {
        if let Ok(module) = ModuleSmith::new(config.clone(), u) {
            return module;
        }
    }
}

fn build_checked_call(
    u: &mut Unstructured,
    results: &[ValueType],
    params_rules: &[Parameter],
    func_no: u32,
    memory_pages: WasmPageCount,
    unchecked_memory: Ratio,
) -> Vec<Instruction> {
    let unchecked = unchecked_memory.get(u);

    let mut code = Vec::with_capacity(params_rules.len() * 2 + 1 + results.len());
    for parameter in params_rules {
        match parameter {
            Parameter::Value { value_type, rule } => {
                let instr = match value_type {
                    ValueType::I32 => Instruction::I32Const(rule.get_i32(u)),
                    ValueType::I64 => Instruction::I64Const(rule.get_i64(u)),
                    _ => panic!("Cannot handle f32/f64"),
                };
                code.push(instr);
            }

            Parameter::MemoryArray => {
                if unchecked {
                    code.push(Instruction::I32Const(
                        u.arbitrary()
                            .expect("Unstructured::arbitrary failed for MemoryArray"),
                    ));
                    code.push(Instruction::I32Const(
                        u.arbitrary()
                            .expect("Unstructured::arbitrary failed for MemoryArray"),
                    ));
                } else {
                    let memory_size = memory_pages.memory_size();
                    let upper_limit = memory_size.saturating_sub(1);

                    let pointer_beyond = u
                        .int_in_range(0..=upper_limit)
                        .expect("Unstructured::int_in_range failed for MemoryArray");
                    let offset = u
                        .int_in_range(0..=pointer_beyond)
                        .expect("Unstructured::int_in_range failed for MemoryArray");

                    code.push(Instruction::I32Const(offset as i32));
                    code.push(Instruction::I32Const((pointer_beyond - offset) as i32));
                }
            }

            Parameter::MemoryValue => {
                if unchecked {
                    code.push(Instruction::I32Const(
                        u.arbitrary()
                            .expect("Unstructured::arbitrary failed for MemoryValue"),
                    ));
                } else {
                    let memory_size = memory_pages.memory_size();
                    // Subtract a bit more so entities from gsys fit.
                    let upper_limit = memory_size.saturating_sub(MEMORY_VALUE_SIZE);
                    let offset = u
                        .int_in_range(0..=upper_limit)
                        .expect("Unstructured::int_in_range failed for MemoryValue");

                    code.push(Instruction::I32Const(offset as i32));
                }
            }

            Parameter::Alloc => {
                if unchecked {
                    code.push(Instruction::I32Const(
                        u.arbitrary()
                            .expect("Unstructured::arbitrary failed for Alloc"),
                    ));
                } else {
                    let pages_to_alloc = u
                        .int_in_range(0..=memory_pages.raw().saturating_sub(1))
                        .expect("Unstructured::int_in_range failed for Alloc");

                    code.push(Instruction::I32Const(pages_to_alloc as i32));
                }
            }
        }
    }

    code.push(Instruction::Call(func_no));
    code.extend(results.iter().map(|_| Instruction::Drop));
    code
}

fn make_call_instructions_vec(
    u: &mut Unstructured,
    params: &[ValueType],
    results: &[ValueType],
    func_no: u32,
) -> Vec<Instruction> {
    let mut code = Vec::with_capacity(params.len() + 1 + results.len());
    for val in params {
        let instr = match val {
            ValueType::I32 => Instruction::I32Const(
                u.arbitrary()
                    .expect("Unstructured::arbitrary failed for I32"),
            ),
            ValueType::I64 => Instruction::I64Const(
                u.arbitrary()
                    .expect("Unstructured::arbitrary failed for I64"),
            ),
            _ => panic!("Cannot handle f32/f64"),
        };
        code.push(instr);
    }
    code.push(Instruction::Call(func_no));
    code.extend(results.iter().map(|_| Instruction::Drop));

    code
}

#[derive(Debug, Clone, Copy)]
enum FuncIdx {
    Import(u32),
    Func(u32),
}

fn get_func_type(module: &Module, func_idx: FuncIdx) -> FunctionType {
    match func_idx {
        FuncIdx::Import(idx) => {
            let type_no = if let External::Function(type_no) =
                module.import_section().unwrap().entries()[idx as usize].external()
            {
                *type_no as usize
            } else {
                panic!("Import func index must be for import function");
            };
            let Type::Function(func_type) = &module.type_section().unwrap().types()[type_no];
            func_type.clone()
        }
        FuncIdx::Func(idx) => {
            let func = module.function_section().unwrap().entries()[idx as usize];
            let Type::Function(func_type) =
                &module.type_section().unwrap().types()[func.type_ref() as usize];
            func_type.clone()
        }
    }
}

struct WasmGen<'a> {
    u: &'a mut Unstructured<'a>,
    config: GearConfig,
    calls_indexes: Vec<FuncIdx>,
}

enum GearStackEndExportSeed {
    NotGenerate,
    GenerateValue(u32),
}

#[derive(Debug, PartialEq, Eq, PartialOrd, Ord)]
enum CallName {
    System(SysCallName),
    SendFromReservation,
}

impl From<SysCallName> for CallName {
    fn from(value: SysCallName) -> Self {
        Self::System(value)
    }
}

#[derive(Debug)]
struct CallData {
    info: CallInfo,
    call_amount: usize,
    call_index: u32,              // Index in the `WasmGen::calls_indexes`
    call_body_index: Option<u32>, // Index of generated body in a code section
}

impl<'a> WasmGen<'a> {
    fn initial_calls_indexes(module: &Module) -> Vec<FuncIdx> {
        let mut calls_indexes = Vec::new();
        let import_funcs_num = module
            .import_section()
            .map(|imps| imps.functions() as u32)
            .unwrap_or(0);
        let code_funcs_num = module
            .function_section()
            .map(|funcs| funcs.entries().len() as u32)
            .unwrap_or(0);
        for i in 0..import_funcs_num {
            calls_indexes.push(FuncIdx::Import(i));
        }
        for i in 0..code_funcs_num {
            calls_indexes.push(FuncIdx::Func(i));
        }
        calls_indexes
    }

    pub fn new(module: &Module, u: &'a mut Unstructured<'a>, config: GearConfig) -> Self {
        let calls_indexes = Self::initial_calls_indexes(module);
        Self {
            u,
            config,
            calls_indexes,
        }
    }

    // ~1% of cases with invalid stack size not a multiple of the page size
    // ~1% of cases with invalid stack size that is bigger than import memory
    // ~1% of cases stack size is not generated at all
    // all other cases should be valid
    fn get_gear_stack_end_seed(&mut self, min_memory_size_pages: u32) -> GearStackEndExportSeed {
        const NOT_GENERATE_SEED: u32 = 0;
        const NOT_WASM_PAGE_SEED: u32 = 1;
        const BIGGER_THAN_MEMORY_SEED: u32 = 2;

        let seed = self
            .u
            .int_in_range(0..=self.config.max_percentage_seed)
            .unwrap();
        match seed {
            NOT_GENERATE_SEED => GearStackEndExportSeed::NotGenerate,
            NOT_WASM_PAGE_SEED => {
                let max_size = min_memory_size_pages * WASM_PAGE_SIZE;
                // More likely value is not multiple of WASM_PAGE_SIZE_BYTES
                let value = self.u.int_in_range(0..=max_size).unwrap();
                GearStackEndExportSeed::GenerateValue(value)
            }
            BIGGER_THAN_MEMORY_SEED => {
                let value_pages = self
                    .u
                    .int_in_range(min_memory_size_pages..=10 * min_memory_size_pages)
                    .unwrap();
                // Make value a multiple of WASM_PAGE_SIZE_BYTES but bigger than min_memory_size
                let value_bytes = (value_pages + 1) * WASM_PAGE_SIZE;
                GearStackEndExportSeed::GenerateValue(value_bytes)
            }
            _ => {
                let correct_value_pages = self.u.int_in_range(0..=min_memory_size_pages).unwrap();
                // Make value a multiple of WASM_PAGE_SIZE_BYTES but less than min_memory_size
                let correct_value_bytes = correct_value_pages * WASM_PAGE_SIZE;
                GearStackEndExportSeed::GenerateValue(correct_value_bytes)
            }
        }
    }

    pub fn gen_mem_export(&mut self, mut module: Module) -> (Module, WasmPageCount) {
        let mut mem_section_idx = None;
        for (idx, section) in module.sections().iter().enumerate() {
            if let Section::Memory(_) = section {
                mem_section_idx = Some(idx);
                break;
            }
        }
        mem_section_idx.map(|index| module.sections_mut().remove(index));

        let mem_size = self.u.int_in_range(0..=self.config.max_mem_size).unwrap();
        let mem_size_upper_bound = if self.config.has_mem_upper_bound.get(self.u) {
            Some(if self.config.upper_bound_can_be_less_then.get(self.u) {
                self.u
                    .int_in_range(0..=mem_size + self.config.max_mem_delta)
                    .unwrap()
            } else {
                self.u
                    .int_in_range(mem_size..=mem_size + self.config.max_mem_delta)
                    .unwrap()
            })
        } else {
            None
        };

        let module = builder::from_module(module)
            .import()
            .module("env")
            .field(MEMORY_FIELD_NAME)
            .external()
            .memory(mem_size, mem_size_upper_bound)
            .build()
            .build();

        let gear_stack_end_seed = self.get_gear_stack_end_seed(mem_size);
        if let GearStackEndExportSeed::GenerateValue(gear_stack_val) = gear_stack_end_seed {
            let mut module = builder::from_module(module)
                .global()
                .value_type()
                .i32()
                .init_expr(Instruction::I32Const(gear_stack_val as i32))
                .build()
                .build();

            let last_element_num = module.global_section_mut().unwrap().entries_mut().len() - 1;

            return (
                builder::from_module(module)
                    .export()
                    .field(STACK_END_EXPORT_NAME)
                    .internal()
                    .global(last_element_num.try_into().unwrap())
                    .build()
                    .build(),
                mem_size.into(),
            );
        }

        (module, mem_size.into())
    }

    /// Inserts `instructions` into funcs satisfying the `insert_into_func_filter`
    /// predicate which takes function body index in the `module` code section.
    fn insert_instructions_into_functions(
        &mut self,
        mut module: Module,
        insert_into_func_filter: impl FnOnce(usize) -> bool,
        instructions: &[Instruction],
    ) -> Module {
        let funcs_num = module.code_section().unwrap().bodies().len();
        let insert_into_func_no = self.u.int_in_range(0..=funcs_num - 1).unwrap();
        if !insert_into_func_filter(insert_into_func_no) {
            return module;
        }
        let code = module.code_section_mut().unwrap().bodies_mut()[insert_into_func_no]
            .code_mut()
            .elements_mut();

        let pos = self.u.int_in_range(0..=code.len() - 1).unwrap();
        code.splice(pos..pos, instructions.iter().cloned());
        module
    }

    pub fn gen_export_func_which_call_func_no(
        &mut self,
        mut module: Module,
        name: &str,
        func_no: u32,
    ) -> Module {
        let funcs_len = module
            .function_section()
            .map_or(0, |funcs| funcs.entries().len() as u32);
        let func_type = get_func_type(&module, FuncIdx::Func(func_no));

        let mut instructions =
            make_call_instructions_vec(self.u, func_type.params(), func_type.results(), func_no);
        instructions.push(Instruction::End);

        module = builder::from_module(module)
            .function()
            .body()
            .with_instructions(Instructions::new(instructions))
            .build()
            .signature()
            .build()
            .build()
            .export()
            .field(name)
            .internal()
            .func(funcs_len)
            .build()
            .build();

        let init_function_no = module.function_section().unwrap().entries().len() as u32 - 1;
        self.calls_indexes.push(FuncIdx::Func(init_function_no));

        module
    }

    pub fn gen_handle(&mut self, module: Module) -> (Module, bool) {
        if self.config.skip_handle.get(self.u) {
            return (module, false);
        }

        let funcs_len = module
            .function_section()
            .map_or(0, |funcs| funcs.entries().len() as u32);

        if funcs_len == 0 {
            return (module, false);
        }

        let func_no = self.u.int_in_range(0..=funcs_len - 1).unwrap();
        (
            self.gen_export_func_which_call_func_no(module, "handle", func_no),
            true,
        )
    }

    pub fn gen_handle_reply(&mut self, module: Module) -> (Module, bool) {
        if self.config.skip_handle_reply.get(self.u) {
            return (module, false);
        }

        let funcs_len = module
            .function_section()
            .map_or(0, |funcs| funcs.entries().len() as u32);

        if funcs_len == 0 {
            return (module, false);
        }

        let func_no = self.u.int_in_range(0..=funcs_len - 1).unwrap();
        (
            self.gen_export_func_which_call_func_no(module, "handle_reply", func_no),
            true,
        )
    }

    pub fn gen_init(&mut self, module: Module) -> (Module, bool) {
        if self.config.skip_init.get(self.u) {
            return (module, false);
        }

        let funcs_len = module
            .function_section()
            .map_or(0, |funcs| funcs.entries().len() as u32);

        if funcs_len == 0 && self.config.skip_init_when_no_funcs.get(self.u) {
            return (module, false);
        }

        if funcs_len == 0 {
            self.calls_indexes.push(FuncIdx::Func(funcs_len));
            return (
                builder::from_module(module)
                    .function()
                    .signature()
                    .build()
                    .build()
                    .export()
                    .field("init")
                    .internal()
                    .func(funcs_len)
                    .build()
                    .build(),
                true,
            );
        }

        let func_no = self.u.int_in_range(0..=funcs_len - 1).unwrap();

        if self.config.init_export_is_any_func.get(self.u) {
            return (
                builder::from_module(module)
                    .export()
                    .field("init")
                    .internal()
                    .func(func_no)
                    .build()
                    .build(),
                true,
            );
        }

        (
            self.gen_export_func_which_call_func_no(module, "init", func_no),
            true,
        )
    }

    fn insert_calls(
        &mut self,
        builder: ModuleBuilderWithData,
        call_data: &BTreeMap<CallName, CallData>,
        memory_pages: WasmPageCount,
    ) -> ModuleWithDebug {
        let ModuleBuilderWithData {
            module_builder: builder,
            offsets,
            last_offset,
        } = builder;

        let mut module = builder.build();

        let source_call_index = call_data
            .get(&CallName::System(SysCallName::Source))
            .map(|value| value.call_index);
        let debug_call_index = call_data
            .get(&CallName::System(SysCallName::Debug))
            .map(|value| value.call_index);
        let generated_call_body_indexes: HashSet<Option<u32>> = call_data
            .values()
            .map(|call_data| call_data.call_body_index)
            .collect();

        let mut offsets = offsets.into_iter().cycle();

        // generate call instructions for syscalls and insert them somewhere into the code
        for (name, data) in call_data {
            let instructions = self.build_call_instructions(
                name,
                data,
                memory_pages,
                source_call_index,
                &mut offsets,
            );
            for _ in 0..data.call_amount {
                module = self.insert_instructions_into_functions(
                    module,
                    |func_body_idx| {
                        !generated_call_body_indexes.contains(&Some(func_body_idx as u32))
                    },
                    &instructions,
                );
            }
        }

        (module, debug_call_index, last_offset).into()
    }

    fn gen_syscall_imports(&mut self, module: Module) -> (Module, BTreeMap<CallName, CallData>) {
        let code_size = module.code_section().map_or(0, |code_section| {
            code_section
                .bodies()
                .iter()
                .map(|b| b.code().elements().len())
                .sum()
        });
        let mut syscall_data = BTreeMap::default();
        if code_size == 0 {
            return (module, syscall_data);
        }
        let import_count = module.import_count(ImportCountType::Function);
        let mut module_builder = builder::from_module(module);
        let sys_calls_table = sys_calls_table(&self.config);
        for (i, (name, info, sys_call_amount)) in sys_calls_table
            .into_iter()
            .filter_map(|(name, info)| {
                let sys_call_max_amount = info.frequency.mult(code_size);
                let sys_call_amount = self.u.int_in_range(0..=sys_call_max_amount).unwrap();
                if sys_call_amount == 0
                    && !(name == SysCallName::Debug && self.config.print_test_info.is_some())
                {
                    None
                } else {
                    Some((name, info, sys_call_amount))
                }
            })
            .enumerate()
        {
            let signature_index = {
                let func_type = info.func_type();
                let mut signature_builder = builder::signature();
                for parameter in func_type.params() {
                    signature_builder = signature_builder.with_param(*parameter);
                }

                for result in func_type.results() {
                    signature_builder = signature_builder.with_result(*result);
                }

                module_builder.push_signature(signature_builder.build_sig())
            };

            // make import
            module_builder.push_import(
                builder::import()
                    .module("env")
                    .external()
                    .func(signature_index)
                    .field(name.to_str())
                    .build(),
            );

            let call_index = self.calls_indexes.len() as u32;

            self.calls_indexes
                .push(FuncIdx::Import((import_count + i) as u32));
            syscall_data.insert(
                name.into(),
                CallData {
                    info,
                    call_amount: sys_call_amount,
                    call_index,
                    call_body_index: None,
                },
            );
        }
        (module_builder.build(), syscall_data)
    }

    fn gen_send_from_reservation(
        &mut self,
        module: Module,
        call_data: &BTreeMap<CallName, CallData>,
        memory_pages: WasmPageCount,
    ) -> (Module, Option<CallData>) {
        let reserve_gas_call_data = call_data.get(&CallName::System(SysCallName::ReserveGas));
        let reservation_send_call_data =
            call_data.get(&CallName::System(SysCallName::ReservationSend));
        let (Some(reserve_gas_call_data), Some(reservation_send_call_data)) =
            (reserve_gas_call_data, reservation_send_call_data) else {
            return (module, None);
        };
        let send_from_reservation_signature = SysCallSignature {
            params: vec![
                ParamType::Ptr,      // Address of recipient and value (HashWithValue struct)
                ParamType::Ptr,      // Pointer to payload
                ParamType::Size,     // Size of the payload
                ParamType::Delay,    // Number of blocks to delay the sending for
                ParamType::Gas,      // Amount of gas to reserve
                ParamType::Duration, // Duration of the reservation
            ],
            results: Default::default(),
        };
        let send_from_reservation_call_info = CallInfo::new(
            &self.config,
            send_from_reservation_signature,
            self.config.sys_call_freq,
            false,
        );

        let func_type = send_from_reservation_call_info.func_type();

        let func_signature = builder::signature()
            .with_params(func_type.params().iter().copied())
            .with_results(func_type.results().iter().copied())
            .build_sig();

        let memory_size_in_bytes = memory_pages.memory_size();
        let reserve_gas_result_ptr = memory_size_in_bytes.saturating_sub(MEMORY_VALUE_SIZE) as i32; // Pointer to the LengthWithHash struct
        let rid_pid_value_ptr = reserve_gas_result_ptr + size_of::<Length>() as i32;
        let pid_value_ptr = reserve_gas_result_ptr + size_of::<LengthWithHash>() as i32;
        let reservation_send_result_ptr = pid_value_ptr + size_of::<HashWithValue>() as i32;

        let func_instructions = Instructions::new(vec![
            Instruction::GetLocal(4),                      // Amount of gas to reserve
            Instruction::GetLocal(5),                      // Duration of the reservation
            Instruction::I32Const(reserve_gas_result_ptr), // Pointer to the LengthWithHash struct
            Instruction::Call(reserve_gas_call_data.call_index),
            Instruction::I32Const(reserve_gas_result_ptr), // Pointer to the LengthWithHash struct
            Instruction::I32Load(2, 0),                    // Load LengthWithHash.length
            Instruction::I32Eqz,                           // Check if LengthWithHash.length == 0
            Instruction::If(BlockType::NoResult),          // If LengthWithHash.length == 0
            Instruction::I32Const(pid_value_ptr), // Copy the HashWithValue struct (48 bytes) containing the recipient and value after the obtained reservation ID
            Instruction::GetLocal(0),
            Instruction::I64Load(3, 0),
            Instruction::I64Store(3, 0),
            Instruction::I32Const(pid_value_ptr),
            Instruction::GetLocal(0),
            Instruction::I64Load(3, 8),
            Instruction::I64Store(3, 8),
            Instruction::I32Const(pid_value_ptr),
            Instruction::GetLocal(0),
            Instruction::I64Load(3, 16),
            Instruction::I64Store(3, 16),
            Instruction::I32Const(pid_value_ptr),
            Instruction::GetLocal(0),
            Instruction::I64Load(3, 24),
            Instruction::I64Store(3, 24),
            Instruction::I32Const(pid_value_ptr),
            Instruction::GetLocal(0),
            Instruction::I64Load(3, 32),
            Instruction::I64Store(3, 32),
            Instruction::I32Const(pid_value_ptr),
            Instruction::GetLocal(0),
            Instruction::I64Load(3, 40),
            Instruction::I64Store(3, 40),
            Instruction::I32Const(rid_pid_value_ptr), // Pointer to reservation ID, recipient ID and value
            Instruction::GetLocal(1),                 // Pointer to payload
            Instruction::GetLocal(2),                 // Size of the payload
            Instruction::GetLocal(3),                 // Number of blocks to delay the sending for
            Instruction::I32Const(reservation_send_result_ptr), // Pointer to the result of the reservation send
            Instruction::Call(reservation_send_call_data.call_index),
            Instruction::End,
            Instruction::End,
        ]);

        let mut module_builder = builder::from_module(module);

        let func_location = module_builder.push_function(
            builder::function()
                .with_signature(func_signature)
                .body()
                .with_instructions(func_instructions)
                .build()
                .build(),
        );

        let call_idx = self.calls_indexes.len() as u32;

        self.calls_indexes
            .push(FuncIdx::Func(func_location.signature));

        (
            module_builder.build(),
            Some(CallData {
                info: send_from_reservation_call_info,
                // Could be generated from Unstructured based on code size,
                // but apparently this level os randomness suffices
                call_amount: reservation_send_call_data.call_amount,
                call_index: call_idx,
                call_body_index: Some(func_location.body),
            }),
        )
    }

    fn build_call_instructions<I: Clone + Iterator<Item = u32>>(
        &mut self,
        name: &CallName,
        data: &CallData,
        memory_pages: WasmPageCount,
        source_call_index: Option<u32>,
        offsets: &mut Cycle<I>,
    ) -> Vec<Instruction> {
        let info = &data.info;
        if ![
            CallName::System(SysCallName::Send),
            CallName::System(SysCallName::SendWGas),
            CallName::System(SysCallName::SendInput),
            CallName::System(SysCallName::SendInputWGas),
            CallName::SendFromReservation,
        ]
        .contains(name)
        {
            return build_checked_call(
                self.u,
                &info.results,
                &info.parameter_rules,
                data.call_index,
                memory_pages,
                self.config.unchecked_memory_access,
            );
        }

        let mut remaining_instructions = build_checked_call(
            self.u,
            &info.results,
            &info.parameter_rules[1..],
            data.call_index,
            memory_pages,
            self.config.unchecked_memory_access,
        );

        if let Some(source_call_index) = source_call_index {
            if self.config.use_message_source.get(self.u) {
                let mut instructions = Vec::with_capacity(3 + remaining_instructions.len());

                let memory_size = memory_pages.memory_size();
                let upper_limit = memory_size.saturating_sub(MEMORY_VALUE_SIZE);
                let offset = self
                    .u
                    .int_in_range(0..=upper_limit)
                    .expect("build_call_instructions: Unstructured::int_in_range failed");

                // call msg::source (gr_source) with a memory offset
                instructions.push(Instruction::I32Const(offset as i32));
                instructions.push(Instruction::Call(source_call_index));
                // pass the offset as the first argument to the send-call
                instructions.push(Instruction::I32Const(offset as i32));
                instructions.append(&mut remaining_instructions);

                return instructions;
            }
        }

        let address_offset = offsets.next().unwrap_or_else(|| {
            self.u
                .arbitrary()
                .expect("build_call_instructions: Unstructured::arbitrary failed")
        }) as i32;
        let mut instructions = Vec::with_capacity(1 + remaining_instructions.len());
        instructions.push(Instruction::I32Const(address_offset));
        instructions.append(&mut remaining_instructions);

        instructions
    }

    pub fn make_print_test_info(&mut self, result: ModuleWithDebug) -> Module {
        let Some(text) = &self.config.print_test_info else {
            return result.module;
        };

        let ModuleWithDebug {
            mut module,
            debug_syscall_index,
            last_offset,
        } = result;

        if let External::Memory(mem_type) = module
            .import_section()
            .unwrap()
            .entries()
            .iter()
            .find(|section| section.field() == MEMORY_FIELD_NAME)
            .unwrap()
            .external()
        {
            if mem_type.limits().initial() == 0 {
                return module;
            }
        }

        let mut init_func_no = None;
        if let Some(export_section) = module.export_section() {
            for export in export_section.entries().iter() {
                if export.field() == "init" {
                    init_func_no = if let Internal::Function(func_no) = export.internal() {
                        Some(*func_no)
                    } else {
                        panic!("init export is not a func, very strange -_-");
                    }
                }
            }
        }
        if init_func_no.is_none() {
            return module;
        }

        let bytes = text.as_bytes();
        module = builder::from_module(module)
            .data()
            .offset(Instruction::I32Const(last_offset as i32))
            .value(bytes.to_vec())
            .build()
            .build();

        let init_code = module.code_section_mut().unwrap().bodies_mut()
            [init_func_no.unwrap() as usize]
            .code_mut()
            .elements_mut();
        let print_code = [
            Instruction::I32Const(last_offset as i32),
            Instruction::I32Const(bytes.len() as i32),
            Instruction::Call(debug_syscall_index.expect("debug data specified so do the call")),
        ];

        init_code.splice(0..0, print_code);

        module
    }

    pub fn resolves_calls_indexes(self, mut module: Module) -> Module {
        if module.code_section().is_none() {
            return module;
        }

        let Self {
            calls_indexes,
            u,
            config,
        } = self;

        let import_funcs_num = module
            .import_section()
            .map(|imp| imp.functions() as u32)
            .unwrap_or(0);

        for instr in module
            .code_section_mut()
            .unwrap()
            .bodies_mut()
            .iter_mut()
            .flat_map(|body| body.code_mut().elements_mut().iter_mut())
        {
            if let Instruction::Call(func_no) = instr {
                let index = calls_indexes[*func_no as usize];
                match index {
                    FuncIdx::Func(no) => *func_no = no + import_funcs_num,
                    FuncIdx::Import(no) => *func_no = no,
                }
            }
        }

        let mut empty_export_section = Default::default();
        for func_no in module
            .export_section_mut()
            .unwrap_or(&mut empty_export_section)
            .entries_mut()
            .iter_mut()
            .filter_map(|export| {
                if let Internal::Function(func_no) = export.internal_mut() {
                    Some(func_no)
                } else {
                    None
                }
            })
        {
            if let FuncIdx::Func(code_func_no) = calls_indexes[*func_no as usize] {
                *func_no = import_funcs_num + code_func_no;
            } else {
                // TODO: export can be to the import function by WASM specification,
                // but we currently do not support this in wasm-gen.
                panic!("Export cannot be to the import function");
            }
        }

        match config.remove_recursion.get(u) {
            true => utils::remove_recursion(module),
            false => module,
        }
    }
}

pub fn gen_gear_program_module<'a>(
    u: &'a mut Unstructured<'a>,
    config: GearConfig,
    addresses: &[HashWithValue],
) -> Module {
    let swarm_config = default_swarm_config(u, &config);

    let module = loop {
        let module = gen_wasm_smith_module(u, &swarm_config);
        let wasm_bytes = module.to_bytes();
        let module: Module = parity_wasm::deserialize_buffer(&wasm_bytes).unwrap();
        if module.function_section().is_some() || config.process_when_no_funcs.get(u) {
            break module;
        }
    };

    let mut gen = WasmGen::new(&module, u, config);

    let (module, memory_pages) = gen.gen_mem_export(module);
    let (module, has_init) = gen.gen_init(module);
    if !has_init {
        return gen.resolves_calls_indexes(module);
    }

    let (module, _has_handle) = gen.gen_handle(module);

    let (module, _has_handle_reply) = gen.gen_handle_reply(module);

    let (module, mut syscall_data) = gen.gen_syscall_imports(module);

    let (module, send_from_reservation_call_data) =
        gen.gen_send_from_reservation(module, &syscall_data, memory_pages);
    if let Some(send_from_reservation_call_data) = send_from_reservation_call_data {
        syscall_data.insert(
            CallName::SendFromReservation,
            send_from_reservation_call_data,
        );
    }

    let module = gen.insert_calls(
        ModuleBuilderWithData::new(addresses, module, memory_pages),
        &syscall_data,
        memory_pages,
    );

    let module = gen.make_print_test_info(module);

    gen.resolves_calls_indexes(module)
}

pub fn gen_gear_program_code<'a>(
    u: &'a mut Unstructured<'a>,
    config: GearConfig,
    addresses: &[HashWithValue],
) -> Vec<u8> {
    let module = gen_gear_program_module(u, config, addresses);
    parity_wasm::serialize(module).unwrap()
}<|MERGE_RESOLUTION|>--- conflicted
+++ resolved
@@ -16,18 +16,14 @@
 // You should have received a copy of the GNU General Public License
 // along with this program. If not, see <https://www.gnu.org/licenses/>.
 
-<<<<<<< HEAD
+#![allow(clippy::items_after_test_module)]
+
 use std::{
     collections::{BTreeMap, HashSet},
     iter::Cycle,
     mem::size_of,
     ops::RangeInclusive,
 };
-=======
-#![allow(clippy::items_after_test_module)]
-
-use std::{collections::BTreeMap, iter::Cycle, ops::RangeInclusive};
->>>>>>> dbbf8173
 
 use arbitrary::Unstructured;
 use gear_wasm_instrument::{
