// This file is part of Gear.

// Copyright (C) 2021-2023 Gear Technologies Inc.
// SPDX-License-Identifier: GPL-3.0-or-later WITH Classpath-exception-2.0

// This program is free software: you can redistribute it and/or modify
// it under the terms of the GNU General Public License as published by
// the Free Software Foundation, either version 3 of the License, or
// (at your option) any later version.

// This program is distributed in the hope that it will be useful,
// but WITHOUT ANY WARRANTY; without even the implied warranty of
// MERCHANTABILITY or FITNESS FOR A PARTICULAR PURPOSE. See the
// GNU General Public License for more details.

// You should have received a copy of the GNU General Public License
// along with this program. If not, see <https://www.gnu.org/licenses/>.

//! Wasm generator that can generate valid gear wasm programs.
//!
//! By gear wasm program we mean wasm modules that can be stored
//! and executed on the [gear](https://www.gear-tech.io/) runtime.
//!
//! This crate also re-exports `arbitrary` from internal module [`wasm_gen_arbitrary`] to make it easy generating arbitrary configs and wasm.

#![allow(clippy::items_after_test_module)]
pub mod wasm_gen_arbitrary {
    //! `arbitrary` crate re-export.
    pub use arbitrary::*;
}
pub mod config;
pub mod generator;
#[cfg(test)]
mod tests;
mod utils;
mod wasm;

pub use config::*;
pub use generator::*;
pub use wasm::WasmModule;
pub use wasm_gen_arbitrary::*;

use gear_wasm_instrument::parity_wasm::{self, elements::Module};

<<<<<<< HEAD
            let last_element_num = module.global_section_mut().unwrap().entries_mut().len() - 1;

            return (
                builder::from_module(module)
                    .export()
                    .field(STACK_END_EXPORT_NAME)
                    .internal()
                    .global(last_element_num.try_into().unwrap())
                    .build()
                    .build(),
                mem_size.into(),
            );
        }

        (module, mem_size.into())
    }

    /// Inserts `instructions` into funcs satisfying the `insert_into_func_filter`
    /// predicate which takes function body index in the `module` code section.
    fn insert_instructions_into_functions(
        &mut self,
        mut module: Module,
        insert_into_func_filter: impl FnOnce(usize) -> bool,
        instructions: &[Instruction],
    ) -> Module {
        let funcs_num = module.code_section().unwrap().bodies().len();
        let insert_into_func_no = self.u.int_in_range(0..=funcs_num - 1).unwrap();
        if !insert_into_func_filter(insert_into_func_no) {
            return module;
        }
        let code = module.code_section_mut().unwrap().bodies_mut()[insert_into_func_no]
            .code_mut()
            .elements_mut();

        let pos = self.u.int_in_range(0..=code.len() - 1).unwrap();
        code.splice(pos..pos, instructions.iter().cloned());
        module
    }

    pub fn gen_export_func_which_call_func_no(
        &mut self,
        mut module: Module,
        name: &str,
        func_no: u32,
    ) -> Module {
        let funcs_len = module
            .function_section()
            .map_or(0, |funcs| funcs.entries().len() as u32);
        let func_type = get_func_type(&module, FuncIdx::Func(func_no));

        let mut instructions =
            make_call_instructions_vec(self.u, func_type.params(), func_type.results(), func_no);
        instructions.push(Instruction::End);

        module = builder::from_module(module)
            .function()
            .body()
            .with_instructions(Instructions::new(instructions))
            .build()
            .signature()
            .build()
            .build()
            .export()
            .field(name)
            .internal()
            .func(funcs_len)
            .build()
            .build();

        let init_function_no = module.function_section().unwrap().entries().len() as u32 - 1;
        self.calls_indexes.push(FuncIdx::Func(init_function_no));

        module
    }

    pub fn gen_handle(&mut self, module: Module) -> (Module, bool) {
        if self.config.skip_handle.get(self.u) {
            return (module, false);
        }

        let funcs_len = module
            .function_section()
            .map_or(0, |funcs| funcs.entries().len() as u32);

        if funcs_len == 0 {
            return (module, false);
        }

        let func_no = self.u.int_in_range(0..=funcs_len - 1).unwrap();
        (
            self.gen_export_func_which_call_func_no(module, "handle", func_no),
            true,
        )
    }

    pub fn gen_handle_reply(&mut self, module: Module) -> (Module, bool) {
        if self.config.skip_handle_reply.get(self.u) {
            return (module, false);
        }

        let funcs_len = module
            .function_section()
            .map_or(0, |funcs| funcs.entries().len() as u32);

        if funcs_len == 0 {
            return (module, false);
        }

        let func_no = self.u.int_in_range(0..=funcs_len - 1).unwrap();
        (
            self.gen_export_func_which_call_func_no(module, "handle_reply", func_no),
            true,
        )
    }

    pub fn gen_init(&mut self, module: Module) -> (Module, bool) {
        if self.config.skip_init.get(self.u) {
            return (module, false);
        }

        let funcs_len = module
            .function_section()
            .map_or(0, |funcs| funcs.entries().len() as u32);

        if funcs_len == 0 && self.config.skip_init_when_no_funcs.get(self.u) {
            return (module, false);
        }

        if funcs_len == 0 {
            self.calls_indexes.push(FuncIdx::Func(funcs_len));
            return (
                builder::from_module(module)
                    .function()
                    .signature()
                    .build()
                    .build()
                    .export()
                    .field("init")
                    .internal()
                    .func(funcs_len)
                    .build()
                    .build(),
                true,
            );
        }

        let func_no = self.u.int_in_range(0..=funcs_len - 1).unwrap();

        if self.config.init_export_is_any_func.get(self.u) {
            return (
                builder::from_module(module)
                    .export()
                    .field("init")
                    .internal()
                    .func(func_no)
                    .build()
                    .build(),
                true,
            );
        }

        (
            self.gen_export_func_which_call_func_no(module, "init", func_no),
            true,
        )
    }

    fn insert_calls(
        &mut self,
        builder: ModuleBuilderWithData,
        call_data: &BTreeMap<CallName, CallData>,
        memory_pages: WasmPageCount,
    ) -> ModuleWithDebug {
        let ModuleBuilderWithData {
            module_builder: builder,
            offsets,
            last_offset,
        } = builder;

        let mut module = builder.build();

        let source_call_index = call_data
            .get(&CallName::System(SysCallName::Source))
            .map(|value| value.call_index);
        let debug_call_index = call_data
            .get(&CallName::System(SysCallName::Debug))
            .map(|value| value.call_index);
        let generated_call_body_indexes: HashSet<Option<u32>> = call_data
            .values()
            .map(|call_data| call_data.call_body_index)
            .collect();

        let mut offsets = offsets.into_iter().cycle();

        // generate call instructions for syscalls and insert them somewhere into the code
        for (name, data) in call_data {
            let instructions = self.build_call_instructions(
                name,
                data,
                memory_pages,
                source_call_index,
                &mut offsets,
            );
            for _ in 0..data.call_amount {
                module = self.insert_instructions_into_functions(
                    module,
                    |func_body_idx| {
                        !generated_call_body_indexes.contains(&Some(func_body_idx as u32))
                    },
                    &instructions,
                );
            }
        }

        (module, debug_call_index, last_offset).into()
    }

    fn gen_syscall_imports(&mut self, module: Module) -> (Module, BTreeMap<CallName, CallData>) {
        let code_size = module.code_section().map_or(0, |code_section| {
            code_section
                .bodies()
                .iter()
                .map(|b| b.code().elements().len())
                .sum()
        });
        let mut syscall_data = BTreeMap::default();
        if code_size == 0 {
            return (module, syscall_data);
        }
        let import_count = module.import_count(ImportCountType::Function);
        let mut module_builder = builder::from_module(module);
        let sys_calls_table = sys_calls_table(&self.config);
        for (i, (name, info, sys_call_amount)) in sys_calls_table
            .into_iter()
            .filter_map(|(name, info)| {
                let sys_call_max_amount = info.frequency.mult(code_size);
                let sys_call_amount = self.u.int_in_range(0..=sys_call_max_amount).unwrap();
                if sys_call_amount == 0
                    && !(name == SysCallName::Debug && self.config.print_test_info.is_some())
                {
                    None
                } else {
                    Some((name, info, sys_call_amount))
                }
            })
            .enumerate()
        {
            let signature_index = {
                let func_type = info.func_type();
                let mut signature_builder = builder::signature();
                for parameter in func_type.params() {
                    signature_builder = signature_builder.with_param(*parameter);
                }

                for result in func_type.results() {
                    signature_builder = signature_builder.with_result(*result);
                }

                module_builder.push_signature(signature_builder.build_sig())
            };

            // make import
            module_builder.push_import(
                builder::import()
                    .module("env")
                    .external()
                    .func(signature_index)
                    .field(name.to_str())
                    .build(),
            );

            let call_index = self.calls_indexes.len() as u32;

            self.calls_indexes
                .push(FuncIdx::Import((import_count + i) as u32));
            syscall_data.insert(
                name.into(),
                CallData {
                    info,
                    call_amount: sys_call_amount,
                    call_index,
                    call_body_index: None,
                },
            );
        }
        (module_builder.build(), syscall_data)
    }

    fn gen_send_from_reservation(
        &mut self,
        module: Module,
        call_data: &BTreeMap<CallName, CallData>,
        memory_pages: WasmPageCount,
    ) -> (Module, Option<CallData>) {
        let reserve_gas_call_data = call_data.get(&CallName::System(SysCallName::ReserveGas));
        let reservation_send_call_data =
            call_data.get(&CallName::System(SysCallName::ReservationSend));
        let (Some(reserve_gas_call_data), Some(reservation_send_call_data)) =
            (reserve_gas_call_data, reservation_send_call_data)
        else {
            return (module, None);
        };
        let send_from_reservation_signature = SysCallSignature {
            params: vec![
                ParamType::Ptr,      // Address of recipient and value (HashWithValue struct)
                ParamType::Ptr,      // Pointer to payload
                ParamType::Size,     // Size of the payload
                ParamType::Delay,    // Number of blocks to delay the sending for
                ParamType::Gas,      // Amount of gas to reserve
                ParamType::Duration, // Duration of the reservation
            ],
            results: Default::default(),
        };
        let send_from_reservation_call_info = CallInfo::new(
            &self.config,
            send_from_reservation_signature,
            self.config.sys_call_freq,
            false,
        );

        let func_type = send_from_reservation_call_info.func_type();

        let func_signature = builder::signature()
            .with_params(func_type.params().iter().copied())
            .with_results(func_type.results().iter().copied())
            .build_sig();

        let memory_size_in_bytes = memory_pages.memory_size();
        let reserve_gas_result_ptr = memory_size_in_bytes.saturating_sub(MEMORY_VALUE_SIZE) as i32; // Pointer to the LengthWithHash struct
        let rid_pid_value_ptr = reserve_gas_result_ptr + size_of::<Length>() as i32;
        let pid_value_ptr = reserve_gas_result_ptr + size_of::<ErrorWithHash>() as i32;
        let reservation_send_result_ptr = pid_value_ptr + size_of::<HashWithValue>() as i32;

        let func_instructions = Instructions::new(vec![
            Instruction::GetLocal(4),                      // Amount of gas to reserve
            Instruction::GetLocal(5),                      // Duration of the reservation
            Instruction::I32Const(reserve_gas_result_ptr), // Pointer to the LengthWithHash struct
            Instruction::Call(reserve_gas_call_data.call_index),
            Instruction::I32Const(reserve_gas_result_ptr), // Pointer to the LengthWithHash struct
            Instruction::I32Load(2, 0),                    // Load LengthWithHash.length
            Instruction::I32Eqz,                           // Check if LengthWithHash.length == 0
            Instruction::If(BlockType::NoResult),          // If LengthWithHash.length == 0
            Instruction::I32Const(pid_value_ptr), // Copy the HashWithValue struct (48 bytes) containing the recipient and value after the obtained reservation ID
            Instruction::GetLocal(0),
            Instruction::I64Load(3, 0),
            Instruction::I64Store(3, 0),
            Instruction::I32Const(pid_value_ptr),
            Instruction::GetLocal(0),
            Instruction::I64Load(3, 8),
            Instruction::I64Store(3, 8),
            Instruction::I32Const(pid_value_ptr),
            Instruction::GetLocal(0),
            Instruction::I64Load(3, 16),
            Instruction::I64Store(3, 16),
            Instruction::I32Const(pid_value_ptr),
            Instruction::GetLocal(0),
            Instruction::I64Load(3, 24),
            Instruction::I64Store(3, 24),
            Instruction::I32Const(pid_value_ptr),
            Instruction::GetLocal(0),
            Instruction::I64Load(3, 32),
            Instruction::I64Store(3, 32),
            Instruction::I32Const(pid_value_ptr),
            Instruction::GetLocal(0),
            Instruction::I64Load(3, 40),
            Instruction::I64Store(3, 40),
            Instruction::I32Const(rid_pid_value_ptr), // Pointer to reservation ID, recipient ID and value
            Instruction::GetLocal(1),                 // Pointer to payload
            Instruction::GetLocal(2),                 // Size of the payload
            Instruction::GetLocal(3),                 // Number of blocks to delay the sending for
            Instruction::I32Const(reservation_send_result_ptr), // Pointer to the result of the reservation send
            Instruction::Call(reservation_send_call_data.call_index),
            Instruction::End,
            Instruction::End,
        ]);

        let mut module_builder = builder::from_module(module);

        let func_location = module_builder.push_function(
            builder::function()
                .with_signature(func_signature)
                .body()
                .with_instructions(func_instructions)
                .build()
                .build(),
        );

        let call_idx = self.calls_indexes.len() as u32;

        self.calls_indexes
            .push(FuncIdx::Func(func_location.signature));

        (
            module_builder.build(),
            Some(CallData {
                info: send_from_reservation_call_info,
                // Could be generated from Unstructured based on code size,
                // but apparently this level os randomness suffices
                call_amount: reservation_send_call_data.call_amount,
                call_index: call_idx,
                call_body_index: Some(func_location.body),
            }),
        )
    }

    fn build_call_instructions<I: Clone + Iterator<Item = u32>>(
        &mut self,
        name: &CallName,
        data: &CallData,
        memory_pages: WasmPageCount,
        source_call_index: Option<u32>,
        offsets: &mut Cycle<I>,
    ) -> Vec<Instruction> {
        let info = &data.info;
        if ![
            CallName::System(SysCallName::Send),
            CallName::System(SysCallName::SendWGas),
            CallName::System(SysCallName::SendInput),
            CallName::System(SysCallName::SendInputWGas),
            CallName::SendFromReservation,
        ]
        .contains(name)
        {
            return build_checked_call(
                self.u,
                &info.results,
                &info.parameter_rules,
                data.call_index,
                memory_pages,
                self.config.unchecked_memory_access,
            );
        }

        let mut remaining_instructions = build_checked_call(
            self.u,
            &info.results,
            &info.parameter_rules[1..],
            data.call_index,
            memory_pages,
            self.config.unchecked_memory_access,
        );

        if let Some(source_call_index) = source_call_index {
            if self.config.use_message_source.get(self.u) {
                let mut instructions = Vec::with_capacity(3 + remaining_instructions.len());

                let memory_size = memory_pages.memory_size();
                let upper_limit = memory_size.saturating_sub(MEMORY_VALUE_SIZE);
                let offset = self
                    .u
                    .int_in_range(0..=upper_limit)
                    .expect("build_call_instructions: Unstructured::int_in_range failed");

                // call msg::source (gr_source) with a memory offset
                instructions.push(Instruction::I32Const(offset as i32));
                instructions.push(Instruction::Call(source_call_index));
                // pass the offset as the first argument to the send-call
                instructions.push(Instruction::I32Const(offset as i32));
                instructions.append(&mut remaining_instructions);

                return instructions;
            }
        }

        let address_offset = offsets.next().unwrap_or_else(|| {
            self.u
                .arbitrary()
                .expect("build_call_instructions: Unstructured::arbitrary failed")
        }) as i32;
        let mut instructions = Vec::with_capacity(1 + remaining_instructions.len());
        instructions.push(Instruction::I32Const(address_offset));
        instructions.append(&mut remaining_instructions);

        instructions
    }

    pub fn make_print_test_info(&mut self, result: ModuleWithDebug) -> Module {
        let Some(text) = &self.config.print_test_info else {
            return result.module;
        };

        let ModuleWithDebug {
            mut module,
            debug_syscall_index,
            last_offset,
        } = result;

        if let External::Memory(mem_type) = module
            .import_section()
            .unwrap()
            .entries()
            .iter()
            .find(|section| section.field() == MEMORY_FIELD_NAME)
            .unwrap()
            .external()
        {
            if mem_type.limits().initial() == 0 {
                return module;
            }
        }

        let mut init_func_no = None;
        if let Some(export_section) = module.export_section() {
            for export in export_section.entries().iter() {
                if export.field() == "init" {
                    init_func_no = if let Internal::Function(func_no) = export.internal() {
                        Some(*func_no)
                    } else {
                        panic!("init export is not a func, very strange -_-");
                    }
                }
            }
        }
        if init_func_no.is_none() {
            return module;
        }

        let bytes = text.as_bytes();
        module = builder::from_module(module)
            .data()
            .offset(Instruction::I32Const(last_offset as i32))
            .value(bytes.to_vec())
            .build()
            .build();

        let init_code = module.code_section_mut().unwrap().bodies_mut()
            [init_func_no.unwrap() as usize]
            .code_mut()
            .elements_mut();
        let print_code = [
            Instruction::I32Const(last_offset as i32),
            Instruction::I32Const(bytes.len() as i32),
            Instruction::Call(debug_syscall_index.expect("debug data specified so do the call")),
        ];

        init_code.splice(0..0, print_code);

        module
    }

    pub fn resolves_calls_indexes(self, mut module: Module) -> Module {
        if module.code_section().is_none() {
            return module;
        }

        let Self {
            calls_indexes,
            u,
            config,
        } = self;

        let import_funcs_num = module
            .import_section()
            .map(|imp| imp.functions() as u32)
            .unwrap_or(0);

        for instr in module
            .code_section_mut()
            .unwrap()
            .bodies_mut()
            .iter_mut()
            .flat_map(|body| body.code_mut().elements_mut().iter_mut())
        {
            if let Instruction::Call(func_no) = instr {
                let index = calls_indexes[*func_no as usize];
                match index {
                    FuncIdx::Func(no) => *func_no = no + import_funcs_num,
                    FuncIdx::Import(no) => *func_no = no,
                }
            }
        }

        let mut empty_export_section = Default::default();
        for func_no in module
            .export_section_mut()
            .unwrap_or(&mut empty_export_section)
            .entries_mut()
            .iter_mut()
            .filter_map(|export| {
                if let Internal::Function(func_no) = export.internal_mut() {
                    Some(func_no)
                } else {
                    None
                }
            })
        {
            if let FuncIdx::Func(code_func_no) = calls_indexes[*func_no as usize] {
                *func_no = import_funcs_num + code_func_no;
            } else {
                // TODO: export can be to the import function by WASM specification,
                // but we currently do not support this in wasm-gen.
                panic!("Export cannot be to the import function");
            }
        }

        match config.remove_recursion.get(u) {
            true => utils::remove_recursion(module),
            false => module,
        }
    }
}

pub fn gen_gear_program_module<'a>(
=======
/// Generate gear program as raw bytes.
pub fn generate_gear_program_code<'a>(
>>>>>>> 8bb3310b
    u: &'a mut Unstructured<'a>,
    config: ConfigsBundle,
) -> Result<Vec<u8>> {
    let module = generate_gear_program_module(u, config)?;

    Ok(parity_wasm::serialize(module).expect("unable to serialize pw module"))
}

/// Generate gear program as [`parity_wasm::elements::Module`](https://docs.rs/parity-wasm/latest/parity_wasm/elements/struct.Module.html)
pub fn generate_gear_program_module<'a>(
    u: &'a mut Unstructured<'a>,
    config: ConfigsBundle,
) -> Result<Module> {
    let ConfigsBundle {
        gear_wasm_generator_config,
        module_selectables_config,
    } = config;

    let arbitrary_params = u.arbitrary::<ArbitraryParams>()?;
    let wasm_module =
        WasmModule::generate_with_config((module_selectables_config, arbitrary_params).into(), u)?;

    GearWasmGenerator::new_with_config(wasm_module, u, gear_wasm_generator_config).generate()
}<|MERGE_RESOLUTION|>--- conflicted
+++ resolved
@@ -42,614 +42,8 @@
 
 use gear_wasm_instrument::parity_wasm::{self, elements::Module};
 
-<<<<<<< HEAD
-            let last_element_num = module.global_section_mut().unwrap().entries_mut().len() - 1;
-
-            return (
-                builder::from_module(module)
-                    .export()
-                    .field(STACK_END_EXPORT_NAME)
-                    .internal()
-                    .global(last_element_num.try_into().unwrap())
-                    .build()
-                    .build(),
-                mem_size.into(),
-            );
-        }
-
-        (module, mem_size.into())
-    }
-
-    /// Inserts `instructions` into funcs satisfying the `insert_into_func_filter`
-    /// predicate which takes function body index in the `module` code section.
-    fn insert_instructions_into_functions(
-        &mut self,
-        mut module: Module,
-        insert_into_func_filter: impl FnOnce(usize) -> bool,
-        instructions: &[Instruction],
-    ) -> Module {
-        let funcs_num = module.code_section().unwrap().bodies().len();
-        let insert_into_func_no = self.u.int_in_range(0..=funcs_num - 1).unwrap();
-        if !insert_into_func_filter(insert_into_func_no) {
-            return module;
-        }
-        let code = module.code_section_mut().unwrap().bodies_mut()[insert_into_func_no]
-            .code_mut()
-            .elements_mut();
-
-        let pos = self.u.int_in_range(0..=code.len() - 1).unwrap();
-        code.splice(pos..pos, instructions.iter().cloned());
-        module
-    }
-
-    pub fn gen_export_func_which_call_func_no(
-        &mut self,
-        mut module: Module,
-        name: &str,
-        func_no: u32,
-    ) -> Module {
-        let funcs_len = module
-            .function_section()
-            .map_or(0, |funcs| funcs.entries().len() as u32);
-        let func_type = get_func_type(&module, FuncIdx::Func(func_no));
-
-        let mut instructions =
-            make_call_instructions_vec(self.u, func_type.params(), func_type.results(), func_no);
-        instructions.push(Instruction::End);
-
-        module = builder::from_module(module)
-            .function()
-            .body()
-            .with_instructions(Instructions::new(instructions))
-            .build()
-            .signature()
-            .build()
-            .build()
-            .export()
-            .field(name)
-            .internal()
-            .func(funcs_len)
-            .build()
-            .build();
-
-        let init_function_no = module.function_section().unwrap().entries().len() as u32 - 1;
-        self.calls_indexes.push(FuncIdx::Func(init_function_no));
-
-        module
-    }
-
-    pub fn gen_handle(&mut self, module: Module) -> (Module, bool) {
-        if self.config.skip_handle.get(self.u) {
-            return (module, false);
-        }
-
-        let funcs_len = module
-            .function_section()
-            .map_or(0, |funcs| funcs.entries().len() as u32);
-
-        if funcs_len == 0 {
-            return (module, false);
-        }
-
-        let func_no = self.u.int_in_range(0..=funcs_len - 1).unwrap();
-        (
-            self.gen_export_func_which_call_func_no(module, "handle", func_no),
-            true,
-        )
-    }
-
-    pub fn gen_handle_reply(&mut self, module: Module) -> (Module, bool) {
-        if self.config.skip_handle_reply.get(self.u) {
-            return (module, false);
-        }
-
-        let funcs_len = module
-            .function_section()
-            .map_or(0, |funcs| funcs.entries().len() as u32);
-
-        if funcs_len == 0 {
-            return (module, false);
-        }
-
-        let func_no = self.u.int_in_range(0..=funcs_len - 1).unwrap();
-        (
-            self.gen_export_func_which_call_func_no(module, "handle_reply", func_no),
-            true,
-        )
-    }
-
-    pub fn gen_init(&mut self, module: Module) -> (Module, bool) {
-        if self.config.skip_init.get(self.u) {
-            return (module, false);
-        }
-
-        let funcs_len = module
-            .function_section()
-            .map_or(0, |funcs| funcs.entries().len() as u32);
-
-        if funcs_len == 0 && self.config.skip_init_when_no_funcs.get(self.u) {
-            return (module, false);
-        }
-
-        if funcs_len == 0 {
-            self.calls_indexes.push(FuncIdx::Func(funcs_len));
-            return (
-                builder::from_module(module)
-                    .function()
-                    .signature()
-                    .build()
-                    .build()
-                    .export()
-                    .field("init")
-                    .internal()
-                    .func(funcs_len)
-                    .build()
-                    .build(),
-                true,
-            );
-        }
-
-        let func_no = self.u.int_in_range(0..=funcs_len - 1).unwrap();
-
-        if self.config.init_export_is_any_func.get(self.u) {
-            return (
-                builder::from_module(module)
-                    .export()
-                    .field("init")
-                    .internal()
-                    .func(func_no)
-                    .build()
-                    .build(),
-                true,
-            );
-        }
-
-        (
-            self.gen_export_func_which_call_func_no(module, "init", func_no),
-            true,
-        )
-    }
-
-    fn insert_calls(
-        &mut self,
-        builder: ModuleBuilderWithData,
-        call_data: &BTreeMap<CallName, CallData>,
-        memory_pages: WasmPageCount,
-    ) -> ModuleWithDebug {
-        let ModuleBuilderWithData {
-            module_builder: builder,
-            offsets,
-            last_offset,
-        } = builder;
-
-        let mut module = builder.build();
-
-        let source_call_index = call_data
-            .get(&CallName::System(SysCallName::Source))
-            .map(|value| value.call_index);
-        let debug_call_index = call_data
-            .get(&CallName::System(SysCallName::Debug))
-            .map(|value| value.call_index);
-        let generated_call_body_indexes: HashSet<Option<u32>> = call_data
-            .values()
-            .map(|call_data| call_data.call_body_index)
-            .collect();
-
-        let mut offsets = offsets.into_iter().cycle();
-
-        // generate call instructions for syscalls and insert them somewhere into the code
-        for (name, data) in call_data {
-            let instructions = self.build_call_instructions(
-                name,
-                data,
-                memory_pages,
-                source_call_index,
-                &mut offsets,
-            );
-            for _ in 0..data.call_amount {
-                module = self.insert_instructions_into_functions(
-                    module,
-                    |func_body_idx| {
-                        !generated_call_body_indexes.contains(&Some(func_body_idx as u32))
-                    },
-                    &instructions,
-                );
-            }
-        }
-
-        (module, debug_call_index, last_offset).into()
-    }
-
-    fn gen_syscall_imports(&mut self, module: Module) -> (Module, BTreeMap<CallName, CallData>) {
-        let code_size = module.code_section().map_or(0, |code_section| {
-            code_section
-                .bodies()
-                .iter()
-                .map(|b| b.code().elements().len())
-                .sum()
-        });
-        let mut syscall_data = BTreeMap::default();
-        if code_size == 0 {
-            return (module, syscall_data);
-        }
-        let import_count = module.import_count(ImportCountType::Function);
-        let mut module_builder = builder::from_module(module);
-        let sys_calls_table = sys_calls_table(&self.config);
-        for (i, (name, info, sys_call_amount)) in sys_calls_table
-            .into_iter()
-            .filter_map(|(name, info)| {
-                let sys_call_max_amount = info.frequency.mult(code_size);
-                let sys_call_amount = self.u.int_in_range(0..=sys_call_max_amount).unwrap();
-                if sys_call_amount == 0
-                    && !(name == SysCallName::Debug && self.config.print_test_info.is_some())
-                {
-                    None
-                } else {
-                    Some((name, info, sys_call_amount))
-                }
-            })
-            .enumerate()
-        {
-            let signature_index = {
-                let func_type = info.func_type();
-                let mut signature_builder = builder::signature();
-                for parameter in func_type.params() {
-                    signature_builder = signature_builder.with_param(*parameter);
-                }
-
-                for result in func_type.results() {
-                    signature_builder = signature_builder.with_result(*result);
-                }
-
-                module_builder.push_signature(signature_builder.build_sig())
-            };
-
-            // make import
-            module_builder.push_import(
-                builder::import()
-                    .module("env")
-                    .external()
-                    .func(signature_index)
-                    .field(name.to_str())
-                    .build(),
-            );
-
-            let call_index = self.calls_indexes.len() as u32;
-
-            self.calls_indexes
-                .push(FuncIdx::Import((import_count + i) as u32));
-            syscall_data.insert(
-                name.into(),
-                CallData {
-                    info,
-                    call_amount: sys_call_amount,
-                    call_index,
-                    call_body_index: None,
-                },
-            );
-        }
-        (module_builder.build(), syscall_data)
-    }
-
-    fn gen_send_from_reservation(
-        &mut self,
-        module: Module,
-        call_data: &BTreeMap<CallName, CallData>,
-        memory_pages: WasmPageCount,
-    ) -> (Module, Option<CallData>) {
-        let reserve_gas_call_data = call_data.get(&CallName::System(SysCallName::ReserveGas));
-        let reservation_send_call_data =
-            call_data.get(&CallName::System(SysCallName::ReservationSend));
-        let (Some(reserve_gas_call_data), Some(reservation_send_call_data)) =
-            (reserve_gas_call_data, reservation_send_call_data)
-        else {
-            return (module, None);
-        };
-        let send_from_reservation_signature = SysCallSignature {
-            params: vec![
-                ParamType::Ptr,      // Address of recipient and value (HashWithValue struct)
-                ParamType::Ptr,      // Pointer to payload
-                ParamType::Size,     // Size of the payload
-                ParamType::Delay,    // Number of blocks to delay the sending for
-                ParamType::Gas,      // Amount of gas to reserve
-                ParamType::Duration, // Duration of the reservation
-            ],
-            results: Default::default(),
-        };
-        let send_from_reservation_call_info = CallInfo::new(
-            &self.config,
-            send_from_reservation_signature,
-            self.config.sys_call_freq,
-            false,
-        );
-
-        let func_type = send_from_reservation_call_info.func_type();
-
-        let func_signature = builder::signature()
-            .with_params(func_type.params().iter().copied())
-            .with_results(func_type.results().iter().copied())
-            .build_sig();
-
-        let memory_size_in_bytes = memory_pages.memory_size();
-        let reserve_gas_result_ptr = memory_size_in_bytes.saturating_sub(MEMORY_VALUE_SIZE) as i32; // Pointer to the LengthWithHash struct
-        let rid_pid_value_ptr = reserve_gas_result_ptr + size_of::<Length>() as i32;
-        let pid_value_ptr = reserve_gas_result_ptr + size_of::<ErrorWithHash>() as i32;
-        let reservation_send_result_ptr = pid_value_ptr + size_of::<HashWithValue>() as i32;
-
-        let func_instructions = Instructions::new(vec![
-            Instruction::GetLocal(4),                      // Amount of gas to reserve
-            Instruction::GetLocal(5),                      // Duration of the reservation
-            Instruction::I32Const(reserve_gas_result_ptr), // Pointer to the LengthWithHash struct
-            Instruction::Call(reserve_gas_call_data.call_index),
-            Instruction::I32Const(reserve_gas_result_ptr), // Pointer to the LengthWithHash struct
-            Instruction::I32Load(2, 0),                    // Load LengthWithHash.length
-            Instruction::I32Eqz,                           // Check if LengthWithHash.length == 0
-            Instruction::If(BlockType::NoResult),          // If LengthWithHash.length == 0
-            Instruction::I32Const(pid_value_ptr), // Copy the HashWithValue struct (48 bytes) containing the recipient and value after the obtained reservation ID
-            Instruction::GetLocal(0),
-            Instruction::I64Load(3, 0),
-            Instruction::I64Store(3, 0),
-            Instruction::I32Const(pid_value_ptr),
-            Instruction::GetLocal(0),
-            Instruction::I64Load(3, 8),
-            Instruction::I64Store(3, 8),
-            Instruction::I32Const(pid_value_ptr),
-            Instruction::GetLocal(0),
-            Instruction::I64Load(3, 16),
-            Instruction::I64Store(3, 16),
-            Instruction::I32Const(pid_value_ptr),
-            Instruction::GetLocal(0),
-            Instruction::I64Load(3, 24),
-            Instruction::I64Store(3, 24),
-            Instruction::I32Const(pid_value_ptr),
-            Instruction::GetLocal(0),
-            Instruction::I64Load(3, 32),
-            Instruction::I64Store(3, 32),
-            Instruction::I32Const(pid_value_ptr),
-            Instruction::GetLocal(0),
-            Instruction::I64Load(3, 40),
-            Instruction::I64Store(3, 40),
-            Instruction::I32Const(rid_pid_value_ptr), // Pointer to reservation ID, recipient ID and value
-            Instruction::GetLocal(1),                 // Pointer to payload
-            Instruction::GetLocal(2),                 // Size of the payload
-            Instruction::GetLocal(3),                 // Number of blocks to delay the sending for
-            Instruction::I32Const(reservation_send_result_ptr), // Pointer to the result of the reservation send
-            Instruction::Call(reservation_send_call_data.call_index),
-            Instruction::End,
-            Instruction::End,
-        ]);
-
-        let mut module_builder = builder::from_module(module);
-
-        let func_location = module_builder.push_function(
-            builder::function()
-                .with_signature(func_signature)
-                .body()
-                .with_instructions(func_instructions)
-                .build()
-                .build(),
-        );
-
-        let call_idx = self.calls_indexes.len() as u32;
-
-        self.calls_indexes
-            .push(FuncIdx::Func(func_location.signature));
-
-        (
-            module_builder.build(),
-            Some(CallData {
-                info: send_from_reservation_call_info,
-                // Could be generated from Unstructured based on code size,
-                // but apparently this level os randomness suffices
-                call_amount: reservation_send_call_data.call_amount,
-                call_index: call_idx,
-                call_body_index: Some(func_location.body),
-            }),
-        )
-    }
-
-    fn build_call_instructions<I: Clone + Iterator<Item = u32>>(
-        &mut self,
-        name: &CallName,
-        data: &CallData,
-        memory_pages: WasmPageCount,
-        source_call_index: Option<u32>,
-        offsets: &mut Cycle<I>,
-    ) -> Vec<Instruction> {
-        let info = &data.info;
-        if ![
-            CallName::System(SysCallName::Send),
-            CallName::System(SysCallName::SendWGas),
-            CallName::System(SysCallName::SendInput),
-            CallName::System(SysCallName::SendInputWGas),
-            CallName::SendFromReservation,
-        ]
-        .contains(name)
-        {
-            return build_checked_call(
-                self.u,
-                &info.results,
-                &info.parameter_rules,
-                data.call_index,
-                memory_pages,
-                self.config.unchecked_memory_access,
-            );
-        }
-
-        let mut remaining_instructions = build_checked_call(
-            self.u,
-            &info.results,
-            &info.parameter_rules[1..],
-            data.call_index,
-            memory_pages,
-            self.config.unchecked_memory_access,
-        );
-
-        if let Some(source_call_index) = source_call_index {
-            if self.config.use_message_source.get(self.u) {
-                let mut instructions = Vec::with_capacity(3 + remaining_instructions.len());
-
-                let memory_size = memory_pages.memory_size();
-                let upper_limit = memory_size.saturating_sub(MEMORY_VALUE_SIZE);
-                let offset = self
-                    .u
-                    .int_in_range(0..=upper_limit)
-                    .expect("build_call_instructions: Unstructured::int_in_range failed");
-
-                // call msg::source (gr_source) with a memory offset
-                instructions.push(Instruction::I32Const(offset as i32));
-                instructions.push(Instruction::Call(source_call_index));
-                // pass the offset as the first argument to the send-call
-                instructions.push(Instruction::I32Const(offset as i32));
-                instructions.append(&mut remaining_instructions);
-
-                return instructions;
-            }
-        }
-
-        let address_offset = offsets.next().unwrap_or_else(|| {
-            self.u
-                .arbitrary()
-                .expect("build_call_instructions: Unstructured::arbitrary failed")
-        }) as i32;
-        let mut instructions = Vec::with_capacity(1 + remaining_instructions.len());
-        instructions.push(Instruction::I32Const(address_offset));
-        instructions.append(&mut remaining_instructions);
-
-        instructions
-    }
-
-    pub fn make_print_test_info(&mut self, result: ModuleWithDebug) -> Module {
-        let Some(text) = &self.config.print_test_info else {
-            return result.module;
-        };
-
-        let ModuleWithDebug {
-            mut module,
-            debug_syscall_index,
-            last_offset,
-        } = result;
-
-        if let External::Memory(mem_type) = module
-            .import_section()
-            .unwrap()
-            .entries()
-            .iter()
-            .find(|section| section.field() == MEMORY_FIELD_NAME)
-            .unwrap()
-            .external()
-        {
-            if mem_type.limits().initial() == 0 {
-                return module;
-            }
-        }
-
-        let mut init_func_no = None;
-        if let Some(export_section) = module.export_section() {
-            for export in export_section.entries().iter() {
-                if export.field() == "init" {
-                    init_func_no = if let Internal::Function(func_no) = export.internal() {
-                        Some(*func_no)
-                    } else {
-                        panic!("init export is not a func, very strange -_-");
-                    }
-                }
-            }
-        }
-        if init_func_no.is_none() {
-            return module;
-        }
-
-        let bytes = text.as_bytes();
-        module = builder::from_module(module)
-            .data()
-            .offset(Instruction::I32Const(last_offset as i32))
-            .value(bytes.to_vec())
-            .build()
-            .build();
-
-        let init_code = module.code_section_mut().unwrap().bodies_mut()
-            [init_func_no.unwrap() as usize]
-            .code_mut()
-            .elements_mut();
-        let print_code = [
-            Instruction::I32Const(last_offset as i32),
-            Instruction::I32Const(bytes.len() as i32),
-            Instruction::Call(debug_syscall_index.expect("debug data specified so do the call")),
-        ];
-
-        init_code.splice(0..0, print_code);
-
-        module
-    }
-
-    pub fn resolves_calls_indexes(self, mut module: Module) -> Module {
-        if module.code_section().is_none() {
-            return module;
-        }
-
-        let Self {
-            calls_indexes,
-            u,
-            config,
-        } = self;
-
-        let import_funcs_num = module
-            .import_section()
-            .map(|imp| imp.functions() as u32)
-            .unwrap_or(0);
-
-        for instr in module
-            .code_section_mut()
-            .unwrap()
-            .bodies_mut()
-            .iter_mut()
-            .flat_map(|body| body.code_mut().elements_mut().iter_mut())
-        {
-            if let Instruction::Call(func_no) = instr {
-                let index = calls_indexes[*func_no as usize];
-                match index {
-                    FuncIdx::Func(no) => *func_no = no + import_funcs_num,
-                    FuncIdx::Import(no) => *func_no = no,
-                }
-            }
-        }
-
-        let mut empty_export_section = Default::default();
-        for func_no in module
-            .export_section_mut()
-            .unwrap_or(&mut empty_export_section)
-            .entries_mut()
-            .iter_mut()
-            .filter_map(|export| {
-                if let Internal::Function(func_no) = export.internal_mut() {
-                    Some(func_no)
-                } else {
-                    None
-                }
-            })
-        {
-            if let FuncIdx::Func(code_func_no) = calls_indexes[*func_no as usize] {
-                *func_no = import_funcs_num + code_func_no;
-            } else {
-                // TODO: export can be to the import function by WASM specification,
-                // but we currently do not support this in wasm-gen.
-                panic!("Export cannot be to the import function");
-            }
-        }
-
-        match config.remove_recursion.get(u) {
-            true => utils::remove_recursion(module),
-            false => module,
-        }
-    }
-}
-
-pub fn gen_gear_program_module<'a>(
-=======
 /// Generate gear program as raw bytes.
 pub fn generate_gear_program_code<'a>(
->>>>>>> 8bb3310b
     u: &'a mut Unstructured<'a>,
     config: ConfigsBundle,
 ) -> Result<Vec<u8>> {
