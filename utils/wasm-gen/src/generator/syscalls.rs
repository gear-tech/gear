// This file is part of Gear.

// Copyright (C) 2021-2023 Gear Technologies Inc.
// SPDX-License-Identifier: GPL-3.0-or-later WITH Classpath-exception-2.0

// This program is free software: you can redistribute it and/or modify
// it under the terms of the GNU General Public License as published by
// the Free Software Foundation, either version 3 of the License, or
// (at your option) any later version.

// This program is distributed in the hope that it will be useful,
// but WITHOUT ANY WARRANTY; without even the implied warranty of
// MERCHANTABILITY or FITNESS FOR A PARTICULAR PURPOSE. See the
// GNU General Public License for more details.

// You should have received a copy of the GNU General Public License
// along with this program. If not, see <https://www.gnu.org/licenses/>.

//! Syscalls generators entities.
//!
//! Generators from this module form a state machine:
//! ```text
//! # Zero syscalls generators nesting level.
//! SyscallsImport--->DisabledSyscallsImport--->ModuleWithCallIndexes--->WasmModule
//!
//! # First syscalls generators nesting level.
//! SyscallsImport--->DisabledSyscallsImport--(SyscallsImportsGenerationProof)-->AdditionalDataInjector---\
//! |--->DisabledAdditionalDataInjector--->ModuleWithCallIndexes--->WasmModule
//!
//! # Third syscalls generators nesting level
//! SyscallsImport--->DisabledSyscallsImport--(SyscallsImportsGenerationProof)-->AdditionalDataInjector---\
//! |--->DisabledAdditionalDataInjector--(AddressesInjectionOutcome)-->SyscallsInvocator--->DisabledSyscallsInvocator--->ModuleWithCallIndexes--->WasmModule
//! ```
//! Entities in curly brackets are those, which are required for the next transition.
//! Also all transitions require previous entity to be disabled.

mod additional_data;
mod imports;
mod invocator;

pub use additional_data::*;
pub use imports::*;
pub use invocator::*;

use gear_wasm_instrument::syscalls::{
    ErrPtr, HashType, Ptr, RegularParamType, SyscallName, SyscallSignature,
};

/// Type of invocable syscall.
///
/// Basically, there are 2 types of generated syscalls:
/// 1. Those invocation of which is done regardless of validity of call context (`Loose`).
/// 2. Those which are invoked correctly with implementing all call context (`Precise`).
///
/// Clarifying that, `gr_reservation_send` requires an existing reservation id,
/// which is pretty hard to predict beforehand with a generator. So this call context
/// is created from scratch - first `gr_reserve_gas` is called and then it's result
/// is used for the further `gr_reservation_send` call. Those are `Precise` syscalls.
#[derive(Debug, Clone, Copy, PartialEq, Eq, PartialOrd, Ord, Hash)]
pub enum InvocableSyscall {
    Loose(SyscallName),
    Precise(SyscallName),
}

impl InvocableSyscall {
    pub(crate) fn to_str(self) -> &'static str {
        match self {
            InvocableSyscall::Loose(syscall) => syscall.to_str(),
            InvocableSyscall::Precise(syscall) => match syscall {
                SyscallName::ReservationSend => "precise_gr_reservation_send",
                SyscallName::ReservationReply => "precise_gr_reservation_reply",
                SyscallName::SendCommit => "precise_gr_send_commit",
                SyscallName::SendCommitWGas => "precise_gr_send_commit_wgas",
                SyscallName::ReplyDeposit => "precise_gr_reply_deposit",
                _ => unimplemented!(),
            },
        }
    }

    fn into_signature(self) -> SyscallSignature {
        match self {
            InvocableSyscall::Loose(name) => name.signature(),
            InvocableSyscall::Precise(name) => match name {
                SyscallName::ReservationSend => SyscallSignature::gr_fallible((
                    [
                        // Address of recipient and value (HashWithValue struct)
                        Ptr::HashWithValue(HashType::ActorId).into(),
                        // Pointer to payload
                        Ptr::SizedBufferStart {
                            length_param_idx: 2,
                        }
                        .into(),
                        // Length of the payload
                        RegularParamType::Length,
                        // Number of blocks to delay the sending for
                        RegularParamType::DelayBlockNumber,
                        // Amount of gas to reserve
                        RegularParamType::Gas,
                        // Duration of the reservation
                        RegularParamType::DurationBlockNumber,
                    ],
                    // Address of error returned
                    ErrPtr::ErrorWithHash(HashType::MessageId),
                )),
                SyscallName::ReservationReply => SyscallSignature::gr_fallible((
                    [
                        // Address of value
                        Ptr::Value.into(),
                        // Pointer to payload
                        Ptr::SizedBufferStart {
                            length_param_idx: 2,
                        }
                        .into(),
                        // Length of the payload
                        RegularParamType::Length,
                        // Amount of gas to reserve
                        RegularParamType::Gas,
                        // Duration of the reservation
                        RegularParamType::DurationBlockNumber,
                    ],
                    // Address of error returned
                    ErrPtr::ErrorWithHash(HashType::MessageId),
                )),
                SyscallName::SendCommit => SyscallSignature::gr_fallible((
                    [
                        // Address of recipient and value (HashWithValue struct)
                        Ptr::HashWithValue(HashType::ActorId).into(),
                        // Pointer to payload
                        Ptr::SizedBufferStart {
                            length_param_idx: 2,
                        }
                        .into(),
                        // Length of the payload
                        RegularParamType::Length,
                        // Number of blocks to delay the sending for
                        RegularParamType::DelayBlockNumber,
                    ],
                    // Address of error returned, `ErrorCode` here because underlying syscalls have different error types
                    ErrPtr::ErrorCode,
                )),
                SyscallName::SendCommitWGas => SyscallSignature::gr_fallible((
                    [
                        // Address of recipient and value (HashWithValue struct)
                        Ptr::HashWithValue(HashType::ActorId).into(),
                        // Number of blocks to delay the sending for
                        RegularParamType::DelayBlockNumber,
                        // Amount of gas to reserve
                        RegularParamType::Gas,
                    ],
                    // Address of error returned, `ErrorCode` here because underlying syscalls have different error types
                    ErrPtr::ErrorCode,
                )),
                SyscallName::ReplyDeposit => SyscallSignature::gr_fallible((
                    [
                        // Address of recipient and value (HashWithValue struct). That's needed
                        // because first `gr_send_input` is invoked and resulting message id is
                        // used as an input to `gr_reply_deposit`.
                        Ptr::HashWithValue(HashType::ActorId).into(),
                        // An offset defining starting index in the received payload (related to `gr_send_input`).
                        RegularParamType::Offset,
                        // Length of the slice of the received message payload (related to `gr_send_input`).
                        RegularParamType::Length,
                        // Delay (related to `gr_send_input`).
                        RegularParamType::DelayBlockNumber,
                        // Amount of gas deposited for a message id got from `gr_send_input`.
                        // That's an actual input for `gr_reply_deposit`
                        RegularParamType::Gas,
                    ],
                    // Error pointer
                    ErrPtr::ErrorWithHash(HashType::MessageId),
                )),
                _ => unimplemented!(),
            },
        }
    }

    /// Checks whether given syscall has the precise variant.
    pub(crate) fn has_precise_variant(syscall: SyscallName) -> bool {
        Self::required_imports_for_syscall(syscall).is_some()
    }

    /// Returns the required imports to build precise syscall, but of a fixed size.
    fn required_imports<const N: usize>(syscall: SyscallName) -> &'static [SyscallName; N] {
        Self::required_imports_for_syscall(syscall)
            .expect("failed to find required imports for syscall")
            .try_into()
            .expect("failed to convert slice")
    }

    /// Returns the required imports to build precise syscall.
    pub(crate) fn required_imports_for_syscall(
        syscall: SyscallName,
    ) -> Option<&'static [SyscallName]> {
        // NOTE: the last syscall must be pattern itself
        Some(match syscall {
            SyscallName::ReservationSend => {
                &[SyscallName::ReserveGas, SyscallName::ReservationSend]
            }
            SyscallName::ReservationReply => {
                &[SyscallName::ReserveGas, SyscallName::ReservationReply]
            }
            SyscallName::SendCommit => &[
                SyscallName::SendInit,
                SyscallName::SendPush,
                SyscallName::SendCommit,
            ],
            SyscallName::SendCommitWGas => &[
                SyscallName::Size,
                SyscallName::SendInit,
                SyscallName::SendPushInput,
                SyscallName::SendCommitWGas,
            ],
            SyscallName::ReplyDeposit => &[SyscallName::SendInput, SyscallName::ReplyDeposit],
            _ => return None,
        })
    }

<<<<<<< HEAD
    /// Returns the index of the destination param if a syscall has it.
    fn destination_param_idx(&self) -> Option<usize> {
        use InvocableSyscall::*;
        use SyscallName::*;

        match *self {
            Loose(Send | SendWGas | SendInput | SendInputWGas | Exit)
            | Precise(ReservationSend | SendCommit | SendCommitWGas | ReplyDeposit) => Some(0),
            Loose(SendCommit | SendCommitWGas) => Some(1),
            _ => None,
        }
    }

    /// Returns `true` for every syscall which has a destination param idx and that is not `gr_exit` syscall,
    /// as it only has destination param.
    fn has_destination_param_with_value(&self) -> bool {
        self.destination_param_idx().is_some()
            && !matches!(self, InvocableSyscall::Loose(SyscallName::Exit))
    }

    /// Returns `true` for wait syscalls.
    fn is_wait_syscall(&self) -> bool {
        use InvocableSyscall::*;
        use SyscallName::*;

        matches!(self, Loose(Wait | WaitFor | WaitUpTo))
    }

=======
>>>>>>> 993eb92c
    /// Checks whether syscall is error-prone either by returning error indicating value
    /// or by providing error pointer as a syscall param.
    ///
    /// There are only 2 syscalls returning error value: `Alloc` and `Free`.
    ///
    /// If syscall changes from fallible into infallible or vice versa in future,
    /// we'll see it by analyzing code coverage stats produced by fuzzer.
    pub(crate) fn returns_error(&self) -> bool {
        match self {
            InvocableSyscall::Loose(syscall) => syscall.returns_error(),
            InvocableSyscall::Precise(syscall) => syscall.returns_error(),
        }
    }

    #[cfg(test)]
    pub(crate) fn is_fallible(&self) -> bool {
        match self {
            InvocableSyscall::Loose(syscall) => syscall.is_fallible(),
            InvocableSyscall::Precise(syscall) => syscall.is_fallible(),
        }
    }
}<|MERGE_RESOLUTION|>--- conflicted
+++ resolved
@@ -215,27 +215,6 @@
         })
     }
 
-<<<<<<< HEAD
-    /// Returns the index of the destination param if a syscall has it.
-    fn destination_param_idx(&self) -> Option<usize> {
-        use InvocableSyscall::*;
-        use SyscallName::*;
-
-        match *self {
-            Loose(Send | SendWGas | SendInput | SendInputWGas | Exit)
-            | Precise(ReservationSend | SendCommit | SendCommitWGas | ReplyDeposit) => Some(0),
-            Loose(SendCommit | SendCommitWGas) => Some(1),
-            _ => None,
-        }
-    }
-
-    /// Returns `true` for every syscall which has a destination param idx and that is not `gr_exit` syscall,
-    /// as it only has destination param.
-    fn has_destination_param_with_value(&self) -> bool {
-        self.destination_param_idx().is_some()
-            && !matches!(self, InvocableSyscall::Loose(SyscallName::Exit))
-    }
-
     /// Returns `true` for wait syscalls.
     fn is_wait_syscall(&self) -> bool {
         use InvocableSyscall::*;
@@ -244,8 +223,6 @@
         matches!(self, Loose(Wait | WaitFor | WaitUpTo))
     }
 
-=======
->>>>>>> 993eb92c
     /// Checks whether syscall is error-prone either by returning error indicating value
     /// or by providing error pointer as a syscall param.
     ///
