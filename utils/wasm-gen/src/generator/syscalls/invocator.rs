--- conflicted
+++ resolved
@@ -377,17 +377,11 @@
             let upper_limit = mem_size.saturating_sub(100);
             let offset = self.unstructured.int_in_range(0..=upper_limit)?;
 
-<<<<<<< HEAD
-            // TODO bug!
-            vec![
-                // call `gsys::gr_source` with a memory offset
-=======
             // 3 instructions for invoking `gsys::gr_source` and possibly 3 more
             // for defining value param so HashWithValue will be constructed.
             let mut ret = Vec::with_capacity(6);
             ret.extend_from_slice(&[
                 // call `gsys::gr_source` storing actor id and some `offset` pointer.
->>>>>>> 9cf1258f
                 Instruction::I32Const(offset as i32),
                 Instruction::Call(gr_source_call_indexes_handle),
                 Instruction::I32Const(offset as i32),
