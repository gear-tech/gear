--- conflicted
+++ resolved
@@ -91,18 +91,13 @@
             Regular(Pointer(PtrInfo {
                 ty: Ptr::SizedBufferStart { .. },
                 ..
-<<<<<<< HEAD
             })) => ProcessedSyscallParams::MemoryArrayPtr,
             // It's guaranteed that fallible syscall has error pointer as a last param.
             Regular(Pointer(_)) | Error(_) => ProcessedSyscallParams::MemoryPtrValue,
-=======
-            }) => ProcessedSyscallParams::MemoryArrayPtr,
-            ParamType::FreeUpperBound => {
+            Regular(FreeUpperBound) => {
                 let allowed_values = params_config.get_rule(&param);
                 ProcessedSyscallParams::FreeUpperBound { allowed_values }
             }
-            ParamType::Ptr(_) => ProcessedSyscallParams::MemoryPtrValue,
->>>>>>> 162cec16
             _ => ProcessedSyscallParams::Value {
                 value_type: param.into(),
                 allowed_values: params_config.get_rule(&param),
@@ -534,7 +529,7 @@
                         ParamSetter::new_i64(self.unstructured.arbitrary()?)
                     };
 
-                    log::trace!("  ----  Pointer value - {}", setter.get_value());
+                    log::trace!("  ----  Value - {}", setter.get_value());
 
                     setters.push(setter);
                 }
@@ -582,21 +577,21 @@
                     setters.push(setter);
                 }
                 ProcessedSyscallParams::FreeUpperBound { allowed_values } => {
+                    // This is the case only for `free_range` syscall.
                     let previous_param = setters
                         .last()
-                        .expect("expected Free parameter before FreeUpperBound")
+                        .expect("free_range syscall has at least 2 params")
                         .as_i32()
                         .expect("referenced param should evaluate to I32Const");
 
-                    let size = allowed_values
+                    let delta = allowed_values
                         .expect("allowed_values should be set for FreeUpperBound")
                         .get_i32(self.unstructured)?;
-
-                    let value = previous_param.saturating_add(size);
-
-                    log::trace!("  ----  Add value - {}", value);
-
-                    setters.push(ParamSetter::new_i32(value))
+                    let param = previous_param.saturating_add(delta);
+
+                    log::trace!("  ----  Free upper bound - {param}, and delta - {delta}");
+
+                    setters.push(ParamSetter::new_i32(param))
                 }
             }
         }
@@ -658,12 +653,12 @@
                         // Alloc syscall: returns u32::MAX (= -1i32) in case of error.
                         -1
                     }
-                    ParamType::Regular(RegularParamType::Free) => {
-                        // Free syscall: returns 1 in case of error.
+                    ParamType::Regular(RegularParamType::Free | RegularParamType::FreeUpperBound) => {
+                        // Free/FreeRange syscall: returns 1 in case of error.
                         1
                     }
                     _ => {
-                        unimplemented!("Only alloc and free are supported for now")
+                        unimplemented!("Only alloc, free/free_range are supported for now")
                     }
                 };
 
@@ -691,33 +686,6 @@
                 "Invalid implementation. This function is called only for returning errors syscall"
             ),
         }
-<<<<<<< HEAD
-=======
-
-        assert_eq!(results_len, 1);
-
-        let error_code = match signature.params[0] {
-            ParamType::Alloc => {
-                // Alloc syscall: returns u32::MAX (= -1i32) in case of error.
-                -1
-            }
-            ParamType::Free | ParamType::FreeUpperBound => {
-                // free/free_range syscall: returns 1 in case of error.
-                1
-            }
-            _ => {
-                unimplemented!("Only alloc and free/free_range are supported for now")
-            }
-        };
-
-        vec![
-            Instruction::I32Const(error_code),
-            Instruction::I32Eq,
-            Instruction::If(BlockType::NoResult),
-            Instruction::Unreachable,
-            Instruction::End,
-        ]
->>>>>>> 162cec16
     }
 
     fn resolves_calls_indexes(&mut self) {
