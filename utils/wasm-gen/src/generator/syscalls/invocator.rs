--- conflicted
+++ resolved
@@ -24,12 +24,7 @@
         DisabledAdditionalDataInjector, FunctionIndex, ModuleWithCallIndexes,
     },
     wasm::{PageCount as WasmPageCount, WasmModule},
-<<<<<<< HEAD
-    InvocableSysCall, PointerWriteGenerator, PointerWritesConfig, SysCallParamAllowedValues,
-    SysCallsConfig, SysCallsParamsConfig,
-=======
-    InvocableSyscall, SyscallParamAllowedValues, SyscallsConfig, SyscallsParamsConfig,
->>>>>>> 5b021ea3
+    InvocableSyscall, PointerWriteGenerator, PointerWritesConfig, SyscallParamAllowedValues, SyscallsConfig, SyscallsParamsConfig,
 };
 use arbitrary::{Result, Unstructured};
 use gear_wasm_instrument::{
@@ -68,17 +63,12 @@
 
 pub(crate) fn process_syscall_params(
     params: &[ParamType],
-<<<<<<< HEAD
-    params_config: &SysCallsParamsConfig,
+    params_config: &SyscallsParamsConfig,
     pointer_writes_config: &PointerWritesConfig,
-) -> Vec<ProcessedSysCallParams> {
-=======
-    params_config: &SyscallsParamsConfig,
 ) -> Vec<ProcessedSyscallParams> {
     use ParamType::*;
     use RegularParamType::*;
 
->>>>>>> 5b021ea3
     let length_param_indexes = params
         .iter()
         .filter_map(|&param| match param {
@@ -103,23 +93,15 @@
                 // 2. Otherwise, `ProcessedSyscallParams::Value` will be returned from the function.
                 ProcessedSyscallParams::MemoryArrayLength
             }
-            Regular(Pointer(Ptr::SizedBufferStart { .. })) => {
-                ProcessedSyscallParams::MemoryArrayPtr
-            }
-<<<<<<< HEAD
             // TODO !!
             // ParamType::Ptr(ptr_info) => ProcessedSysCallParams::MemoryPtrValue {
             //     ptr_writes: pointer_writes_config
             //         .get_rule(ptr_info.ty)
             //         .unwrap_or_default(),
             // },
-            ParamType::Ptr(PtrInfo {
-                ty: PtrType::SizedBufferStart { .. },
-                ..
-            }) => ProcessedSysCallParams::MemoryArrayPtr,
-            ParamType::Ptr(_) => ProcessedSysCallParams::MemoryPtrValue,
-            _ => ProcessedSysCallParams::Value {
-=======
+            Regular(Pointer(Ptr::SizedBufferStart { .. })) => {
+                ProcessedSyscallParams::MemoryArrayPtr
+            }
             // It's guaranteed that fallible syscall has error pointer as a last param.
             Regular(Pointer(_)) | Error(_) => ProcessedSyscallParams::MemoryPtrValue,
             Regular(FreeUpperBound) => {
@@ -127,7 +109,6 @@
                 ProcessedSyscallParams::FreeUpperBound { allowed_values }
             }
             _ => ProcessedSyscallParams::Value {
->>>>>>> 5b021ea3
                 value_type: param.into(),
                 allowed_values: params_config.get_rule(&param),
             },
@@ -218,21 +199,7 @@
                 .collect(),
         }
     }
-}
-
-<<<<<<< HEAD
-impl Display for ParamSetter {
-    fn fmt(&self, f: &mut fmt::Formatter) -> fmt::Result {
-        match self {
-            Self::I32(val) => write!(f, "set value: {val}"),
-            Self::I64(val) => write!(f, "set value: {val}"),
-            Self::Ptr { address, data } if data.is_empty() => {
-                write!(f, "set pointer {address}")
-            }
-            Self::Ptr { address, data } => {
-                write!(f, "set pointer {address} and write {data:?} to it")
-            }
-=======
+
     /// Get value of the instruction.
     ///
     /// # Panics
@@ -242,7 +209,21 @@
             Instruction::I32Const(value) => value as i64,
             Instruction::I64Const(value) => value,
             _ => unimplemented!("Incorrect instruction found"),
->>>>>>> 5b021ea3
+        }
+    }
+}
+
+impl Display for ParamSetter {
+    fn fmt(&self, f: &mut fmt::Formatter) -> fmt::Result {
+        match self {
+            Self::I32(val) => write!(f, "set value: {val}"),
+            Self::I64(val) => write!(f, "set value: {val}"),
+            Self::Ptr { address, data } if data.is_empty() => {
+                write!(f, "set pointer {address}")
+            }
+            Self::Ptr { address, data } => {
+                write!(f, "set pointer {address} and write {data:?} to it")
+            }
         }
     }
 }
@@ -664,7 +645,6 @@
         Ok(setters)
     }
 
-<<<<<<< HEAD
     fn ptr_writes_into_param_setter(
         &mut self,
         address: i32,
@@ -696,11 +676,6 @@
         Ok(ParamSetter::Ptr { address, data })
     }
 
-    fn build_result_processing_ignored(signature: SysCallSignature) -> Vec<Instruction> {
-        iter::repeat(Instruction::Drop)
-            .take(signature.results.len())
-            .collect()
-=======
     fn build_error_processing(
         signature: SyscallSignature,
         param_setters: Vec<ParamSetter>,
@@ -717,7 +692,6 @@
                 "Invalid implementation. This function is called only for returning errors syscall"
             ),
         }
->>>>>>> 5b021ea3
     }
 
     fn build_fallible_syscall_error_processing(
@@ -725,54 +699,6 @@
         param_setters: Vec<ParamSetter>,
     ) -> Vec<Instruction> {
         static_assertions::assert_eq_size!(gsys::ErrorCode, u32);
-<<<<<<< HEAD
-        assert_eq!(gsys::ErrorCode::default(), 0);
-
-        let params = signature.params;
-        assert_eq!(params.len(), param_setters.len());
-
-        let last_param = params
-            .last()
-            .expect("The fallible syscall expected to have at least one argument");
-
-        assert!(
-            matches!(
-                last_param,
-                ParamType::Ptr(PtrInfo { mutable: true, ty }) if ty.is_error(),
-            ),
-            "The last argument of fallible syscall must be a pointer to error code"
-        );
-
-        // TODO: #3129.
-        // Assume here that all the errors returned from syscalls
-        // contain `ErrorCode` in the start of memory at pointer address.
-        if let ParamSetter::Ptr {
-            address: error_ptr, ..
-        } = param_setters
-            .last()
-            .expect("At least one param setter in fallible syscall")
-        {
-            vec![
-                Instruction::I32Const(*error_ptr),
-                Instruction::I32Load(2, 0),
-                Instruction::I32Const(0),
-                Instruction::I32Ne,
-                Instruction::If(BlockType::NoResult),
-                Instruction::Unreachable,
-                Instruction::End,
-            ]
-        } else {
-            panic!("Incorrect last parameter type: expected pointer");
-        }
-    }
-
-    fn build_result_processing_infallible(signature: SysCallSignature) -> Vec<Instruction> {
-        // TODO: #3129
-        // For now we don't check anywhere that `alloc` and `free` return
-        // error codes as described here. Also we don't assert that only `alloc` and `free`
-        // will have their first arguments equal to `ParamType::Alloc` and `ParamType::Free`.
-        let results_len = signature.results.len();
-=======
         let no_error_val = gsys::ErrorCode::default() as i32;
 
         assert_eq!(
@@ -785,7 +711,6 @@
             .expect("At least one argument in fallible syscall")
             .as_i32()
             .expect("Incorrect last parameter type: expected i32 pointer");
->>>>>>> 5b021ea3
 
         vec![
             Instruction::I32Const(res_ptr),
