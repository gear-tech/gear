--- conflicted
+++ resolved
@@ -309,12 +309,7 @@
 
     fn build_syscall_invoke_instructions(
         &mut self,
-<<<<<<< HEAD
-        invocable: InvocableSysCall,
-=======
         invocable: InvocableSyscall,
-        signature: SyscallSignature,
->>>>>>> b46adb63
         call_indexes_handle: CallIndexesHandle,
     ) -> Result<SyscallInvokeInstructions> {
         log::trace!(
@@ -342,12 +337,7 @@
 
     fn build_call_with_destination(
         &mut self,
-<<<<<<< HEAD
-        invocable: InvocableSysCall,
-=======
         invocable: InvocableSyscall,
-        signature: SyscallSignature,
->>>>>>> b46adb63
         call_indexes_handle: CallIndexesHandle,
         destination_arg_idx: usize,
     ) -> Result<Vec<Instruction>> {
@@ -430,12 +420,7 @@
     // TODO what if non error syscall return any kind of value?!
     fn build_call(
         &mut self,
-<<<<<<< HEAD
-        invocable: InvocableSysCall,
-=======
         invocable: InvocableSyscall,
-        signature: SyscallSignature,
->>>>>>> b46adb63
         call_indexes_handle: CallIndexesHandle,
     ) -> Result<Vec<Instruction>> {
         let signature = invocable.into_signature();
@@ -579,7 +564,6 @@
         Ok(setters)
     }
 
-<<<<<<< HEAD
     /// Build result processing for syscalls that are infallible syscalls
     /// and aren't alloc or free.
     #[inline]
@@ -590,19 +574,8 @@
 
     fn build_error_processing(
         is_fallible: bool,
-        signature: SysCallSignature,
+        signature: SyscallSignature,
         param_setters: Vec<ParamSetter>,
-=======
-    fn build_result_processing_ignored(signature: SyscallSignature) -> Vec<Instruction> {
-        iter::repeat(Instruction::Drop)
-            .take(signature.results.len())
-            .collect()
-    }
-
-    fn build_result_processing_fallible(
-        signature: SyscallSignature,
-        param_setters: &[ParamSetter],
->>>>>>> b46adb63
     ) -> Vec<Instruction> {
         let SysCallSignature {
             params: syscall_params,
@@ -665,47 +638,10 @@
         }
     }
 
-<<<<<<< HEAD
-    fn build_error_processing_ignored(signature: SysCallSignature) -> Vec<Instruction> {
+    fn build_error_processing_ignored(signature: SyscallSignature) -> Vec<Instruction> {
         todo!(
             "here are returning error syscalls -> match signature and explicitly handle everything"
         )
-=======
-    fn build_result_processing_infallible(signature: SyscallSignature) -> Vec<Instruction> {
-        // TODO: #3129
-        // For now we don't check anywhere that `alloc` and `free` return
-        // error codes as described here. Also we don't assert that only `alloc` and `free`
-        // will have their first arguments equal to `ParamType::Alloc` and `ParamType::Free`.
-        let results_len = signature.results.len();
-
-        if results_len == 0 {
-            return vec![];
-        }
-
-        assert_eq!(results_len, 1);
-
-        let error_code = match signature.params[0] {
-            ParamType::Alloc => {
-                // Alloc syscall: returns u32::MAX (= -1i32) in case of error.
-                -1
-            }
-            ParamType::Free => {
-                // Free syscall: returns 1 in case of error.
-                1
-            }
-            _ => {
-                unimplemented!("Only alloc and free are supported for now")
-            }
-        };
-
-        vec![
-            Instruction::I32Const(error_code),
-            Instruction::I32Eq,
-            Instruction::If(BlockType::NoResult),
-            Instruction::Unreachable,
-            Instruction::End,
-        ]
->>>>>>> b46adb63
     }
 
     fn resolves_calls_indexes(&mut self) {
