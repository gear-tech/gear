--- conflicted
+++ resolved
@@ -16,14 +16,6 @@
 // You should have received a copy of the GNU General Public License
 // along with this program. If not, see <https://www.gnu.org/licenses/>.
 
-<<<<<<< HEAD
-use gear_wasm_instrument::{
-    parity_wasm::{
-        builder,
-        elements::{self, FuncBody, ImportCountType, Instruction, Module, Type, ValueType},
-    },
-    wasm_instrument::{self, InjectionConfig},
-=======
 use crate::wasm::PageCount as WasmPageCount;
 use gear_wasm_instrument::{
     parity_wasm::{
@@ -34,7 +26,7 @@
         },
     },
     syscalls::SysCallName,
->>>>>>> 1f186ef2
+    wasm_instrument::{self, InjectionConfig},
 };
 use gsys::HashWithValue;
 use std::{
@@ -231,7 +223,6 @@
     path.pop();
 }
 
-<<<<<<< HEAD
 pub fn inject_stack_limiter(module: Module) -> Module {
     wasm_instrument::inject_stack_limiter_with_config(
         module,
@@ -261,7 +252,8 @@
         },
     )
     .expect("Failed to inject stack height limits")
-=======
+}
+
 /// Injects a critical gas limit to a given wasm module.
 ///
 /// Code before injection gas limiter:
@@ -470,7 +462,6 @@
     }
 
     module
->>>>>>> 1f186ef2
 }
 
 pub(crate) fn hash_with_value_to_vec(hash_with_value: &HashWithValue) -> Vec<u8> {
