--- conflicted
+++ resolved
@@ -63,11 +63,6 @@
 
 impl Command {
     pub async fn run(&self, shared: &SharedParams) -> sc_cli::Result<()> {
-<<<<<<< HEAD
-        gear_runtime_interface::sandbox_init(gear_runtime_interface::SandboxBackend::Wasmer);
-
-=======
->>>>>>> ee0d92e4
         match &self {
             Command::ReplayBlock(cmd) => {
                 replay_block::run::<Block>(shared.clone(), cmd.clone()).await
