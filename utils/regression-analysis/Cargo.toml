--- conflicted
+++ resolved
@@ -8,14 +8,9 @@
 [dependencies]
 clap = { version = "3.2", features = ["derive"] }
 quick-xml = { version = "0.23", features = [ "serialize" ] }
-<<<<<<< HEAD
-tabled = "0.7.0"
+tabled = "0.8.0"
 junit-common = { path = "../junit-common" }
 serde = { version = "1.0.138", features = ["derive"] }
-=======
-tabled = "0.8.0"
-common = { package = "junit-common", path = "../junit-common" }
->>>>>>> b4f017fd
 serde_json = "1.0.82"
 thousands = "0.2.0"
 once_cell = "1.13.0"
