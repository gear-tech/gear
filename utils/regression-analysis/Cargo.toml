--- conflicted
+++ resolved
@@ -6,22 +6,13 @@
 license = "GPL-3.0"
 
 [dependencies]
-<<<<<<< HEAD
 clap = { workspace = true, features = ["derive"] }
 quick-xml = { workspace = true, features = [ "serialize" ] }
 tabled = { workspace = true }
 junit-common = { workspace = true }
 serde = { workspace = true, features = ["derive"] }
 serde_json = { workspace = true }
-=======
-clap = { version = "4.1.13", features = ["derive"] }
-quick-xml = { version = "0.27", features = [ "serialize" ] }
-tabled = "0.10.0"
-junit-common = { path = "../junit-common" }
-serde = { version = "1.0.158", features = ["derive"] }
-serde_json = "1.0.94"
->>>>>>> bdf4b2b1
-thousands = "0.2.0"
+thousands = { workspace = true }
 
 gear-runtime = { workspace = true }
 pallet-gear = { workspace = true }
