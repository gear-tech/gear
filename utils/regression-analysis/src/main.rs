--- conflicted
+++ resolved
@@ -114,11 +114,7 @@
 
 impl WeightBenchmark {
     fn calc_weight(&self) -> Weight {
-<<<<<<< HEAD
-        self.0.iter().sum()
-=======
         Weight::from_ref_time(self.0.iter().map(|w| w.ref_time()).sum())
->>>>>>> 2d456bdb
     }
 }
 
@@ -254,11 +250,7 @@
         map.get(field).map(|weight| GithubActionBenchmark {
             name: field.to_string(),
             unit: "ns".to_string(),
-<<<<<<< HEAD
-            value: weight.calc_weight() / 1000,
-=======
             value: weight.calc_weight().ref_time() / 1000,
->>>>>>> 2d456bdb
             range: None,
             extra: None,
         })
