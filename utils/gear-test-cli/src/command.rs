--- conflicted
+++ resolved
@@ -23,133 +23,11 @@
 
 use crate::GearTestCmd;
 
-<<<<<<< HEAD
-fn read_test_from_file<P: AsRef<Path>>(path: P) -> Result<sample::Test, String> {
-    let file = fs::File::open(path.as_ref())
-        .map_err(|e| format!("Error opening {}: {}", path.as_ref().display(), e))?;
-
-    let u = serde_yaml::from_reader(file)
-        .map_err(|e| format!("Error decoding {}: {}", path.as_ref().display(), e))?;
-
-    Ok(u)
-}
-
-fn check_messages(
-    messages: &[Message],
-    expected_messages: &[sample::Message],
-) -> Result<(), Vec<String>> {
-    let mut errors = Vec::new();
-    if expected_messages.len() != messages.len() {
-        errors.push("Expectation error (messages count doesn't match)".to_string());
-    } else {
-        expected_messages
-            .iter()
-            .zip(messages.iter())
-            .for_each(|(exp, msg)| {
-                if ProgramId::from(exp.destination) != msg.dest {
-                    errors.push(format!(
-                        "Expectation error (destination doesn't match, expected: {}, found: {:?})",
-                        exp.destination, msg.dest
-                    ));
-                }
-                if exp
-                    .payload
-                    .as_ref()
-                    .map(|payload| !payload.equals(msg.payload.as_ref()))
-                    .unwrap_or(false)
-                {
-                    errors.push(format!(
-                        "Expectation error (payload doesn't match, expected: {:?}, actual: {:?})",
-                        encode_hex(&exp.payload.clone().unwrap_or_default().into_raw()),
-                        encode_hex(&msg.payload.clone().into_raw()),
-                    ));
-                }
-            });
-    }
-
-    if errors.is_empty() {
-        Ok(())
-    } else {
-        Err(errors)
-    }
-}
-
-fn check_allocations(
-    ext: &mut sp_io::TestExternalities,
-    programs: &ExtProgramStorage,
-    expected_pages: &[sample::AllocationStorage],
-) -> Result<(), Vec<String>> {
-    let mut errors = Vec::new();
-    ext.execute_with(|| {
-        for exp in expected_pages {
-            if let Some(program) = programs.get(exp.program_id.into()) {
-                if !program.get_pages().contains_key(&exp.page_num.into()) {
-                    errors.push(format!(
-                        "Expectation error (PageNumber doesn't match, expected: {})",
-                        exp.page_num
-                    ));
-                }
-            } else {
-                errors.push(format!(
-                    "Expectation error (Program doesn't exist, expected: {})",
-                    exp.program_id
-                ));
-            }
-        }
-
-        if errors.is_empty() {
-            Ok(())
-        } else {
-            Err(errors)
-        }
-    })
-}
-
-fn check_memory(
-    ext: &mut sp_io::TestExternalities,
-    program_storage: &ExtProgramStorage,
-    expected_memory: &[sample::BytesAt],
-) -> Result<(), Vec<String>> {
-    let mut errors = Vec::new();
-    for case in expected_memory {
-        ext.execute_with(|| {
-            if let Some(program) = program_storage.get(ProgramId::from(case.program_id)) {
-                let page = case.address / PAGE_SIZE;
-                if let Some(page_buf) = program.get_page((page as u32).into()) {
-                    if page_buf[case.address - page * PAGE_SIZE
-                        ..(case.address - page * PAGE_SIZE) + case.bytes.len()]
-                        != case.bytes
-                    {
-                        errors.push("Expectation error (Memory doesn't match)".to_string());
-                    }
-                } else {
-                    errors.push("Expectation error (Incorrect static memory address)".to_string());
-                }
-            }
-        });
-    }
-    if errors.is_empty() {
-        Ok(())
-    } else {
-        Err(errors)
-    }
-}
-
-fn encode_hex(bytes: &[u8]) -> String {
-    use std::fmt::Write;
-
-    let mut s = String::with_capacity(bytes.len() * 2);
-    for &b in bytes {
-        write!(&mut s, "{:02x}", b).expect("Format failed")
-    }
-    s
-=======
 pub fn new_test_ext() -> sp_io::TestExternalities {
     system::GenesisConfig::default()
         .build_storage::<gear_runtime::Runtime>()
         .unwrap()
         .into()
->>>>>>> 2c31b96e
 }
 
 impl GearTestCmd {
