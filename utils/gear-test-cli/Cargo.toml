--- conflicted
+++ resolved
@@ -12,17 +12,10 @@
 structopt = "0.3.23"
 
 # Substrate deps
-<<<<<<< HEAD
-frame-system = { version = "4.0.0-dev", git = "https://github.com/ukint-vs/substrate.git" }
-sc-cli = { version = "0.10.0-dev", git = "https://github.com/ukint-vs/substrate.git" }
-sc-service = { version = "0.10.0-dev", git = "https://github.com/ukint-vs/substrate.git" }
-sp-io = { version = "4.0.0-dev", git = "https://github.com/ukint-vs/substrate.git", default-features = false }
-=======
 frame-system = { version = "4.0.0-dev", git = "https://github.com/gear-tech/substrate.git" }
 sc-cli = { version = "0.10.0-dev", git = "https://github.com/gear-tech/substrate.git" }
 sc-service = { version = "0.10.0-dev", git = "https://github.com/gear-tech/substrate.git" }
-sp-io = { version = "4.0.0-dev", git = "https://github.com/gear-tech/substrate.git" }
->>>>>>> a0a2c283
+sp-io = { version = "4.0.0-dev", git = "https://github.com/gear-tech/substrate.git", default-features = false }
 
 # Internal deps
 gear-common = { path = "../../common" }
