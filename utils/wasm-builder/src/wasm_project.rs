--- conflicted
+++ resolved
@@ -216,10 +216,10 @@
             .map(|ext| self.wasm_target_dir.join([file_base_name, ext].concat()));
 
         // Optimize source.
-<<<<<<< HEAD
         if !self.is_metawasm {
             fs::copy(&from_path, &to_path).context("unable to copy WASM file")?;
-            let _ = crate::optimize::optimize_wasm(to_path.clone(), "s", false);
+            // Issue (#1971)
+            // let _ = crate::optimize::optimize_wasm(to_path.clone(), "s", false);
         }
 
         let metadata = self
@@ -232,11 +232,6 @@
                 )
             })
             .unwrap_or_default();
-=======
-        fs::copy(&from_path, &to_path).context("unable to copy WASM file")?;
-        // Issue (#1971)
-        // let _ = crate::optimize::optimize_wasm(to_path.clone(), "s", false);
->>>>>>> d3a6d06c
 
         // Generate wasm binaries
         Self::generate_wasm(
