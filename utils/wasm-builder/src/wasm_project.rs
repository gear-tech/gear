--- conflicted
+++ resolved
@@ -226,20 +226,7 @@
     fn generate_wasm(from: PathBuf, to_opt: &Path, to_meta: &Path) -> Result<()> {
         let mut optimizer = Optimizer::new(from)?;
         optimizer.insert_stack_and_export();
-<<<<<<< HEAD
         optimizer.strip_custom_sections();
-        let code = optimizer.optimize()?;
-        fs::write(to, code)?;
-        Ok(())
-    }
-
-    fn generate_meta(from: PathBuf, to: &Path) -> Result<()> {
-        let mut optimizer = Optimizer::new(from)?;
-        optimizer.insert_stack_and_export();
-        optimizer.strip_custom_sections();
-        let code = optimizer.metadata()?;
-        fs::write(to, code)?;
-=======
 
         // Generate *.opt.wasm.
         let opt = optimizer.optimize(OptType::Opt)?;
@@ -249,7 +236,6 @@
         let meta = optimizer.optimize(OptType::Meta)?;
         fs::write(to_meta, meta)?;
 
->>>>>>> 8cfe01d2
         Ok(())
     }
 }
