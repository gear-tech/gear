--- conflicted
+++ resolved
@@ -284,16 +284,10 @@
             .map(|ext| self.wasm_target_dir.join([file_base_name, ext].concat()));
 
         // Optimize source.
-<<<<<<< HEAD
         if !self.project_type.is_metawasm()
             && smart_fs::copy_if_newer(&from_path, &to_path).context("unable to copy WASM file")?
         {
-            _ = crate::optimize::optimize_wasm(to_path.clone(), "s", false);
-=======
-        if !self.project_type.is_metawasm() {
-            fs::copy(&from_path, &to_path).context("unable to copy WASM file")?;
             _ = optimize::optimize_wasm(to_path.clone(), to_path.clone(), "s", false);
->>>>>>> 00881226
         }
 
         let metadata = self
