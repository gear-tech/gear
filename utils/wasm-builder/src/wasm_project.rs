--- conflicted
+++ resolved
@@ -87,12 +87,9 @@
             .into();
 
         let substrate_runtime = env::var("CARGO_CFG_SUBSTRATE_RUNTIME").is_ok();
-<<<<<<< HEAD
-=======
         // Substrate runtime is usually built inside a workspace target in its own target directory,
         // that looks like `target/debug/wbuild/SUBSTRATE_RUNTIME/target`,
         // so we need to skip the first occurrence of `target`
->>>>>>> 776dd5e0
         let mut first_target_reached = false;
 
         let profile = out_dir
@@ -130,11 +127,7 @@
         // remove component to avoid creating a directory inside
         // `target/x86_64-unknown-linux-gnu` and so on when cross-compiling.
         //
-<<<<<<< HEAD
-        // also don't change the directory if we are inside a substrate runtime build script
-=======
         // also don't change the directory if we are inside a Substrate runtime build script
->>>>>>> 776dd5e0
         // because the branch is always true in such case
         if !substrate_runtime && env::var("HOST") != env::var("TARGET") {
             wasm_target_dir.pop();
@@ -294,18 +287,6 @@
         Ok(())
     }
 
-    pub fn file_base_name(&self) -> &str {
-        self.file_base_name
-            .as_ref()
-            .expect("Run `WasmProject::generate()` first")
-    }
-
-    pub fn wasm_paths(&self, file_base_name: &str) -> (PathBuf, PathBuf) {
-        let [original_wasm_path, opt_wasm_path] = [".wasm", ".opt.wasm"]
-            .map(|ext| self.wasm_target_dir.join([file_base_name, ext].concat()));
-        (original_wasm_path, opt_wasm_path)
-    }
-
     /// Generates output optimized wasm file, `.binpath` file for our tests
     /// system and wasm binaries informational file.
     /// Makes a copy of original wasm file in `self.wasm_target_dir`.
@@ -314,7 +295,8 @@
         original_wasm_path: P,
         file_base_name: &str,
     ) -> Result<PathBuf> {
-        let (original_copy_wasm_path, opt_wasm_path) = self.wasm_paths(file_base_name);
+        let [original_copy_wasm_path, opt_wasm_path] = [".wasm", ".opt.wasm"]
+            .map(|ext| self.wasm_target_dir.join([file_base_name, ext].concat()));
 
         // Copy original file to `self.wasm_target_dir`
         smart_fs::copy_if_newer(&original_wasm_path, &original_copy_wasm_path).with_context(
@@ -372,7 +354,10 @@
     /// - Generate optimized binary from the built program
     /// - Generate `wasm_binary.rs` source file in `OUT_DIR`
     pub fn postprocess(&self) -> Result<Option<(PathBuf, PathBuf)>> {
-        let file_base_name = self.file_base_name();
+        let file_base_name = self
+            .file_base_name
+            .as_ref()
+            .expect("Run `WasmProject::generate()` first");
 
         let original_wasm_path = self.target_dir.join(format!(
             "wasm32v1-none/{}/{file_base_name}.wasm",
