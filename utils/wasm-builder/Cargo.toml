--- conflicted
+++ resolved
@@ -20,12 +20,6 @@
 toml.workspace = true
 log.workspace = true
 pathdiff.workspace = true
-<<<<<<< HEAD
-which.workspace = true
-colored.workspace = true
-=======
-dirs.workspace = true
->>>>>>> 59f8dc26
 gmeta.workspace = true
 gear-core.workspace = true
 gear-wasm-instrument.workspace = true
