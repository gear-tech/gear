--- conflicted
+++ resolved
@@ -336,11 +336,6 @@
         insert_stack_end_export, insert_start_call_in_export_funcs, move_mut_globals_to_static,
         STACK_END_EXPORT_NAME,
     };
-<<<<<<< HEAD
-    use wabt::Wat2Wasm;
-=======
-    use pwasm_utils::parity_wasm;
->>>>>>> 547b6ad7
     use wasmer::{Imports, Instance, Memory, MemoryType, Module, Store, Value};
     use wasmparser::ExternalKind;
 
@@ -365,7 +360,7 @@
 
         let binary = wat2wasm(wat);
 
-        let mut module = gear_wasm_instrument::Module::new(binary.as_ref())
+        let mut module = gear_wasm_instrument::Module::new(&binary)
             .expect("failed to deserialize binary");
         insert_stack_end_export(&mut module).expect("insert_stack_end_export failed");
 
@@ -418,7 +413,7 @@
         check(binary.as_ref(), 11);
 
         // Insert `_start` call in `handle` code and check that it works as expected.
-        let mut module = gear_wasm_instrument::Module::new(binary.as_ref()).unwrap();
+        let mut module = gear_wasm_instrument::Module::new(&binary).unwrap();
         insert_start_call_in_export_funcs(&mut module).unwrap();
         check(&module.serialize().unwrap(), 12);
     }
@@ -485,7 +480,7 @@
 
         // Then check that after moving globals to static memory, globals will changed
         // their values after first execution, and second execution will return another result.
-        let mut module = gear_wasm_instrument::Module::new(binary.as_ref()).unwrap();
+        let mut module = gear_wasm_instrument::Module::new(&binary).unwrap();
         move_mut_globals_to_static(&mut module).unwrap();
         check(&module.serialize().unwrap(), 111, 113);
     }
