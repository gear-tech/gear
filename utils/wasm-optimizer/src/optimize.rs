--- conflicted
+++ resolved
@@ -18,14 +18,6 @@
 
 #[cfg(not(feature = "wasm-opt"))]
 use colored::Colorize;
-<<<<<<< HEAD
-use gear_wasm_instrument::STACK_END_EXPORT_NAME;
-use pwasm_utils::{
-    parity_wasm,
-    parity_wasm::elements::{Module, Section, Serialize},
-};
-=======
->>>>>>> 12554680
 #[cfg(not(feature = "wasm-opt"))]
 use std::process::Command;
 
@@ -39,7 +31,6 @@
     fs::{self, metadata},
     path::{Path, PathBuf},
 };
-use wasmparser::ExternalKind;
 
 pub const FUNC_EXPORTS: [&str; 4] = ["init", "handle", "handle_reply", "handle_signal"];
 
@@ -89,49 +80,14 @@
     }
 
     /// Keeps only allowlisted exports.
-    pub fn strip_exports(&mut self, ty: OptType) {
+    pub fn strip_exports(&mut self) {
         if let Some(export_section) = self.module.export_section.as_mut() {
-            let exports = if ty == OptType::Opt {
-                OPTIMIZED_EXPORTS.map(str::to_string).to_vec()
-            } else {
-                export_section
-                    .iter()
-                    .flat_map(|entry| {
-                        if let ExternalKind::Func = entry.kind {
-                            (!OPTIMIZED_EXPORTS.contains(&&*entry.name))
-                                .then_some(entry.name.to_string())
-                        } else {
-                            None
-                        }
-                    })
-                    .collect()
-            };
+            let exports = OPTIMIZED_EXPORTS.map(str::to_string).to_vec();
 
             export_section.retain(|export| exports.contains(&export.name.to_string()));
         }
     }
 
-<<<<<<< HEAD
-    /// Process optimization.
-    pub fn optimize(&self) -> Result<Vec<u8>> {
-        let mut module = self.module.clone();
-
-        let exports = OPTIMIZED_EXPORTS.to_vec();
-
-        pwasm_utils::optimize(&mut module, exports)
-            .map_err(|e| anyhow!("{e:?}"))
-            .with_context(|| {
-                format!(
-                    "unable to optimize the WASM file `{0}`",
-                    self.file.display()
-                )
-            })?;
-
-        let mut code = vec![];
-        module.serialize(&mut code)?;
-
-        Ok(code)
-=======
     pub fn serialize(&self) -> Result<Vec<u8>> {
         self.module
             .serialize()
@@ -140,7 +96,6 @@
 
     pub fn flush_to_file(self, path: &PathBuf) {
         fs::write(path, self.module.serialize().unwrap()).unwrap();
->>>>>>> 12554680
     }
 }
 
