// This file is part of Gear.
//
// Copyright (C) 2024-2025 Gear Technologies Inc.
// SPDX-License-Identifier: GPL-3.0-or-later WITH Classpath-exception-2.0
//
// This program is free software: you can redistribute it and/or modify
// it under the terms of the GNU General Public License as published by
// the Free Software Foundation, either version 3 of the License, or
// (at your option) any later version.
//
// This program is distributed in the hope that it will be useful,
// but WITHOUT ANY WARRANTY; without even the implied warranty of
// MERCHANTABILITY or FITNESS FOR A PARTICULAR PURPOSE. See the
// GNU General Public License for more details.
//
// You should have received a copy of the GNU General Public License
// along with this program. If not, see <https://www.gnu.org/licenses/>.

use anyhow::{ensure, Context};
use gear_core::code::{Code, TryNewCodeConfig};
use gear_wasm_instrument::{SystemBreakCode, STACK_HEIGHT_EXPORT_NAME};
use std::{env, fs};
use wasmer::{
    Exports, Extern, Function, FunctionEnv, Imports, Instance, Memory, MemoryType, Module,
    RuntimeError, Singlepass, Store,
};
use wasmer_types::{FunctionType, TrapCode, Type};

fn main() -> anyhow::Result<()> {
    env_logger::Builder::from_env(env_logger::Env::default().default_filter_or("info")).init();

    let schedule = vara_runtime::Schedule::get();
<<<<<<< HEAD
    let inf_recursion = fs::read("examples/wat/spec/inf_recursion.wat")
        .context("Failed to read `inf_recursion.wat`")?;
    let inf_recursion = wabt::Wat2Wasm::new()
        .convert(inf_recursion)
        .context("Failed to convert WAT to WASM")?;
=======
    let inf_recursion = fs::read_to_string("examples/wat/spec/inf_recursion.wat")?;
    let inf_recursion = wat::parse_str(inf_recursion)?;
>>>>>>> 547b6ad7

    let code = Code::try_new_mock_with_rules(
        inf_recursion.clone(),
        |module| schedule.rules(module),
        TryNewCodeConfig {
            version: schedule.instruction_weights.version,
            stack_height: Some(u32::MAX),
            export_stack_height: true,
            ..Default::default()
        },
    )
    .context("Code error")?;

    let compiler = Singlepass::default();
    let mut store = Store::new(compiler);
    let module = Module::new(&store, code.code()).context("Failed to create initial module")?;

    let mut imports = Imports::new();
    let mut exports = Exports::new();

    let memory = Memory::new(&mut store, MemoryType::new(0, None, false))
        .context("Failed to create memory")?;
    exports.insert("memory", Extern::Memory(memory));

    // Here we need to repeat the code from
    // `gear_sandbox_host::sandbox::wasmer_backend::dispatch_function_v2`, as we
    // want to be as close as possible to how the executor uses the stack in the
    // node.

    let env = FunctionEnv::new(&mut store, ());
    let ty = FunctionType::new(vec![Type::I32], vec![]);
    let func =
        Function::new_with_env(
            &mut store,
            &env,
            &ty,
            |_, args| match SystemBreakCode::try_from(args[0].unwrap_i32()) {
                Ok(SystemBreakCode::StackLimitExceeded) => {
                    Err(RuntimeError::new("stack limit exceeded"))
                }
                _ => Ok(vec![]),
            },
        );

    exports.insert("gr_system_break", func);

    imports.register_namespace("env", exports);

    let instance = Instance::new(&mut store, &module, &imports)
        .context("Failed to instantiate initial module")?;
    let init = instance
        .exports
        .get_function("init")
        .context("Failed to get initial `init` function export")?;
    let err = init.call(&mut store, &[]).unwrap_err();
    assert_eq!(err.to_trap(), Some(TrapCode::StackOverflow));

    log::info!("Exports: {:?}", instance.exports);

    let stack_height = instance
        .exports
        .get_global(STACK_HEIGHT_EXPORT_NAME)
        .context("Failed to get global")?
        .get(&mut store)
        .i32()
        .expect("Unexpected global type") as u32;
    log::info!("Stack has overflowed at {stack_height} height");

    log::info!("Binary search for maximum possible stack height");

    let mut low = 0;
    let mut high = stack_height - 1;

    let mut stack_height = 0;

    while low <= high {
        let mid = (low + high) / 2;

        let code = Code::try_new(
            inf_recursion.clone(),
            schedule.instruction_weights.version,
            |module| schedule.rules(module),
            Some(mid),
            schedule.limits.data_segments_amount.into(),
        )
        .context("Code error")?;

        let module = Module::new(&store, code.code()).context("Failed to create module")?;
        let instance =
            Instance::new(&mut store, &module, &imports).context("Failed to instantiate module")?;
        let init = instance
            .exports
            .get_function("init")
            .context("Failed to get `init` function export")?;
        let err = init.call(&mut store, &[]).unwrap_err();

        match err.to_trap() {
            None => {
                low = mid + 1;

                stack_height = mid;

                log::info!("Unreachable at {} height", mid);
            }
            Some(TrapCode::StackOverflow) => {
                high = mid - 1;

                log::info!("Overflow at {} height", mid);
            }
            code => panic!("unexpected trap code: {:?}", code),
        }
    }

    println!(
        "Stack height is {} for {}-{}",
        stack_height,
        env::consts::OS,
        env::consts::ARCH
    );

    if let Some(schedule_stack_height) = schedule.limits.stack_height {
        ensure!(
            schedule_stack_height <= stack_height,
            "Stack height in runtime schedule must be decreased"
        );
    }

    Ok(())
}<|MERGE_RESOLUTION|>--- conflicted
+++ resolved
@@ -30,16 +30,10 @@
     env_logger::Builder::from_env(env_logger::Env::default().default_filter_or("info")).init();
 
     let schedule = vara_runtime::Schedule::get();
-<<<<<<< HEAD
-    let inf_recursion = fs::read("examples/wat/spec/inf_recursion.wat")
+    let inf_recursion = fs::read_to_string("examples/wat/spec/inf_recursion.wat")
         .context("Failed to read `inf_recursion.wat`")?;
-    let inf_recursion = wabt::Wat2Wasm::new()
-        .convert(inf_recursion)
+    let inf_recursion = wat::parse_str(inf_recursion)
         .context("Failed to convert WAT to WASM")?;
-=======
-    let inf_recursion = fs::read_to_string("examples/wat/spec/inf_recursion.wat")?;
-    let inf_recursion = wat::parse_str(inf_recursion)?;
->>>>>>> 547b6ad7
 
     let code = Code::try_new_mock_with_rules(
         inf_recursion.clone(),
@@ -96,8 +90,6 @@
         .context("Failed to get initial `init` function export")?;
     let err = init.call(&mut store, &[]).unwrap_err();
     assert_eq!(err.to_trap(), Some(TrapCode::StackOverflow));
-
-    log::info!("Exports: {:?}", instance.exports);
 
     let stack_height = instance
         .exports
