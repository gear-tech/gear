[package]
name = "gear-wasm-instrument"
description = "Wasm instrument library for Gear programs"
keywords = ["gear", "wasm"]
categories = ["wasm"]
version.workspace = true
authors.workspace = true
edition.workspace = true
license.workspace = true
homepage.workspace = true
repository.workspace = true

[dependencies]
gwasm-instrument = { workspace = true, features = ["sign_ext"] }
enum-iterator.workspace = true

[dev-dependencies]
wasmparser.workspace = true
wat.workspace = true
<<<<<<< HEAD
gear-backend-sandbox = { workspace = true, features = [ "std" ] }
gear-backend-common = { workspace = true, features = ["mock"] }
=======
gear-core-backend = { workspace = true, features = ["mock"] }
>>>>>>> 70f599c5
gear-core.workspace = true

[features]
default = ["std"]
std = [
<<<<<<< HEAD
=======
    "gear-core-backend/std",
>>>>>>> 70f599c5
    "gwasm-instrument/std",
]<|MERGE_RESOLUTION|>--- conflicted
+++ resolved
@@ -17,20 +17,12 @@
 [dev-dependencies]
 wasmparser.workspace = true
 wat.workspace = true
-<<<<<<< HEAD
-gear-backend-sandbox = { workspace = true, features = [ "std" ] }
-gear-backend-common = { workspace = true, features = ["mock"] }
-=======
 gear-core-backend = { workspace = true, features = ["mock"] }
->>>>>>> 70f599c5
 gear-core.workspace = true
 
 [features]
 default = ["std"]
 std = [
-<<<<<<< HEAD
-=======
     "gear-core-backend/std",
->>>>>>> 70f599c5
     "gwasm-instrument/std",
 ]