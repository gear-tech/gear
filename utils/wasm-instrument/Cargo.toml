[package]
name = "gear-wasm-instrument"
description = "Wasm instrument library for Gear programs"
keywords = ["gear", "wasm"]
categories = ["wasm"]
version.workspace = true
authors.workspace = true
edition.workspace = true
license.workspace = true
homepage.workspace = true
repository.workspace = true

[dependencies]
gwasm-instrument = { workspace = true, features = ["sign_ext"] }
enum-iterator.workspace = true

[dev-dependencies]
wasmparser.workspace = true
wat.workspace = true
<<<<<<< HEAD
gear-backend-wasmi = { workspace = true, features = ["std"] }
=======
gear-backend-sandbox.workspace = true
>>>>>>> e9b6d89c
gear-backend-common = { workspace = true, features = ["mock"] }
gear-core.workspace = true

[features]
default = ["std"]
std = [
<<<<<<< HEAD
=======
    "gear-backend-sandbox/std",
>>>>>>> e9b6d89c
    "gwasm-instrument/std",
]<|MERGE_RESOLUTION|>--- conflicted
+++ resolved
@@ -17,20 +17,13 @@
 [dev-dependencies]
 wasmparser.workspace = true
 wat.workspace = true
-<<<<<<< HEAD
-gear-backend-wasmi = { workspace = true, features = ["std"] }
-=======
 gear-backend-sandbox.workspace = true
->>>>>>> e9b6d89c
 gear-backend-common = { workspace = true, features = ["mock"] }
 gear-core.workspace = true
 
 [features]
 default = ["std"]
 std = [
-<<<<<<< HEAD
-=======
     "gear-backend-sandbox/std",
->>>>>>> e9b6d89c
     "gwasm-instrument/std",
 ]