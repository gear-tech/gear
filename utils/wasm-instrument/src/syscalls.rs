--- conflicted
+++ resolved
@@ -292,16 +292,12 @@
             Self::SignalCode => {
                 SysCallSignature::gr([Ptr(PtrInfo::new_mutable(PtrType::ErrorWithSignalCode))])
             }
-<<<<<<< HEAD
-            Self::MessageId => SysCallSignature::gr([Ptr(PtrInfo::new_mutable(PtrType::Hash))]),
-            Self::ExecSettings => {
-                SysCallSignature::gr([Version, Ptr(PtrInfo::new_mutable(PtrType::Buffer))])
-            }
-=======
             Self::MessageId => SysCallSignature::gr([Ptr(PtrInfo::new_mutable(PtrType::Hash(
                 HashType::MessageId,
             )))]),
->>>>>>> ff7f6d4c
+            Self::ExecSettings => {
+                SysCallSignature::gr([Version, Ptr(PtrInfo::new_mutable(PtrType::Buffer))])
+            }
             Self::Read => SysCallSignature::gr([
                 MessagePosition,
                 Size,
@@ -651,12 +647,8 @@
     BlockNumber,
     BlockTimestamp,
     BufferStart { length_param_idx: usize },
-<<<<<<< HEAD
     Buffer,
-    Hash,
-=======
     Hash(HashType),
->>>>>>> ff7f6d4c
     Gas,
     Length,
     Value,
@@ -693,12 +685,8 @@
             BlockNumber
             | BlockTimestamp
             | BufferStart { .. }
-<<<<<<< HEAD
             | Buffer
-            | Hash
-=======
             | Hash(_)
->>>>>>> ff7f6d4c
             | Gas
             | Length
             | Value
