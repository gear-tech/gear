// This file is part of Gear.

// Copyright (C) 2022 Gear Technologies Inc.
// SPDX-License-Identifier: GPL-3.0-or-later WITH Classpath-exception-2.0

// This program is free software: you can redistribute it and/or modify
// it under the terms of the GNU General Public License as published by
// the Free Software Foundation, either version 3 of the License, or
// (at your option) any later version.

// This program is distributed in the hope that it will be useful,
// but WITHOUT ANY WARRANTY; without even the implied warranty of
// MERCHANTABILITY or FITNESS FOR A PARTICULAR PURPOSE. See the
// GNU General Public License for more details.

// You should have received a copy of the GNU General Public License
// along with this program. If not, see <https://www.gnu.org/licenses/>.

//! Gear syscalls for smart contracts execution signatures.

use crate::parity_wasm::elements::{FunctionType, ValueType};
use alloc::{vec, vec::Vec};

/// Syscall param type.
#[derive(Debug, Clone, Copy)]
pub enum ParamType {
    Size,            // i32 buffers size in memory
    Ptr,             // i32 pointer
    Gas,             // i64 gas amount
    MessagePosition, // i32 message position
    Duration,        // i32 duration in blocks
    Delay,           // i32 delay in blocks
    Handler,         // i32 handler number
    Alloc,           // i32 alloc pages
    Free,            // i32 free page
}

impl From<ParamType> for ValueType {
    fn from(value: ParamType) -> Self {
        match value {
            ParamType::Gas => ValueType::I64,
            _ => ValueType::I32,
        }
    }
}

/// Syscall signature.
#[derive(Debug, Clone)]
pub struct SysCallSignature {
    pub params: Vec<ParamType>,
    pub results: Vec<ValueType>,
}

impl SysCallSignature {
    fn gr<const N: usize>(params: [ParamType; N]) -> Self {
        Self {
            params: params.to_vec(),
            results: Default::default(),
        }
    }

    fn system<const N: usize, const M: usize>(
        params: [ParamType; N],
        results: [ValueType; M],
    ) -> Self {
        Self {
            params: params.to_vec(),
            results: results.to_vec(),
        }
    }

    pub fn func_type(&self) -> FunctionType {
        FunctionType::new(
            self.params.iter().copied().map(Into::into).collect(),
            self.results.clone(),
        )
    }
}

/// Returns list of all syscall names (actually supported by this module syscalls).
pub fn syscalls_name_list() -> Vec<&'static str> {
    vec![
        "alloc",
        "free",
        "gr_debug",
        "gr_error",
        "gr_block_height",
        "gr_block_timestamp",
        "gr_exit",
        "gr_gas_available",
        "gr_program_id",
        "gr_origin",
        "gr_leave",
        "gr_value_available",
        "gr_wait",
        "gr_wait_up_to",
        "gr_wait_for",
        "gr_wake",
        "gr_status_code",
        "gr_message_id",
        "gr_read",
        "gr_reply",
        "gr_reply_wgas",
        "gr_reply_commit",
        "gr_reply_commit_wgas",
        "gr_reservation_reply",
        "gr_reservation_reply_commit",
        "gr_reply_push",
        "gr_reply_to",
        "gr_send",
        "gr_send_wgas",
        "gr_send_commit",
        "gr_send_commit_wgas",
        "gr_send_init",
        "gr_send_push",
        "gr_reservation_send",
        "gr_reservation_send_commit",
        "gr_size",
        "gr_source",
        "gr_value",
        "gr_create_program",
        "gr_create_program_wgas",
        "gr_reserve_gas",
        "gr_unreserve_gas",
        "gr_random",
    ]
}

/// Returns signature for syscall by name.
pub fn syscall_signature(name: &str) -> SysCallSignature {
    use ParamType::*;
    use ValueType::I32;
    match name {
<<<<<<< HEAD
        "alloc" => SysCallSignature::new([Alloc], [I32]),
        "free" => SysCallSignature::new([Free], []),
        "gr_debug" => SysCallSignature::new([Ptr, Size], []),
        "gr_error" => SysCallSignature::new([Ptr], [I32]),
        "gr_block_height" => SysCallSignature::new([], [I32]),
        "gr_block_timestamp" => SysCallSignature::new([], [I64]),
        "gr_exit" => SysCallSignature::new([Ptr], []),
        "gr_gas_available" => SysCallSignature::new([], [I64]),
        "gr_program_id" => SysCallSignature::new([Ptr], []),
        "gr_origin" => SysCallSignature::new([Ptr], []),
        "gr_leave" => SysCallSignature::new([], []),
        "gr_value_available" => SysCallSignature::new([Ptr], []),
        "gr_wait" => SysCallSignature::new([], []),
        "gr_wait_up_to" => SysCallSignature::new([Duration], []),
        "gr_wait_for" => SysCallSignature::new([Duration], []),
        "gr_wake" => SysCallSignature::new([Ptr, Delay], [I32]),
        "gr_status_code" => SysCallSignature::new([Ptr], [I32]),
        "gr_message_id" => SysCallSignature::new([Ptr], []),
        "gr_read" => SysCallSignature::new([MessagePosition, Size, Ptr], [I32]),
        "gr_reply" => SysCallSignature::new([Ptr, Size, Ptr, Ptr, Delay], [I32]),
        "gr_reply_wgas" => SysCallSignature::new([Ptr, Size, Gas, Ptr, Delay, Ptr], [I32]),
        "gr_reply_commit" => SysCallSignature::new([Ptr, Delay, Ptr], [I32]),
        "gr_reply_commit_wgas" => SysCallSignature::new([Gas, Ptr, Delay, Ptr], [I32]),
        "gr_reservation_reply" => SysCallSignature::new([Ptr, Ptr, Size, Ptr, Ptr, Delay], [I32]),
        "gr_reservation_reply_commit" => SysCallSignature::new([Ptr, Ptr, Delay, Ptr], [I32]),
        "gr_reply_push" => SysCallSignature::new([Ptr, Size], [I32]),
        "gr_reply_to" => SysCallSignature::new([Ptr], [I32]),
        "gr_reply_push_input" => SysCallSignature::new([Size, Size], [I32]),
        "gr_send_push_input" => SysCallSignature::new([Handler, Size, Size], [I32]),
        "gr_send" => SysCallSignature::new([Ptr, Ptr, Size, Ptr, Delay, Ptr], [I32]),
        "gr_send_wgas" => SysCallSignature::new([Ptr, Ptr, Size, Gas, Ptr, Delay, Ptr], [I32]),
        "gr_send_commit" => SysCallSignature::new([Handler, Ptr, Ptr, Delay, Ptr], [I32]),
        "gr_send_commit_wgas" => SysCallSignature::new([Handler, Ptr, Gas, Ptr, Delay, Ptr], [I32]),
        "gr_send_init" => SysCallSignature::new([Handler], [I32]),
        "gr_send_push" => SysCallSignature::new([Handler, Ptr, Size], [I32]),
        "gr_reservation_send" => {
            SysCallSignature::new([Ptr, Ptr, Ptr, Size, Ptr, Delay, Ptr], [I32])
        }
        "gr_reservation_send_commit" => {
            SysCallSignature::new([Ptr, Handler, Ptr, Ptr, Delay, Ptr], [I32])
        }
        "gr_size" => SysCallSignature::new([], [I32]),
        "gr_source" => SysCallSignature::new([Ptr], []),
        "gr_value" => SysCallSignature::new([Ptr], []),
        "gr_create_program" => {
            SysCallSignature::new([Ptr, Ptr, Size, Ptr, Size, Ptr, Delay, Ptr, Ptr], [I32])
=======
        "alloc" => SysCallSignature::system([Alloc], [I32]),
        "free" => SysCallSignature::system([Free], []),
        "gr_debug" => SysCallSignature::gr([Ptr, Size]),
        "gr_error" => SysCallSignature::gr([Ptr, Ptr]),
        "gr_block_height" => SysCallSignature::gr([Ptr]),
        "gr_block_timestamp" => SysCallSignature::gr([Ptr]),
        "gr_exit" => SysCallSignature::gr([Ptr]),
        "gr_gas_available" => SysCallSignature::gr([Ptr]),
        "gr_program_id" => SysCallSignature::gr([Ptr]),
        "gr_origin" => SysCallSignature::gr([Ptr]),
        "gr_leave" => SysCallSignature::gr([]),
        "gr_value_available" => SysCallSignature::gr([Ptr]),
        "gr_wait" => SysCallSignature::gr([]),
        "gr_wait_up_to" => SysCallSignature::gr([Duration]),
        "gr_wait_for" => SysCallSignature::gr([Duration]),
        "gr_wake" => SysCallSignature::gr([Ptr, Delay, Ptr]),
        "gr_status_code" => SysCallSignature::gr([Ptr]),
        "gr_message_id" => SysCallSignature::gr([Ptr]),
        "gr_read" => SysCallSignature::gr([MessagePosition, Size, Ptr, Ptr]),
        "gr_reply" => SysCallSignature::gr([Ptr, Size, Ptr, Delay, Ptr]),
        "gr_reply_wgas" => SysCallSignature::gr([Ptr, Size, Gas, Ptr, Delay, Ptr]),
        "gr_reply_commit" => SysCallSignature::gr([Ptr, Delay, Ptr]),
        "gr_reply_commit_wgas" => SysCallSignature::gr([Gas, Ptr, Delay, Ptr]),
        "gr_reservation_reply" => SysCallSignature::gr([Ptr, Ptr, Size, Delay, Ptr]),
        "gr_reservation_reply_commit" => SysCallSignature::gr([Ptr, Delay, Ptr]),
        "gr_reply_push" => SysCallSignature::gr([Ptr, Size, Ptr]),
        "gr_reply_to" => SysCallSignature::gr([Ptr]),
        "gr_send" => SysCallSignature::gr([Ptr, Ptr, Size, Delay, Ptr]),
        "gr_send_wgas" => SysCallSignature::gr([Ptr, Ptr, Size, Gas, Delay, Ptr]),
        "gr_send_commit" => SysCallSignature::gr([Handler, Ptr, Delay, Ptr]),
        "gr_send_commit_wgas" => SysCallSignature::gr([Handler, Ptr, Gas, Delay, Ptr]),
        "gr_send_init" => SysCallSignature::gr([Ptr]),
        "gr_send_push" => SysCallSignature::gr([Handler, Ptr, Size, Ptr]),
        "gr_reservation_send" => SysCallSignature::gr([Ptr, Ptr, Size, Delay, Ptr]),
        "gr_reservation_send_commit" => SysCallSignature::gr([Handler, Ptr, Delay, Ptr]),
        "gr_size" => SysCallSignature::gr([Ptr]),
        "gr_source" => SysCallSignature::gr([Ptr]),
        "gr_value" => SysCallSignature::gr([Ptr]),
        "gr_create_program" => SysCallSignature::gr([Ptr, Ptr, Size, Ptr, Size, Delay, Ptr]),
        "gr_create_program_wgas" => {
            SysCallSignature::gr([Ptr, Ptr, Size, Ptr, Size, Gas, Delay, Ptr])
>>>>>>> 8bba95a3
        }
        "gr_reserve_gas" => SysCallSignature::gr([Gas, Duration, Ptr]),
        "gr_unreserve_gas" => SysCallSignature::gr([Ptr, Ptr]),
        "gr_system_reserve_gas" => SysCallSignature::gr([Gas, Ptr]),
        "gr_random" => SysCallSignature::gr([Ptr, Size, Ptr]),
        other => panic!("Unknown syscall name: '{}'", other),
    }
}<|MERGE_RESOLUTION|>--- conflicted
+++ resolved
@@ -106,6 +106,7 @@
         "gr_reservation_reply",
         "gr_reservation_reply_commit",
         "gr_reply_push",
+        "gr_reply_push_input",
         "gr_reply_to",
         "gr_send",
         "gr_send_wgas",
@@ -113,6 +114,7 @@
         "gr_send_commit_wgas",
         "gr_send_init",
         "gr_send_push",
+        "gr_send_push_input",
         "gr_reservation_send",
         "gr_reservation_send_commit",
         "gr_size",
@@ -131,54 +133,6 @@
     use ParamType::*;
     use ValueType::I32;
     match name {
-<<<<<<< HEAD
-        "alloc" => SysCallSignature::new([Alloc], [I32]),
-        "free" => SysCallSignature::new([Free], []),
-        "gr_debug" => SysCallSignature::new([Ptr, Size], []),
-        "gr_error" => SysCallSignature::new([Ptr], [I32]),
-        "gr_block_height" => SysCallSignature::new([], [I32]),
-        "gr_block_timestamp" => SysCallSignature::new([], [I64]),
-        "gr_exit" => SysCallSignature::new([Ptr], []),
-        "gr_gas_available" => SysCallSignature::new([], [I64]),
-        "gr_program_id" => SysCallSignature::new([Ptr], []),
-        "gr_origin" => SysCallSignature::new([Ptr], []),
-        "gr_leave" => SysCallSignature::new([], []),
-        "gr_value_available" => SysCallSignature::new([Ptr], []),
-        "gr_wait" => SysCallSignature::new([], []),
-        "gr_wait_up_to" => SysCallSignature::new([Duration], []),
-        "gr_wait_for" => SysCallSignature::new([Duration], []),
-        "gr_wake" => SysCallSignature::new([Ptr, Delay], [I32]),
-        "gr_status_code" => SysCallSignature::new([Ptr], [I32]),
-        "gr_message_id" => SysCallSignature::new([Ptr], []),
-        "gr_read" => SysCallSignature::new([MessagePosition, Size, Ptr], [I32]),
-        "gr_reply" => SysCallSignature::new([Ptr, Size, Ptr, Ptr, Delay], [I32]),
-        "gr_reply_wgas" => SysCallSignature::new([Ptr, Size, Gas, Ptr, Delay, Ptr], [I32]),
-        "gr_reply_commit" => SysCallSignature::new([Ptr, Delay, Ptr], [I32]),
-        "gr_reply_commit_wgas" => SysCallSignature::new([Gas, Ptr, Delay, Ptr], [I32]),
-        "gr_reservation_reply" => SysCallSignature::new([Ptr, Ptr, Size, Ptr, Ptr, Delay], [I32]),
-        "gr_reservation_reply_commit" => SysCallSignature::new([Ptr, Ptr, Delay, Ptr], [I32]),
-        "gr_reply_push" => SysCallSignature::new([Ptr, Size], [I32]),
-        "gr_reply_to" => SysCallSignature::new([Ptr], [I32]),
-        "gr_reply_push_input" => SysCallSignature::new([Size, Size], [I32]),
-        "gr_send_push_input" => SysCallSignature::new([Handler, Size, Size], [I32]),
-        "gr_send" => SysCallSignature::new([Ptr, Ptr, Size, Ptr, Delay, Ptr], [I32]),
-        "gr_send_wgas" => SysCallSignature::new([Ptr, Ptr, Size, Gas, Ptr, Delay, Ptr], [I32]),
-        "gr_send_commit" => SysCallSignature::new([Handler, Ptr, Ptr, Delay, Ptr], [I32]),
-        "gr_send_commit_wgas" => SysCallSignature::new([Handler, Ptr, Gas, Ptr, Delay, Ptr], [I32]),
-        "gr_send_init" => SysCallSignature::new([Handler], [I32]),
-        "gr_send_push" => SysCallSignature::new([Handler, Ptr, Size], [I32]),
-        "gr_reservation_send" => {
-            SysCallSignature::new([Ptr, Ptr, Ptr, Size, Ptr, Delay, Ptr], [I32])
-        }
-        "gr_reservation_send_commit" => {
-            SysCallSignature::new([Ptr, Handler, Ptr, Ptr, Delay, Ptr], [I32])
-        }
-        "gr_size" => SysCallSignature::new([], [I32]),
-        "gr_source" => SysCallSignature::new([Ptr], []),
-        "gr_value" => SysCallSignature::new([Ptr], []),
-        "gr_create_program" => {
-            SysCallSignature::new([Ptr, Ptr, Size, Ptr, Size, Ptr, Delay, Ptr, Ptr], [I32])
-=======
         "alloc" => SysCallSignature::system([Alloc], [I32]),
         "free" => SysCallSignature::system([Free], []),
         "gr_debug" => SysCallSignature::gr([Ptr, Size]),
@@ -205,6 +159,7 @@
         "gr_reservation_reply" => SysCallSignature::gr([Ptr, Ptr, Size, Delay, Ptr]),
         "gr_reservation_reply_commit" => SysCallSignature::gr([Ptr, Delay, Ptr]),
         "gr_reply_push" => SysCallSignature::gr([Ptr, Size, Ptr]),
+        "gr_reply_push_input" => SysCallSignature::gr([Size, Size, Ptr]),
         "gr_reply_to" => SysCallSignature::gr([Ptr]),
         "gr_send" => SysCallSignature::gr([Ptr, Ptr, Size, Delay, Ptr]),
         "gr_send_wgas" => SysCallSignature::gr([Ptr, Ptr, Size, Gas, Delay, Ptr]),
@@ -212,6 +167,7 @@
         "gr_send_commit_wgas" => SysCallSignature::gr([Handler, Ptr, Gas, Delay, Ptr]),
         "gr_send_init" => SysCallSignature::gr([Ptr]),
         "gr_send_push" => SysCallSignature::gr([Handler, Ptr, Size, Ptr]),
+        "gr_send_push_input" => SysCallSignature::gr([Handler, Size, Size, Ptr]),
         "gr_reservation_send" => SysCallSignature::gr([Ptr, Ptr, Size, Delay, Ptr]),
         "gr_reservation_send_commit" => SysCallSignature::gr([Handler, Ptr, Delay, Ptr]),
         "gr_size" => SysCallSignature::gr([Ptr]),
@@ -220,7 +176,6 @@
         "gr_create_program" => SysCallSignature::gr([Ptr, Ptr, Size, Ptr, Size, Delay, Ptr]),
         "gr_create_program_wgas" => {
             SysCallSignature::gr([Ptr, Ptr, Size, Ptr, Size, Gas, Delay, Ptr])
->>>>>>> 8bba95a3
         }
         "gr_reserve_gas" => SysCallSignature::gr([Gas, Duration, Ptr]),
         "gr_unreserve_gas" => SysCallSignature::gr([Ptr, Ptr]),
