--- conflicted
+++ resolved
@@ -301,14 +301,9 @@
             Self::Read => SysCallSignature::gr([
                 MessagePosition,
                 Size,
-<<<<<<< HEAD
-                // TODO #3375, in fact it has to be SizedBufferStart
-                Ptr(PtrInfo::new_mutable(PtrType::BufferStart)),
-=======
-                Ptr(PtrInfo::new_mutable(PtrType::BufferStart {
+                Ptr(PtrInfo::new_mutable(PtrType::SizedBufferStart {
                     length_param_idx: 1,
                 })),
->>>>>>> ba04cefc
                 Ptr(PtrInfo::new_mutable(PtrType::ErrorCode)),
             ]),
             Self::Reply => SysCallSignature::gr([
