// This file is part of Gear.

// Copyright (C) 2022-2023 Gear Technologies Inc.
// SPDX-License-Identifier: GPL-3.0-or-later WITH Classpath-exception-2.0

// This program is free software: you can redistribute it and/or modify
// it under the terms of the GNU General Public License as published by
// the Free Software Foundation, either version 3 of the License, or
// (at your option) any later version.

// This program is distributed in the hope that it will be useful,
// but WITHOUT ANY WARRANTY; without even the implied warranty of
// MERCHANTABILITY or FITNESS FOR A PARTICULAR PURPOSE. See the
// GNU General Public License for more details.

// You should have received a copy of the GNU General Public License
// along with this program. If not, see <https://www.gnu.org/licenses/>.

//! Gear syscalls for smart contracts execution signatures.

use crate::parity_wasm::elements::{FunctionType, ValueType};
use alloc::{collections::BTreeSet, vec::Vec};
use enum_iterator::{self, Sequence};

/// All available sys calls.
///
/// The type is mainly used to prevent from skipping sys-call integration test for
/// a newly introduced sys-call or from typo in sys-call name.
#[derive(Debug, Clone, Copy, Ord, PartialOrd, Eq, PartialEq, Sequence, Hash)]
pub enum SysCallName {
    // Message sending related
    // --
    // Sending `handle` message
    Send,
    SendWGas,
    SendCommit,
    SendCommitWGas,
    SendInit,
    SendPush,
    ReservationSend,
    ReservationSendCommit,
    SendInput,
    SendPushInput,
    SendInputWGas,

    // Sending `handle_reply` message
    Reply,
    ReplyWGas,
    ReplyCommit,
    ReplyCommitWGas,
    ReplyPush,
    ReservationReply,
    ReservationReplyCommit,
    ReplyInput,
    ReplyPushInput,
    ReplyInputWGas,

    // Sending `init` message
    CreateProgram,
    CreateProgramWGas,

    // Message data related
    Read,
    ReplyTo,
    SignalFrom,
    Size,
    ReplyCode,
    SignalCode,
    MessageId,
    ProgramId,
    Source,
    Value,

    // Program execution related
    // --
    // Execution environmental data
    BlockHeight,
    BlockTimestamp,
    GasAvailable,
    ValueAvailable,

    // Changing execution path calls
    Exit,
    Leave,
    Wait,
    WaitFor,
    WaitUpTo,
    Wake,
    Panic,
    OomPanic,

    // Hard under the hood calls, serving proper program execution
    Alloc,
    Free,
    OutOfGas,
    OutOfAllowance,

    // Miscellaneous
    ReplyDeposit,
    Debug,
    Random,
    ReserveGas,
    UnreserveGas,
    SystemReserveGas,
    PayProgramRent,
}

impl SysCallName {
    pub fn to_str(&self) -> &'static str {
        match self {
            SysCallName::Alloc => "alloc",
            SysCallName::BlockHeight => "gr_block_height",
            SysCallName::BlockTimestamp => "gr_block_timestamp",
            SysCallName::CreateProgram => "gr_create_program",
            SysCallName::CreateProgramWGas => "gr_create_program_wgas",
            SysCallName::ReplyDeposit => "gr_reply_deposit",
            SysCallName::Debug => "gr_debug",
            SysCallName::Panic => "gr_panic",
            SysCallName::OomPanic => "gr_oom_panic",
            SysCallName::Exit => "gr_exit",
            SysCallName::Free => "free",
            SysCallName::GasAvailable => "gr_gas_available",
            SysCallName::Leave => "gr_leave",
            SysCallName::MessageId => "gr_message_id",
            SysCallName::OutOfAllowance => "gr_out_of_allowance",
            SysCallName::OutOfGas => "gr_out_of_gas",
            SysCallName::PayProgramRent => "gr_pay_program_rent",
            SysCallName::ProgramId => "gr_program_id",
            SysCallName::Random => "gr_random",
            SysCallName::Read => "gr_read",
            SysCallName::Reply => "gr_reply",
            SysCallName::ReplyCommit => "gr_reply_commit",
            SysCallName::ReplyCommitWGas => "gr_reply_commit_wgas",
            SysCallName::ReplyPush => "gr_reply_push",
            SysCallName::ReplyTo => "gr_reply_to",
            SysCallName::SignalFrom => "gr_signal_from",
            SysCallName::ReplyWGas => "gr_reply_wgas",
            SysCallName::ReplyInput => "gr_reply_input",
            SysCallName::ReplyPushInput => "gr_reply_push_input",
            SysCallName::ReplyInputWGas => "gr_reply_input_wgas",
            SysCallName::ReservationReply => "gr_reservation_reply",
            SysCallName::ReservationReplyCommit => "gr_reservation_reply_commit",
            SysCallName::ReservationSend => "gr_reservation_send",
            SysCallName::ReservationSendCommit => "gr_reservation_send_commit",
            SysCallName::ReserveGas => "gr_reserve_gas",
            SysCallName::Send => "gr_send",
            SysCallName::SendCommit => "gr_send_commit",
            SysCallName::SendCommitWGas => "gr_send_commit_wgas",
            SysCallName::SendInit => "gr_send_init",
            SysCallName::SendPush => "gr_send_push",
            SysCallName::SendWGas => "gr_send_wgas",
            SysCallName::SendInput => "gr_send_input",
            SysCallName::SendPushInput => "gr_send_push_input",
            SysCallName::SendInputWGas => "gr_send_input_wgas",
            SysCallName::Size => "gr_size",
            SysCallName::Source => "gr_source",
            SysCallName::ReplyCode => "gr_reply_code",
            SysCallName::SignalCode => "gr_signal_code",
            SysCallName::SystemReserveGas => "gr_system_reserve_gas",
            SysCallName::UnreserveGas => "gr_unreserve_gas",
            SysCallName::Value => "gr_value",
            SysCallName::ValueAvailable => "gr_value_available",
            SysCallName::Wait => "gr_wait",
            SysCallName::WaitFor => "gr_wait_for",
            SysCallName::WaitUpTo => "gr_wait_up_to",
            SysCallName::Wake => "gr_wake",
        }
    }

    pub fn all() -> impl Iterator<Item = Self> {
        enum_iterator::all()
    }

    pub fn count() -> usize {
        Self::all().count()
    }

    /// Returns list of all syscall names (actually supported by this module syscalls).
    pub fn instrumentable() -> BTreeSet<Self> {
        [
            Self::Alloc,
            Self::Free,
            Self::Debug,
            Self::Panic,
            Self::OomPanic,
            Self::BlockHeight,
            Self::BlockTimestamp,
            Self::Exit,
            Self::GasAvailable,
            Self::PayProgramRent,
            Self::ProgramId,
            Self::Leave,
            Self::ValueAvailable,
            Self::Wait,
            Self::WaitUpTo,
            Self::WaitFor,
            Self::Wake,
            Self::ReplyCode,
            Self::SignalCode,
            Self::MessageId,
            Self::Read,
            Self::Reply,
            Self::ReplyWGas,
            Self::ReplyInput,
            Self::ReplyInputWGas,
            Self::ReplyCommit,
            Self::ReplyCommitWGas,
            Self::ReservationReply,
            Self::ReservationReplyCommit,
            Self::ReplyPush,
            Self::ReplyPushInput,
            Self::ReplyTo,
            Self::SignalFrom,
            Self::Send,
            Self::SendWGas,
            Self::SendInput,
            Self::SendInputWGas,
            Self::SendCommit,
            Self::SendCommitWGas,
            Self::SendInit,
            Self::SendPush,
            Self::SendPushInput,
            Self::ReservationSend,
            Self::ReservationSendCommit,
            Self::Size,
            Self::Source,
            Self::Value,
            Self::CreateProgram,
            Self::CreateProgramWGas,
            Self::ReplyDeposit,
            Self::ReserveGas,
            Self::UnreserveGas,
            Self::Random,
        ]
        .into()
    }

    /// Returns signature for syscall by name.
    pub fn signature(self) -> SysCallSignature {
        use ParamType::*;
        use ValueType::I32;
        match self {
            Self::Alloc => SysCallSignature::system([Alloc], [I32]),
            Self::Free => SysCallSignature::system([Free], [I32]),
            Self::Debug => SysCallSignature::gr([Ptr(Some(1)), Size]),
            Self::Panic => SysCallSignature::gr([Ptr(Some(1)), Size]),
            Self::OomPanic => SysCallSignature::gr([]),
            Self::BlockHeight => SysCallSignature::gr([Ptr(None)]),
            Self::BlockTimestamp => SysCallSignature::gr([Ptr(None)]),
            Self::Exit => SysCallSignature::gr([Ptr(None)]),
            Self::GasAvailable => SysCallSignature::gr([Ptr(None)]),
            Self::PayProgramRent => SysCallSignature::gr([Ptr(None), Ptr(None)]),
            Self::ProgramId => SysCallSignature::gr([Ptr(None)]),
            Self::Leave => SysCallSignature::gr([]),
            Self::ValueAvailable => SysCallSignature::gr([Ptr(None)]),
            Self::Wait => SysCallSignature::gr([]),
            Self::WaitUpTo => SysCallSignature::gr([Duration]),
            Self::WaitFor => SysCallSignature::gr([Duration]),
            Self::Wake => SysCallSignature::gr([Ptr(None), Delay, Ptr(None)]),
            Self::ReplyCode => SysCallSignature::gr([Ptr(None)]),
            Self::SignalCode => SysCallSignature::gr([Ptr(None)]),
            Self::MessageId => SysCallSignature::gr([Ptr(None)]),
            Self::Read => SysCallSignature::gr([MessagePosition, Size, Ptr(None), Ptr(None)]),
            Self::Reply => SysCallSignature::gr([Ptr(Some(1)), Size, Ptr(None), Ptr(None)]),
            Self::ReplyInput => SysCallSignature::gr([Size, Size, Ptr(None), Ptr(None)]),
            Self::ReplyWGas => {
                SysCallSignature::gr([Ptr(Some(1)), Size, Gas, Ptr(None), Ptr(None)])
            }
            Self::ReplyInputWGas => SysCallSignature::gr([Size, Size, Gas, Ptr(None), Ptr(None)]),
            Self::ReplyCommit => SysCallSignature::gr([Ptr(None), Ptr(None)]),
            Self::ReplyCommitWGas => SysCallSignature::gr([Gas, Ptr(None), Ptr(None)]),
            Self::ReservationReply => {
                SysCallSignature::gr([Ptr(None), Ptr(Some(2)), Size, Ptr(None)])
            }
            Self::ReservationReplyCommit => SysCallSignature::gr([Ptr(None), Ptr(None)]),
            Self::ReplyPush => SysCallSignature::gr([Ptr(Some(1)), Size, Ptr(None)]),
            Self::ReplyPushInput => SysCallSignature::gr([Size, Size, Ptr(None)]),
            Self::ReplyTo => SysCallSignature::gr([Ptr(None)]),
            Self::SignalFrom => SysCallSignature::gr([Ptr(None)]),
            Self::Send => SysCallSignature::gr([Ptr(None), Ptr(Some(2)), Size, Delay, Ptr(None)]),
            Self::SendInput => SysCallSignature::gr([Ptr(None), Size, Size, Delay, Ptr(None)]),
            Self::SendWGas => {
                SysCallSignature::gr([Ptr(None), Ptr(Some(2)), Size, Gas, Delay, Ptr(None)])
            }
            Self::SendInputWGas => {
                SysCallSignature::gr([Ptr(None), Size, Size, Gas, Delay, Ptr(None)])
            }
            Self::SendCommit => SysCallSignature::gr([Handler, Ptr(None), Delay, Ptr(None)]),
            Self::SendCommitWGas => {
                SysCallSignature::gr([Handler, Ptr(None), Gas, Delay, Ptr(None)])
            }
            Self::SendInit => SysCallSignature::gr([Ptr(None)]),
            Self::SendPush => SysCallSignature::gr([Handler, Ptr(Some(2)), Size, Ptr(None)]),
            Self::SendPushInput => SysCallSignature::gr([Handler, Size, Size, Ptr(None)]),
            Self::ReservationSend => {
                SysCallSignature::gr([Ptr(None), Ptr(Some(2)), Size, Delay, Ptr(None)])
            }
            Self::ReservationSendCommit => {
                SysCallSignature::gr([Handler, Ptr(None), Delay, Ptr(None)])
            }
            Self::Size => SysCallSignature::gr([Ptr(None)]),
            Self::Source => SysCallSignature::gr([Ptr(None)]),
            Self::Value => SysCallSignature::gr([Ptr(None)]),
            Self::CreateProgram => SysCallSignature::gr([
                Ptr(None),
                Ptr(Some(2)),
                Size,
                Ptr(Some(4)),
                Size,
                Delay,
                Ptr(None),
            ]),
            Self::CreateProgramWGas => SysCallSignature::gr([
                Ptr(None),
                Ptr(Some(2)),
                Size,
                Ptr(Some(4)),
                Size,
                Gas,
                Delay,
                Ptr(None),
            ]),
            Self::ReplyDeposit => SysCallSignature::gr([Ptr(None), Gas, Ptr(None)]),
            Self::ReserveGas => SysCallSignature::gr([Gas, Duration, Ptr(None)]),
            Self::UnreserveGas => SysCallSignature::gr([Ptr(None), Ptr(None)]),
            Self::SystemReserveGas => SysCallSignature::gr([Gas, Ptr(None)]),
            Self::Random => SysCallSignature::gr([Ptr(None), Ptr(None)]),
            other => panic!("Unknown syscall: '{:?}'", other),
        }
    }

    pub fn to_wgas(self) -> Option<Self> {
        Some(match self {
            Self::Reply => Self::ReplyWGas,
            Self::ReplyInput => Self::ReplyInputWGas,
            Self::ReplyCommit => Self::ReplyCommitWGas,
            Self::Send => Self::SendWGas,
            Self::SendInput => Self::SendInputWGas,
            Self::SendCommit => Self::SendCommitWGas,
            Self::CreateProgram => Self::CreateProgramWGas,
            _ => return None,
        })
    }
}

/// Syscall param type.
<<<<<<< HEAD
#[derive(Debug, Clone, Copy, PartialEq, Eq, PartialOrd, Ord)]
=======
///
/// `Ptr` is usually used to point to the beginning of the array in memory.
/// In order to distiguish between pointer to the memory array and pointer
/// to some value, `Ptr` was defined as a tuple-like struct that owns an
/// optional index of the memory array size parameter. So if current sys-call
/// doesn't accept any memory array as an argument, then pointer parameter will
/// be `Ptr(None)`.
#[derive(Debug, Clone, Copy, PartialEq, Eq, Hash)]
>>>>>>> 00e10473
pub enum ParamType {
    Size,               // i32 buffers size in memory
    Ptr(Option<usize>), // i32 pointer
    Gas,                // i64 gas amount
    MessagePosition,    // i32 message position
    Duration,           // i32 duration in blocks
    Delay,              // i32 delay in blocks
    Handler,            // i32 handler number
    Alloc,              // i32 alloc pages
    Free,               // i32 free page
}

impl From<ParamType> for ValueType {
    fn from(value: ParamType) -> Self {
        match value {
            ParamType::Gas => ValueType::I64,
            _ => ValueType::I32,
        }
    }
}

/// Syscall signature.
#[derive(Debug, Clone)]
pub struct SysCallSignature {
    pub params: Vec<ParamType>,
    pub results: Vec<ValueType>,
}

impl SysCallSignature {
    fn gr<const N: usize>(params: [ParamType; N]) -> Self {
        Self {
            params: params.to_vec(),
            results: Default::default(),
        }
    }

    fn system<const N: usize, const M: usize>(
        params: [ParamType; N],
        results: [ValueType; M],
    ) -> Self {
        Self {
            params: params.to_vec(),
            results: results.to_vec(),
        }
    }

    pub fn func_type(&self) -> FunctionType {
        FunctionType::new(
            self.params.iter().copied().map(Into::into).collect(),
            self.results.clone(),
        )
    }
}<|MERGE_RESOLUTION|>--- conflicted
+++ resolved
@@ -344,9 +344,6 @@
 }
 
 /// Syscall param type.
-<<<<<<< HEAD
-#[derive(Debug, Clone, Copy, PartialEq, Eq, PartialOrd, Ord)]
-=======
 ///
 /// `Ptr` is usually used to point to the beginning of the array in memory.
 /// In order to distiguish between pointer to the memory array and pointer
@@ -355,7 +352,6 @@
 /// doesn't accept any memory array as an argument, then pointer parameter will
 /// be `Ptr(None)`.
 #[derive(Debug, Clone, Copy, PartialEq, Eq, Hash)]
->>>>>>> 00e10473
 pub enum ParamType {
     Size,               // i32 buffers size in memory
     Ptr(Option<usize>), // i32 pointer
