// This file is part of Gear.

// Copyright (C) 2022-2023 Gear Technologies Inc.
// SPDX-License-Identifier: GPL-3.0-or-later WITH Classpath-exception-2.0

// This program is free software: you can redistribute it and/or modify
// it under the terms of the GNU General Public License as published by
// the Free Software Foundation, either version 3 of the License, or
// (at your option) any later version.

// This program is distributed in the hope that it will be useful,
// but WITHOUT ANY WARRANTY; without even the implied warranty of
// MERCHANTABILITY or FITNESS FOR A PARTICULAR PURPOSE. See the
// GNU General Public License for more details.

// You should have received a copy of the GNU General Public License
// along with this program. If not, see <https://www.gnu.org/licenses/>.

//! Gear syscalls for smart contracts execution signatures.

use crate::parity_wasm::elements::{FunctionType, ValueType};
use alloc::{borrow::ToOwned, collections::BTreeSet, vec::Vec};
use core::iter;
use enum_iterator::{self, Sequence};
pub use pointers::*;

/// All available syscalls.
///
/// The type is mainly used to prevent from skipping syscall integration test for
/// a newly introduced syscall or from typo in syscall name.
#[derive(Debug, Clone, Copy, Ord, PartialOrd, Eq, PartialEq, Sequence, Hash)]
pub enum SyscallName {
    // Message sending related
    // --
    // Sending `handle` message
    Send,
    SendWGas,
    SendCommit,
    SendCommitWGas,
    SendInit,
    SendPush,
    ReservationSend,
    ReservationSendCommit,
    SendInput,
    SendPushInput,
    SendInputWGas,

    // Sending `handle_reply` message
    Reply,
    ReplyWGas,
    ReplyCommit,
    ReplyCommitWGas,
    ReplyPush,
    ReservationReply,
    ReservationReplyCommit,
    ReplyInput,
    ReplyPushInput,
    ReplyInputWGas,

    // Sending `init` message
    CreateProgram,
    CreateProgramWGas,

    // Message data related
    Read,
    ReplyTo,
    SignalFrom,
    Size,
    ReplyCode,
    SignalCode,
    MessageId,
    ProgramId,
    Source,
    Value,

    // Program execution related
    // --
    // Execution environmental data
    EnvVars,
    BlockHeight,
    BlockTimestamp,
    GasAvailable,
    ValueAvailable,

    // Changing execution path calls
    Exit,
    Leave,
    Wait,
    WaitFor,
    WaitUpTo,
    Wake,
    Panic,
    OomPanic,

    // Hard under the hood calls, serving proper program execution
    Alloc,
    Free,
    FreeRange,
    OutOfGas,

    // Miscellaneous
    ReplyDeposit,
    Debug,
    Random,
    ReserveGas,
    UnreserveGas,
    SystemReserveGas,
    PayProgramRent,
}

impl SyscallName {
    pub fn to_str(&self) -> &'static str {
        match self {
            SyscallName::Alloc => "alloc",
            SyscallName::EnvVars => "gr_env_vars",
            SyscallName::BlockHeight => "gr_block_height",
            SyscallName::BlockTimestamp => "gr_block_timestamp",
            SyscallName::CreateProgram => "gr_create_program",
            SyscallName::CreateProgramWGas => "gr_create_program_wgas",
            SyscallName::ReplyDeposit => "gr_reply_deposit",
            SyscallName::Debug => "gr_debug",
            SyscallName::Panic => "gr_panic",
            SyscallName::OomPanic => "gr_oom_panic",
            SyscallName::Exit => "gr_exit",
            SyscallName::Free => "free",
            SyscallName::FreeRange => "free_range",
            SyscallName::GasAvailable => "gr_gas_available",
            SyscallName::Leave => "gr_leave",
            SyscallName::MessageId => "gr_message_id",
            SyscallName::OutOfGas => "gr_out_of_gas",
            SyscallName::PayProgramRent => "gr_pay_program_rent",
            SyscallName::ProgramId => "gr_program_id",
            SyscallName::Random => "gr_random",
            SyscallName::Read => "gr_read",
            SyscallName::Reply => "gr_reply",
            SyscallName::ReplyCommit => "gr_reply_commit",
            SyscallName::ReplyCommitWGas => "gr_reply_commit_wgas",
            SyscallName::ReplyPush => "gr_reply_push",
            SyscallName::ReplyTo => "gr_reply_to",
            SyscallName::SignalFrom => "gr_signal_from",
            SyscallName::ReplyWGas => "gr_reply_wgas",
            SyscallName::ReplyInput => "gr_reply_input",
            SyscallName::ReplyPushInput => "gr_reply_push_input",
            SyscallName::ReplyInputWGas => "gr_reply_input_wgas",
            SyscallName::ReservationReply => "gr_reservation_reply",
            SyscallName::ReservationReplyCommit => "gr_reservation_reply_commit",
            SyscallName::ReservationSend => "gr_reservation_send",
            SyscallName::ReservationSendCommit => "gr_reservation_send_commit",
            SyscallName::ReserveGas => "gr_reserve_gas",
            SyscallName::Send => "gr_send",
            SyscallName::SendCommit => "gr_send_commit",
            SyscallName::SendCommitWGas => "gr_send_commit_wgas",
            SyscallName::SendInit => "gr_send_init",
            SyscallName::SendPush => "gr_send_push",
            SyscallName::SendWGas => "gr_send_wgas",
            SyscallName::SendInput => "gr_send_input",
            SyscallName::SendPushInput => "gr_send_push_input",
            SyscallName::SendInputWGas => "gr_send_input_wgas",
            SyscallName::Size => "gr_size",
            SyscallName::Source => "gr_source",
            SyscallName::ReplyCode => "gr_reply_code",
            SyscallName::SignalCode => "gr_signal_code",
            SyscallName::SystemReserveGas => "gr_system_reserve_gas",
            SyscallName::UnreserveGas => "gr_unreserve_gas",
            SyscallName::Value => "gr_value",
            SyscallName::ValueAvailable => "gr_value_available",
            SyscallName::Wait => "gr_wait",
            SyscallName::WaitFor => "gr_wait_for",
            SyscallName::WaitUpTo => "gr_wait_up_to",
            SyscallName::Wake => "gr_wake",
        }
    }

    pub fn all() -> impl Iterator<Item = Self> {
        enum_iterator::all()
    }

    pub fn count() -> usize {
        Self::all().count()
    }

    /// Returns list of all syscall names (actually supported by this module syscalls).
    pub fn instrumentable() -> BTreeSet<Self> {
        [
            Self::Alloc,
            Self::Free,
            Self::FreeRange,
            Self::Debug,
            Self::Panic,
            Self::OomPanic,
            Self::BlockHeight,
            Self::BlockTimestamp,
            Self::Exit,
            Self::GasAvailable,
            Self::PayProgramRent,
            Self::ProgramId,
            Self::Leave,
            Self::ValueAvailable,
            Self::Wait,
            Self::WaitUpTo,
            Self::WaitFor,
            Self::Wake,
            Self::ReplyCode,
            Self::SignalCode,
            Self::MessageId,
            Self::Read,
            Self::Reply,
            Self::ReplyWGas,
            Self::ReplyInput,
            Self::ReplyInputWGas,
            Self::ReplyCommit,
            Self::ReplyCommitWGas,
            Self::ReservationReply,
            Self::ReservationReplyCommit,
            Self::ReplyPush,
            Self::ReplyPushInput,
            Self::ReplyTo,
            Self::SignalFrom,
            Self::Send,
            Self::SendWGas,
            Self::SendInput,
            Self::SendInputWGas,
            Self::SendCommit,
            Self::SendCommitWGas,
            Self::SendInit,
            Self::SendPush,
            Self::SendPushInput,
            Self::ReservationSend,
            Self::ReservationSendCommit,
            Self::Size,
            Self::Source,
            Self::Value,
            Self::CreateProgram,
            Self::CreateProgramWGas,
            Self::ReplyDeposit,
            Self::ReserveGas,
            Self::UnreserveGas,
            Self::Random,
        ]
        .into()
    }

    /// Returns signature for syscall by name.
    pub fn signature(self) -> SyscallSignature {
        use RegularParamType::*;

        match self {
<<<<<<< HEAD
            Self::Alloc => SyscallSignature::system(([Alloc], [ValueType::I32])),
            Self::Free => SyscallSignature::system(([Free], [ValueType::I32])),
            Self::Debug => SyscallSignature::gr_infallible([
                Ptr::SizedBufferStart {
=======
            Self::Alloc => SyscallSignature::system([Alloc], [I32]),
            Self::Free => SyscallSignature::system([Free], [I32]),
            Self::FreeRange => SyscallSignature::system([Free, FreeUpperBound], [I32]),
            Self::Debug => SyscallSignature::gr([
                Ptr(PtrInfo::new_immutable(PtrType::SizedBufferStart {
>>>>>>> 162cec16
                    length_param_idx: 1,
                }
                .into(),
                Length,
            ]),
            Self::Panic => SyscallSignature::gr_infallible([
                Ptr::SizedBufferStart {
                    length_param_idx: 1,
                }
                .into(),
                Length,
            ]),
            Self::OomPanic => SyscallSignature::gr_infallible([]),
            Self::BlockHeight => SyscallSignature::gr_infallible([Ptr::MutBlockNumber.into()]),
            Self::BlockTimestamp => {
                SyscallSignature::gr_infallible([Ptr::MutBlockTimestamp.into()])
            }
            Self::Exit => SyscallSignature::gr_infallible([Ptr::Hash(HashType::ActorId).into()]),
            Self::GasAvailable => SyscallSignature::gr_infallible([Ptr::MutGas.into()]),
            Self::PayProgramRent => SyscallSignature::gr_fallible((
                [Ptr::HashWithValue(HashType::ActorId).into()].into(),
                ErrPtr::ErrorWithBlockNumberAndValue,
            )),
            Self::ProgramId => {
                SyscallSignature::gr_infallible([Ptr::MutHash(HashType::ActorId).into()])
            }
            Self::Leave => SyscallSignature::gr_infallible([]),
            Self::ValueAvailable => SyscallSignature::gr_infallible([Ptr::MutValue.into()]),
            Self::Wait => SyscallSignature::gr_infallible([]),
            Self::WaitUpTo => SyscallSignature::gr_infallible([DurationBlockNumber]),
            Self::WaitFor => SyscallSignature::gr_infallible([DurationBlockNumber]),
            Self::Wake => SyscallSignature::gr_fallible((
                [Ptr::Hash(HashType::MessageId).into(), DelayBlockNumber].into(),
                ErrPtr::ErrorCode,
            )),
            Self::ReplyCode => SyscallSignature::gr_fallible(ErrPtr::ErrorWithReplyCode),
            Self::SignalCode => SyscallSignature::gr_fallible(ErrPtr::ErrorWithSignalCode),
            Self::MessageId => {
                SyscallSignature::gr_infallible([Ptr::MutHash(HashType::MessageId).into()])
            }
            Self::EnvVars => SyscallSignature::gr_infallible([Version, Ptr::MutBufferStart.into()]),
            Self::Read => SyscallSignature::gr_fallible((
                [
                    Offset,
                    Length,
                    Ptr::MutSizedBufferStart {
                        length_param_idx: 1,
                    }
                    .into(),
                ]
                .into(),
                ErrPtr::ErrorCode,
            )),
            Self::Reply => SyscallSignature::gr_fallible((
                [
                    Ptr::SizedBufferStart {
                        length_param_idx: 1,
                    }
                    .into(),
                    Length,
                    Ptr::Value.into(),
                ]
                .into(),
                ErrPtr::ErrorWithHash(HashType::MessageId),
            )),
            Self::ReplyInput => SyscallSignature::gr_fallible((
                [Offset, Length, Ptr::Value.into()].into(),
                ErrPtr::ErrorWithHash(HashType::MessageId),
            )),
            Self::ReplyWGas => SyscallSignature::gr_fallible((
                [
                    Ptr::SizedBufferStart {
                        length_param_idx: 1,
                    }
                    .into(),
                    Length,
                    Gas,
                    Ptr::Value.into(),
                ]
                .into(),
                ErrPtr::ErrorWithHash(HashType::MessageId),
            )),
            Self::ReplyInputWGas => SyscallSignature::gr_fallible((
                [Offset, Length, Gas, Ptr::Value.into()].into(),
                ErrPtr::ErrorWithHash(HashType::MessageId),
            )),
            Self::ReplyCommit => SyscallSignature::gr_fallible((
                [Ptr::Value.into()].into(),
                ErrPtr::ErrorWithHash(HashType::MessageId),
            )),
            Self::ReplyCommitWGas => SyscallSignature::gr_fallible((
                [Gas, Ptr::Value.into()].into(),
                ErrPtr::ErrorWithHash(HashType::MessageId),
            )),
            Self::ReservationReply => SyscallSignature::gr_fallible((
                [
                    Ptr::HashWithValue(HashType::ReservationId).into(),
                    Ptr::SizedBufferStart {
                        length_param_idx: 2,
                    }
                    .into(),
                    Length,
                ]
                .into(),
                ErrPtr::ErrorWithHash(HashType::MessageId),
            )),
            Self::ReservationReplyCommit => SyscallSignature::gr_fallible((
                [Ptr::HashWithValue(HashType::ReservationId).into()].into(),
                ErrPtr::ErrorWithHash(HashType::MessageId),
            )),
            Self::ReplyPush => SyscallSignature::gr_fallible((
                [
                    Ptr::SizedBufferStart {
                        length_param_idx: 1,
                    }
                    .into(),
                    Length,
                ]
                .into(),
                ErrPtr::ErrorCode,
            )),
            Self::ReplyPushInput => {
                SyscallSignature::gr_fallible(([Offset, Length].into(), ErrPtr::ErrorCode))
            }
            Self::ReplyTo => {
                SyscallSignature::gr_fallible(ErrPtr::ErrorWithHash(HashType::MessageId))
            }
            Self::SignalFrom => {
                SyscallSignature::gr_fallible(ErrPtr::ErrorWithHash(HashType::MessageId))
            }
            Self::Send => SyscallSignature::gr_fallible((
                [
                    Ptr::HashWithValue(HashType::ActorId).into(),
                    Ptr::SizedBufferStart {
                        length_param_idx: 2,
                    }
                    .into(),
                    Length,
                    DelayBlockNumber,
                ]
                .into(),
                ErrPtr::ErrorWithHash(HashType::MessageId),
            )),
            Self::SendInput => SyscallSignature::gr_fallible((
                [
                    Ptr::HashWithValue(HashType::ActorId).into(),
                    Offset,
                    Length,
                    DelayBlockNumber,
                ]
                .into(),
                ErrPtr::ErrorWithHash(HashType::MessageId),
            )),
            Self::SendWGas => SyscallSignature::gr_fallible((
                [
                    Ptr::HashWithValue(HashType::ActorId).into(),
                    Ptr::SizedBufferStart {
                        length_param_idx: 2,
                    }
                    .into(),
                    Length,
                    Gas,
                    DelayBlockNumber,
                ]
                .into(),
                ErrPtr::ErrorWithHash(HashType::MessageId),
            )),
            Self::SendInputWGas => SyscallSignature::gr_fallible((
                [
                    Ptr::HashWithValue(HashType::ActorId).into(),
                    Offset,
                    Length,
                    Gas,
                    DelayBlockNumber,
                ]
                .into(),
                ErrPtr::ErrorWithHash(HashType::MessageId),
            )),
            Self::SendCommit => SyscallSignature::gr_fallible((
                [
                    Handler,
                    Ptr::HashWithValue(HashType::ActorId).into(),
                    DelayBlockNumber,
                ]
                .into(),
                ErrPtr::ErrorWithHash(HashType::MessageId),
            )),
            Self::SendCommitWGas => SyscallSignature::gr_fallible((
                [
                    Handler,
                    Ptr::HashWithValue(HashType::ActorId).into(),
                    Gas,
                    DelayBlockNumber,
                ]
                .into(),
                ErrPtr::ErrorWithHash(HashType::MessageId),
            )),
            Self::SendInit => SyscallSignature::gr_fallible(ErrPtr::ErrorWithHandle),
            Self::SendPush => SyscallSignature::gr_fallible((
                [
                    Handler,
                    Ptr::SizedBufferStart {
                        length_param_idx: 2,
                    }
                    .into(),
                    Length,
                ]
                .into(),
                ErrPtr::ErrorCode,
            )),
            Self::SendPushInput => {
                SyscallSignature::gr_fallible(([Handler, Offset, Length].into(), ErrPtr::ErrorCode))
            }
            Self::ReservationSend => SyscallSignature::gr_fallible((
                [
                    Ptr::TwoHashesWithValue(HashType::ReservationId, HashType::ActorId).into(),
                    Ptr::SizedBufferStart {
                        length_param_idx: 2,
                    }
                    .into(),
                    Length,
                    DelayBlockNumber,
                ]
                .into(),
                ErrPtr::ErrorWithHash(HashType::MessageId),
            )),
            Self::ReservationSendCommit => SyscallSignature::gr_fallible((
                [
                    Handler,
                    Ptr::TwoHashesWithValue(HashType::ReservationId, HashType::ActorId).into(),
                    DelayBlockNumber,
                ]
                .into(),
                ErrPtr::ErrorWithHash(HashType::MessageId),
            )),
            Self::Size => SyscallSignature::gr_infallible([Ptr::MutLength.into()]),
            Self::Source => {
                SyscallSignature::gr_infallible([Ptr::MutHash(HashType::ActorId).into()])
            }
            Self::Value => SyscallSignature::gr_infallible([Ptr::MutValue.into()]),
            Self::CreateProgram => SyscallSignature::gr_fallible((
                [
                    Ptr::HashWithValue(HashType::CodeId).into(),
                    Ptr::SizedBufferStart {
                        length_param_idx: 2,
                    }
                    .into(),
                    Length,
                    Ptr::SizedBufferStart {
                        length_param_idx: 4,
                    }
                    .into(),
                    Length,
                    DelayBlockNumber,
                ]
                .into(),
                ErrPtr::ErrorWithTwoHashes(HashType::MessageId, HashType::ActorId),
            )),
            Self::CreateProgramWGas => SyscallSignature::gr_fallible((
                [
                    Ptr::HashWithValue(HashType::CodeId).into(),
                    Ptr::SizedBufferStart {
                        length_param_idx: 2,
                    }
                    .into(),
                    Length,
                    Ptr::SizedBufferStart {
                        length_param_idx: 4,
                    }
                    .into(),
                    Length,
                    Gas,
                    DelayBlockNumber,
                ]
                .into(),
                ErrPtr::ErrorWithTwoHashes(HashType::MessageId, HashType::ActorId),
            )),
            Self::ReplyDeposit => SyscallSignature::gr_fallible((
                [Ptr::Hash(HashType::MessageId).into(), Gas].into(),
                ErrPtr::ErrorCode,
            )),
            Self::ReserveGas => SyscallSignature::gr_fallible((
                [Gas, DurationBlockNumber].into(),
                ErrPtr::ErrorWithHash(HashType::ReservationId),
            )),
            Self::UnreserveGas => SyscallSignature::gr_fallible((
                [Ptr::Hash(HashType::ReservationId).into()].into(),
                ErrPtr::ErrorWithGas,
            )),
            Self::SystemReserveGas => {
                SyscallSignature::gr_fallible(([Gas].into(), ErrPtr::ErrorCode))
            }
            Self::Random => SyscallSignature::gr_infallible([
                Ptr::Hash(HashType::SubjectId).into(),
                Ptr::MutBlockNumberWithHash(HashType::SubjectId).into(),
            ]),
            Self::OutOfGas => unimplemented!("Unsupported syscall signature for out_of_gas"),
        }
    }

    pub fn to_wgas(self) -> Option<Self> {
        Some(match self {
            Self::Reply => Self::ReplyWGas,
            Self::ReplyInput => Self::ReplyInputWGas,
            Self::ReplyCommit => Self::ReplyCommitWGas,
            Self::Send => Self::SendWGas,
            Self::SendInput => Self::SendInputWGas,
            Self::SendCommit => Self::SendCommitWGas,
            Self::CreateProgram => Self::CreateProgramWGas,
            _ => return None,
        })
    }

    /// Checks whether the syscall returns error either by writing to input error pointer
    /// or by returning value indicating an error.
    ///
    /// There are only 2 syscalls returning error value: `Alloc`` and `Free`
    pub fn returns_error(self) -> bool {
        let signature = self.signature();

        match &signature {
            SyscallSignature::GrFallible(_) | SyscallSignature::System(_) => true,
            SyscallSignature::GrInfallible(_) => false,
        }
    }

    /// Checks whether the syscall is fallible.
    ///
    /// ### Note:
    /// This differs from `SysCallName::returns_error` as fallible syscalls
    /// are those last param of which is a mutable error pointer.
    pub fn is_fallible(self) -> bool {
        self.signature().is_fallible()
    }
}

/// Syscall param type.
///
/// `Ptr` variant contains additional data about the type this pointer
/// belongs to. See [`PtrInfo`] and [`PtrType`] for more details.
#[derive(Debug, Clone, Copy, PartialEq, Eq, Hash, PartialOrd, Ord)]
pub enum ParamType {
<<<<<<< HEAD
    Regular(RegularParamType),
    Error(PtrInfo<ErrPtr>),
=======
    Length,              // i32 buffers size in memory
    Ptr(PtrInfo),        // i32 pointer
    Gas,                 // i64 gas amount
    Offset,              // i32 offset in the input buffer (message payload)
    MessagePosition,     // i32 message position
    DurationBlockNumber, // i32 duration in blocks
    DelayBlockNumber,    // i32 delay in blocks
    Handler,             // i32 handler number
    Alloc,               // i32 alloc pages
    Free,                // i32 free page
    // i32 free upper bound for use with free_range. Should be placed after Free in fn signature
    FreeUpperBound,
    Version, // i32 version number of exec settings
>>>>>>> 162cec16
}

#[derive(Debug, Clone, Copy, PartialEq, Eq, Hash, PartialOrd, Ord)]
pub enum RegularParamType {
    Length,                // i32 buffers length
    Pointer(PtrInfo<Ptr>), // i32 non-error pointer
    Gas,                   // i64 gas amount
    Offset,                // i32 offset in the input buffer (message payload)
    DurationBlockNumber,   // i32 duration in blocks
    DelayBlockNumber,      // i32 delay in blocks
    Handler,               // i32 handler number
    Alloc,                 // i32 pages to alloc
    Free,                  // i32 page number to free
    Version,               // i32 version number of exec settings
}

#[derive(Debug, Clone, Copy, PartialEq, Eq, Hash, PartialOrd, Ord)]
pub struct PtrInfo<T> {
    pub mutable: bool,
    pub ty: T,
}

/// Hash type.
///
/// Used to distinguish between different hash types in the syscall signatures.
#[derive(Debug, Clone, Copy, PartialEq, Eq, Hash, PartialOrd, Ord)]
pub enum HashType {
    ActorId,
    CodeId,
    MessageId,
    ReservationId,
    /// This enum variant is used for the `gr_random` syscall.
    SubjectId,
}

impl From<ParamType> for ValueType {
    fn from(value: ParamType) -> Self {
        match value {
            ParamType::Regular(RegularParamType::Gas) => ValueType::I64,
            _ => ValueType::I32,
        }
    }
}

/// Syscall signature.
#[derive(Debug, Clone, PartialEq, Eq, Hash)]
pub enum SyscallSignature {
    GrFallible(FallibleSyscallSignature),
    GrInfallible(InfallibleSyscallSignature),
    System(SystemSyscallSignature),
}

impl SyscallSignature {
    pub fn gr_fallible(fallible: impl Into<FallibleSyscallSignature>) -> Self {
        Self::GrFallible(fallible.into())
    }

    pub fn gr_infallible(infallible: impl Into<InfallibleSyscallSignature>) -> Self {
        Self::GrInfallible(infallible.into())
    }

    pub fn system(system: impl Into<SystemSyscallSignature>) -> Self {
        Self::System(system.into())
    }

    pub fn params(&self) -> &[ParamType] {
        match self {
            SyscallSignature::GrFallible(fallible) => &fallible.0,
            SyscallSignature::GrInfallible(infallible) => &infallible.0,
            SyscallSignature::System(system) => &system.params,
        }
    }

    pub fn func_type(&self) -> FunctionType {
        let (params, results) = match self {
            SyscallSignature::GrFallible(fallible) => (fallible.params(), Vec::new()),
            SyscallSignature::GrInfallible(infallible) => (infallible.params(), Vec::new()),
            SyscallSignature::System(system) => (system.params(), system.results().to_owned()),
        };

        FunctionType::new(params.iter().copied().map(Into::into).collect(), results)
    }

    pub fn is_fallible(&self) -> bool {
        matches!(self, SyscallSignature::GrFallible(_))
    }

    pub fn is_infallible(&self) -> bool {
        matches!(self, SyscallSignature::GrInfallible(_))
    }

    pub fn is_system(&self) -> bool {
        matches!(self, SyscallSignature::System(_))
    }
}

#[derive(Debug, Clone, PartialEq, Eq, Hash)]
pub struct FallibleSyscallSignature(Vec<ParamType>);

impl FallibleSyscallSignature {
    pub fn new<const N: usize>(params: [RegularParamType; N], err_ptr: ErrPtr) -> Self {
        let params = params
            .into_iter()
            .map(ParamType::Regular)
            .chain(iter::once(err_ptr.into()))
            .collect();

        FallibleSyscallSignature(params)
    }

    pub fn params(&self) -> &[ParamType] {
        &self.0
    }
}

impl<const N: usize> From<([RegularParamType; N], ErrPtr)> for FallibleSyscallSignature {
    fn from((params, err_ptr): ([RegularParamType; N], ErrPtr)) -> Self {
        FallibleSyscallSignature::new(params, err_ptr)
    }
}

impl From<ErrPtr> for FallibleSyscallSignature {
    fn from(err_ptr: ErrPtr) -> Self {
        FallibleSyscallSignature::new([], err_ptr)
    }
}

#[derive(Debug, Clone, PartialEq, Eq, Hash)]
pub struct InfallibleSyscallSignature(Vec<ParamType>);

impl InfallibleSyscallSignature {
    pub fn new<const N: usize>(params: [RegularParamType; N]) -> Self {
        InfallibleSyscallSignature(params.into_iter().map(ParamType::Regular).collect())
    }

    pub fn params(&self) -> &[ParamType] {
        &self.0
    }
}

impl<const N: usize> From<[RegularParamType; N]> for InfallibleSyscallSignature {
    fn from(params: [RegularParamType; N]) -> Self {
        InfallibleSyscallSignature::new(params)
    }
}

#[derive(Debug, Clone, PartialEq, Eq, Hash)]
pub struct SystemSyscallSignature {
    params: Vec<ParamType>,
    results: Vec<ValueType>,
}

impl SystemSyscallSignature {
    pub fn new<const N: usize, const M: usize>(
        params: [RegularParamType; N],
        results: [ValueType; M],
    ) -> Self {
        SystemSyscallSignature {
            params: params.into_iter().map(ParamType::Regular).collect(),
            results: results.to_vec(),
        }
    }

    pub fn params(&self) -> &[ParamType] {
        &self.params
    }

    pub fn results(&self) -> &[ValueType] {
        &self.results
    }
}

impl<const N: usize, const M: usize> From<([RegularParamType; N], [ValueType; M])>
    for SystemSyscallSignature
{
    fn from((params, results): ([RegularParamType; N], [ValueType; M])) -> Self {
        SystemSyscallSignature::new(params, results)
    }
}

// TODO: issue write macros
mod pointers {
    use super::{HashType, ParamType, PtrInfo, RegularParamType};

    #[derive(Debug, Clone, Copy, PartialEq, Eq, Hash, PartialOrd, Ord)]
    pub enum Ptr {
        // Const ptrs.
        BlockNumber,
        BlockTimestamp,
        SizedBufferStart { length_param_idx: usize },
        BufferStart,
        Hash(HashType),
        Gas,
        Length,
        Value,
        BlockNumberWithHash(HashType),
        HashWithValue(HashType),
        TwoHashes(HashType, HashType),
        TwoHashesWithValue(HashType, HashType),
        // Mutable ptrs.
        MutBlockNumber,
        MutBlockTimestamp,
        MutSizedBufferStart { length_param_idx: usize },
        MutBufferStart,
        MutHash(HashType),
        MutGas,
        MutLength,
        MutValue,
        MutBlockNumberWithHash(HashType),
        MutHashWithValue(HashType),
        MutTwoHashes(HashType, HashType),
        MutTwoHashesWithValue(HashType, HashType),
    }

    impl Ptr {
        pub fn is_mutable(self) -> bool {
            use Ptr::*;

            match self {
                BlockNumber
                | BlockTimestamp
                | SizedBufferStart { .. }
                | BufferStart
                | Hash(_)
                | Gas
                | Length
                | Value
                | BlockNumberWithHash(_)
                | HashWithValue(_)
                | TwoHashes(_, _)
                | TwoHashesWithValue(_, _) => false,
                MutBlockNumber
                | MutBlockTimestamp
                | MutSizedBufferStart { .. }
                | MutBufferStart
                | MutHash(_)
                | MutGas
                | MutLength
                | MutValue
                | MutBlockNumberWithHash(_)
                | MutHashWithValue(_)
                | MutTwoHashes(_, _)
                | MutTwoHashesWithValue(_, _) => true,
            }
        }
    }

    impl From<Ptr> for RegularParamType {
        fn from(ptr: Ptr) -> RegularParamType {
            RegularParamType::Pointer(PtrInfo {
                mutable: ptr.is_mutable(),
                ty: ptr,
            })
        }
    }

    #[derive(Debug, Clone, Copy, PartialEq, Eq, Hash, PartialOrd, Ord)]
    pub enum ErrPtr {
        ErrorCode,
        ErrorWithReplyCode,
        ErrorWithSignalCode,
        ErrorWithGas,
        ErrorWithHandle,
        ErrorWithHash(HashType),
        ErrorWithTwoHashes(HashType, HashType),
        ErrorWithBlockNumberAndValue,
    }

    impl From<ErrPtr> for ParamType {
        fn from(err_ptr: ErrPtr) -> ParamType {
            ParamType::Error(PtrInfo {
                mutable: true,
                ty: err_ptr,
            })
        }
    }
}<|MERGE_RESOLUTION|>--- conflicted
+++ resolved
@@ -245,18 +245,11 @@
         use RegularParamType::*;
 
         match self {
-<<<<<<< HEAD
             Self::Alloc => SyscallSignature::system(([Alloc], [ValueType::I32])),
             Self::Free => SyscallSignature::system(([Free], [ValueType::I32])),
+            Self::FreeRange => SyscallSignature::system(([Free, FreeUpperBound], [ValueType::I32])),
             Self::Debug => SyscallSignature::gr_infallible([
                 Ptr::SizedBufferStart {
-=======
-            Self::Alloc => SyscallSignature::system([Alloc], [I32]),
-            Self::Free => SyscallSignature::system([Free], [I32]),
-            Self::FreeRange => SyscallSignature::system([Free, FreeUpperBound], [I32]),
-            Self::Debug => SyscallSignature::gr([
-                Ptr(PtrInfo::new_immutable(PtrType::SizedBufferStart {
->>>>>>> 162cec16
                     length_param_idx: 1,
                 }
                 .into(),
@@ -599,24 +592,8 @@
 /// belongs to. See [`PtrInfo`] and [`PtrType`] for more details.
 #[derive(Debug, Clone, Copy, PartialEq, Eq, Hash, PartialOrd, Ord)]
 pub enum ParamType {
-<<<<<<< HEAD
     Regular(RegularParamType),
     Error(PtrInfo<ErrPtr>),
-=======
-    Length,              // i32 buffers size in memory
-    Ptr(PtrInfo),        // i32 pointer
-    Gas,                 // i64 gas amount
-    Offset,              // i32 offset in the input buffer (message payload)
-    MessagePosition,     // i32 message position
-    DurationBlockNumber, // i32 duration in blocks
-    DelayBlockNumber,    // i32 delay in blocks
-    Handler,             // i32 handler number
-    Alloc,               // i32 alloc pages
-    Free,                // i32 free page
-    // i32 free upper bound for use with free_range. Should be placed after Free in fn signature
-    FreeUpperBound,
-    Version, // i32 version number of exec settings
->>>>>>> 162cec16
 }
 
 #[derive(Debug, Clone, Copy, PartialEq, Eq, Hash, PartialOrd, Ord)]
@@ -630,6 +607,7 @@
     Handler,               // i32 handler number
     Alloc,                 // i32 pages to alloc
     Free,                  // i32 page number to free
+    FreeUpperBound,        // i32 free upper bound for use with free_range. Should be placed after Free in fn signature
     Version,               // i32 version number of exec settings
 }
 
