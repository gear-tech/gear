--- conflicted
+++ resolved
@@ -637,13 +637,7 @@
 
     // Execute wasm and check success.
     let ext = MockExt::default();
-<<<<<<< HEAD
-    let env = WasmiEnvironment::new(ext, &code, Default::default(), 0.into()).unwrap();
-    let res = env
-        .execute(DispatchKind::Init, |_, _| -> Result<(), u32> { Ok(()) })
-=======
     let env = WasmiEnvironment::new(ext, &code, DispatchKind::Init, Default::default(), 0.into())
->>>>>>> 1ad07793
         .unwrap();
     let res = env.execute(|_, _| -> Result<(), u32> { Ok(()) }).unwrap();
 
