--- conflicted
+++ resolved
@@ -40,11 +40,7 @@
 pub struct GearCallConversionError(pub &'static str);
 
 pub type Seed = u64;
-<<<<<<< HEAD
-pub type GearProgGenConfig = gear_wasm_gen::WasmGenConfig;
-=======
 pub type GearProgGenConfig = gear_wasm_gen::ConfigsBundle;
->>>>>>> 00e10473
 
 /// This trait must be implemented for all argument types
 /// that are defined in [`GearCall`] variants.
