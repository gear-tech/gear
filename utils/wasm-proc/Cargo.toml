[package]
name = "wasm-proc"
version = "0.1.0"
edition = "2018"

[dependencies]
clap = { version = "3.2", features = ["derive"] }
log = "0.4.17"
<<<<<<< HEAD
env_logger = "0.9.0"
thiserror = "1.0.34"
=======
env_logger = "0.9.1"
thiserror = "1.0.35"
>>>>>>> 2d456bdb
gear-wasm-builder = { path = "../wasm-builder" }
parity-wasm = "0.45.0"<|MERGE_RESOLUTION|>--- conflicted
+++ resolved
@@ -6,12 +6,7 @@
 [dependencies]
 clap = { version = "3.2", features = ["derive"] }
 log = "0.4.17"
-<<<<<<< HEAD
-env_logger = "0.9.0"
-thiserror = "1.0.34"
-=======
 env_logger = "0.9.1"
 thiserror = "1.0.35"
->>>>>>> 2d456bdb
 gear-wasm-builder = { path = "../wasm-builder" }
 parity-wasm = "0.45.0"