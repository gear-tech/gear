--- conflicted
+++ resolved
@@ -18,13 +18,8 @@
 
 use clap::Parser;
 use gear_wasm_builder::{
-<<<<<<< HEAD
-    code_validator::CodeValidator,
+    code_validator::validate_program,
     optimize::{self, Optimizer},
-=======
-    code_validator::validate_program,
-    optimize::{self, OptType, Optimizer},
->>>>>>> 12554680
 };
 use gear_wasm_instrument::{Module, TypeRef};
 use std::{collections::HashSet, fs, path::PathBuf};
@@ -256,7 +251,7 @@
                 .expect("Failed to move mutable globals to static");
         }
 
-        optimizer.strip_exports(OptType::Opt);
+        optimizer.strip_exports();
         optimizer.flush_to_file(&optimized_wasm_path);
 
         // Make generic size optimizations by wasm-opt
@@ -280,14 +275,6 @@
             optimizer.strip_custom_sections();
         }
 
-<<<<<<< HEAD
-        log::debug!(
-            "*** Processing chain optimization: {}",
-            optimized_wasm_path.display()
-        );
-        let code = optimizer.optimize()?;
-=======
->>>>>>> 12554680
         log::info!("Optimized wasm: {}", optimized_wasm_path.to_string_lossy());
 
         let code = optimizer.serialize()?;
