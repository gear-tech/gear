// This file is part of Gear.

// Copyright (C) 2021-2022 Gear Technologies Inc.
// SPDX-License-Identifier: GPL-3.0-or-later WITH Classpath-exception-2.0

// This program is free software: you can redistribute it and/or modify
// it under the terms of the GNU General Public License as published by
// the Free Software Foundation, either version 3 of the License, or
// (at your option) any later version.

// This program is distributed in the hope that it will be useful,
// but WITHOUT ANY WARRANTY; without even the implied warranty of
// MERCHANTABILITY or FITNESS FOR A PARTICULAR PURPOSE. See the
// GNU General Public License for more details.

// You should have received a copy of the GNU General Public License
// along with this program. If not, see <https://www.gnu.org/licenses/>.

use crate::check::ExecutionContext;
use core_processor::common::*;
use gear_core::{
    code::CheckedCode,
    ids::{CodeId, MessageId, ProgramId},
    memory::PageNumber,
<<<<<<< HEAD
    message::{Dispatch, DispatchKind, Message, MessageId},
    program::{CheckedCode, CodeHash, InstrumentedCode, Program, ProgramId},
=======
    message::{Dispatch, DispatchKind, StoredDispatch, StoredMessage},
    program::Program,
>>>>>>> f2d5d468
};
use std::collections::{BTreeMap, BTreeSet, VecDeque};

#[derive(Clone, Default)]
pub struct InMemoryExtManager {
    codes: BTreeMap<CodeId, Vec<u8>>,
    marked_destinations: BTreeSet<ProgramId>,
    dispatch_queue: VecDeque<StoredDispatch>,
    log: Vec<StoredMessage>,
    actors: BTreeMap<ProgramId, Option<ExecutableActor>>,
    waiting_init: BTreeMap<ProgramId, Vec<MessageId>>,
    gas_limits: BTreeMap<MessageId, u64>,
    wait_list: BTreeMap<(ProgramId, MessageId), StoredDispatch>,
    current_failed: bool,
}

impl InMemoryExtManager {
    fn move_waiting_msgs_to_queue(&mut self, program_id: ProgramId) {
        let waiting_messages = self.waiting_init.remove(&program_id);
        for m_id in waiting_messages.iter().flatten() {
            if let Some(dispatch) = self.wait_list.remove(&(program_id, *m_id)) {
                self.dispatch_queue.push_back(dispatch);
            }
        }
    }
}

impl ExecutionContext for InMemoryExtManager {
    fn store_code(&mut self, code: &[u8]) {
        self.codes.insert(CodeId::generate(code), code.to_vec());
    }
    fn store_program(&mut self, program: gear_core::program::Program, _init_message_id: MessageId) {
        self.waiting_init.insert(program.id(), vec![]);
        self.store_code(program.code());
        self.actors.insert(
            program.id(),
            Some(ExecutableActor {
                program,
                balance: 0,
            }),
        );
    }
    fn write_gas(&mut self, message_id: MessageId, gas_limit: u64) {
        self.gas_limits.insert(message_id, gas_limit);
    }
}

impl CollectState for InMemoryExtManager {
    fn collect(&self) -> State {
        let InMemoryExtManager {
            dispatch_queue,
            log,
            actors,
            current_failed,
            ..
        } = self.clone();

        let dispatch_queue = dispatch_queue
            .into_iter()
            .map(|msg| {
                let id = msg.id();
                (msg, *self.gas_limits.get(&id).expect("Shouldn't fail"))
            })
            .collect();

        let actors = actors
            .into_iter()
            .filter_map(|(id, a_opt)| a_opt.map(|a| (id, a)))
            .collect();

        State {
            dispatch_queue,
            log,
            actors,
            current_failed,
        }
    }
}

impl JournalHandler for InMemoryExtManager {
    fn message_dispatched(&mut self, outcome: DispatchOutcome) {
        self.current_failed = match outcome {
            DispatchOutcome::MessageTrap { .. } => true,
            DispatchOutcome::InitFailure { program_id, .. } => {
                self.move_waiting_msgs_to_queue(program_id);
                if let Some(actor) = self.actors.get_mut(&program_id) {
                    // Program is now considered terminated (in opposite to active). But not deleted from the state.
                    *actor = None;
                }
                true
            }
            DispatchOutcome::Success(_) | DispatchOutcome::NoExecution(_) => false,
            DispatchOutcome::InitSuccess { program_id, .. } => {
                if let Some(Some(actor)) = self.actors.get_mut(&program_id) {
                    actor.program.set_initialized();
                }
                self.move_waiting_msgs_to_queue(program_id);
                false
            }
        };
    }
    fn gas_burned(&mut self, _message_id: MessageId, _amount: u64) {}

    fn exit_dispatch(&mut self, id_exited: ProgramId, _value_destination: ProgramId) {
        self.actors.remove(&id_exited);
    }

    fn message_consumed(&mut self, message_id: MessageId) {
        if let Some(index) = self
            .dispatch_queue
            .iter()
            .position(|d| d.message().id() == message_id)
        {
            self.dispatch_queue.remove(index);
        }
    }
    fn send_dispatch(&mut self, _message_id: MessageId, dispatch: Dispatch) {
        let destination = dispatch.destination();
        if self.actors.contains_key(&destination) || self.marked_destinations.contains(&destination)
        {
            // imbuing gas-less messages with maximum gas!
            let gas_limit = dispatch.gas_limit().unwrap_or(u64::MAX);
            self.gas_limits.insert(dispatch.id(), gas_limit);

            // Find in dispatch queue init message to the destination. By that we recognize
            // messages to not yet initialized programs, whose init messages weren't executed yet.
            let init_to_dest = self.dispatch_queue.iter().find(|d| {
                d.message().destination() == destination && d.kind() == DispatchKind::Init
            });
            if let (DispatchKind::Handle, Some(list), None) = (
                dispatch.kind(),
                self.waiting_init.get_mut(&destination),
                init_to_dest,
            ) {
                let message_id = dispatch.message().id();
                list.push(message_id);
                self.wait_list
                    .insert((destination, message_id), dispatch.into_stored());
            } else {
                self.dispatch_queue.push_back(dispatch.into_stored());
            }
        } else {
            self.log.push(dispatch.message().clone().into_stored());
        }
    }
    fn wait_dispatch(&mut self, dispatch: StoredDispatch) {
        self.message_consumed(dispatch.id());
        self.wait_list
            .insert((dispatch.destination(), dispatch.id()), dispatch);
    }
    fn wake_message(
        &mut self,
        _message_id: MessageId,
        program_id: ProgramId,
        awakening_id: MessageId,
    ) {
        if let Some(dispatch) = self.wait_list.remove(&(program_id, awakening_id)) {
            self.dispatch_queue.push_back(dispatch);
        }
    }
    fn update_page(
        &mut self,
        program_id: ProgramId,
        page_number: PageNumber,
        data: Option<Vec<u8>>,
    ) {
        if let Some(actor) = self
            .actors
            .get_mut(&program_id)
            .expect("Program not found in storage")
        {
            if let Some(data) = data {
                let _ = actor.program.set_page(page_number, &data);
            } else {
                actor.program.remove_page(page_number);
            }
        } else {
            unreachable!("Can't update page for terminated program");
        }
    }
    fn send_value(&mut self, from: ProgramId, to: Option<ProgramId>, value: u128) {
        if let Some(to) = to {
            if let Some(Some(actor)) = self.actors.get_mut(&from) {
                if actor.balance < value {
                    panic!("Actor {:?} balance is less then sent value", from);
                }

                actor.balance -= value;
            };

            if let Some(Some(actor)) = self.actors.get_mut(&to) {
                actor.balance += value;
            };
        };
    }

    fn store_new_programs(&mut self, code_hash: CodeId, candidates: Vec<(ProgramId, MessageId)>) {
        if let Some(code) = self.codes.get(&code_hash).cloned() {
            for (candidate_id, init_message_id) in candidates {
                if !self.actors.contains_key(&candidate_id) {
                    let code = CheckedCode::try_new(code.clone())
                        .expect("guaranteed to have constructable code");
                    let instumented_code =
                        InstrumentedCode::new(code.code().to_vec(), code.static_pages(), 1);
                    let program = Program::new(candidate_id, instumented_code);
                    self.store_program(program, init_message_id);
                } else {
                    log::debug!("Program with id {:?} already exists", candidate_id);
                }
            }
        } else {
            log::debug!(
                "No referencing code with code hash {:?} for candidate programs",
                code_hash
            );
            for (invalid_candidate, _) in candidates {
                self.marked_destinations.insert(invalid_candidate);
            }
        }
    }
}<|MERGE_RESOLUTION|>--- conflicted
+++ resolved
@@ -19,16 +19,11 @@
 use crate::check::ExecutionContext;
 use core_processor::common::*;
 use gear_core::{
-    code::CheckedCode,
+    code::{CheckedCode, InstrumentedCode},
     ids::{CodeId, MessageId, ProgramId},
     memory::PageNumber,
-<<<<<<< HEAD
-    message::{Dispatch, DispatchKind, Message, MessageId},
-    program::{CheckedCode, CodeHash, InstrumentedCode, Program, ProgramId},
-=======
     message::{Dispatch, DispatchKind, StoredDispatch, StoredMessage},
     program::Program,
->>>>>>> f2d5d468
 };
 use std::collections::{BTreeMap, BTreeSet, VecDeque};
 
