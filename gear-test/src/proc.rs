--- conflicted
+++ resolved
@@ -23,14 +23,10 @@
 use core_processor::{common::*, configs::*, Ext};
 use gear_backend_common::Environment;
 use gear_core::{
-<<<<<<< HEAD
+    code::CheckedCode,
     identifiers::{MessageId, ProgramId},
     message::{Dispatch, DispatchKind, IncomingDispatch, IncomingMessage, Message},
     program::Program,
-=======
-    message::{Dispatch, DispatchKind, IncomingMessage, Message, MessageId},
-    program::{CheckedCode, Program, ProgramId},
->>>>>>> efe8db92
 };
 use regex::Regex;
 use std::{
@@ -56,24 +52,7 @@
         let id = &caps["id"];
         s = s.replace(
             &caps[0],
-<<<<<<< HEAD
-            &hex::encode(
-                ProgramId::from(Keyring::from_str(id).unwrap().to_h256_public().as_bytes())
-                    .as_ref(),
-            ),
-        );
-    }
-
-    while let Some(caps) = ss58_regex.captures(&s) {
-        let id = &caps["id"];
-        s = s.replace(
-            &caps[0],
-            &hex::encode(
-                ProgramId::from(Public::from_ss58check(id).unwrap().as_bytes_ref()).as_ref(),
-            ),
-=======
-            &hex::encode(Address::Account(id.to_string()).to_program_id().as_slice()),
->>>>>>> efe8db92
+            &hex::encode(Address::Account(id.to_string()).to_program_id().as_ref()),
         );
     }
 
@@ -105,13 +84,9 @@
     E: Environment<Ext>,
     JH: JournalHandler + CollectState + ExecutionContext,
 {
-<<<<<<< HEAD
-    let program = Program::new(message.id, message.code.clone())?;
-    let program_id = program.id();
-=======
     let code = CheckedCode::try_new(message.code.clone())?;
     let program = Program::new(message.id, code);
->>>>>>> efe8db92
+    let program_id = program.id();
 
     if program.static_pages() > AllocationsConfig::default().max_pages.raw() {
         return Err(anyhow::anyhow!(
