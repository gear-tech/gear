// This file is part of Gear.

// Copyright (C) 2021-2022 Gear Technologies Inc.
// SPDX-License-Identifier: GPL-3.0-or-later WITH Classpath-exception-2.0

// This program is free software: you can redistribute it and/or modify
// it under the terms of the GNU General Public License as published by
// the Free Software Foundation, either version 3 of the License, or
// (at your option) any later version.

// This program is distributed in the hope that it will be useful,
// but WITHOUT ANY WARRANTY; without even the implied warranty of
// MERCHANTABILITY or FITNESS FOR A PARTICULAR PURPOSE. See the
// GNU General Public License for more details.

// You should have received a copy of the GNU General Public License
// along with this program. If not, see <https://www.gnu.org/licenses/>.

use crate::address::Address;
use crate::check::ExecutionContext;
use crate::js::{MetaData, MetaType};
use crate::sample::{PayloadVariant, Test};
use core_processor::{common::*, configs::*, Ext};
use gear_backend_common::Environment;
use gear_core::program::InstrumentedCode;
use gear_core::{
    code::CheckedCode,
    ids::{MessageId, ProgramId},
    message::{Dispatch, DispatchKind, IncomingDispatch, IncomingMessage, Message},
    program::Program,
};
use regex::Regex;
use std::{
    io::Error as IoError,
    io::ErrorKind as IoErrorKind,
    time::{SystemTime, UNIX_EPOCH},
};

use frame_system as system;
use gear_runtime::{Runtime, System};

pub const EXISTENTIAL_DEPOSIT: u128 = 500;

// Build genesis storage according to the mock runtime.
pub fn new_test_ext() -> sp_io::TestExternalities {
    let t = system::GenesisConfig::default()
        .build_storage::<Runtime>()
        .unwrap();

    let mut ext = sp_io::TestExternalities::new(t);
    ext.execute_with(|| System::set_block_number(1));
    ext
}

pub fn parse_payload(payload: String) -> String {
    let program_id_regex = Regex::new(r"\{(?P<id>[0-9]+)\}").unwrap();
    let account_regex = Regex::new(r"\{(?P<id>[a-z]+)\}").unwrap();

    // Insert ProgramId
    let mut s = payload;
    while let Some(caps) = program_id_regex.captures(&s) {
        let id = caps["id"].parse::<u64>().unwrap();
        s = s.replace(&caps[0], &hex::encode(ProgramId::from(id).as_ref()));
    }

    while let Some(caps) = account_regex.captures(&s) {
        let id = &caps["id"];
        s = s.replace(
            &caps[0],
            &hex::encode(Address::Account(id.to_string()).to_program_id().as_ref()),
        );
    }

    s
}

pub const SOME_FIXED_USER: u64 = 1000001;
pub const GAS_LIMIT: u64 = 100_000_000_000;

#[derive(Clone, Debug)]
pub struct InitMessage {
    pub id: ProgramId,
    pub code: Vec<u8>,
    pub message: IncomingMessage,
}

impl From<InitMessage> for IncomingDispatch {
    fn from(other: InitMessage) -> Self {
        IncomingDispatch::new(DispatchKind::Init, other.message, None)
    }
}

pub fn init_program<E, JH>(
    message: InitMessage,
    block_info: BlockInfo,
    journal_handler: &mut JH,
) -> anyhow::Result<()>
where
    E: Environment<Ext>,
    JH: JournalHandler + CollectState + ExecutionContext,
{
    let code = CheckedCode::try_new(message.code.clone())?;
<<<<<<< HEAD
    let instumented_code = InstrumentedCode::new(code.code().to_vec(), code.static_pages(), 1);
    let program = Program::new(message.id, instumented_code);
=======
    let program = Program::new(message.id, code);
    let program_id = program.id();
>>>>>>> f2d5d468

    if program.static_pages() > AllocationsConfig::default().max_pages.raw() {
        return Err(anyhow::anyhow!(
            "Error initialisation: memory limit exceeded"
        ));
    }

    journal_handler.store_program(program.clone(), message.message.id());
    journal_handler.write_gas(message.message.id(), message.message.gas_limit());

    let journal = core_processor::process::<Ext, E>(
        Some(ExecutableActor {
            program,
            balance: 0,
        }),
        message.into(),
        block_info,
        EXISTENTIAL_DEPOSIT,
        Default::default(),
        program_id,
    );

    core_processor::handle_journal(journal, journal_handler);

    Ok(())
}

pub fn init_fixture<E, JH>(
    test: &Test,
    fixture_no: usize,
    journal_handler: &mut JH,
) -> anyhow::Result<()>
where
    E: Environment<Ext>,
    JH: JournalHandler + CollectState + ExecutionContext,
{
    let mut nonce = 1;

    if let Some(codes) = &test.codes {
        for code in codes {
            let code_bytes = std::fs::read(&code.path)
                .map_err(|e| IoError::new(IoErrorKind::Other, format!("`{}': {}", code.path, e)))?;
            let instrumented_code: Vec<u8> = new_test_ext().execute_with(|| {
                let schedule = <Runtime as pallet_gear::pallet::Config>::Schedule::get();

                let module = wasm_instrument::parity_wasm::deserialize_buffer(&code_bytes)
                    .unwrap_or_default();

                let gas_rules = schedule.rules(&module);

                let instrumented_module = wasm_instrument::gas_metering::inject(
                    module, &gas_rules, "env",
                )
                .map_err(|_| anyhow::anyhow!("Error initialisation: memory limit exceeded"))?;

                wasm_instrument::parity_wasm::elements::serialize(instrumented_module)
                    .map_err(|_| anyhow::anyhow!("Error initialisation: memory limit exceeded"))
            })?;

            journal_handler.store_code(&instrumented_code);
        }
    }

    for program in &test.programs {
        let program_path = program.path.clone();
        let code = std::fs::read(&program_path)
            .map_err(|e| IoError::new(IoErrorKind::Other, format!("`{}': {}", program_path, e)))?;
        let mut init_message = Vec::new();
        if let Some(init_msg) = &program.init_message {
            init_message = match init_msg {
                PayloadVariant::Utf8(s) => parse_payload(s.clone()).into_bytes(),
                PayloadVariant::Custom(v) => {
                    let meta_type = MetaType::InitInput;

                    let payload =
                        parse_payload(serde_json::to_string(&v).expect("Cannot convert to string"));

                    let json = MetaData::Json(payload);

                    let wasm = crate::sample::get_meta_wasm_path(program_path);

                    json.convert(&wasm, &meta_type)
                        .expect("Unable to get bytes")
                        .into_bytes()
                }
                _ => init_msg.clone().into_raw(),
            }
        }
        let mut init_source: ProgramId = SOME_FIXED_USER.into();
        if let Some(source) = &program.source {
            init_source = source.to_program_id();
        }

        let message_id = MessageId::from(nonce);
        let id = program.id.to_program_id();

        let _ = init_program::<E, JH>(
            InitMessage {
                id,
                code,
                message: IncomingMessage::new(
                    message_id,
                    init_source,
                    init_message,
                    program.init_gas_limit.unwrap_or(GAS_LIMIT),
                    program.init_value.unwrap_or(0) as u128,
                    None,
                ),
            },
            Default::default(),
            journal_handler,
        )?;

        nonce += 1;
    }

    let fixture = &test.fixtures[fixture_no];

    for message in &fixture.messages {
        let payload = match &message.payload {
            Some(PayloadVariant::Utf8(s)) => parse_payload(s.clone()).as_bytes().to_vec(),
            Some(PayloadVariant::Custom(v)) => {
                let meta_type = MetaType::HandleInput;

                let payload =
                    parse_payload(serde_json::to_string(&v).expect("Cannot convert to string"));

                let json = MetaData::Json(payload);

                let wasm = crate::sample::get_meta_wasm_path(
                    test.programs
                        .iter()
                        .filter(|p| p.id == message.destination)
                        .last()
                        .expect("Program not found")
                        .path
                        .clone(),
                );
                json.convert(&wasm, &meta_type)
                    .expect("Unable to get bytes")
                    .into_bytes()
            }
            _ => message
                .payload
                .as_ref()
                .map(|payload| payload.clone().into_raw())
                .unwrap_or_default(),
        };

        let message_id = MessageId::from(nonce);
        let gas_limit = message.gas_limit.unwrap_or(GAS_LIMIT);

        let mut message_source: ProgramId = SOME_FIXED_USER.into();
        if let Some(source) = &message.source {
            message_source = source.to_program_id();
        }

        let message = Message::new(
            message_id,
            message_source,
            message.destination.to_program_id(),
            payload,
            Some(gas_limit),
            message.value.unwrap_or_default() as _,
            None,
        );
        let dispatch = Dispatch::new(DispatchKind::Handle, message);

        journal_handler.send_dispatch(Default::default(), dispatch);

        nonce += 1;
    }

    Ok(())
}

pub fn run<JH, E>(
    steps: Option<usize>,
    journal_handler: &mut JH,
) -> Vec<(State, anyhow::Result<()>)>
where
    JH: JournalHandler + CollectState + ExecutionContext,
    E: Environment<Ext>,
{
    let mut results = Vec::new();
    let mut state = journal_handler.collect();
    results.push((state.clone(), Ok(())));

    if let Some(steps) = steps {
        for step_no in 0..steps {
            let height = step_no as u32;
            let timestamp = SystemTime::now()
                .duration_since(UNIX_EPOCH)
                .map(|d| d.as_millis())
                .unwrap_or(0) as u64;

            if let Some((dispatch, gas_limit)) = state.dispatch_queue.pop_front() {
                let actor = state.actors.get(&dispatch.destination()).cloned();

                let program_id = dispatch.destination();

                let journal = core_processor::process::<Ext, E>(
                    actor,
                    dispatch.into_incoming(gas_limit),
                    BlockInfo { height, timestamp },
                    EXISTENTIAL_DEPOSIT,
                    Default::default(),
                    program_id,
                );

                core_processor::handle_journal(journal, journal_handler);

                log::debug!("step: {}", step_no + 1);
            }

            state = journal_handler.collect();
            log::debug!("{:?}", state);
            results.push((state.clone(), Ok(())));
        }
    } else {
        let mut counter = 0;
        while let Some((dispatch, gas_limit)) = state.dispatch_queue.pop_front() {
            let actor = state.actors.get(&dispatch.destination()).cloned();

            let timestamp = SystemTime::now()
                .duration_since(UNIX_EPOCH)
                .map(|d| d.as_millis())
                .unwrap_or(0) as u64;

            let program_id = dispatch.destination();

            let journal = core_processor::process::<Ext, E>(
                actor,
                dispatch.into_incoming(gas_limit),
                BlockInfo {
                    height: counter,
                    timestamp,
                },
                EXISTENTIAL_DEPOSIT,
                Default::default(),
                program_id,
            );
            counter += 1;

            core_processor::handle_journal(journal, journal_handler);

            state = journal_handler.collect();
            log::debug!("{:?}", state);
            results.push((state.clone(), Ok(())));
        }
    }

    results
}<|MERGE_RESOLUTION|>--- conflicted
+++ resolved
@@ -22,9 +22,8 @@
 use crate::sample::{PayloadVariant, Test};
 use core_processor::{common::*, configs::*, Ext};
 use gear_backend_common::Environment;
-use gear_core::program::InstrumentedCode;
 use gear_core::{
-    code::CheckedCode,
+    code::{CheckedCode, InstrumentedCode},
     ids::{MessageId, ProgramId},
     message::{Dispatch, DispatchKind, IncomingDispatch, IncomingMessage, Message},
     program::Program,
@@ -100,13 +99,9 @@
     JH: JournalHandler + CollectState + ExecutionContext,
 {
     let code = CheckedCode::try_new(message.code.clone())?;
-<<<<<<< HEAD
     let instumented_code = InstrumentedCode::new(code.code().to_vec(), code.static_pages(), 1);
     let program = Program::new(message.id, instumented_code);
-=======
-    let program = Program::new(message.id, code);
     let program_id = program.id();
->>>>>>> f2d5d468
 
     if program.static_pages() > AllocationsConfig::default().max_pages.raw() {
         return Err(anyhow::anyhow!(
