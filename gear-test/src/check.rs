--- conflicted
+++ resolved
@@ -418,7 +418,6 @@
     }
 }
 
-<<<<<<< HEAD
 fn check_active_programs(
     expected_ids: Vec<ProgramId>,
     actual_ids: Vec<ProgramId>,
@@ -449,10 +448,7 @@
     }
 }
 
-fn read_test_from_file<P: AsRef<std::path::Path>>(path: P) -> anyhow::Result<Test> {
-=======
 pub fn read_test_from_file<P: AsRef<std::path::Path>>(path: P) -> anyhow::Result<Test> {
->>>>>>> c0f6d0b1
     let file = fs::File::open(path.as_ref())
         .map_err(|e| anyhow::anyhow!("Error loading '{}': {}", path.as_ref().display(), e))?;
     let u = serde_yaml::from_reader(file)
