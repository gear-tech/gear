--- conflicted
+++ resolved
@@ -53,12 +53,8 @@
 const FILTER_ENV: &str = "RUST_LOG";
 
 pub trait ExecutionContext {
-<<<<<<< HEAD
-    fn store_code(&mut self, code_hash: CodeId, code: Code);
+    fn store_code(&mut self, code_id: CodeId, code: Code);
     fn load_code(&self, code_id: CodeId) -> Option<Code>;
-=======
-    fn store_code(&mut self, code_id: CodeId, code: Code);
->>>>>>> 2d7e6060
     fn store_original_code(&mut self, code: &[u8]);
     fn store_program(
         &mut self,
