--- conflicted
+++ resolved
@@ -18,12 +18,9 @@
 serde_json = "*"
 log = "0.4.16"
 rayon = "1.5"
-<<<<<<< HEAD
 wasm-instrument = { version = "0.1" }
-=======
 primitive-types = { version = "0.10.1", default-features = false, features = ["scale-info"] }
 once_cell = "1.10.0"
->>>>>>> efe8db92
 
 # Internal deps
 gear-core = { path = "../core" }
@@ -35,6 +32,7 @@
 gear-runtime = { path = "../runtime" }
 
 frame-system = { version = "4.0.0-dev", git = "https://github.com/gear-tech/substrate.git", branch = "gear-stable" }
+sp-io = { version = "5.0.0", git = "https://github.com/gear-tech/substrate.git", branch = "gear-stable", default-features = false }
 
 [dev-dependencies]
 parity-scale-codec = { version = "2.3.1", features = ["derive"], default-features = false }
