[workspace.package]
version = "1.0.3"
authors = ["Gear Technologies"]
edition = "2021"
license = "GPL-3.0"
homepage = "https://gear-tech.io"
repository = "https://github.com/gear-tech/gear"

[workspace]
resolver = "2"

default-members = ["node/cli"]

members = [
    "common",
    "common/codegen",
    "common/numerated",
    "core",
    "core-backend",
    "core-processor",
    "core-errors",
    "examples/async",
    "examples/async-custom-entry",
    "examples/async-init",
    "examples/async-signal-entry",
    "examples/async-tester",
    "examples/autoreply",
    "examples/calc-hash",
    "examples/custom",
    "examples/delayed-reservation-sender",
    "examples/compose",
    "examples/constructor",
    "examples/delayed-sender",
    "examples/distributor",
    "examples/fungible-token",
    "examples/stack-allocations",
    "examples/futures-unordered",
    "examples/gas-burned",
    "examples/incomplete-async-payloads",
    "examples/init-fail-sender",
    "examples/init-wait",
    "examples/init-wait-reply-exit",
    "examples/messager",
    "examples/mul-by-const",
    "examples/ncompose",
    "examples/new-meta",
    "examples/node",
    "examples/out-of-memory",
    "examples/piggy-bank",
    "examples/ping",
    "examples/program-factory",
    "examples/program-generator",
    "examples/proxy",
    "examples/proxy-relay",
    "examples/proxy-reservation-with-gas",
    "examples/read-big-state",
    "examples/reservation-manager",
    "examples/reserve-gas",
    "examples/rwlock",
    "examples/send-from-reservation",
    "examples/signal-entry",
    "examples/state-rollback",
    "examples/sync-duplicate",
    "examples/syscalls",
    "examples/syscall-error",
    "examples/vec",
    "examples/wait",
    "examples/wait-timeout",
    "examples/wait_wake",
    "examples/waiter",
    "examples/waiting-proxy",
    "examples/wat",
    "galloc",
    "gcli",
    "gclient",
    "gcore",
    "gmeta",
    "gmeta/codegen",
    "gsdk",
    "gsdk/codegen",
    "gsdk/api-gen",
    "gstd",
    "gsys",
    "gtest",
    "node/cli",
    "node/service",
    "node/authorship",
    "node/testing",
    "pallets/*",
    "runtime/*",
    "utils/*",
    "utils/runtime-fuzzer/fuzz"
]

[workspace.dependencies]
anyhow = "1.0.75"
arbitrary = "1.3.2"
async-recursion = "1.0.5"
async-trait = "0.1.74"
base64 = "0.21.5"
byteorder = { version = "1.5.0", default-features = false }
blake2-rfc = { version = "0.2.18", default-features = false }
bs58 = { version = "0.5.0", default-features = false }
cargo_metadata = "0.18.1"
clap = "4.4.10"
codec = { package = "parity-scale-codec", version = "3.6.4", default-features = false }
color-eyre = "0.6.2"
colored = "2.0.0"
const-str = "0.5"
derive_more = "0.99.17"
dirs = "4.0.0"
dyn-clonable = "0.9.0"
enum-iterator = "1.4.0"
env_logger = "0.10"
environmental = "1.1.3"
futures = { version = "0.3", default-features = false }
futures-timer = "3.0.2"
futures-util = "0.3.29"
hashbrown = "0.14.3"
hex = { version = "0.4.3", default-features = false }
hex-literal = "0.4.1"
jsonrpsee = { version = "^0.16" }
lazy_static = "1.4.0"
libc = { version = "0.2", default-features = false }
log = { version = "0.4.20", default-features = false }
num_enum = { version = "0.6.1", default-features = false }
once_cell = "1.17.1"
parity-scale-codec = { version = "3.6.4", default-features = false }
parity-wasm = "0.45.0"
parking_lot = "0.12.1"
path-clean = "1.0.1"
primitive-types = { version = "0.12.2", default-features = false }
proc-macro2 = { version = "1", default-features = false }
proptest = "1.4.0"
quick-xml = "0.28"
quote = { version = "1.0.33", default-features = false }
rand = { version = "0.8", default-features = false }
rayon = "1.8"
regex = "^1.9"
region = "3.0.0"
reqwest = { version = "0.11.22", default-features = false }
scale-info = { version = "2.5.0", default-features = false }
serde = "^1"
serde_json = "^1"
serde_yaml = "0.8.26"
sha-1 = "0.10.1"
static_assertions = "1"
subxt = "0.32.1"
subxt-metadata = "0.32.1"
subxt-codegen = "0.32.1"
syn = "2.0.39"
thiserror = "1.0.50"
tokio = { version = "1.34.0" }
url = "2.5.0"
wat = "1.0.82"
wabt = "0.10.0"
wasmer = "2.2"
wasmer-cache = "2.2.1"
wasmer-types = "2.2"
wasmi = { version = "0.14.0", default-features = false }
wasmparser = { package = "wasmparser-nostd", version = "0.100.1", default-features = false }
which = "4.4.2"
winapi = "0.3.9"
paste = "1.0"
tempfile = "3.8.1"

# Published deps
#
# https://github.com/gear-tech/dlmalloc-rust/tree/v0.1.4
dlmalloc = { package = "gear-dlmalloc", version = "0.1.4" }
# https://github.com/gear-tech/wasm-instrument/tree/v0.3.0-sign-ext-utils
gwasm-instrument = { version = "0.3.0", git = "https://github.com/gear-tech/wasm-instrument", branch = "v0.3.0-sign-ext-utils", default-features = false }
# https://github.com/gear-tech/wasm-utils/tree/v0.19.0
pwasm-utils = { version = "0.19.0", package = "gear-pwasm-utils" }

# Internal deps
numerated = { path = "common/numerated" }
authorship = { package = "gear-authorship", path = "node/authorship" }
common = { package = "gear-common", path = "common", default-features = false }
core-processor = { package = "gear-core-processor", path = "core-processor", default-features = false }
galloc = { path = "galloc" }
gcore = { path = "gcore" }
gcli = { path = "gcli" }
gclient = { path = "gclient" }
gsdk = { path = "gsdk" }
gstd = { path = "gstd", features = [ "nightly" ] }
gsys = { path = "gsys" }
gtest = { path = "gtest" }
gmeta = { path = "gmeta" }
gmeta-codegen = { path = "gmeta/codegen" }
gear-authorship = { path = "node/authorship" }
gear-core-backend = { path = "core-backend", default-features = false }
gear-call-gen = { path = "utils/call-gen" }
gear-common = { path = "common", default-features = false }
gear-common-codegen = { path = "common/codegen" }
gear-core = { path = "core" }
gear-core-errors = { path = "core-errors" }
gear-core-processor = { path = "core-processor", default-features = false }
gear-lazy-pages = { path = "lazy-pages" }
gear-lazy-pages-common = { path = "lazy-pages/common", default-features = false }
gear-lazy-pages-interface = { path = "lazy-pages/interface", default-features = false }
gear-node-testing = { path = "node/testing" }
gear-runtime-common = { path = "runtime/common", default-features = false }
gear-runtime-interface = { path = "runtime-interface", default-features = false }
gear-sandbox = { path = "sandbox/sandbox", default-features = false }
gear-sandbox-env = { path = "sandbox/env", default-features = false }
gear-sandbox-host = { path = "sandbox/host" }
gear-service = { path = "node/service", default-features = false }
gear-stack-buffer = { path = "stack-buffer" }
gear-utils = { path = "utils/utils" }
gear-wasm-builder = { path = "utils/wasm-builder", default-features = false }
gear-wasm-gen = { path = "utils/wasm-gen" }
gear-wasm-instrument = { path = "utils/wasm-instrument", default-features = false }
junit-common = { path = "utils/junit-common" }
actor-system-error = { path = "utils/actor-system-error" }
calc-stack-height = { path = "utils/calc-stack-height" }
pallet-gear = { path = "pallets/gear", default-features = false }
pallet-gear-debug = { path = "pallets/gear-debug", default-features = false }
pallet-gear-gas = { path = "pallets/gas", default-features = false }
pallet-gear-messenger = { path = "pallets/gear-messenger", default-features = false }
pallet-gear-payment = { path = "pallets/payment", default-features = false }
pallet-gear-program = { path = "pallets/gear-program", default-features = false }
pallet-gear-rpc = { path = "pallets/gear/rpc" }
pallet-gear-rpc-runtime-api = { path = "pallets/gear/rpc/runtime-api", default-features = false }
pallet-gear-scheduler = { path = "pallets/gear-scheduler", default-features = false }
pallet-gear-staking-rewards = { path = "pallets/staking-rewards", default-features = false }
pallet-gear-staking-rewards-rpc = { path = "pallets/staking-rewards/rpc" }
pallet-gear-staking-rewards-rpc-runtime-api = { path = "pallets/staking-rewards/rpc/runtime-api", default-features = false }
pallet-gear-voucher = { path = "pallets/gear-voucher", default-features = false }
pallet-gear-bank = { path = "pallets/gear-bank", default-features = false }
runtime-common = { package = "gear-runtime-common", path = "runtime/common", default-features = false }
runtime-primitives = { package = "gear-runtime-primitives", path = "runtime/primitives", default-features = false }
service = { package = "gear-service", path = "node/service", default-features = false }
testing = { package = "gear-node-testing", path = "node/testing" }
vara-runtime = { path = "runtime/vara", default-features = false }
wasm-smith = { version = "0.12.21", git = "https://github.com/gear-tech/wasm-tools.git", branch = "gear-stable" }

# Common executors between `sandbox-host` and `calc-stack-height`
sandbox-wasmer = { package = "wasmer", version = "2.2", features = ["singlepass"] }
sandbox-wasmer-types = { package = "wasmer-types", version = "2.2" }

# Substrate deps
frame-benchmarking = { version = "4.0.0-dev", git = "https://github.com/gear-tech/substrate.git", branch = "gear-polkadot-v0.9.41-canary-no-sandbox-revert-oom-changes", default-features = false }
frame-benchmarking-cli = { version = "4.0.0-dev", git = "https://github.com/gear-tech/substrate.git", branch = "gear-polkadot-v0.9.41-canary-no-sandbox-revert-oom-changes" }
frame-election-provider-support = { version = "4.0.0-dev", git = "https://github.com/gear-tech/substrate.git", branch = "gear-polkadot-v0.9.41-canary-no-sandbox-revert-oom-changes", default-features = false }
frame-executive = { version = "4.0.0-dev", git = "https://github.com/gear-tech/substrate.git", branch = "gear-polkadot-v0.9.41-canary-no-sandbox-revert-oom-changes", default-features = false }
frame-support = { version = "4.0.0-dev", git = "https://github.com/gear-tech/substrate.git", branch = "gear-polkadot-v0.9.41-canary-no-sandbox-revert-oom-changes", default-features = false }
frame-support-test = { version = "3.0.0", git = "https://github.com/gear-tech/substrate.git", branch = "gear-polkadot-v0.9.41-canary-no-sandbox-revert-oom-changes", default-features = false }
frame-system = { version = "4.0.0-dev", git = "https://github.com/gear-tech/substrate.git", branch = "gear-polkadot-v0.9.41-canary-no-sandbox-revert-oom-changes", default-features = false }
frame-system-benchmarking = { version = "4.0.0-dev", git = "https://github.com/gear-tech/substrate.git", branch = "gear-polkadot-v0.9.41-canary-no-sandbox-revert-oom-changes", default-features = false }
frame-remote-externalities = { version = "0.10.0-dev", git = "https://github.com/gear-tech/substrate.git", branch = "gear-polkadot-v0.9.41-canary-no-sandbox-revert-oom-changes" }
frame-try-runtime = { version = "0.10.0-dev", git = "https://github.com/gear-tech/substrate.git", branch = "gear-polkadot-v0.9.41-canary-no-sandbox-revert-oom-changes", default-features = false }
frame-system-rpc-runtime-api = { version = "4.0.0-dev", git = "https://github.com/gear-tech/substrate.git", branch = "gear-polkadot-v0.9.41-canary-no-sandbox-revert-oom-changes", default-features = false }
generate-bags = { version = "4.0.0-dev", git = "https://github.com/gear-tech/substrate.git", branch = "gear-polkadot-v0.9.41-canary-no-sandbox-revert-oom-changes" }
pallet-authorship = { version = "4.0.0-dev", git = "https://github.com/gear-tech/substrate.git", branch = "gear-polkadot-v0.9.41-canary-no-sandbox-revert-oom-changes", default-features = false }
pallet-authority-discovery = { version = "4.0.0-dev", git = "https://github.com/gear-tech/substrate.git", branch = "gear-polkadot-v0.9.41-canary-no-sandbox-revert-oom-changes", default-features = false }
pallet-babe = { version = "4.0.0-dev", git = "https://github.com/gear-tech/substrate.git", branch = "gear-polkadot-v0.9.41-canary-no-sandbox-revert-oom-changes", default-features = false }
pallet-bags-list = { version = "4.0.0-dev", git = "https://github.com/gear-tech/substrate.git", branch = "gear-polkadot-v0.9.41-canary-no-sandbox-revert-oom-changes", default-features = false }
pallet-bounties = { version = "4.0.0-dev", git = "https://github.com/gear-tech/substrate.git", branch = "gear-polkadot-v0.9.41-canary-no-sandbox-revert-oom-changes", default-features = false }
pallet-child-bounties = { version = "4.0.0-dev", git = "https://github.com/gear-tech/substrate.git", branch = "gear-polkadot-v0.9.41-canary-no-sandbox-revert-oom-changes", default-features = false }
pallet-balances = { version = "4.0.0-dev", git = "https://github.com/gear-tech/substrate.git", branch = "gear-polkadot-v0.9.41-canary-no-sandbox-revert-oom-changes", default-features = false }
pallet-conviction-voting = { version = "4.0.0-dev", git = "https://github.com/gear-tech/substrate.git", branch = "gear-polkadot-v0.9.41-canary-no-sandbox-revert-oom-changes", default-features = false }
pallet-election-provider-multi-phase = { version = "4.0.0-dev", git = "https://github.com/gear-tech/substrate.git", branch = "gear-polkadot-v0.9.41-canary-no-sandbox-revert-oom-changes", default-features = false }
pallet-grandpa = { version = "4.0.0-dev", git = "https://github.com/gear-tech/substrate.git", branch = "gear-polkadot-v0.9.41-canary-no-sandbox-revert-oom-changes", default-features = false }
pallet-identity = { version = "4.0.0-dev", git = "https://github.com/gear-tech/substrate.git", branch = "gear-polkadot-v0.9.41-canary-no-sandbox-revert-oom-changes", default-features = false }
pallet-im-online = { version = "4.0.0-dev", git = "https://github.com/gear-tech/substrate.git", branch = "gear-polkadot-v0.9.41-canary-no-sandbox-revert-oom-changes", default-features = false }
pallet-multisig = { version = "4.0.0-dev", git = "https://github.com/gear-tech/substrate.git", branch = "gear-polkadot-v0.9.41-canary-no-sandbox-revert-oom-changes", default-features = false }
pallet-nomination-pools = { version = "1.0.0", git = "https://github.com/gear-tech/substrate.git", branch = "gear-polkadot-v0.9.41-canary-no-sandbox-revert-oom-changes", default-features = false }
pallet-nomination-pools-runtime-api = { version = "1.0.0-dev", git = "https://github.com/gear-tech/substrate.git", branch = "gear-polkadot-v0.9.41-canary-no-sandbox-revert-oom-changes", default-features = false }
pallet-offences = { version = "4.0.0-dev", git = "https://github.com/gear-tech/substrate.git", branch = "gear-polkadot-v0.9.41-canary-no-sandbox-revert-oom-changes", default-features = false }
pallet-preimage = { version = "4.0.0-dev", git = "https://github.com/gear-tech/substrate.git", branch = "gear-polkadot-v0.9.41-canary-no-sandbox-revert-oom-changes", default-features = false }
pallet-proxy = { version = "4.0.0-dev", git = "https://github.com/gear-tech/substrate.git", branch = "gear-polkadot-v0.9.41-canary-no-sandbox-revert-oom-changes", default-features = false }
pallet-ranked-collective = { version = "4.0.0-dev", git = "https://github.com/gear-tech/substrate.git", branch = "gear-polkadot-v0.9.41-canary-no-sandbox-revert-oom-changes", default-features = false }
pallet-referenda = { version = "4.0.0-dev", git = "https://github.com/gear-tech/substrate.git", branch = "gear-polkadot-v0.9.41-canary-no-sandbox-revert-oom-changes", default-features = false }
pallet-scheduler = { version = "4.0.0-dev", git = "https://github.com/gear-tech/substrate.git", branch = "gear-polkadot-v0.9.41-canary-no-sandbox-revert-oom-changes", default-features = false }
pallet-session = { version = "4.0.0-dev", git = "https://github.com/gear-tech/substrate.git", branch = "gear-polkadot-v0.9.41-canary-no-sandbox-revert-oom-changes", default-features = false }
pallet-staking = { version = "4.0.0-dev", git = "https://github.com/gear-tech/substrate.git", branch = "gear-polkadot-v0.9.41-canary-no-sandbox-revert-oom-changes", default-features = false }
pallet-staking-runtime-api = { version = "4.0.0-dev", git = "https://github.com/gear-tech/substrate.git", branch = "gear-polkadot-v0.9.41-canary-no-sandbox-revert-oom-changes", default-features = false }
pallet-staking-reward-fn = { version = "4.0.0-dev", git = "https://github.com/gear-tech/substrate.git", branch = "gear-polkadot-v0.9.41-canary-no-sandbox-revert-oom-changes", default-features = false }
pallet-sudo = { version = "4.0.0-dev", git = "https://github.com/gear-tech/substrate.git", branch = "gear-polkadot-v0.9.41-canary-no-sandbox-revert-oom-changes", default-features = false }
pallet-timestamp = { version = "4.0.0-dev", git = "https://github.com/gear-tech/substrate.git", branch = "gear-polkadot-v0.9.41-canary-no-sandbox-revert-oom-changes", default-features = false }
pallet-transaction-payment = { version = "4.0.0-dev", git = "https://github.com/gear-tech/substrate.git", branch = "gear-polkadot-v0.9.41-canary-no-sandbox-revert-oom-changes", default-features = false }
pallet-transaction-payment-rpc = { version = "4.0.0-dev", git = "https://github.com/gear-tech/substrate.git", branch = "gear-polkadot-v0.9.41-canary-no-sandbox-revert-oom-changes", default-features = false }
pallet-transaction-payment-rpc-runtime-api = { version = "4.0.0-dev", git = "https://github.com/gear-tech/substrate.git", branch = "gear-polkadot-v0.9.41-canary-no-sandbox-revert-oom-changes", default-features = false }
pallet-treasury = { version = "4.0.0-dev", git = "https://github.com/gear-tech/substrate.git", branch = "gear-polkadot-v0.9.41-canary-no-sandbox-revert-oom-changes", default-features = false }
pallet-utility = { version = "4.0.0-dev", git = "https://github.com/gear-tech/substrate.git", branch = "gear-polkadot-v0.9.41-canary-no-sandbox-revert-oom-changes", default-features = false }
pallet-vesting = { version = "4.0.0-dev", git = "https://github.com/gear-tech/substrate.git", branch = "gear-polkadot-v0.9.41-canary-no-sandbox-revert-oom-changes", default-features = false }
pallet-whitelist = { version = "4.0.0-dev", git = "https://github.com/gear-tech/substrate.git", branch = "gear-polkadot-v0.9.41-canary-no-sandbox-revert-oom-changes", default-features = false }
prometheus-endpoint = { package = "substrate-prometheus-endpoint", version = "0.10.0-dev", git = "https://github.com/gear-tech/substrate.git", branch = "gear-polkadot-v0.9.41-canary-no-sandbox-revert-oom-changes" }
sc-authority-discovery = { version = "0.10.0-dev", git = "https://github.com/gear-tech/substrate.git", branch = "gear-polkadot-v0.9.41-canary-no-sandbox-revert-oom-changes" }
sc-block-builder = { version = "0.10.0-dev", git = "https://github.com/gear-tech/substrate.git", branch = "gear-polkadot-v0.9.41-canary-no-sandbox-revert-oom-changes" }
sc-consensus = { version = "0.10.0-dev", git = "https://github.com/gear-tech/substrate.git", branch = "gear-polkadot-v0.9.41-canary-no-sandbox-revert-oom-changes" }
sc-consensus-babe = { version = "0.10.0-dev", git = "https://github.com/gear-tech/substrate.git", branch = "gear-polkadot-v0.9.41-canary-no-sandbox-revert-oom-changes" }
sc-consensus-babe-rpc = { version = "0.10.0-dev", git = "https://github.com/gear-tech/substrate.git", branch = "gear-polkadot-v0.9.41-canary-no-sandbox-revert-oom-changes" }
sc-consensus-epochs = { version = "0.10.0-dev", git = "https://github.com/gear-tech/substrate.git", branch = "gear-polkadot-v0.9.41-canary-no-sandbox-revert-oom-changes" }
sc-consensus-slots = { version = "0.10.0-dev", git = "https://github.com/gear-tech/substrate.git", branch = "gear-polkadot-v0.9.41-canary-no-sandbox-revert-oom-changes" }
sc-chain-spec = { version = "4.0.0-dev", git = "https://github.com/gear-tech/substrate.git", branch = "gear-polkadot-v0.9.41-canary-no-sandbox-revert-oom-changes" }
sc-cli = { version = "0.10.0-dev", git = "https://github.com/gear-tech/substrate.git", branch = "gear-polkadot-v0.9.41-canary-no-sandbox-revert-oom-changes" }
sc-client-api = { version = "4.0.0-dev", git = "https://github.com/gear-tech/substrate.git", branch = "gear-polkadot-v0.9.41-canary-no-sandbox-revert-oom-changes" }
sc-client-db = { version = "0.10.0-dev", features = ["rocksdb"], git = "https://github.com/gear-tech/substrate.git", branch = "gear-polkadot-v0.9.41-canary-no-sandbox-revert-oom-changes" }
sc-executor = { version = "0.10.0-dev", git = "https://github.com/gear-tech/substrate.git", branch = "gear-polkadot-v0.9.41-canary-no-sandbox-revert-oom-changes" }
sc-executor-common = { version = "0.10.0-dev", git = "https://github.com/gear-tech/substrate.git", branch = "gear-polkadot-v0.9.41-canary-no-sandbox-revert-oom-changes" }
sc-consensus-grandpa = { version = "0.10.0-dev", git = "https://github.com/gear-tech/substrate.git", branch = "gear-polkadot-v0.9.41-canary-no-sandbox-revert-oom-changes" }
sc-consensus-grandpa-rpc = { version = "0.10.0-dev", git = "https://github.com/gear-tech/substrate.git", branch = "gear-polkadot-v0.9.41-canary-no-sandbox-revert-oom-changes" }
sc-keystore = { version = "4.0.0-dev", git = "https://github.com/gear-tech/substrate.git", branch = "gear-polkadot-v0.9.41-canary-no-sandbox-revert-oom-changes" }
sc-network = { version = "0.10.0-dev", git = "https://github.com/gear-tech/substrate.git", branch = "gear-polkadot-v0.9.41-canary-no-sandbox-revert-oom-changes" }
sc-network-common = { version = "0.10.0-dev", git = "https://github.com/gear-tech/substrate.git", branch = "gear-polkadot-v0.9.41-canary-no-sandbox-revert-oom-changes" }
sc-network-sync = { version = "0.10.0-dev", git = "https://github.com/gear-tech/substrate.git", branch = "gear-polkadot-v0.9.41-canary-no-sandbox-revert-oom-changes" }
sc-proposer-metrics = { version = "0.10.0-dev", git = "https://github.com/gear-tech/substrate.git", branch = "gear-polkadot-v0.9.41-canary-no-sandbox-revert-oom-changes" }
sc-service = { version = "0.10.0-dev", git = "https://github.com/gear-tech/substrate.git", branch = "gear-polkadot-v0.9.41-canary-no-sandbox-revert-oom-changes" }
sc-telemetry = { version = "4.0.0-dev", git = "https://github.com/gear-tech/substrate.git", branch = "gear-polkadot-v0.9.41-canary-no-sandbox-revert-oom-changes" }
sc-rpc = { version = "4.0.0-dev", git = "https://github.com/gear-tech/substrate.git", branch = "gear-polkadot-v0.9.41-canary-no-sandbox-revert-oom-changes" }
sc-rpc-api = { version = "0.10.0-dev", git = "https://github.com/gear-tech/substrate.git", branch = "gear-polkadot-v0.9.41-canary-no-sandbox-revert-oom-changes" }
sc-rpc-spec-v2 = { version = "0.10.0-dev", git = "https://github.com/gear-tech/substrate.git", branch = "gear-polkadot-v0.9.41-canary-no-sandbox-revert-oom-changes" }
sc-sync-state-rpc = { version = "0.10.0-dev", git = "https://github.com/gear-tech/substrate.git", branch = "gear-polkadot-v0.9.41-canary-no-sandbox-revert-oom-changes" }
sc-sysinfo = { version = "6.0.0-dev", git = "https://github.com/gear-tech/substrate.git", branch = "gear-polkadot-v0.9.41-canary-no-sandbox-revert-oom-changes" }
sc-transaction-pool = { version = "4.0.0-dev", git = "https://github.com/gear-tech/substrate.git", branch = "gear-polkadot-v0.9.41-canary-no-sandbox-revert-oom-changes" }
sc-transaction-pool-api = { version = "4.0.0-dev", git = "https://github.com/gear-tech/substrate.git", branch = "gear-polkadot-v0.9.41-canary-no-sandbox-revert-oom-changes" }
sc-tracing = { version = "4.0.0-dev", git = "https://github.com/gear-tech/substrate.git", branch = "gear-polkadot-v0.9.41-canary-no-sandbox-revert-oom-changes" }
sp-allocator = { version = "4.1.0-dev", git = "https://github.com/gear-tech/substrate.git", branch = "gear-polkadot-v0.9.41-canary-no-sandbox-revert-oom-changes", default-features = false }
sp-api = { version = "4.0.0-dev", git = "https://github.com/gear-tech/substrate.git", branch = "gear-polkadot-v0.9.41-canary-no-sandbox-revert-oom-changes", default-features = false }
sp-authority-discovery = { version = "4.0.0-dev", git = "https://github.com/gear-tech/substrate.git", branch = "gear-polkadot-v0.9.41-canary-no-sandbox-revert-oom-changes", default-features = false }
sp-arithmetic = { version = "6.0.0", git = "https://github.com/gear-tech/substrate.git", branch = "gear-polkadot-v0.9.41-canary-no-sandbox-revert-oom-changes", default-features = false }
sp-blockchain = { version = "4.0.0-dev", git = "https://github.com/gear-tech/substrate.git", branch = "gear-polkadot-v0.9.41-canary-no-sandbox-revert-oom-changes", default-features = false }
sp-block-builder = { version = "4.0.0-dev", git = "https://github.com/gear-tech/substrate.git", branch = "gear-polkadot-v0.9.41-canary-no-sandbox-revert-oom-changes", default-features = false }
sp-core = { version = "7.0.0", git = "https://github.com/gear-tech/substrate.git", branch = "gear-polkadot-v0.9.41-canary-no-sandbox-revert-oom-changes", default-features = false }
sp-consensus = { version = "0.10.0-dev", git = "https://github.com/gear-tech/substrate.git", branch = "gear-polkadot-v0.9.41-canary-no-sandbox-revert-oom-changes", default-features = false }
sp-consensus-babe = { version = "0.10.0-dev", git = "https://github.com/gear-tech/substrate.git", branch = "gear-polkadot-v0.9.41-canary-no-sandbox-revert-oom-changes", default-features = false }
sp-consensus-slots = { version = "0.10.0-dev", git = "https://github.com/gear-tech/substrate.git", branch = "gear-polkadot-v0.9.41-canary-no-sandbox-revert-oom-changes", default-features = false }
sp-externalities = { version = "0.13.0", git = "https://github.com/gear-tech/substrate.git", branch = "gear-polkadot-v0.9.41-canary-no-sandbox-revert-oom-changes", default-features = false }
sp-consensus-grandpa = { version = "4.0.0-dev", git = "https://github.com/gear-tech/substrate.git", branch = "gear-polkadot-v0.9.41-canary-no-sandbox-revert-oom-changes", default-features = false }
sp-inherents = { version = "4.0.0-dev", git = "https://github.com/gear-tech/substrate.git", branch = "gear-polkadot-v0.9.41-canary-no-sandbox-revert-oom-changes", default-features = false }
sp-io = { version = "7.0.0", git = "https://github.com/gear-tech/substrate.git", branch = "gear-polkadot-v0.9.41-canary-no-sandbox-revert-oom-changes", default-features = false }
sp-keyring = { version = "7.0.0", git = "https://github.com/gear-tech/substrate.git", branch = "gear-polkadot-v0.9.41-canary-no-sandbox-revert-oom-changes", default-features = false }
sp-keystore = { version = "0.13.0", git = "https://github.com/gear-tech/substrate.git", branch = "gear-polkadot-v0.9.41-canary-no-sandbox-revert-oom-changes", default-features = false }
sp-npos-elections = { version = "4.0.0-dev", git = "https://github.com/gear-tech/substrate.git", branch = "gear-polkadot-v0.9.41-canary-no-sandbox-revert-oom-changes", default-features = false }
sp-offchain = { version = "4.0.0-dev", git = "https://github.com/gear-tech/substrate.git", branch = "gear-polkadot-v0.9.41-canary-no-sandbox-revert-oom-changes", default-features = false }
sp-rpc = { version = "6.0.0", git = "https://github.com/gear-tech/substrate.git", branch = "gear-polkadot-v0.9.41-canary-no-sandbox-revert-oom-changes", default-features = false }
sp-runtime = { version = "7.0.0", git = "https://github.com/gear-tech/substrate.git", branch = "gear-polkadot-v0.9.41-canary-no-sandbox-revert-oom-changes", default-features = false }
sp-runtime-interface = { version = "7.0.0", git = "https://github.com/gear-tech/substrate.git", branch = "gear-polkadot-v0.9.41-canary-no-sandbox-revert-oom-changes", default-features = false }
sp-session = { version = "4.0.0-dev", git = "https://github.com/gear-tech/substrate.git", branch = "gear-polkadot-v0.9.41-canary-no-sandbox-revert-oom-changes", default-features = false }
sp-std = { version = "5.0.0", git = "https://github.com/gear-tech/substrate.git", branch = "gear-polkadot-v0.9.41-canary-no-sandbox-revert-oom-changes", default-features = false }
sp-state-machine = { version = "0.13.0", git = "https://github.com/gear-tech/substrate.git", branch = "gear-polkadot-v0.9.41-canary-no-sandbox-revert-oom-changes", default-features = false }
sp-staking = { version = "4.0.0-dev", git = "https://github.com/gear-tech/substrate.git", branch = "gear-polkadot-v0.9.41-canary-no-sandbox-revert-oom-changes", default-features = false }
sp-storage = { version = "7.0.0", git = "https://github.com/gear-tech/substrate.git", branch = "gear-polkadot-v0.9.41-canary-no-sandbox-revert-oom-changes", default-features = false }
sp-timestamp = { version = "4.0.0-dev", git = "https://github.com/gear-tech/substrate.git", branch = "gear-polkadot-v0.9.41-canary-no-sandbox-revert-oom-changes", default-features = false }
sp-transaction-pool = { version = "4.0.0-dev", git = "https://github.com/gear-tech/substrate.git", branch = "gear-polkadot-v0.9.41-canary-no-sandbox-revert-oom-changes", default-features = false }
sp-transaction-storage-proof = { version = "4.0.0-dev", git = "https://github.com/gear-tech/substrate.git", branch = "gear-polkadot-v0.9.41-canary-no-sandbox-revert-oom-changes", default-features = false }
sp-trie = { version = "7.0.0", git = "https://github.com/gear-tech/substrate.git", branch = "gear-polkadot-v0.9.41-canary-no-sandbox-revert-oom-changes", default-features = false }
sp-version = { version = "5.0.0", git = "https://github.com/gear-tech/substrate.git", branch = "gear-polkadot-v0.9.41-canary-no-sandbox-revert-oom-changes", default-features = false }
sp-wasm-interface = { version = "7.0.0", git = "https://github.com/gear-tech/substrate.git", branch = "gear-polkadot-v0.9.41-canary-no-sandbox-revert-oom-changes", default-features = false }
substrate-build-script-utils = { version = "3.0.0", git = "https://github.com/gear-tech/substrate.git", branch = "gear-polkadot-v0.9.41-canary-no-sandbox-revert-oom-changes" }
substrate-frame-rpc-system = { version = "4.0.0-dev", git = "https://github.com/gear-tech/substrate.git", branch = "gear-polkadot-v0.9.41-canary-no-sandbox-revert-oom-changes" }
substrate-rpc-client = { version = "0.10.0-dev", git = "https://github.com/gear-tech/substrate.git", branch = "gear-polkadot-v0.9.41-canary-no-sandbox-revert-oom-changes" }
substrate-state-trie-migration-rpc = { version = "4.0.0-dev", git = "https://github.com/gear-tech/substrate.git", branch = "gear-polkadot-v0.9.41-canary-no-sandbox-revert-oom-changes" }
substrate-test-client = { version = "2.0.0", git = "https://github.com/gear-tech/substrate.git", branch = "gear-polkadot-v0.9.41-canary-no-sandbox-revert-oom-changes" }
substrate-wasm-builder = { version = "5.0.0-dev", git = "https://github.com/gear-tech/substrate.git", branch = "gear-polkadot-v0.9.41-canary-no-sandbox-revert-oom-changes" }
try-runtime-cli = { version = "0.10.0-dev", git = "https://github.com/gear-tech/substrate.git", branch = "gear-polkadot-v0.9.41-canary-no-sandbox-revert-oom-changes" }

# Examples
test-syscalls = { path = "examples/syscalls", default-features = false }
demo-async = { path = "examples/async" }
demo-async-custom-entry = { path = "examples/async-custom-entry" }
demo-async-init = { path = "examples/async-init" }
demo-async-recursion = { path = "examples/async-recursion" }
demo-async-signal-entry = { path = "examples/async-signal-entry" }
demo-async-tester = { path = "examples/async-tester" }
demo-calc-hash = { path = "examples/calc-hash" }
demo-calc-hash-in-one-block = { path = "examples/calc-hash/in-one-block" }
demo-calc-hash-over-blocks = { path = "examples/calc-hash/over-blocks" }
demo-custom = { path = "examples/custom" }
demo-delayed-reservation-sender = { path = "examples/delayed-reservation-sender" }
demo-compose = { path = "examples/compose" }
demo-constructor = { path = "examples/constructor", default-features = false }
demo-delayed-sender = { path = "examples/delayed-sender" }
demo-distributor = { path = "examples/distributor" }
demo-futures-unordered = { path = "examples/futures-unordered", features = ["debug"] }
demo-gas-burned = { path = "examples/gas-burned" }
demo-fungible-token = { path = "examples/fungible-token" }
demo-incomplete-async-payloads = { path = "examples/incomplete-async-payloads" }
demo-init-fail-sender = { path = "examples/init-fail-sender" }
demo-init-wait = { path = "examples/init-wait", default-features = false }
demo-init-wait-reply-exit = { path = "examples/init-wait-reply-exit" }
demo-messager = { path = "examples/messager" }
demo-meta-io = { path = "examples/new-meta/io" }
demo-mul-by-const = { path = "examples/mul-by-const" }
demo-new-meta = { path = "examples/new-meta" }
demo-node = { path = "examples/node" }
demo-out-of-memory = { path = "examples/out-of-memory" }
demo-piggy-bank = { path = "examples/piggy-bank", features = ["debug"] }
demo-ping = { path = "examples/ping" }
demo-program-factory = { path = "examples/program-factory" }
demo-program-generator = { path = "examples/program-generator" }
demo-proxy = { path = "examples/proxy", default-features = false }
demo-proxy-relay = { path = "examples/proxy-relay" }
demo-proxy-reservation-with-gas = { path = "examples/proxy-reservation-with-gas" }
demo-read-big-state = { path = "examples/read-big-state", default-features = false }
demo-reservation-manager = { path = "examples/reservation-manager" }
demo-reserve-gas = { path = "examples/reserve-gas", default-features = false }
demo-rwlock = { path = "examples/rwlock" }
demo-send-from-reservation = { path = "examples/send-from-reservation" }
<<<<<<< HEAD
demo-signal-entry = { path = "examples/signal-entry", default-features = false }
demo-signal-wait = { path = "examples/signal-wait" }
=======
demo-signal-entry = { path = "examples/signal-entry" }
>>>>>>> d8ac9291
demo-state-rollback = { path = "examples/state-rollback" }
demo-sync-duplicate = { path = "examples/sync-duplicate" }
demo-vec = { path = "examples/vec" }
demo-wait = { path = "examples/wait" }
demo-waiter = { path = "examples/waiter", default-features = false }
demo-wait-timeout = { path = "examples/wait-timeout" }
demo-wait-wake = { path = "examples/wait_wake" }
demo-waiting-proxy = { path = "examples/waiting-proxy" }
demo-stack-allocations = { path = "examples/stack-allocations" }
demo-wat = { path = "examples/wat" }

# Dependencies that only used in one package
#
# TODO: remove these dependencies (from this file?) or add more docs.
cfg-if = "1.0.0"                                                          # gear-lazy-pages
errno = "0.3"                                                             # gear-lazy-pages
nix = "0.26.4"                                                            # gear-lazy-pages
impl-trait-for-tuples = "0.2.2"                                           # pallets/staking-rewards
indexmap = "2.1.0"                                                        # utils/weight-diff
indicatif = "*"                                                           # utils/wasm-gen
keyring = "1.2.1"                                                         # gcli
libp2p = "=0.50.1"                                                        # gcli (same version as sc-consensus)
mimalloc = { version = "0.1.39", default-features = false }               # node/cli
nacl = "0.5.3"                                                            # gcli
nonempty = "0.8.1"                                                        # utils/utils
libfuzzer-sys = "0.4"                                                     # utils/runtime-fuzzer/fuzz
page_size = { version = "0.6", default-features = false }                 # pallets/gear
pathdiff = { version = "0.2.1", default-features = false }                # utils/wasm-builder
rand_pcg = "0.3.1"                                                        # pallets/gear
schnorrkel = "0.9.1"                                                      # gcli
scopeguard = { version = "1.2.0", default-features = false }              # pallets/gear
tabled = "0.10.0"                                                         # utils/regression-analysis
thousands = "0.2.0"                                                       # utils/regression-analysis
toml = "0.7.8"                                                            # utils/wasm-builder
tracing = "0.1.40"                                                        # utils/node-loder
tracing-appender = "0.2"                                                  # utils/node-loder
tracing-subscriber = "0.3.18"                                             # utils/node-loder
trybuild = "1"                                                            # gstd/codegen
wasm-opt = "0.111.0"                                                      # utils/wasm-builder
wasmprinter = "0.2"                                                       # utils/wasm-gen
whoami = "1.4.0"                                                          # gcli
fail = "0.5"                                                              # gear-common
scale-value = "^0.12"                                                     # gsdk
heck = "0.4.1"                                                            # gsdk-api-gen
etc = "0.1.16"                                                            # gcli
cargo_toml = "0.15.3"                                                     # crates-io
crates-io = "0.37.0"                                                      # crates-io
curl = "0.4.44"                                                           # crates-io
scale-decode = "0.9.0"                                                    # gsdk
directories = "5.0.1"                                                     # utils/key-finder
num-traits = { version = "0.2", default-features = false }                # gear-core

[profile.release]
panic = "unwind"

[profile.release.package.gcore]
opt-level = "s"

[profile.release.package.gstd]
opt-level = "s"

[profile.release.package.galloc]
opt-level = "s"

[profile.release.package.gtest]
opt-level = "s"

[profile.production]
inherits = "release"

# Sacrifice compile speed for execution speed by using optimization flags:

# https://doc.rust-lang.org/rustc/linker-plugin-lto.html
lto = "fat"
# https://doc.rust-lang.org/rustc/codegen-options/index.html#codegen-units
codegen-units = 1

[profile.profiling]
inherits = "release"
debug = true

[patch.crates-io]
parity-wasm = { version = "0.45.0", git = "https://github.com/gear-tech/parity-wasm", branch = "v0.45.0-sign-ext" }
wasmi-validation = { version = "0.5.0", git = "https://github.com/gear-tech/wasmi", branch = "v0.13.2-sign-ext" }
wasm-instrument = { version = "0.3.0", git = "https://github.com/gear-tech/wasm-instrument", branch = "v0.3.0-sign-ext" }

# TODO: remove after https://github.com/BLAKE3-team/BLAKE3/pull/230
blake3 = { git = "https://github.com/gear-tech/BLAKE3", branch = "fix-clang-cl-cross" }

# TODO: remove after https://github.com/pepyakin/wabt-rs/pull/84
wabt = { git = "https://github.com/gear-tech/wabt-rs", branch = "al-win-crt" }<|MERGE_RESOLUTION|>--- conflicted
+++ resolved
@@ -399,12 +399,7 @@
 demo-reserve-gas = { path = "examples/reserve-gas", default-features = false }
 demo-rwlock = { path = "examples/rwlock" }
 demo-send-from-reservation = { path = "examples/send-from-reservation" }
-<<<<<<< HEAD
 demo-signal-entry = { path = "examples/signal-entry", default-features = false }
-demo-signal-wait = { path = "examples/signal-wait" }
-=======
-demo-signal-entry = { path = "examples/signal-entry" }
->>>>>>> d8ac9291
 demo-state-rollback = { path = "examples/state-rollback" }
 demo-sync-duplicate = { path = "examples/sync-duplicate" }
 demo-vec = { path = "examples/vec" }
