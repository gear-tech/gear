[workspace.package]
version = "1.10.0"
authors = ["Gear Technologies"]
edition = "2024"
license = "GPL-3.0"
homepage = "https://gear-tech.io"
repository = "https://github.com/gear-tech/gear"
rust-version = "1.88"

[workspace]
resolver = "3"

default-members = ["node/cli"]

exclude = ["ethexe/contracts", "ethexe/docker", "ethexe/scripts"]

members = [
    "common",
    "common/codegen",
    "common/numerated",
    "core",
    "core-backend",
    "core-processor",
    "core-errors",
    "lazy-pages",
    "lazy-pages/common",
    "lazy-pages/interface",
    "lazy-pages/native-interface",
    "examples/async",
    "examples/async-critical",
    "examples/async-custom-entry",
    "examples/async-init",
    "examples/async-reply-hook",
    "examples/async-signal-entry",
    "examples/async-tester",
    "examples/autoreply",
    "examples/big-data-section",
    "examples/bls381",
    "examples/calc-hash",
    "examples/custom",
    "examples/delayed-reservation-sender",
    "examples/compose",
    "examples/constructor",
    "examples/create-program-reentrance",
    "examples/ctor",
    "examples/delayed-sender",
    "examples/distributor",
    "examples/fungible-token",
    "examples/stack-allocations",
    "examples/futures-unordered",
    "examples/gas-burned",
    "examples/incomplete-async-payloads",
    "examples/inheritor-in-error-reply",
    "examples/init-fail-sender",
    "examples/init-wait",
    "examples/init-wait-reply-exit",
    "examples/messenger",
    "examples/mul-by-const",
    "examples/ncompose",
    "examples/node",
    "examples/out-of-memory",
    "examples/panic-payload",
    "examples/piggy-bank",
    "examples/ping",
    "examples/program-factory",
    "examples/program-generator",
    "examples/proxy",
    "examples/proxy-broker",
    "examples/proxy-relay",
    "examples/proxy-reservation-with-gas",
    "examples/read-big-state",
    "examples/reservation-manager",
    "examples/reserve-gas",
    "examples/rwlock",
    "examples/send-from-reservation",
    "examples/signal-entry",
    "examples/state-rollback",
    "examples/sync-duplicate",
    "examples/syscalls",
    "examples/syscall-error",
    "examples/value-sender",
    "examples/vec",
    "examples/wait",
    "examples/wait-timeout",
    "examples/wait_wake",
    "examples/waiter",
    "examples/waiting-proxy",
    "examples/wat",
    "galloc",
    "gbuiltins/*",
    "gcli",
    "gcore",
    "gprimitives",
    "gsdk",
    "gsdk/codegen",
    "gstd",
    "gstd/codegen",
    "gsys",
    "gtest",
    "node/cli",
    "node/service",
    "node/authorship",
    "node/testing",
    "pallets/*",
    "runtime/*",
    "runtime-interface/sandbox",
    "utils/*",
    "utils/runtime-fuzzer/fuzz",
    "utils/lazy-pages-fuzzer/runner",
    "ethexe/*",
    "ethexe/runtime/common",
    "ethexe/service/utils",
]

[workspace.dependencies]
gear-workspace-hack = "0.1.0"

alloy = "1.1"
alloy-primitives = { version = "1.4", default-features = false }
alloy-sol-types = { version = "1.4", default-features = false }
anyhow = { version = "1.0.86", default-features = false }
arbitrary = "1.3.2"
async-recursion = "1.1.1"
async-trait = "0.1.81"
base64 = "0.21.7"
bytemuck = "1.23.2"
byteorder = { version = "1.5.0", default-features = false }
blake2 = { version = "0.10.6", default-features = false }
bs58 = { version = "0.5.1", default-features = false }
cargo_toml = "0.21.0"
cargo_metadata = "0.20.0"
clap = "4.5.8"
colored = "2.1.0"
const-str = "0.5"
defer = "0.2.1"
derive_more = { version = "2.0.1", default-features = false, features = [
    "full",
] }
auto_impl = "1.3.0"
dirs = "4.0.0"
dyn-clonable = "0.9.0"
enum-iterator = "1.5.0"
environmental = "1.1.3"
futures = { version = "0.3", default-features = false }
futures-timer = "3.0.3"
hashbrown = "0.14.5"
hex = { version = "0.4.3", default-features = false }
hex-literal = "0.4.1"
impl-trait-for-tuples = "0.2.2"
impl-serde = "0.4.0"
jsonrpsee = { version = "^0.24" }
libc = { version = "0.2", default-features = false }
log = { version = "0.4.22", default-features = false }
num_enum = { version = "0.6.1", default-features = false }
parity-scale-codec = { version = "3.7.5", default-features = false }
parking_lot = "0.12.3"
path-clean = "1.0.1"
primitive-types = { version = "0.12.2", default-features = false }
proc-macro2 = { version = "1", default-features = false }
prometheus = { version = "0.14.0", default-features = false }
proptest = "1.5.0"
quick-xml = "0.28"
quote = { version = "1.0.36", default-features = false }
rand = { version = "0.8", default-features = false }
regex = "^1.9"
region = "3.0.2"
reqwest = { version = "0.12.8", default-features = false }
roast-secp256k1-evm = { version = "0.1.0", git = "https://github.com/gear-tech/roast", branch = "gear-v0.1.0" }
scale-info = { version = "2.11", default-features = false }
scale-decode = "0.16.0"
scale-encode = "0.10.0"
serde = { version = "^1", default-features = false }
serde_json = { version = "1.0.135", default-features = false, features = [
    "alloc",
] }
serde-json-wasm = { version = "1.0.1", default-features = false }
sha-1 = "0.10.1"
static_init = "1.0.3"
subxt = "0.44.0"
syn = "2.0.71"
thiserror = { version = "2.0.12", default-features = false }
tokio = { version = "1.38.0" }
uluru = "3.1.0"
lru = "0.16.1"
url = "2.5.2"
wat = "1.0.71"
wasmer = { version = "6.1.0", default-features = false, features = [
    "singlepass",
] }
wasmer-cache = "6.1.0"
wasmer-types = "6.1.0"
wasmer-vm = "6.1.0"
wasmer-compiler = "6.1.0"
gear-wasmer-cache = { path = "utils/gear-wasmer-cache" }
wasmtime = "8.0.1"
wasmparser = { version = "0.230", default-features = false, features = [
    "validate",
    "features",
] }
which = "4.4.2"
winapi = "0.3.9"
paste = "1.0"
tempfile = "3.19"
ark-std = { version = "0.4.0", default-features = false }
ark-bls12-381 = { version = "0.4.0", default-features = false }
ark-serialize = { version = "0.4", default-features = false }
ark-ec = { version = "0.4.2", default-features = false }
ark-ff = { version = "0.4.2", default-features = false }
ark-scale = { version = "0.0.12", default-features = false }
sha2 = { version = "0.10.8", default-features = false }
sha3 = { version = "0.10.8", default-features = false }
arrayvec = { version = "0.7.4", default-features = false }
indexmap = { version = "2.2.6", default-features = false }
tracing = { version = "0.1.40", default-features = false }
tracing-subscriber = { version = "0.3.18", features = ["env-filter"] }
assert_matches = "1.5.0"
nonempty = { version = "0.12.0", default-features = false }
cc = "1.2.37"
tap = "1.0.1"
ntest = "0.9.3"
dashmap = "5.5.3"

# metrics
metrics = "0.24.0"
metrics-derive = "0.1"
metrics-exporter-prometheus = { version = "0.16.0", default-features = false }

# Published deps
#
# https://github.com/gear-tech/gear-dlmalloc/tree/0.2.0
dlmalloc = { package = "gear-dlmalloc", version = "0.2.0" }

# Internal deps
numerated = { path = "common/numerated" }
authorship = { package = "gear-authorship", path = "node/authorship" }
builtins-common = { path = "utils/builtins-common", default-features = false }
common = { package = "gear-common", path = "common", default-features = false }
core-processor = { package = "gear-core-processor", path = "core-processor", default-features = false }
galloc = { path = "galloc" }
gbuiltin-bls381 = { path = "gbuiltins/bls381", default-features = false }
gbuiltin-eth-bridge = { path = "gbuiltins/eth-bridge", default-features = false }
gbuiltin-staking = { path = "gbuiltins/staking" }
gbuiltin-proxy = { path = "gbuiltins/proxy" }
gcore = { path = "gcore" }
gcli = { path = "gcli" }
gear-node-wrapper = { path = "utils/node-wrapper" }
gsdk = { path = "gsdk" }
gsdk-codegen = { path = "gsdk/codegen" }
gstd = { path = "gstd", features = ["nightly"] }
gstd-codegen = { path = "gstd/codegen" }
gring = { path = "utils/gring" }
gsys = { path = "gsys" }
gtest = { path = "gtest" }
gprimitives = { path = "gprimitives", default-features = false }
gear-authorship = { path = "node/authorship" }
gear-core-backend = { path = "core-backend", default-features = false }
gear-call-gen = { path = "utils/call-gen" }
gear-common = { path = "common", default-features = false }
gear-common-codegen = { path = "common/codegen" }
gear-core = { path = "core", default-features = false }
gear-core-errors = { path = "core-errors" }
gear-core-processor = { path = "core-processor", default-features = false }
gear-lazy-pages = { path = "lazy-pages" }
gear-lazy-pages-common = { path = "lazy-pages/common", default-features = false }
gear-lazy-pages-interface = { path = "lazy-pages/interface", default-features = false }
gear-lazy-pages-native-interface = { path = "lazy-pages/native-interface" }
gear-node-testing = { path = "node/testing" }
gear-runtime-common = { path = "runtime/common", default-features = false }
gear-runtime-interface = { path = "runtime-interface", default-features = false }
gear-sandbox-interface = { path = "runtime-interface/sandbox", default-features = false }
gear-runtime-primitives = { path = "runtime/primitives", default-features = false }
gear-sandbox = { path = "sandbox/sandbox", default-features = false }
gear-sandbox-env = { path = "sandbox/env", default-features = false }
gear-sandbox-host = { path = "sandbox/host" }
gear-service = { path = "node/service", default-features = false }
gear-stack-buffer = { path = "stack-buffer" }
gear-ss58 = { path = "utils/ss58", default-features = false }
gear-utils = { path = "utils/utils" }
gear-wasm-builder = { path = "utils/wasm-builder", default-features = false }
gear-wasm-optimizer = { path = "utils/wasm-optimizer", default-features = false }
gear-wasm-gen = { path = "utils/wasm-gen" }
gear-wasm-instrument = { path = "utils/wasm-instrument", default-features = false }
junit-common = { path = "utils/junit-common" }
actor-system-error = { path = "utils/actor-system-error" }
pallet-gear = { path = "pallets/gear", default-features = false }
pallet-gear-eth-bridge = { path = "pallets/gear-eth-bridge", default-features = false }
pallet-gear-eth-bridge-primitives = { path = "pallets/gear-eth-bridge/primitives", default-features = false }
pallet-gear-eth-bridge-rpc = { path = "pallets/gear-eth-bridge/rpc", default-features = false }
pallet-gear-eth-bridge-rpc-runtime-api = { path = "pallets/gear-eth-bridge/rpc/runtime-api", default-features = false }
pallet-gear-gas = { path = "pallets/gas", default-features = false }
pallet-gear-messenger = { path = "pallets/gear-messenger", default-features = false }
pallet-gear-payment = { path = "pallets/payment", default-features = false }
pallet-gear-program = { path = "pallets/gear-program", default-features = false }
pallet-gear-rpc = { path = "pallets/gear/rpc" }
pallet-gear-rpc-runtime-api = { path = "pallets/gear/rpc/runtime-api", default-features = false }
pallet-gear-scheduler = { path = "pallets/gear-scheduler", default-features = false }
pallet-gear-staking-rewards = { path = "pallets/staking-rewards", default-features = false }
pallet-gear-staking-rewards-rpc = { path = "pallets/staking-rewards/rpc" }
pallet-gear-staking-rewards-rpc-runtime-api = { path = "pallets/staking-rewards/rpc/runtime-api", default-features = false }
pallet-gear-voucher = { path = "pallets/gear-voucher", default-features = false }
pallet-gear-bank = { path = "pallets/gear-bank", default-features = false }
pallet-gear-builtin = { path = "pallets/gear-builtin", default-features = false }
pallet-gear-builtin-rpc = { path = "pallets/gear-builtin/rpc" }
pallet-gear-builtin-rpc-runtime-api = { path = "pallets/gear-builtin/rpc/runtime-api", default-features = false }
pallet-grandpa-signer = { path = "pallets/grandpa-signer", default-features = false }
runtime-primitives = { package = "gear-runtime-primitives", path = "runtime/primitives", default-features = false }
service = { package = "gear-service", path = "node/service", default-features = false }
testing = { package = "gear-node-testing", path = "node/testing" }
vara-runtime = { path = "runtime/vara", default-features = false }

# ethexe deps
ethexe-observer = { path = "ethexe/observer", default-features = false }
ethexe-db = { path = "ethexe/db", default-features = false }
ethexe-network = { path = "ethexe/network", default-features = false }
ethexe-processor = { path = "ethexe/processor", default-features = false }
ethexe-runtime = { path = "ethexe/runtime", default-features = false }
ethexe-signer = { path = "ethexe/signer", default-features = false }
ethexe-service = { path = "ethexe/service", default-features = false }
ethexe-service-utils = { path = "ethexe/service/utils", default-features = false }
ethexe-consensus = { path = "ethexe/consensus", default-features = false }
ethexe-ethereum = { path = "ethexe/ethereum", default-features = false }
ethexe-runtime-common = { path = "ethexe/runtime/common", default-features = false }
ethexe-prometheus = { path = "ethexe/prometheus", default-features = false }
ethexe-rpc = { path = "ethexe/rpc", default-features = false }
ethexe-common = { path = "ethexe/common", default-features = false }
ethexe-compute = { path = "ethexe/compute", default-features = false }
ethexe-blob-loader = { path = "ethexe/blob-loader", default-features = false }

# Common executor between `sandbox-host` and `lazy-pages-fuzzer`
wasmi = { version = "0.38" }

# Substrate deps
bp-header-chain = { version = "0.18.0", git = "https://github.com/gear-tech/polkadot-sdk.git", branch = "gear-polkadot-stable2409-wasm32v1-none", default-features = false }
binary-merkle-tree = { version = "15.0.1", git = "https://github.com/gear-tech/polkadot-sdk.git", branch = "gear-polkadot-stable2409-wasm32v1-none", default-features = false }
frame-benchmarking = { version = "38.0.0", git = "https://github.com/gear-tech/polkadot-sdk.git", branch = "gear-polkadot-stable2409-wasm32v1-none", default-features = false }
frame-benchmarking-cli = { version = "43.0.0", git = "https://github.com/gear-tech/polkadot-sdk.git", branch = "gear-polkadot-stable2409-wasm32v1-none" }
frame-election-provider-support = { version = "38.0.0", git = "https://github.com/gear-tech/polkadot-sdk.git", branch = "gear-polkadot-stable2409-wasm32v1-none", default-features = false }
frame-executive = { version = "38.0.0", git = "https://github.com/gear-tech/polkadot-sdk.git", branch = "gear-polkadot-stable2409-wasm32v1-none", default-features = false }
frame-support = { version = "38.0.0", git = "https://github.com/gear-tech/polkadot-sdk.git", branch = "gear-polkadot-stable2409-wasm32v1-none", default-features = false }
frame-support-test = { version = "3.0.0", git = "https://github.com/gear-tech/polkadot-sdk.git", branch = "gear-polkadot-stable2409-wasm32v1-none", default-features = false }
frame-system = { version = "38.0.0", git = "https://github.com/gear-tech/polkadot-sdk.git", branch = "gear-polkadot-stable2409-wasm32v1-none", default-features = false }
frame-system-benchmarking = { version = "38.0.0", git = "https://github.com/gear-tech/polkadot-sdk.git", branch = "gear-polkadot-stable2409-wasm32v1-none", default-features = false }
frame-remote-externalities = { version = "0.46.0", git = "https://github.com/gear-tech/polkadot-sdk.git", branch = "gear-polkadot-stable2409-wasm32v1-none" }
frame-try-runtime = { version = "0.44.0", git = "https://github.com/gear-tech/polkadot-sdk.git", branch = "gear-polkadot-stable2409-wasm32v1-none", default-features = false }
frame-system-rpc-runtime-api = { version = "34.0.0", git = "https://github.com/gear-tech/polkadot-sdk.git", branch = "gear-polkadot-stable2409-wasm32v1-none", default-features = false }

frame-metadata-hash-extension = { default-features = false, git = "https://github.com/gear-tech/polkadot-sdk.git", branch = "gear-polkadot-stable2409-wasm32v1-none" }


generate-bags = { version = "38.0.0", git = "https://github.com/gear-tech/polkadot-sdk.git", branch = "gear-polkadot-stable2409-wasm32v1-none" }
pallet-authorship = { version = "38.0.0", git = "https://github.com/gear-tech/polkadot-sdk.git", branch = "gear-polkadot-stable2409-wasm32v1-none", default-features = false }
pallet-authority-discovery = { version = "38.0.0", git = "https://github.com/gear-tech/polkadot-sdk.git", branch = "gear-polkadot-stable2409-wasm32v1-none", default-features = false }
pallet-babe = { version = "38.0.0", git = "https://github.com/gear-tech/polkadot-sdk.git", branch = "gear-polkadot-stable2409-wasm32v1-none", default-features = false }
pallet-bags-list = { version = "37.0.0", git = "https://github.com/gear-tech/polkadot-sdk.git", branch = "gear-polkadot-stable2409-wasm32v1-none", default-features = false }
pallet-bounties = { version = "37.0.0", git = "https://github.com/gear-tech/polkadot-sdk.git", branch = "gear-polkadot-stable2409-wasm32v1-none", default-features = false }
pallet-child-bounties = { version = "37.0.0", git = "https://github.com/gear-tech/polkadot-sdk.git", branch = "gear-polkadot-stable2409-wasm32v1-none", default-features = false }
pallet-balances = { version = "39.0.0", git = "https://github.com/gear-tech/polkadot-sdk.git", branch = "gear-polkadot-stable2409-wasm32v1-none", default-features = false }
pallet-conviction-voting = { version = "38.0.0", git = "https://github.com/gear-tech/polkadot-sdk.git", branch = "gear-polkadot-stable2409-wasm32v1-none", default-features = false }
pallet-election-provider-multi-phase = { version = "37.0.0", git = "https://github.com/gear-tech/polkadot-sdk.git", branch = "gear-polkadot-stable2409-wasm32v1-none", default-features = false }
pallet-grandpa = { version = "38.0.0", git = "https://github.com/gear-tech/polkadot-sdk.git", branch = "gear-polkadot-stable2409-wasm32v1-none", default-features = false }
pallet-identity = { version = "38.0.0", git = "https://github.com/gear-tech/polkadot-sdk.git", branch = "gear-polkadot-stable2409-wasm32v1-none", default-features = false }
pallet-im-online = { version = "37.0.0", git = "https://github.com/gear-tech/polkadot-sdk.git", branch = "gear-polkadot-stable2409-wasm32v1-none", default-features = false }
pallet-multisig = { version = "38.0.0", git = "https://github.com/gear-tech/polkadot-sdk.git", branch = "gear-polkadot-stable2409-wasm32v1-none", default-features = false }
pallet-nomination-pools = { version = "35.0.0", git = "https://github.com/gear-tech/polkadot-sdk.git", branch = "gear-polkadot-stable2409-wasm32v1-none", default-features = false }
pallet-nomination-pools-runtime-api = { version = "33.0.0", git = "https://github.com/gear-tech/polkadot-sdk.git", branch = "gear-polkadot-stable2409-wasm32v1-none", default-features = false }
pallet-offences = { version = "37.0.0", git = "https://github.com/gear-tech/polkadot-sdk.git", branch = "gear-polkadot-stable2409-wasm32v1-none", default-features = false }
pallet-preimage = { version = "38.0.0", git = "https://github.com/gear-tech/polkadot-sdk.git", branch = "gear-polkadot-stable2409-wasm32v1-none", default-features = false }
pallet-proxy = { version = "38.0.0", git = "https://github.com/gear-tech/polkadot-sdk.git", branch = "gear-polkadot-stable2409-wasm32v1-none", default-features = false }
pallet-ranked-collective = { version = "38.0.0", git = "https://github.com/gear-tech/polkadot-sdk.git", branch = "gear-polkadot-stable2409-wasm32v1-none", default-features = false }
pallet-referenda = { version = "38.0.0", git = "https://github.com/gear-tech/polkadot-sdk.git", branch = "gear-polkadot-stable2409-wasm32v1-none", default-features = false }
pallet-scheduler = { version = "39.0.0", git = "https://github.com/gear-tech/polkadot-sdk.git", branch = "gear-polkadot-stable2409-wasm32v1-none", default-features = false }
pallet-session = { version = "38.0.0", git = "https://github.com/gear-tech/polkadot-sdk.git", branch = "gear-polkadot-stable2409-wasm32v1-none", default-features = false }
pallet-staking = { version = "38.0.0", git = "https://github.com/gear-tech/polkadot-sdk.git", branch = "gear-polkadot-stable2409-wasm32v1-none", default-features = false }
pallet-staking-runtime-api = { version = "24.0.0", git = "https://github.com/gear-tech/polkadot-sdk.git", branch = "gear-polkadot-stable2409-wasm32v1-none", default-features = false }
pallet-staking-reward-fn = { version = "22.0.0", git = "https://github.com/gear-tech/polkadot-sdk.git", branch = "gear-polkadot-stable2409-wasm32v1-none", default-features = false }
pallet-sudo = { version = "38.0.0", git = "https://github.com/gear-tech/polkadot-sdk.git", branch = "gear-polkadot-stable2409-wasm32v1-none", default-features = false }
pallet-timestamp = { version = "37.0.0", git = "https://github.com/gear-tech/polkadot-sdk.git", branch = "gear-polkadot-stable2409-wasm32v1-none", default-features = false }
pallet-transaction-payment = { version = "38.0.0", git = "https://github.com/gear-tech/polkadot-sdk.git", branch = "gear-polkadot-stable2409-wasm32v1-none", default-features = false }
pallet-transaction-payment-rpc = { version = "41.0.0", git = "https://github.com/gear-tech/polkadot-sdk.git", branch = "gear-polkadot-stable2409-wasm32v1-none", default-features = false }
pallet-transaction-payment-rpc-runtime-api = { version = "38.0.0", git = "https://github.com/gear-tech/polkadot-sdk.git", branch = "gear-polkadot-stable2409-wasm32v1-none", default-features = false }
pallet-treasury = { version = "37.0.0", git = "https://github.com/gear-tech/polkadot-sdk.git", branch = "gear-polkadot-stable2409-wasm32v1-none", default-features = false }
pallet-utility = { version = "38.0.0", git = "https://github.com/gear-tech/polkadot-sdk.git", branch = "gear-polkadot-stable2409-wasm32v1-none", default-features = false }
pallet-vesting = { version = "38.0.0", git = "https://github.com/gear-tech/polkadot-sdk.git", branch = "gear-polkadot-stable2409-wasm32v1-none", default-features = false }
pallet-whitelist = { version = "37.0.0", git = "https://github.com/gear-tech/polkadot-sdk.git", branch = "gear-polkadot-stable2409-wasm32v1-none", default-features = false }
prometheus-endpoint = { package = "substrate-prometheus-endpoint", version = "0.17.0", git = "https://github.com/gear-tech/polkadot-sdk.git", branch = "gear-polkadot-stable2409-wasm32v1-none" }
sc-authority-discovery = { version = "0.45.0", git = "https://github.com/gear-tech/polkadot-sdk.git", branch = "gear-polkadot-stable2409-wasm32v1-none" }
sc-block-builder = { version = "0.42.0", git = "https://github.com/gear-tech/polkadot-sdk.git", branch = "gear-polkadot-stable2409-wasm32v1-none" }
sc-consensus = { version = "0.44.0", git = "https://github.com/gear-tech/polkadot-sdk.git", branch = "gear-polkadot-stable2409-wasm32v1-none" }
sc-consensus-babe = { version = "0.45.0", git = "https://github.com/gear-tech/polkadot-sdk.git", branch = "gear-polkadot-stable2409-wasm32v1-none" }
sc-consensus-babe-rpc = { version = "0.45.0", git = "https://github.com/gear-tech/polkadot-sdk.git", branch = "gear-polkadot-stable2409-wasm32v1-none" }
sc-consensus-slots = { version = "0.44.0", git = "https://github.com/gear-tech/polkadot-sdk.git", branch = "gear-polkadot-stable2409-wasm32v1-none" }
sp-crypto-ec-utils = { version = "0.14.0", git = "https://github.com/gear-tech/polkadot-sdk.git", branch = "gear-polkadot-stable2409-wasm32v1-none", default-features = false }
sp-debug-derive = { version = "14.0.0", git = "https://github.com/gear-tech/polkadot-sdk.git", branch = "gear-polkadot-stable2409-wasm32v1-none", default-features = false }
sc-chain-spec = { version = "38.0.0", git = "https://github.com/gear-tech/polkadot-sdk.git", branch = "gear-polkadot-stable2409-wasm32v1-none" }
sc-cli = { version = "0.47.0", git = "https://github.com/gear-tech/polkadot-sdk.git", branch = "gear-polkadot-stable2409-wasm32v1-none" }
sc-client-api = { version = "37.0.0", git = "https://github.com/gear-tech/polkadot-sdk.git", branch = "gear-polkadot-stable2409-wasm32v1-none" }
sc-executor = { version = "0.40.1", git = "https://github.com/gear-tech/polkadot-sdk.git", branch = "gear-polkadot-stable2409-wasm32v1-none" }
sc-executor-common = { version = "0.35.0", git = "https://github.com/gear-tech/polkadot-sdk.git", branch = "gear-polkadot-stable2409-wasm32v1-none" }
sc-consensus-grandpa = { version = "0.30.0", git = "https://github.com/gear-tech/polkadot-sdk.git", branch = "gear-polkadot-stable2409-wasm32v1-none" }
sc-consensus-grandpa-rpc = { version = "0.30.0", git = "https://github.com/gear-tech/polkadot-sdk.git", branch = "gear-polkadot-stable2409-wasm32v1-none" }
sc-network = { version = "0.45.0", git = "https://github.com/gear-tech/polkadot-sdk.git", branch = "gear-polkadot-stable2409-wasm32v1-none" }
sc-network-sync = { version = "0.44.0", git = "https://github.com/gear-tech/polkadot-sdk.git", branch = "gear-polkadot-stable2409-wasm32v1-none" }
sc-offchain = { version = "40.0.0", git = "https://github.com/gear-tech/polkadot-sdk.git", branch = "gear-polkadot-stable2409-wasm32v1-none" }
sc-proposer-metrics = { version = "0.18.0", git = "https://github.com/gear-tech/polkadot-sdk.git", branch = "gear-polkadot-stable2409-wasm32v1-none" }
sc-service = { version = "0.46.0", git = "https://github.com/gear-tech/polkadot-sdk.git", branch = "gear-polkadot-stable2409-wasm32v1-none" }
sc-telemetry = { version = "25.0.0", git = "https://github.com/gear-tech/polkadot-sdk.git", branch = "gear-polkadot-stable2409-wasm32v1-none" }
sc-rpc = { version = "40.0.0", git = "https://github.com/gear-tech/polkadot-sdk.git", branch = "gear-polkadot-stable2409-wasm32v1-none" }
sc-sync-state-rpc = { version = "0.45.0", git = "https://github.com/gear-tech/polkadot-sdk.git", branch = "gear-polkadot-stable2409-wasm32v1-none" }
sc-sysinfo = { version = "38.0.0", git = "https://github.com/gear-tech/polkadot-sdk.git", branch = "gear-polkadot-stable2409-wasm32v1-none" }
sc-transaction-pool = { version = "37.0.0", git = "https://github.com/gear-tech/polkadot-sdk.git", branch = "gear-polkadot-stable2409-wasm32v1-none" }
sc-transaction-pool-api = { version = "37.0.0", git = "https://github.com/gear-tech/polkadot-sdk.git", branch = "gear-polkadot-stable2409-wasm32v1-none" }
sc-tracing = { version = "37.0.1", git = "https://github.com/gear-tech/polkadot-sdk.git", branch = "gear-polkadot-stable2409-wasm32v1-none" }
sp-allocator = { version = "29.0.0", git = "https://github.com/gear-tech/polkadot-sdk.git", branch = "gear-polkadot-stable2409-wasm32v1-none", default-features = false }
sp-api = { version = "34.0.0", git = "https://github.com/gear-tech/polkadot-sdk.git", branch = "gear-polkadot-stable2409-wasm32v1-none", default-features = false }
sp-authority-discovery = { version = "34.0.0", git = "https://github.com/gear-tech/polkadot-sdk.git", branch = "gear-polkadot-stable2409-wasm32v1-none", default-features = false }
sp-arithmetic = { version = "26.0.0", git = "https://github.com/gear-tech/polkadot-sdk.git", branch = "gear-polkadot-stable2409-wasm32v1-none", default-features = false }
sp-blockchain = { version = "37.0.1", git = "https://github.com/gear-tech/polkadot-sdk.git", branch = "gear-polkadot-stable2409-wasm32v1-none", default-features = false }
sp-block-builder = { version = "34.0.0", git = "https://github.com/gear-tech/polkadot-sdk.git", branch = "gear-polkadot-stable2409-wasm32v1-none", default-features = false }
sp-core = { version = "34.0.0", git = "https://github.com/gear-tech/polkadot-sdk.git", branch = "gear-polkadot-stable2409-wasm32v1-none", default-features = false }
sp-consensus = { version = "0.40.0", git = "https://github.com/gear-tech/polkadot-sdk.git", branch = "gear-polkadot-stable2409-wasm32v1-none", default-features = false }
sp-consensus-babe = { version = "0.40.0", git = "https://github.com/gear-tech/polkadot-sdk.git", branch = "gear-polkadot-stable2409-wasm32v1-none", default-features = false }
sp-consensus-slots = { version = "0.40.0", git = "https://github.com/gear-tech/polkadot-sdk.git", branch = "gear-polkadot-stable2409-wasm32v1-none", default-features = false }
sp-application-crypto = { version = "38.0.0", git = "https://github.com/gear-tech/polkadot-sdk.git", branch = "gear-polkadot-stable2409-wasm32v1-none", default-features = false }
sp-externalities = { version = "0.29.0", git = "https://github.com/gear-tech/polkadot-sdk.git", branch = "gear-polkadot-stable2409-wasm32v1-none", default-features = false }
sp-consensus-grandpa = { version = "21.0.0", git = "https://github.com/gear-tech/polkadot-sdk.git", branch = "gear-polkadot-stable2409-wasm32v1-none", default-features = false }
sp-genesis-builder = { version = "0.15.1", git = "https://github.com/gear-tech/polkadot-sdk.git", branch = "gear-polkadot-stable2409-wasm32v1-none", default-features = false }
sp-inherents = { version = "34.0.0", git = "https://github.com/gear-tech/polkadot-sdk.git", branch = "gear-polkadot-stable2409-wasm32v1-none", default-features = false }
sp-io = { version = "38.0.0", git = "https://github.com/gear-tech/polkadot-sdk.git", branch = "gear-polkadot-stable2409-wasm32v1-none", default-features = false }
sp-keyring = { version = "39.0.0", git = "https://github.com/gear-tech/polkadot-sdk.git", branch = "gear-polkadot-stable2409-wasm32v1-none", default-features = false }
sp-keystore = { version = "0.40.0", git = "https://github.com/gear-tech/polkadot-sdk.git", branch = "gear-polkadot-stable2409-wasm32v1-none", default-features = false }
sp-npos-elections = { version = "34.0.0", git = "https://github.com/gear-tech/polkadot-sdk.git", branch = "gear-polkadot-stable2409-wasm32v1-none", default-features = false }
sp-offchain = { version = "34.0.0", git = "https://github.com/gear-tech/polkadot-sdk.git", branch = "gear-polkadot-stable2409-wasm32v1-none", default-features = false }
sp-rpc = { version = "32.0.0", git = "https://github.com/gear-tech/polkadot-sdk.git", branch = "gear-polkadot-stable2409-wasm32v1-none", default-features = false }
sp-runtime = { version = "39.0.1", git = "https://github.com/gear-tech/polkadot-sdk.git", branch = "gear-polkadot-stable2409-wasm32v1-none", default-features = false }
sp-runtime-interface = { version = "28.0.0", git = "https://github.com/gear-tech/polkadot-sdk.git", branch = "gear-polkadot-stable2409-wasm32v1-none", default-features = false }
sp-session = { version = "36.0.0", git = "https://github.com/gear-tech/polkadot-sdk.git", branch = "gear-polkadot-stable2409-wasm32v1-none", default-features = false }
sp-std = { version = "14.0.0", git = "https://github.com/gear-tech/polkadot-sdk.git", branch = "gear-polkadot-stable2409-wasm32v1-none", default-features = false }
sp-state-machine = { version = "0.43.0", git = "https://github.com/gear-tech/polkadot-sdk.git", branch = "gear-polkadot-stable2409-wasm32v1-none", default-features = false }
sp-staking = { version = "36.0.0", git = "https://github.com/gear-tech/polkadot-sdk.git", branch = "gear-polkadot-stable2409-wasm32v1-none", default-features = false }
sp-storage = { version = "21.0.0", git = "https://github.com/gear-tech/polkadot-sdk.git", branch = "gear-polkadot-stable2409-wasm32v1-none", default-features = false }
sp-timestamp = { version = "34.0.0", git = "https://github.com/gear-tech/polkadot-sdk.git", branch = "gear-polkadot-stable2409-wasm32v1-none", default-features = false }
sp-transaction-pool = { version = "34.0.0", git = "https://github.com/gear-tech/polkadot-sdk.git", branch = "gear-polkadot-stable2409-wasm32v1-none", default-features = false }
sp-transaction-storage-proof = { version = "34.0.0", git = "https://github.com/gear-tech/polkadot-sdk.git", branch = "gear-polkadot-stable2409-wasm32v1-none", default-features = false }
sp-trie = { version = "37.0.0", git = "https://github.com/gear-tech/polkadot-sdk.git", branch = "gear-polkadot-stable2409-wasm32v1-none", default-features = false }
sp-version = { version = "37.0.0", git = "https://github.com/gear-tech/polkadot-sdk.git", branch = "gear-polkadot-stable2409-wasm32v1-none", default-features = false }
sp-wasm-interface = { version = "21.0.1", git = "https://github.com/gear-tech/polkadot-sdk.git", branch = "gear-polkadot-stable2409-wasm32v1-none", default-features = false }
sp-wasm-interface-common = { version = "7.0.0", git = "https://github.com/gear-tech/polkadot-sdk.git", branch = "gear-polkadot-stable2409-wasm32v1-none", default-features = false }
substrate-build-script-utils = { version = "11.0.0", git = "https://github.com/gear-tech/polkadot-sdk.git", branch = "gear-polkadot-stable2409-wasm32v1-none" }
substrate-frame-rpc-system = { version = "39.0.0", git = "https://github.com/gear-tech/polkadot-sdk.git", branch = "gear-polkadot-stable2409-wasm32v1-none" }
substrate-rpc-client = { version = "0.44.0", git = "https://github.com/gear-tech/polkadot-sdk.git", branch = "gear-polkadot-stable2409-wasm32v1-none" }
substrate-state-trie-migration-rpc = { version = "38.0.0", git = "https://github.com/gear-tech/polkadot-sdk.git", branch = "gear-polkadot-stable2409-wasm32v1-none" }
substrate-test-client = { version = "2.0.0", git = "https://github.com/gear-tech/polkadot-sdk.git", branch = "gear-polkadot-stable2409-wasm32v1-none" }
substrate-wasm-builder = { version = "24.0.1", git = "https://github.com/gear-tech/polkadot-sdk.git", branch = "gear-polkadot-stable2409-wasm32v1-none" }

# Examples
test-syscalls = { path = "examples/syscalls", default-features = false }
demo-async = { path = "examples/async" }
demo-async-critical = { path = "examples/async-critical" }
demo-async-custom-entry = { path = "examples/async-custom-entry" }
demo-async-init = { path = "examples/async-init" }
demo-async-reply-hook = { path = "examples/async-reply-hook" }
demo-async-recursion = { path = "examples/async-recursion" }
demo-async-signal-entry = { path = "examples/async-signal-entry" }
demo-async-tester = { path = "examples/async-tester" }
demo-bls381 = { path = "examples/bls381" }
demo-calc-hash = { path = "examples/calc-hash" }
demo-calc-hash-in-one-block = { path = "examples/calc-hash/in-one-block" }
demo-calc-hash-over-blocks = { path = "examples/calc-hash/over-blocks" }
demo-custom = { path = "examples/custom" }
demo-delayed-reservation-sender = { path = "examples/delayed-reservation-sender" }
demo-compose = { path = "examples/compose" }
demo-constructor = { path = "examples/constructor", default-features = false }
demo-create-program-reentrance = { path = "examples/create-program-reentrance" }
demo-delayed-sender = { path = "examples/delayed-sender" }
demo-distributor = { path = "examples/distributor" }
demo-futures-unordered = { path = "examples/futures-unordered", features = [
    "debug",
] }
demo-gas-burned = { path = "examples/gas-burned" }
demo-fungible-token = { path = "examples/fungible-token" }
demo-init-fail-sender = { path = "examples/init-fail-sender" }
demo-init-wait = { path = "examples/init-wait", default-features = false }
demo-init-wait-reply-exit = { path = "examples/init-wait-reply-exit" }
demo-messenger = { path = "examples/messenger" }
demo-mul-by-const = { path = "examples/mul-by-const" }
demo-out-of-memory = { path = "examples/out-of-memory" }
demo-panic-payload = { path = "examples/panic-payload" }
demo-piggy-bank = { path = "examples/piggy-bank", features = ["debug"] }
demo-ping = { path = "examples/ping" }
demo-program-factory = { path = "examples/program-factory" }
demo-program-generator = { path = "examples/program-generator" }
demo-proxy = { path = "examples/proxy", default-features = false }
demo-proxy-relay = { path = "examples/proxy-relay" }
demo-proxy-reservation-with-gas = { path = "examples/proxy-reservation-with-gas" }
demo-read-big-state = { path = "examples/read-big-state", default-features = false }
demo-reservation-manager = { path = "examples/reservation-manager" }
demo-reserve-gas = { path = "examples/reserve-gas", default-features = false }
demo-rwlock = { path = "examples/rwlock" }
demo-send-from-reservation = { path = "examples/send-from-reservation" }
demo-signal-entry = { path = "examples/signal-entry", default-features = false }
demo-staking-broker = { path = "examples/staking-broker" }
demo-proxy-broker = { path = "examples/proxy-broker" }
demo-state-rollback = { path = "examples/state-rollback" }
demo-sync-duplicate = { path = "examples/sync-duplicate" }
demo-vec = { path = "examples/vec" }
demo-value-sender = { path = "examples/value-sender" }
demo-wait = { path = "examples/wait" }
demo-waiter = { path = "examples/waiter", default-features = false }
demo-wait-timeout = { path = "examples/wait-timeout" }
demo-waiting-proxy = { path = "examples/waiting-proxy" }
demo-wat = { path = "examples/wat" }

# TODO: fix demos' feature resolving bug with workspace build
demo-value-sender-ethexe = { path = "examples/value-sender-ethexe" }
demo-delayed-sender-ethexe = { path = "examples/delayed-sender-ethexe" }

# Dependencies that only used in one package
#
# TODO: remove these dependencies (from this file?) or add more docs.

atomic_enum = "0.3.0"
<<<<<<< HEAD
cfg-if = "1.0.0" # gear-lazy-pages
cargo-http-registry = "0.1.6" # crates-io
core_affinity = "0.8.3" # lazy-pages-fuzzer
env_logger = "0.11.8" # lazy-pages-fuzzer
errno = "0.3" # gear-lazy-pages
nix = "0.26.4" # gear-lazy-pages
ipc-channel = "0.19.0" # lazy-pages-fuzzer
itertools = { version = "0.13", default-features = false } # utils/wasm-builder
keyring = "1.2.1" # gcli
libp2p = "=0.51.4" # gcli (same version as sc-consensus)
mimalloc = { version = "0.1.46", default-features = false } # node/cli
nacl = "0.5.3" # gcli
libfuzzer-sys = "0.4" # utils/runtime-fuzzer/fuzz
pathdiff = { version = "0.2.1", default-features = false } # utils/wasm-builder
rand_chacha = { version = "0.9.0", default-features = false } # lazy-pages-fuzzer
rand_pcg = "0.3.1" # pallets/gear
rustc_version = "0.4.1" # utils/wasm-builder, sandbox, sandbox/host
schnorrkel = "0.11.4" # gcli
=======
cfg-if = "1.0.0"                                             # gear-lazy-pages
cargo-http-registry = "0.1.6"                                # crates-io
core_affinity = "0.8.3"                                      # lazy-pages-fuzzer
env_logger = "0.11.8"                                        # lazy-pages-fuzzer
errno = "0.3"                                                # gear-lazy-pages
nix = "0.26.4"                                               # gear-lazy-pages
ipc-channel = "0.19.0"                                       # lazy-pages-fuzzer
itertools = { version = "0.13", default-features = false }   # utils/wasm-builder
libp2p = "=0.51.4"                                           # gcli (same version as sc-consensus)
mimalloc = { version = "0.1.46", default-features = false }  # node/cli
nacl = "0.5.3"                                               # gcli
libfuzzer-sys = "0.4"                                        # utils/runtime-fuzzer/fuzz
pathdiff = { version = "0.2.1", default-features = false }   # utils/wasm-builder
rand_chacha = { version = "0.9.0", default-features = false }# lazy-pages-fuzzer
rand_pcg = "0.3.1"                                           # pallets/gear
rustc_version = "0.4.1"                                      # utils/wasm-builder, sandbox, sandbox/host
schnorrkel = "0.11.4"                                        # gcli
>>>>>>> 93733208
scopeguard = { version = "1.2.0", default-features = false } # pallets/gear
hyper = "1.4.1" # ethexe/rpc
tabled = "0.10.0" # utils/regression-analysis
thousands = "0.2.0" # utils/regression-analysis
toml = "0.8.14" # utils/wasm-builder
tower = "0.4.13" # ethexe/rpc
tower-http = "0.5.2" # ethexe/rpc
tracing-appender = "0.2" # utils/node-loader
trybuild = "1" # gstd/codegen
wasmprinter = "0.230" # utils/wasm-gen
fail = "0.5" # gear-common
heck = "0.5.0" # gsdk-api-gen
etc = "0.1.19" # gcli
toml_edit = "0.22.12" # crates-io
directories = "5.0.1" # utils/key-finder
num-traits = { version = "0.2", default-features = false } # gear-core
glob = "0.3.1" # cargo-gbuild
smallvec = "1.13.2" # utils/node-wrapper
fs4 = "0.11.1" # utils/gear-wasmer-cache
bytes = "1.8.0" # utils/gear-wasmer-cache
loom = "0.7.2" # utils/gear-wasmer-cache
wasm-smith = { version = "0.230", features = ["wasmparser"] } # utils/wasm-gen
wasm-encoder = { version = "0.230", default-features = false, features = [
    "wasmparser",
] } # utils/wasm-instrument

[workspace.lints.rust]
unexpected_cfgs = { level = "warn", check-cfg = [
    'cfg(loom)',
    'cfg(fuzz)',
    'cfg(substrate_runtime)',
] }

[workspace.metadata.cargo-shear]
ignored = [
    "gear-workspace-hack",
    "frame-benchmarking",
    "frame-system-benchmarking",
    "frame-system-rpc-runtime-api",
    "vara-runtime",
    "scale-decode",
    "scale-info",
    "parity-scale-codec",
    "pallet-authorship",
    "pallet-timestamp",
]

[profile.dev.package.corosensei]
opt-level = 3

[profile.release]
panic = "unwind"

[profile.release.package.gcore]
opt-level = "s"

[profile.release.package.gstd]
opt-level = "s"

[profile.release.package.galloc]
opt-level = "s"

[profile.release.package.gtest]
opt-level = "s"

[profile.production]
inherits = "release"
strip = true

# Sacrifice compile speed for execution speed by using optimization flags:

# https://doc.rust-lang.org/rustc/linker-plugin-lto.html
lto = "fat"
# https://doc.rust-lang.org/rustc/codegen-options/index.html#codegen-units
codegen-units = 1

[profile.profiling]
inherits = "release"
debug = true

[patch.crates-io]
gear-workspace-hack = { path = "utils/gear-workspace-hack" }

alloy = { version = "1.1", git = "https://github.com/gear-tech/alloy" }
# these patched dependecies force their `sign_ext` feature to be used by Substrate dependencies
parity-wasm = { version = "0.45.0", git = "https://github.com/gear-tech/parity-wasm", branch = "v0.45.0-sign-ext" }
wasmi-validation = { version = "0.5.0", git = "https://github.com/gear-tech/wasmi", branch = "v0.13.2-sign-ext" }
wasm-instrument = { version = "0.4.0", git = "https://github.com/gear-tech/wasm-instrument", branch = "v0.4.0-sign-ext" }

# there are patches to disable `memory.grow` and to add offset of reserved memory
wasm-smith = { version = "0.230", git = "https://github.com/gear-tech/wasm-tools", branch = "gear-stable-1.230" }<|MERGE_RESOLUTION|>--- conflicted
+++ resolved
@@ -519,26 +519,6 @@
 # TODO: remove these dependencies (from this file?) or add more docs.
 
 atomic_enum = "0.3.0"
-<<<<<<< HEAD
-cfg-if = "1.0.0" # gear-lazy-pages
-cargo-http-registry = "0.1.6" # crates-io
-core_affinity = "0.8.3" # lazy-pages-fuzzer
-env_logger = "0.11.8" # lazy-pages-fuzzer
-errno = "0.3" # gear-lazy-pages
-nix = "0.26.4" # gear-lazy-pages
-ipc-channel = "0.19.0" # lazy-pages-fuzzer
-itertools = { version = "0.13", default-features = false } # utils/wasm-builder
-keyring = "1.2.1" # gcli
-libp2p = "=0.51.4" # gcli (same version as sc-consensus)
-mimalloc = { version = "0.1.46", default-features = false } # node/cli
-nacl = "0.5.3" # gcli
-libfuzzer-sys = "0.4" # utils/runtime-fuzzer/fuzz
-pathdiff = { version = "0.2.1", default-features = false } # utils/wasm-builder
-rand_chacha = { version = "0.9.0", default-features = false } # lazy-pages-fuzzer
-rand_pcg = "0.3.1" # pallets/gear
-rustc_version = "0.4.1" # utils/wasm-builder, sandbox, sandbox/host
-schnorrkel = "0.11.4" # gcli
-=======
 cfg-if = "1.0.0"                                             # gear-lazy-pages
 cargo-http-registry = "0.1.6"                                # crates-io
 core_affinity = "0.8.3"                                      # lazy-pages-fuzzer
@@ -556,32 +536,29 @@
 rand_pcg = "0.3.1"                                           # pallets/gear
 rustc_version = "0.4.1"                                      # utils/wasm-builder, sandbox, sandbox/host
 schnorrkel = "0.11.4"                                        # gcli
->>>>>>> 93733208
 scopeguard = { version = "1.2.0", default-features = false } # pallets/gear
-hyper = "1.4.1" # ethexe/rpc
-tabled = "0.10.0" # utils/regression-analysis
-thousands = "0.2.0" # utils/regression-analysis
-toml = "0.8.14" # utils/wasm-builder
-tower = "0.4.13" # ethexe/rpc
-tower-http = "0.5.2" # ethexe/rpc
-tracing-appender = "0.2" # utils/node-loader
-trybuild = "1" # gstd/codegen
-wasmprinter = "0.230" # utils/wasm-gen
-fail = "0.5" # gear-common
-heck = "0.5.0" # gsdk-api-gen
-etc = "0.1.19" # gcli
-toml_edit = "0.22.12" # crates-io
-directories = "5.0.1" # utils/key-finder
-num-traits = { version = "0.2", default-features = false } # gear-core
-glob = "0.3.1" # cargo-gbuild
-smallvec = "1.13.2" # utils/node-wrapper
-fs4 = "0.11.1" # utils/gear-wasmer-cache
-bytes = "1.8.0" # utils/gear-wasmer-cache
-loom = "0.7.2" # utils/gear-wasmer-cache
+hyper = "1.4.1"                                              # ethexe/rpc
+tabled = "0.10.0"                                            # utils/regression-analysis
+thousands = "0.2.0"                                          # utils/regression-analysis
+toml = "0.8.14"                                              # utils/wasm-builder
+tower = "0.4.13"                                             # ethexe/rpc
+tower-http = "0.5.2"                                         # ethexe/rpc
+tracing-appender = "0.2"                                     # utils/node-loader
+trybuild = "1"                                               # gstd/codegen
+wasmprinter = "0.230"                                        # utils/wasm-gen
+fail = "0.5"                                                 # gear-common
+heck = "0.5.0"                                               # gsdk-api-gen
+etc = "0.1.19"                                               # gcli
+toml_edit = "0.22.12"                                        # crates-io
+directories = "5.0.1"                                        # utils/key-finder
+num-traits = { version = "0.2", default-features = false }   # gear-core
+glob = "0.3.1"                                               # cargo-gbuild
+smallvec = "1.13.2"                                          # utils/node-wrapper
+fs4 = "0.11.1"                                               # utils/gear-wasmer-cache
+bytes = "1.8.0"                                              # utils/gear-wasmer-cache
+loom = "0.7.2"                                               # utils/gear-wasmer-cache
 wasm-smith = { version = "0.230", features = ["wasmparser"] } # utils/wasm-gen
-wasm-encoder = { version = "0.230", default-features = false, features = [
-    "wasmparser",
-] } # utils/wasm-instrument
+wasm-encoder = { version = "0.230", default-features = false, features = ["wasmparser"] } # utils/wasm-instrument
 
 [workspace.lints.rust]
 unexpected_cfgs = { level = "warn", check-cfg = [
