--- conflicted
+++ resolved
@@ -592,14 +592,7 @@
 wasm-instrument = { version = "0.4.0", git = "https://github.com/gear-tech/wasm-instrument", branch = "v0.4.0-sign-ext" }
 
 # TODO: remove after https://github.com/BLAKE3-team/BLAKE3/pull/230
-<<<<<<< HEAD
 blake3 = { git = "https://github.com/gear-tech/BLAKE3", branch = "clang-cl-cross-compilation-v1.5.4" }
 
-# TODO: remove after https://github.com/pepyakin/wabt-rs/pull/84
-wabt = { git = "https://github.com/gear-tech/wabt-rs", branch = "al-win-crt" }
-
 # there are patches to disable `memory.grow` and to add offset of reserved memory
-wasm-smith = { version = "0.225", git = "https://github.com/gear-tech/wasm-tools", branch = "gear-stable-1.225" }
-=======
-blake3 = { git = "https://github.com/gear-tech/BLAKE3", branch = "clang-cl-cross-compilation-v1.5.4" }
->>>>>>> 547b6ad7
+wasm-smith = { version = "0.225", git = "https://github.com/gear-tech/wasm-tools", branch = "gear-stable-1.225" }