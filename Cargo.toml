[workspace.package]
version = "0.2.2"
authors = ["Gear Technologies"]
edition = "2021"
license = "GPL-3.0"

[workspace]
resolver = "2"

default-members = ["node/cli"]

members = [
    "common",
    "common/codegen",
    "core",
    "core-backend/codegen",
    "core-backend/common",
    "core-backend/sandbox",
    "core-backend/wasmi",
    "core-processor",
    "core-errors",
    "examples/binaries/async",
    "examples/binaries/async-custom-entry",
    "examples/binaries/async-init",
    "examples/binaries/async-signal-entry",
    "examples/binaries/async-tester",
    "examples/binaries/backend-error",
    "examples/binaries/btree",
    "examples/binaries/calc-hash",
    "examples/binaries/capacitor",
    "examples/binaries/compose",
    "examples/binaries/constructor",
    "examples/binaries/delayed-sender",
    "examples/binaries/distributor",
    "examples/binaries/fungible-token",
    "examples/binaries/stack-allocations",
    "examples/binaries/futures-unordered",
    "examples/binaries/gas-burned",
    "examples/binaries/incomplete-async-payloads",
    "examples/binaries/init-fail-sender",
    "examples/binaries/init-wait",
    "examples/binaries/init-wait-reply-exit",
    "examples/binaries/messager",
    "examples/binaries/mul-by-const",
    "examples/binaries/ncompose",
    "examples/binaries/new-meta",
    "examples/binaries/node",
    "examples/binaries/out-of-memory",
    "examples/binaries/piggy-bank",
    "examples/binaries/ping",
    "examples/binaries/program-factory",
    "examples/binaries/program-generator",
    "examples/binaries/proxy",
    "examples/binaries/proxy-relay",
    "examples/binaries/proxy-reservation-with-gas",
    "examples/binaries/reservation-manager",
    "examples/binaries/reserve-gas",
    "examples/binaries/rwlock",
    "examples/binaries/send-from-reservation",
    "examples/binaries/signal-entry",
    "examples/binaries/state-rollback",
    "examples/binaries/sync-duplicate",
    "examples/binaries/sys-calls",
    "examples/binaries/syscall-error",
    "examples/binaries/vec",
    "examples/binaries/wait",
    "examples/binaries/wait-timeout",
    "examples/binaries/wait_wake",
    "examples/binaries/waiter",
    "examples/binaries/waiting-proxy",
    "examples/binaries/wat",
    "galloc",
    "gcli",
    "gclient",
    "gcore",
    "gmeta",
    "gsdk",
    "gsdk/codegen",
    "gsdk/api-gen",
    "gstd",
    "gsys",
    "gtest",
    "node/cli",
    "node/service",
    "node/authorship",
    "node/testing",
    "pallets/*",
    "runtime/gear",
    "runtime/vara",
    "utils/bags-thresholds",
    "utils/call-gen",
    "utils/runtime-fuzzer",
    "utils/runtime-fuzzer/fuzz",
    "utils/junit-common",
    "utils/node-loader/",
    "utils/regression-analysis",
    "utils/utils",
    "utils/validator-checks",
    "utils/wasm-builder",
    "utils/wasm-gen",
    "utils/wasm-info",
    "utils/wasm-instrument",
    "utils/wasm-proc",
    "utils/weight-diff",
]

[workspace.dependencies]
anyhow = "1.0.70"
arbitrary = "1.3.0"
async-recursion = "1.0.4"
async-trait = "0.1.68"
base64 = "0.21.0"
blake2-rfc = { version = "0.2.18", default-features = false }
bs58 = { version = "0.4.0", default-features = false }
clap = { version = "4.2.1" }
codec = { package = "parity-scale-codec", version = "3.4.0", default-features = false }
color-eyre = "0.6.2"
colored = "2.0.0"
const-str = "0.5"
derive_more = "0.99.17"
dirs = "4.0.0"
dlmalloc = { git = "https://github.com/gear-tech/dlmalloc-rust.git", rev = "9135baa", default-features = false }
dyn-clonable = "0.9.0"
enum-iterator = "1.4.0"
env_logger = "0.10"
futures = { version = "0.3", default-features = false }
futures-timer = "3.0.2"
futures-util = "0.3.28"
hashbrown = "0.13.2"
hex = { version = "0.4.3", default-features = false }
hex-literal = "0.3.4"
jsonrpsee = { version = "^0.16" }
lazy_static = "1.4.0"
libc = { version = "0.2", default-features = false }
log = { version = "0.4.17", default-features = false }
once_cell = "1.17.1"
parity-scale-codec = { version = "3.6.1", default-features = false }
parity-wasm = "0.45.0"
parking_lot = "0.12.1"
path-clean = "1.0.1"
primitive-types = { version = "0.12.1", default-features = false }
proc-macro2 = { version = "1", default-features = false }
proptest = "1.1.0"
quick-xml = "0.28"
quote = { version = "1.0.26", default-features = false }
rand = { version = "0.8", default-features = false }
rayon = "1.7"
regex = "^1.7"
region = "3.0.0"
reqwest = { version = "0.11.16", default-features = false }
scale-info = { version = "2.5.0", default-features = false }
serde = "^1"
serde_json = "^1"
serde_yaml = "0.8.26"
static_assertions = "1"
# # NOTE
#
# 1. subxt v0.29.0 breaks the logging in gsdk, our fork is based on the
# unpublished v0.29.0 from the main repo with fixes.
#
# 2. subxt v0.29.0 upgrades the substrate dependencies which are not
# compatible with our current dependencies.
#
# 3. changing but patching the source here for making these work out of
# workspace.
#
# 4. subxt-metadata and subxt-codegen are just used by gsdk-codegen for now
# gathering them here for easy management.
subxt = { version = "0.29.0", git = "https://github.com/gear-tech/subxt", branch = "v0.29.0" }
subxt-metadata = { version = "0.29.0", git = "https://github.com/gear-tech/subxt", branch = "v0.29.0" }
subxt-codegen = { version = "0.29.0", git = "https://github.com/gear-tech/subxt", branch = "v0.29.0" }
syn = "2.0.15"
thiserror = "1.0.40"
tokio = { version = "1.27.0" }
url = "2.3.1"
wat = "1.0.61"
wabt = "0.10.0"
wasmi = { version = "0.14.0", default-features = false }
wasmparser = { package = "wasmparser-nostd", version = "0.100.1", default-features = false }
which = "4.4.0"
winapi = "0.3.9"
paste = "1.0"

# Internal deps
authorship = { package = "gear-authorship", path = "node/authorship" }
common = { package = "gear-common", path = "common", default-features = false }
core-processor = { package = "gear-core-processor", path = "core-processor", default-features = false }
galloc = { path = "galloc" }
gcore = { path = "gcore" }
gcli = { path = "gcli" }
gclient = { path = "gclient" }
gsdk = { path = "gsdk" }
gstd = { path = "gstd" }
gsys = { path = "gsys" }
gtest = { path = "gtest" }
gmeta = { path = "gmeta" }
gear-authorship = { path = "node/authorship" }
gear-backend-codegen = { path = "core-backend/codegen" }
gear-backend-common = { path = "core-backend/common" }
gear-backend-sandbox = { path = "core-backend/sandbox", default-features = false }
gear-backend-wasmi = { path = "core-backend/wasmi", default-features = false }
gear-call-gen = { path = "utils/call-gen" }
gear-common = { path = "common", default-features = false }
gear-common-codegen = { path = "common/codegen" }
gear-core = { path = "core" }
gear-core-errors = { path = "core-errors" }
gear-core-processor = { path = "core-processor", default-features = false }
gear-lazy-pages = { path = "lazy-pages" }
gear-lazy-pages-common = { path = "common/lazy-pages", default-features = false }
gear-node-testing = { path = "node/testing" }
gear-runtime = { path = "runtime/gear" }
gear-runtime-common = { path = "runtime/common", default-features = false }
gear-runtime-interface = { path = "runtime-interface", default-features = false }
gear-sandbox = { path = "sandbox/sandbox", default-features = false }
gear-sandbox-env = { path = "sandbox/env", default-features = false }
gear-sandbox-host = { path = "sandbox/host" }
gear-service = { path = "node/service", default-features = false }
gear-utils = { path = "utils/utils" }
gear-wasm-builder = { path = "utils/wasm-builder", default-features = false }
gear-wasm-gen = { path = "utils/wasm-gen" }
gear-wasm-instrument = { path = "utils/wasm-instrument", default-features = false }
junit-common = { path = "utils/junit-common" }
pallet-airdrop = { path = "pallets/airdrop", default-features = false }
pallet-gear = { path = "pallets/gear", default-features = false }
pallet-gear-debug = { path = "pallets/gear-debug", default-features = false }
pallet-gear-gas = { path = "pallets/gas", default-features = false }
pallet-gear-messenger = { path = "pallets/gear-messenger", default-features = false }
pallet-gear-payment = { version = "0.1.0", path = "pallets/payment", default-features = false }
pallet-gear-program = { path = "pallets/gear-program", default-features = false }
pallet-gear-rpc = { path = "pallets/gear/rpc" }
pallet-gear-rpc-runtime-api = { version = "2.0.0", path = "pallets/gear/rpc/runtime-api", default-features = false }
pallet-gear-scheduler = { path = "pallets/gear-scheduler", default-features = false }
pallet-gear-staking-rewards = { version = "1.0.0", path = "pallets/staking-rewards", default-features = false }
pallet-gear-voucher = { version = "1.0.0", path = "pallets/gear-voucher", default-features = false }
runtime-common = { package = "gear-runtime-common", path = "runtime/common", default-features = false }
runtime-primitives = { package = "gear-runtime-primitives", path = "runtime/primitives", version = "0.1.0", default-features = false }
service = { package = "gear-service", path = "node/service", default-features = false }
testing = { package = "gear-node-testing", path = "node/testing" }
vara-runtime = { path = "runtime/vara" }
wasm-smith = { version = "0.11.4", git = "https://github.com/gear-tech/wasm-tools.git", branch = "gear-stable" }
wasm-instrument = { version = "0.2.1", git = "https://github.com/gear-tech/wasm-instrument.git", branch = "gear-stable", default-features = false }

validator-set = { package = 'substrate-validator-set', git = 'https://github.com/gear-tech/substrate-validator-set.git', branch = 'gear-polkadot-v0.9.41-canary-no-sandbox', default-features = false }

# Substrate deps
frame-benchmarking = { version = "4.0.0-dev", git = "https://github.com/gear-tech/substrate.git", branch = "gear-polkadot-v0.9.41-canary-no-sandbox", default-features = false }
frame-benchmarking-cli = { version = "4.0.0-dev", git = "https://github.com/gear-tech/substrate.git", branch = "gear-polkadot-v0.9.41-canary-no-sandbox" }
frame-election-provider-support = { version = "4.0.0-dev", git = "https://github.com/gear-tech/substrate.git", branch = "gear-polkadot-v0.9.41-canary-no-sandbox", default-features = false }
frame-executive = { version = "4.0.0-dev", git = "https://github.com/gear-tech/substrate.git", branch = "gear-polkadot-v0.9.41-canary-no-sandbox", default-features = false }
frame-support = { version = "4.0.0-dev", git = "https://github.com/gear-tech/substrate.git", branch = "gear-polkadot-v0.9.41-canary-no-sandbox", default-features = false }
frame-support-test = { version = "3.0.0", git = "https://github.com/gear-tech/substrate.git", branch = "gear-polkadot-v0.9.41-canary-no-sandbox", default-features = false }
frame-system = { version = "4.0.0-dev", git = "https://github.com/gear-tech/substrate.git", branch = "gear-polkadot-v0.9.41-canary-no-sandbox", default-features = false }
frame-system-benchmarking = { version = "4.0.0-dev", git = "https://github.com/gear-tech/substrate.git", branch = "gear-polkadot-v0.9.41-canary-no-sandbox", default-features = false }
frame-try-runtime = { version = "0.10.0-dev", git = "https://github.com/gear-tech/substrate.git", branch = "gear-polkadot-v0.9.41-canary-no-sandbox", default-features = false }
frame-system-rpc-runtime-api = { version = "4.0.0-dev", git = "https://github.com/gear-tech/substrate.git", branch = "gear-polkadot-v0.9.41-canary-no-sandbox", default-features = false }
generate-bags = { version = "4.0.0-dev", git = "https://github.com/gear-tech/substrate.git", branch = "gear-polkadot-v0.9.41-canary-no-sandbox" }
pallet-authorship = { version = "4.0.0-dev", git = "https://github.com/gear-tech/substrate.git", branch = "gear-polkadot-v0.9.41-canary-no-sandbox", default-features = false }
pallet-authority-discovery = { version = "4.0.0-dev", git = "https://github.com/gear-tech/substrate.git", branch = "gear-polkadot-v0.9.41-canary-no-sandbox", default-features = false }
pallet-babe = { version = "4.0.0-dev", git = "https://github.com/gear-tech/substrate.git", branch = "gear-polkadot-v0.9.41-canary-no-sandbox", default-features = false }
pallet-bags-list = { version = "4.0.0-dev", git = "https://github.com/gear-tech/substrate.git", branch = "gear-polkadot-v0.9.41-canary-no-sandbox", default-features = false }
pallet-balances = { version = "4.0.0-dev", git = "https://github.com/gear-tech/substrate.git", branch = "gear-polkadot-v0.9.41-canary-no-sandbox", default-features = false }
pallet-conviction-voting = { version = "4.0.0-dev", git = "https://github.com/gear-tech/substrate.git", branch = "gear-polkadot-v0.9.41-canary-no-sandbox", default-features = false }
pallet-election-provider-multi-phase = { version = "4.0.0-dev", git = "https://github.com/gear-tech/substrate.git", branch = "gear-polkadot-v0.9.41-canary-no-sandbox", default-features = false }
pallet-grandpa = { version = "4.0.0-dev", git = "https://github.com/gear-tech/substrate.git", branch = "gear-polkadot-v0.9.41-canary-no-sandbox", default-features = false }
pallet-identity = { version = "4.0.0-dev", git = "https://github.com/gear-tech/substrate.git", branch = "gear-polkadot-v0.9.41-canary-no-sandbox", default-features = false }
pallet-im-online = { version = "4.0.0-dev", git = "https://github.com/gear-tech/substrate.git", branch = "gear-polkadot-v0.9.41-canary-no-sandbox", default-features = false }
pallet-multisig = { version = "4.0.0-dev", git = "https://github.com/gear-tech/substrate.git", branch = "gear-polkadot-v0.9.41-canary-no-sandbox", default-features = false }
pallet-preimage = { version = "4.0.0-dev", git = "https://github.com/gear-tech/substrate.git", branch = "gear-polkadot-v0.9.41-canary-no-sandbox", default-features = false }
pallet-proxy = { version = "4.0.0-dev", git = "https://github.com/gear-tech/substrate.git", branch = "gear-polkadot-v0.9.41-canary-no-sandbox", default-features = false }
pallet-ranked-collective = { version = "4.0.0-dev", git = "https://github.com/gear-tech/substrate.git", branch = "gear-polkadot-v0.9.41-canary-no-sandbox", default-features = false }
pallet-referenda = { version = "4.0.0-dev", git = "https://github.com/gear-tech/substrate.git", branch = "gear-polkadot-v0.9.41-canary-no-sandbox", default-features = false }
pallet-scheduler = { version = "4.0.0-dev", git = "https://github.com/gear-tech/substrate.git", branch = "gear-polkadot-v0.9.41-canary-no-sandbox", default-features = false }
pallet-session = { version = "4.0.0-dev", git = "https://github.com/gear-tech/substrate.git", branch = "gear-polkadot-v0.9.41-canary-no-sandbox", default-features = false }
pallet-staking = { version = "4.0.0-dev", git = "https://github.com/gear-tech/substrate.git", branch = "gear-polkadot-v0.9.41-canary-no-sandbox", default-features = false }
pallet-staking-reward-fn = { version = "4.0.0-dev", git = "https://github.com/gear-tech/substrate.git", branch = "gear-polkadot-v0.9.41-canary-no-sandbox", default-features = false }
pallet-sudo = { version = "4.0.0-dev", git = "https://github.com/gear-tech/substrate.git", branch = "gear-polkadot-v0.9.41-canary-no-sandbox", default-features = false }
pallet-timestamp = { version = "4.0.0-dev", git = "https://github.com/gear-tech/substrate.git", branch = "gear-polkadot-v0.9.41-canary-no-sandbox", default-features = false }
pallet-transaction-payment = { version = "4.0.0-dev", git = "https://github.com/gear-tech/substrate.git", branch = "gear-polkadot-v0.9.41-canary-no-sandbox", default-features = false }
pallet-transaction-payment-rpc = { version = "4.0.0-dev", git = "https://github.com/gear-tech/substrate.git", branch = "gear-polkadot-v0.9.41-canary-no-sandbox", default-features = false }
pallet-transaction-payment-rpc-runtime-api = { version = "4.0.0-dev", git = "https://github.com/gear-tech/substrate.git", branch = "gear-polkadot-v0.9.41-canary-no-sandbox", default-features = false }
pallet-treasury = { version = "4.0.0-dev", git = "https://github.com/gear-tech/substrate.git", branch = "gear-polkadot-v0.9.41-canary-no-sandbox", default-features = false }
pallet-utility = { version = "4.0.0-dev", git = "https://github.com/gear-tech/substrate.git", branch = "gear-polkadot-v0.9.41-canary-no-sandbox", default-features = false }
pallet-vesting = { version = "4.0.0-dev", git = "https://github.com/gear-tech/substrate.git", branch = "gear-polkadot-v0.9.41-canary-no-sandbox", default-features = false }
pallet-whitelist = { version = "4.0.0-dev", git = "https://github.com/gear-tech/substrate.git", branch = "gear-polkadot-v0.9.41-canary-no-sandbox", default-features = false }
prometheus-endpoint = { package = "substrate-prometheus-endpoint", version = "0.10.0-dev", git = "https://github.com/gear-tech/substrate.git", branch = "gear-polkadot-v0.9.41-canary-no-sandbox" }
sc-authority-discovery = { version = "0.10.0-dev", git = "https://github.com/gear-tech/substrate.git", branch = "gear-polkadot-v0.9.41-canary-no-sandbox" }
sc-block-builder = { version = "0.10.0-dev", git = "https://github.com/gear-tech/substrate.git", branch = "gear-polkadot-v0.9.41-canary-no-sandbox" }
sc-consensus = { version = "0.10.0-dev", git = "https://github.com/gear-tech/substrate.git", branch = "gear-polkadot-v0.9.41-canary-no-sandbox" }
sc-consensus-babe = { version = "0.10.0-dev", git = "https://github.com/gear-tech/substrate.git", branch = "gear-polkadot-v0.9.41-canary-no-sandbox" }
sc-consensus-babe-rpc = { version = "0.10.0-dev", git = "https://github.com/gear-tech/substrate.git", branch = "gear-polkadot-v0.9.41-canary-no-sandbox" }
sc-consensus-epochs = { version = "0.10.0-dev", git = "https://github.com/gear-tech/substrate.git", branch = "gear-polkadot-v0.9.41-canary-no-sandbox" }
sc-consensus-slots = { version = "0.10.0-dev", git = "https://github.com/gear-tech/substrate.git", branch = "gear-polkadot-v0.9.41-canary-no-sandbox" }
sc-chain-spec = { version = "4.0.0-dev", git = "https://github.com/gear-tech/substrate.git", branch = "gear-polkadot-v0.9.41-canary-no-sandbox" }
sc-cli = { version = "0.10.0-dev", git = "https://github.com/gear-tech/substrate.git", branch = "gear-polkadot-v0.9.41-canary-no-sandbox" }
sc-client-api = { version = "4.0.0-dev", git = "https://github.com/gear-tech/substrate.git", branch = "gear-polkadot-v0.9.41-canary-no-sandbox" }
sc-client-db = { version = "0.10.0-dev", features = ["rocksdb"], git = "https://github.com/gear-tech/substrate.git", branch = "gear-polkadot-v0.9.41-canary-no-sandbox" }
sc-executor = { version = "0.10.0-dev", git = "https://github.com/gear-tech/substrate.git", branch = "gear-polkadot-v0.9.41-canary-no-sandbox" }
sc-executor-common = { version = "0.10.0-dev", git = "https://github.com/gear-tech/substrate.git", branch = "gear-polkadot-v0.9.41-canary-no-sandbox" }
sc-consensus-grandpa = { version = "0.10.0-dev", git = "https://github.com/gear-tech/substrate.git", branch = "gear-polkadot-v0.9.41-canary-no-sandbox" }
sc-consensus-grandpa-rpc = { version = "0.10.0-dev", git = "https://github.com/gear-tech/substrate.git", branch = "gear-polkadot-v0.9.41-canary-no-sandbox" }
sc-keystore = { version = "4.0.0-dev", git = "https://github.com/gear-tech/substrate.git", branch = "gear-polkadot-v0.9.41-canary-no-sandbox" }
sc-network = { version = "0.10.0-dev", git = "https://github.com/gear-tech/substrate.git", branch = "gear-polkadot-v0.9.41-canary-no-sandbox" }
sc-network-common = { version = "0.10.0-dev", git = "https://github.com/gear-tech/substrate.git", branch = "gear-polkadot-v0.9.41-canary-no-sandbox" }
sc-network-sync = { version = "0.10.0-dev", git = "https://github.com/gear-tech/substrate.git", branch = "gear-polkadot-v0.9.41-canary-no-sandbox" }
sc-proposer-metrics = { version = "0.10.0-dev", git = "https://github.com/gear-tech/substrate.git", branch = "gear-polkadot-v0.9.41-canary-no-sandbox" }
sc-service = { version = "0.10.0-dev", git = "https://github.com/gear-tech/substrate.git", branch = "gear-polkadot-v0.9.41-canary-no-sandbox" }
sc-telemetry = { version = "4.0.0-dev", git = "https://github.com/gear-tech/substrate.git", branch = "gear-polkadot-v0.9.41-canary-no-sandbox" }
sc-rpc = { version = "4.0.0-dev", git = "https://github.com/gear-tech/substrate.git", branch = "gear-polkadot-v0.9.41-canary-no-sandbox" }
sc-rpc-api = { version = "0.10.0-dev", git = "https://github.com/gear-tech/substrate.git", branch = "gear-polkadot-v0.9.41-canary-no-sandbox" }
sc-rpc-spec-v2 = { version = "0.10.0-dev", git = "https://github.com/gear-tech/substrate.git", branch = "gear-polkadot-v0.9.41-canary-no-sandbox" }
sc-sync-state-rpc = { version = "0.10.0-dev", git = "https://github.com/gear-tech/substrate.git", branch = "gear-polkadot-v0.9.41-canary-no-sandbox" }
sc-sysinfo = { version = "6.0.0-dev", git = "https://github.com/gear-tech/substrate.git", branch = "gear-polkadot-v0.9.41-canary-no-sandbox" }
sc-transaction-pool = { version = "4.0.0-dev", git = "https://github.com/gear-tech/substrate.git", branch = "gear-polkadot-v0.9.41-canary-no-sandbox" }
sc-transaction-pool-api = { version = "4.0.0-dev", git = "https://github.com/gear-tech/substrate.git", branch = "gear-polkadot-v0.9.41-canary-no-sandbox" }
sp-allocator = { version = "4.1.0-dev", git = "https://github.com/gear-tech/substrate.git", branch = "gear-polkadot-v0.9.41-canary-no-sandbox", default-features = false }
sp-api = { version = "4.0.0-dev", git = "https://github.com/gear-tech/substrate.git", branch = "gear-polkadot-v0.9.41-canary-no-sandbox", default-features = false }
sp-authority-discovery = { version = "4.0.0-dev", git = "https://github.com/gear-tech/substrate.git", branch = "gear-polkadot-v0.9.41-canary-no-sandbox", default-features = false }
sp-arithmetic = { version = "6.0.0", git = "https://github.com/gear-tech/substrate.git", branch = "gear-polkadot-v0.9.41-canary-no-sandbox", default-features = false }
sp-blockchain = { version = "4.0.0-dev", git = "https://github.com/gear-tech/substrate.git", branch = "gear-polkadot-v0.9.41-canary-no-sandbox", default-features = false }
sp-block-builder = { version = "4.0.0-dev", git = "https://github.com/gear-tech/substrate.git", branch = "gear-polkadot-v0.9.41-canary-no-sandbox", default-features = false }
sp-core = { version = "7.0.0", git = "https://github.com/gear-tech/substrate.git", branch = "gear-polkadot-v0.9.41-canary-no-sandbox", default-features = false }
sp-consensus = { version = "0.10.0-dev", git = "https://github.com/gear-tech/substrate.git", branch = "gear-polkadot-v0.9.41-canary-no-sandbox", default-features = false }
sp-consensus-babe = { version = "0.10.0-dev", git = "https://github.com/gear-tech/substrate.git", branch = "gear-polkadot-v0.9.41-canary-no-sandbox", default-features = false }
sp-consensus-slots = { version = "0.10.0-dev", git = "https://github.com/gear-tech/substrate.git", branch = "gear-polkadot-v0.9.41-canary-no-sandbox", default-features = false }
sp-externalities = { version = "0.13.0", git = "https://github.com/gear-tech/substrate.git", branch = "gear-polkadot-v0.9.41-canary-no-sandbox", default-features = false }
sp-consensus-grandpa = { version = "4.0.0-dev", git = "https://github.com/gear-tech/substrate.git", branch = "gear-polkadot-v0.9.41-canary-no-sandbox", default-features = false }
sp-inherents = { version = "4.0.0-dev", git = "https://github.com/gear-tech/substrate.git", branch = "gear-polkadot-v0.9.41-canary-no-sandbox", default-features = false }
sp-io = { version = "7.0.0", git = "https://github.com/gear-tech/substrate.git", branch = "gear-polkadot-v0.9.41-canary-no-sandbox", default-features = false }
sp-keyring = { version = "7.0.0", git = "https://github.com/gear-tech/substrate.git", branch = "gear-polkadot-v0.9.41-canary-no-sandbox", default-features = false }
sp-keystore = { version = "0.13.0", git = "https://github.com/gear-tech/substrate.git", branch = "gear-polkadot-v0.9.41-canary-no-sandbox", default-features = false }
sp-npos-elections = { version = "4.0.0-dev", git = "https://github.com/gear-tech/substrate.git", branch = "gear-polkadot-v0.9.41-canary-no-sandbox", default-features = false }
sp-offchain = { version = "4.0.0-dev", git = "https://github.com/gear-tech/substrate.git", branch = "gear-polkadot-v0.9.41-canary-no-sandbox", default-features = false }
sp-rpc = { version = "6.0.0", git = "https://github.com/gear-tech/substrate.git", branch = "gear-polkadot-v0.9.41-canary-no-sandbox", default-features = false }
sp-runtime = { version = "7.0.0", git = "https://github.com/gear-tech/substrate.git", branch = "gear-polkadot-v0.9.41-canary-no-sandbox", default-features = false }
sp-runtime-interface = { version = "7.0.0", git = "https://github.com/gear-tech/substrate.git", branch = "gear-polkadot-v0.9.41-canary-no-sandbox", default-features = false }
sp-session = { version = "4.0.0-dev", git = "https://github.com/gear-tech/substrate.git", branch = "gear-polkadot-v0.9.41-canary-no-sandbox", default-features = false }
sp-std = { version = "5.0.0", git = "https://github.com/gear-tech/substrate.git", branch = "gear-polkadot-v0.9.41-canary-no-sandbox", default-features = false }
sp-state-machine = { version = "0.13.0", git = "https://github.com/gear-tech/substrate.git", branch = "gear-polkadot-v0.9.41-canary-no-sandbox", default-features = false }
sp-staking = { version = "4.0.0-dev", git = "https://github.com/gear-tech/substrate.git", branch = "gear-polkadot-v0.9.41-canary-no-sandbox", default-features = false }
sp-storage = { version = "7.0.0", git = "https://github.com/gear-tech/substrate.git", branch = "gear-polkadot-v0.9.41-canary-no-sandbox", default-features = false }
sp-timestamp = { version = "4.0.0-dev", git = "https://github.com/gear-tech/substrate.git", branch = "gear-polkadot-v0.9.41-canary-no-sandbox", default-features = false }
sp-transaction-pool = { version = "4.0.0-dev", git = "https://github.com/gear-tech/substrate.git", branch = "gear-polkadot-v0.9.41-canary-no-sandbox", default-features = false }
sp-transaction-storage-proof = { version = "4.0.0-dev", git = "https://github.com/gear-tech/substrate.git", branch = "gear-polkadot-v0.9.41-canary-no-sandbox", default-features = false }
sp-trie = { version = "7.0.0", git = "https://github.com/gear-tech/substrate.git", branch = "gear-polkadot-v0.9.41-canary-no-sandbox", default-features = false }
sp-version = { version = "5.0.0", git = "https://github.com/gear-tech/substrate.git", branch = "gear-polkadot-v0.9.41-canary-no-sandbox", default-features = false }
sp-wasm-interface = { version = "7.0.0", git = "https://github.com/gear-tech/substrate.git", branch = "gear-polkadot-v0.9.41-canary-no-sandbox", default-features = false }
substrate-build-script-utils = { version = "3.0.0", git = "https://github.com/gear-tech/substrate.git", branch = "gear-polkadot-v0.9.41-canary-no-sandbox" }
substrate-frame-rpc-system = { version = "4.0.0-dev", git = "https://github.com/gear-tech/substrate.git", branch = "gear-polkadot-v0.9.41-canary-no-sandbox" }
substrate-state-trie-migration-rpc = { version = "4.0.0-dev", git = "https://github.com/gear-tech/substrate.git", branch = "gear-polkadot-v0.9.41-canary-no-sandbox" }
substrate-test-client = { version = "2.0.0", git = "https://github.com/gear-tech/substrate.git", branch = "gear-polkadot-v0.9.41-canary-no-sandbox" }
substrate-wasm-builder = { version = "5.0.0-dev", git = "https://github.com/gear-tech/substrate.git", branch = "gear-polkadot-v0.9.41-canary-no-sandbox" }
try-runtime-cli = { version = "0.10.0-dev", git = "https://github.com/gear-tech/substrate.git", branch = "gear-polkadot-v0.9.41-canary-no-sandbox" }

# Examples
test-syscalls = { path = "examples/binaries/sys-calls", default-features = false }
demo-async = { path = "examples/binaries/async" }
demo-async-custom-entry = { path = "examples/binaries/async-custom-entry" }
demo-async-init = { path = "examples/binaries/async-init" }
demo-async-recursion = { path = "examples/binaries/async-recursion" }
demo-async-signal-entry = { path = "examples/binaries/async-signal-entry" }
demo-async-tester = { path = "examples/binaries/async-tester" }
demo-backend-error = { path = "examples/binaries/backend-error" }
demo-btree = { path = "examples/binaries/btree" }
demo-calc-hash = { path = "examples/binaries/calc-hash" }
demo-calc-hash-in-one-block = { path = "examples/binaries/calc-hash/in-one-block" }
demo-calc-hash-over-blocks = { path = "examples/binaries/calc-hash/over-blocks" }
demo-capacitor = { path = "examples/binaries/capacitor" }
demo-compose = { path = "examples/binaries/compose" }
demo-constructor = { path = "examples/binaries/constructor", default-features = false }
demo-delayed-sender = { path = "examples/binaries/delayed-sender", default-features = false }
demo-distributor = { path = "examples/binaries/distributor" }
demo-futures-unordered = { path = "examples/binaries/futures-unordered", features = ["debug"] }
demo-gas-burned = { path = "examples/binaries/gas-burned" }
demo-fungible-token = { path = "examples/binaries/fungible-token" }
demo-incomplete-async-payloads = { path = "examples/binaries/incomplete-async-payloads" }
demo-init-fail-sender = { path = "examples/binaries/init-fail-sender" }
demo-init-wait = { path = "examples/binaries/init-wait", default-features = false }
demo-init-wait-reply-exit = { path = "examples/binaries/init-wait-reply-exit" }
demo-messager = { path = "examples/binaries/messager" }
demo-meta-io = { path = "examples/binaries/new-meta/io" }
demo-mul-by-const = { path = "examples/binaries/mul-by-const" }
demo-new-meta = { path = "examples/binaries/new-meta" }
demo-node = { path = "examples/binaries/node" }
demo-out-of-memory = { path = "examples/binaries/out-of-memory" }
demo-piggy-bank = { path = "examples/binaries/piggy-bank", features = ["debug"] }
demo-ping = { path = "examples/binaries/ping" }
demo-program-factory = { path = "examples/binaries/program-factory" }
demo-program-generator = { path = "examples/binaries/program-generator" }
demo-proxy = { path = "examples/binaries/proxy", default-features = false }
demo-proxy-relay = { path = "examples/binaries/proxy-relay" }
demo-proxy-reservation-with-gas = { path = "examples/binaries/proxy-reservation-with-gas" }
demo-reservation-manager = { path = "examples/binaries/reservation-manager" }
demo-reserve-gas = { path = "examples/binaries/reserve-gas", default-features = false }
demo-rwlock = { path = "examples/binaries/rwlock" }
demo-send-from-reservation = { path = "examples/binaries/send-from-reservation" }
demo-signal-entry = { path = "examples/binaries/signal-entry" }
demo-state-rollback = { path = "examples/binaries/state-rollback" }
demo-sync-duplicate = { path = "examples/binaries/sync-duplicate" }
demo-vec = { path = "examples/binaries/vec" }
<<<<<<< HEAD
demo-waiter = { path = "examples/binaries/waiter", default-features = false }
=======
demo-wait = { path = "examples/binaries/wait" }
demo-waiter = { path = "examples/binaries/waiter" }
>>>>>>> a79b6e4a
demo-wait-timeout = { path = "examples/binaries/wait-timeout" }
demo-wait-wake = { path = "examples/binaries/wait_wake" }
demo-waiting-proxy = { path = "examples/binaries/waiting-proxy" }
demo-stack-allocations = { path = "examples/binaries/stack-allocations" }
demo-wat = { path = "examples/binaries/wat" }

# Dependencies that only used in one package
#
# TODO: remove these dependencies (from this file?) or add more docs.
cfg-if = "1.0.0"                                                          # gear-lazy-pages
# TODO: upgrade this package ( issue #2694 )
cargo_metadata = "=0.15.3"                                                # utils/wasm-builder
errno = "0.3"                                                             # gear-lazy-pages
impl-trait-for-tuples = "0.2.2"                                           # pallets/staking-rewards
indexmap = "1.9.3"                                                        # utils/weight-diff
indicatif = "*"                                                           # utils/wasm-gen
keyring = "1.2.1"                                                         # gcli
libp2p = "=0.50.1"                                                        # gcli (same version as sc-consensus)
mimalloc = { version = "0.1.34", default-features = false }               # node/cli
nacl = "0.5.3"                                                            # gcli
nix = "0.26.2"                                                            # gear-lazy-pages
nonempty = "0.8.1"                                                        # utils/utils
libfuzzer-sys = "0.4"                                                     # utils/runtime-fuzzer/fuzz
pwasm-utils = "0.19.0"                                                    # utils/wasm-builder
page_size = { version = "0.5", default-features = false }                 # pallets/gear
pathdiff = { version = "0.2.1", default-features = false }                # utils/wasm-builder
rand_pcg = "0.3.1"                                                        # pallets/gear
schnorrkel = "0.9.1"                                                      # gcli
scopeguard = { version = "1.1.0", default-features = false }              # pallets/gear
tabled = "0.10.0"                                                         # utils/regression-analysis
thousands = "0.2.0"                                                       # utils/regression-analysis
toml = "0.7.3"                                                            # utils/wasm-builder
tracing = "0.1.37"                                                        # utils/node-loder
tracing-appender = "0.2"                                                  # utils/node-loder
tracing-subscriber = "0.3.16"                                             # utils/node-loder
trybuild = "1"                                                            # gstd/codegen
wasm-opt = "0.111.0"                                                      # utils/wasm-builder
wasmprinter = "0.2"                                                       # utils/wasm-gen
whoami = "1.4.0"                                                          # gcli
fail = "0.5"                                                              # gear-common
heck = "0.4.1"                                                           # gsdk-api-gen
etc = "0.1.16"                                                            # gcli
scale-decode = "0.7.0"                                                    # gsdk

[profile.release]
panic = "unwind"

[profile.release.package.gcore]
opt-level = "s"

[profile.release.package.gstd]
opt-level = "s"

[profile.release.package.galloc]
opt-level = "s"

[profile.release.package.gtest]
opt-level = "s"

[profile.production]
inherits = "release"

# Sacrifice compile speed for execution speed by using optimization flags:

# https://doc.rust-lang.org/rustc/linker-plugin-lto.html
lto = "fat"
# https://doc.rust-lang.org/rustc/codegen-options/index.html#codegen-units
codegen-units = 1

[profile.profiling]
inherits = "release"
debug = true

[patch.crates-io]
parity-wasm = { version = "0.45.0", git = "https://github.com/gear-tech/parity-wasm", branch = "v0.45.0-sign-ext" }
wasmi-validation = { version = "0.5.0", git = "https://github.com/gear-tech/wasmi", branch = "v0.13.2-sign-ext" }
wasm-instrument = { version = "0.3.0", git = "https://github.com/gear-tech/wasm-instrument", branch = "v0.3.0-sign-ext" }

# TODO: remove after https://github.com/BLAKE3-team/BLAKE3/pull/230
blake3 = { git = "https://github.com/gear-tech/BLAKE3", branch = "fix-clang-cl-cross" }

# TODO: remove after https://github.com/pepyakin/wabt-rs/pull/84
wabt = { git = "https://github.com/gear-tech/wabt-rs", branch = "al-win-crt" }<|MERGE_RESOLUTION|>--- conflicted
+++ resolved
@@ -397,12 +397,8 @@
 demo-state-rollback = { path = "examples/binaries/state-rollback" }
 demo-sync-duplicate = { path = "examples/binaries/sync-duplicate" }
 demo-vec = { path = "examples/binaries/vec" }
-<<<<<<< HEAD
+demo-wait = { path = "examples/binaries/wait" }
 demo-waiter = { path = "examples/binaries/waiter", default-features = false }
-=======
-demo-wait = { path = "examples/binaries/wait" }
-demo-waiter = { path = "examples/binaries/waiter" }
->>>>>>> a79b6e4a
 demo-wait-timeout = { path = "examples/binaries/wait-timeout" }
 demo-wait-wake = { path = "examples/binaries/wait_wake" }
 demo-waiting-proxy = { path = "examples/binaries/waiting-proxy" }
