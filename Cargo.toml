[workspace.package]
version = "1.4.2"
authors = ["Gear Technologies"]
edition = "2021"
license = "GPL-3.0"
homepage = "https://gear-tech.io"
repository = "https://github.com/gear-tech/gear"

[workspace]
resolver = "2"

default-members = ["node/cli"]

exclude = ["ethexe/contracts", "ethexe/docker"]

members = [
    "common",
    "common/codegen",
    "common/numerated",
    "core",
    "core-backend",
    "core-processor",
    "core-errors",
    "lazy-pages",
    "lazy-pages/common",
    "lazy-pages/interface",
    "lazy-pages/native-interface",
    "examples/async",
    "examples/async-critical",
    "examples/async-custom-entry",
    "examples/async-init",
    "examples/async-signal-entry",
    "examples/async-tester",
    "examples/autoreply",
    "examples/bls381",
    "examples/calc-hash",
    "examples/custom",
    "examples/delayed-reservation-sender",
    "examples/compose",
    "examples/constructor",
    "examples/create-program-reentrance",
    "examples/delayed-sender",
    "examples/distributor",
    "examples/fungible-token",
    "examples/stack-allocations",
    "examples/futures-unordered",
    "examples/gas-burned",
    "examples/incomplete-async-payloads",
    "examples/init-fail-sender",
    "examples/init-wait",
    "examples/init-wait-reply-exit",
    "examples/messenger",
    "examples/mul-by-const",
    "examples/ncompose",
    "examples/new-meta",
    "examples/node",
    "examples/out-of-memory",
    "examples/piggy-bank",
    "examples/ping",
    "examples/program-factory",
    "examples/program-generator",
    "examples/proxy",
    "examples/proxy-relay",
    "examples/proxy-reservation-with-gas",
    "examples/read-big-state",
    "examples/reservation-manager",
    "examples/reserve-gas",
    "examples/rwlock",
    "examples/send-from-reservation",
    "examples/signal-entry",
    "examples/state-rollback",
    "examples/sync-duplicate",
    "examples/syscalls",
    "examples/syscall-error",
    "examples/value-sender",
    "examples/vec",
    "examples/wait",
    "examples/wait-timeout",
    "examples/wait_wake",
    "examples/waiter",
    "examples/waiting-proxy",
    "examples/wat",
    "galloc",
    "gbuiltins/bls381",
    "gbuiltins/staking",
    "gcli",
    "gclient",
    "gcore",
    "gmeta",
    "gmeta/codegen",
    "gprimitives",
    "gsdk",
    "gsdk/codegen",
    "gsdk/api-gen",
    "gstd",
    "gstd/codegen",
    "gsys",
    "gtest",
    "node/cli",
    "node/service",
    "node/authorship",
    "node/testing",
    "pallets/*",
    "runtime/*",
    "runtime-interface/sandbox",
    "utils/*",
    "utils/runtime-fuzzer/fuzz",
    "utils/lazy-pages-fuzzer/fuzz",
    "ethexe/*",
    "ethexe/runtime/common",
]

[workspace.dependencies]
alloy = "0.1.4"
anyhow = "1.0.86"
arbitrary = "1.3.2"
async-recursion = "1.1.1"
async-trait = "0.1.81"
async-stream = "0.3.5"
base64 = "0.21.7"
byteorder = { version = "1.5.0", default-features = false }
blake2 = { version = "0.10.6", default-features = false }
bs58 = { version = "0.5.1", default-features = false }
cargo_toml = "0.19.2"
cargo_metadata = "0.18.1"
clap = "4.5.8"
codec = { package = "parity-scale-codec", version = "3.6.4", default-features = false }
color-eyre = "0.6.3"
colored = "2.1.0"
const-str = "0.5"
defer = "0.2.1"
derive_more = "0.99.18"
dirs = "4.0.0"
dyn-clonable = "0.9.0"
enum-iterator = "1.5.0"
env_logger = "0.10"
environmental = "1.1.3"
futures = { version = "0.3", default-features = false }
futures-timer = "3.0.3"
futures-util = "0.3.30"
hashbrown = "0.14.5"
hex = { version = "0.4.3", default-features = false }
hex-literal = "0.4.1"
impl-trait-for-tuples = "0.2.2"
jsonrpsee = { version = "^0.16" }
lazy_static = "1.5.0"
libc = { version = "0.2", default-features = false }
log = { version = "0.4.22", default-features = false }
num_enum = { version = "0.6.1", default-features = false }
once_cell = "1.19.0"
parity-scale-codec = { version = "3.6.4", default-features = false }
parity-wasm = "0.45.0"
parking_lot = "0.12.3"
path-clean = "1.0.1"
primitive-types = { version = "0.12.2", default-features = false }
proc-macro2 = { version = "1", default-features = false }
proptest = "1.5.0"
quick-xml = "0.28"
quote = { version = "1.0.36", default-features = false }
rand = { version = "0.8", default-features = false }
rayon = "1.10"
regex = "^1.9"
region = "3.0.2"
reqwest = { version = "0.11.27", default-features = false }
scale-info = { version = "2.5.0", default-features = false }
serde = { version = "^1", default-features = false }
serde_json = "^1"
serde_yaml = "0.8.26"
sha-1 = "0.10.1"
subxt = "0.32.1"
subxt-metadata = "0.32.1"
subxt-codegen = "0.32.1"
syn = "2.0.71"
thiserror = "1.0.62"
tokio = { version = "1.38.0" }
uluru = "3.1.0"
<<<<<<< HEAD
url = "2.5.0"
=======
url = "2.5.2"
# wasmer 4.3.4 for some reason have wat's version "=1.0.71" nailed down, so we have to do the same
>>>>>>> e917669e
wat = "1.0.71"
wabt = "0.10.0"
wasmer = "4.3.4"
wasmer-cache = "4.3.4"
wasmer-types = "4.3.4"
wasmi = { version = "0.14.0", default-features = false }
wasmtime = "8.0.1"
wasmparser = { package = "wasmparser-nostd", version = "0.100.1", default-features = false }
which = "4.4.2"
winapi = "0.3.9"
paste = "1.0"
tempfile = "3.10.1"
ark-std = { version = "0.4.0", default-features = false }
ark-bls12-381 = { version = "0.4.0", default-features = false }
ark-serialize = { version = "0.4", default-features = false }
ark-ec = { version = "0.4.2", default-features = false }
ark-ff = { version = "0.4.2", default-features = false }
ark-scale = { version = "0.0.12", default-features = false }
sha2 = { version = "0.10.8", default-features = false }

# Published deps
#
# https://github.com/gear-tech/gear-dlmalloc/tree/0.2.0
dlmalloc = { package = "gear-dlmalloc", version = "0.2.0" }
# https://github.com/gear-tech/wasm-instrument/tree/gear-stable-v0.3.0
gwasm-instrument = { version = "0.3.0", default-features = false }
# https://github.com/gear-tech/wasm-utils/tree/v0.19.0
pwasm-utils = { version = "0.19.0", package = "gear-pwasm-utils" }

# Internal deps
numerated = { path = "common/numerated" }
authorship = { package = "gear-authorship", path = "node/authorship" }
common = { package = "gear-common", path = "common", default-features = false }
core-processor = { package = "gear-core-processor", path = "core-processor", default-features = false }
galloc = { path = "galloc" }
gbuiltin-bls381 = { path = "gbuiltins/bls381", default-features = false }
gbuiltin-staking = { path = "gbuiltins/staking" }
gcore = { path = "gcore" }
gcli = { path = "gcli" }
gclient = { path = "gclient" }
gear-node-wrapper = { path = "utils/node-wrapper" }
gsdk = { path = "gsdk" }
gsdk-codegen = { path = "gsdk/codegen" }
gstd = { path = "gstd", features = ["nightly"] }
gstd-codegen = { path = "gstd/codegen" }
gring = { path = "utils/gring" }
gsys = { path = "gsys" }
gtest = { path = "gtest" }
gmeta = { path = "gmeta" }
gmeta-codegen = { path = "gmeta/codegen" }
gprimitives = { path = "gprimitives", default-features = false }
gear-authorship = { path = "node/authorship" }
gear-core-backend = { path = "core-backend", default-features = false }
gear-call-gen = { path = "utils/call-gen" }
gear-common = { path = "common", default-features = false }
gear-common-codegen = { path = "common/codegen" }
gear-core = { path = "core", default-features = false }
gear-core-errors = { path = "core-errors" }
gear-core-processor = { path = "core-processor", default-features = false }
gear-lazy-pages = { path = "lazy-pages" }
gear-lazy-pages-common = { path = "lazy-pages/common", default-features = false }
gear-lazy-pages-interface = { path = "lazy-pages/interface", default-features = false }
gear-lazy-pages-native-interface = { path = "lazy-pages/native-interface" }
gear-node-testing = { path = "node/testing" }
gear-runtime-common = { path = "runtime/common", default-features = false }
gear-runtime-interface = { path = "runtime-interface", default-features = false }
gear-sandbox-interface = { path = "runtime-interface/sandbox", default-features = false }
gear-runtime-primitives = { path = "runtime/primitives", default-features = false }
gear-sandbox = { path = "sandbox/sandbox", default-features = false }
gear-sandbox-env = { path = "sandbox/env", default-features = false }
gear-sandbox-host = { path = "sandbox/host" }
gear-service = { path = "node/service", default-features = false }
gear-stack-buffer = { path = "stack-buffer" }
gear-ss58 = { path = "utils/ss58", default-features = false }
gear-utils = { path = "utils/utils" }
gear-wasm-builder = { path = "utils/wasm-builder", default-features = false }
gear-wasm-gen = { path = "utils/wasm-gen" }
gear-wasm-instrument = { path = "utils/wasm-instrument", default-features = false }
junit-common = { path = "utils/junit-common" }
actor-system-error = { path = "utils/actor-system-error" }
calc-stack-height = { path = "utils/calc-stack-height" }
pallet-gear = { path = "pallets/gear", default-features = false }
pallet-gear-debug = { path = "pallets/gear-debug", default-features = false }
pallet-gear-gas = { path = "pallets/gas", default-features = false }
pallet-gear-messenger = { path = "pallets/gear-messenger", default-features = false }
pallet-gear-payment = { path = "pallets/payment", default-features = false }
pallet-gear-program = { path = "pallets/gear-program", default-features = false }
pallet-gear-rpc = { path = "pallets/gear/rpc" }
pallet-gear-rpc-runtime-api = { path = "pallets/gear/rpc/runtime-api", default-features = false }
pallet-gear-scheduler = { path = "pallets/gear-scheduler", default-features = false }
pallet-gear-staking-rewards = { path = "pallets/staking-rewards", default-features = false }
pallet-gear-staking-rewards-rpc = { path = "pallets/staking-rewards/rpc" }
pallet-gear-staking-rewards-rpc-runtime-api = { path = "pallets/staking-rewards/rpc/runtime-api", default-features = false }
pallet-gear-voucher = { path = "pallets/gear-voucher", default-features = false }
pallet-gear-bank = { path = "pallets/gear-bank", default-features = false }
pallet-gear-builtin = { path = "pallets/gear-builtin", default-features = false }
pallet-gear-builtin-rpc = { path = "pallets/gear-builtin/rpc" }
pallet-gear-builtin-rpc-runtime-api = { path = "pallets/gear-builtin/rpc/runtime-api", default-features = false }
runtime-common = { package = "gear-runtime-common", path = "runtime/common", default-features = false }
runtime-primitives = { package = "gear-runtime-primitives", path = "runtime/primitives", default-features = false }
service = { package = "gear-service", path = "node/service", default-features = false }
testing = { package = "gear-node-testing", path = "node/testing" }
vara-runtime = { path = "runtime/vara", default-features = false }
wasm-smith = { version = "0.12.21", git = "https://github.com/gear-tech/wasm-tools.git", branch = "gear-stable" }

# ethexe deps
ethexe-cli = { path = "ethexe/cli", default-features = false }
ethexe-observer = { path = "ethexe/observer", default-features = false }
ethexe-db = { path = "ethexe/db", default-features = false }
ethexe-network = { path = "ethexe/network", default-features = false }
ethexe-processor = { path = "ethexe/processor", default-features = false }
ethexe-runtime = { path = "ethexe/runtime", default-features = false }
ethexe-signer = { path = "ethexe/signer", default-features = false }
ethexe-sequencer = { path = "ethexe/sequencer", default-features = false }
ethexe-ethereum = { path = "ethexe/ethereum", default-features = false }
ethexe-runtime-common = { path = "ethexe/runtime/common", default-features = false }
ethexe-prometheus-endpoint = { path = "ethexe/utils/prometheus", default-features = false }
ethexe-utils = { path = "ethexe/utils", default-features = false }
ethexe-validator = { path = "ethexe/validator", default-features = false }
ethexe-rpc = { path = "ethexe/rpc", default-features = false }
ethexe-common = { path = "ethexe/common" }

# Common executors between `sandbox-host` and `calc-stack-height`
sandbox-wasmer = { package = "wasmer", version = "4.3.4", features = ["singlepass"] }
sandbox-wasmer-types = { package = "wasmer-types", version = "4.3.4" }
sandbox-wasmi = { package = "wasmi", git = "https://github.com/gear-tech/wasmi", branch = "v0.13.2-sign-ext", features = ["virtual_memory"] }

# Substrate deps
frame-benchmarking = { version = "4.0.0-dev", git = "https://github.com/gear-tech/polkadot-sdk.git", branch = "gear-v1.4.0", default-features = false }
frame-benchmarking-cli = { version = "4.0.0-dev", git = "https://github.com/gear-tech/polkadot-sdk.git", branch = "gear-v1.4.0" }
frame-election-provider-support = { version = "4.0.0-dev", git = "https://github.com/gear-tech/polkadot-sdk.git", branch = "gear-v1.4.0", default-features = false }
frame-executive = { version = "4.0.0-dev", git = "https://github.com/gear-tech/polkadot-sdk.git", branch = "gear-v1.4.0", default-features = false }
frame-support = { version = "4.0.0-dev", git = "https://github.com/gear-tech/polkadot-sdk.git", branch = "gear-v1.4.0", default-features = false }
frame-support-test = { version = "3.0.0", git = "https://github.com/gear-tech/polkadot-sdk.git", branch = "gear-v1.4.0", default-features = false }
frame-system = { version = "4.0.0-dev", git = "https://github.com/gear-tech/polkadot-sdk.git", branch = "gear-v1.4.0", default-features = false }
frame-system-benchmarking = { version = "4.0.0-dev", git = "https://github.com/gear-tech/polkadot-sdk.git", branch = "gear-v1.4.0", default-features = false }
frame-remote-externalities = { version = "0.10.0-dev", git = "https://github.com/gear-tech/polkadot-sdk.git", branch = "gear-v1.4.0" }
frame-try-runtime = { version = "0.10.0-dev", git = "https://github.com/gear-tech/polkadot-sdk.git", branch = "gear-v1.4.0", default-features = false }
frame-system-rpc-runtime-api = { version = "4.0.0-dev", git = "https://github.com/gear-tech/polkadot-sdk.git", branch = "gear-v1.4.0", default-features = false }
generate-bags = { version = "4.0.0-dev", git = "https://github.com/gear-tech/polkadot-sdk.git", branch = "gear-v1.4.0" }
pallet-authorship = { version = "4.0.0-dev", git = "https://github.com/gear-tech/polkadot-sdk.git", branch = "gear-v1.4.0", default-features = false }
pallet-authority-discovery = { version = "4.0.0-dev", git = "https://github.com/gear-tech/polkadot-sdk.git", branch = "gear-v1.4.0", default-features = false }
pallet-babe = { version = "4.0.0-dev", git = "https://github.com/gear-tech/polkadot-sdk.git", branch = "gear-v1.4.0", default-features = false }
pallet-bags-list = { version = "4.0.0-dev", git = "https://github.com/gear-tech/polkadot-sdk.git", branch = "gear-v1.4.0", default-features = false }
pallet-bounties = { version = "4.0.0-dev", git = "https://github.com/gear-tech/polkadot-sdk.git", branch = "gear-v1.4.0", default-features = false }
pallet-child-bounties = { version = "4.0.0-dev", git = "https://github.com/gear-tech/polkadot-sdk.git", branch = "gear-v1.4.0", default-features = false }
pallet-balances = { version = "4.0.0-dev", git = "https://github.com/gear-tech/polkadot-sdk.git", branch = "gear-v1.4.0", default-features = false }
pallet-conviction-voting = { version = "4.0.0-dev", git = "https://github.com/gear-tech/polkadot-sdk.git", branch = "gear-v1.4.0", default-features = false }
pallet-election-provider-multi-phase = { version = "4.0.0-dev", git = "https://github.com/gear-tech/polkadot-sdk.git", branch = "gear-v1.4.0", default-features = false }
pallet-grandpa = { version = "4.0.0-dev", git = "https://github.com/gear-tech/polkadot-sdk.git", branch = "gear-v1.4.0", default-features = false }
pallet-identity = { version = "4.0.0-dev", git = "https://github.com/gear-tech/polkadot-sdk.git", branch = "gear-v1.4.0", default-features = false }
pallet-im-online = { version = "4.0.0-dev", git = "https://github.com/gear-tech/polkadot-sdk.git", branch = "gear-v1.4.0", default-features = false }
pallet-multisig = { version = "4.0.0-dev", git = "https://github.com/gear-tech/polkadot-sdk.git", branch = "gear-v1.4.0", default-features = false }
pallet-nomination-pools = { version = "1.0.0", git = "https://github.com/gear-tech/polkadot-sdk.git", branch = "gear-v1.4.0", default-features = false }
pallet-nomination-pools-runtime-api = { version = "1.0.0-dev", git = "https://github.com/gear-tech/polkadot-sdk.git", branch = "gear-v1.4.0", default-features = false }
pallet-offences = { version = "4.0.0-dev", git = "https://github.com/gear-tech/polkadot-sdk.git", branch = "gear-v1.4.0", default-features = false }
pallet-preimage = { version = "4.0.0-dev", git = "https://github.com/gear-tech/polkadot-sdk.git", branch = "gear-v1.4.0", default-features = false }
pallet-proxy = { version = "4.0.0-dev", git = "https://github.com/gear-tech/polkadot-sdk.git", branch = "gear-v1.4.0", default-features = false }
pallet-ranked-collective = { version = "4.0.0-dev", git = "https://github.com/gear-tech/polkadot-sdk.git", branch = "gear-v1.4.0", default-features = false }
pallet-referenda = { version = "4.0.0-dev", git = "https://github.com/gear-tech/polkadot-sdk.git", branch = "gear-v1.4.0", default-features = false }
pallet-scheduler = { version = "4.0.0-dev", git = "https://github.com/gear-tech/polkadot-sdk.git", branch = "gear-v1.4.0", default-features = false }
pallet-session = { version = "4.0.0-dev", git = "https://github.com/gear-tech/polkadot-sdk.git", branch = "gear-v1.4.0", default-features = false }
pallet-staking = { version = "4.0.0-dev", git = "https://github.com/gear-tech/polkadot-sdk.git", branch = "gear-v1.4.0", default-features = false }
pallet-staking-runtime-api = { version = "4.0.0-dev", git = "https://github.com/gear-tech/polkadot-sdk.git", branch = "gear-v1.4.0", default-features = false }
pallet-staking-reward-fn = { version = "4.0.0-dev", git = "https://github.com/gear-tech/polkadot-sdk.git", branch = "gear-v1.4.0", default-features = false }
pallet-sudo = { version = "4.0.0-dev", git = "https://github.com/gear-tech/polkadot-sdk.git", branch = "gear-v1.4.0", default-features = false }
pallet-timestamp = { version = "4.0.0-dev", git = "https://github.com/gear-tech/polkadot-sdk.git", branch = "gear-v1.4.0", default-features = false }
pallet-transaction-payment = { version = "4.0.0-dev", git = "https://github.com/gear-tech/polkadot-sdk.git", branch = "gear-v1.4.0", default-features = false }
pallet-transaction-payment-rpc = { version = "4.0.0-dev", git = "https://github.com/gear-tech/polkadot-sdk.git", branch = "gear-v1.4.0", default-features = false }
pallet-transaction-payment-rpc-runtime-api = { version = "4.0.0-dev", git = "https://github.com/gear-tech/polkadot-sdk.git", branch = "gear-v1.4.0", default-features = false }
pallet-treasury = { version = "4.0.0-dev", git = "https://github.com/gear-tech/polkadot-sdk.git", branch = "gear-v1.4.0", default-features = false }
pallet-utility = { version = "4.0.0-dev", git = "https://github.com/gear-tech/polkadot-sdk.git", branch = "gear-v1.4.0", default-features = false }
pallet-vesting = { version = "4.0.0-dev", git = "https://github.com/gear-tech/polkadot-sdk.git", branch = "gear-v1.4.0", default-features = false }
pallet-whitelist = { version = "4.0.0-dev", git = "https://github.com/gear-tech/polkadot-sdk.git", branch = "gear-v1.4.0", default-features = false }
prometheus-endpoint = { package = "substrate-prometheus-endpoint", version = "0.10.0-dev", git = "https://github.com/gear-tech/polkadot-sdk.git", branch = "gear-v1.4.0" }
sc-authority-discovery = { version = "0.10.0-dev", git = "https://github.com/gear-tech/polkadot-sdk.git", branch = "gear-v1.4.0" }
sc-block-builder = { version = "0.10.0-dev", git = "https://github.com/gear-tech/polkadot-sdk.git", branch = "gear-v1.4.0" }
sc-consensus = { version = "0.10.0-dev", git = "https://github.com/gear-tech/polkadot-sdk.git", branch = "gear-v1.4.0" }
sc-consensus-babe = { version = "0.10.0-dev", git = "https://github.com/gear-tech/polkadot-sdk.git", branch = "gear-v1.4.0" }
sc-consensus-babe-rpc = { version = "0.10.0-dev", git = "https://github.com/gear-tech/polkadot-sdk.git", branch = "gear-v1.4.0" }
sc-consensus-epochs = { version = "0.10.0-dev", git = "https://github.com/gear-tech/polkadot-sdk.git", branch = "gear-v1.4.0" }
sc-consensus-slots = { version = "0.10.0-dev", git = "https://github.com/gear-tech/polkadot-sdk.git", branch = "gear-v1.4.0" }
sp-crypto-ec-utils = { version = "0.4.1", git = "https://github.com/gear-tech/polkadot-sdk.git", branch = "gear-v1.4.0", default-features = false }
sp-debug-derive = { version = "8.0.0", git = "https://github.com/gear-tech/polkadot-sdk.git", branch = "gear-v1.4.0", default-features = false }
sc-chain-spec = { version = "4.0.0-dev", git = "https://github.com/gear-tech/polkadot-sdk.git", branch = "gear-v1.4.0" }
sc-cli = { version = "0.10.0-dev", git = "https://github.com/gear-tech/polkadot-sdk.git", branch = "gear-v1.4.0" }
sc-client-api = { version = "4.0.0-dev", git = "https://github.com/gear-tech/polkadot-sdk.git", branch = "gear-v1.4.0" }
sc-executor = { version = "0.10.0-dev", git = "https://github.com/gear-tech/polkadot-sdk.git", branch = "gear-v1.4.0" }
sc-executor-common = { version = "0.10.0-dev", git = "https://github.com/gear-tech/polkadot-sdk.git", branch = "gear-v1.4.0" }
sc-consensus-grandpa = { version = "0.10.0-dev", git = "https://github.com/gear-tech/polkadot-sdk.git", branch = "gear-v1.4.0" }
sc-consensus-grandpa-rpc = { version = "0.10.0-dev", git = "https://github.com/gear-tech/polkadot-sdk.git", branch = "gear-v1.4.0" }
sc-keystore = { version = "4.0.0-dev", git = "https://github.com/gear-tech/polkadot-sdk.git", branch = "gear-v1.4.0" }
sc-network = { version = "0.10.0-dev", git = "https://github.com/gear-tech/polkadot-sdk.git", branch = "gear-v1.4.0" }
sc-network-common = { version = "0.10.0-dev", git = "https://github.com/gear-tech/polkadot-sdk.git", branch = "gear-v1.4.0" }
sc-network-sync = { version = "0.10.0-dev", git = "https://github.com/gear-tech/polkadot-sdk.git", branch = "gear-v1.4.0" }
sc-network-statement = { version = "0.10.0-dev", git = "https://github.com/gear-tech/polkadot-sdk.git", branch = "gear-v1.4.0" }
sc-offchain = { version = "4.0.0-dev", git = "https://github.com/gear-tech/polkadot-sdk.git", branch = "gear-v1.4.0" }
sc-proposer-metrics = { version = "0.10.0-dev", git = "https://github.com/gear-tech/polkadot-sdk.git", branch = "gear-v1.4.0" }
sc-service = { version = "0.10.0-dev", git = "https://github.com/gear-tech/polkadot-sdk.git", branch = "gear-v1.4.0" }
sc-telemetry = { version = "4.0.0-dev", git = "https://github.com/gear-tech/polkadot-sdk.git", branch = "gear-v1.4.0" }
sc-rpc = { version = "4.0.0-dev", git = "https://github.com/gear-tech/polkadot-sdk.git", branch = "gear-v1.4.0" }
sc-rpc-api = { version = "0.10.0-dev", git = "https://github.com/gear-tech/polkadot-sdk.git", branch = "gear-v1.4.0" }
sc-rpc-spec-v2 = { version = "0.10.0-dev", git = "https://github.com/gear-tech/polkadot-sdk.git", branch = "gear-v1.4.0" }
sc-sync-state-rpc = { version = "0.10.0-dev", git = "https://github.com/gear-tech/polkadot-sdk.git", branch = "gear-v1.4.0" }
sc-sysinfo = { version = "6.0.0-dev", git = "https://github.com/gear-tech/polkadot-sdk.git", branch = "gear-v1.4.0" }
sc-transaction-pool = { version = "4.0.0-dev", git = "https://github.com/gear-tech/polkadot-sdk.git", branch = "gear-v1.4.0" }
sc-transaction-pool-api = { version = "4.0.0-dev", git = "https://github.com/gear-tech/polkadot-sdk.git", branch = "gear-v1.4.0" }
sc-tracing = { version = "4.0.0-dev", git = "https://github.com/gear-tech/polkadot-sdk.git", branch = "gear-v1.4.0" }
sp-allocator = { version = "4.1.0-dev", git = "https://github.com/gear-tech/polkadot-sdk.git", branch = "gear-v1.4.0", default-features = false }
sp-api = { version = "4.0.0-dev", git = "https://github.com/gear-tech/polkadot-sdk.git", branch = "gear-v1.4.0", default-features = false }
sp-authority-discovery = { version = "4.0.0-dev", git = "https://github.com/gear-tech/polkadot-sdk.git", branch = "gear-v1.4.0", default-features = false }
sp-arithmetic = { version = "16.0.0", git = "https://github.com/gear-tech/polkadot-sdk.git", branch = "gear-v1.4.0", default-features = false }
sp-blockchain = { version = "4.0.0-dev", git = "https://github.com/gear-tech/polkadot-sdk.git", branch = "gear-v1.4.0", default-features = false }
sp-block-builder = { version = "4.0.0-dev", git = "https://github.com/gear-tech/polkadot-sdk.git", branch = "gear-v1.4.0", default-features = false }
sp-core = { version = "21.0.0", git = "https://github.com/gear-tech/polkadot-sdk.git", branch = "gear-v1.4.0", default-features = false }
sp-consensus = { version = "0.10.0-dev", git = "https://github.com/gear-tech/polkadot-sdk.git", branch = "gear-v1.4.0", default-features = false }
sp-consensus-babe = { version = "0.10.0-dev", git = "https://github.com/gear-tech/polkadot-sdk.git", branch = "gear-v1.4.0", default-features = false }
sp-consensus-slots = { version = "0.10.0-dev", git = "https://github.com/gear-tech/polkadot-sdk.git", branch = "gear-v1.4.0", default-features = false }
sp-externalities = { version = "0.19.0", git = "https://github.com/gear-tech/polkadot-sdk.git", branch = "gear-v1.4.0", default-features = false }
sp-consensus-grandpa = { version = "4.0.0-dev", git = "https://github.com/gear-tech/polkadot-sdk.git", branch = "gear-v1.4.0", default-features = false }
sp-genesis-builder = { version = "0.1.0", git = "https://github.com/gear-tech/polkadot-sdk.git", branch = "gear-v1.4.0", default-features = false }
sp-inherents = { version = "4.0.0-dev", git = "https://github.com/gear-tech/polkadot-sdk.git", branch = "gear-v1.4.0", default-features = false }
sp-io = { version = "23.0.0", git = "https://github.com/gear-tech/polkadot-sdk.git", branch = "gear-v1.4.0", default-features = false }
sp-keyring = { version = "24.0.0", git = "https://github.com/gear-tech/polkadot-sdk.git", branch = "gear-v1.4.0", default-features = false }
sp-keystore = { version = "0.27.0", git = "https://github.com/gear-tech/polkadot-sdk.git", branch = "gear-v1.4.0", default-features = false }
sp-npos-elections = { version = "4.0.0-dev", git = "https://github.com/gear-tech/polkadot-sdk.git", branch = "gear-v1.4.0", default-features = false }
sp-offchain = { version = "4.0.0-dev", git = "https://github.com/gear-tech/polkadot-sdk.git", branch = "gear-v1.4.0", default-features = false }
sp-rpc = { version = "6.0.0", git = "https://github.com/gear-tech/polkadot-sdk.git", branch = "gear-v1.4.0", default-features = false }
sp-runtime = { version = "24.0.0", git = "https://github.com/gear-tech/polkadot-sdk.git", branch = "gear-v1.4.0", default-features = false }
sp-runtime-interface = { version = "17.0.0", git = "https://github.com/gear-tech/polkadot-sdk.git", branch = "gear-v1.4.0", default-features = false }
sp-session = { version = "4.0.0-dev", git = "https://github.com/gear-tech/polkadot-sdk.git", branch = "gear-v1.4.0", default-features = false }
sp-std = { version = "8.0.0", git = "https://github.com/gear-tech/polkadot-sdk.git", branch = "gear-v1.4.0", default-features = false }
sp-state-machine = { version = "0.28.0", git = "https://github.com/gear-tech/polkadot-sdk.git", branch = "gear-v1.4.0", default-features = false }
sp-staking = { version = "4.0.0-dev", git = "https://github.com/gear-tech/polkadot-sdk.git", branch = "gear-v1.4.0", default-features = false }
sp-storage = { version = "13.0.0", git = "https://github.com/gear-tech/polkadot-sdk.git", branch = "gear-v1.4.0", default-features = false }
sp-timestamp = { version = "4.0.0-dev", git = "https://github.com/gear-tech/polkadot-sdk.git", branch = "gear-v1.4.0", default-features = false }
sp-transaction-pool = { version = "4.0.0-dev", git = "https://github.com/gear-tech/polkadot-sdk.git", branch = "gear-v1.4.0", default-features = false }
sp-transaction-storage-proof = { version = "4.0.0-dev", git = "https://github.com/gear-tech/polkadot-sdk.git", branch = "gear-v1.4.0", default-features = false }
sp-trie = { version = "22.0.0", git = "https://github.com/gear-tech/polkadot-sdk.git", branch = "gear-v1.4.0", default-features = false }
sp-version = { version = "22.0.0", git = "https://github.com/gear-tech/polkadot-sdk.git", branch = "gear-v1.4.0", default-features = false }
sp-wasm-interface = { version = "14.0.0", git = "https://github.com/gear-tech/polkadot-sdk.git", branch = "gear-v1.4.0", default-features = false }
sp-wasm-interface-common = { version = "7.0.0", git = "https://github.com/gear-tech/polkadot-sdk.git", branch = "gear-v1.4.0", default-features = false }
substrate-build-script-utils = { version = "3.0.0", git = "https://github.com/gear-tech/polkadot-sdk.git", branch = "gear-v1.4.0" }
substrate-frame-rpc-system = { version = "4.0.0-dev", git = "https://github.com/gear-tech/polkadot-sdk.git", branch = "gear-v1.4.0" }
substrate-rpc-client = { version = "0.10.0-dev", git = "https://github.com/gear-tech/polkadot-sdk.git", branch = "gear-v1.4.0" }
substrate-state-trie-migration-rpc = { version = "4.0.0-dev", git = "https://github.com/gear-tech/polkadot-sdk.git", branch = "gear-v1.4.0" }
substrate-test-client = { version = "2.0.0", git = "https://github.com/gear-tech/polkadot-sdk.git", branch = "gear-v1.4.0" }
substrate-wasm-builder = { version = "5.0.0-dev", git = "https://github.com/gear-tech/polkadot-sdk.git", branch = "gear-v1.4.0" }
try-runtime-cli = { version = "0.10.0-dev", git = "https://github.com/gear-tech/polkadot-sdk.git", branch = "gear-v1.4.0" }

# Examples
test-syscalls = { path = "examples/syscalls", default-features = false }
demo-async = { path = "examples/async" }
demo-async-critical = { path = "examples/async-critical" }
demo-async-custom-entry = { path = "examples/async-custom-entry" }
demo-async-init = { path = "examples/async-init" }
demo-async-recursion = { path = "examples/async-recursion" }
demo-async-signal-entry = { path = "examples/async-signal-entry" }
demo-async-tester = { path = "examples/async-tester" }
demo-bls381 = { path = "examples/bls381" }
demo-calc-hash = { path = "examples/calc-hash" }
demo-calc-hash-in-one-block = { path = "examples/calc-hash/in-one-block" }
demo-calc-hash-over-blocks = { path = "examples/calc-hash/over-blocks" }
demo-custom = { path = "examples/custom" }
demo-delayed-reservation-sender = { path = "examples/delayed-reservation-sender" }
demo-compose = { path = "examples/compose" }
demo-constructor = { path = "examples/constructor", default-features = false }
demo-create-program-reentrance = { path = "examples/create-program-reentrance" }
demo-delayed-sender = { path = "examples/delayed-sender" }
demo-distributor = { path = "examples/distributor" }
demo-futures-unordered = { path = "examples/futures-unordered", features = [
    "debug",
] }
demo-gas-burned = { path = "examples/gas-burned" }
demo-fungible-token = { path = "examples/fungible-token" }
demo-incomplete-async-payloads = { path = "examples/incomplete-async-payloads" }
demo-init-fail-sender = { path = "examples/init-fail-sender" }
demo-init-wait = { path = "examples/init-wait", default-features = false }
demo-init-wait-reply-exit = { path = "examples/init-wait-reply-exit" }
demo-messenger = { path = "examples/messenger" }
demo-meta-io = { path = "examples/new-meta/io" }
demo-mul-by-const = { path = "examples/mul-by-const" }
demo-new-meta = { path = "examples/new-meta" }
demo-node = { path = "examples/node" }
demo-out-of-memory = { path = "examples/out-of-memory" }
demo-piggy-bank = { path = "examples/piggy-bank", features = ["debug"] }
demo-ping = { path = "examples/ping" }
demo-program-factory = { path = "examples/program-factory" }
demo-program-generator = { path = "examples/program-generator" }
demo-proxy = { path = "examples/proxy", default-features = false }
demo-proxy-relay = { path = "examples/proxy-relay" }
demo-proxy-reservation-with-gas = { path = "examples/proxy-reservation-with-gas" }
demo-read-big-state = { path = "examples/read-big-state", default-features = false }
demo-reservation-manager = { path = "examples/reservation-manager" }
demo-reserve-gas = { path = "examples/reserve-gas", default-features = false }
demo-rwlock = { path = "examples/rwlock" }
demo-send-from-reservation = { path = "examples/send-from-reservation" }
demo-signal-entry = { path = "examples/signal-entry", default-features = false }
demo-staking-broker = { path = "examples/staking-broker" }
demo-state-rollback = { path = "examples/state-rollback" }
demo-sync-duplicate = { path = "examples/sync-duplicate" }
demo-vec = { path = "examples/vec" }
demo-value-sender = { path = "examples/value-sender" }
demo-wait = { path = "examples/wait" }
demo-waiter = { path = "examples/waiter", default-features = false }
demo-wait-timeout = { path = "examples/wait-timeout" }
demo-wait-wake = { path = "examples/wait_wake" }
demo-waiting-proxy = { path = "examples/waiting-proxy" }
demo-stack-allocations = { path = "examples/stack-allocations" }
demo-wat = { path = "examples/wat" }

# Dependencies that only used in one package
#
# TODO: remove these dependencies (from this file?) or add more docs.

cfg-if = "1.0.0"                                             # gear-lazy-pages
errno = "0.3"                                                # gear-lazy-pages
nix = "0.26.4"                                               # gear-lazy-pages
indexmap = "2.2.6"                                           # utils/weight-diff
indicatif = "*"                                              # utils/wasm-gen
keyring = "1.2.1"                                            # gcli
libp2p = "=0.51.4"                                           # gcli (same version as sc-consensus)
mimalloc = { version = "0.1.43", default-features = false }  # node/cli
nacl = "0.5.3"                                               # gcli
nonempty = "0.8.1"                                           # utils/utils
libfuzzer-sys = "0.4"                                        # utils/runtime-fuzzer/fuzz
page_size = { version = "0.6", default-features = false }    # pallets/gear
pathdiff = { version = "0.2.1", default-features = false }   # utils/wasm-builder
rand_pcg = "0.3.1"                                           # pallets/gear
rustc_version = "0.4.0"                                      # utils/wasm-builder
schnorrkel = "0.9.1"                                         # gcli
scopeguard = { version = "1.2.0", default-features = false } # pallets/gear
tabled = "0.10.0"                                            # utils/regression-analysis
thousands = "0.2.0"                                          # utils/regression-analysis
toml = "0.8.14"                                              # utils/wasm-builder
tracing = "0.1.40"                                           # utils/node-loader
tracing-appender = "0.2"                                     # utils/node-loader
tracing-subscriber = "0.3.18"                                # utils/node-loader
trybuild = "1"                                               # gstd/codegen
wasm-opt = "0.116"                                           # utils/wasm-builder
wasmprinter = "0.2"                                          # utils/wasm-gen
whoami = "1.5.1"                                             # gcli
fail = "0.5"                                                 # gear-common
scale-value = "^0.12"                                        # gsdk
heck = "0.5.0"                                               # gsdk-api-gen
etc = "0.1.19"                                               # gcli
toml_edit = "0.22.12"                                        # crates-io
scale-decode = "0.9.0"                                       # gsdk
directories = "5.0.1"                                        # utils/key-finder
num-traits = { version = "0.2", default-features = false }   # gear-core
glob = "0.3.1"                                               # cargo-gbuild
smallvec = "1.13.2"                                          # utils/node-wrapper

# TODO: remove after wasmer bug is fixed:
# `misaligned pointer dereference: address must be a multiple of 0x8 but is...`
[profile.dev.package."wasmer-vm"]
debug-assertions = false

[profile.release]
panic = "unwind"

[profile.release.package.gcore]
opt-level = "s"

[profile.release.package.gstd]
opt-level = "s"

[profile.release.package.galloc]
opt-level = "s"

[profile.release.package.gtest]
opt-level = "s"

[profile.production]
inherits = "release"

# Sacrifice compile speed for execution speed by using optimization flags:

# https://doc.rust-lang.org/rustc/linker-plugin-lto.html
lto = "fat"
# https://doc.rust-lang.org/rustc/codegen-options/index.html#codegen-units
codegen-units = 1

[profile.profiling]
inherits = "release"
debug = true

[patch.crates-io]
parity-wasm = { version = "0.45.0", git = "https://github.com/gear-tech/parity-wasm", branch = "v0.45.0-sign-ext" }
wasmi-validation = { version = "0.5.0", git = "https://github.com/gear-tech/wasmi", branch = "v0.13.2-sign-ext" }
wasm-instrument = { version = "0.3.0", git = "https://github.com/gear-tech/wasm-instrument", branch = "v0.3.0-sign-ext" }

# TODO: remove after https://github.com/BLAKE3-team/BLAKE3/pull/230
blake3 = { git = "https://github.com/gear-tech/BLAKE3", branch = "fix-clang-cl-cross" }

# TODO: remove after https://github.com/pepyakin/wabt-rs/pull/84
wabt = { git = "https://github.com/gear-tech/wabt-rs", branch = "al-win-crt" }<|MERGE_RESOLUTION|>--- conflicted
+++ resolved
@@ -174,12 +174,8 @@
 thiserror = "1.0.62"
 tokio = { version = "1.38.0" }
 uluru = "3.1.0"
-<<<<<<< HEAD
-url = "2.5.0"
-=======
 url = "2.5.2"
 # wasmer 4.3.4 for some reason have wat's version "=1.0.71" nailed down, so we have to do the same
->>>>>>> e917669e
 wat = "1.0.71"
 wabt = "0.10.0"
 wasmer = "4.3.4"
