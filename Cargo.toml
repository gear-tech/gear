--- conflicted
+++ resolved
@@ -97,15 +97,10 @@
 base64 = "0.21.5"
 byteorder = { version = "1.5.0", default-features = false }
 blake2-rfc = { version = "0.2.18", default-features = false }
-<<<<<<< HEAD
-bs58 = { version = "0.4.0", default-features = false }
+bs58 = { version = "0.5.0", default-features = false }
 # TODO: upgrade this package ( issue #2694 )
 cargo_metadata = "=0.15.3"
-clap = { version = "4.4.2" }
-=======
-bs58 = { version = "0.5.0", default-features = false }
 clap = { version = "4.4.6" }
->>>>>>> 70f599c5
 codec = { package = "parity-scale-codec", version = "3.6.4", default-features = false }
 color-eyre = "0.6.2"
 colored = "2.0.0"
@@ -453,16 +448,12 @@
 scale-value = "^0.12"                                                     # gsdk
 heck = "0.4.1"                                                            # gsdk-api-gen
 etc = "0.1.16"                                                            # gcli
-<<<<<<< HEAD
-scale-decode = "0.7.0"                                                    # gsdk
 cargo_toml = "0.15.3"                                                     # crates-io
 crates-io = "0.37.0"                                                      # crates-io
 curl = "0.4.44"                                                           # crates-io
-=======
 scale-decode = "0.9.0"                                                    # gsdk
 directories = "5.0.1"                                                     # utils/key-finder
 num-traits = { version = "0.2", default-features = false }                # gear-core
->>>>>>> 70f599c5
 
 [profile.release]
 panic = "unwind"
