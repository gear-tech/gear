--- conflicted
+++ resolved
@@ -106,12 +106,8 @@
 blake2-rfc = { version = "0.2.18", default-features = false }
 bs58 = { version = "0.5.1", default-features = false }
 cargo_metadata = "0.18.1"
-<<<<<<< HEAD
 ccli = "0.0.1"
-clap = "4.5.3"
-=======
 clap = "4.5.4"
->>>>>>> b5bbfb39
 codec = { package = "parity-scale-codec", version = "3.6.4", default-features = false }
 color-eyre = "0.6.3"
 colored = "2.1.0"
