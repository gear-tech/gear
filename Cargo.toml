--- conflicted
+++ resolved
@@ -430,12 +430,7 @@
 # TODO: remove these dependencies (from this file?) or add more docs.
 cfg-if = "1.0.0"                                                          # gear-lazy-pages
 errno = "0.3"                                                             # gear-lazy-pages
-<<<<<<< HEAD
-=======
 nix = "0.26.4"                                                            # gear-lazy-pages
-# TODO: upgrade this package ( issue #2694 )
-cargo_metadata = "=0.15.3"                                                # utils/wasm-builder
->>>>>>> 84cd09db
 impl-trait-for-tuples = "0.2.2"                                           # pallets/staking-rewards
 indexmap = "2.1.0"                                                        # utils/weight-diff
 indicatif = "*"                                                           # utils/wasm-gen
