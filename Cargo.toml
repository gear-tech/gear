--- conflicted
+++ resolved
@@ -357,60 +357,6 @@
 try-runtime-cli = { version = "0.10.0-dev", git = "https://github.com/gear-tech/substrate.git", branch = "gear-polkadot-v0.9.41-canary-no-sandbox" }
 
 # Examples
-<<<<<<< HEAD
-test-syscalls = { path = "examples/binaries/sys-calls", default-features = false }
-demo-async = { path = "examples/binaries/async" }
-demo-async-custom-entry = { path = "examples/binaries/async-custom-entry" }
-demo-async-init = { path = "examples/binaries/async-init" }
-demo-async-recursion = { path = "examples/binaries/async-recursion" }
-demo-async-signal-entry = { path = "examples/binaries/async-signal-entry" }
-demo-async-tester = { path = "examples/binaries/async-tester" }
-demo-backend-error = { path = "examples/binaries/backend-error" }
-demo-btree = { path = "examples/binaries/btree" }
-demo-calc-hash = { path = "examples/binaries/calc-hash" }
-demo-calc-hash-in-one-block = { path = "examples/binaries/calc-hash/in-one-block" }
-demo-calc-hash-over-blocks = { path = "examples/binaries/calc-hash/over-blocks" }
-demo-capacitor = { path = "examples/binaries/capacitor" }
-demo-compose = { path = "examples/binaries/compose" }
-demo-constructor = { path = "examples/binaries/constructor", default-features = false }
-demo-delayed-sender = { path = "examples/binaries/delayed-sender", default-features = false }
-demo-distributor = { path = "examples/binaries/distributor" }
-demo-futures-unordered = { path = "examples/binaries/futures-unordered", features = ["debug"] }
-demo-gas-burned = { path = "examples/binaries/gas-burned" }
-demo-fungible-token = { path = "examples/binaries/fungible-token" }
-demo-incomplete-async-payloads = { path = "examples/binaries/incomplete-async-payloads" }
-demo-init-fail-sender = { path = "examples/binaries/init-fail-sender" }
-demo-init-wait = { path = "examples/binaries/init-wait", default-features = false }
-demo-init-wait-reply-exit = { path = "examples/binaries/init-wait-reply-exit" }
-demo-messager = { path = "examples/binaries/messager" }
-demo-meta-io = { path = "examples/binaries/new-meta/io" }
-demo-mul-by-const = { path = "examples/binaries/mul-by-const" }
-demo-new-meta = { path = "examples/binaries/new-meta" }
-demo-node = { path = "examples/binaries/node" }
-demo-out-of-memory = { path = "examples/binaries/out-of-memory" }
-demo-piggy-bank = { path = "examples/binaries/piggy-bank", features = ["debug"] }
-demo-ping = { path = "examples/binaries/ping" }
-demo-program-factory = { path = "examples/binaries/program-factory" }
-demo-program-generator = { path = "examples/binaries/program-generator" }
-demo-proxy = { path = "examples/binaries/proxy", default-features = false }
-demo-proxy-relay = { path = "examples/binaries/proxy-relay" }
-demo-proxy-reservation-with-gas = { path = "examples/binaries/proxy-reservation-with-gas" }
-demo-reservation-manager = { path = "examples/binaries/reservation-manager" }
-demo-reserve-gas = { path = "examples/binaries/reserve-gas", default-features = false }
-demo-rwlock = { path = "examples/binaries/rwlock" }
-demo-send-from-reservation = { path = "examples/binaries/send-from-reservation" }
-demo-signal-entry = { path = "examples/binaries/signal-entry" }
-demo-state-rollback = { path = "examples/binaries/state-rollback" }
-demo-sync-duplicate = { path = "examples/binaries/sync-duplicate" }
-demo-vec = { path = "examples/binaries/vec" }
-demo-wait = { path = "examples/binaries/wait" }
-demo-waiter = { path = "examples/binaries/waiter", default-features = false }
-demo-wait-timeout = { path = "examples/binaries/wait-timeout" }
-demo-wait-wake = { path = "examples/binaries/wait_wake" }
-demo-waiting-proxy = { path = "examples/binaries/waiting-proxy" }
-demo-stack-allocations = { path = "examples/binaries/stack-allocations" }
-demo-wat = { path = "examples/binaries/wat" }
-=======
 test-syscalls = { path = "examples/sys-calls", default-features = false }
 demo-async = { path = "examples/async" }
 demo-async-custom-entry = { path = "examples/async-custom-entry" }
@@ -433,7 +379,7 @@
 demo-fungible-token = { path = "examples/fungible-token" }
 demo-incomplete-async-payloads = { path = "examples/incomplete-async-payloads" }
 demo-init-fail-sender = { path = "examples/init-fail-sender" }
-demo-init-wait = { path = "examples/init-wait" }
+demo-init-wait = { path = "examples/init-wait", default-features = false }
 demo-init-wait-reply-exit = { path = "examples/init-wait-reply-exit" }
 demo-messager = { path = "examples/messager" }
 demo-meta-io = { path = "examples/new-meta/io" }
@@ -450,7 +396,7 @@
 demo-proxy-reservation-with-gas = { path = "examples/proxy-reservation-with-gas" }
 demo-read-big-state = { path = "examples/read-big-state" }
 demo-reservation-manager = { path = "examples/reservation-manager" }
-demo-reserve-gas = { path = "examples/reserve-gas" }
+demo-reserve-gas = { path = "examples/reserve-gas", default-features = false }
 demo-rwlock = { path = "examples/rwlock" }
 demo-send-from-reservation = { path = "examples/send-from-reservation" }
 demo-signal-entry = { path = "examples/signal-entry" }
@@ -458,13 +404,12 @@
 demo-sync-duplicate = { path = "examples/sync-duplicate" }
 demo-vec = { path = "examples/vec" }
 demo-wait = { path = "examples/wait" }
-demo-waiter = { path = "examples/waiter" }
+demo-waiter = { path = "examples/waiter", default-features = false }
 demo-wait-timeout = { path = "examples/wait-timeout" }
 demo-wait-wake = { path = "examples/wait_wake" }
 demo-waiting-proxy = { path = "examples/waiting-proxy" }
 demo-stack-allocations = { path = "examples/stack-allocations" }
 demo-wat = { path = "examples/wat" }
->>>>>>> 8f0cf046
 
 # Dependencies that only used in one package
 #
