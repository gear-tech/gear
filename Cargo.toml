[workspace.package]
version = "1.3.0"
authors = ["Gear Technologies"]
edition = "2021"
license = "GPL-3.0"
homepage = "https://gear-tech.io"
repository = "https://github.com/gear-tech/gear"

[workspace]
resolver = "2"

default-members = ["node/cli"]

members = [
    "common",
    "common/codegen",
    "common/numerated",
    "core",
    "core-backend",
    "core-processor",
    "core-errors",
    "examples/async",
    "examples/async-critical",
    "examples/async-custom-entry",
    "examples/async-init",
    "examples/async-signal-entry",
    "examples/async-tester",
    "examples/autoreply",
    "examples/bls381",
    "examples/calc-hash",
    "examples/custom",
    "examples/delayed-reservation-sender",
    "examples/compose",
    "examples/constructor",
    "examples/delayed-sender",
    "examples/distributor",
    "examples/fungible-token",
    "examples/stack-allocations",
    "examples/futures-unordered",
    "examples/gas-burned",
    "examples/incomplete-async-payloads",
    "examples/init-fail-sender",
    "examples/init-wait",
    "examples/init-wait-reply-exit",
    "examples/messenger",
    "examples/mul-by-const",
    "examples/ncompose",
    "examples/new-meta",
    "examples/node",
    "examples/out-of-memory",
    "examples/piggy-bank",
    "examples/ping",
    "examples/program-factory",
    "examples/program-generator",
    "examples/proxy",
    "examples/proxy-relay",
    "examples/proxy-reservation-with-gas",
    "examples/read-big-state",
    "examples/reservation-manager",
    "examples/reserve-gas",
    "examples/rwlock",
    "examples/send-from-reservation",
    "examples/signal-entry",
    "examples/state-rollback",
    "examples/sync-duplicate",
    "examples/syscalls",
    "examples/syscall-error",
    "examples/vec",
    "examples/wait",
    "examples/wait-timeout",
    "examples/wait_wake",
    "examples/waiter",
    "examples/waiting-proxy",
    "examples/wat",
    "galloc",
    "gbuiltins/bls381",
    "gcli",
    "gclient",
    "gcore",
    "gmeta",
    "gmeta/codegen",
    "gsdk",
    "gsdk/codegen",
    "gsdk/api-gen",
    "gstd",
    "gstd/codegen",
    "gsys",
    "gtest",
    "node/cli",
    "node/service",
    "node/authorship",
    "node/testing",
    "pallets/*",
    "runtime/*",
    "utils/*",
    "utils/runtime-fuzzer/fuzz"
]

[workspace.dependencies]
anyhow = "1.0.82"
arbitrary = "1.3.2"
async-recursion = "1.1.1"
async-trait = "0.1.80"
base64 = "0.21.7"
byteorder = { version = "1.5.0", default-features = false }
blake2-rfc = { version = "0.2.18", default-features = false }
bs58 = { version = "0.5.1", default-features = false }
cargo_toml = "0.19.2"
cargo_metadata = "0.18.1"
clap = "4.5.4"
codec = { package = "parity-scale-codec", version = "3.6.4", default-features = false }
color-eyre = "0.6.3"
colored = "2.1.0"
const-str = "0.5"
derive_more = "0.99.17"
dirs = "4.0.0"
dyn-clonable = "0.9.0"
enum-iterator = "1.5.0"
env_logger = "0.10"
environmental = "1.1.3"
futures = { version = "0.3", default-features = false }
futures-timer = "3.0.3"
futures-util = "0.3.30"
hashbrown = "0.14.5"
hex = { version = "0.4.3", default-features = false }
hex-literal = "0.4.1"
impl-trait-for-tuples = "0.2.2"
jsonrpsee = { version = "^0.16" }
lazy_static = "1.4.0"
libc = { version = "0.2", default-features = false }
log = { version = "0.4.21", default-features = false }
num_enum = { version = "0.6.1", default-features = false }
once_cell = "1.19.0"
parity-scale-codec = { version = "3.6.4", default-features = false }
parity-wasm = "0.45.0"
parking_lot = "0.12.2"
path-clean = "1.0.1"
primitive-types = { version = "0.12.2", default-features = false }
proc-macro2 = { version = "1", default-features = false }
proptest = "1.4.0"
quick-xml = "0.28"
quote = { version = "1.0.36", default-features = false }
rand = { version = "0.8", default-features = false }
rayon = "1.10"
regex = "^1.9"
region = "3.0.2"
reqwest = { version = "0.11.27", default-features = false }
scale-info = { version = "2.5.0", default-features = false }
serde = "^1"
serde_json = "^1"
serde_yaml = "0.8.26"
sha-1 = "0.10.1"
subxt = "0.32.1"
subxt-metadata = "0.32.1"
subxt-codegen = "0.32.1"
syn = "2.0.60"
thiserror = "1.0.59"
tokio = { version = "1.37.0" }
uluru = "3.1.0"
url = "2.5.0"
wat = "1.0.83"
wabt = "0.10.0"
wasmer = "2.2"
wasmer-cache = "2.2.1"
wasmer-types = "2.2"
wasmi = { version = "0.14.0", default-features = false }
wasmparser = { package = "wasmparser-nostd", version = "0.100.1", default-features = false }
which = "4.4.2"
winapi = "0.3.9"
paste = "1.0"
tempfile = "3.10.1"
ark-std = { version = "0.4.0", default-features = false }
ark-bls12-381 = { version = "0.4.0", default-features = false }
ark-serialize = { version = "0.4", default-features = false }
ark-ec = { version = "0.4.2", default-features = false }
ark-ff = { version = "0.4.2", default-features = false }
ark-scale = { version = "0.0.12", default-features = false }

# Published deps
#
# https://github.com/gear-tech/gear-dlmalloc/tree/0.2.0
dlmalloc = { package = "gear-dlmalloc", version = "0.2.0" }
# https://github.com/gear-tech/wasm-instrument/tree/gear-stable-v0.3.0
gwasm-instrument = { version = "0.3.0", default-features = false }
# https://github.com/gear-tech/wasm-utils/tree/v0.19.0
pwasm-utils = { version = "0.19.0", package = "gear-pwasm-utils" }

# Internal deps
numerated = { path = "common/numerated" }
authorship = { package = "gear-authorship", path = "node/authorship" }
common = { package = "gear-common", path = "common", default-features = false }
core-processor = { package = "gear-core-processor", path = "core-processor", default-features = false }
galloc = { path = "galloc" }
gbuiltin-bls381 = { path = "gbuiltins/bls381", default-features = false }
gcore = { path = "gcore" }
gcli = { path = "gcli" }
gclient = { path = "gclient" }
gsdk = { path = "gsdk" }
gsdk-codegen = { path = "gsdk/codegen" }
gstd = { path = "gstd", features = ["nightly"] }
gstd-codegen = { path = "gstd/codegen" }
gring = { workspace = true, path = "utils/gring" }
gsys = { path = "gsys" }
gtest = { path = "gtest" }
gmeta = { path = "gmeta" }
gmeta-codegen = { path = "gmeta/codegen" }
gear-authorship = { path = "node/authorship" }
gear-core-backend = { path = "core-backend", default-features = false }
gear-call-gen = { path = "utils/call-gen" }
gear-common = { path = "common", default-features = false }
gear-common-codegen = { path = "common/codegen" }
gear-core = { path = "core", default-features = false }
gear-core-errors = { path = "core-errors" }
gear-core-processor = { path = "core-processor", default-features = false }
gear-lazy-pages = { path = "lazy-pages" }
gear-lazy-pages-common = { path = "lazy-pages/common", default-features = false }
gear-lazy-pages-interface = { path = "lazy-pages/interface", default-features = false }
gear-node-testing = { path = "node/testing" }
gear-runtime-common = { path = "runtime/common", default-features = false }
gear-runtime-interface = { path = "runtime-interface", default-features = false }
gear-runtime-primitives = { path = "runtime/primitives", default-features = false }
gear-sandbox = { path = "sandbox/sandbox", default-features = false }
gear-sandbox-env = { path = "sandbox/env", default-features = false }
gear-sandbox-host = { path = "sandbox/host" }
gear-service = { path = "node/service", default-features = false }
gear-stack-buffer = { path = "stack-buffer" }
gear-ss58 = { path = "utils/ss58" }
gear-utils = { path = "utils/utils" }
gear-wasm-builder = { path = "utils/wasm-builder", default-features = false }
gear-wasm-gen = { path = "utils/wasm-gen" }
gear-wasm-instrument = { path = "utils/wasm-instrument", default-features = false }
junit-common = { path = "utils/junit-common" }
actor-system-error = { path = "utils/actor-system-error" }
calc-stack-height = { path = "utils/calc-stack-height" }
pallet-gear = { path = "pallets/gear", default-features = false }
pallet-gear-debug = { path = "pallets/gear-debug", default-features = false }
pallet-gear-gas = { path = "pallets/gas", default-features = false }
pallet-gear-messenger = { path = "pallets/gear-messenger", default-features = false }
pallet-gear-payment = { path = "pallets/payment", default-features = false }
pallet-gear-program = { path = "pallets/gear-program", default-features = false }
pallet-gear-rpc = { path = "pallets/gear/rpc" }
pallet-gear-rpc-runtime-api = { path = "pallets/gear/rpc/runtime-api", default-features = false }
pallet-gear-scheduler = { path = "pallets/gear-scheduler", default-features = false }
pallet-gear-staking-rewards = { path = "pallets/staking-rewards", default-features = false }
pallet-gear-staking-rewards-rpc = { path = "pallets/staking-rewards/rpc" }
pallet-gear-staking-rewards-rpc-runtime-api = { path = "pallets/staking-rewards/rpc/runtime-api", default-features = false }
pallet-gear-voucher = { path = "pallets/gear-voucher", default-features = false }
pallet-gear-bank = { path = "pallets/gear-bank", default-features = false }
pallet-gear-builtin = { path = "pallets/gear-builtin", default-features = false }
pallet-gear-builtin-rpc = { path = "pallets/gear-builtin/rpc" }
pallet-gear-builtin-rpc-runtime-api = { path = "pallets/gear-builtin/rpc/runtime-api", default-features = false }
runtime-common = { package = "gear-runtime-common", path = "runtime/common", default-features = false }
runtime-primitives = { package = "gear-runtime-primitives", path = "runtime/primitives", default-features = false }
service = { package = "gear-service", path = "node/service", default-features = false }
testing = { package = "gear-node-testing", path = "node/testing" }
vara-runtime = { path = "runtime/vara", default-features = false }
wasm-smith = { version = "0.12.21", git = "https://github.com/gear-tech/wasm-tools.git", branch = "gear-stable" }

# Common executors between `sandbox-host` and `calc-stack-height`
sandbox-wasmer = { package = "wasmer", version = "2.2", features = ["singlepass"] }
sandbox-wasmer-types = { package = "wasmer-types", version = "2.2" }

# Substrate deps
frame-benchmarking = { version = "4.0.0-dev", git = "https://github.com/gear-tech/polkadot-sdk.git", branch = "gear-v1.2.0", default-features = false }
frame-benchmarking-cli = { version = "4.0.0-dev", git = "https://github.com/gear-tech/polkadot-sdk.git", branch = "gear-v1.2.0" }
frame-election-provider-support = { version = "4.0.0-dev", git = "https://github.com/gear-tech/polkadot-sdk.git", branch = "gear-v1.2.0", default-features = false }
frame-executive = { version = "4.0.0-dev", git = "https://github.com/gear-tech/polkadot-sdk.git", branch = "gear-v1.2.0", default-features = false }
frame-support = { version = "4.0.0-dev", git = "https://github.com/gear-tech/polkadot-sdk.git", branch = "gear-v1.2.0", default-features = false }
frame-support-test = { version = "3.0.0", git = "https://github.com/gear-tech/polkadot-sdk.git", branch = "gear-v1.2.0", default-features = false }
frame-system = { version = "4.0.0-dev", git = "https://github.com/gear-tech/polkadot-sdk.git", branch = "gear-v1.2.0", default-features = false }
frame-system-benchmarking = { version = "4.0.0-dev", git = "https://github.com/gear-tech/polkadot-sdk.git", branch = "gear-v1.2.0", default-features = false }
frame-remote-externalities = { version = "0.10.0-dev", git = "https://github.com/gear-tech/polkadot-sdk.git", branch = "gear-v1.2.0" }
frame-try-runtime = { version = "0.10.0-dev", git = "https://github.com/gear-tech/polkadot-sdk.git", branch = "gear-v1.2.0", default-features = false }
frame-system-rpc-runtime-api = { version = "4.0.0-dev", git = "https://github.com/gear-tech/polkadot-sdk.git", branch = "gear-v1.2.0", default-features = false }
generate-bags = { version = "4.0.0-dev", git = "https://github.com/gear-tech/polkadot-sdk.git", branch = "gear-v1.2.0" }
pallet-authorship = { version = "4.0.0-dev", git = "https://github.com/gear-tech/polkadot-sdk.git", branch = "gear-v1.2.0", default-features = false }
pallet-authority-discovery = { version = "4.0.0-dev", git = "https://github.com/gear-tech/polkadot-sdk.git", branch = "gear-v1.2.0", default-features = false }
pallet-babe = { version = "4.0.0-dev", git = "https://github.com/gear-tech/polkadot-sdk.git", branch = "gear-v1.2.0", default-features = false }
pallet-bags-list = { version = "4.0.0-dev", git = "https://github.com/gear-tech/polkadot-sdk.git", branch = "gear-v1.2.0", default-features = false }
pallet-bounties = { version = "4.0.0-dev", git = "https://github.com/gear-tech/polkadot-sdk.git", branch = "gear-v1.2.0", default-features = false }
pallet-child-bounties = { version = "4.0.0-dev", git = "https://github.com/gear-tech/polkadot-sdk.git", branch = "gear-v1.2.0", default-features = false }
pallet-balances = { version = "4.0.0-dev", git = "https://github.com/gear-tech/polkadot-sdk.git", branch = "gear-v1.2.0", default-features = false }
pallet-conviction-voting = { version = "4.0.0-dev", git = "https://github.com/gear-tech/polkadot-sdk.git", branch = "gear-v1.2.0", default-features = false }
pallet-election-provider-multi-phase = { version = "4.0.0-dev", git = "https://github.com/gear-tech/polkadot-sdk.git", branch = "gear-v1.2.0", default-features = false }
pallet-grandpa = { version = "4.0.0-dev", git = "https://github.com/gear-tech/polkadot-sdk.git", branch = "gear-v1.2.0", default-features = false }
pallet-identity = { version = "4.0.0-dev", git = "https://github.com/gear-tech/polkadot-sdk.git", branch = "gear-v1.2.0", default-features = false }
pallet-im-online = { version = "4.0.0-dev", git = "https://github.com/gear-tech/polkadot-sdk.git", branch = "gear-v1.2.0", default-features = false }
pallet-multisig = { version = "4.0.0-dev", git = "https://github.com/gear-tech/polkadot-sdk.git", branch = "gear-v1.2.0", default-features = false }
pallet-nomination-pools = { version = "1.0.0", git = "https://github.com/gear-tech/polkadot-sdk.git", branch = "gear-v1.2.0", default-features = false }
pallet-nomination-pools-runtime-api = { version = "1.0.0-dev", git = "https://github.com/gear-tech/polkadot-sdk.git", branch = "gear-v1.2.0", default-features = false }
pallet-offences = { version = "4.0.0-dev", git = "https://github.com/gear-tech/polkadot-sdk.git", branch = "gear-v1.2.0", default-features = false }
pallet-preimage = { version = "4.0.0-dev", git = "https://github.com/gear-tech/polkadot-sdk.git", branch = "gear-v1.2.0", default-features = false }
pallet-proxy = { version = "4.0.0-dev", git = "https://github.com/gear-tech/polkadot-sdk.git", branch = "gear-v1.2.0", default-features = false }
pallet-ranked-collective = { version = "4.0.0-dev", git = "https://github.com/gear-tech/polkadot-sdk.git", branch = "gear-v1.2.0", default-features = false }
pallet-referenda = { version = "4.0.0-dev", git = "https://github.com/gear-tech/polkadot-sdk.git", branch = "gear-v1.2.0", default-features = false }
pallet-scheduler = { version = "4.0.0-dev", git = "https://github.com/gear-tech/polkadot-sdk.git", branch = "gear-v1.2.0", default-features = false }
pallet-session = { version = "4.0.0-dev", git = "https://github.com/gear-tech/polkadot-sdk.git", branch = "gear-v1.2.0", default-features = false }
pallet-staking = { version = "4.0.0-dev", git = "https://github.com/gear-tech/polkadot-sdk.git", branch = "gear-v1.2.0", default-features = false }
pallet-staking-runtime-api = { version = "4.0.0-dev", git = "https://github.com/gear-tech/polkadot-sdk.git", branch = "gear-v1.2.0", default-features = false }
pallet-staking-reward-fn = { version = "4.0.0-dev", git = "https://github.com/gear-tech/polkadot-sdk.git", branch = "gear-v1.2.0", default-features = false }
pallet-sudo = { version = "4.0.0-dev", git = "https://github.com/gear-tech/polkadot-sdk.git", branch = "gear-v1.2.0", default-features = false }
pallet-timestamp = { version = "4.0.0-dev", git = "https://github.com/gear-tech/polkadot-sdk.git", branch = "gear-v1.2.0", default-features = false }
pallet-transaction-payment = { version = "4.0.0-dev", git = "https://github.com/gear-tech/polkadot-sdk.git", branch = "gear-v1.2.0", default-features = false }
pallet-transaction-payment-rpc = { version = "4.0.0-dev", git = "https://github.com/gear-tech/polkadot-sdk.git", branch = "gear-v1.2.0", default-features = false }
pallet-transaction-payment-rpc-runtime-api = { version = "4.0.0-dev", git = "https://github.com/gear-tech/polkadot-sdk.git", branch = "gear-v1.2.0", default-features = false }
pallet-treasury = { version = "4.0.0-dev", git = "https://github.com/gear-tech/polkadot-sdk.git", branch = "gear-v1.2.0", default-features = false }
pallet-utility = { version = "4.0.0-dev", git = "https://github.com/gear-tech/polkadot-sdk.git", branch = "gear-v1.2.0", default-features = false }
pallet-vesting = { version = "4.0.0-dev", git = "https://github.com/gear-tech/polkadot-sdk.git", branch = "gear-v1.2.0", default-features = false }
pallet-whitelist = { version = "4.0.0-dev", git = "https://github.com/gear-tech/polkadot-sdk.git", branch = "gear-v1.2.0", default-features = false }
prometheus-endpoint = { package = "substrate-prometheus-endpoint", version = "0.10.0-dev", git = "https://github.com/gear-tech/polkadot-sdk.git", branch = "gear-v1.2.0" }
sc-authority-discovery = { version = "0.10.0-dev", git = "https://github.com/gear-tech/polkadot-sdk.git", branch = "gear-v1.2.0" }
sc-block-builder = { version = "0.10.0-dev", git = "https://github.com/gear-tech/polkadot-sdk.git", branch = "gear-v1.2.0" }
sc-consensus = { version = "0.10.0-dev", git = "https://github.com/gear-tech/polkadot-sdk.git", branch = "gear-v1.2.0" }
sc-consensus-babe = { version = "0.10.0-dev", git = "https://github.com/gear-tech/polkadot-sdk.git", branch = "gear-v1.2.0" }
sc-consensus-babe-rpc = { version = "0.10.0-dev", git = "https://github.com/gear-tech/polkadot-sdk.git", branch = "gear-v1.2.0" }
sc-consensus-epochs = { version = "0.10.0-dev", git = "https://github.com/gear-tech/polkadot-sdk.git", branch = "gear-v1.2.0" }
sc-consensus-slots = { version = "0.10.0-dev", git = "https://github.com/gear-tech/polkadot-sdk.git", branch = "gear-v1.2.0" }
sp-crypto-ec-utils = { version = "0.4.1", git = "https://github.com/gear-tech/polkadot-sdk.git", branch = "gear-v1.2.0", default-features = false }
sp-debug-derive = { version = "8.0.0", git = "https://github.com/gear-tech/polkadot-sdk.git", branch = "gear-v1.2.0", default-features = false }
sc-chain-spec = { version = "4.0.0-dev", git = "https://github.com/gear-tech/polkadot-sdk.git", branch = "gear-v1.2.0" }
sc-cli = { version = "0.10.0-dev", git = "https://github.com/gear-tech/polkadot-sdk.git", branch = "gear-v1.2.0" }
sc-client-api = { version = "4.0.0-dev", git = "https://github.com/gear-tech/polkadot-sdk.git", branch = "gear-v1.2.0" }
sc-executor = { version = "0.10.0-dev", git = "https://github.com/gear-tech/polkadot-sdk.git", branch = "gear-v1.2.0" }
sc-executor-common = { version = "0.10.0-dev", git = "https://github.com/gear-tech/polkadot-sdk.git", branch = "gear-v1.2.0" }
sc-consensus-grandpa = { version = "0.10.0-dev", git = "https://github.com/gear-tech/polkadot-sdk.git", branch = "gear-v1.2.0" }
sc-consensus-grandpa-rpc = { version = "0.10.0-dev", git = "https://github.com/gear-tech/polkadot-sdk.git", branch = "gear-v1.2.0" }
sc-keystore = { version = "4.0.0-dev", git = "https://github.com/gear-tech/polkadot-sdk.git", branch = "gear-v1.2.0" }
sc-network = { version = "0.10.0-dev", git = "https://github.com/gear-tech/polkadot-sdk.git", branch = "gear-v1.2.0" }
sc-network-common = { version = "0.10.0-dev", git = "https://github.com/gear-tech/polkadot-sdk.git", branch = "gear-v1.2.0" }
sc-network-sync = { version = "0.10.0-dev", git = "https://github.com/gear-tech/polkadot-sdk.git", branch = "gear-v1.2.0" }
sc-network-statement = { version = "0.10.0-dev", git = "https://github.com/gear-tech/polkadot-sdk.git", branch = "gear-v1.2.0" }
sc-offchain = { version = "4.0.0-dev", git = "https://github.com/gear-tech/polkadot-sdk.git", branch = "gear-v1.2.0" }
sc-proposer-metrics = { version = "0.10.0-dev", git = "https://github.com/gear-tech/polkadot-sdk.git", branch = "gear-v1.2.0" }
sc-service = { version = "0.10.0-dev", git = "https://github.com/gear-tech/polkadot-sdk.git", branch = "gear-v1.2.0" }
sc-telemetry = { version = "4.0.0-dev", git = "https://github.com/gear-tech/polkadot-sdk.git", branch = "gear-v1.2.0" }
sc-rpc = { version = "4.0.0-dev", git = "https://github.com/gear-tech/polkadot-sdk.git", branch = "gear-v1.2.0" }
sc-rpc-api = { version = "0.10.0-dev", git = "https://github.com/gear-tech/polkadot-sdk.git", branch = "gear-v1.2.0" }
sc-rpc-spec-v2 = { version = "0.10.0-dev", git = "https://github.com/gear-tech/polkadot-sdk.git", branch = "gear-v1.2.0" }
sc-sync-state-rpc = { version = "0.10.0-dev", git = "https://github.com/gear-tech/polkadot-sdk.git", branch = "gear-v1.2.0" }
sc-sysinfo = { version = "6.0.0-dev", git = "https://github.com/gear-tech/polkadot-sdk.git", branch = "gear-v1.2.0" }
sc-transaction-pool = { version = "4.0.0-dev", git = "https://github.com/gear-tech/polkadot-sdk.git", branch = "gear-v1.2.0" }
sc-transaction-pool-api = { version = "4.0.0-dev", git = "https://github.com/gear-tech/polkadot-sdk.git", branch = "gear-v1.2.0" }
sc-tracing = { version = "4.0.0-dev", git = "https://github.com/gear-tech/polkadot-sdk.git", branch = "gear-v1.2.0" }
sp-allocator = { version = "4.1.0-dev", git = "https://github.com/gear-tech/polkadot-sdk.git", branch = "gear-v1.2.0", default-features = false }
sp-api = { version = "4.0.0-dev", git = "https://github.com/gear-tech/polkadot-sdk.git", branch = "gear-v1.2.0", default-features = false }
sp-authority-discovery = { version = "4.0.0-dev", git = "https://github.com/gear-tech/polkadot-sdk.git", branch = "gear-v1.2.0", default-features = false }
sp-arithmetic = { version = "16.0.0", git = "https://github.com/gear-tech/polkadot-sdk.git", branch = "gear-v1.2.0", default-features = false }
sp-blockchain = { version = "4.0.0-dev", git = "https://github.com/gear-tech/polkadot-sdk.git", branch = "gear-v1.2.0", default-features = false }
sp-block-builder = { version = "4.0.0-dev", git = "https://github.com/gear-tech/polkadot-sdk.git", branch = "gear-v1.2.0", default-features = false }
sp-core = { version = "21.0.0", git = "https://github.com/gear-tech/polkadot-sdk.git", branch = "gear-v1.2.0", default-features = false }
sp-consensus = { version = "0.10.0-dev", git = "https://github.com/gear-tech/polkadot-sdk.git", branch = "gear-v1.2.0", default-features = false }
sp-consensus-babe = { version = "0.10.0-dev", git = "https://github.com/gear-tech/polkadot-sdk.git", branch = "gear-v1.2.0", default-features = false }
sp-consensus-slots = { version = "0.10.0-dev", git = "https://github.com/gear-tech/polkadot-sdk.git", branch = "gear-v1.2.0", default-features = false }
sp-externalities = { version = "0.19.0", git = "https://github.com/gear-tech/polkadot-sdk.git", branch = "gear-v1.2.0", default-features = false }
sp-consensus-grandpa = { version = "4.0.0-dev", git = "https://github.com/gear-tech/polkadot-sdk.git", branch = "gear-v1.2.0", default-features = false }
sp-inherents = { version = "4.0.0-dev", git = "https://github.com/gear-tech/polkadot-sdk.git", branch = "gear-v1.2.0", default-features = false }
sp-io = { version = "23.0.0", git = "https://github.com/gear-tech/polkadot-sdk.git", branch = "gear-v1.2.0", default-features = false }
sp-keyring = { version = "24.0.0", git = "https://github.com/gear-tech/polkadot-sdk.git", branch = "gear-v1.2.0", default-features = false }
sp-keystore = { version = "0.27.0", git = "https://github.com/gear-tech/polkadot-sdk.git", branch = "gear-v1.2.0", default-features = false }
sp-npos-elections = { version = "4.0.0-dev", git = "https://github.com/gear-tech/polkadot-sdk.git", branch = "gear-v1.2.0", default-features = false }
sp-offchain = { version = "4.0.0-dev", git = "https://github.com/gear-tech/polkadot-sdk.git", branch = "gear-v1.2.0", default-features = false }
sp-rpc = { version = "6.0.0", git = "https://github.com/gear-tech/polkadot-sdk.git", branch = "gear-v1.2.0", default-features = false }
sp-runtime = { version = "24.0.0", git = "https://github.com/gear-tech/polkadot-sdk.git", branch = "gear-v1.2.0", default-features = false }
sp-runtime-interface = { version = "17.0.0", git = "https://github.com/gear-tech/polkadot-sdk.git", branch = "gear-v1.2.0", default-features = false }
sp-session = { version = "4.0.0-dev", git = "https://github.com/gear-tech/polkadot-sdk.git", branch = "gear-v1.2.0", default-features = false }
sp-std = { version = "8.0.0", git = "https://github.com/gear-tech/polkadot-sdk.git", branch = "gear-v1.2.0", default-features = false }
sp-state-machine = { version = "0.28.0", git = "https://github.com/gear-tech/polkadot-sdk.git", branch = "gear-v1.2.0", default-features = false }
sp-staking = { version = "4.0.0-dev", git = "https://github.com/gear-tech/polkadot-sdk.git", branch = "gear-v1.2.0", default-features = false }
sp-storage = { version = "13.0.0", git = "https://github.com/gear-tech/polkadot-sdk.git", branch = "gear-v1.2.0", default-features = false }
sp-timestamp = { version = "4.0.0-dev", git = "https://github.com/gear-tech/polkadot-sdk.git", branch = "gear-v1.2.0", default-features = false }
sp-transaction-pool = { version = "4.0.0-dev", git = "https://github.com/gear-tech/polkadot-sdk.git", branch = "gear-v1.2.0", default-features = false }
sp-transaction-storage-proof = { version = "4.0.0-dev", git = "https://github.com/gear-tech/polkadot-sdk.git", branch = "gear-v1.2.0", default-features = false }
sp-trie = { version = "22.0.0", git = "https://github.com/gear-tech/polkadot-sdk.git", branch = "gear-v1.2.0", default-features = false }
sp-version = { version = "22.0.0", git = "https://github.com/gear-tech/polkadot-sdk.git", branch = "gear-v1.2.0", default-features = false }
sp-wasm-interface = { version = "14.0.0", git = "https://github.com/gear-tech/polkadot-sdk.git", branch = "gear-v1.2.0", default-features = false }
sp-wasm-interface-common = { version = "7.0.0", git = "https://github.com/gear-tech/polkadot-sdk.git", branch = "gear-v1.2.0", default-features = false }
substrate-build-script-utils = { version = "3.0.0", git = "https://github.com/gear-tech/polkadot-sdk.git", branch = "gear-v1.2.0" }
substrate-frame-rpc-system = { version = "4.0.0-dev", git = "https://github.com/gear-tech/polkadot-sdk.git", branch = "gear-v1.2.0" }
substrate-rpc-client = { version = "0.10.0-dev", git = "https://github.com/gear-tech/polkadot-sdk.git", branch = "gear-v1.2.0" }
substrate-state-trie-migration-rpc = { version = "4.0.0-dev", git = "https://github.com/gear-tech/polkadot-sdk.git", branch = "gear-v1.2.0" }
substrate-test-client = { version = "2.0.0", git = "https://github.com/gear-tech/polkadot-sdk.git", branch = "gear-v1.2.0" }
substrate-wasm-builder = { version = "5.0.0-dev", git = "https://github.com/gear-tech/polkadot-sdk.git", branch = "gear-v1.2.0" }
try-runtime-cli = { version = "0.10.0-dev", git = "https://github.com/gear-tech/polkadot-sdk.git", branch = "gear-v1.2.0" }

# Examples
test-syscalls = { path = "examples/syscalls", default-features = false }
demo-async = { path = "examples/async" }
demo-async-critical = { path = "examples/async-critical" }
demo-async-custom-entry = { path = "examples/async-custom-entry" }
demo-async-init = { path = "examples/async-init" }
demo-async-recursion = { path = "examples/async-recursion" }
demo-async-signal-entry = { path = "examples/async-signal-entry" }
demo-async-tester = { path = "examples/async-tester" }
demo-bls381 = { path = "examples/bls381" }
demo-calc-hash = { path = "examples/calc-hash" }
demo-calc-hash-in-one-block = { path = "examples/calc-hash/in-one-block" }
demo-calc-hash-over-blocks = { path = "examples/calc-hash/over-blocks" }
demo-custom = { path = "examples/custom" }
demo-delayed-reservation-sender = { path = "examples/delayed-reservation-sender" }
demo-compose = { path = "examples/compose" }
demo-constructor = { path = "examples/constructor", default-features = false }
demo-delayed-sender = { path = "examples/delayed-sender" }
demo-distributor = { path = "examples/distributor" }
demo-futures-unordered = { path = "examples/futures-unordered", features = ["debug"] }
demo-gas-burned = { path = "examples/gas-burned" }
demo-fungible-token = { path = "examples/fungible-token" }
demo-incomplete-async-payloads = { path = "examples/incomplete-async-payloads" }
demo-init-fail-sender = { path = "examples/init-fail-sender" }
demo-init-wait = { path = "examples/init-wait", default-features = false }
demo-init-wait-reply-exit = { path = "examples/init-wait-reply-exit" }
demo-messenger = { path = "examples/messenger" }
demo-meta-io = { path = "examples/new-meta/io" }
demo-mul-by-const = { path = "examples/mul-by-const" }
demo-new-meta = { path = "examples/new-meta" }
demo-node = { path = "examples/node" }
demo-out-of-memory = { path = "examples/out-of-memory" }
demo-piggy-bank = { path = "examples/piggy-bank", features = ["debug"] }
demo-ping = { path = "examples/ping" }
demo-program-factory = { path = "examples/program-factory" }
demo-program-generator = { path = "examples/program-generator" }
demo-proxy = { path = "examples/proxy", default-features = false }
demo-proxy-relay = { path = "examples/proxy-relay" }
demo-proxy-reservation-with-gas = { path = "examples/proxy-reservation-with-gas" }
demo-read-big-state = { path = "examples/read-big-state", default-features = false }
demo-reservation-manager = { path = "examples/reservation-manager" }
demo-reserve-gas = { path = "examples/reserve-gas", default-features = false }
demo-rwlock = { path = "examples/rwlock" }
demo-send-from-reservation = { path = "examples/send-from-reservation" }
demo-signal-entry = { path = "examples/signal-entry", default-features = false }
demo-state-rollback = { path = "examples/state-rollback" }
demo-sync-duplicate = { path = "examples/sync-duplicate" }
demo-vec = { path = "examples/vec" }
demo-wait = { path = "examples/wait" }
demo-waiter = { path = "examples/waiter", default-features = false }
demo-wait-timeout = { path = "examples/wait-timeout" }
demo-wait-wake = { path = "examples/wait_wake" }
demo-waiting-proxy = { path = "examples/waiting-proxy" }
demo-stack-allocations = { path = "examples/stack-allocations" }
demo-wat = { path = "examples/wat" }

# Dependencies that only used in one package
#
# TODO: remove these dependencies (from this file?) or add more docs.
cfg-if = "1.0.0"                                                          # gear-lazy-pages
errno = "0.3"                                                             # gear-lazy-pages
nix = "0.26.4"                                                            # gear-lazy-pages
indexmap = "2.2.6"                                                        # utils/weight-diff
indicatif = "*"                                                           # utils/wasm-gen
keyring = "1.2.1"                                                         # gcli
libp2p = "=0.51.4"                                                        # gcli (same version as sc-consensus)
mimalloc = { version = "0.1.41", default-features = false }               # node/cli
nacl = "0.5.3"                                                            # gcli
nonempty = "0.8.1"                                                        # utils/utils
libfuzzer-sys = "0.4"                                                     # utils/runtime-fuzzer/fuzz
page_size = { version = "0.6", default-features = false }                 # pallets/gear
pathdiff = { version = "0.2.1", default-features = false }                # utils/wasm-builder
rand_pcg = "0.3.1"                                                        # pallets/gear
rustc_version = "0.4.0"                                                   # utils/wasm-builder
schnorrkel = "0.9.1"                                                      # gcli
scopeguard = { version = "1.2.0", default-features = false }              # pallets/gear
tabled = "0.10.0"                                                         # utils/regression-analysis
thousands = "0.2.0"                                                       # utils/regression-analysis
toml = "0.8.12"                                                           # utils/wasm-builder
tracing = "0.1.40"                                                        # utils/node-loader
tracing-appender = "0.2"                                                  # utils/node-loader
tracing-subscriber = "0.3.18"                                             # utils/node-loader
trybuild = "1"                                                            # gstd/codegen
wasm-opt = "0.114.0"                                                      # utils/wasm-builder
wasmprinter = "0.2"                                                       # utils/wasm-gen
whoami = "1.5.1"                                                          # gcli
fail = "0.5"                                                              # gear-common
scale-value = "^0.12"                                                     # gsdk
heck = "0.5.0"                                                            # gsdk-api-gen
<<<<<<< HEAD
etc = "0.1.20"                                                            # gcli
toml_edit = "0.22.9"                                                      # crates-io
=======
etc = "0.1.19"                                                            # gcli
toml_edit = "0.22.12"                                                      # crates-io
>>>>>>> dcfdd7ef
scale-decode = "0.9.0"                                                    # gsdk
directories = "5.0.1"                                                     # utils/key-finder
num-traits = { version = "0.2", default-features = false }                # gear-core
blake2 = "0.10.6"                                                         # gring

# TODO: remove after wasmer bug is fixed:
# `misaligned pointer dereference: address must be a multiple of 0x8 but is...`
[profile.dev.package."wasmer-vm"]
debug-assertions = false

[profile.release]
panic = "unwind"

[profile.release.package.gcore]
opt-level = "s"

[profile.release.package.gstd]
opt-level = "s"

[profile.release.package.galloc]
opt-level = "s"

[profile.release.package.gtest]
opt-level = "s"

[profile.production]
inherits = "release"

# Sacrifice compile speed for execution speed by using optimization flags:

# https://doc.rust-lang.org/rustc/linker-plugin-lto.html
lto = "fat"
# https://doc.rust-lang.org/rustc/codegen-options/index.html#codegen-units
codegen-units = 1

[profile.profiling]
inherits = "release"
debug = true

[patch.crates-io]
parity-wasm = { version = "0.45.0", git = "https://github.com/gear-tech/parity-wasm", branch = "v0.45.0-sign-ext" }
wasmi-validation = { version = "0.5.0", git = "https://github.com/gear-tech/wasmi", branch = "v0.13.2-sign-ext" }
wasm-instrument = { version = "0.3.0", git = "https://github.com/gear-tech/wasm-instrument", branch = "v0.3.0-sign-ext" }

# TODO: remove after https://github.com/BLAKE3-team/BLAKE3/pull/230
blake3 = { git = "https://github.com/gear-tech/BLAKE3", branch = "fix-clang-cl-cross" }

# TODO: remove after https://github.com/pepyakin/wabt-rs/pull/84
wabt = { git = "https://github.com/gear-tech/wabt-rs", branch = "al-win-crt" }<|MERGE_RESOLUTION|>--- conflicted
+++ resolved
@@ -471,13 +471,8 @@
 fail = "0.5"                                                              # gear-common
 scale-value = "^0.12"                                                     # gsdk
 heck = "0.5.0"                                                            # gsdk-api-gen
-<<<<<<< HEAD
-etc = "0.1.20"                                                            # gcli
-toml_edit = "0.22.9"                                                      # crates-io
-=======
 etc = "0.1.19"                                                            # gcli
 toml_edit = "0.22.12"                                                      # crates-io
->>>>>>> dcfdd7ef
 scale-decode = "0.9.0"                                                    # gsdk
 directories = "5.0.1"                                                     # utils/key-finder
 num-traits = { version = "0.2", default-features = false }                # gear-core
