--- conflicted
+++ resolved
@@ -183,13 +183,9 @@
 gcli = { path = "gcli" }
 gclient = { path = "gclient" }
 gsdk = { path = "gsdk" }
-<<<<<<< HEAD
+gsdk-codegen = { path = "gsdk/codegen" }
 gstd = { path = "gstd", features = ["nightly"] }
-=======
-gsdk-codegen = { path = "gsdk/codegen" }
-gstd = { path = "gstd", features = [ "nightly" ] }
 gstd-codegen = { path = "gstd/codegen" }
->>>>>>> 4cc2a23b
 gsys = { path = "gsys" }
 gtest = { path = "gtest" }
 gmeta = { path = "gmeta" }
