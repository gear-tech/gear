[workspace.package]
version = "1.9.0"
authors = ["Gear Technologies"]
edition = "2024"
license = "GPL-3.0"
homepage = "https://gear-tech.io"
repository = "https://github.com/gear-tech/gear"
rust-version = "1.88"

[workspace]
resolver = "3"

default-members = ["node/cli"]

exclude = ["ethexe/contracts", "ethexe/docker", "ethexe/scripts"]

members = [
    "common",
    "common/codegen",
    "common/numerated",
    "core",
    "core-backend",
    "core-processor",
    "core-errors",
    "lazy-pages",
    "lazy-pages/common",
    "lazy-pages/interface",
    "lazy-pages/native-interface",
    "examples/async",
    "examples/async-critical",
    "examples/async-custom-entry",
    "examples/async-init",
    "examples/async-reply-hook",
    "examples/async-signal-entry",
    "examples/async-tester",
    "examples/autoreply",
    "examples/big-data-section",
    "examples/bls381",
    "examples/calc-hash",
    "examples/custom",
    "examples/delayed-reservation-sender",
    "examples/compose",
    "examples/constructor",
    "examples/create-program-reentrance",
    "examples/delayed-sender",
    "examples/distributor",
    "examples/fungible-token",
    "examples/stack-allocations",
    "examples/futures-unordered",
    "examples/gas-burned",
    "examples/incomplete-async-payloads",
    "examples/inheritor-in-error-reply",
    "examples/init-fail-sender",
    "examples/init-wait",
    "examples/init-wait-reply-exit",
    "examples/messenger",
    "examples/mul-by-const",
    "examples/ncompose",
    "examples/node",
    "examples/out-of-memory",
    "examples/panic-payload",
    "examples/piggy-bank",
    "examples/ping",
    "examples/program-factory",
    "examples/program-generator",
    "examples/proxy",
    "examples/proxy-broker",
    "examples/proxy-relay",
    "examples/proxy-reservation-with-gas",
    "examples/read-big-state",
    "examples/reservation-manager",
    "examples/reserve-gas",
    "examples/rwlock",
    "examples/send-from-reservation",
    "examples/signal-entry",
    "examples/state-rollback",
    "examples/sync-duplicate",
    "examples/syscalls",
    "examples/syscall-error",
    "examples/value-sender",
    "examples/vec",
    "examples/wait",
    "examples/wait-timeout",
    "examples/wait_wake",
    "examples/waiter",
    "examples/waiting-proxy",
    "examples/wat",
    "galloc",
    "gbuiltins/*",
    "gcli",
    "gclient",
    "gcore",
    "gprimitives",
    "gsdk",
    "gsdk/codegen",
    "gsdk/api-gen",
    "gstd",
    "gstd/codegen",
    "gsys",
    "gtest",
    "node/cli",
    "node/service",
    "node/authorship",
    "node/testing",
    "pallets/*",
    "runtime/*",
    "runtime-interface/sandbox",
    "utils/*",
    "utils/runtime-fuzzer/fuzz",
    "utils/lazy-pages-fuzzer/runner",
    "ethexe/*",
    "ethexe/runtime/common",
    "ethexe/service/utils",
]

[workspace.dependencies]
alloy = "1.0"
alloy-primitives = { version = "1.1", default-features = false }
alloy-sol-types = { version = "1.1", default-features = false }
anyhow = { version = "1.0.86", default-features = false }
arbitrary = "1.3.2"
async-recursion = "1.1.1"
async-trait = "0.1.81"
base64 = "0.21.7"
byteorder = { version = "1.5.0", default-features = false }
blake2 = { version = "0.10.6", default-features = false }
bs58 = { version = "0.5.1", default-features = false }
cargo_toml = "0.21.0"
cargo_metadata = "0.20.0"
clap = "4.5.8"
color-eyre = "0.6.3"
colored = "2.1.0"
const-str = "0.5"
defer = "0.2.1"
derive_more = { version = "2.0.1", default-features = false, features = [
    "full",
] }
auto_impl = "1.3.0"
dirs = "4.0.0"
dyn-clonable = "0.9.0"
enum-iterator = "1.5.0"
environmental = "1.1.3"
futures = { version = "0.3", default-features = false }
futures-timer = "3.0.3"
futures-util = "0.3.30"
hashbrown = "0.14.5"
hex = { version = "0.4.3", default-features = false }
hex-literal = "0.4.1"
impl-trait-for-tuples = "0.2.2"
impl-serde = "0.4.0"
jsonrpsee = { version = "^0.24" }
libc = { version = "0.2", default-features = false }
log = { version = "0.4.22", default-features = false }
num_enum = { version = "0.6.1", default-features = false }
parity-scale-codec = { version = "3.7.5", default-features = false }
parking_lot = "0.12.3"
path-clean = "1.0.1"
primitive-types = { version = "0.12.2", default-features = false }
proc-macro2 = { version = "1", default-features = false }
prometheus = { version = "0.13.0", default-features = false }
proptest = "1.5.0"
quick-xml = "0.28"
quote = { version = "1.0.36", default-features = false }
rand = { version = "0.8", default-features = false }
regex = "^1.9"
region = "3.0.2"
reqwest = { version = "0.12.8", default-features = false }
roast-secp256k1-evm = { version = "0.1.0", git = "https://github.com/gear-tech/roast", branch = "gear-v0.1.0" }
scale-info = { version = "2.11", default-features = false }
serde = { version = "^1", default-features = false }
serde_json = { version = "1.0.135", default-features = false, features = [
    "alloc",
] }
serde-json-wasm = { version = "1.0.1", default-features = false }
sha-1 = "0.10.1"
static_init = "1.0.3"
subxt = "0.37.0"
subxt-codegen = "0.37.0"
syn = "2.0.71"
thiserror = { version = "2.0.12", default-features = false }
tokio = { version = "1.38.0" }
uluru = "3.1.0"
url = "2.5.2"
wat = "1.0.71"
<<<<<<< HEAD
wasmer = { version = "6.1.0-rc.2", git = "https://github.com/wasmerio/wasmer.git", rev = "e2c5c74", default-features = false, features = [
    "singlepass",
] }
wasmer-cache = { version = "6.1.0-rc.2", git = "https://github.com/wasmerio/wasmer.git", rev = "e2c5c74" }
wasmer-types = { version = "6.1.0-rc.2", git = "https://github.com/wasmerio/wasmer.git", rev = "e2c5c74" }
wasmer-vm = { version = "6.1.0-rc.2", git = "https://github.com/wasmerio/wasmer.git", rev = "e2c5c74" }
wasmer-compiler = { version = "6.1.0-rc.2", git = "https://github.com/wasmerio/wasmer.git", rev = "e2c5c74" }
=======
wasmer = { version = "6.1.0-rc.3", default-features = false, features = [
    "singlepass",
] }
wasmer-cache = "6.1.0-rc.3"
wasmer-types = "6.1.0-rc.3"
wasmer-vm = "6.1.0-rc.3"
wasmer-compiler = "6.1.0-rc.3"
>>>>>>> 6adfd201
gear-wasmer-cache = { path = "utils/gear-wasmer-cache" }
wasmtime = "8.0.1"
wasmparser = { version = "0.230", default-features = false, features = ["validate", "features"] }
which = "4.4.2"
winapi = "0.3.9"
paste = "1.0"
tempfile = "3.19"
ark-std = { version = "0.4.0", default-features = false }
ark-bls12-381 = { version = "0.4.0", default-features = false }
ark-serialize = { version = "0.4", default-features = false }
ark-ec = { version = "0.4.2", default-features = false }
ark-ff = { version = "0.4.2", default-features = false }
ark-scale = { version = "0.0.12", default-features = false }
sha2 = { version = "0.10.8", default-features = false }
arrayvec = { version = "0.7.4", default-features = false }
indexmap = { version = "2.2.6", default-features = false }
tracing = { version = "0.1.40", default-features = false }
tracing-subscriber = { version = "0.3.18", features = ["env-filter"] }
assert_matches = "1.5.0"
nonempty = { version = "0.12.0", default-features = false }

# Published deps
#
# https://github.com/gear-tech/gear-dlmalloc/tree/0.2.0
dlmalloc = { package = "gear-dlmalloc", version = "0.2.0" }

# Internal deps
numerated = { path = "common/numerated" }
authorship = { package = "gear-authorship", path = "node/authorship" }
common = { package = "gear-common", path = "common", default-features = false }
core-processor = { package = "gear-core-processor", path = "core-processor", default-features = false }
galloc = { path = "galloc" }
gbuiltin-bls381 = { path = "gbuiltins/bls381", default-features = false }
gbuiltin-eth-bridge = { path = "gbuiltins/eth-bridge", default-features = false }
gbuiltin-staking = { path = "gbuiltins/staking" }
gbuiltin-proxy = { path = "gbuiltins/proxy" }
gcore = { path = "gcore" }
gcli = { path = "gcli" }
gclient = { path = "gclient" }
gear-node-wrapper = { path = "utils/node-wrapper" }
gsdk = { path = "gsdk" }
gsdk-codegen = { path = "gsdk/codegen" }
gstd = { path = "gstd", features = ["nightly"] }
gstd-codegen = { path = "gstd/codegen" }
gring = { path = "utils/gring" }
gsys = { path = "gsys" }
gtest = { path = "gtest" }
gprimitives = { path = "gprimitives", default-features = false }
gear-authorship = { path = "node/authorship" }
gear-core-backend = { path = "core-backend", default-features = false }
gear-call-gen = { path = "utils/call-gen" }
gear-common = { path = "common", default-features = false }
gear-common-codegen = { path = "common/codegen" }
gear-core = { path = "core", default-features = false }
gear-core-errors = { path = "core-errors" }
gear-core-processor = { path = "core-processor", default-features = false }
gear-lazy-pages = { path = "lazy-pages" }
gear-lazy-pages-common = { path = "lazy-pages/common", default-features = false }
gear-lazy-pages-interface = { path = "lazy-pages/interface", default-features = false }
gear-lazy-pages-native-interface = { path = "lazy-pages/native-interface" }
gear-node-testing = { path = "node/testing" }
gear-runtime-common = { path = "runtime/common", default-features = false }
gear-runtime-interface = { path = "runtime-interface", default-features = false }
gear-sandbox-interface = { path = "runtime-interface/sandbox", default-features = false }
gear-runtime-primitives = { path = "runtime/primitives", default-features = false }
gear-sandbox = { path = "sandbox/sandbox", default-features = false }
gear-sandbox-env = { path = "sandbox/env", default-features = false }
gear-sandbox-host = { path = "sandbox/host" }
gear-service = { path = "node/service", default-features = false }
gear-stack-buffer = { path = "stack-buffer" }
gear-ss58 = { path = "utils/ss58", default-features = false }
gear-utils = { path = "utils/utils" }
gear-wasm-builder = { path = "utils/wasm-builder", default-features = false }
gear-wasm-optimizer = { path = "utils/wasm-optimizer", default-features = false }
gear-wasm-gen = { path = "utils/wasm-gen" }
gear-wasm-instrument = { path = "utils/wasm-instrument", default-features = false }
junit-common = { path = "utils/junit-common" }
actor-system-error = { path = "utils/actor-system-error" }
pallet-gear = { path = "pallets/gear", default-features = false }
pallet-gear-eth-bridge = { path = "pallets/gear-eth-bridge", default-features = false }
pallet-gear-eth-bridge-primitives = { path = "pallets/gear-eth-bridge/primitives", default-features = false }
pallet-gear-eth-bridge-rpc = { path = "pallets/gear-eth-bridge/rpc", default-features = false }
pallet-gear-eth-bridge-rpc-runtime-api = { path = "pallets/gear-eth-bridge/rpc/runtime-api", default-features = false }
pallet-gear-gas = { path = "pallets/gas", default-features = false }
pallet-gear-messenger = { path = "pallets/gear-messenger", default-features = false }
pallet-gear-payment = { path = "pallets/payment", default-features = false }
pallet-gear-program = { path = "pallets/gear-program", default-features = false }
pallet-gear-rpc = { path = "pallets/gear/rpc" }
pallet-gear-rpc-runtime-api = { path = "pallets/gear/rpc/runtime-api", default-features = false }
pallet-gear-scheduler = { path = "pallets/gear-scheduler", default-features = false }
pallet-gear-staking-rewards = { path = "pallets/staking-rewards", default-features = false }
pallet-gear-staking-rewards-rpc = { path = "pallets/staking-rewards/rpc" }
pallet-gear-staking-rewards-rpc-runtime-api = { path = "pallets/staking-rewards/rpc/runtime-api", default-features = false }
pallet-gear-voucher = { path = "pallets/gear-voucher", default-features = false }
pallet-gear-bank = { path = "pallets/gear-bank", default-features = false }
pallet-gear-builtin = { path = "pallets/gear-builtin", default-features = false }
pallet-gear-builtin-rpc = { path = "pallets/gear-builtin/rpc" }
pallet-gear-builtin-rpc-runtime-api = { path = "pallets/gear-builtin/rpc/runtime-api", default-features = false }
runtime-primitives = { package = "gear-runtime-primitives", path = "runtime/primitives", default-features = false }
service = { package = "gear-service", path = "node/service", default-features = false }
testing = { package = "gear-node-testing", path = "node/testing" }
vara-runtime = { path = "runtime/vara", default-features = false }

# ethexe deps
ethexe-observer = { path = "ethexe/observer", default-features = false }
ethexe-db = { path = "ethexe/db", default-features = false }
ethexe-network = { path = "ethexe/network", default-features = false }
ethexe-processor = { path = "ethexe/processor", default-features = false }
ethexe-runtime = { path = "ethexe/runtime", default-features = false }
ethexe-signer = { path = "ethexe/signer", default-features = false }
ethexe-service = { path = "ethexe/service", default-features = false }
ethexe-service-utils = { path = "ethexe/service/utils", default-features = false }
ethexe-consensus = { path = "ethexe/consensus", default-features = false }
ethexe-ethereum = { path = "ethexe/ethereum", default-features = false }
ethexe-runtime-common = { path = "ethexe/runtime/common", default-features = false }
ethexe-prometheus = { path = "ethexe/prometheus", default-features = false }
ethexe-rpc = { path = "ethexe/rpc", default-features = false }
ethexe-common = { path = "ethexe/common", default-features = false }
ethexe-tx-pool = { path = "ethexe/tx-pool", default-features = false }
ethexe-compute = { path = "ethexe/compute", default-features = false }
ethexe-blob-loader = { path = "ethexe/blob-loader", default-features = false }

# Common executor between `sandbox-host` and `lazy-pages-fuzzer`
wasmi = { version = "0.38" }

# Substrate deps
binary-merkle-tree = { version = "15.0.1", git = "https://github.com/gear-tech/polkadot-sdk.git", branch = "gear-polkadot-stable2409-wasm32v1-none-fix", default-features = false }
frame-benchmarking = { version = "38.0.0", git = "https://github.com/gear-tech/polkadot-sdk.git", branch = "gear-polkadot-stable2409-wasm32v1-none-fix", default-features = false }
frame-benchmarking-cli = { version = "43.0.0", git = "https://github.com/gear-tech/polkadot-sdk.git", branch = "gear-polkadot-stable2409-wasm32v1-none-fix" }
frame-election-provider-support = { version = "38.0.0", git = "https://github.com/gear-tech/polkadot-sdk.git", branch = "gear-polkadot-stable2409-wasm32v1-none-fix", default-features = false }
frame-executive = { version = "38.0.0", git = "https://github.com/gear-tech/polkadot-sdk.git", branch = "gear-polkadot-stable2409-wasm32v1-none-fix", default-features = false }
frame-support = { version = "38.0.0", git = "https://github.com/gear-tech/polkadot-sdk.git", branch = "gear-polkadot-stable2409-wasm32v1-none-fix", default-features = false }
frame-support-test = { version = "3.0.0", git = "https://github.com/gear-tech/polkadot-sdk.git", branch = "gear-polkadot-stable2409-wasm32v1-none-fix", default-features = false }
frame-system = { version = "38.0.0", git = "https://github.com/gear-tech/polkadot-sdk.git", branch = "gear-polkadot-stable2409-wasm32v1-none-fix", default-features = false }
frame-system-benchmarking = { version = "38.0.0", git = "https://github.com/gear-tech/polkadot-sdk.git", branch = "gear-polkadot-stable2409-wasm32v1-none-fix", default-features = false }
frame-remote-externalities = { version = "0.46.0", git = "https://github.com/gear-tech/polkadot-sdk.git", branch = "gear-polkadot-stable2409-wasm32v1-none-fix" }
frame-try-runtime = { version = "0.44.0", git = "https://github.com/gear-tech/polkadot-sdk.git", branch = "gear-polkadot-stable2409-wasm32v1-none-fix", default-features = false }
frame-system-rpc-runtime-api = { version = "34.0.0", git = "https://github.com/gear-tech/polkadot-sdk.git", branch = "gear-polkadot-stable2409-wasm32v1-none-fix", default-features = false }

frame-metadata-hash-extension = { default-features = false, git = "https://github.com/gear-tech/polkadot-sdk.git", branch = "gear-polkadot-stable2409-wasm32v1-none-fix" }


generate-bags = { version = "38.0.0", git = "https://github.com/gear-tech/polkadot-sdk.git", branch = "gear-polkadot-stable2409-wasm32v1-none-fix" }
pallet-authorship = { version = "38.0.0", git = "https://github.com/gear-tech/polkadot-sdk.git", branch = "gear-polkadot-stable2409-wasm32v1-none-fix", default-features = false }
pallet-authority-discovery = { version = "38.0.0", git = "https://github.com/gear-tech/polkadot-sdk.git", branch = "gear-polkadot-stable2409-wasm32v1-none-fix", default-features = false }
pallet-babe = { version = "38.0.0", git = "https://github.com/gear-tech/polkadot-sdk.git", branch = "gear-polkadot-stable2409-wasm32v1-none-fix", default-features = false }
pallet-bags-list = { version = "37.0.0", git = "https://github.com/gear-tech/polkadot-sdk.git", branch = "gear-polkadot-stable2409-wasm32v1-none-fix", default-features = false }
pallet-bounties = { version = "37.0.0", git = "https://github.com/gear-tech/polkadot-sdk.git", branch = "gear-polkadot-stable2409-wasm32v1-none-fix", default-features = false }
pallet-child-bounties = { version = "37.0.0", git = "https://github.com/gear-tech/polkadot-sdk.git", branch = "gear-polkadot-stable2409-wasm32v1-none-fix", default-features = false }
pallet-balances = { version = "39.0.0", git = "https://github.com/gear-tech/polkadot-sdk.git", branch = "gear-polkadot-stable2409-wasm32v1-none-fix", default-features = false }
pallet-conviction-voting = { version = "38.0.0", git = "https://github.com/gear-tech/polkadot-sdk.git", branch = "gear-polkadot-stable2409-wasm32v1-none-fix", default-features = false }
pallet-election-provider-multi-phase = { version = "37.0.0", git = "https://github.com/gear-tech/polkadot-sdk.git", branch = "gear-polkadot-stable2409-wasm32v1-none-fix", default-features = false }
pallet-grandpa = { version = "38.0.0", git = "https://github.com/gear-tech/polkadot-sdk.git", branch = "gear-polkadot-stable2409-wasm32v1-none-fix", default-features = false }
pallet-identity = { version = "38.0.0", git = "https://github.com/gear-tech/polkadot-sdk.git", branch = "gear-polkadot-stable2409-wasm32v1-none-fix", default-features = false }
pallet-im-online = { version = "37.0.0", git = "https://github.com/gear-tech/polkadot-sdk.git", branch = "gear-polkadot-stable2409-wasm32v1-none-fix", default-features = false }
pallet-multisig = { version = "38.0.0", git = "https://github.com/gear-tech/polkadot-sdk.git", branch = "gear-polkadot-stable2409-wasm32v1-none-fix", default-features = false }
pallet-nomination-pools = { version = "35.0.0", git = "https://github.com/gear-tech/polkadot-sdk.git", branch = "gear-polkadot-stable2409-wasm32v1-none-fix", default-features = false }
pallet-nomination-pools-runtime-api = { version = "33.0.0", git = "https://github.com/gear-tech/polkadot-sdk.git", branch = "gear-polkadot-stable2409-wasm32v1-none-fix", default-features = false }
pallet-offences = { version = "37.0.0", git = "https://github.com/gear-tech/polkadot-sdk.git", branch = "gear-polkadot-stable2409-wasm32v1-none-fix", default-features = false }
pallet-preimage = { version = "38.0.0", git = "https://github.com/gear-tech/polkadot-sdk.git", branch = "gear-polkadot-stable2409-wasm32v1-none-fix", default-features = false }
pallet-proxy = { version = "38.0.0", git = "https://github.com/gear-tech/polkadot-sdk.git", branch = "gear-polkadot-stable2409-wasm32v1-none-fix", default-features = false }
pallet-ranked-collective = { version = "38.0.0", git = "https://github.com/gear-tech/polkadot-sdk.git", branch = "gear-polkadot-stable2409-wasm32v1-none-fix", default-features = false }
pallet-referenda = { version = "38.0.0", git = "https://github.com/gear-tech/polkadot-sdk.git", branch = "gear-polkadot-stable2409-wasm32v1-none-fix", default-features = false }
pallet-scheduler = { version = "39.0.0", git = "https://github.com/gear-tech/polkadot-sdk.git", branch = "gear-polkadot-stable2409-wasm32v1-none-fix", default-features = false }
pallet-session = { version = "38.0.0", git = "https://github.com/gear-tech/polkadot-sdk.git", branch = "gear-polkadot-stable2409-wasm32v1-none-fix", default-features = false }
pallet-staking = { version = "38.0.0", git = "https://github.com/gear-tech/polkadot-sdk.git", branch = "gear-polkadot-stable2409-wasm32v1-none-fix", default-features = false }
pallet-staking-runtime-api = { version = "24.0.0", git = "https://github.com/gear-tech/polkadot-sdk.git", branch = "gear-polkadot-stable2409-wasm32v1-none-fix", default-features = false }
pallet-staking-reward-fn = { version = "22.0.0", git = "https://github.com/gear-tech/polkadot-sdk.git", branch = "gear-polkadot-stable2409-wasm32v1-none-fix", default-features = false }
pallet-sudo = { version = "38.0.0", git = "https://github.com/gear-tech/polkadot-sdk.git", branch = "gear-polkadot-stable2409-wasm32v1-none-fix", default-features = false }
pallet-timestamp = { version = "37.0.0", git = "https://github.com/gear-tech/polkadot-sdk.git", branch = "gear-polkadot-stable2409-wasm32v1-none-fix", default-features = false }
pallet-transaction-payment = { version = "38.0.0", git = "https://github.com/gear-tech/polkadot-sdk.git", branch = "gear-polkadot-stable2409-wasm32v1-none-fix", default-features = false }
pallet-transaction-payment-rpc = { version = "41.0.0", git = "https://github.com/gear-tech/polkadot-sdk.git", branch = "gear-polkadot-stable2409-wasm32v1-none-fix", default-features = false }
pallet-transaction-payment-rpc-runtime-api = { version = "38.0.0", git = "https://github.com/gear-tech/polkadot-sdk.git", branch = "gear-polkadot-stable2409-wasm32v1-none-fix", default-features = false }
pallet-treasury = { version = "37.0.0", git = "https://github.com/gear-tech/polkadot-sdk.git", branch = "gear-polkadot-stable2409-wasm32v1-none-fix", default-features = false }
pallet-utility = { version = "38.0.0", git = "https://github.com/gear-tech/polkadot-sdk.git", branch = "gear-polkadot-stable2409-wasm32v1-none-fix", default-features = false }
pallet-vesting = { version = "38.0.0", git = "https://github.com/gear-tech/polkadot-sdk.git", branch = "gear-polkadot-stable2409-wasm32v1-none-fix", default-features = false }
pallet-whitelist = { version = "37.0.0", git = "https://github.com/gear-tech/polkadot-sdk.git", branch = "gear-polkadot-stable2409-wasm32v1-none-fix", default-features = false }
prometheus-endpoint = { package = "substrate-prometheus-endpoint", version = "0.17.0", git = "https://github.com/gear-tech/polkadot-sdk.git", branch = "gear-polkadot-stable2409-wasm32v1-none-fix" }
sc-authority-discovery = { version = "0.45.0", git = "https://github.com/gear-tech/polkadot-sdk.git", branch = "gear-polkadot-stable2409-wasm32v1-none-fix" }
sc-block-builder = { version = "0.42.0", git = "https://github.com/gear-tech/polkadot-sdk.git", branch = "gear-polkadot-stable2409-wasm32v1-none-fix" }
sc-consensus = { version = "0.44.0", git = "https://github.com/gear-tech/polkadot-sdk.git", branch = "gear-polkadot-stable2409-wasm32v1-none-fix" }
sc-consensus-babe = { version = "0.45.0", git = "https://github.com/gear-tech/polkadot-sdk.git", branch = "gear-polkadot-stable2409-wasm32v1-none-fix" }
sc-consensus-babe-rpc = { version = "0.45.0", git = "https://github.com/gear-tech/polkadot-sdk.git", branch = "gear-polkadot-stable2409-wasm32v1-none-fix" }
sc-consensus-slots = { version = "0.44.0", git = "https://github.com/gear-tech/polkadot-sdk.git", branch = "gear-polkadot-stable2409-wasm32v1-none-fix" }
sp-crypto-ec-utils = { version = "0.14.0", git = "https://github.com/gear-tech/polkadot-sdk.git", branch = "gear-polkadot-stable2409-wasm32v1-none-fix", default-features = false }
sp-debug-derive = { version = "14.0.0", git = "https://github.com/gear-tech/polkadot-sdk.git", branch = "gear-polkadot-stable2409-wasm32v1-none-fix", default-features = false }
sc-chain-spec = { version = "38.0.0", git = "https://github.com/gear-tech/polkadot-sdk.git", branch = "gear-polkadot-stable2409-wasm32v1-none-fix" }
sc-cli = { version = "0.47.0", git = "https://github.com/gear-tech/polkadot-sdk.git", branch = "gear-polkadot-stable2409-wasm32v1-none-fix" }
sc-client-api = { version = "37.0.0", git = "https://github.com/gear-tech/polkadot-sdk.git", branch = "gear-polkadot-stable2409-wasm32v1-none-fix" }
sc-executor = { version = "0.40.1", git = "https://github.com/gear-tech/polkadot-sdk.git", branch = "gear-polkadot-stable2409-wasm32v1-none-fix" }
sc-executor-common = { version = "0.35.0", git = "https://github.com/gear-tech/polkadot-sdk.git", branch = "gear-polkadot-stable2409-wasm32v1-none-fix" }
sc-consensus-grandpa = { version = "0.30.0", git = "https://github.com/gear-tech/polkadot-sdk.git", branch = "gear-polkadot-stable2409-wasm32v1-none-fix" }
sc-consensus-grandpa-rpc = { version = "0.30.0", git = "https://github.com/gear-tech/polkadot-sdk.git", branch = "gear-polkadot-stable2409-wasm32v1-none-fix" }
sc-network = { version = "0.45.0", git = "https://github.com/gear-tech/polkadot-sdk.git", branch = "gear-polkadot-stable2409-wasm32v1-none-fix" }
sc-network-sync = { version = "0.44.0", git = "https://github.com/gear-tech/polkadot-sdk.git", branch = "gear-polkadot-stable2409-wasm32v1-none-fix" }
sc-offchain = { version = "40.0.0", git = "https://github.com/gear-tech/polkadot-sdk.git", branch = "gear-polkadot-stable2409-wasm32v1-none-fix" }
sc-proposer-metrics = { version = "0.18.0", git = "https://github.com/gear-tech/polkadot-sdk.git", branch = "gear-polkadot-stable2409-wasm32v1-none-fix" }
sc-service = { version = "0.46.0", git = "https://github.com/gear-tech/polkadot-sdk.git", branch = "gear-polkadot-stable2409-wasm32v1-none-fix" }
sc-telemetry = { version = "25.0.0", git = "https://github.com/gear-tech/polkadot-sdk.git", branch = "gear-polkadot-stable2409-wasm32v1-none-fix" }
sc-rpc = { version = "40.0.0", git = "https://github.com/gear-tech/polkadot-sdk.git", branch = "gear-polkadot-stable2409-wasm32v1-none-fix" }
sc-sync-state-rpc = { version = "0.45.0", git = "https://github.com/gear-tech/polkadot-sdk.git", branch = "gear-polkadot-stable2409-wasm32v1-none-fix" }
sc-sysinfo = { version = "38.0.0", git = "https://github.com/gear-tech/polkadot-sdk.git", branch = "gear-polkadot-stable2409-wasm32v1-none-fix" }
sc-transaction-pool = { version = "37.0.0", git = "https://github.com/gear-tech/polkadot-sdk.git", branch = "gear-polkadot-stable2409-wasm32v1-none-fix" }
sc-transaction-pool-api = { version = "37.0.0", git = "https://github.com/gear-tech/polkadot-sdk.git", branch = "gear-polkadot-stable2409-wasm32v1-none-fix" }
sc-tracing = { version = "37.0.1", git = "https://github.com/gear-tech/polkadot-sdk.git", branch = "gear-polkadot-stable2409-wasm32v1-none-fix" }
sp-allocator = { version = "29.0.0", git = "https://github.com/gear-tech/polkadot-sdk.git", branch = "gear-polkadot-stable2409-wasm32v1-none-fix", default-features = false }
sp-api = { version = "34.0.0", git = "https://github.com/gear-tech/polkadot-sdk.git", branch = "gear-polkadot-stable2409-wasm32v1-none-fix", default-features = false }
sp-authority-discovery = { version = "34.0.0", git = "https://github.com/gear-tech/polkadot-sdk.git", branch = "gear-polkadot-stable2409-wasm32v1-none-fix", default-features = false }
sp-arithmetic = { version = "26.0.0", git = "https://github.com/gear-tech/polkadot-sdk.git", branch = "gear-polkadot-stable2409-wasm32v1-none-fix", default-features = false }
sp-blockchain = { version = "37.0.1", git = "https://github.com/gear-tech/polkadot-sdk.git", branch = "gear-polkadot-stable2409-wasm32v1-none-fix", default-features = false }
sp-block-builder = { version = "34.0.0", git = "https://github.com/gear-tech/polkadot-sdk.git", branch = "gear-polkadot-stable2409-wasm32v1-none-fix", default-features = false }
sp-core = { version = "34.0.0", git = "https://github.com/gear-tech/polkadot-sdk.git", branch = "gear-polkadot-stable2409-wasm32v1-none-fix", default-features = false }
sp-consensus = { version = "0.40.0", git = "https://github.com/gear-tech/polkadot-sdk.git", branch = "gear-polkadot-stable2409-wasm32v1-none-fix", default-features = false }
sp-consensus-babe = { version = "0.40.0", git = "https://github.com/gear-tech/polkadot-sdk.git", branch = "gear-polkadot-stable2409-wasm32v1-none-fix", default-features = false }
sp-consensus-slots = { version = "0.40.0", git = "https://github.com/gear-tech/polkadot-sdk.git", branch = "gear-polkadot-stable2409-wasm32v1-none-fix", default-features = false }
sp-externalities = { version = "0.29.0", git = "https://github.com/gear-tech/polkadot-sdk.git", branch = "gear-polkadot-stable2409-wasm32v1-none-fix", default-features = false }
sp-consensus-grandpa = { version = "21.0.0", git = "https://github.com/gear-tech/polkadot-sdk.git", branch = "gear-polkadot-stable2409-wasm32v1-none-fix", default-features = false }
sp-genesis-builder = { version = "0.15.1", git = "https://github.com/gear-tech/polkadot-sdk.git", branch = "gear-polkadot-stable2409-wasm32v1-none-fix", default-features = false }
sp-inherents = { version = "34.0.0", git = "https://github.com/gear-tech/polkadot-sdk.git", branch = "gear-polkadot-stable2409-wasm32v1-none-fix", default-features = false }
sp-io = { version = "38.0.0", git = "https://github.com/gear-tech/polkadot-sdk.git", branch = "gear-polkadot-stable2409-wasm32v1-none-fix", default-features = false }
sp-keyring = { version = "39.0.0", git = "https://github.com/gear-tech/polkadot-sdk.git", branch = "gear-polkadot-stable2409-wasm32v1-none-fix", default-features = false }
sp-keystore = { version = "0.40.0", git = "https://github.com/gear-tech/polkadot-sdk.git", branch = "gear-polkadot-stable2409-wasm32v1-none-fix", default-features = false }
sp-npos-elections = { version = "34.0.0", git = "https://github.com/gear-tech/polkadot-sdk.git", branch = "gear-polkadot-stable2409-wasm32v1-none-fix", default-features = false }
sp-offchain = { version = "34.0.0", git = "https://github.com/gear-tech/polkadot-sdk.git", branch = "gear-polkadot-stable2409-wasm32v1-none-fix", default-features = false }
sp-rpc = { version = "32.0.0", git = "https://github.com/gear-tech/polkadot-sdk.git", branch = "gear-polkadot-stable2409-wasm32v1-none-fix", default-features = false }
sp-runtime = { version = "39.0.1", git = "https://github.com/gear-tech/polkadot-sdk.git", branch = "gear-polkadot-stable2409-wasm32v1-none-fix", default-features = false }
sp-runtime-interface = { version = "28.0.0", git = "https://github.com/gear-tech/polkadot-sdk.git", branch = "gear-polkadot-stable2409-wasm32v1-none-fix", default-features = false }
sp-session = { version = "36.0.0", git = "https://github.com/gear-tech/polkadot-sdk.git", branch = "gear-polkadot-stable2409-wasm32v1-none-fix", default-features = false }
sp-std = { version = "14.0.0", git = "https://github.com/gear-tech/polkadot-sdk.git", branch = "gear-polkadot-stable2409-wasm32v1-none-fix", default-features = false }
sp-state-machine = { version = "0.43.0", git = "https://github.com/gear-tech/polkadot-sdk.git", branch = "gear-polkadot-stable2409-wasm32v1-none-fix", default-features = false }
sp-staking = { version = "36.0.0", git = "https://github.com/gear-tech/polkadot-sdk.git", branch = "gear-polkadot-stable2409-wasm32v1-none-fix", default-features = false }
sp-storage = { version = "21.0.0", git = "https://github.com/gear-tech/polkadot-sdk.git", branch = "gear-polkadot-stable2409-wasm32v1-none-fix", default-features = false }
sp-timestamp = { version = "34.0.0", git = "https://github.com/gear-tech/polkadot-sdk.git", branch = "gear-polkadot-stable2409-wasm32v1-none-fix", default-features = false }
sp-transaction-pool = { version = "34.0.0", git = "https://github.com/gear-tech/polkadot-sdk.git", branch = "gear-polkadot-stable2409-wasm32v1-none-fix", default-features = false }
sp-transaction-storage-proof = { version = "34.0.0", git = "https://github.com/gear-tech/polkadot-sdk.git", branch = "gear-polkadot-stable2409-wasm32v1-none-fix", default-features = false }
sp-trie = { version = "37.0.0", git = "https://github.com/gear-tech/polkadot-sdk.git", branch = "gear-polkadot-stable2409-wasm32v1-none-fix", default-features = false }
sp-version = { version = "37.0.0", git = "https://github.com/gear-tech/polkadot-sdk.git", branch = "gear-polkadot-stable2409-wasm32v1-none-fix", default-features = false }
sp-wasm-interface = { version = "21.0.1", git = "https://github.com/gear-tech/polkadot-sdk.git", branch = "gear-polkadot-stable2409-wasm32v1-none-fix", default-features = false }
sp-wasm-interface-common = { version = "7.0.0", git = "https://github.com/gear-tech/polkadot-sdk.git", branch = "gear-polkadot-stable2409-wasm32v1-none-fix", default-features = false }
substrate-build-script-utils = { version = "11.0.0", git = "https://github.com/gear-tech/polkadot-sdk.git", branch = "gear-polkadot-stable2409-wasm32v1-none-fix" }
substrate-frame-rpc-system = { version = "39.0.0", git = "https://github.com/gear-tech/polkadot-sdk.git", branch = "gear-polkadot-stable2409-wasm32v1-none-fix" }
substrate-rpc-client = { version = "0.44.0", git = "https://github.com/gear-tech/polkadot-sdk.git", branch = "gear-polkadot-stable2409-wasm32v1-none-fix" }
substrate-state-trie-migration-rpc = { version = "38.0.0", git = "https://github.com/gear-tech/polkadot-sdk.git", branch = "gear-polkadot-stable2409-wasm32v1-none-fix" }
substrate-test-client = { version = "2.0.0", git = "https://github.com/gear-tech/polkadot-sdk.git", branch = "gear-polkadot-stable2409-wasm32v1-none-fix" }
substrate-wasm-builder = { version = "24.0.1", git = "https://github.com/gear-tech/polkadot-sdk.git", branch = "gear-polkadot-stable2409-wasm32v1-none-fix" }

# Examples
test-syscalls = { path = "examples/syscalls", default-features = false }
demo-async = { path = "examples/async" }
demo-async-critical = { path = "examples/async-critical" }
demo-async-custom-entry = { path = "examples/async-custom-entry" }
demo-async-init = { path = "examples/async-init" }
demo-async-reply-hook = { path = "examples/async-reply-hook" }
demo-async-recursion = { path = "examples/async-recursion" }
demo-async-signal-entry = { path = "examples/async-signal-entry" }
demo-async-tester = { path = "examples/async-tester" }
demo-bls381 = { path = "examples/bls381" }
demo-calc-hash = { path = "examples/calc-hash" }
demo-calc-hash-in-one-block = { path = "examples/calc-hash/in-one-block" }
demo-calc-hash-over-blocks = { path = "examples/calc-hash/over-blocks" }
demo-custom = { path = "examples/custom" }
demo-delayed-reservation-sender = { path = "examples/delayed-reservation-sender" }
demo-compose = { path = "examples/compose" }
demo-constructor = { path = "examples/constructor", default-features = false }
demo-create-program-reentrance = { path = "examples/create-program-reentrance" }
demo-delayed-sender = { path = "examples/delayed-sender" }
demo-distributor = { path = "examples/distributor" }
demo-futures-unordered = { path = "examples/futures-unordered", features = [
    "debug",
] }
demo-gas-burned = { path = "examples/gas-burned" }
demo-fungible-token = { path = "examples/fungible-token" }
demo-init-fail-sender = { path = "examples/init-fail-sender" }
demo-init-wait = { path = "examples/init-wait", default-features = false }
demo-init-wait-reply-exit = { path = "examples/init-wait-reply-exit" }
demo-messenger = { path = "examples/messenger" }
demo-mul-by-const = { path = "examples/mul-by-const" }
demo-out-of-memory = { path = "examples/out-of-memory" }
demo-piggy-bank = { path = "examples/piggy-bank", features = ["debug"] }
demo-ping = { path = "examples/ping" }
demo-program-factory = { path = "examples/program-factory" }
demo-program-generator = { path = "examples/program-generator" }
demo-proxy = { path = "examples/proxy", default-features = false }
demo-proxy-relay = { path = "examples/proxy-relay" }
demo-proxy-reservation-with-gas = { path = "examples/proxy-reservation-with-gas" }
demo-read-big-state = { path = "examples/read-big-state", default-features = false }
demo-reservation-manager = { path = "examples/reservation-manager" }
demo-reserve-gas = { path = "examples/reserve-gas", default-features = false }
demo-rwlock = { path = "examples/rwlock" }
demo-send-from-reservation = { path = "examples/send-from-reservation" }
demo-signal-entry = { path = "examples/signal-entry", default-features = false }
demo-staking-broker = { path = "examples/staking-broker" }
demo-proxy-broker = { path = "examples/proxy-broker" }
demo-state-rollback = { path = "examples/state-rollback" }
demo-sync-duplicate = { path = "examples/sync-duplicate" }
demo-vec = { path = "examples/vec" }
demo-value-sender = { path = "examples/value-sender" }
demo-wait = { path = "examples/wait" }
demo-waiter = { path = "examples/waiter", default-features = false }
demo-wait-timeout = { path = "examples/wait-timeout" }
demo-waiting-proxy = { path = "examples/waiting-proxy" }
demo-wat = { path = "examples/wat" }

# Dependencies that only used in one package
#
# TODO: remove these dependencies (from this file?) or add more docs.

atomic_enum = "0.3.0"
cfg-if = "1.0.0"                                             # gear-lazy-pages
cargo-http-registry = "0.1.6"                                # crates-io
core_affinity = "0.8.3"                                      # lazy-pages-fuzzer
env_logger = "0.11.8"                                        # lazy-pages-fuzzer
errno = "0.3"                                                # gear-lazy-pages
nix = "0.26.4"                                               # gear-lazy-pages
ipc-channel = "0.19.0"                                       # lazy-pages-fuzzer
itertools = "0.13"                                           # utils/wasm-builder
keyring = "1.2.1"                                            # gcli
libp2p = "=0.51.4"                                           # gcli (same version as sc-consensus)
mimalloc = { version = "0.1.46", default-features = false }  # node/cli
nacl = "0.5.3"                                               # gcli
libfuzzer-sys = "0.4"                                        # utils/runtime-fuzzer/fuzz
pathdiff = { version = "0.2.1", default-features = false }   # utils/wasm-builder
rand_chacha = { version = "0.9.0", default-features = false }# lazy-pages-fuzzer
rand_pcg = "0.3.1"                                           # pallets/gear
rustc_version = "0.4.0"                                      # utils/wasm-builder
schnorrkel = "0.11.4"                                        # gcli
scopeguard = { version = "1.2.0", default-features = false } # pallets/gear
hyper = "1.4.1"                                              # ethexe/rpc
tabled = "0.10.0"                                            # utils/regression-analysis
thousands = "0.2.0"                                          # utils/regression-analysis
toml = "0.8.14"                                              # utils/wasm-builder
tower = "0.4.13"                                             # ethexe/rpc
tower-http = "0.5.2"                                         # ethexe/rpc
tracing-appender = "0.2"                                     # utils/node-loader
trybuild = "1"                                               # gstd/codegen
wasmprinter = "0.230"                                        # utils/wasm-gen
fail = "0.5"                                                 # gear-common
scale-value = "^0.16"                                        # gsdk
heck = "0.5.0"                                               # gsdk-api-gen
etc = "0.1.19"                                               # gcli
toml_edit = "0.22.12"                                        # crates-io
scale-decode = "0.13.0"                                      # gsdk
directories = "5.0.1"                                        # utils/key-finder
num-traits = { version = "0.2", default-features = false }   # gear-core
glob = "0.3.1"                                               # cargo-gbuild
smallvec = "1.13.2"                                          # utils/node-wrapper
fs4 = "0.11.1"                                               # utils/gear-wasmer-cache
bytes = "1.8.0"                                              # utils/gear-wasmer-cache
loom = "0.7.2"                                               # utils/gear-wasmer-cache
wasm-smith = { version = "0.230", features = ["wasmparser"] } # utils/wasm-gen
wasm-encoder = { version = "0.230", default-features = false, features = ["wasmparser"] } # utils/wasm-instrument

[workspace.lints.rust]
unexpected_cfgs = { level = "warn", check-cfg = [
    'cfg(loom)',
    'cfg(fuzz)',
    'cfg(substrate_runtime)',
] }

[workspace.metadata.cargo-shear]
ignored = [
    "frame-benchmarking",
    "frame-system-benchmarking",
    "frame-system-rpc-runtime-api",
    "vara-runtime",
    "scale-decode",
    "scale-info",
    "parity-scale-codec",
    "pallet-authorship",
    "pallet-timestamp",
]

[profile.dev.package.corosensei]
opt-level = 3

[profile.release]
panic = "unwind"

[profile.release.package.gcore]
opt-level = "s"

[profile.release.package.gstd]
opt-level = "s"

[profile.release.package.galloc]
opt-level = "s"

[profile.release.package.gtest]
opt-level = "s"

[profile.production]
inherits = "release"
strip = true

# Sacrifice compile speed for execution speed by using optimization flags:

# https://doc.rust-lang.org/rustc/linker-plugin-lto.html
lto = "fat"
# https://doc.rust-lang.org/rustc/codegen-options/index.html#codegen-units
codegen-units = 1

[profile.profiling]
inherits = "release"
debug = true

[patch.crates-io]
# these patched dependecies force their `sign_ext` feature to be used by Substrate dependencies
parity-wasm = { version = "0.45.0", git = "https://github.com/gear-tech/parity-wasm", branch = "v0.45.0-sign-ext" }
wasmi-validation = { version = "0.5.0", git = "https://github.com/gear-tech/wasmi", branch = "v0.13.2-sign-ext" }
wasm-instrument = { version = "0.4.0", git = "https://github.com/gear-tech/wasm-instrument", branch = "v0.4.0-sign-ext" }

# there are patches to disable `memory.grow` and to add offset of reserved memory
wasm-smith = { version = "0.230", git = "https://github.com/gear-tech/wasm-tools", branch = "gear-stable-1.230" }<|MERGE_RESOLUTION|>--- conflicted
+++ resolved
@@ -182,15 +182,6 @@
 uluru = "3.1.0"
 url = "2.5.2"
 wat = "1.0.71"
-<<<<<<< HEAD
-wasmer = { version = "6.1.0-rc.2", git = "https://github.com/wasmerio/wasmer.git", rev = "e2c5c74", default-features = false, features = [
-    "singlepass",
-] }
-wasmer-cache = { version = "6.1.0-rc.2", git = "https://github.com/wasmerio/wasmer.git", rev = "e2c5c74" }
-wasmer-types = { version = "6.1.0-rc.2", git = "https://github.com/wasmerio/wasmer.git", rev = "e2c5c74" }
-wasmer-vm = { version = "6.1.0-rc.2", git = "https://github.com/wasmerio/wasmer.git", rev = "e2c5c74" }
-wasmer-compiler = { version = "6.1.0-rc.2", git = "https://github.com/wasmerio/wasmer.git", rev = "e2c5c74" }
-=======
 wasmer = { version = "6.1.0-rc.3", default-features = false, features = [
     "singlepass",
 ] }
@@ -198,7 +189,6 @@
 wasmer-types = "6.1.0-rc.3"
 wasmer-vm = "6.1.0-rc.3"
 wasmer-compiler = "6.1.0-rc.3"
->>>>>>> 6adfd201
 gear-wasmer-cache = { path = "utils/gear-wasmer-cache" }
 wasmtime = "8.0.1"
 wasmparser = { version = "0.230", default-features = false, features = ["validate", "features"] }
