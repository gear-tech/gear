[workspace]
resolver = "2"

default-members = ["node/cli"]

members = [
    "common",
    "common/codegen",
    "core",
    "core-backend/common",
    "core-backend/sandbox",
    "core-backend/wasmi",
    "core-processor",
    "core-errors",
    "examples/binaries/async-custom-entry",
    "examples/binaries/async-signal-entry",
    "examples/binaries/async-tester",
    "examples/binaries/backend-error",
    "examples/binaries/btree",
    "examples/binaries/calc-hash",
    "examples/binaries/compose",
    "examples/binaries/contract-template",
    "examples/binaries/delayed-sender",
    "examples/binaries/distributor",
    "examples/binaries/exit-handle",
    "examples/binaries/exit-handle-sender",
    "examples/binaries/exit-init",
    "examples/binaries/gas-burned",
    "examples/binaries/gasless-wasting",
    "examples/binaries/init-fail-sender",
    "examples/binaries/init-wait",
    "examples/binaries/init-wait-reply-exit",
    "examples/binaries/init-with-value",
    "examples/binaries/meta",
    "examples/binaries/mul-by-const",
    "examples/binaries/ncompose",
    "examples/binaries/new-meta",
    "examples/binaries/node",
    "examples/binaries/out-of-memory",
    "examples/binaries/program-factory",
    "examples/binaries/proxy",
    "examples/binaries/proxy-relay",
    "examples/binaries/proxy-with-gas",
    "examples/binaries/proxy-reservation-with-gas",
    "examples/binaries/reserve-gas",
    "examples/binaries/send-from-reservation",
    "examples/binaries/signal-entry",
    "examples/binaries/sys-calls",
    "examples/binaries/syscall-error",
    "examples/binaries/unchecked-mul",
    "examples/binaries/value-sender",
    "examples/binaries/wait-timeout",
    "examples/binaries/wait_wake",
    "examples/binaries/waiter",
    "examples/binaries/waiting-proxy",
    "galloc",
    "gcli",
    "gclient",
    "gcore",
    "gear-test",
    "gmeta",
    "gsdk",
    "gstd",
    "gsys",
    "gtest",
    "node/cli",
    "node/service",
    "node/authorship",
    "node/testing",
    "pallets/*",
    "runtime/gear",
    "runtime/vara",
    "utils/bags-thresholds",
    "utils/call-gen",
    "utils/gear-runtime-test-cli",
    "utils/runtime-fuzzer",
    "utils/runtime-fuzzer/fuzz",
    "utils/junit-common",
    "utils/node-loader/",
    "utils/regression-analysis",
    "utils/utils",
    "utils/validator-checks",
    "utils/wasm-builder",
    "utils/wasm-gen",
    "utils/wasm-info",
    "utils/wasm-instrument",
    "utils/wasm-proc",
    "utils/migration-checker",
]

[workspace.dependencies]
anyhow = "1.0.70"
arbitrary = "1.3.0"
async-std = "1.12"
async-recursion = "1.0.4"
async-trait = "0.1.68"
base64 = "0.21.0"
bs58 = { version = "0.4.0", default-features = false }
clap = { version = "4.2.1" }
color-eyre = "0.6.2"
colored = "2.0.0"
blake2-rfc = { version = "0.2.18", default-features = false }
codec = { package = "parity-scale-codec", version = "3.4.0", default-features = false }
derive_more = "0.99.17"
dirs = "4.0.0"
dlmalloc = { git = "https://github.com/gear-tech/dlmalloc-rust.git", rev = "9135baa", default-features = false }
dyn-clonable = "0.9.0"
enum-iterator = "1.4.0"
env_logger = "0.10"
futures = { version = "0.3", default-features = false }
futures-timer = "3.0.2"
futures-util = "0.3.28"
hashbrown = "0.13.2"
hex = { version = "0.4.3", default-features = false }
hex-literal = "0.3.4"
jsonrpsee = { version = "^0.16" }
lazy_static = "1.4.0"
libc = { version = "0.2", default-features = false }
log = { version = "0.4.17", default-features = false }
logger = { package = "log", version = "0.4.17", default-features = false }
once_cell = "1.17.1"
parity-scale-codec = { version = "3.4.0", default-features = false }
parity-wasm = "0.45.0"
parking_lot = "0.12.1"
path-clean = "1.0.1"
primitive-types = { version = "0.12.1", default-features = false }
proc-macro2 = { version = "1", default-features = false }
proptest = "1.1.0"
quick-xml = "0.28"
quote = { version = "1.0.26", default-features = false }
rand = { version = "0.8", default-features = false }
rayon = "1.7"
regex = "^1.7"
region = "3.0.0"
scale-info = { version = "2.5.0", default-features = false }
serde = "^1"
serde_json = "^1"
serde_yaml = "0.8.26"
static_assertions = "1"
subxt = { version = "^0.27.1", default-features = false }
syn = { version = "2.0.13" }
thiserror = "1.0.40"
tokio = { version = "1.27.0" }
wat = "1.0.61"
wabt = "0.10.0"
wasmi = { version = "0.14.0", default-features = false }
wasmparser = { package = "wasmparser-nostd", version = "0.100.1", default-features = false }
winapi = "0.3.9"

# Internal deps
authorship = { package = "gear-authorship", path = "node/authorship" }
common = { package = "gear-common", path = "common", default-features = false }
core-processor = { package = "gear-core-processor", path = "core-processor", default-features = false }
galloc = { path = "galloc" }
gcore = { path = "gcore" }
gcli = { path = "gcli" }
gclient = { path = "gclient" }
gsdk = { path = "gsdk" }
gstd = { path = "gstd" }
gsys = { path = "gsys" }
gtest = { path = "gtest" }
gmeta = { path = "gmeta" }
gear-authorship = { path = "node/authorship" }
gear-backend-common = { path = "core-backend/common" }
gear-backend-sandbox = { path = "core-backend/sandbox", default-features = false }
gear-backend-wasmi = { path = "core-backend/wasmi", default-features = false }
gear-call-gen = { path = "utils/call-gen" }
gear-common = { path = "common", default-features = false }
gear-common-codegen = { path = "common/codegen" }
gear-core = { path = "core" }
gear-core-errors = { path = "core-errors" }
gear-core-processor = { path = "core-processor", default-features = false }
gear-lazy-pages = { path = "lazy-pages" }
gear-lazy-pages-common = { path = "common/lazy-pages", default-features = false }
gear-node-testing = { path = "node/testing" }
gear-runtime = { path = "runtime/gear" }
gear-runtime-test-cli = { path = "utils/gear-runtime-test-cli" }
gear-runtime-common = { path = "runtime/common", default-features = false }
gear-runtime-interface = { path = "runtime-interface", default-features = false }
gear-service = { path = "node/service", default-features = false }
gear-test = { path = "gear-test" }
gear-utils = { path = "utils/utils" }
gear-wasm-builder = { path = "utils/wasm-builder", default-features = false }
gear-wasm-gen = { path = "utils/wasm-gen" }
gear-wasm-instrument = { path = "utils/wasm-instrument", default-features = false }
junit-common = { path = "utils/junit-common" }
pallet-airdrop = { path = "pallets/airdrop", default-features = false }
pallet-gear = { path = "pallets/gear", default-features = false }
pallet-gear-debug = { path = "pallets/gear-debug", default-features = false }
pallet-gear-gas = { path = "pallets/gas", default-features = false }
pallet-gear-messenger = { path = "pallets/gear-messenger", default-features = false }
pallet-gear-payment = { version = "0.1.0", path = "pallets/payment", default-features = false }
pallet-gear-program = { path = "pallets/gear-program", default-features = false }
pallet-gear-rpc = { path = "pallets/gear/rpc" }
pallet-gear-rpc-runtime-api = { version = "2.0.0", path = "pallets/gear/rpc/runtime-api", default-features = false }
pallet-gear-scheduler = { path = "pallets/gear-scheduler", default-features = false }
pallet-gear-staking-rewards = { version = "1.0.0", path = "pallets/staking-rewards", default-features = false }
runtime-common = { package = "gear-runtime-common", path = "runtime/common", default-features = false }
runtime-primitives = { package = "gear-runtime-primitives", path = "runtime/primitives", version = "0.1.0", default-features = false }
service = { package = "gear-service", path = "node/service", default-features = false }
testing = { package = "gear-node-testing", path = "node/testing" }
vara-runtime = { path = "runtime/vara" }
wasm-smith = { version = "0.11.4", git = "https://github.com/gear-tech/wasm-tools.git", branch = "gear-stable" }
wasm-instrument = { version = "0.2.1", git = "https://github.com/gear-tech/wasm-instrument.git", branch = "gear-stable", default-features = false }

# Substrate deps
<<<<<<< HEAD
frame-benchmarking = { version = "4.0.0-dev", git = "https://github.com/gear-tech/substrate.git", branch = "gear-polkadot-v0.9.38", default-features = false }
frame-benchmarking-cli = { version = "4.0.0-dev", git = "https://github.com/gear-tech/substrate.git", branch = "gear-polkadot-v0.9.38" }
frame-election-provider-support = { version = "4.0.0-dev", git = "https://github.com/gear-tech/substrate.git", branch = "gear-polkadot-v0.9.38", default-features = false }
frame-executive = { version = "4.0.0-dev", git = "https://github.com/gear-tech/substrate.git", branch = "gear-polkadot-v0.9.38", default-features = false }
frame-support = { version = "4.0.0-dev", git = "https://github.com/gear-tech/substrate.git", branch = "gear-polkadot-v0.9.38", default-features = false }
frame-support-test = { version = "3.0.0", git = "https://github.com/gear-tech/substrate.git", branch = "gear-polkadot-v0.9.38", default-features = false }
frame-system = { version = "4.0.0-dev", git = "https://github.com/gear-tech/substrate.git", branch = "gear-polkadot-v0.9.38", default-features = false }
frame-system-benchmarking = { version = "4.0.0-dev", git = "https://github.com/gear-tech/substrate.git", branch = "gear-polkadot-v0.9.38", default-features = false }
frame-try-runtime = { version = "0.10.0-dev", git = "https://github.com/gear-tech/substrate.git", branch = "gear-polkadot-v0.9.38", default-features = false }
frame-system-rpc-runtime-api = { version = "4.0.0-dev", git = "https://github.com/gear-tech/substrate.git", branch = "gear-polkadot-v0.9.38", default-features = false }
frame-remote-externalities = { version = "0.10.0-dev", git = "https://github.com/gear-tech/substrate.git", branch = "gear-polkadot-v0.9.38", default-features = false }
generate-bags = { version = "4.0.0-dev", git = "https://github.com/gear-tech/substrate.git", branch = "gear-polkadot-v0.9.38" }
pallet-authorship = { version = "4.0.0-dev", git = "https://github.com/gear-tech/substrate.git", branch = "gear-polkadot-v0.9.38", default-features = false }
pallet-authority-discovery = { version = "4.0.0-dev", git = "https://github.com/gear-tech/substrate.git", branch = "gear-polkadot-v0.9.38", default-features = false }
pallet-babe = { version = "4.0.0-dev", git = "https://github.com/gear-tech/substrate.git", branch = "gear-polkadot-v0.9.38", default-features = false }
pallet-bags-list = { version = "4.0.0-dev", git = "https://github.com/gear-tech/substrate.git", branch = "gear-polkadot-v0.9.38", default-features = false }
pallet-balances = { version = "4.0.0-dev", git = "https://github.com/gear-tech/substrate.git", branch = "gear-polkadot-v0.9.38", default-features = false }
pallet-conviction-voting = { version = "4.0.0-dev", git = "https://github.com/gear-tech/substrate.git", branch = "gear-polkadot-v0.9.38", default-features = false }
pallet-election-provider-multi-phase = { version = "4.0.0-dev", git = "https://github.com/gear-tech/substrate.git", branch = "gear-polkadot-v0.9.38", default-features = false }
pallet-grandpa = { version = "4.0.0-dev", git = "https://github.com/gear-tech/substrate.git", branch = "gear-polkadot-v0.9.38", default-features = false }
pallet-identity = { version = "4.0.0-dev", git = "https://github.com/gear-tech/substrate.git", branch = "gear-polkadot-v0.9.38", default-features = false }
pallet-im-online = { version = "4.0.0-dev", git = "https://github.com/gear-tech/substrate.git", branch = "gear-polkadot-v0.9.38", default-features = false }
pallet-preimage = { version = "4.0.0-dev", git = "https://github.com/gear-tech/substrate.git", branch = "gear-polkadot-v0.9.38", default-features = false }
pallet-ranked-collective = { version = "4.0.0-dev", git = "https://github.com/gear-tech/substrate.git", branch = "gear-polkadot-v0.9.38", default-features = false }
pallet-referenda = { version = "4.0.0-dev", git = "https://github.com/gear-tech/substrate.git", branch = "gear-polkadot-v0.9.38", default-features = false }
pallet-scheduler = { version = "4.0.0-dev", git = "https://github.com/gear-tech/substrate.git", branch = "gear-polkadot-v0.9.38", default-features = false }
pallet-session = { version = "4.0.0-dev", git = "https://github.com/gear-tech/substrate.git", branch = "gear-polkadot-v0.9.38", default-features = false }
pallet-staking = { version = "4.0.0-dev", git = "https://github.com/gear-tech/substrate.git", branch = "gear-polkadot-v0.9.38", default-features = false }
pallet-staking-reward-fn = { version = "4.0.0-dev", git = "https://github.com/gear-tech/substrate.git", branch = "gear-polkadot-v0.9.38", default-features = false }
pallet-sudo = { version = "4.0.0-dev", git = "https://github.com/gear-tech/substrate.git", branch = "gear-polkadot-v0.9.38", default-features = false }
pallet-timestamp = { version = "4.0.0-dev", git = "https://github.com/gear-tech/substrate.git", branch = "gear-polkadot-v0.9.38", default-features = false }
pallet-transaction-payment = { version = "4.0.0-dev", git = "https://github.com/gear-tech/substrate.git", branch = "gear-polkadot-v0.9.38", default-features = false }
pallet-transaction-payment-rpc = { version = "4.0.0-dev", git = "https://github.com/gear-tech/substrate.git", branch = "gear-polkadot-v0.9.38", default-features = false }
pallet-transaction-payment-rpc-runtime-api = { version = "4.0.0-dev", git = "https://github.com/gear-tech/substrate.git", branch = "gear-polkadot-v0.9.38", default-features = false }
pallet-treasury = { version = "4.0.0-dev", git = "https://github.com/gear-tech/substrate.git", branch = "gear-polkadot-v0.9.38", default-features = false }
pallet-utility = { version = "4.0.0-dev", git = "https://github.com/gear-tech/substrate.git", branch = "gear-polkadot-v0.9.38", default-features = false }
pallet-vesting = { version = "4.0.0-dev", git = "https://github.com/gear-tech/substrate.git", branch = "gear-polkadot-v0.9.38", default-features = false }
pallet-whitelist = { version = "4.0.0-dev", git = "https://github.com/gear-tech/substrate.git", branch = "gear-polkadot-v0.9.38", default-features = false }
prometheus-endpoint = { package = "substrate-prometheus-endpoint", version = "0.10.0-dev", git = "https://github.com/gear-tech/substrate.git", branch = "gear-polkadot-v0.9.38" }
sc-authority-discovery = { version = "0.10.0-dev", git = "https://github.com/gear-tech/substrate.git", branch = "gear-polkadot-v0.9.38" }
sc-block-builder = { version = "0.10.0-dev", git = "https://github.com/gear-tech/substrate.git", branch = "gear-polkadot-v0.9.38" }
sc-consensus = { version = "0.10.0-dev", git = "https://github.com/gear-tech/substrate.git", branch = "gear-polkadot-v0.9.38" }
sc-consensus-babe = { version = "0.10.0-dev", git = "https://github.com/gear-tech/substrate.git", branch = "gear-polkadot-v0.9.38" }
sc-consensus-babe-rpc = { version = "0.10.0-dev", git = "https://github.com/gear-tech/substrate.git", branch = "gear-polkadot-v0.9.38" }
sc-consensus-epochs = { version = "0.10.0-dev", git = "https://github.com/gear-tech/substrate.git", branch = "gear-polkadot-v0.9.38" }
sc-consensus-slots = { version = "0.10.0-dev", git = "https://github.com/gear-tech/substrate.git", branch = "gear-polkadot-v0.9.38" }
sc-chain-spec = { version = "4.0.0-dev", git = "https://github.com/gear-tech/substrate.git", branch = "gear-polkadot-v0.9.38" }
sc-cli = { version = "0.10.0-dev", git = "https://github.com/gear-tech/substrate.git", branch = "gear-polkadot-v0.9.38" }
sc-client-api = { version = "4.0.0-dev", git = "https://github.com/gear-tech/substrate.git", branch = "gear-polkadot-v0.9.38" }
sc-client-db = { version = "0.10.0-dev", features = ["rocksdb"], git = "https://github.com/gear-tech/substrate.git", branch = "gear-polkadot-v0.9.38" }
sc-executor = { version = "0.10.0-dev", git = "https://github.com/gear-tech/substrate.git", branch = "gear-polkadot-v0.9.38" }
sc-executor-common = { version = "0.10.0-dev", git = "https://github.com/gear-tech/substrate.git", branch = "gear-polkadot-v0.9.38" }
sc-finality-grandpa = { version = "0.10.0-dev", git = "https://github.com/gear-tech/substrate.git", branch = "gear-polkadot-v0.9.38" }
sc-finality-grandpa-rpc = { version = "0.10.0-dev", git = "https://github.com/gear-tech/substrate.git", branch = "gear-polkadot-v0.9.38" }
sc-keystore = { version = "4.0.0-dev", git = "https://github.com/gear-tech/substrate.git", branch = "gear-polkadot-v0.9.38" }
sc-network = { version = "0.10.0-dev", git = "https://github.com/gear-tech/substrate.git", branch = "gear-polkadot-v0.9.38" }
sc-network-common = { version = "0.10.0-dev", git = "https://github.com/gear-tech/substrate.git", branch = "gear-polkadot-v0.9.38" }
sc-proposer-metrics = { version = "0.10.0-dev", git = "https://github.com/gear-tech/substrate.git", branch = "gear-polkadot-v0.9.38" }
sc-service = { version = "0.10.0-dev", git = "https://github.com/gear-tech/substrate.git", branch = "gear-polkadot-v0.9.38" }
sc-telemetry = { version = "4.0.0-dev", git = "https://github.com/gear-tech/substrate.git", branch = "gear-polkadot-v0.9.38" }
sc-rpc = { version = "4.0.0-dev", git = "https://github.com/gear-tech/substrate.git", branch = "gear-polkadot-v0.9.38" }
sc-rpc-api = { version = "0.10.0-dev", git = "https://github.com/gear-tech/substrate.git", branch = "gear-polkadot-v0.9.38" }
sc-rpc-spec-v2 = { version = "0.10.0-dev", git = "https://github.com/gear-tech/substrate.git", branch = "gear-polkadot-v0.9.38" }
sc-sync-state-rpc = { version = "0.10.0-dev", git = "https://github.com/gear-tech/substrate.git", branch = "gear-polkadot-v0.9.38" }
sc-sysinfo = { version = "6.0.0-dev", git = "https://github.com/gear-tech/substrate.git", branch = "gear-polkadot-v0.9.38" }
sc-transaction-pool = { version = "4.0.0-dev", git = "https://github.com/gear-tech/substrate.git", branch = "gear-polkadot-v0.9.38" }
sc-transaction-pool-api = { version = "4.0.0-dev", git = "https://github.com/gear-tech/substrate.git", branch = "gear-polkadot-v0.9.38" }
sp-api = { version = "4.0.0-dev", git = "https://github.com/gear-tech/substrate.git", branch = "gear-polkadot-v0.9.38", default-features = false }
sp-authority-discovery = { version = "4.0.0-dev", git = "https://github.com/gear-tech/substrate.git", branch = "gear-polkadot-v0.9.38", default-features = false }
sp-arithmetic = { version = "6.0.0", git = "https://github.com/gear-tech/substrate.git", branch = "gear-polkadot-v0.9.38", default-features = false }
sp-blockchain = { version = "4.0.0-dev", git = "https://github.com/gear-tech/substrate.git", branch = "gear-polkadot-v0.9.38", default-features = false }
sp-block-builder = { version = "4.0.0-dev", git = "https://github.com/gear-tech/substrate.git", branch = "gear-polkadot-v0.9.38", default-features = false }
sp-core = { version = "7.0.0", git = "https://github.com/gear-tech/substrate.git", branch = "gear-polkadot-v0.9.38", default-features = false }
sp-consensus = { version = "0.10.0-dev", git = "https://github.com/gear-tech/substrate.git", branch = "gear-polkadot-v0.9.38", default-features = false }
sp-consensus-babe = { version = "0.10.0-dev", git = "https://github.com/gear-tech/substrate.git", branch = "gear-polkadot-v0.9.38", default-features = false }
sp-consensus-slots = { version = "0.10.0-dev", git = "https://github.com/gear-tech/substrate.git", branch = "gear-polkadot-v0.9.38", default-features = false }
sp-externalities = { version = "0.13.0", git = "https://github.com/gear-tech/substrate.git", branch = "gear-polkadot-v0.9.38", default-features = false }
sp-finality-grandpa = { version = "4.0.0-dev", git = "https://github.com/gear-tech/substrate.git", branch = "gear-polkadot-v0.9.38", default-features = false }
sp-inherents = { version = "4.0.0-dev", git = "https://github.com/gear-tech/substrate.git", branch = "gear-polkadot-v0.9.38", default-features = false }
sp-io = { version = "7.0.0", git = "https://github.com/gear-tech/substrate.git", branch = "gear-polkadot-v0.9.38", default-features = false }
sp-keyring = { version = "7.0.0", git = "https://github.com/gear-tech/substrate.git", branch = "gear-polkadot-v0.9.38", default-features = false }
sp-keystore = { version = "0.13.0", git = "https://github.com/gear-tech/substrate.git", branch = "gear-polkadot-v0.9.38", default-features = false }
sp-npos-elections = { version = "4.0.0-dev", git = "https://github.com/gear-tech/substrate.git", branch = "gear-polkadot-v0.9.38", default-features = false }
sp-offchain = { version = "4.0.0-dev", git = "https://github.com/gear-tech/substrate.git", branch = "gear-polkadot-v0.9.38", default-features = false }
sp-rpc = { version = "6.0.0", git = "https://github.com/gear-tech/substrate.git", branch = "gear-polkadot-v0.9.38", default-features = false }
sp-runtime = { version = "7.0.0", git = "https://github.com/gear-tech/substrate.git", branch = "gear-polkadot-v0.9.38", default-features = false }
sp-runtime-interface = { version = "7.0.0", git = "https://github.com/gear-tech/substrate.git", branch = "gear-polkadot-v0.9.38", default-features = false }
sp-sandbox = { version = "0.10.0-dev", git = "https://github.com/gear-tech/substrate.git", branch = "gear-polkadot-v0.9.38", default-features = false }
sp-session = { version = "4.0.0-dev", git = "https://github.com/gear-tech/substrate.git", branch = "gear-polkadot-v0.9.38", default-features = false }
sp-std = { version = "5.0.0", git = "https://github.com/gear-tech/substrate.git", branch = "gear-polkadot-v0.9.38", default-features = false }
sp-staking = { version = "4.0.0-dev", git = "https://github.com/gear-tech/substrate.git", branch = "gear-polkadot-v0.9.38", default-features = false }
sp-storage = { version = "7.0.0", git = "https://github.com/gear-tech/substrate.git", branch = "gear-polkadot-v0.9.38", default-features = false }
sp-timestamp = { version = "4.0.0-dev", git = "https://github.com/gear-tech/substrate.git", branch = "gear-polkadot-v0.9.38", default-features = false }
sp-transaction-pool = { version = "4.0.0-dev", git = "https://github.com/gear-tech/substrate.git", branch = "gear-polkadot-v0.9.38", default-features = false }
sp-transaction-storage-proof = { version = "4.0.0-dev", git = "https://github.com/gear-tech/substrate.git", branch = "gear-polkadot-v0.9.38", default-features = false }
sp-trie = { version = "7.0.0", git = "https://github.com/gear-tech/substrate.git", branch = "gear-polkadot-v0.9.38", default-features = false }
sp-version = { version = "5.0.0", git = "https://github.com/gear-tech/substrate.git", branch = "gear-polkadot-v0.9.38", default-features = false }
sp-wasm-interface = { version = "7.0.0", git = "https://github.com/gear-tech/substrate.git", branch = "gear-polkadot-v0.9.38", default-features = false }
substrate-build-script-utils = { version = "3.0.0", git = "https://github.com/gear-tech/substrate.git", branch = "gear-polkadot-v0.9.38" }
substrate-frame-rpc-system = { version = "4.0.0-dev", git = "https://github.com/gear-tech/substrate.git", branch = "gear-polkadot-v0.9.38" }
substrate-state-trie-migration-rpc = { version = "4.0.0-dev", git = "https://github.com/gear-tech/substrate.git", branch = "gear-polkadot-v0.9.38" }
substrate-test-client = { version = "2.0.0", git = "https://github.com/gear-tech/substrate.git", branch = "gear-polkadot-v0.9.38" }
substrate-wasm-builder = { version = "5.0.0-dev", git = "https://github.com/gear-tech/substrate.git", branch = "gear-polkadot-v0.9.38" }
try-runtime-cli = { version = "0.10.0-dev", git = "https://github.com/gear-tech/substrate.git", branch = "gear-polkadot-v0.9.38" }
=======
frame-benchmarking = { version = "4.0.0-dev", git = "https://github.com/gear-tech/substrate.git", branch = "gear-polkadot-v0.9.41-sign-ext", default-features = false }
frame-benchmarking-cli = { version = "4.0.0-dev", git = "https://github.com/gear-tech/substrate.git", branch = "gear-polkadot-v0.9.41-sign-ext" }
frame-election-provider-support = { version = "4.0.0-dev", git = "https://github.com/gear-tech/substrate.git", branch = "gear-polkadot-v0.9.41-sign-ext", default-features = false }
frame-executive = { version = "4.0.0-dev", git = "https://github.com/gear-tech/substrate.git", branch = "gear-polkadot-v0.9.41-sign-ext", default-features = false }
frame-support = { version = "4.0.0-dev", git = "https://github.com/gear-tech/substrate.git", branch = "gear-polkadot-v0.9.41-sign-ext", default-features = false }
frame-support-test = { version = "3.0.0", git = "https://github.com/gear-tech/substrate.git", branch = "gear-polkadot-v0.9.41-sign-ext", default-features = false }
frame-system = { version = "4.0.0-dev", git = "https://github.com/gear-tech/substrate.git", branch = "gear-polkadot-v0.9.41-sign-ext", default-features = false }
frame-system-benchmarking = { version = "4.0.0-dev", git = "https://github.com/gear-tech/substrate.git", branch = "gear-polkadot-v0.9.41-sign-ext", default-features = false }
frame-try-runtime = { version = "0.10.0-dev", git = "https://github.com/gear-tech/substrate.git", branch = "gear-polkadot-v0.9.41-sign-ext", default-features = false }
frame-system-rpc-runtime-api = { version = "4.0.0-dev", git = "https://github.com/gear-tech/substrate.git", branch = "gear-polkadot-v0.9.41-sign-ext", default-features = false }
generate-bags = { version = "4.0.0-dev", git = "https://github.com/gear-tech/substrate.git", branch = "gear-polkadot-v0.9.41-sign-ext" }
pallet-authorship = { version = "4.0.0-dev", git = "https://github.com/gear-tech/substrate.git", branch = "gear-polkadot-v0.9.41-sign-ext", default-features = false }
pallet-authority-discovery = { version = "4.0.0-dev", git = "https://github.com/gear-tech/substrate.git", branch = "gear-polkadot-v0.9.41-sign-ext", default-features = false }
pallet-babe = { version = "4.0.0-dev", git = "https://github.com/gear-tech/substrate.git", branch = "gear-polkadot-v0.9.41-sign-ext", default-features = false }
pallet-bags-list = { version = "4.0.0-dev", git = "https://github.com/gear-tech/substrate.git", branch = "gear-polkadot-v0.9.41-sign-ext", default-features = false }
pallet-balances = { version = "4.0.0-dev", git = "https://github.com/gear-tech/substrate.git", branch = "gear-polkadot-v0.9.41-sign-ext", default-features = false }
pallet-conviction-voting = { version = "4.0.0-dev", git = "https://github.com/gear-tech/substrate.git", branch = "gear-polkadot-v0.9.41-sign-ext", default-features = false }
pallet-election-provider-multi-phase = { version = "4.0.0-dev", git = "https://github.com/gear-tech/substrate.git", branch = "gear-polkadot-v0.9.41-sign-ext", default-features = false }
pallet-grandpa = { version = "4.0.0-dev", git = "https://github.com/gear-tech/substrate.git", branch = "gear-polkadot-v0.9.41-sign-ext", default-features = false }
pallet-identity = { version = "4.0.0-dev", git = "https://github.com/gear-tech/substrate.git", branch = "gear-polkadot-v0.9.41-sign-ext", default-features = false }
pallet-im-online = { version = "4.0.0-dev", git = "https://github.com/gear-tech/substrate.git", branch = "gear-polkadot-v0.9.41-sign-ext", default-features = false }
pallet-preimage = { version = "4.0.0-dev", git = "https://github.com/gear-tech/substrate.git", branch = "gear-polkadot-v0.9.41-sign-ext", default-features = false }
pallet-ranked-collective = { version = "4.0.0-dev", git = "https://github.com/gear-tech/substrate.git", branch = "gear-polkadot-v0.9.41-sign-ext", default-features = false }
pallet-referenda = { version = "4.0.0-dev", git = "https://github.com/gear-tech/substrate.git", branch = "gear-polkadot-v0.9.41-sign-ext", default-features = false }
pallet-scheduler = { version = "4.0.0-dev", git = "https://github.com/gear-tech/substrate.git", branch = "gear-polkadot-v0.9.41-sign-ext", default-features = false }
pallet-session = { version = "4.0.0-dev", git = "https://github.com/gear-tech/substrate.git", branch = "gear-polkadot-v0.9.41-sign-ext", default-features = false }
pallet-staking = { version = "4.0.0-dev", git = "https://github.com/gear-tech/substrate.git", branch = "gear-polkadot-v0.9.41-sign-ext", default-features = false }
pallet-staking-reward-fn = { version = "4.0.0-dev", git = "https://github.com/gear-tech/substrate.git", branch = "gear-polkadot-v0.9.41-sign-ext", default-features = false }
pallet-sudo = { version = "4.0.0-dev", git = "https://github.com/gear-tech/substrate.git", branch = "gear-polkadot-v0.9.41-sign-ext", default-features = false }
pallet-timestamp = { version = "4.0.0-dev", git = "https://github.com/gear-tech/substrate.git", branch = "gear-polkadot-v0.9.41-sign-ext", default-features = false }
pallet-transaction-payment = { version = "4.0.0-dev", git = "https://github.com/gear-tech/substrate.git", branch = "gear-polkadot-v0.9.41-sign-ext", default-features = false }
pallet-transaction-payment-rpc = { version = "4.0.0-dev", git = "https://github.com/gear-tech/substrate.git", branch = "gear-polkadot-v0.9.41-sign-ext", default-features = false }
pallet-transaction-payment-rpc-runtime-api = { version = "4.0.0-dev", git = "https://github.com/gear-tech/substrate.git", branch = "gear-polkadot-v0.9.41-sign-ext", default-features = false }
pallet-treasury = { version = "4.0.0-dev", git = "https://github.com/gear-tech/substrate.git", branch = "gear-polkadot-v0.9.41-sign-ext", default-features = false }
pallet-utility = { version = "4.0.0-dev", git = "https://github.com/gear-tech/substrate.git", branch = "gear-polkadot-v0.9.41-sign-ext", default-features = false }
pallet-vesting = { version = "4.0.0-dev", git = "https://github.com/gear-tech/substrate.git", branch = "gear-polkadot-v0.9.41-sign-ext", default-features = false }
pallet-whitelist = { version = "4.0.0-dev", git = "https://github.com/gear-tech/substrate.git", branch = "gear-polkadot-v0.9.41-sign-ext", default-features = false }
prometheus-endpoint = { package = "substrate-prometheus-endpoint", version = "0.10.0-dev", git = "https://github.com/gear-tech/substrate.git", branch = "gear-polkadot-v0.9.41-sign-ext" }
sc-authority-discovery = { version = "0.10.0-dev", git = "https://github.com/gear-tech/substrate.git", branch = "gear-polkadot-v0.9.41-sign-ext" }
sc-block-builder = { version = "0.10.0-dev", git = "https://github.com/gear-tech/substrate.git", branch = "gear-polkadot-v0.9.41-sign-ext" }
sc-consensus = { version = "0.10.0-dev", git = "https://github.com/gear-tech/substrate.git", branch = "gear-polkadot-v0.9.41-sign-ext" }
sc-consensus-babe = { version = "0.10.0-dev", git = "https://github.com/gear-tech/substrate.git", branch = "gear-polkadot-v0.9.41-sign-ext" }
sc-consensus-babe-rpc = { version = "0.10.0-dev", git = "https://github.com/gear-tech/substrate.git", branch = "gear-polkadot-v0.9.41-sign-ext" }
sc-consensus-epochs = { version = "0.10.0-dev", git = "https://github.com/gear-tech/substrate.git", branch = "gear-polkadot-v0.9.41-sign-ext" }
sc-consensus-slots = { version = "0.10.0-dev", git = "https://github.com/gear-tech/substrate.git", branch = "gear-polkadot-v0.9.41-sign-ext" }
sc-chain-spec = { version = "4.0.0-dev", git = "https://github.com/gear-tech/substrate.git", branch = "gear-polkadot-v0.9.41-sign-ext" }
sc-cli = { version = "0.10.0-dev", git = "https://github.com/gear-tech/substrate.git", branch = "gear-polkadot-v0.9.41-sign-ext" }
sc-client-api = { version = "4.0.0-dev", git = "https://github.com/gear-tech/substrate.git", branch = "gear-polkadot-v0.9.41-sign-ext" }
sc-client-db = { version = "0.10.0-dev", features = ["rocksdb"], git = "https://github.com/gear-tech/substrate.git", branch = "gear-polkadot-v0.9.41-sign-ext" }
sc-executor = { version = "0.10.0-dev", git = "https://github.com/gear-tech/substrate.git", branch = "gear-polkadot-v0.9.41-sign-ext" }
sc-executor-common = { version = "0.10.0-dev", git = "https://github.com/gear-tech/substrate.git", branch = "gear-polkadot-v0.9.41-sign-ext" }
sc-consensus-grandpa = { version = "0.10.0-dev", git = "https://github.com/gear-tech/substrate.git", branch = "gear-polkadot-v0.9.41-sign-ext" }
sc-consensus-grandpa-rpc = { version = "0.10.0-dev", git = "https://github.com/gear-tech/substrate.git", branch = "gear-polkadot-v0.9.41-sign-ext" }
sc-keystore = { version = "4.0.0-dev", git = "https://github.com/gear-tech/substrate.git", branch = "gear-polkadot-v0.9.41-sign-ext" }
sc-network = { version = "0.10.0-dev", git = "https://github.com/gear-tech/substrate.git", branch = "gear-polkadot-v0.9.41-sign-ext" }
sc-network-common = { version = "0.10.0-dev", git = "https://github.com/gear-tech/substrate.git", branch = "gear-polkadot-v0.9.41-sign-ext" }
sc-network-sync = { version = "0.10.0-dev", git = "https://github.com/gear-tech/substrate.git", branch = "gear-polkadot-v0.9.41-sign-ext" }
sc-proposer-metrics = { version = "0.10.0-dev", git = "https://github.com/gear-tech/substrate.git", branch = "gear-polkadot-v0.9.41-sign-ext" }
sc-service = { version = "0.10.0-dev", git = "https://github.com/gear-tech/substrate.git", branch = "gear-polkadot-v0.9.41-sign-ext" }
sc-telemetry = { version = "4.0.0-dev", git = "https://github.com/gear-tech/substrate.git", branch = "gear-polkadot-v0.9.41-sign-ext" }
sc-rpc = { version = "4.0.0-dev", git = "https://github.com/gear-tech/substrate.git", branch = "gear-polkadot-v0.9.41-sign-ext" }
sc-rpc-api = { version = "0.10.0-dev", git = "https://github.com/gear-tech/substrate.git", branch = "gear-polkadot-v0.9.41-sign-ext" }
sc-rpc-spec-v2 = { version = "0.10.0-dev", git = "https://github.com/gear-tech/substrate.git", branch = "gear-polkadot-v0.9.41-sign-ext" }
sc-sync-state-rpc = { version = "0.10.0-dev", git = "https://github.com/gear-tech/substrate.git", branch = "gear-polkadot-v0.9.41-sign-ext" }
sc-sysinfo = { version = "6.0.0-dev", git = "https://github.com/gear-tech/substrate.git", branch = "gear-polkadot-v0.9.41-sign-ext" }
sc-transaction-pool = { version = "4.0.0-dev", git = "https://github.com/gear-tech/substrate.git", branch = "gear-polkadot-v0.9.41-sign-ext" }
sc-transaction-pool-api = { version = "4.0.0-dev", git = "https://github.com/gear-tech/substrate.git", branch = "gear-polkadot-v0.9.41-sign-ext" }
sp-api = { version = "4.0.0-dev", git = "https://github.com/gear-tech/substrate.git", branch = "gear-polkadot-v0.9.41-sign-ext", default-features = false }
sp-authority-discovery = { version = "4.0.0-dev", git = "https://github.com/gear-tech/substrate.git", branch = "gear-polkadot-v0.9.41-sign-ext", default-features = false }
sp-arithmetic = { version = "6.0.0", git = "https://github.com/gear-tech/substrate.git", branch = "gear-polkadot-v0.9.41-sign-ext", default-features = false }
sp-blockchain = { version = "4.0.0-dev", git = "https://github.com/gear-tech/substrate.git", branch = "gear-polkadot-v0.9.41-sign-ext", default-features = false }
sp-block-builder = { version = "4.0.0-dev", git = "https://github.com/gear-tech/substrate.git", branch = "gear-polkadot-v0.9.41-sign-ext", default-features = false }
sp-core = { version = "7.0.0", git = "https://github.com/gear-tech/substrate.git", branch = "gear-polkadot-v0.9.41-sign-ext", default-features = false }
sp-consensus = { version = "0.10.0-dev", git = "https://github.com/gear-tech/substrate.git", branch = "gear-polkadot-v0.9.41-sign-ext", default-features = false }
sp-consensus-babe = { version = "0.10.0-dev", git = "https://github.com/gear-tech/substrate.git", branch = "gear-polkadot-v0.9.41-sign-ext", default-features = false }
sp-consensus-slots = { version = "0.10.0-dev", git = "https://github.com/gear-tech/substrate.git", branch = "gear-polkadot-v0.9.41-sign-ext", default-features = false }
sp-externalities = { version = "0.13.0", git = "https://github.com/gear-tech/substrate.git", branch = "gear-polkadot-v0.9.41-sign-ext", default-features = false }
sp-consensus-grandpa = { version = "4.0.0-dev", git = "https://github.com/gear-tech/substrate.git", branch = "gear-polkadot-v0.9.41-sign-ext", default-features = false }
sp-inherents = { version = "4.0.0-dev", git = "https://github.com/gear-tech/substrate.git", branch = "gear-polkadot-v0.9.41-sign-ext", default-features = false }
sp-io = { version = "7.0.0", git = "https://github.com/gear-tech/substrate.git", branch = "gear-polkadot-v0.9.41-sign-ext", default-features = false }
sp-keyring = { version = "7.0.0", git = "https://github.com/gear-tech/substrate.git", branch = "gear-polkadot-v0.9.41-sign-ext", default-features = false }
sp-keystore = { version = "0.13.0", git = "https://github.com/gear-tech/substrate.git", branch = "gear-polkadot-v0.9.41-sign-ext", default-features = false }
sp-npos-elections = { version = "4.0.0-dev", git = "https://github.com/gear-tech/substrate.git", branch = "gear-polkadot-v0.9.41-sign-ext", default-features = false }
sp-offchain = { version = "4.0.0-dev", git = "https://github.com/gear-tech/substrate.git", branch = "gear-polkadot-v0.9.41-sign-ext", default-features = false }
sp-rpc = { version = "6.0.0", git = "https://github.com/gear-tech/substrate.git", branch = "gear-polkadot-v0.9.41-sign-ext", default-features = false }
sp-runtime = { version = "7.0.0", git = "https://github.com/gear-tech/substrate.git", branch = "gear-polkadot-v0.9.41-sign-ext", default-features = false }
sp-runtime-interface = { version = "7.0.0", git = "https://github.com/gear-tech/substrate.git", branch = "gear-polkadot-v0.9.41-sign-ext", default-features = false }
sp-sandbox = { version = "0.10.0-dev", git = "https://github.com/gear-tech/substrate.git", branch = "gear-polkadot-v0.9.41-sign-ext", default-features = false }
sp-session = { version = "4.0.0-dev", git = "https://github.com/gear-tech/substrate.git", branch = "gear-polkadot-v0.9.41-sign-ext", default-features = false }
sp-std = { version = "5.0.0", git = "https://github.com/gear-tech/substrate.git", branch = "gear-polkadot-v0.9.41-sign-ext", default-features = false }
sp-state-machine = { version = "0.13.0", git = "https://github.com/gear-tech/substrate.git", branch = "gear-polkadot-v0.9.41-sign-ext", default-features = false }
sp-staking = { version = "4.0.0-dev", git = "https://github.com/gear-tech/substrate.git", branch = "gear-polkadot-v0.9.41-sign-ext", default-features = false }
sp-storage = { version = "7.0.0", git = "https://github.com/gear-tech/substrate.git", branch = "gear-polkadot-v0.9.41-sign-ext", default-features = false }
sp-timestamp = { version = "4.0.0-dev", git = "https://github.com/gear-tech/substrate.git", branch = "gear-polkadot-v0.9.41-sign-ext", default-features = false }
sp-transaction-pool = { version = "4.0.0-dev", git = "https://github.com/gear-tech/substrate.git", branch = "gear-polkadot-v0.9.41-sign-ext", default-features = false }
sp-transaction-storage-proof = { version = "4.0.0-dev", git = "https://github.com/gear-tech/substrate.git", branch = "gear-polkadot-v0.9.41-sign-ext", default-features = false }
sp-trie = { version = "7.0.0", git = "https://github.com/gear-tech/substrate.git", branch = "gear-polkadot-v0.9.41-sign-ext", default-features = false }
sp-version = { version = "5.0.0", git = "https://github.com/gear-tech/substrate.git", branch = "gear-polkadot-v0.9.41-sign-ext", default-features = false }
sp-wasm-interface = { version = "7.0.0", git = "https://github.com/gear-tech/substrate.git", branch = "gear-polkadot-v0.9.41-sign-ext", default-features = false }
substrate-build-script-utils = { version = "3.0.0", git = "https://github.com/gear-tech/substrate.git", branch = "gear-polkadot-v0.9.41-sign-ext" }
substrate-frame-rpc-system = { version = "4.0.0-dev", git = "https://github.com/gear-tech/substrate.git", branch = "gear-polkadot-v0.9.41-sign-ext" }
substrate-state-trie-migration-rpc = { version = "4.0.0-dev", git = "https://github.com/gear-tech/substrate.git", branch = "gear-polkadot-v0.9.41-sign-ext" }
substrate-test-client = { version = "2.0.0", git = "https://github.com/gear-tech/substrate.git", branch = "gear-polkadot-v0.9.41-sign-ext" }
substrate-wasm-builder = { version = "5.0.0-dev", git = "https://github.com/gear-tech/substrate.git", branch = "gear-polkadot-v0.9.41-sign-ext" }
try-runtime-cli = { version = "0.10.0-dev", git = "https://github.com/gear-tech/substrate.git", branch = "gear-polkadot-v0.9.41-sign-ext" }
>>>>>>> d3199a4c

# Examples
test-syscalls = { path = "examples/binaries/sys-calls", default-features = false }
demo-async-custom-entry = { path = "examples/binaries/async-custom-entry" }
demo-async-signal-entry = { path = "examples/binaries/async-signal-entry" }
demo-async-tester = { path = "examples/binaries/async-tester" }
demo-backend-error = { path = "examples/binaries/backend-error" }
demo-btree = { path = "examples/binaries/btree" }
demo-calc-hash = { path = "examples/binaries/calc-hash" }
demo-calc-hash-in-one-block = { path = "examples/binaries/calc-hash/in-one-block" }
demo-calc-hash-over-blocks = { path = "examples/binaries/calc-hash/over-blocks" }
demo-compose = { path = "examples/binaries/compose" }
demo-delayed-sender = { path = "examples/binaries/delayed-sender" }
demo-distributor = { path = "examples/binaries/distributor" }
demo-exit-handle = { path = "examples/binaries/exit-handle" }
demo-exit-handle-sender = { path = "examples/binaries/exit-handle-sender" }
demo-exit-init = { path = "examples/binaries/exit-init" }
demo-gas-burned = { path = "examples/binaries/gas-burned" }
demo-gasless-wasting = { path = "examples/binaries/gasless-wasting" }
demo-init-fail-sender = { path = "examples/binaries/init-fail-sender" }
demo-init-wait = { path = "examples/binaries/init-wait" }
demo-init-wait-reply-exit = { path = "examples/binaries/init-wait-reply-exit" }
demo-init-with-value = { path = "examples/binaries/init-with-value" }
demo-meta = { path = "examples/binaries/meta" }
demo-meta-io = { path = "examples/binaries/new-meta/io" }
demo-mul-by-const = { path = "examples/binaries/mul-by-const" }
demo-new-meta = { path = "examples/binaries/new-meta" }
demo-node = { path = "examples/binaries/node" }
demo-out-of-memory = { path = "examples/binaries/out-of-memory" }
demo-program-factory = { path = "examples/binaries/program-factory" }
demo-proxy = { path = "examples/binaries/proxy", default-features = false }
demo-proxy-relay = { path = "examples/binaries/proxy-relay" }
demo-proxy-reservation-with-gas = { path = "examples/binaries/proxy-reservation-with-gas" }
demo-proxy-with-gas = { path = "examples/binaries/proxy-with-gas" }
demo-reserve-gas = { path = "examples/binaries/reserve-gas" }
demo-send-from-reservation = { path = "examples/binaries/send-from-reservation" }
demo-signal-entry = { path = "examples/binaries/signal-entry" }
demo-value-sender = { path = "examples/binaries/value-sender" }
demo-waiter = { path = "examples/binaries/waiter" }
demo-wait-timeout = { path = "examples/binaries/wait-timeout" }
demo-waiting-proxy = { path = "examples/binaries/waiting-proxy" }

# Dependencies that only used in one package
#
# TODO: remove these dependencies (from this file?) or add more docs.
cfg-if = "1.0.0"                                              # gear-lazy-pages
cargo_metadata = "0.15.3"                                     # utils/wasm-builder
errno = "0.3"                                                 # gear-lazy-pages
impl-trait-for-tuples = "0.2.2"                               # pallets/staking-rewards
indicatif = "*"                                               # utils/wasm-gen
keyring = "1.2.1"                                             # gcli
libp2p = "=0.50.1"                                            # gcli (same version as sc-consensus)
mimalloc = { version = "0.1.34", default-features = false }   # node/cli
nacl = "0.5.3"                                                # gcli
nix = "0.26.2"                                                # gear-lazy-pages
nonempty = "0.8.1"                                            # utils/utils
libfuzzer-sys = "0.4"                                         # utils/runtime-fuzzer/fuzz
pwasm-utils = "0.19.0"                                        # utils/wasm-builder
page_size = { version = "0.5", default-features = false }     # pallets/gear
pathdiff = { version = "0.2.1", default-features = false }    # utils/wasm-builder
rand_pcg = "0.3.1"                                            # pallets/gear
reqwest = { version = "0.11.16", default-features = false }   # utils/node-loder
schnorrkel = "0.9.1"                                          # gcli
scopeguard = { version = "1.1.0", default-features = false }  # pallets/gear
tabled = "0.10.0"                                             # utils/regression-analysis
thousands = "0.2.0"                                           # utils/regression-analysis
toml = "0.7.3"                                                # utils/wasm-builder
tracing = "0.1.37"                                            # utils/node-loder
tracing-appender = "0.2"                                      # utils/node-loder
tracing-subscriber = "0.3.16"                                 # utils/node-loder
trybuild = "1"                                                # gstd/codegen
wasm-opt = "0.111.0"                                          # utils/wasm-builder
wasmprinter = "0.2"                                           # utils/wasm-gen
whoami = "1.4.0"                                              # gcli
which = "4.4.0"                                               # utils/wasm-builder

[profile.release]
panic = "unwind"

[profile.release.package.gcore]
opt-level = "s"

[profile.release.package.gstd]
opt-level = "s"

[profile.release.package.gear-test]
opt-level = "s"

[profile.release.package.galloc]
opt-level = "s"

[profile.release.package.gtest]
opt-level = "s"

[profile.production]
inherits = "release"

# Sacrifice compile speed for execution speed by using optimization flags:

# https://doc.rust-lang.org/rustc/linker-plugin-lto.html
lto = "fat"
# https://doc.rust-lang.org/rustc/codegen-options/index.html#codegen-units
codegen-units = 1

[profile.profiling]
inherits = "release"
debug = true

[patch.crates-io]
parity-wasm = { version = "0.45.0", git = "https://github.com/gear-tech/parity-wasm", branch = "v0.45.0-sign-ext" }
wasmi-validation = { version = "0.5.0", git = "https://github.com/gear-tech/wasmi", branch = "v0.13.2-sign-ext" }
wasm-instrument = { version = "0.3.0", git = "https://github.com/gear-tech/wasm-instrument", branch = "v0.3.0-sign-ext" }

# TODO: remove after https://github.com/BLAKE3-team/BLAKE3/pull/230
blake3 = { git = "https://github.com/gear-tech/BLAKE3", branch = "fix-clang-cl-cross" }

# TODO: remove after https://github.com/pepyakin/wabt-rs/pull/84
wabt = { git = "https://github.com/gear-tech/wabt-rs", branch = "al-win-crt" }<|MERGE_RESOLUTION|>--- conflicted
+++ resolved
@@ -204,112 +204,6 @@
 wasm-instrument = { version = "0.2.1", git = "https://github.com/gear-tech/wasm-instrument.git", branch = "gear-stable", default-features = false }
 
 # Substrate deps
-<<<<<<< HEAD
-frame-benchmarking = { version = "4.0.0-dev", git = "https://github.com/gear-tech/substrate.git", branch = "gear-polkadot-v0.9.38", default-features = false }
-frame-benchmarking-cli = { version = "4.0.0-dev", git = "https://github.com/gear-tech/substrate.git", branch = "gear-polkadot-v0.9.38" }
-frame-election-provider-support = { version = "4.0.0-dev", git = "https://github.com/gear-tech/substrate.git", branch = "gear-polkadot-v0.9.38", default-features = false }
-frame-executive = { version = "4.0.0-dev", git = "https://github.com/gear-tech/substrate.git", branch = "gear-polkadot-v0.9.38", default-features = false }
-frame-support = { version = "4.0.0-dev", git = "https://github.com/gear-tech/substrate.git", branch = "gear-polkadot-v0.9.38", default-features = false }
-frame-support-test = { version = "3.0.0", git = "https://github.com/gear-tech/substrate.git", branch = "gear-polkadot-v0.9.38", default-features = false }
-frame-system = { version = "4.0.0-dev", git = "https://github.com/gear-tech/substrate.git", branch = "gear-polkadot-v0.9.38", default-features = false }
-frame-system-benchmarking = { version = "4.0.0-dev", git = "https://github.com/gear-tech/substrate.git", branch = "gear-polkadot-v0.9.38", default-features = false }
-frame-try-runtime = { version = "0.10.0-dev", git = "https://github.com/gear-tech/substrate.git", branch = "gear-polkadot-v0.9.38", default-features = false }
-frame-system-rpc-runtime-api = { version = "4.0.0-dev", git = "https://github.com/gear-tech/substrate.git", branch = "gear-polkadot-v0.9.38", default-features = false }
-frame-remote-externalities = { version = "0.10.0-dev", git = "https://github.com/gear-tech/substrate.git", branch = "gear-polkadot-v0.9.38", default-features = false }
-generate-bags = { version = "4.0.0-dev", git = "https://github.com/gear-tech/substrate.git", branch = "gear-polkadot-v0.9.38" }
-pallet-authorship = { version = "4.0.0-dev", git = "https://github.com/gear-tech/substrate.git", branch = "gear-polkadot-v0.9.38", default-features = false }
-pallet-authority-discovery = { version = "4.0.0-dev", git = "https://github.com/gear-tech/substrate.git", branch = "gear-polkadot-v0.9.38", default-features = false }
-pallet-babe = { version = "4.0.0-dev", git = "https://github.com/gear-tech/substrate.git", branch = "gear-polkadot-v0.9.38", default-features = false }
-pallet-bags-list = { version = "4.0.0-dev", git = "https://github.com/gear-tech/substrate.git", branch = "gear-polkadot-v0.9.38", default-features = false }
-pallet-balances = { version = "4.0.0-dev", git = "https://github.com/gear-tech/substrate.git", branch = "gear-polkadot-v0.9.38", default-features = false }
-pallet-conviction-voting = { version = "4.0.0-dev", git = "https://github.com/gear-tech/substrate.git", branch = "gear-polkadot-v0.9.38", default-features = false }
-pallet-election-provider-multi-phase = { version = "4.0.0-dev", git = "https://github.com/gear-tech/substrate.git", branch = "gear-polkadot-v0.9.38", default-features = false }
-pallet-grandpa = { version = "4.0.0-dev", git = "https://github.com/gear-tech/substrate.git", branch = "gear-polkadot-v0.9.38", default-features = false }
-pallet-identity = { version = "4.0.0-dev", git = "https://github.com/gear-tech/substrate.git", branch = "gear-polkadot-v0.9.38", default-features = false }
-pallet-im-online = { version = "4.0.0-dev", git = "https://github.com/gear-tech/substrate.git", branch = "gear-polkadot-v0.9.38", default-features = false }
-pallet-preimage = { version = "4.0.0-dev", git = "https://github.com/gear-tech/substrate.git", branch = "gear-polkadot-v0.9.38", default-features = false }
-pallet-ranked-collective = { version = "4.0.0-dev", git = "https://github.com/gear-tech/substrate.git", branch = "gear-polkadot-v0.9.38", default-features = false }
-pallet-referenda = { version = "4.0.0-dev", git = "https://github.com/gear-tech/substrate.git", branch = "gear-polkadot-v0.9.38", default-features = false }
-pallet-scheduler = { version = "4.0.0-dev", git = "https://github.com/gear-tech/substrate.git", branch = "gear-polkadot-v0.9.38", default-features = false }
-pallet-session = { version = "4.0.0-dev", git = "https://github.com/gear-tech/substrate.git", branch = "gear-polkadot-v0.9.38", default-features = false }
-pallet-staking = { version = "4.0.0-dev", git = "https://github.com/gear-tech/substrate.git", branch = "gear-polkadot-v0.9.38", default-features = false }
-pallet-staking-reward-fn = { version = "4.0.0-dev", git = "https://github.com/gear-tech/substrate.git", branch = "gear-polkadot-v0.9.38", default-features = false }
-pallet-sudo = { version = "4.0.0-dev", git = "https://github.com/gear-tech/substrate.git", branch = "gear-polkadot-v0.9.38", default-features = false }
-pallet-timestamp = { version = "4.0.0-dev", git = "https://github.com/gear-tech/substrate.git", branch = "gear-polkadot-v0.9.38", default-features = false }
-pallet-transaction-payment = { version = "4.0.0-dev", git = "https://github.com/gear-tech/substrate.git", branch = "gear-polkadot-v0.9.38", default-features = false }
-pallet-transaction-payment-rpc = { version = "4.0.0-dev", git = "https://github.com/gear-tech/substrate.git", branch = "gear-polkadot-v0.9.38", default-features = false }
-pallet-transaction-payment-rpc-runtime-api = { version = "4.0.0-dev", git = "https://github.com/gear-tech/substrate.git", branch = "gear-polkadot-v0.9.38", default-features = false }
-pallet-treasury = { version = "4.0.0-dev", git = "https://github.com/gear-tech/substrate.git", branch = "gear-polkadot-v0.9.38", default-features = false }
-pallet-utility = { version = "4.0.0-dev", git = "https://github.com/gear-tech/substrate.git", branch = "gear-polkadot-v0.9.38", default-features = false }
-pallet-vesting = { version = "4.0.0-dev", git = "https://github.com/gear-tech/substrate.git", branch = "gear-polkadot-v0.9.38", default-features = false }
-pallet-whitelist = { version = "4.0.0-dev", git = "https://github.com/gear-tech/substrate.git", branch = "gear-polkadot-v0.9.38", default-features = false }
-prometheus-endpoint = { package = "substrate-prometheus-endpoint", version = "0.10.0-dev", git = "https://github.com/gear-tech/substrate.git", branch = "gear-polkadot-v0.9.38" }
-sc-authority-discovery = { version = "0.10.0-dev", git = "https://github.com/gear-tech/substrate.git", branch = "gear-polkadot-v0.9.38" }
-sc-block-builder = { version = "0.10.0-dev", git = "https://github.com/gear-tech/substrate.git", branch = "gear-polkadot-v0.9.38" }
-sc-consensus = { version = "0.10.0-dev", git = "https://github.com/gear-tech/substrate.git", branch = "gear-polkadot-v0.9.38" }
-sc-consensus-babe = { version = "0.10.0-dev", git = "https://github.com/gear-tech/substrate.git", branch = "gear-polkadot-v0.9.38" }
-sc-consensus-babe-rpc = { version = "0.10.0-dev", git = "https://github.com/gear-tech/substrate.git", branch = "gear-polkadot-v0.9.38" }
-sc-consensus-epochs = { version = "0.10.0-dev", git = "https://github.com/gear-tech/substrate.git", branch = "gear-polkadot-v0.9.38" }
-sc-consensus-slots = { version = "0.10.0-dev", git = "https://github.com/gear-tech/substrate.git", branch = "gear-polkadot-v0.9.38" }
-sc-chain-spec = { version = "4.0.0-dev", git = "https://github.com/gear-tech/substrate.git", branch = "gear-polkadot-v0.9.38" }
-sc-cli = { version = "0.10.0-dev", git = "https://github.com/gear-tech/substrate.git", branch = "gear-polkadot-v0.9.38" }
-sc-client-api = { version = "4.0.0-dev", git = "https://github.com/gear-tech/substrate.git", branch = "gear-polkadot-v0.9.38" }
-sc-client-db = { version = "0.10.0-dev", features = ["rocksdb"], git = "https://github.com/gear-tech/substrate.git", branch = "gear-polkadot-v0.9.38" }
-sc-executor = { version = "0.10.0-dev", git = "https://github.com/gear-tech/substrate.git", branch = "gear-polkadot-v0.9.38" }
-sc-executor-common = { version = "0.10.0-dev", git = "https://github.com/gear-tech/substrate.git", branch = "gear-polkadot-v0.9.38" }
-sc-finality-grandpa = { version = "0.10.0-dev", git = "https://github.com/gear-tech/substrate.git", branch = "gear-polkadot-v0.9.38" }
-sc-finality-grandpa-rpc = { version = "0.10.0-dev", git = "https://github.com/gear-tech/substrate.git", branch = "gear-polkadot-v0.9.38" }
-sc-keystore = { version = "4.0.0-dev", git = "https://github.com/gear-tech/substrate.git", branch = "gear-polkadot-v0.9.38" }
-sc-network = { version = "0.10.0-dev", git = "https://github.com/gear-tech/substrate.git", branch = "gear-polkadot-v0.9.38" }
-sc-network-common = { version = "0.10.0-dev", git = "https://github.com/gear-tech/substrate.git", branch = "gear-polkadot-v0.9.38" }
-sc-proposer-metrics = { version = "0.10.0-dev", git = "https://github.com/gear-tech/substrate.git", branch = "gear-polkadot-v0.9.38" }
-sc-service = { version = "0.10.0-dev", git = "https://github.com/gear-tech/substrate.git", branch = "gear-polkadot-v0.9.38" }
-sc-telemetry = { version = "4.0.0-dev", git = "https://github.com/gear-tech/substrate.git", branch = "gear-polkadot-v0.9.38" }
-sc-rpc = { version = "4.0.0-dev", git = "https://github.com/gear-tech/substrate.git", branch = "gear-polkadot-v0.9.38" }
-sc-rpc-api = { version = "0.10.0-dev", git = "https://github.com/gear-tech/substrate.git", branch = "gear-polkadot-v0.9.38" }
-sc-rpc-spec-v2 = { version = "0.10.0-dev", git = "https://github.com/gear-tech/substrate.git", branch = "gear-polkadot-v0.9.38" }
-sc-sync-state-rpc = { version = "0.10.0-dev", git = "https://github.com/gear-tech/substrate.git", branch = "gear-polkadot-v0.9.38" }
-sc-sysinfo = { version = "6.0.0-dev", git = "https://github.com/gear-tech/substrate.git", branch = "gear-polkadot-v0.9.38" }
-sc-transaction-pool = { version = "4.0.0-dev", git = "https://github.com/gear-tech/substrate.git", branch = "gear-polkadot-v0.9.38" }
-sc-transaction-pool-api = { version = "4.0.0-dev", git = "https://github.com/gear-tech/substrate.git", branch = "gear-polkadot-v0.9.38" }
-sp-api = { version = "4.0.0-dev", git = "https://github.com/gear-tech/substrate.git", branch = "gear-polkadot-v0.9.38", default-features = false }
-sp-authority-discovery = { version = "4.0.0-dev", git = "https://github.com/gear-tech/substrate.git", branch = "gear-polkadot-v0.9.38", default-features = false }
-sp-arithmetic = { version = "6.0.0", git = "https://github.com/gear-tech/substrate.git", branch = "gear-polkadot-v0.9.38", default-features = false }
-sp-blockchain = { version = "4.0.0-dev", git = "https://github.com/gear-tech/substrate.git", branch = "gear-polkadot-v0.9.38", default-features = false }
-sp-block-builder = { version = "4.0.0-dev", git = "https://github.com/gear-tech/substrate.git", branch = "gear-polkadot-v0.9.38", default-features = false }
-sp-core = { version = "7.0.0", git = "https://github.com/gear-tech/substrate.git", branch = "gear-polkadot-v0.9.38", default-features = false }
-sp-consensus = { version = "0.10.0-dev", git = "https://github.com/gear-tech/substrate.git", branch = "gear-polkadot-v0.9.38", default-features = false }
-sp-consensus-babe = { version = "0.10.0-dev", git = "https://github.com/gear-tech/substrate.git", branch = "gear-polkadot-v0.9.38", default-features = false }
-sp-consensus-slots = { version = "0.10.0-dev", git = "https://github.com/gear-tech/substrate.git", branch = "gear-polkadot-v0.9.38", default-features = false }
-sp-externalities = { version = "0.13.0", git = "https://github.com/gear-tech/substrate.git", branch = "gear-polkadot-v0.9.38", default-features = false }
-sp-finality-grandpa = { version = "4.0.0-dev", git = "https://github.com/gear-tech/substrate.git", branch = "gear-polkadot-v0.9.38", default-features = false }
-sp-inherents = { version = "4.0.0-dev", git = "https://github.com/gear-tech/substrate.git", branch = "gear-polkadot-v0.9.38", default-features = false }
-sp-io = { version = "7.0.0", git = "https://github.com/gear-tech/substrate.git", branch = "gear-polkadot-v0.9.38", default-features = false }
-sp-keyring = { version = "7.0.0", git = "https://github.com/gear-tech/substrate.git", branch = "gear-polkadot-v0.9.38", default-features = false }
-sp-keystore = { version = "0.13.0", git = "https://github.com/gear-tech/substrate.git", branch = "gear-polkadot-v0.9.38", default-features = false }
-sp-npos-elections = { version = "4.0.0-dev", git = "https://github.com/gear-tech/substrate.git", branch = "gear-polkadot-v0.9.38", default-features = false }
-sp-offchain = { version = "4.0.0-dev", git = "https://github.com/gear-tech/substrate.git", branch = "gear-polkadot-v0.9.38", default-features = false }
-sp-rpc = { version = "6.0.0", git = "https://github.com/gear-tech/substrate.git", branch = "gear-polkadot-v0.9.38", default-features = false }
-sp-runtime = { version = "7.0.0", git = "https://github.com/gear-tech/substrate.git", branch = "gear-polkadot-v0.9.38", default-features = false }
-sp-runtime-interface = { version = "7.0.0", git = "https://github.com/gear-tech/substrate.git", branch = "gear-polkadot-v0.9.38", default-features = false }
-sp-sandbox = { version = "0.10.0-dev", git = "https://github.com/gear-tech/substrate.git", branch = "gear-polkadot-v0.9.38", default-features = false }
-sp-session = { version = "4.0.0-dev", git = "https://github.com/gear-tech/substrate.git", branch = "gear-polkadot-v0.9.38", default-features = false }
-sp-std = { version = "5.0.0", git = "https://github.com/gear-tech/substrate.git", branch = "gear-polkadot-v0.9.38", default-features = false }
-sp-staking = { version = "4.0.0-dev", git = "https://github.com/gear-tech/substrate.git", branch = "gear-polkadot-v0.9.38", default-features = false }
-sp-storage = { version = "7.0.0", git = "https://github.com/gear-tech/substrate.git", branch = "gear-polkadot-v0.9.38", default-features = false }
-sp-timestamp = { version = "4.0.0-dev", git = "https://github.com/gear-tech/substrate.git", branch = "gear-polkadot-v0.9.38", default-features = false }
-sp-transaction-pool = { version = "4.0.0-dev", git = "https://github.com/gear-tech/substrate.git", branch = "gear-polkadot-v0.9.38", default-features = false }
-sp-transaction-storage-proof = { version = "4.0.0-dev", git = "https://github.com/gear-tech/substrate.git", branch = "gear-polkadot-v0.9.38", default-features = false }
-sp-trie = { version = "7.0.0", git = "https://github.com/gear-tech/substrate.git", branch = "gear-polkadot-v0.9.38", default-features = false }
-sp-version = { version = "5.0.0", git = "https://github.com/gear-tech/substrate.git", branch = "gear-polkadot-v0.9.38", default-features = false }
-sp-wasm-interface = { version = "7.0.0", git = "https://github.com/gear-tech/substrate.git", branch = "gear-polkadot-v0.9.38", default-features = false }
-substrate-build-script-utils = { version = "3.0.0", git = "https://github.com/gear-tech/substrate.git", branch = "gear-polkadot-v0.9.38" }
-substrate-frame-rpc-system = { version = "4.0.0-dev", git = "https://github.com/gear-tech/substrate.git", branch = "gear-polkadot-v0.9.38" }
-substrate-state-trie-migration-rpc = { version = "4.0.0-dev", git = "https://github.com/gear-tech/substrate.git", branch = "gear-polkadot-v0.9.38" }
-substrate-test-client = { version = "2.0.0", git = "https://github.com/gear-tech/substrate.git", branch = "gear-polkadot-v0.9.38" }
-substrate-wasm-builder = { version = "5.0.0-dev", git = "https://github.com/gear-tech/substrate.git", branch = "gear-polkadot-v0.9.38" }
-try-runtime-cli = { version = "0.10.0-dev", git = "https://github.com/gear-tech/substrate.git", branch = "gear-polkadot-v0.9.38" }
-=======
 frame-benchmarking = { version = "4.0.0-dev", git = "https://github.com/gear-tech/substrate.git", branch = "gear-polkadot-v0.9.41-sign-ext", default-features = false }
 frame-benchmarking-cli = { version = "4.0.0-dev", git = "https://github.com/gear-tech/substrate.git", branch = "gear-polkadot-v0.9.41-sign-ext" }
 frame-election-provider-support = { version = "4.0.0-dev", git = "https://github.com/gear-tech/substrate.git", branch = "gear-polkadot-v0.9.41-sign-ext", default-features = false }
@@ -320,6 +214,7 @@
 frame-system-benchmarking = { version = "4.0.0-dev", git = "https://github.com/gear-tech/substrate.git", branch = "gear-polkadot-v0.9.41-sign-ext", default-features = false }
 frame-try-runtime = { version = "0.10.0-dev", git = "https://github.com/gear-tech/substrate.git", branch = "gear-polkadot-v0.9.41-sign-ext", default-features = false }
 frame-system-rpc-runtime-api = { version = "4.0.0-dev", git = "https://github.com/gear-tech/substrate.git", branch = "gear-polkadot-v0.9.41-sign-ext", default-features = false }
+frame-remote-externalities = { version = "0.10.0-dev", git = "https://github.com/gear-tech/substrate.git", branch = "gear-polkadot-v0.9.41-sign-ext", default-features = false }
 generate-bags = { version = "4.0.0-dev", git = "https://github.com/gear-tech/substrate.git", branch = "gear-polkadot-v0.9.41-sign-ext" }
 pallet-authorship = { version = "4.0.0-dev", git = "https://github.com/gear-tech/substrate.git", branch = "gear-polkadot-v0.9.41-sign-ext", default-features = false }
 pallet-authority-discovery = { version = "4.0.0-dev", git = "https://github.com/gear-tech/substrate.git", branch = "gear-polkadot-v0.9.41-sign-ext", default-features = false }
@@ -415,7 +310,6 @@
 substrate-test-client = { version = "2.0.0", git = "https://github.com/gear-tech/substrate.git", branch = "gear-polkadot-v0.9.41-sign-ext" }
 substrate-wasm-builder = { version = "5.0.0-dev", git = "https://github.com/gear-tech/substrate.git", branch = "gear-polkadot-v0.9.41-sign-ext" }
 try-runtime-cli = { version = "0.10.0-dev", git = "https://github.com/gear-tech/substrate.git", branch = "gear-polkadot-v0.9.41-sign-ext" }
->>>>>>> d3199a4c
 
 # Examples
 test-syscalls = { path = "examples/binaries/sys-calls", default-features = false }
@@ -487,6 +381,7 @@
 tracing-appender = "0.2"                                      # utils/node-loder
 tracing-subscriber = "0.3.16"                                 # utils/node-loder
 trybuild = "1"                                                # gstd/codegen
+wasmtime = "1"                                                # gcli
 wasm-opt = "0.111.0"                                          # utils/wasm-builder
 wasmprinter = "0.2"                                           # utils/wasm-gen
 whoami = "1.4.0"                                              # gcli
