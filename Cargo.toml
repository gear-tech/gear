--- conflicted
+++ resolved
@@ -171,13 +171,8 @@
 subxt = { version = "0.29.0", git = "https://github.com/gear-tech/subxt", branch = "v0.29.0" }
 subxt-metadata = { version = "0.29.0", git = "https://github.com/gear-tech/subxt", branch = "v0.29.0" }
 subxt-codegen = { version = "0.29.0", git = "https://github.com/gear-tech/subxt", branch = "v0.29.0" }
-<<<<<<< HEAD
 syn = "2.0.28"
-thiserror = "1.0.40"
-=======
-syn = "2.0.15"
 thiserror = "1.0.44"
->>>>>>> 1ff37654
 tokio = { version = "1.27.0" }
 url = "2.3.1"
 wat = "1.0.69"
