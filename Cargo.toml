[workspace.package]
version = "1.9.0"
authors = ["Gear Technologies"]
edition = "2024"
license = "GPL-3.0"
homepage = "https://gear-tech.io"
repository = "https://github.com/gear-tech/gear"
rust-version = "1.88"

[workspace]
resolver = "3"

default-members = ["node/cli"]

exclude = ["ethexe/contracts", "ethexe/docker", "ethexe/scripts"]

members = [
    "common",
    "common/codegen",
    "common/numerated",
    "core",
    "core-backend",
    "core-processor",
    "core-errors",
    "lazy-pages",
    "lazy-pages/common",
    "lazy-pages/interface",
    "lazy-pages/native-interface",
    "examples/async",
    "examples/async-critical",
    "examples/async-custom-entry",
    "examples/async-init",
    "examples/async-reply-hook",
    "examples/async-signal-entry",
    "examples/async-tester",
    "examples/autoreply",
    "examples/big-data-section",
    "examples/bls381",
    "examples/calc-hash",
    "examples/custom",
    "examples/delayed-reservation-sender",
    "examples/compose",
    "examples/constructor",
    "examples/create-program-reentrance",
    "examples/delayed-sender",
    "examples/distributor",
    "examples/fungible-token",
    "examples/stack-allocations",
    "examples/futures-unordered",
    "examples/gas-burned",
    "examples/incomplete-async-payloads",
    "examples/inheritor-in-error-reply",
    "examples/init-fail-sender",
    "examples/init-wait",
    "examples/init-wait-reply-exit",
    "examples/messenger",
    "examples/mul-by-const",
    "examples/ncompose",
    "examples/node",
    "examples/out-of-memory",
    "examples/panic-payload",
    "examples/piggy-bank",
    "examples/ping",
    "examples/program-factory",
    "examples/program-generator",
    "examples/proxy",
    "examples/proxy-broker",
    "examples/proxy-relay",
    "examples/proxy-reservation-with-gas",
    "examples/read-big-state",
    "examples/reservation-manager",
    "examples/reserve-gas",
    "examples/rwlock",
    "examples/send-from-reservation",
    "examples/signal-entry",
    "examples/state-rollback",
    "examples/sync-duplicate",
    "examples/syscalls",
    "examples/syscall-error",
    "examples/value-sender",
    "examples/vec",
    "examples/wait",
    "examples/wait-timeout",
    "examples/wait_wake",
    "examples/waiter",
    "examples/waiting-proxy",
    "examples/wat",
    "galloc",
    "gbuiltins/*",
    "gcli",
    "gclient",
    "gcore",
    "gprimitives",
    "gsdk",
    "gsdk/codegen",
    "gsdk/api-gen",
    "gstd",
    "gstd/codegen",
    "gsys",
    "gtest",
    "node/cli",
    "node/service",
    "node/authorship",
    "node/testing",
    "pallets/*",
    "runtime/*",
    "runtime-interface/sandbox",
    "utils/*",
    "utils/runtime-fuzzer/fuzz",
    "utils/lazy-pages-fuzzer/runner",
    "ethexe/*",
    "ethexe/runtime/common",
    "ethexe/service/utils",
]

[workspace.dependencies]
alloy = "1.0"
alloy-primitives = { version = "1.1", default-features = false }
alloy-sol-types = { version = "1.1", default-features = false }
anyhow = { version = "1.0.86", default-features = false }
arbitrary = "1.3.2"
async-recursion = "1.1.1"
async-trait = "0.1.81"
base64 = "0.21.7"
byteorder = { version = "1.5.0", default-features = false }
blake2 = { version = "0.10.6", default-features = false }
bs58 = { version = "0.5.1", default-features = false }
cargo_toml = "0.21.0"
cargo_metadata = "0.20.0"
clap = "4.5.8"
color-eyre = "0.6.3"
colored = "2.1.0"
const-str = "0.5"
defer = "0.2.1"
derive_more = { version = "2.0.1", default-features = false, features = [
    "full",
] }
dirs = "4.0.0"
dyn-clonable = "0.9.0"
enum-iterator = "1.5.0"
environmental = "1.1.3"
futures = { version = "0.3", default-features = false }
futures-timer = "3.0.3"
futures-util = "0.3.30"
hashbrown = "0.14.5"
hex = { version = "0.4.3", default-features = false }
hex-literal = "0.4.1"
impl-trait-for-tuples = "0.2.2"
impl-serde = "0.4.0"
jsonrpsee = { version = "^0.24" }
libc = { version = "0.2", default-features = false }
log = { version = "0.4.22", default-features = false }
num_enum = { version = "0.6.1", default-features = false }
parity-scale-codec = { version = "3.7.5", default-features = false }
parking_lot = "0.12.3"
path-clean = "1.0.1"
primitive-types = { version = "0.12.2", default-features = false }
proc-macro2 = { version = "1", default-features = false }
prometheus = { version = "0.13.0", default-features = false }
proptest = "1.5.0"
quick-xml = "0.28"
quote = { version = "1.0.36", default-features = false }
rand = { version = "0.8", default-features = false }
regex = "^1.9"
region = "3.0.2"
reqwest = { version = "0.12.8", default-features = false }
roast-secp256k1-evm = { version = "0.1.0", git = "https://github.com/gear-tech/roast", branch = "gear-v0.1.0" }
scale-info = { version = "2.11", default-features = false }
serde = { version = "^1", default-features = false }
serde_json = { version = "1.0.135", default-features = false, features = [
    "alloc",
] }
serde-json-wasm = { version = "1.0.1", default-features = false }
sha-1 = "0.10.1"
static_init = "1.0.3"
subxt = "0.37.0"
subxt-codegen = "0.37.0"
syn = "2.0.71"
thiserror = { version = "2.0.12", default-features = false }
tokio = { version = "1.38.0" }
uluru = "3.1.0"
url = "2.5.2"
wat = "1.0.71"
wasmer = { version = "4.3.4", default-features = false, features = [
    "singlepass",
] }
wasmer-cache = "4.3.4"
wasmer-types = "4.3.4"
wasmer-vm = "4.3.4"
wasmer-compiler = "4.3.4"
gear-wasmer-cache = { path = "utils/gear-wasmer-cache" }
wasmtime = "8.0.1"
wasmparser = { version = "0.230", default-features = false, features = [
    "validate",
    "features",
] }
which = "4.4.2"
winapi = "0.3.9"
paste = "1.0"
tempfile = "3.19"
ark-std = { version = "0.4.0", default-features = false }
ark-bls12-381 = { version = "0.4.0", default-features = false }
ark-serialize = { version = "0.4", default-features = false }
ark-ec = { version = "0.4.2", default-features = false }
ark-ff = { version = "0.4.2", default-features = false }
ark-scale = { version = "0.0.12", default-features = false }
sha2 = { version = "0.10.8", default-features = false }
arrayvec = { version = "0.7.4", default-features = false }
indexmap = { version = "2.2.6", default-features = false }
tracing = { version = "0.1.40", default-features = false }
tracing-subscriber = { version = "0.3.18", features = ["env-filter"] }
assert_matches = "1.5.0"
sha3 = { version = "0.10", default-features = false }
nonempty = { version = "0.12.0", default-features = false }
oz_merkle_rs = { version = "0.1.3", default-features = false }

# Published deps
#
# https://github.com/gear-tech/gear-dlmalloc/tree/0.2.0
dlmalloc = { package = "gear-dlmalloc", version = "0.2.0" }

# Internal deps
numerated = { path = "common/numerated" }
authorship = { package = "gear-authorship", path = "node/authorship" }
common = { package = "gear-common", path = "common", default-features = false }
core-processor = { package = "gear-core-processor", path = "core-processor", default-features = false }
galloc = { path = "galloc" }
gbuiltin-bls381 = { path = "gbuiltins/bls381", default-features = false }
gbuiltin-eth-bridge = { path = "gbuiltins/eth-bridge", default-features = false }
gbuiltin-staking = { path = "gbuiltins/staking" }
gbuiltin-proxy = { path = "gbuiltins/proxy" }
gcore = { path = "gcore" }
gcli = { path = "gcli" }
gclient = { path = "gclient" }
gear-node-wrapper = { path = "utils/node-wrapper" }
gsdk = { path = "gsdk" }
gsdk-codegen = { path = "gsdk/codegen" }
gstd = { path = "gstd", features = ["nightly"] }
gstd-codegen = { path = "gstd/codegen" }
gring = { path = "utils/gring" }
gsys = { path = "gsys" }
gtest = { path = "gtest" }
gprimitives = { path = "gprimitives", default-features = false }
gear-authorship = { path = "node/authorship" }
gear-core-backend = { path = "core-backend", default-features = false }
gear-call-gen = { path = "utils/call-gen" }
gear-common = { path = "common", default-features = false }
gear-common-codegen = { path = "common/codegen" }
gear-core = { path = "core", default-features = false }
gear-core-errors = { path = "core-errors" }
gear-core-processor = { path = "core-processor", default-features = false }
gear-lazy-pages = { path = "lazy-pages" }
gear-lazy-pages-common = { path = "lazy-pages/common", default-features = false }
gear-lazy-pages-interface = { path = "lazy-pages/interface", default-features = false }
gear-lazy-pages-native-interface = { path = "lazy-pages/native-interface" }
gear-node-testing = { path = "node/testing" }
gear-runtime-common = { path = "runtime/common", default-features = false }
gear-runtime-interface = { path = "runtime-interface", default-features = false }
gear-sandbox-interface = { path = "runtime-interface/sandbox", default-features = false }
gear-runtime-primitives = { path = "runtime/primitives", default-features = false }
gear-sandbox = { path = "sandbox/sandbox", default-features = false }
gear-sandbox-env = { path = "sandbox/env", default-features = false }
gear-sandbox-host = { path = "sandbox/host" }
gear-service = { path = "node/service", default-features = false }
gear-stack-buffer = { path = "stack-buffer" }
gear-ss58 = { path = "utils/ss58", default-features = false }
gear-utils = { path = "utils/utils" }
gear-wasm-builder = { path = "utils/wasm-builder", default-features = false }
gear-wasm-optimizer = { path = "utils/wasm-optimizer", default-features = false }
gear-wasm-gen = { path = "utils/wasm-gen" }
gear-wasm-instrument = { path = "utils/wasm-instrument", default-features = false }
junit-common = { path = "utils/junit-common" }
actor-system-error = { path = "utils/actor-system-error" }
pallet-gear = { path = "pallets/gear", default-features = false }
pallet-gear-eth-bridge = { path = "pallets/gear-eth-bridge", default-features = false }
pallet-gear-eth-bridge-primitives = { path = "pallets/gear-eth-bridge/primitives", default-features = false }
pallet-gear-eth-bridge-rpc = { path = "pallets/gear-eth-bridge/rpc", default-features = false }
pallet-gear-eth-bridge-rpc-runtime-api = { path = "pallets/gear-eth-bridge/rpc/runtime-api", default-features = false }
pallet-gear-gas = { path = "pallets/gas", default-features = false }
pallet-gear-messenger = { path = "pallets/gear-messenger", default-features = false }
pallet-gear-payment = { path = "pallets/payment", default-features = false }
pallet-gear-program = { path = "pallets/gear-program", default-features = false }
pallet-gear-rpc = { path = "pallets/gear/rpc" }
pallet-gear-rpc-runtime-api = { path = "pallets/gear/rpc/runtime-api", default-features = false }
pallet-gear-scheduler = { path = "pallets/gear-scheduler", default-features = false }
pallet-gear-staking-rewards = { path = "pallets/staking-rewards", default-features = false }
pallet-gear-staking-rewards-rpc = { path = "pallets/staking-rewards/rpc" }
pallet-gear-staking-rewards-rpc-runtime-api = { path = "pallets/staking-rewards/rpc/runtime-api", default-features = false }
pallet-gear-voucher = { path = "pallets/gear-voucher", default-features = false }
pallet-gear-bank = { path = "pallets/gear-bank", default-features = false }
pallet-gear-builtin = { path = "pallets/gear-builtin", default-features = false }
pallet-gear-builtin-rpc = { path = "pallets/gear-builtin/rpc" }
pallet-gear-builtin-rpc-runtime-api = { path = "pallets/gear-builtin/rpc/runtime-api", default-features = false }
runtime-primitives = { package = "gear-runtime-primitives", path = "runtime/primitives", default-features = false }
service = { package = "gear-service", path = "node/service", default-features = false }
testing = { package = "gear-node-testing", path = "node/testing" }
vara-runtime = { path = "runtime/vara", default-features = false }

# ethexe deps
ethexe-observer = { path = "ethexe/observer", default-features = false }
ethexe-db = { path = "ethexe/db", default-features = false }
ethexe-network = { path = "ethexe/network", default-features = false }
ethexe-processor = { path = "ethexe/processor", default-features = false }
ethexe-runtime = { path = "ethexe/runtime", default-features = false }
ethexe-signer = { path = "ethexe/signer", default-features = false }
ethexe-service = { path = "ethexe/service", default-features = false }
ethexe-service-utils = { path = "ethexe/service/utils", default-features = false }
ethexe-consensus = { path = "ethexe/consensus", default-features = false }
ethexe-ethereum = { path = "ethexe/ethereum", default-features = false }
ethexe-runtime-common = { path = "ethexe/runtime/common", default-features = false }
ethexe-prometheus = { path = "ethexe/prometheus", default-features = false }
ethexe-rpc = { path = "ethexe/rpc", default-features = false }
ethexe-common = { path = "ethexe/common", default-features = false }
ethexe-tx-pool = { path = "ethexe/tx-pool", default-features = false }
ethexe-compute = { path = "ethexe/compute", default-features = false }
ethexe-blob-loader = { path = "ethexe/blob-loader", default-features = false }

# Common executor between `sandbox-host` and `lazy-pages-fuzzer`
wasmi = { version = "0.38" }

# Substrate deps
binary-merkle-tree = { version = "15.0.1", git = "https://github.com/gear-tech/polkadot-sdk.git", branch = "gear-polkadot-stable2409-wasm32v1-none", default-features = false }
frame-benchmarking = { version = "38.0.0", git = "https://github.com/gear-tech/polkadot-sdk.git", branch = "gear-polkadot-stable2409-wasm32v1-none", default-features = false }
frame-benchmarking-cli = { version = "43.0.0", git = "https://github.com/gear-tech/polkadot-sdk.git", branch = "gear-polkadot-stable2409-wasm32v1-none" }
frame-election-provider-support = { version = "38.0.0", git = "https://github.com/gear-tech/polkadot-sdk.git", branch = "gear-polkadot-stable2409-wasm32v1-none", default-features = false }
frame-executive = { version = "38.0.0", git = "https://github.com/gear-tech/polkadot-sdk.git", branch = "gear-polkadot-stable2409-wasm32v1-none", default-features = false }
frame-support = { version = "38.0.0", git = "https://github.com/gear-tech/polkadot-sdk.git", branch = "gear-polkadot-stable2409-wasm32v1-none", default-features = false }
frame-support-test = { version = "3.0.0", git = "https://github.com/gear-tech/polkadot-sdk.git", branch = "gear-polkadot-stable2409-wasm32v1-none", default-features = false }
frame-system = { version = "38.0.0", git = "https://github.com/gear-tech/polkadot-sdk.git", branch = "gear-polkadot-stable2409-wasm32v1-none", default-features = false }
frame-system-benchmarking = { version = "38.0.0", git = "https://github.com/gear-tech/polkadot-sdk.git", branch = "gear-polkadot-stable2409-wasm32v1-none", default-features = false }
frame-remote-externalities = { version = "0.46.0", git = "https://github.com/gear-tech/polkadot-sdk.git", branch = "gear-polkadot-stable2409-wasm32v1-none" }
frame-try-runtime = { version = "0.44.0", git = "https://github.com/gear-tech/polkadot-sdk.git", branch = "gear-polkadot-stable2409-wasm32v1-none", default-features = false }
frame-system-rpc-runtime-api = { version = "34.0.0", git = "https://github.com/gear-tech/polkadot-sdk.git", branch = "gear-polkadot-stable2409-wasm32v1-none", default-features = false }

frame-metadata-hash-extension = { default-features = false, git = "https://github.com/gear-tech/polkadot-sdk.git", branch = "gear-polkadot-stable2409-wasm32v1-none" }


generate-bags = { version = "38.0.0", git = "https://github.com/gear-tech/polkadot-sdk.git", branch = "gear-polkadot-stable2409-wasm32v1-none" }
pallet-authorship = { version = "38.0.0", git = "https://github.com/gear-tech/polkadot-sdk.git", branch = "gear-polkadot-stable2409-wasm32v1-none", default-features = false }
pallet-authority-discovery = { version = "38.0.0", git = "https://github.com/gear-tech/polkadot-sdk.git", branch = "gear-polkadot-stable2409-wasm32v1-none", default-features = false }
pallet-babe = { version = "38.0.0", git = "https://github.com/gear-tech/polkadot-sdk.git", branch = "gear-polkadot-stable2409-wasm32v1-none", default-features = false }
pallet-bags-list = { version = "37.0.0", git = "https://github.com/gear-tech/polkadot-sdk.git", branch = "gear-polkadot-stable2409-wasm32v1-none", default-features = false }
pallet-bounties = { version = "37.0.0", git = "https://github.com/gear-tech/polkadot-sdk.git", branch = "gear-polkadot-stable2409-wasm32v1-none", default-features = false }
pallet-child-bounties = { version = "37.0.0", git = "https://github.com/gear-tech/polkadot-sdk.git", branch = "gear-polkadot-stable2409-wasm32v1-none", default-features = false }
pallet-balances = { version = "39.0.0", git = "https://github.com/gear-tech/polkadot-sdk.git", branch = "gear-polkadot-stable2409-wasm32v1-none", default-features = false }
pallet-conviction-voting = { version = "38.0.0", git = "https://github.com/gear-tech/polkadot-sdk.git", branch = "gear-polkadot-stable2409-wasm32v1-none", default-features = false }
pallet-election-provider-multi-phase = { version = "37.0.0", git = "https://github.com/gear-tech/polkadot-sdk.git", branch = "gear-polkadot-stable2409-wasm32v1-none", default-features = false }
pallet-grandpa = { version = "38.0.0", git = "https://github.com/gear-tech/polkadot-sdk.git", branch = "gear-polkadot-stable2409-wasm32v1-none", default-features = false }
pallet-identity = { version = "38.0.0", git = "https://github.com/gear-tech/polkadot-sdk.git", branch = "gear-polkadot-stable2409-wasm32v1-none", default-features = false }
pallet-im-online = { version = "37.0.0", git = "https://github.com/gear-tech/polkadot-sdk.git", branch = "gear-polkadot-stable2409-wasm32v1-none", default-features = false }
pallet-multisig = { version = "38.0.0", git = "https://github.com/gear-tech/polkadot-sdk.git", branch = "gear-polkadot-stable2409-wasm32v1-none", default-features = false }
pallet-nomination-pools = { version = "35.0.0", git = "https://github.com/gear-tech/polkadot-sdk.git", branch = "gear-polkadot-stable2409-wasm32v1-none", default-features = false }
pallet-nomination-pools-runtime-api = { version = "33.0.0", git = "https://github.com/gear-tech/polkadot-sdk.git", branch = "gear-polkadot-stable2409-wasm32v1-none", default-features = false }
pallet-offences = { version = "37.0.0", git = "https://github.com/gear-tech/polkadot-sdk.git", branch = "gear-polkadot-stable2409-wasm32v1-none", default-features = false }
pallet-preimage = { version = "38.0.0", git = "https://github.com/gear-tech/polkadot-sdk.git", branch = "gear-polkadot-stable2409-wasm32v1-none", default-features = false }
pallet-proxy = { version = "38.0.0", git = "https://github.com/gear-tech/polkadot-sdk.git", branch = "gear-polkadot-stable2409-wasm32v1-none", default-features = false }
pallet-ranked-collective = { version = "38.0.0", git = "https://github.com/gear-tech/polkadot-sdk.git", branch = "gear-polkadot-stable2409-wasm32v1-none", default-features = false }
pallet-referenda = { version = "38.0.0", git = "https://github.com/gear-tech/polkadot-sdk.git", branch = "gear-polkadot-stable2409-wasm32v1-none", default-features = false }
pallet-scheduler = { version = "39.0.0", git = "https://github.com/gear-tech/polkadot-sdk.git", branch = "gear-polkadot-stable2409-wasm32v1-none", default-features = false }
pallet-session = { version = "38.0.0", git = "https://github.com/gear-tech/polkadot-sdk.git", branch = "gear-polkadot-stable2409-wasm32v1-none", default-features = false }
pallet-staking = { version = "38.0.0", git = "https://github.com/gear-tech/polkadot-sdk.git", branch = "gear-polkadot-stable2409-wasm32v1-none", default-features = false }
pallet-staking-runtime-api = { version = "24.0.0", git = "https://github.com/gear-tech/polkadot-sdk.git", branch = "gear-polkadot-stable2409-wasm32v1-none", default-features = false }
pallet-staking-reward-fn = { version = "22.0.0", git = "https://github.com/gear-tech/polkadot-sdk.git", branch = "gear-polkadot-stable2409-wasm32v1-none", default-features = false }
pallet-sudo = { version = "38.0.0", git = "https://github.com/gear-tech/polkadot-sdk.git", branch = "gear-polkadot-stable2409-wasm32v1-none", default-features = false }
pallet-timestamp = { version = "37.0.0", git = "https://github.com/gear-tech/polkadot-sdk.git", branch = "gear-polkadot-stable2409-wasm32v1-none", default-features = false }
pallet-transaction-payment = { version = "38.0.0", git = "https://github.com/gear-tech/polkadot-sdk.git", branch = "gear-polkadot-stable2409-wasm32v1-none", default-features = false }
pallet-transaction-payment-rpc = { version = "41.0.0", git = "https://github.com/gear-tech/polkadot-sdk.git", branch = "gear-polkadot-stable2409-wasm32v1-none", default-features = false }
pallet-transaction-payment-rpc-runtime-api = { version = "38.0.0", git = "https://github.com/gear-tech/polkadot-sdk.git", branch = "gear-polkadot-stable2409-wasm32v1-none", default-features = false }
pallet-treasury = { version = "37.0.0", git = "https://github.com/gear-tech/polkadot-sdk.git", branch = "gear-polkadot-stable2409-wasm32v1-none", default-features = false }
pallet-utility = { version = "38.0.0", git = "https://github.com/gear-tech/polkadot-sdk.git", branch = "gear-polkadot-stable2409-wasm32v1-none", default-features = false }
pallet-vesting = { version = "38.0.0", git = "https://github.com/gear-tech/polkadot-sdk.git", branch = "gear-polkadot-stable2409-wasm32v1-none", default-features = false }
pallet-whitelist = { version = "37.0.0", git = "https://github.com/gear-tech/polkadot-sdk.git", branch = "gear-polkadot-stable2409-wasm32v1-none", default-features = false }
prometheus-endpoint = { package = "substrate-prometheus-endpoint", version = "0.17.0", git = "https://github.com/gear-tech/polkadot-sdk.git", branch = "gear-polkadot-stable2409-wasm32v1-none" }
sc-authority-discovery = { version = "0.45.0", git = "https://github.com/gear-tech/polkadot-sdk.git", branch = "gear-polkadot-stable2409-wasm32v1-none" }
sc-block-builder = { version = "0.42.0", git = "https://github.com/gear-tech/polkadot-sdk.git", branch = "gear-polkadot-stable2409-wasm32v1-none" }
sc-consensus = { version = "0.44.0", git = "https://github.com/gear-tech/polkadot-sdk.git", branch = "gear-polkadot-stable2409-wasm32v1-none" }
sc-consensus-babe = { version = "0.45.0", git = "https://github.com/gear-tech/polkadot-sdk.git", branch = "gear-polkadot-stable2409-wasm32v1-none" }
sc-consensus-babe-rpc = { version = "0.45.0", git = "https://github.com/gear-tech/polkadot-sdk.git", branch = "gear-polkadot-stable2409-wasm32v1-none" }
sc-consensus-slots = { version = "0.44.0", git = "https://github.com/gear-tech/polkadot-sdk.git", branch = "gear-polkadot-stable2409-wasm32v1-none" }
sp-crypto-ec-utils = { version = "0.14.0", git = "https://github.com/gear-tech/polkadot-sdk.git", branch = "gear-polkadot-stable2409-wasm32v1-none", default-features = false }
sp-debug-derive = { version = "14.0.0", git = "https://github.com/gear-tech/polkadot-sdk.git", branch = "gear-polkadot-stable2409-wasm32v1-none", default-features = false }
sc-chain-spec = { version = "38.0.0", git = "https://github.com/gear-tech/polkadot-sdk.git", branch = "gear-polkadot-stable2409-wasm32v1-none" }
sc-cli = { version = "0.47.0", git = "https://github.com/gear-tech/polkadot-sdk.git", branch = "gear-polkadot-stable2409-wasm32v1-none" }
sc-client-api = { version = "37.0.0", git = "https://github.com/gear-tech/polkadot-sdk.git", branch = "gear-polkadot-stable2409-wasm32v1-none" }
sc-executor = { version = "0.40.1", git = "https://github.com/gear-tech/polkadot-sdk.git", branch = "gear-polkadot-stable2409-wasm32v1-none" }
sc-executor-common = { version = "0.35.0", git = "https://github.com/gear-tech/polkadot-sdk.git", branch = "gear-polkadot-stable2409-wasm32v1-none" }
sc-consensus-grandpa = { version = "0.30.0", git = "https://github.com/gear-tech/polkadot-sdk.git", branch = "gear-polkadot-stable2409-wasm32v1-none" }
sc-consensus-grandpa-rpc = { version = "0.30.0", git = "https://github.com/gear-tech/polkadot-sdk.git", branch = "gear-polkadot-stable2409-wasm32v1-none" }
sc-network = { version = "0.45.0", git = "https://github.com/gear-tech/polkadot-sdk.git", branch = "gear-polkadot-stable2409-wasm32v1-none" }
sc-network-sync = { version = "0.44.0", git = "https://github.com/gear-tech/polkadot-sdk.git", branch = "gear-polkadot-stable2409-wasm32v1-none" }
sc-offchain = { version = "40.0.0", git = "https://github.com/gear-tech/polkadot-sdk.git", branch = "gear-polkadot-stable2409-wasm32v1-none" }
sc-proposer-metrics = { version = "0.18.0", git = "https://github.com/gear-tech/polkadot-sdk.git", branch = "gear-polkadot-stable2409-wasm32v1-none" }
sc-service = { version = "0.46.0", git = "https://github.com/gear-tech/polkadot-sdk.git", branch = "gear-polkadot-stable2409-wasm32v1-none" }
sc-telemetry = { version = "25.0.0", git = "https://github.com/gear-tech/polkadot-sdk.git", branch = "gear-polkadot-stable2409-wasm32v1-none" }
sc-rpc = { version = "40.0.0", git = "https://github.com/gear-tech/polkadot-sdk.git", branch = "gear-polkadot-stable2409-wasm32v1-none" }
sc-sync-state-rpc = { version = "0.45.0", git = "https://github.com/gear-tech/polkadot-sdk.git", branch = "gear-polkadot-stable2409-wasm32v1-none" }
sc-sysinfo = { version = "38.0.0", git = "https://github.com/gear-tech/polkadot-sdk.git", branch = "gear-polkadot-stable2409-wasm32v1-none" }
sc-transaction-pool = { version = "37.0.0", git = "https://github.com/gear-tech/polkadot-sdk.git", branch = "gear-polkadot-stable2409-wasm32v1-none" }
sc-transaction-pool-api = { version = "37.0.0", git = "https://github.com/gear-tech/polkadot-sdk.git", branch = "gear-polkadot-stable2409-wasm32v1-none" }
sc-tracing = { version = "37.0.1", git = "https://github.com/gear-tech/polkadot-sdk.git", branch = "gear-polkadot-stable2409-wasm32v1-none" }
sp-allocator = { version = "29.0.0", git = "https://github.com/gear-tech/polkadot-sdk.git", branch = "gear-polkadot-stable2409-wasm32v1-none", default-features = false }
sp-api = { version = "34.0.0", git = "https://github.com/gear-tech/polkadot-sdk.git", branch = "gear-polkadot-stable2409-wasm32v1-none", default-features = false }
sp-authority-discovery = { version = "34.0.0", git = "https://github.com/gear-tech/polkadot-sdk.git", branch = "gear-polkadot-stable2409-wasm32v1-none", default-features = false }
sp-arithmetic = { version = "26.0.0", git = "https://github.com/gear-tech/polkadot-sdk.git", branch = "gear-polkadot-stable2409-wasm32v1-none", default-features = false }
sp-blockchain = { version = "37.0.1", git = "https://github.com/gear-tech/polkadot-sdk.git", branch = "gear-polkadot-stable2409-wasm32v1-none", default-features = false }
sp-block-builder = { version = "34.0.0", git = "https://github.com/gear-tech/polkadot-sdk.git", branch = "gear-polkadot-stable2409-wasm32v1-none", default-features = false }
sp-core = { version = "34.0.0", git = "https://github.com/gear-tech/polkadot-sdk.git", branch = "gear-polkadot-stable2409-wasm32v1-none", default-features = false }
sp-consensus = { version = "0.40.0", git = "https://github.com/gear-tech/polkadot-sdk.git", branch = "gear-polkadot-stable2409-wasm32v1-none", default-features = false }
sp-consensus-babe = { version = "0.40.0", git = "https://github.com/gear-tech/polkadot-sdk.git", branch = "gear-polkadot-stable2409-wasm32v1-none", default-features = false }
sp-consensus-slots = { version = "0.40.0", git = "https://github.com/gear-tech/polkadot-sdk.git", branch = "gear-polkadot-stable2409-wasm32v1-none", default-features = false }
sp-externalities = { version = "0.29.0", git = "https://github.com/gear-tech/polkadot-sdk.git", branch = "gear-polkadot-stable2409-wasm32v1-none", default-features = false }
sp-consensus-grandpa = { version = "21.0.0", git = "https://github.com/gear-tech/polkadot-sdk.git", branch = "gear-polkadot-stable2409-wasm32v1-none", default-features = false }
sp-genesis-builder = { version = "0.15.1", git = "https://github.com/gear-tech/polkadot-sdk.git", branch = "gear-polkadot-stable2409-wasm32v1-none", default-features = false }
sp-inherents = { version = "34.0.0", git = "https://github.com/gear-tech/polkadot-sdk.git", branch = "gear-polkadot-stable2409-wasm32v1-none", default-features = false }
sp-io = { version = "38.0.0", git = "https://github.com/gear-tech/polkadot-sdk.git", branch = "gear-polkadot-stable2409-wasm32v1-none", default-features = false }
sp-keyring = { version = "39.0.0", git = "https://github.com/gear-tech/polkadot-sdk.git", branch = "gear-polkadot-stable2409-wasm32v1-none", default-features = false }
sp-keystore = { version = "0.40.0", git = "https://github.com/gear-tech/polkadot-sdk.git", branch = "gear-polkadot-stable2409-wasm32v1-none", default-features = false }
sp-npos-elections = { version = "34.0.0", git = "https://github.com/gear-tech/polkadot-sdk.git", branch = "gear-polkadot-stable2409-wasm32v1-none", default-features = false }
sp-offchain = { version = "34.0.0", git = "https://github.com/gear-tech/polkadot-sdk.git", branch = "gear-polkadot-stable2409-wasm32v1-none", default-features = false }
sp-rpc = { version = "32.0.0", git = "https://github.com/gear-tech/polkadot-sdk.git", branch = "gear-polkadot-stable2409-wasm32v1-none", default-features = false }
sp-runtime = { version = "39.0.1", git = "https://github.com/gear-tech/polkadot-sdk.git", branch = "gear-polkadot-stable2409-wasm32v1-none", default-features = false }
sp-runtime-interface = { version = "28.0.0", git = "https://github.com/gear-tech/polkadot-sdk.git", branch = "gear-polkadot-stable2409-wasm32v1-none", default-features = false }
sp-session = { version = "36.0.0", git = "https://github.com/gear-tech/polkadot-sdk.git", branch = "gear-polkadot-stable2409-wasm32v1-none", default-features = false }
sp-std = { version = "14.0.0", git = "https://github.com/gear-tech/polkadot-sdk.git", branch = "gear-polkadot-stable2409-wasm32v1-none", default-features = false }
sp-state-machine = { version = "0.43.0", git = "https://github.com/gear-tech/polkadot-sdk.git", branch = "gear-polkadot-stable2409-wasm32v1-none", default-features = false }
sp-staking = { version = "36.0.0", git = "https://github.com/gear-tech/polkadot-sdk.git", branch = "gear-polkadot-stable2409-wasm32v1-none", default-features = false }
sp-storage = { version = "21.0.0", git = "https://github.com/gear-tech/polkadot-sdk.git", branch = "gear-polkadot-stable2409-wasm32v1-none", default-features = false }
sp-timestamp = { version = "34.0.0", git = "https://github.com/gear-tech/polkadot-sdk.git", branch = "gear-polkadot-stable2409-wasm32v1-none", default-features = false }
sp-transaction-pool = { version = "34.0.0", git = "https://github.com/gear-tech/polkadot-sdk.git", branch = "gear-polkadot-stable2409-wasm32v1-none", default-features = false }
sp-transaction-storage-proof = { version = "34.0.0", git = "https://github.com/gear-tech/polkadot-sdk.git", branch = "gear-polkadot-stable2409-wasm32v1-none", default-features = false }
sp-trie = { version = "37.0.0", git = "https://github.com/gear-tech/polkadot-sdk.git", branch = "gear-polkadot-stable2409-wasm32v1-none", default-features = false }
sp-version = { version = "37.0.0", git = "https://github.com/gear-tech/polkadot-sdk.git", branch = "gear-polkadot-stable2409-wasm32v1-none", default-features = false }
sp-wasm-interface = { version = "21.0.1", git = "https://github.com/gear-tech/polkadot-sdk.git", branch = "gear-polkadot-stable2409-wasm32v1-none", default-features = false }
sp-wasm-interface-common = { version = "7.0.0", git = "https://github.com/gear-tech/polkadot-sdk.git", branch = "gear-polkadot-stable2409-wasm32v1-none", default-features = false }
substrate-build-script-utils = { version = "11.0.0", git = "https://github.com/gear-tech/polkadot-sdk.git", branch = "gear-polkadot-stable2409-wasm32v1-none" }
substrate-frame-rpc-system = { version = "39.0.0", git = "https://github.com/gear-tech/polkadot-sdk.git", branch = "gear-polkadot-stable2409-wasm32v1-none" }
substrate-rpc-client = { version = "0.44.0", git = "https://github.com/gear-tech/polkadot-sdk.git", branch = "gear-polkadot-stable2409-wasm32v1-none" }
substrate-state-trie-migration-rpc = { version = "38.0.0", git = "https://github.com/gear-tech/polkadot-sdk.git", branch = "gear-polkadot-stable2409-wasm32v1-none" }
substrate-test-client = { version = "2.0.0", git = "https://github.com/gear-tech/polkadot-sdk.git", branch = "gear-polkadot-stable2409-wasm32v1-none" }
substrate-wasm-builder = { version = "24.0.1", git = "https://github.com/gear-tech/polkadot-sdk.git", branch = "gear-polkadot-stable2409-wasm32v1-none" }

# Examples
test-syscalls = { path = "examples/syscalls", default-features = false }
demo-async = { path = "examples/async" }
demo-async-critical = { path = "examples/async-critical" }
demo-async-custom-entry = { path = "examples/async-custom-entry" }
demo-async-init = { path = "examples/async-init" }
demo-async-reply-hook = { path = "examples/async-reply-hook" }
demo-async-recursion = { path = "examples/async-recursion" }
demo-async-signal-entry = { path = "examples/async-signal-entry" }
demo-async-tester = { path = "examples/async-tester" }
demo-bls381 = { path = "examples/bls381" }
demo-calc-hash = { path = "examples/calc-hash" }
demo-calc-hash-in-one-block = { path = "examples/calc-hash/in-one-block" }
demo-calc-hash-over-blocks = { path = "examples/calc-hash/over-blocks" }
demo-custom = { path = "examples/custom" }
demo-delayed-reservation-sender = { path = "examples/delayed-reservation-sender" }
demo-compose = { path = "examples/compose" }
demo-constructor = { path = "examples/constructor", default-features = false }
demo-create-program-reentrance = { path = "examples/create-program-reentrance" }
demo-delayed-sender = { path = "examples/delayed-sender" }
demo-distributor = { path = "examples/distributor" }
demo-futures-unordered = { path = "examples/futures-unordered", features = [
    "debug",
] }
demo-gas-burned = { path = "examples/gas-burned" }
demo-fungible-token = { path = "examples/fungible-token" }
demo-init-fail-sender = { path = "examples/init-fail-sender" }
demo-init-wait = { path = "examples/init-wait", default-features = false }
demo-init-wait-reply-exit = { path = "examples/init-wait-reply-exit" }
demo-messenger = { path = "examples/messenger" }
demo-mul-by-const = { path = "examples/mul-by-const" }
demo-out-of-memory = { path = "examples/out-of-memory" }
demo-piggy-bank = { path = "examples/piggy-bank", features = ["debug"] }
demo-ping = { path = "examples/ping" }
demo-program-factory = { path = "examples/program-factory" }
demo-program-generator = { path = "examples/program-generator" }
demo-proxy = { path = "examples/proxy", default-features = false }
demo-proxy-relay = { path = "examples/proxy-relay" }
demo-proxy-reservation-with-gas = { path = "examples/proxy-reservation-with-gas" }
demo-read-big-state = { path = "examples/read-big-state", default-features = false }
demo-reservation-manager = { path = "examples/reservation-manager" }
demo-reserve-gas = { path = "examples/reserve-gas", default-features = false }
demo-rwlock = { path = "examples/rwlock" }
demo-send-from-reservation = { path = "examples/send-from-reservation" }
demo-signal-entry = { path = "examples/signal-entry", default-features = false }
demo-staking-broker = { path = "examples/staking-broker" }
demo-proxy-broker = { path = "examples/proxy-broker" }
demo-state-rollback = { path = "examples/state-rollback" }
demo-sync-duplicate = { path = "examples/sync-duplicate" }
demo-vec = { path = "examples/vec" }
demo-value-sender = { path = "examples/value-sender" }
demo-wait = { path = "examples/wait" }
demo-waiter = { path = "examples/waiter", default-features = false }
demo-wait-timeout = { path = "examples/wait-timeout" }
demo-waiting-proxy = { path = "examples/waiting-proxy" }
demo-wat = { path = "examples/wat" }

# Dependencies that only used in one package
#
# TODO: remove these dependencies (from this file?) or add more docs.

atomic_enum = "0.3.0"
<<<<<<< HEAD
cfg-if = "1.0.0" # gear-lazy-pages
cargo-http-registry = "0.1.6" # crates-io
errno = "0.3" # gear-lazy-pages
nix = "0.26.4" # gear-lazy-pages
itertools = "0.13" # utils/wasm-builder
keyring = "1.2.1" # gcli
libp2p = "=0.51.4" # gcli (same version as sc-consensus)
mimalloc = { version = "0.1.46", default-features = false } # node/cli
nacl = "0.5.3" # gcli
libfuzzer-sys = "0.4" # utils/runtime-fuzzer/fuzz
pathdiff = { version = "0.2.1", default-features = false } # utils/wasm-builder
rand_pcg = "0.3.1" # pallets/gear
rustc_version = "0.4.0" # utils/wasm-builder
schnorrkel = "0.11.4" # gcli
=======
cfg-if = "1.0.0"                                             # gear-lazy-pages
cargo-http-registry = "0.1.6"                                # crates-io
core_affinity = "0.8.3"                                      # lazy-pages-fuzzer
env_logger = "0.11.8"                                        # lazy-pages-fuzzer
errno = "0.3"                                                # gear-lazy-pages
nix = "0.26.4"                                               # gear-lazy-pages
ipc-channel = "0.19.0"                                       # lazy-pages-fuzzer
itertools = "0.13"                                           # utils/wasm-builder
keyring = "1.2.1"                                            # gcli
libp2p = "=0.51.4"                                           # gcli (same version as sc-consensus)
mimalloc = { version = "0.1.46", default-features = false }  # node/cli
nacl = "0.5.3"                                               # gcli
libfuzzer-sys = "0.4"                                        # utils/runtime-fuzzer/fuzz
pathdiff = { version = "0.2.1", default-features = false }   # utils/wasm-builder
rand_chacha = { version = "0.9.0", default-features = false }# lazy-pages-fuzzer
rand_pcg = "0.3.1"                                           # pallets/gear
rustc_version = "0.4.0"                                      # utils/wasm-builder
schnorrkel = "0.11.4"                                        # gcli
>>>>>>> 6193cb91
scopeguard = { version = "1.2.0", default-features = false } # pallets/gear
hyper = "1.4.1" # ethexe/rpc
tabled = "0.10.0" # utils/regression-analysis
thousands = "0.2.0" # utils/regression-analysis
toml = "0.8.14" # utils/wasm-builder
tower = "0.4.13" # ethexe/rpc
tower-http = "0.5.2" # ethexe/rpc
tracing-appender = "0.2" # utils/node-loader
trybuild = "1" # gstd/codegen
wasmprinter = "0.230" # utils/wasm-gen
fail = "0.5" # gear-common
scale-value = "^0.16" # gsdk
heck = "0.5.0" # gsdk-api-gen
etc = "0.1.19" # gcli
toml_edit = "0.22.12" # crates-io
scale-decode = "0.13.0" # gsdk
directories = "5.0.1" # utils/key-finder
num-traits = { version = "0.2", default-features = false } # gear-core
glob = "0.3.1" # cargo-gbuild
smallvec = "1.13.2" # utils/node-wrapper
fs4 = "0.11.1" # utils/gear-wasmer-cache
bytes = "1.8.0" # utils/gear-wasmer-cache
loom = "0.7.2" # utils/gear-wasmer-cache
wasm-smith = { version = "0.230", features = ["wasmparser"] } # utils/wasm-gen
wasm-encoder = { version = "0.230", default-features = false, features = [
    "wasmparser",
] } # utils/wasm-instrument

[workspace.lints.rust]
unexpected_cfgs = { level = "warn", check-cfg = [
    'cfg(loom)',
    'cfg(fuzz)',
    'cfg(substrate_runtime)',
] }

[workspace.metadata.cargo-shear]
ignored = [
    "frame-benchmarking",
    "frame-system-benchmarking",
    "frame-system-rpc-runtime-api",
    "vara-runtime",
    "scale-decode",
    "scale-info",
    "parity-scale-codec",
    "pallet-authorship",
    "pallet-timestamp",
]

[profile.dev.package.corosensei]
opt-level = 3

[profile.release]
panic = "unwind"

[profile.release.package.gcore]
opt-level = "s"

[profile.release.package.gstd]
opt-level = "s"

[profile.release.package.galloc]
opt-level = "s"

[profile.release.package.gtest]
opt-level = "s"

[profile.production]
inherits = "release"
strip = true

# Sacrifice compile speed for execution speed by using optimization flags:

# https://doc.rust-lang.org/rustc/linker-plugin-lto.html
lto = "fat"
# https://doc.rust-lang.org/rustc/codegen-options/index.html#codegen-units
codegen-units = 1

[profile.profiling]
inherits = "release"
debug = true

[patch.crates-io]
# these patched dependecies force their `sign_ext` feature to be used by Substrate dependencies
parity-wasm = { version = "0.45.0", git = "https://github.com/gear-tech/parity-wasm", branch = "v0.45.0-sign-ext" }
wasmi-validation = { version = "0.5.0", git = "https://github.com/gear-tech/wasmi", branch = "v0.13.2-sign-ext" }
wasm-instrument = { version = "0.4.0", git = "https://github.com/gear-tech/wasm-instrument", branch = "v0.4.0-sign-ext" }

# there are patches to disable `memory.grow` and to add offset of reserved memory
wasm-smith = { version = "0.230", git = "https://github.com/gear-tech/wasm-tools", branch = "gear-stable-1.230" }<|MERGE_RESOLUTION|>--- conflicted
+++ resolved
@@ -501,22 +501,6 @@
 # TODO: remove these dependencies (from this file?) or add more docs.
 
 atomic_enum = "0.3.0"
-<<<<<<< HEAD
-cfg-if = "1.0.0" # gear-lazy-pages
-cargo-http-registry = "0.1.6" # crates-io
-errno = "0.3" # gear-lazy-pages
-nix = "0.26.4" # gear-lazy-pages
-itertools = "0.13" # utils/wasm-builder
-keyring = "1.2.1" # gcli
-libp2p = "=0.51.4" # gcli (same version as sc-consensus)
-mimalloc = { version = "0.1.46", default-features = false } # node/cli
-nacl = "0.5.3" # gcli
-libfuzzer-sys = "0.4" # utils/runtime-fuzzer/fuzz
-pathdiff = { version = "0.2.1", default-features = false } # utils/wasm-builder
-rand_pcg = "0.3.1" # pallets/gear
-rustc_version = "0.4.0" # utils/wasm-builder
-schnorrkel = "0.11.4" # gcli
-=======
 cfg-if = "1.0.0"                                             # gear-lazy-pages
 cargo-http-registry = "0.1.6"                                # crates-io
 core_affinity = "0.8.3"                                      # lazy-pages-fuzzer
@@ -535,7 +519,6 @@
 rand_pcg = "0.3.1"                                           # pallets/gear
 rustc_version = "0.4.0"                                      # utils/wasm-builder
 schnorrkel = "0.11.4"                                        # gcli
->>>>>>> 6193cb91
 scopeguard = { version = "1.2.0", default-features = false } # pallets/gear
 hyper = "1.4.1" # ethexe/rpc
 tabled = "0.10.0" # utils/regression-analysis
