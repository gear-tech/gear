--- conflicted
+++ resolved
@@ -478,11 +478,7 @@
 scale-decode = "0.9.0"                                                    # gsdk
 directories = "5.0.1"                                                     # utils/key-finder
 num-traits = { version = "0.2", default-features = false }                # gear-core
-<<<<<<< HEAD
-blake2 = "0.10.6"                                                         # gring
 glob = "0.3.1"                                                            # cargo-gbuild
-=======
->>>>>>> cb6dae93
 
 # TODO: remove after wasmer bug is fixed:
 # `misaligned pointer dereference: address must be a multiple of 0x8 but is...`
