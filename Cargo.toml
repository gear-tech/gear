[workspace.package]
version = "1.8.1"
authors = ["Gear Technologies"]
edition = "2024"
license = "GPL-3.0"
homepage = "https://gear-tech.io"
repository = "https://github.com/gear-tech/gear"
rust-version = "1.85"

[workspace]
resolver = "3"

default-members = ["node/cli"]

exclude = ["ethexe/contracts", "ethexe/docker", "ethexe/scripts"]

members = [
    "common",
    "common/codegen",
    "common/numerated",
    "core",
    "core-backend",
    "core-processor",
    "core-errors",
    "lazy-pages",
    "lazy-pages/common",
    "lazy-pages/interface",
    "lazy-pages/native-interface",
    "examples/async",
    "examples/async-critical",
    "examples/async-custom-entry",
    "examples/async-init",
    "examples/async-reply-hook",
    "examples/async-signal-entry",
    "examples/async-tester",
    "examples/autoreply",
    "examples/big-data-section",
    "examples/bls381",
    "examples/calc-hash",
    "examples/custom",
    "examples/delayed-reservation-sender",
    "examples/compose",
    "examples/constructor",
    "examples/create-program-reentrance",
    "examples/delayed-sender",
    "examples/distributor",
    "examples/fungible-token",
    "examples/stack-allocations",
    "examples/futures-unordered",
    "examples/gas-burned",
    "examples/incomplete-async-payloads",
    "examples/inheritor-in-error-reply",
    "examples/init-fail-sender",
    "examples/init-wait",
    "examples/init-wait-reply-exit",
    "examples/messenger",
    "examples/mul-by-const",
    "examples/ncompose",
    "examples/node",
    "examples/out-of-memory",
    "examples/panic-payload",
    "examples/piggy-bank",
    "examples/ping",
    "examples/program-factory",
    "examples/program-generator",
    "examples/proxy",
    "examples/proxy-broker",
    "examples/proxy-relay",
    "examples/proxy-reservation-with-gas",
    "examples/read-big-state",
    "examples/reservation-manager",
    "examples/reserve-gas",
    "examples/rwlock",
    "examples/send-from-reservation",
    "examples/signal-entry",
    "examples/state-rollback",
    "examples/sync-duplicate",
    "examples/syscalls",
    "examples/syscall-error",
    "examples/value-sender",
    "examples/vec",
    "examples/wait",
    "examples/wait-timeout",
    "examples/wait_wake",
    "examples/waiter",
    "examples/waiting-proxy",
    "examples/wat",
    "galloc",
    "gbuiltins/*",
    "gcli",
    "gclient",
    "gcore",
    "gprimitives",
    "gsdk",
    "gsdk/codegen",
    "gsdk/api-gen",
    "gstd",
    "gstd/codegen",
    "gsys",
    "gtest",
    "node/cli",
    "node/service",
    "node/authorship",
    "node/testing",
    "pallets/*",
    "runtime/*",
    "runtime-interface/sandbox",
    "utils/*",
    "utils/runtime-fuzzer/fuzz",
    "utils/lazy-pages-fuzzer/fuzz",
    "ethexe/*",
    "ethexe/runtime/common",
    "ethexe/service/utils",
]

[workspace.dependencies]
alloy = "1.0"
alloy-primitives = { version = "1.1", default-features = false }
alloy-sol-types = { version = "1.1", default-features = false }
anyhow = { version = "1.0.86", default-features = false }
arbitrary = "1.3.2"
async-recursion = "1.1.1"
async-trait = "0.1.81"
base64 = "0.21.7"
byteorder = { version = "1.5.0", default-features = false }
blake2 = { version = "0.10.6", default-features = false }
bs58 = { version = "0.5.1", default-features = false }
cargo_toml = "0.21.0"
cargo_metadata = "0.19.2"
clap = "4.5.8"
color-eyre = "0.6.3"
colored = "2.1.0"
const-str = "0.5"
defer = "0.2.1"
derive_more = { version = "2.0.1", default-features = false, features = [
    "full",
] }
dirs = "4.0.0"
dyn-clonable = "0.9.0"
enum-iterator = "1.5.0"
environmental = "1.1.3"
futures = { version = "0.3", default-features = false }
futures-timer = "3.0.3"
futures-util = "0.3.30"
hashbrown = "0.14.5"
hex = { version = "0.4.3", default-features = false }
hex-literal = "0.4.1"
impl-trait-for-tuples = "0.2.2"
impl-serde = "0.4.0"
jsonrpsee = { version = "^0.24" }
libc = { version = "0.2", default-features = false }
log = { version = "0.4.22", default-features = false }
num_enum = { version = "0.6.1", default-features = false }
parity-scale-codec = { version = "3.7.4", default-features = false }
parking_lot = "0.12.3"
path-clean = "1.0.1"
primitive-types = { version = "0.12.2", default-features = false }
proc-macro2 = { version = "1", default-features = false }
prometheus = { version = "0.13.0", default-features = false }
proptest = "1.5.0"
quick-xml = "0.28"
quote = { version = "1.0.36", default-features = false }
rand = { version = "0.8", default-features = false }
regex = "^1.9"
region = "3.0.2"
reqwest = { version = "0.12.8", default-features = false }
roast-secp256k1-evm = { version = "0.1.0", git = "https://github.com/gear-tech/roast", branch = "gear-v0.1.0" }
scale-info = { version = "2.11", default-features = false }
serde = { version = "^1", default-features = false }
serde_json = { version = "1.0.135", default-features = false, features = [
    "alloc",
] }
serde-json-wasm = { version = "1.0.1", default-features = false }
sha-1 = "0.10.1"
static_init = "1.0.3"
subxt = "0.37.0"
subxt-codegen = "0.37.0"
syn = "2.0.71"
thiserror = { version = "2.0.12", default-features = false }
tokio = { version = "1.38.0" }
uluru = "3.1.0"
url = "2.5.2"
wat = "1.0.71"
wasmer = { version = "4.3.4", default-features = false, features = [
    "singlepass",
] }
wasmer-cache = "4.3.4"
wasmer-types = "4.3.4"
wasmer-vm = "4.3.4"
wasmer-compiler = "4.3.4"
gear-wasmer-cache = { path = "utils/gear-wasmer-cache" }
wasmtime = "8.0.1"
wasmparser = { version = "0.230", default-features = false, features = ["validate", "features"] }
which = "4.4.2"
winapi = "0.3.9"
paste = "1.0"
tempfile = "3.19"
ark-std = { version = "0.4.0", default-features = false }
ark-bls12-381 = { version = "0.4.0", default-features = false }
ark-serialize = { version = "0.4", default-features = false }
ark-ec = { version = "0.4.2", default-features = false }
ark-ff = { version = "0.4.2", default-features = false }
ark-scale = { version = "0.0.12", default-features = false }
sha2 = { version = "0.10.8", default-features = false }
arrayvec = { version = "0.7.4", default-features = false }
indexmap = { version = "2.2.6", default-features = false }
tracing = { version = "0.1.40", default-features = false }
tracing-subscriber = { version = "0.3.18", features = ["env-filter"] }
<<<<<<< HEAD
enum_delegate = "0.2.0"
=======
assert_matches = "1.5.0"
>>>>>>> a0d2bced

# Published deps
#
# https://github.com/gear-tech/gear-dlmalloc/tree/0.2.0
dlmalloc = { package = "gear-dlmalloc", version = "0.2.0" }

# Internal deps
numerated = { path = "common/numerated" }
authorship = { package = "gear-authorship", path = "node/authorship" }
common = { package = "gear-common", path = "common", default-features = false }
core-processor = { package = "gear-core-processor", path = "core-processor", default-features = false }
galloc = { path = "galloc" }
gbuiltin-bls381 = { path = "gbuiltins/bls381", default-features = false }
gbuiltin-eth-bridge = { path = "gbuiltins/eth-bridge", default-features = false }
gbuiltin-staking = { path = "gbuiltins/staking" }
gbuiltin-proxy = { path = "gbuiltins/proxy" }
gcore = { path = "gcore" }
gcli = { path = "gcli" }
gclient = { path = "gclient" }
gear-node-wrapper = { path = "utils/node-wrapper" }
gsdk = { path = "gsdk" }
gsdk-codegen = { path = "gsdk/codegen" }
gstd = { path = "gstd", features = ["nightly"] }
gstd-codegen = { path = "gstd/codegen" }
gring = { path = "utils/gring" }
gsys = { path = "gsys" }
gtest = { path = "gtest" }
gprimitives = { path = "gprimitives", default-features = false }
gear-authorship = { path = "node/authorship" }
gear-core-backend = { path = "core-backend", default-features = false }
gear-call-gen = { path = "utils/call-gen" }
gear-common = { path = "common", default-features = false }
gear-common-codegen = { path = "common/codegen" }
gear-core = { path = "core", default-features = false }
gear-core-errors = { path = "core-errors" }
gear-core-processor = { path = "core-processor", default-features = false }
gear-lazy-pages = { path = "lazy-pages" }
gear-lazy-pages-common = { path = "lazy-pages/common", default-features = false }
gear-lazy-pages-interface = { path = "lazy-pages/interface", default-features = false }
gear-lazy-pages-native-interface = { path = "lazy-pages/native-interface" }
gear-node-testing = { path = "node/testing" }
gear-runtime-common = { path = "runtime/common", default-features = false }
gear-runtime-interface = { path = "runtime-interface", default-features = false }
gear-sandbox-interface = { path = "runtime-interface/sandbox", default-features = false }
gear-runtime-primitives = { path = "runtime/primitives", default-features = false }
gear-sandbox = { path = "sandbox/sandbox", default-features = false }
gear-sandbox-env = { path = "sandbox/env", default-features = false }
gear-sandbox-host = { path = "sandbox/host" }
gear-service = { path = "node/service", default-features = false }
gear-stack-buffer = { path = "stack-buffer" }
gear-ss58 = { path = "utils/ss58", default-features = false }
gear-utils = { path = "utils/utils" }
gear-wasm-builder = { path = "utils/wasm-builder", default-features = false }
gear-wasm-optimizer = { path = "utils/wasm-optimizer", default-features = false }
gear-wasm-gen = { path = "utils/wasm-gen" }
gear-wasm-instrument = { path = "utils/wasm-instrument", default-features = false }
junit-common = { path = "utils/junit-common" }
actor-system-error = { path = "utils/actor-system-error" }
pallet-gear = { path = "pallets/gear", default-features = false }
pallet-gear-debug = { path = "pallets/gear-debug", default-features = false }
pallet-gear-eth-bridge = { path = "pallets/gear-eth-bridge", default-features = false }
pallet-gear-eth-bridge-primitives = { path = "pallets/gear-eth-bridge/primitives", default-features = false }
pallet-gear-eth-bridge-rpc = { path = "pallets/gear-eth-bridge/rpc", default-features = false }
pallet-gear-eth-bridge-rpc-runtime-api = { path = "pallets/gear-eth-bridge/rpc/runtime-api", default-features = false }
pallet-gear-gas = { path = "pallets/gas", default-features = false }
pallet-gear-messenger = { path = "pallets/gear-messenger", default-features = false }
pallet-gear-payment = { path = "pallets/payment", default-features = false }
pallet-gear-program = { path = "pallets/gear-program", default-features = false }
pallet-gear-rpc = { path = "pallets/gear/rpc" }
pallet-gear-rpc-runtime-api = { path = "pallets/gear/rpc/runtime-api", default-features = false }
pallet-gear-scheduler = { path = "pallets/gear-scheduler", default-features = false }
pallet-gear-staking-rewards = { path = "pallets/staking-rewards", default-features = false }
pallet-gear-staking-rewards-rpc = { path = "pallets/staking-rewards/rpc" }
pallet-gear-staking-rewards-rpc-runtime-api = { path = "pallets/staking-rewards/rpc/runtime-api", default-features = false }
pallet-gear-voucher = { path = "pallets/gear-voucher", default-features = false }
pallet-gear-bank = { path = "pallets/gear-bank", default-features = false }
pallet-gear-builtin = { path = "pallets/gear-builtin", default-features = false }
pallet-gear-builtin-rpc = { path = "pallets/gear-builtin/rpc" }
pallet-gear-builtin-rpc-runtime-api = { path = "pallets/gear-builtin/rpc/runtime-api", default-features = false }
runtime-primitives = { package = "gear-runtime-primitives", path = "runtime/primitives", default-features = false }
service = { package = "gear-service", path = "node/service", default-features = false }
testing = { package = "gear-node-testing", path = "node/testing" }
vara-runtime = { path = "runtime/vara", default-features = false }

# ethexe deps
ethexe-observer = { path = "ethexe/observer", default-features = false }
ethexe-db = { path = "ethexe/db", default-features = false }
ethexe-network = { path = "ethexe/network", default-features = false }
ethexe-processor = { path = "ethexe/processor", default-features = false }
ethexe-runtime = { path = "ethexe/runtime", default-features = false }
ethexe-signer = { path = "ethexe/signer", default-features = false }
ethexe-service = { path = "ethexe/service", default-features = false }
ethexe-service-utils = { path = "ethexe/service/utils", default-features = false }
ethexe-consensus = { path = "ethexe/consensus", default-features = false }
ethexe-ethereum = { path = "ethexe/ethereum", default-features = false }
ethexe-runtime-common = { path = "ethexe/runtime/common", default-features = false }
ethexe-prometheus = { path = "ethexe/prometheus", default-features = false }
ethexe-rpc = { path = "ethexe/rpc", default-features = false }
ethexe-common = { path = "ethexe/common", default-features = false }
ethexe-tx-pool = { path = "ethexe/tx-pool", default-features = false }
ethexe-compute = { path = "ethexe/compute", default-features = false }
ethexe-blob-loader = { path = "ethexe/blob-loader", default-features = false }

# Common executor between `sandbox-host` and `lazy-pages-fuzzer`
wasmi = { version = "0.38" }

# Substrate deps
binary-merkle-tree = { version = "15.0.1", git = "https://github.com/gear-tech/polkadot-sdk.git", branch = "gear-polkadot-stable2409-wasm32v1-none", default-features = false }
frame-benchmarking = { version = "38.0.0", git = "https://github.com/gear-tech/polkadot-sdk.git", branch = "gear-polkadot-stable2409-wasm32v1-none", default-features = false }
frame-benchmarking-cli = { version = "43.0.0", git = "https://github.com/gear-tech/polkadot-sdk.git", branch = "gear-polkadot-stable2409-wasm32v1-none" }
frame-election-provider-support = { version = "38.0.0", git = "https://github.com/gear-tech/polkadot-sdk.git", branch = "gear-polkadot-stable2409-wasm32v1-none", default-features = false }
frame-executive = { version = "38.0.0", git = "https://github.com/gear-tech/polkadot-sdk.git", branch = "gear-polkadot-stable2409-wasm32v1-none", default-features = false }
frame-support = { version = "38.0.0", git = "https://github.com/gear-tech/polkadot-sdk.git", branch = "gear-polkadot-stable2409-wasm32v1-none", default-features = false }
frame-support-test = { version = "3.0.0", git = "https://github.com/gear-tech/polkadot-sdk.git", branch = "gear-polkadot-stable2409-wasm32v1-none", default-features = false }
frame-system = { version = "38.0.0", git = "https://github.com/gear-tech/polkadot-sdk.git", branch = "gear-polkadot-stable2409-wasm32v1-none", default-features = false }
frame-system-benchmarking = { version = "38.0.0", git = "https://github.com/gear-tech/polkadot-sdk.git", branch = "gear-polkadot-stable2409-wasm32v1-none", default-features = false }
frame-remote-externalities = { version = "0.46.0", git = "https://github.com/gear-tech/polkadot-sdk.git", branch = "gear-polkadot-stable2409-wasm32v1-none" }
frame-try-runtime = { version = "0.44.0", git = "https://github.com/gear-tech/polkadot-sdk.git", branch = "gear-polkadot-stable2409-wasm32v1-none", default-features = false }
frame-system-rpc-runtime-api = { version = "34.0.0", git = "https://github.com/gear-tech/polkadot-sdk.git", branch = "gear-polkadot-stable2409-wasm32v1-none", default-features = false }

frame-metadata-hash-extension = { default-features = false, git = "https://github.com/gear-tech/polkadot-sdk.git", branch = "gear-polkadot-stable2409-wasm32v1-none" }


generate-bags = { version = "38.0.0", git = "https://github.com/gear-tech/polkadot-sdk.git", branch = "gear-polkadot-stable2409-wasm32v1-none" }
pallet-authorship = { version = "38.0.0", git = "https://github.com/gear-tech/polkadot-sdk.git", branch = "gear-polkadot-stable2409-wasm32v1-none", default-features = false }
pallet-authority-discovery = { version = "38.0.0", git = "https://github.com/gear-tech/polkadot-sdk.git", branch = "gear-polkadot-stable2409-wasm32v1-none", default-features = false }
pallet-babe = { version = "38.0.0", git = "https://github.com/gear-tech/polkadot-sdk.git", branch = "gear-polkadot-stable2409-wasm32v1-none", default-features = false }
pallet-bags-list = { version = "37.0.0", git = "https://github.com/gear-tech/polkadot-sdk.git", branch = "gear-polkadot-stable2409-wasm32v1-none", default-features = false }
pallet-bounties = { version = "37.0.0", git = "https://github.com/gear-tech/polkadot-sdk.git", branch = "gear-polkadot-stable2409-wasm32v1-none", default-features = false }
pallet-child-bounties = { version = "37.0.0", git = "https://github.com/gear-tech/polkadot-sdk.git", branch = "gear-polkadot-stable2409-wasm32v1-none", default-features = false }
pallet-balances = { version = "39.0.0", git = "https://github.com/gear-tech/polkadot-sdk.git", branch = "gear-polkadot-stable2409-wasm32v1-none", default-features = false }
pallet-conviction-voting = { version = "38.0.0", git = "https://github.com/gear-tech/polkadot-sdk.git", branch = "gear-polkadot-stable2409-wasm32v1-none", default-features = false }
pallet-election-provider-multi-phase = { version = "37.0.0", git = "https://github.com/gear-tech/polkadot-sdk.git", branch = "gear-polkadot-stable2409-wasm32v1-none", default-features = false }
pallet-grandpa = { version = "38.0.0", git = "https://github.com/gear-tech/polkadot-sdk.git", branch = "gear-polkadot-stable2409-wasm32v1-none", default-features = false }
pallet-identity = { version = "38.0.0", git = "https://github.com/gear-tech/polkadot-sdk.git", branch = "gear-polkadot-stable2409-wasm32v1-none", default-features = false }
pallet-im-online = { version = "37.0.0", git = "https://github.com/gear-tech/polkadot-sdk.git", branch = "gear-polkadot-stable2409-wasm32v1-none", default-features = false }
pallet-multisig = { version = "38.0.0", git = "https://github.com/gear-tech/polkadot-sdk.git", branch = "gear-polkadot-stable2409-wasm32v1-none", default-features = false }
pallet-nomination-pools = { version = "35.0.0", git = "https://github.com/gear-tech/polkadot-sdk.git", branch = "gear-polkadot-stable2409-wasm32v1-none", default-features = false }
pallet-nomination-pools-runtime-api = { version = "33.0.0", git = "https://github.com/gear-tech/polkadot-sdk.git", branch = "gear-polkadot-stable2409-wasm32v1-none", default-features = false }
pallet-offences = { version = "37.0.0", git = "https://github.com/gear-tech/polkadot-sdk.git", branch = "gear-polkadot-stable2409-wasm32v1-none", default-features = false }
pallet-preimage = { version = "38.0.0", git = "https://github.com/gear-tech/polkadot-sdk.git", branch = "gear-polkadot-stable2409-wasm32v1-none", default-features = false }
pallet-proxy = { version = "38.0.0", git = "https://github.com/gear-tech/polkadot-sdk.git", branch = "gear-polkadot-stable2409-wasm32v1-none", default-features = false }
pallet-ranked-collective = { version = "38.0.0", git = "https://github.com/gear-tech/polkadot-sdk.git", branch = "gear-polkadot-stable2409-wasm32v1-none", default-features = false }
pallet-referenda = { version = "38.0.0", git = "https://github.com/gear-tech/polkadot-sdk.git", branch = "gear-polkadot-stable2409-wasm32v1-none", default-features = false }
pallet-scheduler = { version = "39.0.0", git = "https://github.com/gear-tech/polkadot-sdk.git", branch = "gear-polkadot-stable2409-wasm32v1-none", default-features = false }
pallet-session = { version = "38.0.0", git = "https://github.com/gear-tech/polkadot-sdk.git", branch = "gear-polkadot-stable2409-wasm32v1-none", default-features = false }
pallet-staking = { version = "38.0.0", git = "https://github.com/gear-tech/polkadot-sdk.git", branch = "gear-polkadot-stable2409-wasm32v1-none", default-features = false }
pallet-staking-runtime-api = { version = "24.0.0", git = "https://github.com/gear-tech/polkadot-sdk.git", branch = "gear-polkadot-stable2409-wasm32v1-none", default-features = false }
pallet-staking-reward-fn = { version = "22.0.0", git = "https://github.com/gear-tech/polkadot-sdk.git", branch = "gear-polkadot-stable2409-wasm32v1-none", default-features = false }
pallet-sudo = { version = "38.0.0", git = "https://github.com/gear-tech/polkadot-sdk.git", branch = "gear-polkadot-stable2409-wasm32v1-none", default-features = false }
pallet-timestamp = { version = "37.0.0", git = "https://github.com/gear-tech/polkadot-sdk.git", branch = "gear-polkadot-stable2409-wasm32v1-none", default-features = false }
pallet-transaction-payment = { version = "38.0.0", git = "https://github.com/gear-tech/polkadot-sdk.git", branch = "gear-polkadot-stable2409-wasm32v1-none", default-features = false }
pallet-transaction-payment-rpc = { version = "41.0.0", git = "https://github.com/gear-tech/polkadot-sdk.git", branch = "gear-polkadot-stable2409-wasm32v1-none", default-features = false }
pallet-transaction-payment-rpc-runtime-api = { version = "38.0.0", git = "https://github.com/gear-tech/polkadot-sdk.git", branch = "gear-polkadot-stable2409-wasm32v1-none", default-features = false }
pallet-treasury = { version = "37.0.0", git = "https://github.com/gear-tech/polkadot-sdk.git", branch = "gear-polkadot-stable2409-wasm32v1-none", default-features = false }
pallet-utility = { version = "38.0.0", git = "https://github.com/gear-tech/polkadot-sdk.git", branch = "gear-polkadot-stable2409-wasm32v1-none", default-features = false }
pallet-vesting = { version = "38.0.0", git = "https://github.com/gear-tech/polkadot-sdk.git", branch = "gear-polkadot-stable2409-wasm32v1-none", default-features = false }
pallet-whitelist = { version = "37.0.0", git = "https://github.com/gear-tech/polkadot-sdk.git", branch = "gear-polkadot-stable2409-wasm32v1-none", default-features = false }
prometheus-endpoint = { package = "substrate-prometheus-endpoint", version = "0.17.0", git = "https://github.com/gear-tech/polkadot-sdk.git", branch = "gear-polkadot-stable2409-wasm32v1-none" }
sc-authority-discovery = { version = "0.45.0", git = "https://github.com/gear-tech/polkadot-sdk.git", branch = "gear-polkadot-stable2409-wasm32v1-none" }
sc-block-builder = { version = "0.42.0", git = "https://github.com/gear-tech/polkadot-sdk.git", branch = "gear-polkadot-stable2409-wasm32v1-none" }
sc-consensus = { version = "0.44.0", git = "https://github.com/gear-tech/polkadot-sdk.git", branch = "gear-polkadot-stable2409-wasm32v1-none" }
sc-consensus-babe = { version = "0.45.0", git = "https://github.com/gear-tech/polkadot-sdk.git", branch = "gear-polkadot-stable2409-wasm32v1-none" }
sc-consensus-babe-rpc = { version = "0.45.0", git = "https://github.com/gear-tech/polkadot-sdk.git", branch = "gear-polkadot-stable2409-wasm32v1-none" }
sc-consensus-slots = { version = "0.44.0", git = "https://github.com/gear-tech/polkadot-sdk.git", branch = "gear-polkadot-stable2409-wasm32v1-none" }
sp-crypto-ec-utils = { version = "0.14.0", git = "https://github.com/gear-tech/polkadot-sdk.git", branch = "gear-polkadot-stable2409-wasm32v1-none", default-features = false }
sp-debug-derive = { version = "14.0.0", git = "https://github.com/gear-tech/polkadot-sdk.git", branch = "gear-polkadot-stable2409-wasm32v1-none", default-features = false }
sc-chain-spec = { version = "38.0.0", git = "https://github.com/gear-tech/polkadot-sdk.git", branch = "gear-polkadot-stable2409-wasm32v1-none" }
sc-cli = { version = "0.47.0", git = "https://github.com/gear-tech/polkadot-sdk.git", branch = "gear-polkadot-stable2409-wasm32v1-none" }
sc-client-api = { version = "37.0.0", git = "https://github.com/gear-tech/polkadot-sdk.git", branch = "gear-polkadot-stable2409-wasm32v1-none" }
sc-executor = { version = "0.40.1", git = "https://github.com/gear-tech/polkadot-sdk.git", branch = "gear-polkadot-stable2409-wasm32v1-none" }
sc-executor-common = { version = "0.35.0", git = "https://github.com/gear-tech/polkadot-sdk.git", branch = "gear-polkadot-stable2409-wasm32v1-none" }
sc-consensus-grandpa = { version = "0.30.0", git = "https://github.com/gear-tech/polkadot-sdk.git", branch = "gear-polkadot-stable2409-wasm32v1-none" }
sc-consensus-grandpa-rpc = { version = "0.30.0", git = "https://github.com/gear-tech/polkadot-sdk.git", branch = "gear-polkadot-stable2409-wasm32v1-none" }
sc-network = { version = "0.45.0", git = "https://github.com/gear-tech/polkadot-sdk.git", branch = "gear-polkadot-stable2409-wasm32v1-none" }
sc-network-sync = { version = "0.44.0", git = "https://github.com/gear-tech/polkadot-sdk.git", branch = "gear-polkadot-stable2409-wasm32v1-none" }
sc-offchain = { version = "40.0.0", git = "https://github.com/gear-tech/polkadot-sdk.git", branch = "gear-polkadot-stable2409-wasm32v1-none" }
sc-proposer-metrics = { version = "0.18.0", git = "https://github.com/gear-tech/polkadot-sdk.git", branch = "gear-polkadot-stable2409-wasm32v1-none" }
sc-service = { version = "0.46.0", git = "https://github.com/gear-tech/polkadot-sdk.git", branch = "gear-polkadot-stable2409-wasm32v1-none" }
sc-telemetry = { version = "25.0.0", git = "https://github.com/gear-tech/polkadot-sdk.git", branch = "gear-polkadot-stable2409-wasm32v1-none" }
sc-rpc = { version = "40.0.0", git = "https://github.com/gear-tech/polkadot-sdk.git", branch = "gear-polkadot-stable2409-wasm32v1-none" }
sc-sync-state-rpc = { version = "0.45.0", git = "https://github.com/gear-tech/polkadot-sdk.git", branch = "gear-polkadot-stable2409-wasm32v1-none" }
sc-sysinfo = { version = "38.0.0", git = "https://github.com/gear-tech/polkadot-sdk.git", branch = "gear-polkadot-stable2409-wasm32v1-none" }
sc-transaction-pool = { version = "37.0.0", git = "https://github.com/gear-tech/polkadot-sdk.git", branch = "gear-polkadot-stable2409-wasm32v1-none" }
sc-transaction-pool-api = { version = "37.0.0", git = "https://github.com/gear-tech/polkadot-sdk.git", branch = "gear-polkadot-stable2409-wasm32v1-none" }
sc-tracing = { version = "37.0.1", git = "https://github.com/gear-tech/polkadot-sdk.git", branch = "gear-polkadot-stable2409-wasm32v1-none" }
sp-allocator = { version = "29.0.0", git = "https://github.com/gear-tech/polkadot-sdk.git", branch = "gear-polkadot-stable2409-wasm32v1-none", default-features = false }
sp-api = { version = "34.0.0", git = "https://github.com/gear-tech/polkadot-sdk.git", branch = "gear-polkadot-stable2409-wasm32v1-none", default-features = false }
sp-authority-discovery = { version = "34.0.0", git = "https://github.com/gear-tech/polkadot-sdk.git", branch = "gear-polkadot-stable2409-wasm32v1-none", default-features = false }
sp-arithmetic = { version = "26.0.0", git = "https://github.com/gear-tech/polkadot-sdk.git", branch = "gear-polkadot-stable2409-wasm32v1-none", default-features = false }
sp-blockchain = { version = "37.0.1", git = "https://github.com/gear-tech/polkadot-sdk.git", branch = "gear-polkadot-stable2409-wasm32v1-none", default-features = false }
sp-block-builder = { version = "34.0.0", git = "https://github.com/gear-tech/polkadot-sdk.git", branch = "gear-polkadot-stable2409-wasm32v1-none", default-features = false }
sp-core = { version = "34.0.0", git = "https://github.com/gear-tech/polkadot-sdk.git", branch = "gear-polkadot-stable2409-wasm32v1-none", default-features = false }
sp-consensus = { version = "0.40.0", git = "https://github.com/gear-tech/polkadot-sdk.git", branch = "gear-polkadot-stable2409-wasm32v1-none", default-features = false }
sp-consensus-babe = { version = "0.40.0", git = "https://github.com/gear-tech/polkadot-sdk.git", branch = "gear-polkadot-stable2409-wasm32v1-none", default-features = false }
sp-consensus-slots = { version = "0.40.0", git = "https://github.com/gear-tech/polkadot-sdk.git", branch = "gear-polkadot-stable2409-wasm32v1-none", default-features = false }
sp-externalities = { version = "0.29.0", git = "https://github.com/gear-tech/polkadot-sdk.git", branch = "gear-polkadot-stable2409-wasm32v1-none", default-features = false }
sp-consensus-grandpa = { version = "21.0.0", git = "https://github.com/gear-tech/polkadot-sdk.git", branch = "gear-polkadot-stable2409-wasm32v1-none", default-features = false }
sp-genesis-builder = { version = "0.15.1", git = "https://github.com/gear-tech/polkadot-sdk.git", branch = "gear-polkadot-stable2409-wasm32v1-none", default-features = false }
sp-inherents = { version = "34.0.0", git = "https://github.com/gear-tech/polkadot-sdk.git", branch = "gear-polkadot-stable2409-wasm32v1-none", default-features = false }
sp-io = { version = "38.0.0", git = "https://github.com/gear-tech/polkadot-sdk.git", branch = "gear-polkadot-stable2409-wasm32v1-none", default-features = false }
sp-keyring = { version = "39.0.0", git = "https://github.com/gear-tech/polkadot-sdk.git", branch = "gear-polkadot-stable2409-wasm32v1-none", default-features = false }
sp-keystore = { version = "0.40.0", git = "https://github.com/gear-tech/polkadot-sdk.git", branch = "gear-polkadot-stable2409-wasm32v1-none", default-features = false }
sp-npos-elections = { version = "34.0.0", git = "https://github.com/gear-tech/polkadot-sdk.git", branch = "gear-polkadot-stable2409-wasm32v1-none", default-features = false }
sp-offchain = { version = "34.0.0", git = "https://github.com/gear-tech/polkadot-sdk.git", branch = "gear-polkadot-stable2409-wasm32v1-none", default-features = false }
sp-rpc = { version = "32.0.0", git = "https://github.com/gear-tech/polkadot-sdk.git", branch = "gear-polkadot-stable2409-wasm32v1-none", default-features = false }
sp-runtime = { version = "39.0.1", git = "https://github.com/gear-tech/polkadot-sdk.git", branch = "gear-polkadot-stable2409-wasm32v1-none", default-features = false }
sp-runtime-interface = { version = "28.0.0", git = "https://github.com/gear-tech/polkadot-sdk.git", branch = "gear-polkadot-stable2409-wasm32v1-none", default-features = false }
sp-session = { version = "36.0.0", git = "https://github.com/gear-tech/polkadot-sdk.git", branch = "gear-polkadot-stable2409-wasm32v1-none", default-features = false }
sp-std = { version = "14.0.0", git = "https://github.com/gear-tech/polkadot-sdk.git", branch = "gear-polkadot-stable2409-wasm32v1-none", default-features = false }
sp-state-machine = { version = "0.43.0", git = "https://github.com/gear-tech/polkadot-sdk.git", branch = "gear-polkadot-stable2409-wasm32v1-none", default-features = false }
sp-staking = { version = "36.0.0", git = "https://github.com/gear-tech/polkadot-sdk.git", branch = "gear-polkadot-stable2409-wasm32v1-none", default-features = false }
sp-storage = { version = "21.0.0", git = "https://github.com/gear-tech/polkadot-sdk.git", branch = "gear-polkadot-stable2409-wasm32v1-none", default-features = false }
sp-timestamp = { version = "34.0.0", git = "https://github.com/gear-tech/polkadot-sdk.git", branch = "gear-polkadot-stable2409-wasm32v1-none", default-features = false }
sp-transaction-pool = { version = "34.0.0", git = "https://github.com/gear-tech/polkadot-sdk.git", branch = "gear-polkadot-stable2409-wasm32v1-none", default-features = false }
sp-transaction-storage-proof = { version = "34.0.0", git = "https://github.com/gear-tech/polkadot-sdk.git", branch = "gear-polkadot-stable2409-wasm32v1-none", default-features = false }
sp-trie = { version = "37.0.0", git = "https://github.com/gear-tech/polkadot-sdk.git", branch = "gear-polkadot-stable2409-wasm32v1-none", default-features = false }
sp-version = { version = "37.0.0", git = "https://github.com/gear-tech/polkadot-sdk.git", branch = "gear-polkadot-stable2409-wasm32v1-none", default-features = false }
sp-wasm-interface = { version = "21.0.1", git = "https://github.com/gear-tech/polkadot-sdk.git", branch = "gear-polkadot-stable2409-wasm32v1-none", default-features = false }
sp-wasm-interface-common = { version = "7.0.0", git = "https://github.com/gear-tech/polkadot-sdk.git", branch = "gear-polkadot-stable2409-wasm32v1-none", default-features = false }
substrate-build-script-utils = { version = "11.0.0", git = "https://github.com/gear-tech/polkadot-sdk.git", branch = "gear-polkadot-stable2409-wasm32v1-none" }
substrate-frame-rpc-system = { version = "39.0.0", git = "https://github.com/gear-tech/polkadot-sdk.git", branch = "gear-polkadot-stable2409-wasm32v1-none" }
substrate-rpc-client = { version = "0.44.0", git = "https://github.com/gear-tech/polkadot-sdk.git", branch = "gear-polkadot-stable2409-wasm32v1-none" }
substrate-state-trie-migration-rpc = { version = "38.0.0", git = "https://github.com/gear-tech/polkadot-sdk.git", branch = "gear-polkadot-stable2409-wasm32v1-none" }
substrate-test-client = { version = "2.0.0", git = "https://github.com/gear-tech/polkadot-sdk.git", branch = "gear-polkadot-stable2409-wasm32v1-none" }
substrate-wasm-builder = { version = "24.0.1", git = "https://github.com/gear-tech/polkadot-sdk.git", branch = "gear-polkadot-stable2409-wasm32v1-none" }

# Examples
test-syscalls = { path = "examples/syscalls", default-features = false }
demo-async = { path = "examples/async" }
demo-async-critical = { path = "examples/async-critical" }
demo-async-custom-entry = { path = "examples/async-custom-entry" }
demo-async-init = { path = "examples/async-init" }
demo-async-reply-hook = { path = "examples/async-reply-hook" }
demo-async-recursion = { path = "examples/async-recursion" }
demo-async-signal-entry = { path = "examples/async-signal-entry" }
demo-async-tester = { path = "examples/async-tester" }
demo-bls381 = { path = "examples/bls381" }
demo-calc-hash = { path = "examples/calc-hash" }
demo-calc-hash-in-one-block = { path = "examples/calc-hash/in-one-block" }
demo-calc-hash-over-blocks = { path = "examples/calc-hash/over-blocks" }
demo-custom = { path = "examples/custom" }
demo-delayed-reservation-sender = { path = "examples/delayed-reservation-sender" }
demo-compose = { path = "examples/compose" }
demo-constructor = { path = "examples/constructor", default-features = false }
demo-create-program-reentrance = { path = "examples/create-program-reentrance" }
demo-delayed-sender = { path = "examples/delayed-sender" }
demo-distributor = { path = "examples/distributor" }
demo-futures-unordered = { path = "examples/futures-unordered", features = [
    "debug",
] }
demo-gas-burned = { path = "examples/gas-burned" }
demo-fungible-token = { path = "examples/fungible-token" }
demo-init-fail-sender = { path = "examples/init-fail-sender" }
demo-init-wait = { path = "examples/init-wait", default-features = false }
demo-init-wait-reply-exit = { path = "examples/init-wait-reply-exit" }
demo-messenger = { path = "examples/messenger" }
demo-mul-by-const = { path = "examples/mul-by-const" }
demo-out-of-memory = { path = "examples/out-of-memory" }
demo-piggy-bank = { path = "examples/piggy-bank", features = ["debug"] }
demo-ping = { path = "examples/ping" }
demo-program-factory = { path = "examples/program-factory" }
demo-program-generator = { path = "examples/program-generator" }
demo-proxy = { path = "examples/proxy", default-features = false }
demo-proxy-relay = { path = "examples/proxy-relay" }
demo-proxy-reservation-with-gas = { path = "examples/proxy-reservation-with-gas" }
demo-read-big-state = { path = "examples/read-big-state", default-features = false }
demo-reservation-manager = { path = "examples/reservation-manager" }
demo-reserve-gas = { path = "examples/reserve-gas", default-features = false }
demo-rwlock = { path = "examples/rwlock" }
demo-send-from-reservation = { path = "examples/send-from-reservation" }
demo-signal-entry = { path = "examples/signal-entry", default-features = false }
demo-staking-broker = { path = "examples/staking-broker" }
demo-proxy-broker = { path = "examples/proxy-broker" }
demo-state-rollback = { path = "examples/state-rollback" }
demo-sync-duplicate = { path = "examples/sync-duplicate" }
demo-vec = { path = "examples/vec" }
demo-value-sender = { path = "examples/value-sender" }
demo-wait = { path = "examples/wait" }
demo-waiter = { path = "examples/waiter", default-features = false }
demo-wait-timeout = { path = "examples/wait-timeout" }
demo-waiting-proxy = { path = "examples/waiting-proxy" }
demo-wat = { path = "examples/wat" }

# Dependencies that only used in one package
#
# TODO: remove these dependencies (from this file?) or add more docs.

atomic_enum = "0.3.0"
cfg-if = "1.0.0"                                             # gear-lazy-pages
cargo-http-registry = "0.1.6"                                # crates-io
errno = "0.3"                                                # gear-lazy-pages
nix = "0.26.4"                                               # gear-lazy-pages
itertools = "0.13"                                           # utils/wasm-builder
keyring = "1.2.1"                                            # gcli
libp2p = "=0.51.4"                                           # gcli (same version as sc-consensus)
mimalloc = { version = "0.1.46", default-features = false }  # node/cli
nacl = "0.5.3"                                               # gcli
nonempty = "0.8.1"                                           # utils/utils
libfuzzer-sys = "0.4"                                        # utils/runtime-fuzzer/fuzz
pathdiff = { version = "0.2.1", default-features = false }   # utils/wasm-builder
rand_pcg = "0.3.1"                                           # pallets/gear
rustc_version = "0.4.0"                                      # utils/wasm-builder
schnorrkel = "0.11.4"                                        # gcli
scopeguard = { version = "1.2.0", default-features = false } # pallets/gear
hyper = "1.4.1"                                              # ethexe/rpc
tabled = "0.10.0"                                            # utils/regression-analysis
thousands = "0.2.0"                                          # utils/regression-analysis
toml = "0.8.14"                                              # utils/wasm-builder
tower = "0.4.13"                                             # ethexe/rpc
tower-http = "0.5.2"                                         # ethexe/rpc
tracing-appender = "0.2"                                     # utils/node-loader
trybuild = "1"                                               # gstd/codegen
wasmprinter = "0.230"                                        # utils/wasm-gen
fail = "0.5"                                                 # gear-common
scale-value = "^0.16"                                        # gsdk
heck = "0.5.0"                                               # gsdk-api-gen
etc = "0.1.19"                                               # gcli
toml_edit = "0.22.12"                                        # crates-io
scale-decode = "0.13.0"                                      # gsdk
directories = "5.0.1"                                        # utils/key-finder
num-traits = { version = "0.2", default-features = false }   # gear-core
glob = "0.3.1"                                               # cargo-gbuild
smallvec = "1.13.2"                                          # utils/node-wrapper
fs4 = "0.11.1"                                               # utils/gear-wasmer-cache
bytes = "1.8.0"                                              # utils/gear-wasmer-cache
loom = "0.7.2"                                               # utils/gear-wasmer-cache
wasm-smith = { version = "0.230", features = ["wasmparser"] } # utils/wasm-gen
wasm-encoder = { version = "0.230", default-features = false, features = ["wasmparser"] } # utils/wasm-instrument

[workspace.lints.rust]
unexpected_cfgs = { level = "warn", check-cfg = [
    'cfg(loom)',
    'cfg(fuzz)',
    'cfg(substrate_runtime)',
] }

[workspace.metadata.cargo-shear]
ignored = [
    "frame-benchmarking",
    "frame-system-benchmarking",
    "frame-system-rpc-runtime-api",
    "vara-runtime",
    "scale-decode",
    "scale-info",
    "parity-scale-codec",
    "pallet-authorship",
    "pallet-timestamp",
]

[profile.dev.package.corosensei]
opt-level = 3

[profile.release]
panic = "unwind"

[profile.release.package.gcore]
opt-level = "s"

[profile.release.package.gstd]
opt-level = "s"

[profile.release.package.galloc]
opt-level = "s"

[profile.release.package.gtest]
opt-level = "s"

[profile.production]
inherits = "release"

# Sacrifice compile speed for execution speed by using optimization flags:

# https://doc.rust-lang.org/rustc/linker-plugin-lto.html
lto = "fat"
# https://doc.rust-lang.org/rustc/codegen-options/index.html#codegen-units
codegen-units = 1

[profile.profiling]
inherits = "release"
debug = true

[patch.crates-io]
# these patched dependecies force their `sign_ext` feature to be used by Substrate dependencies
parity-wasm = { version = "0.45.0", git = "https://github.com/gear-tech/parity-wasm", branch = "v0.45.0-sign-ext" }
wasmi-validation = { version = "0.5.0", git = "https://github.com/gear-tech/wasmi", branch = "v0.13.2-sign-ext" }
wasm-instrument = { version = "0.4.0", git = "https://github.com/gear-tech/wasm-instrument", branch = "v0.4.0-sign-ext" }

# there are patches to disable `memory.grow` and to add offset of reserved memory
wasm-smith = { version = "0.230", git = "https://github.com/gear-tech/wasm-tools", branch = "gear-stable-1.230" }<|MERGE_RESOLUTION|>--- conflicted
+++ resolved
@@ -206,11 +206,8 @@
 indexmap = { version = "2.2.6", default-features = false }
 tracing = { version = "0.1.40", default-features = false }
 tracing-subscriber = { version = "0.3.18", features = ["env-filter"] }
-<<<<<<< HEAD
+assert_matches = "1.5.0"
 enum_delegate = "0.2.0"
-=======
-assert_matches = "1.5.0"
->>>>>>> a0d2bced
 
 # Published deps
 #
