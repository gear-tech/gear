--- conflicted
+++ resolved
@@ -166,17 +166,13 @@
 which = "4.4.2"
 winapi = "0.3.9"
 paste = "1.0"
-<<<<<<< HEAD
-tempfile = "3.10.0"
+tempfile = "3.10.1"
 ark-std = { version = "0.4.0", default-features = false }
 ark-bls12-381 = { version = "0.4.0", default-features = false }
 ark-serialize = { version = "0.4", default-features = false }
 ark-ec = { version = "0.4.2", default-features = false }
 ark-ff = { version = "0.4.2", default-features = false }
 ark-scale = { version = "0.0.12", default-features = false }
-=======
-tempfile = "3.10.1"
->>>>>>> bbde8f86
 
 # Published deps
 #
