--- conflicted
+++ resolved
@@ -241,13 +241,8 @@
 service = { package = "gear-service", path = "node/service", default-features = false }
 testing = { package = "gear-node-testing", path = "node/testing" }
 vara-runtime = { path = "runtime/vara", default-features = false }
-<<<<<<< HEAD
 wasm-smith = { version = "0.12.19", git = "https://github.com/gear-tech/wasm-tools.git", branch = "av/merge-upstream" }
-validator-set = { package = 'substrate-validator-set', git = 'https://github.com/gear-tech/substrate-validator-set.git', branch = 'gear-polkadot-v0.9.41-canary-no-sandbox', default-features = false }
-=======
-wasm-smith = { version = "0.11.4", git = "https://github.com/gear-tech/wasm-tools.git", branch = "gear-stable" }
 validator-set = { package = 'substrate-validator-set', git = 'https://github.com/gear-tech/substrate-validator-set.git', branch = 'gear-polkadot-v0.9.41-canary-revert-oom-changes', default-features = false }
->>>>>>> 175f69b7
 
 # Substrate deps
 frame-benchmarking = { version = "4.0.0-dev", git = "https://github.com/gear-tech/substrate.git", branch = "gear-polkadot-v0.9.41-canary-no-sandbox-revert-oom-changes", default-features = false }
