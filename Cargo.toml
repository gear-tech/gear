--- conflicted
+++ resolved
@@ -194,14 +194,7 @@
 wasmer-compiler = "4.3.4"
 gear-wasmer-cache = { path = "utils/gear-wasmer-cache" }
 wasmtime = "8.0.1"
-<<<<<<< HEAD
-wasmparser = { version = "0.225", default-features = false, features = [
-    "validate",
-    "features",
-] }
-=======
 wasmparser = { version = "0.230", default-features = false, features = ["validate", "features"] }
->>>>>>> 51f974ca
 which = "4.4.2"
 winapi = "0.3.9"
 paste = "1.0"
@@ -536,35 +529,6 @@
 rustc_version = "0.4.0" # utils/wasm-builder
 schnorrkel = "0.11.4" # gcli
 scopeguard = { version = "1.2.0", default-features = false } # pallets/gear
-<<<<<<< HEAD
-hyper = "1.4.1" # ethexe/rpc
-tabled = "0.10.0" # utils/regression-analysis
-thousands = "0.2.0" # utils/regression-analysis
-toml = "0.8.14" # utils/wasm-builder
-tower = "0.4.13" # ethexe/rpc
-tower-http = "0.5.2" # ethexe/rpc
-tracing-appender = "0.2" # utils/node-loader
-trybuild = "1" # gstd/codegen
-wasmprinter = "0.225" # utils/wasm-gen
-whoami = "1.5.1" # gcli
-fail = "0.5" # gear-common
-scale-value = "^0.16" # gsdk
-heck = "0.5.0" # gsdk-api-gen
-etc = "0.1.19" # gcli
-toml_edit = "0.22.12" # crates-io
-scale-decode = "0.13.0" # gsdk
-directories = "5.0.1" # utils/key-finder
-num-traits = { version = "0.2", default-features = false } # gear-core
-glob = "0.3.1" # cargo-gbuild
-smallvec = "1.13.2" # utils/node-wrapper
-fs4 = "0.11.1" # utils/gear-wasmer-cache
-bytes = "1.8.0" # utils/gear-wasmer-cache
-loom = "0.7.2" # utils/gear-wasmer-cache
-wasm-smith = { version = "0.225", features = ["wasmparser"] } # utils/wasm-gen
-wasm-encoder = { version = "0.225", default-features = false, features = [
-    "wasmparser",
-] } # utils/wasm-instrument
-=======
 hyper = "1.4.1"                                              # ethexe/rpc
 tabled = "0.10.0"                                            # utils/regression-analysis
 thousands = "0.2.0"                                          # utils/regression-analysis
@@ -590,7 +554,6 @@
 loom = "0.7.2"                                               # utils/gear-wasmer-cache
 wasm-smith = { version = "0.230", features = ["wasmparser"] } # utils/wasm-gen
 wasm-encoder = { version = "0.230", default-features = false, features = ["wasmparser"] } # utils/wasm-instrument
->>>>>>> 51f974ca
 
 [workspace.lints.rust]
 unexpected_cfgs = { level = "warn", check-cfg = [
