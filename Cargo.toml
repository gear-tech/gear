--- conflicted
+++ resolved
@@ -167,24 +167,12 @@
 
 # Published deps
 #
-<<<<<<< HEAD
-# fork of `parity-wasm` with sign-ext enabled by default.
-#
-# https://github.com/gear-tech/parity-wasm/tree/v0.45.1-sign-ext
-# gear-wasm = "0.45.1"
-#
-# fork of `wasm-instrument`
-#
+# https://github.com/gear-tech/dlmalloc-rust/tree/v0.1.4
+dlmalloc = { package = "gear-dlmalloc", version = "0.1.4" }
 # https://github.com/gear-tech/wasm-instrument/tree/v0.3.0-sign-ext-utils
 gwasm-instrument = { version = "0.3.0", git = "https://github.com/gear-tech/wasm-instrument", branch = "v0.3.0-sign-ext-utils", default-features = false }
-=======
-# https://github.com/gear-tech/dlmalloc-rust/tree/v0.1.4
-dlmalloc = { package = "gear-dlmalloc", version = "0.1.4" }
-# https://github.com/gear-tech/wasm-instrument/tree/v0.2.3-sign-ext
-gwasm-instrument = { version = "0.2.3", default-features = false }
 # https://github.com/gear-tech/wasm-utils/tree/v0.19.0
 pwasm-utils = { version = "0.19.0", package = "gear-pwasm-utils" }
->>>>>>> 37fba1c8
 
 # Internal deps
 numerated = { path = "common/numerated" }
