[workspace.package]
version = "1.4.2"
authors = ["Gear Technologies"]
edition = "2021"
license = "GPL-3.0"
homepage = "https://gear-tech.io"
repository = "https://github.com/gear-tech/gear"

[workspace]
resolver = "2"

default-members = ["node/cli"]

exclude = ["ethexe/contracts", "ethexe/docker"]

members = [
    "common",
    "common/codegen",
    "common/numerated",
    "core",
    "core-backend",
    "core-processor",
    "core-errors",
    "lazy-pages",
    "lazy-pages/common",
    "lazy-pages/interface",
    "lazy-pages/native-interface",
    "examples/async",
    "examples/async-critical",
    "examples/async-custom-entry",
    "examples/async-init",
    "examples/async-signal-entry",
    "examples/async-tester",
    "examples/autoreply",
    "examples/bls381",
    "examples/calc-hash",
    "examples/custom",
    "examples/delayed-reservation-sender",
    "examples/compose",
    "examples/constructor",
    "examples/create-program-reentrance",
    "examples/delayed-sender",
    "examples/distributor",
    "examples/fungible-token",
    "examples/stack-allocations",
    "examples/futures-unordered",
    "examples/gas-burned",
    "examples/incomplete-async-payloads",
    "examples/init-fail-sender",
    "examples/init-wait",
    "examples/init-wait-reply-exit",
    "examples/messenger",
    "examples/mul-by-const",
    "examples/ncompose",
    "examples/new-meta",
    "examples/node",
    "examples/out-of-memory",
    "examples/piggy-bank",
    "examples/ping",
    "examples/program-factory",
    "examples/program-generator",
    "examples/proxy",
    "examples/proxy-relay",
    "examples/proxy-reservation-with-gas",
    "examples/read-big-state",
    "examples/reservation-manager",
    "examples/reserve-gas",
    "examples/rwlock",
    "examples/send-from-reservation",
    "examples/signal-entry",
    "examples/state-rollback",
    "examples/sync-duplicate",
    "examples/syscalls",
    "examples/syscall-error",
    "examples/value-sender",
    "examples/vec",
    "examples/wait",
    "examples/wait-timeout",
    "examples/wait_wake",
    "examples/waiter",
    "examples/waiting-proxy",
    "examples/wat",
    "galloc",
    "gbuiltins/bls381",
    "gbuiltins/staking",
    "gcli",
    "gclient",
    "gcore",
    "gmeta",
    "gmeta/codegen",
    "gprimitives",
    "gsdk",
    "gsdk/codegen",
    "gsdk/api-gen",
    "gstd",
    "gstd/codegen",
    "gsys",
    "gtest",
    "node/cli",
    "node/service",
    "node/authorship",
    "node/testing",
    "pallets/*",
    "runtime/*",
    "runtime-interface/sandbox",
    "utils/*",
    "utils/runtime-fuzzer/fuzz",
    "utils/lazy-pages-fuzzer/fuzz",
    "ethexe/*",
    "ethexe/runtime/common",
]

[workspace.dependencies]
alloy = "0.1.4"
anyhow = "1.0.86"
arbitrary = "1.3.2"
async-recursion = "1.1.1"
async-trait = "0.1.81"
async-stream = "0.3.5"
base64 = "0.21.7"
byteorder = { version = "1.5.0", default-features = false }
blake2 = { version = "0.10.6", default-features = false }
bs58 = { version = "0.5.1", default-features = false }
cargo_toml = "0.19.2"
cargo_metadata = "0.18.1"
clap = "4.5.8"
codec = { package = "parity-scale-codec", version = "3.6.4", default-features = false }
color-eyre = "0.6.3"
colored = "2.1.0"
const-str = "0.5"
defer = "0.2.1"
derive_more = "0.99.18"
dirs = "4.0.0"
dyn-clonable = "0.9.0"
enum-iterator = "1.5.0"
env_logger = "0.10"
environmental = "1.1.3"
futures = { version = "0.3", default-features = false }
futures-timer = "3.0.3"
futures-util = "0.3.30"
hashbrown = "0.14.5"
hex = { version = "0.4.3", default-features = false }
hex-literal = "0.4.1"
impl-trait-for-tuples = "0.2.2"
jsonrpsee = { version = "^0.16" }
lazy_static = "1.5.0"
libc = { version = "0.2", default-features = false }
log = { version = "0.4.22", default-features = false }
num_enum = { version = "0.6.1", default-features = false }
once_cell = "1.19.0"
parity-scale-codec = { version = "3.6.4", default-features = false }
parity-wasm = "0.45.0"
parking_lot = "0.12.3"
path-clean = "1.0.1"
primitive-types = { version = "0.12.2", default-features = false }
proc-macro2 = { version = "1", default-features = false }
proptest = "1.5.0"
quick-xml = "0.28"
quote = { version = "1.0.36", default-features = false }
rand = { version = "0.8", default-features = false }
rayon = "1.10"
regex = "^1.9"
region = "3.0.2"
reqwest = { version = "0.11.27", default-features = false }
scale-info = { version = "2.5.0", default-features = false }
serde = { version = "^1", default-features = false }
serde_json = "^1"
serde_yaml = "0.8.26"
sha-1 = "0.10.1"
subxt = "0.32.1"
subxt-metadata = "0.32.1"
subxt-codegen = "0.32.1"
syn = "2.0.71"
thiserror = "1.0.62"
tokio = { version = "1.38.0" }
uluru = "3.1.0"
url = "2.5.0"
wat = "1.0.71"
wabt = "0.10.0"
wasmer = "4.3.4"
wasmer-cache = "4.3.4"
wasmer-types = "4.3.4"
wasmi = { version = "0.14.0", default-features = false }
wasmtime = "8.0.1"
wasmparser = { package = "wasmparser-nostd", version = "0.100.1", default-features = false }
which = "4.4.2"
winapi = "0.3.9"
paste = "1.0"
tempfile = "3.10.1"
ark-std = { version = "0.4.0", default-features = false }
ark-bls12-381 = { version = "0.4.0", default-features = false }
ark-serialize = { version = "0.4", default-features = false }
ark-ec = { version = "0.4.2", default-features = false }
ark-ff = { version = "0.4.2", default-features = false }
ark-scale = { version = "0.0.12", default-features = false }
sha2 = { version = "0.10.8", default-features = false }

# Published deps
#
# https://github.com/gear-tech/gear-dlmalloc/tree/0.2.0
dlmalloc = { package = "gear-dlmalloc", version = "0.2.0" }
# https://github.com/gear-tech/wasm-instrument/tree/gear-stable-v0.3.0
gwasm-instrument = { version = "0.3.0", default-features = false }
# https://github.com/gear-tech/wasm-utils/tree/v0.19.0
pwasm-utils = { version = "0.19.0", package = "gear-pwasm-utils" }

# Internal deps
numerated = { path = "common/numerated" }
authorship = { package = "gear-authorship", path = "node/authorship" }
common = { package = "gear-common", path = "common", default-features = false }
core-processor = { package = "gear-core-processor", path = "core-processor", default-features = false }
galloc = { path = "galloc" }
gbuiltin-bls381 = { path = "gbuiltins/bls381", default-features = false }
gbuiltin-staking = { path = "gbuiltins/staking" }
gcore = { path = "gcore" }
gcli = { path = "gcli" }
gclient = { path = "gclient" }
gear-node-wrapper = { path = "utils/node-wrapper" }
gsdk = { path = "gsdk" }
gsdk-codegen = { path = "gsdk/codegen" }
gstd = { path = "gstd", features = ["nightly"] }
gstd-codegen = { path = "gstd/codegen" }
gring = { path = "utils/gring" }
gsys = { path = "gsys" }
gtest = { path = "gtest" }
gmeta = { path = "gmeta" }
gmeta-codegen = { path = "gmeta/codegen" }
gprimitives = { path = "gprimitives", default-features = false }
gear-authorship = { path = "node/authorship" }
gear-core-backend = { path = "core-backend", default-features = false }
gear-call-gen = { path = "utils/call-gen" }
gear-common = { path = "common", default-features = false }
gear-common-codegen = { path = "common/codegen" }
gear-core = { path = "core", default-features = false }
gear-core-errors = { path = "core-errors" }
gear-core-processor = { path = "core-processor", default-features = false }
gear-lazy-pages = { path = "lazy-pages" }
gear-lazy-pages-common = { path = "lazy-pages/common", default-features = false }
gear-lazy-pages-interface = { path = "lazy-pages/interface", default-features = false }
gear-lazy-pages-native-interface = { path = "lazy-pages/native-interface" }
gear-node-testing = { path = "node/testing" }
gear-runtime-common = { path = "runtime/common", default-features = false }
gear-runtime-interface = { path = "runtime-interface", default-features = false }
gear-sandbox-interface = { path = "runtime-interface/sandbox", default-features = false }
gear-runtime-primitives = { path = "runtime/primitives", default-features = false }
gear-sandbox = { path = "sandbox/sandbox", default-features = false }
gear-sandbox-env = { path = "sandbox/env", default-features = false }
gear-sandbox-host = { path = "sandbox/host" }
gear-service = { path = "node/service", default-features = false }
gear-stack-buffer = { path = "stack-buffer" }
gear-ss58 = { path = "utils/ss58", default-features = false }
gear-utils = { path = "utils/utils" }
gear-wasm-builder = { path = "utils/wasm-builder", default-features = false }
gear-wasm-gen = { path = "utils/wasm-gen" }
gear-wasm-instrument = { path = "utils/wasm-instrument", default-features = false }
junit-common = { path = "utils/junit-common" }
actor-system-error = { path = "utils/actor-system-error" }
calc-stack-height = { path = "utils/calc-stack-height" }
pallet-gear = { path = "pallets/gear", default-features = false }
pallet-gear-debug = { path = "pallets/gear-debug", default-features = false }
pallet-gear-gas = { path = "pallets/gas", default-features = false }
pallet-gear-messenger = { path = "pallets/gear-messenger", default-features = false }
pallet-gear-payment = { path = "pallets/payment", default-features = false }
pallet-gear-program = { path = "pallets/gear-program", default-features = false }
pallet-gear-rpc = { path = "pallets/gear/rpc" }
pallet-gear-rpc-runtime-api = { path = "pallets/gear/rpc/runtime-api", default-features = false }
pallet-gear-scheduler = { path = "pallets/gear-scheduler", default-features = false }
pallet-gear-staking-rewards = { path = "pallets/staking-rewards", default-features = false }
pallet-gear-staking-rewards-rpc = { path = "pallets/staking-rewards/rpc" }
pallet-gear-staking-rewards-rpc-runtime-api = { path = "pallets/staking-rewards/rpc/runtime-api", default-features = false }
pallet-gear-voucher = { path = "pallets/gear-voucher", default-features = false }
pallet-gear-bank = { path = "pallets/gear-bank", default-features = false }
pallet-gear-builtin = { path = "pallets/gear-builtin", default-features = false }
pallet-gear-builtin-rpc = { path = "pallets/gear-builtin/rpc" }
pallet-gear-builtin-rpc-runtime-api = { path = "pallets/gear-builtin/rpc/runtime-api", default-features = false }
runtime-common = { package = "gear-runtime-common", path = "runtime/common", default-features = false }
runtime-primitives = { package = "gear-runtime-primitives", path = "runtime/primitives", default-features = false }
service = { package = "gear-service", path = "node/service", default-features = false }
testing = { package = "gear-node-testing", path = "node/testing" }
vara-runtime = { path = "runtime/vara", default-features = false }
wasm-smith = { version = "0.12.21", git = "https://github.com/gear-tech/wasm-tools.git", branch = "gear-stable" }

# ethexe deps
ethexe-cli = { path = "ethexe/cli", default-features = false }
ethexe-observer = { path = "ethexe/observer", default-features = false }
ethexe-db = { path = "ethexe/db", default-features = false }
ethexe-network = { path = "ethexe/network", default-features = false }
ethexe-processor = { path = "ethexe/processor", default-features = false }
ethexe-runtime = { path = "ethexe/runtime", default-features = false }
ethexe-signer = { path = "ethexe/signer", default-features = false }
ethexe-sequencer = { path = "ethexe/sequencer", default-features = false }
ethexe-ethereum = { path = "ethexe/ethereum", default-features = false }
ethexe-runtime-common = { path = "ethexe/runtime/common", default-features = false }
ethexe-prometheus-endpoint = { path = "ethexe/utils/prometheus", default-features = false }
ethexe-utils = { path = "ethexe/utils", default-features = false }
ethexe-validator = { path = "ethexe/validator", default-features = false }
ethexe-rpc = { path = "ethexe/rpc", default-features = false }
ethexe-common = { path = "ethexe/common" }

# Common executors between `sandbox-host` and `calc-stack-height`
<<<<<<< HEAD
sandbox-wasmer = { package = "wasmer", version = "4.3.4", features = ["singlepass"] }
sandbox-wasmer-types = { package = "wasmer-types", version = "4.3.4" }
=======
sandbox-wasmer = { package = "wasmer", version = "2.2", features = [
    "singlepass",
] }
sandbox-wasmer-types = { package = "wasmer-types", version = "2.2" }
>>>>>>> e1f61f99
sandbox-wasmi = { package = "wasmi", git = "https://github.com/gear-tech/wasmi", branch = "v0.13.2-sign-ext", features = ["virtual_memory"] }

# Substrate deps
frame-benchmarking = { version = "4.0.0-dev", git = "https://github.com/gear-tech/polkadot-sdk.git", branch = "gear-v1.4.0", default-features = false }
frame-benchmarking-cli = { version = "4.0.0-dev", git = "https://github.com/gear-tech/polkadot-sdk.git", branch = "gear-v1.4.0" }
frame-election-provider-support = { version = "4.0.0-dev", git = "https://github.com/gear-tech/polkadot-sdk.git", branch = "gear-v1.4.0", default-features = false }
frame-executive = { version = "4.0.0-dev", git = "https://github.com/gear-tech/polkadot-sdk.git", branch = "gear-v1.4.0", default-features = false }
frame-support = { version = "4.0.0-dev", git = "https://github.com/gear-tech/polkadot-sdk.git", branch = "gear-v1.4.0", default-features = false }
frame-support-test = { version = "3.0.0", git = "https://github.com/gear-tech/polkadot-sdk.git", branch = "gear-v1.4.0", default-features = false }
frame-system = { version = "4.0.0-dev", git = "https://github.com/gear-tech/polkadot-sdk.git", branch = "gear-v1.4.0", default-features = false }
frame-system-benchmarking = { version = "4.0.0-dev", git = "https://github.com/gear-tech/polkadot-sdk.git", branch = "gear-v1.4.0", default-features = false }
frame-remote-externalities = { version = "0.10.0-dev", git = "https://github.com/gear-tech/polkadot-sdk.git", branch = "gear-v1.4.0" }
frame-try-runtime = { version = "0.10.0-dev", git = "https://github.com/gear-tech/polkadot-sdk.git", branch = "gear-v1.4.0", default-features = false }
frame-system-rpc-runtime-api = { version = "4.0.0-dev", git = "https://github.com/gear-tech/polkadot-sdk.git", branch = "gear-v1.4.0", default-features = false }
generate-bags = { version = "4.0.0-dev", git = "https://github.com/gear-tech/polkadot-sdk.git", branch = "gear-v1.4.0" }
pallet-authorship = { version = "4.0.0-dev", git = "https://github.com/gear-tech/polkadot-sdk.git", branch = "gear-v1.4.0", default-features = false }
pallet-authority-discovery = { version = "4.0.0-dev", git = "https://github.com/gear-tech/polkadot-sdk.git", branch = "gear-v1.4.0", default-features = false }
pallet-babe = { version = "4.0.0-dev", git = "https://github.com/gear-tech/polkadot-sdk.git", branch = "gear-v1.4.0", default-features = false }
pallet-bags-list = { version = "4.0.0-dev", git = "https://github.com/gear-tech/polkadot-sdk.git", branch = "gear-v1.4.0", default-features = false }
pallet-bounties = { version = "4.0.0-dev", git = "https://github.com/gear-tech/polkadot-sdk.git", branch = "gear-v1.4.0", default-features = false }
pallet-child-bounties = { version = "4.0.0-dev", git = "https://github.com/gear-tech/polkadot-sdk.git", branch = "gear-v1.4.0", default-features = false }
pallet-balances = { version = "4.0.0-dev", git = "https://github.com/gear-tech/polkadot-sdk.git", branch = "gear-v1.4.0", default-features = false }
pallet-conviction-voting = { version = "4.0.0-dev", git = "https://github.com/gear-tech/polkadot-sdk.git", branch = "gear-v1.4.0", default-features = false }
pallet-election-provider-multi-phase = { version = "4.0.0-dev", git = "https://github.com/gear-tech/polkadot-sdk.git", branch = "gear-v1.4.0", default-features = false }
pallet-grandpa = { version = "4.0.0-dev", git = "https://github.com/gear-tech/polkadot-sdk.git", branch = "gear-v1.4.0", default-features = false }
pallet-identity = { version = "4.0.0-dev", git = "https://github.com/gear-tech/polkadot-sdk.git", branch = "gear-v1.4.0", default-features = false }
pallet-im-online = { version = "4.0.0-dev", git = "https://github.com/gear-tech/polkadot-sdk.git", branch = "gear-v1.4.0", default-features = false }
pallet-multisig = { version = "4.0.0-dev", git = "https://github.com/gear-tech/polkadot-sdk.git", branch = "gear-v1.4.0", default-features = false }
pallet-nomination-pools = { version = "1.0.0", git = "https://github.com/gear-tech/polkadot-sdk.git", branch = "gear-v1.4.0", default-features = false }
pallet-nomination-pools-runtime-api = { version = "1.0.0-dev", git = "https://github.com/gear-tech/polkadot-sdk.git", branch = "gear-v1.4.0", default-features = false }
pallet-offences = { version = "4.0.0-dev", git = "https://github.com/gear-tech/polkadot-sdk.git", branch = "gear-v1.4.0", default-features = false }
pallet-preimage = { version = "4.0.0-dev", git = "https://github.com/gear-tech/polkadot-sdk.git", branch = "gear-v1.4.0", default-features = false }
pallet-proxy = { version = "4.0.0-dev", git = "https://github.com/gear-tech/polkadot-sdk.git", branch = "gear-v1.4.0", default-features = false }
pallet-ranked-collective = { version = "4.0.0-dev", git = "https://github.com/gear-tech/polkadot-sdk.git", branch = "gear-v1.4.0", default-features = false }
pallet-referenda = { version = "4.0.0-dev", git = "https://github.com/gear-tech/polkadot-sdk.git", branch = "gear-v1.4.0", default-features = false }
pallet-scheduler = { version = "4.0.0-dev", git = "https://github.com/gear-tech/polkadot-sdk.git", branch = "gear-v1.4.0", default-features = false }
pallet-session = { version = "4.0.0-dev", git = "https://github.com/gear-tech/polkadot-sdk.git", branch = "gear-v1.4.0", default-features = false }
pallet-staking = { version = "4.0.0-dev", git = "https://github.com/gear-tech/polkadot-sdk.git", branch = "gear-v1.4.0", default-features = false }
pallet-staking-runtime-api = { version = "4.0.0-dev", git = "https://github.com/gear-tech/polkadot-sdk.git", branch = "gear-v1.4.0", default-features = false }
pallet-staking-reward-fn = { version = "4.0.0-dev", git = "https://github.com/gear-tech/polkadot-sdk.git", branch = "gear-v1.4.0", default-features = false }
pallet-sudo = { version = "4.0.0-dev", git = "https://github.com/gear-tech/polkadot-sdk.git", branch = "gear-v1.4.0", default-features = false }
pallet-timestamp = { version = "4.0.0-dev", git = "https://github.com/gear-tech/polkadot-sdk.git", branch = "gear-v1.4.0", default-features = false }
pallet-transaction-payment = { version = "4.0.0-dev", git = "https://github.com/gear-tech/polkadot-sdk.git", branch = "gear-v1.4.0", default-features = false }
pallet-transaction-payment-rpc = { version = "4.0.0-dev", git = "https://github.com/gear-tech/polkadot-sdk.git", branch = "gear-v1.4.0", default-features = false }
pallet-transaction-payment-rpc-runtime-api = { version = "4.0.0-dev", git = "https://github.com/gear-tech/polkadot-sdk.git", branch = "gear-v1.4.0", default-features = false }
pallet-treasury = { version = "4.0.0-dev", git = "https://github.com/gear-tech/polkadot-sdk.git", branch = "gear-v1.4.0", default-features = false }
pallet-utility = { version = "4.0.0-dev", git = "https://github.com/gear-tech/polkadot-sdk.git", branch = "gear-v1.4.0", default-features = false }
pallet-vesting = { version = "4.0.0-dev", git = "https://github.com/gear-tech/polkadot-sdk.git", branch = "gear-v1.4.0", default-features = false }
pallet-whitelist = { version = "4.0.0-dev", git = "https://github.com/gear-tech/polkadot-sdk.git", branch = "gear-v1.4.0", default-features = false }
prometheus-endpoint = { package = "substrate-prometheus-endpoint", version = "0.10.0-dev", git = "https://github.com/gear-tech/polkadot-sdk.git", branch = "gear-v1.4.0" }
sc-authority-discovery = { version = "0.10.0-dev", git = "https://github.com/gear-tech/polkadot-sdk.git", branch = "gear-v1.4.0" }
sc-block-builder = { version = "0.10.0-dev", git = "https://github.com/gear-tech/polkadot-sdk.git", branch = "gear-v1.4.0" }
sc-consensus = { version = "0.10.0-dev", git = "https://github.com/gear-tech/polkadot-sdk.git", branch = "gear-v1.4.0" }
sc-consensus-babe = { version = "0.10.0-dev", git = "https://github.com/gear-tech/polkadot-sdk.git", branch = "gear-v1.4.0" }
sc-consensus-babe-rpc = { version = "0.10.0-dev", git = "https://github.com/gear-tech/polkadot-sdk.git", branch = "gear-v1.4.0" }
sc-consensus-epochs = { version = "0.10.0-dev", git = "https://github.com/gear-tech/polkadot-sdk.git", branch = "gear-v1.4.0" }
sc-consensus-slots = { version = "0.10.0-dev", git = "https://github.com/gear-tech/polkadot-sdk.git", branch = "gear-v1.4.0" }
sp-crypto-ec-utils = { version = "0.4.1", git = "https://github.com/gear-tech/polkadot-sdk.git", branch = "gear-v1.4.0", default-features = false }
sp-debug-derive = { version = "8.0.0", git = "https://github.com/gear-tech/polkadot-sdk.git", branch = "gear-v1.4.0", default-features = false }
sc-chain-spec = { version = "4.0.0-dev", git = "https://github.com/gear-tech/polkadot-sdk.git", branch = "gear-v1.4.0" }
sc-cli = { version = "0.10.0-dev", git = "https://github.com/gear-tech/polkadot-sdk.git", branch = "gear-v1.4.0" }
sc-client-api = { version = "4.0.0-dev", git = "https://github.com/gear-tech/polkadot-sdk.git", branch = "gear-v1.4.0" }
sc-executor = { version = "0.10.0-dev", git = "https://github.com/gear-tech/polkadot-sdk.git", branch = "gear-v1.4.0" }
sc-executor-common = { version = "0.10.0-dev", git = "https://github.com/gear-tech/polkadot-sdk.git", branch = "gear-v1.4.0" }
sc-consensus-grandpa = { version = "0.10.0-dev", git = "https://github.com/gear-tech/polkadot-sdk.git", branch = "gear-v1.4.0" }
sc-consensus-grandpa-rpc = { version = "0.10.0-dev", git = "https://github.com/gear-tech/polkadot-sdk.git", branch = "gear-v1.4.0" }
sc-keystore = { version = "4.0.0-dev", git = "https://github.com/gear-tech/polkadot-sdk.git", branch = "gear-v1.4.0" }
sc-network = { version = "0.10.0-dev", git = "https://github.com/gear-tech/polkadot-sdk.git", branch = "gear-v1.4.0" }
sc-network-common = { version = "0.10.0-dev", git = "https://github.com/gear-tech/polkadot-sdk.git", branch = "gear-v1.4.0" }
sc-network-sync = { version = "0.10.0-dev", git = "https://github.com/gear-tech/polkadot-sdk.git", branch = "gear-v1.4.0" }
sc-network-statement = { version = "0.10.0-dev", git = "https://github.com/gear-tech/polkadot-sdk.git", branch = "gear-v1.4.0" }
sc-offchain = { version = "4.0.0-dev", git = "https://github.com/gear-tech/polkadot-sdk.git", branch = "gear-v1.4.0" }
sc-proposer-metrics = { version = "0.10.0-dev", git = "https://github.com/gear-tech/polkadot-sdk.git", branch = "gear-v1.4.0" }
sc-service = { version = "0.10.0-dev", git = "https://github.com/gear-tech/polkadot-sdk.git", branch = "gear-v1.4.0" }
sc-telemetry = { version = "4.0.0-dev", git = "https://github.com/gear-tech/polkadot-sdk.git", branch = "gear-v1.4.0" }
sc-rpc = { version = "4.0.0-dev", git = "https://github.com/gear-tech/polkadot-sdk.git", branch = "gear-v1.4.0" }
sc-rpc-api = { version = "0.10.0-dev", git = "https://github.com/gear-tech/polkadot-sdk.git", branch = "gear-v1.4.0" }
sc-rpc-spec-v2 = { version = "0.10.0-dev", git = "https://github.com/gear-tech/polkadot-sdk.git", branch = "gear-v1.4.0" }
sc-sync-state-rpc = { version = "0.10.0-dev", git = "https://github.com/gear-tech/polkadot-sdk.git", branch = "gear-v1.4.0" }
sc-sysinfo = { version = "6.0.0-dev", git = "https://github.com/gear-tech/polkadot-sdk.git", branch = "gear-v1.4.0" }
sc-transaction-pool = { version = "4.0.0-dev", git = "https://github.com/gear-tech/polkadot-sdk.git", branch = "gear-v1.4.0" }
sc-transaction-pool-api = { version = "4.0.0-dev", git = "https://github.com/gear-tech/polkadot-sdk.git", branch = "gear-v1.4.0" }
sc-tracing = { version = "4.0.0-dev", git = "https://github.com/gear-tech/polkadot-sdk.git", branch = "gear-v1.4.0" }
sp-allocator = { version = "4.1.0-dev", git = "https://github.com/gear-tech/polkadot-sdk.git", branch = "gear-v1.4.0", default-features = false }
sp-api = { version = "4.0.0-dev", git = "https://github.com/gear-tech/polkadot-sdk.git", branch = "gear-v1.4.0", default-features = false }
sp-authority-discovery = { version = "4.0.0-dev", git = "https://github.com/gear-tech/polkadot-sdk.git", branch = "gear-v1.4.0", default-features = false }
sp-arithmetic = { version = "16.0.0", git = "https://github.com/gear-tech/polkadot-sdk.git", branch = "gear-v1.4.0", default-features = false }
sp-blockchain = { version = "4.0.0-dev", git = "https://github.com/gear-tech/polkadot-sdk.git", branch = "gear-v1.4.0", default-features = false }
sp-block-builder = { version = "4.0.0-dev", git = "https://github.com/gear-tech/polkadot-sdk.git", branch = "gear-v1.4.0", default-features = false }
sp-core = { version = "21.0.0", git = "https://github.com/gear-tech/polkadot-sdk.git", branch = "gear-v1.4.0", default-features = false }
sp-consensus = { version = "0.10.0-dev", git = "https://github.com/gear-tech/polkadot-sdk.git", branch = "gear-v1.4.0", default-features = false }
sp-consensus-babe = { version = "0.10.0-dev", git = "https://github.com/gear-tech/polkadot-sdk.git", branch = "gear-v1.4.0", default-features = false }
sp-consensus-slots = { version = "0.10.0-dev", git = "https://github.com/gear-tech/polkadot-sdk.git", branch = "gear-v1.4.0", default-features = false }
sp-externalities = { version = "0.19.0", git = "https://github.com/gear-tech/polkadot-sdk.git", branch = "gear-v1.4.0", default-features = false }
sp-consensus-grandpa = { version = "4.0.0-dev", git = "https://github.com/gear-tech/polkadot-sdk.git", branch = "gear-v1.4.0", default-features = false }
sp-genesis-builder = { version = "0.1.0", git = "https://github.com/gear-tech/polkadot-sdk.git", branch = "gear-v1.4.0", default-features = false }
sp-inherents = { version = "4.0.0-dev", git = "https://github.com/gear-tech/polkadot-sdk.git", branch = "gear-v1.4.0", default-features = false }
sp-io = { version = "23.0.0", git = "https://github.com/gear-tech/polkadot-sdk.git", branch = "gear-v1.4.0", default-features = false }
sp-keyring = { version = "24.0.0", git = "https://github.com/gear-tech/polkadot-sdk.git", branch = "gear-v1.4.0", default-features = false }
sp-keystore = { version = "0.27.0", git = "https://github.com/gear-tech/polkadot-sdk.git", branch = "gear-v1.4.0", default-features = false }
sp-npos-elections = { version = "4.0.0-dev", git = "https://github.com/gear-tech/polkadot-sdk.git", branch = "gear-v1.4.0", default-features = false }
sp-offchain = { version = "4.0.0-dev", git = "https://github.com/gear-tech/polkadot-sdk.git", branch = "gear-v1.4.0", default-features = false }
sp-rpc = { version = "6.0.0", git = "https://github.com/gear-tech/polkadot-sdk.git", branch = "gear-v1.4.0", default-features = false }
sp-runtime = { version = "24.0.0", git = "https://github.com/gear-tech/polkadot-sdk.git", branch = "gear-v1.4.0", default-features = false }
sp-runtime-interface = { version = "17.0.0", git = "https://github.com/gear-tech/polkadot-sdk.git", branch = "gear-v1.4.0", default-features = false }
sp-session = { version = "4.0.0-dev", git = "https://github.com/gear-tech/polkadot-sdk.git", branch = "gear-v1.4.0", default-features = false }
sp-std = { version = "8.0.0", git = "https://github.com/gear-tech/polkadot-sdk.git", branch = "gear-v1.4.0", default-features = false }
sp-state-machine = { version = "0.28.0", git = "https://github.com/gear-tech/polkadot-sdk.git", branch = "gear-v1.4.0", default-features = false }
sp-staking = { version = "4.0.0-dev", git = "https://github.com/gear-tech/polkadot-sdk.git", branch = "gear-v1.4.0", default-features = false }
sp-storage = { version = "13.0.0", git = "https://github.com/gear-tech/polkadot-sdk.git", branch = "gear-v1.4.0", default-features = false }
sp-timestamp = { version = "4.0.0-dev", git = "https://github.com/gear-tech/polkadot-sdk.git", branch = "gear-v1.4.0", default-features = false }
sp-transaction-pool = { version = "4.0.0-dev", git = "https://github.com/gear-tech/polkadot-sdk.git", branch = "gear-v1.4.0", default-features = false }
sp-transaction-storage-proof = { version = "4.0.0-dev", git = "https://github.com/gear-tech/polkadot-sdk.git", branch = "gear-v1.4.0", default-features = false }
sp-trie = { version = "22.0.0", git = "https://github.com/gear-tech/polkadot-sdk.git", branch = "gear-v1.4.0", default-features = false }
sp-version = { version = "22.0.0", git = "https://github.com/gear-tech/polkadot-sdk.git", branch = "gear-v1.4.0", default-features = false }
sp-wasm-interface = { version = "14.0.0", git = "https://github.com/gear-tech/polkadot-sdk.git", branch = "gear-v1.4.0", default-features = false }
sp-wasm-interface-common = { version = "7.0.0", git = "https://github.com/gear-tech/polkadot-sdk.git", branch = "gear-v1.4.0", default-features = false }
substrate-build-script-utils = { version = "3.0.0", git = "https://github.com/gear-tech/polkadot-sdk.git", branch = "gear-v1.4.0" }
substrate-frame-rpc-system = { version = "4.0.0-dev", git = "https://github.com/gear-tech/polkadot-sdk.git", branch = "gear-v1.4.0" }
substrate-rpc-client = { version = "0.10.0-dev", git = "https://github.com/gear-tech/polkadot-sdk.git", branch = "gear-v1.4.0" }
substrate-state-trie-migration-rpc = { version = "4.0.0-dev", git = "https://github.com/gear-tech/polkadot-sdk.git", branch = "gear-v1.4.0" }
substrate-test-client = { version = "2.0.0", git = "https://github.com/gear-tech/polkadot-sdk.git", branch = "gear-v1.4.0" }
substrate-wasm-builder = { version = "5.0.0-dev", git = "https://github.com/gear-tech/polkadot-sdk.git", branch = "gear-v1.4.0" }
try-runtime-cli = { version = "0.10.0-dev", git = "https://github.com/gear-tech/polkadot-sdk.git", branch = "gear-v1.4.0" }

# Examples
test-syscalls = { path = "examples/syscalls", default-features = false }
demo-async = { path = "examples/async" }
demo-async-critical = { path = "examples/async-critical" }
demo-async-custom-entry = { path = "examples/async-custom-entry" }
demo-async-init = { path = "examples/async-init" }
demo-async-recursion = { path = "examples/async-recursion" }
demo-async-signal-entry = { path = "examples/async-signal-entry" }
demo-async-tester = { path = "examples/async-tester" }
demo-bls381 = { path = "examples/bls381" }
demo-calc-hash = { path = "examples/calc-hash" }
demo-calc-hash-in-one-block = { path = "examples/calc-hash/in-one-block" }
demo-calc-hash-over-blocks = { path = "examples/calc-hash/over-blocks" }
demo-custom = { path = "examples/custom" }
demo-delayed-reservation-sender = { path = "examples/delayed-reservation-sender" }
demo-compose = { path = "examples/compose" }
demo-constructor = { path = "examples/constructor", default-features = false }
demo-create-program-reentrance = { path = "examples/create-program-reentrance" }
demo-delayed-sender = { path = "examples/delayed-sender" }
demo-distributor = { path = "examples/distributor" }
demo-futures-unordered = { path = "examples/futures-unordered", features = [
    "debug",
] }
demo-gas-burned = { path = "examples/gas-burned" }
demo-fungible-token = { path = "examples/fungible-token" }
demo-incomplete-async-payloads = { path = "examples/incomplete-async-payloads" }
demo-init-fail-sender = { path = "examples/init-fail-sender" }
demo-init-wait = { path = "examples/init-wait", default-features = false }
demo-init-wait-reply-exit = { path = "examples/init-wait-reply-exit" }
demo-messenger = { path = "examples/messenger" }
demo-meta-io = { path = "examples/new-meta/io" }
demo-mul-by-const = { path = "examples/mul-by-const" }
demo-new-meta = { path = "examples/new-meta" }
demo-node = { path = "examples/node" }
demo-out-of-memory = { path = "examples/out-of-memory" }
demo-piggy-bank = { path = "examples/piggy-bank", features = ["debug"] }
demo-ping = { path = "examples/ping" }
demo-program-factory = { path = "examples/program-factory" }
demo-program-generator = { path = "examples/program-generator" }
demo-proxy = { path = "examples/proxy", default-features = false }
demo-proxy-relay = { path = "examples/proxy-relay" }
demo-proxy-reservation-with-gas = { path = "examples/proxy-reservation-with-gas" }
demo-read-big-state = { path = "examples/read-big-state", default-features = false }
demo-reservation-manager = { path = "examples/reservation-manager" }
demo-reserve-gas = { path = "examples/reserve-gas", default-features = false }
demo-rwlock = { path = "examples/rwlock" }
demo-send-from-reservation = { path = "examples/send-from-reservation" }
demo-signal-entry = { path = "examples/signal-entry", default-features = false }
demo-staking-broker = { path = "examples/staking-broker" }
demo-state-rollback = { path = "examples/state-rollback" }
demo-sync-duplicate = { path = "examples/sync-duplicate" }
demo-vec = { path = "examples/vec" }
demo-value-sender = { path = "examples/value-sender" }
demo-wait = { path = "examples/wait" }
demo-waiter = { path = "examples/waiter", default-features = false }
demo-wait-timeout = { path = "examples/wait-timeout" }
demo-wait-wake = { path = "examples/wait_wake" }
demo-waiting-proxy = { path = "examples/waiting-proxy" }
demo-stack-allocations = { path = "examples/stack-allocations" }
demo-wat = { path = "examples/wat" }

# Dependencies that only used in one package
#
# TODO: remove these dependencies (from this file?) or add more docs.

cfg-if = "1.0.0"                                             # gear-lazy-pages
errno = "0.3"                                                # gear-lazy-pages
nix = "0.26.4"                                               # gear-lazy-pages
indexmap = "2.2.6"                                           # utils/weight-diff
indicatif = "*"                                              # utils/wasm-gen
keyring = "1.2.1"                                            # gcli
libp2p = "=0.51.4"                                           # gcli (same version as sc-consensus)
mimalloc = { version = "0.1.43", default-features = false }  # node/cli
nacl = "0.5.3"                                               # gcli
nonempty = "0.8.1"                                           # utils/utils
libfuzzer-sys = "0.4"                                        # utils/runtime-fuzzer/fuzz
page_size = { version = "0.6", default-features = false }    # pallets/gear
pathdiff = { version = "0.2.1", default-features = false }   # utils/wasm-builder
rand_pcg = "0.3.1"                                           # pallets/gear
rustc_version = "0.4.0"                                      # utils/wasm-builder
schnorrkel = "0.9.1"                                         # gcli
scopeguard = { version = "1.2.0", default-features = false } # pallets/gear
tabled = "0.10.0"                                            # utils/regression-analysis
thousands = "0.2.0"                                          # utils/regression-analysis
toml = "0.8.14"                                              # utils/wasm-builder
tracing = "0.1.40"                                           # utils/node-loader
tracing-appender = "0.2"                                     # utils/node-loader
tracing-subscriber = "0.3.18"                                # utils/node-loader
trybuild = "1"                                               # gstd/codegen
wasm-opt = "0.116"                                           # utils/wasm-builder
wasmprinter = "0.2"                                          # utils/wasm-gen
whoami = "1.5.1"                                             # gcli
fail = "0.5"                                                 # gear-common
scale-value = "^0.12"                                        # gsdk
heck = "0.5.0"                                               # gsdk-api-gen
etc = "0.1.19"                                               # gcli
toml_edit = "0.22.12"                                        # crates-io
scale-decode = "0.9.0"                                       # gsdk
directories = "5.0.1"                                        # utils/key-finder
num-traits = { version = "0.2", default-features = false }   # gear-core
glob = "0.3.1"                                               # cargo-gbuild
smallvec = "1.13.2"                                          # utils/node-wrapper

# TODO: remove after wasmer bug is fixed:
# `misaligned pointer dereference: address must be a multiple of 0x8 but is...`
[profile.dev.package."wasmer-vm"]
debug-assertions = false

[profile.release]
panic = "unwind"

[profile.release.package.gcore]
opt-level = "s"

[profile.release.package.gstd]
opt-level = "s"

[profile.release.package.galloc]
opt-level = "s"

[profile.release.package.gtest]
opt-level = "s"

[profile.production]
inherits = "release"

# Sacrifice compile speed for execution speed by using optimization flags:

# https://doc.rust-lang.org/rustc/linker-plugin-lto.html
lto = "fat"
# https://doc.rust-lang.org/rustc/codegen-options/index.html#codegen-units
codegen-units = 1

[profile.profiling]
inherits = "release"
debug = true

[patch.crates-io]
parity-wasm = { version = "0.45.0", git = "https://github.com/gear-tech/parity-wasm", branch = "v0.45.0-sign-ext" }
wasmi-validation = { version = "0.5.0", git = "https://github.com/gear-tech/wasmi", branch = "v0.13.2-sign-ext" }
wasm-instrument = { version = "0.3.0", git = "https://github.com/gear-tech/wasm-instrument", branch = "v0.3.0-sign-ext" }

# TODO: remove after https://github.com/BLAKE3-team/BLAKE3/pull/230
blake3 = { git = "https://github.com/gear-tech/BLAKE3", branch = "fix-clang-cl-cross" }

# TODO: remove after https://github.com/pepyakin/wabt-rs/pull/84
wabt = { git = "https://github.com/gear-tech/wabt-rs", branch = "al-win-crt" }<|MERGE_RESOLUTION|>--- conflicted
+++ resolved
@@ -298,15 +298,8 @@
 ethexe-common = { path = "ethexe/common" }
 
 # Common executors between `sandbox-host` and `calc-stack-height`
-<<<<<<< HEAD
 sandbox-wasmer = { package = "wasmer", version = "4.3.4", features = ["singlepass"] }
 sandbox-wasmer-types = { package = "wasmer-types", version = "4.3.4" }
-=======
-sandbox-wasmer = { package = "wasmer", version = "2.2", features = [
-    "singlepass",
-] }
-sandbox-wasmer-types = { package = "wasmer-types", version = "2.2" }
->>>>>>> e1f61f99
 sandbox-wasmi = { package = "wasmi", git = "https://github.com/gear-tech/wasmi", branch = "v0.13.2-sign-ext", features = ["virtual_memory"] }
 
 # Substrate deps
