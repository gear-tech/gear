[workspace]
resolver = "2"

default-members = ["node/cli"]

members = [
    "common",
    "common/codegen",
    "core",
    "core-backend/common",
    "core-backend/sandbox",
    "core-backend/wasmi",
    "core-processor",
    "core-errors",
    "examples/binaries/async-custom-entry",
    "examples/binaries/async-signal-entry",
    "examples/binaries/async-tester",
    "examples/binaries/backend-error",
    "examples/binaries/btree",
    "examples/binaries/calc-hash",
    "examples/binaries/compose",
    "examples/binaries/contract-template",
    "examples/binaries/delayed-sender",
    "examples/binaries/distributor",
    "examples/binaries/exit-handle",
    "examples/binaries/exit-handle-sender",
    "examples/binaries/exit-init",
    "examples/binaries/gas-burned",
    "examples/binaries/gasless-wasting",
    "examples/binaries/init-fail-sender",
    "examples/binaries/init-wait",
    "examples/binaries/init-wait-reply-exit",
    "examples/binaries/init-with-value",
    "examples/binaries/meta",
    "examples/binaries/mul-by-const",
    "examples/binaries/ncompose",
    "examples/binaries/new-meta",
    "examples/binaries/node",
    "examples/binaries/out-of-memory",
    "examples/binaries/program-factory",
    "examples/binaries/proxy",
    "examples/binaries/proxy-relay",
    "examples/binaries/proxy-with-gas",
    "examples/binaries/proxy-reservation-with-gas",
    "examples/binaries/reserve-gas",
    "examples/binaries/send-from-reservation",
    "examples/binaries/signal-entry",
    "examples/binaries/sys-calls",
    "examples/binaries/syscall-error",
    "examples/binaries/unchecked-mul",
    "examples/binaries/value-sender",
    "examples/binaries/wait-timeout",
    "examples/binaries/wait_wake",
    "examples/binaries/waiter",
    "examples/binaries/waiting-proxy",
    "galloc",
    "gcli",
    "gclient",
    "gcore",
    "gear-test",
    "gmeta",
    "gsdk",
    "gstd",
    "gsys",
    "gtest",
    "node/cli",
    "node/service",
    "node/authorship",
    "node/testing",
    "pallets/*",
    "runtime/gear",
    "runtime/vara",
    "utils/bags-thresholds",
    "utils/call-gen",
    "utils/gear-runtime-test-cli",
    "utils/runtime-fuzzer",
    "utils/runtime-fuzzer/fuzz",
    "utils/junit-common",
    "utils/node-loader/",
    "utils/regression-analysis",
    "utils/utils",
    "utils/validator-checks",
    "utils/wasm-builder",
    "utils/wasm-gen",
    "utils/wasm-info",
    "utils/wasm-instrument",
    "utils/wasm-proc",
]

[workspace.dependencies]
anyhow = "1.0.70"
arbitrary = "1.3.0"
async-std = "1.12"
async-recursion = "1.0.4"
async-trait = "0.1.68"
base64 = "0.21.0"
bs58 = { version = "0.4.0", default-features = false }
clap = { version = "4.2.1" }
color-eyre = "0.6.2"
colored = "2.0.0"
blake2-rfc = { version = "0.2.18", default-features = false }
codec = { package = "parity-scale-codec", version = "3.4.0", default-features = false }
derive_more = "0.99.17"
dirs = "4.0.0"
dlmalloc = { git = "https://github.com/gear-tech/dlmalloc-rust.git", rev = "9135baa", default-features = false }
dyn-clonable = "0.9.0"
enum-iterator = "1.4.0"
env_logger = "0.10"
futures = { version = "0.3", default-features = false }
futures-timer = "3.0.2"
futures-util = "0.3.28"
hashbrown = "0.13.2"
hex = { version = "0.4.3", default-features = false }
hex-literal = "0.3.4"
jsonrpsee = { version = "^0.16" }
lazy_static = "1.4.0"
libc = { version = "0.2", default-features = false }
log = { version = "0.4.17", default-features = false }
logger = { package = "log", version = "0.4.17", default-features = false }
once_cell = "1.17.1"
parity-scale-codec = { version = "3.4.0", default-features = false }
parity-wasm = "0.45.0"
parking_lot = "0.12.1"
path-clean = "1.0.1"
primitive-types = { version = "0.12.1", default-features = false }
proc-macro2 = { version = "1", default-features = false }
proptest = "1.1.0"
quick-xml = "0.28"
quote = { version = "1.0.26", default-features = false }
rand = { version = "0.8", default-features = false }
rayon = "1.7"
regex = "^1.7"
region = "3.0.0"
scale-info = { version = "2.5.0", default-features = false }
serde = "^1"
serde_json = "^1"
serde_yaml = "0.8.26"
static_assertions = "1"
subxt = { version = "^0.27.1", default-features = false }
syn = { version = "2.0.13" }
thiserror = "1.0.40"
tokio = { version = "1.27.0" }
wat = "1.0.61"
wabt = "0.10.0"
wasmi = { version = "0.14.0", default-features = false }
wasmparser = { package = "wasmparser-nostd", version = "0.100.1", default-features = false }
winapi = "0.3.9"

# Internal deps
authorship = { package = "gear-authorship", path = "node/authorship" }
common = { package = "gear-common", path = "common", default-features = false }
core-processor = { package = "gear-core-processor", path = "core-processor", default-features = false }
galloc = { path = "galloc" }
gcore = { path = "gcore" }
gcli = { path = "gcli" }
gclient = { path = "gclient" }
gsdk = { path = "gsdk" }
gstd = { path = "gstd" }
gsys = { path = "gsys" }
gtest = { path = "gtest" }
gmeta = { path = "gmeta" }
gear-authorship = { path = "node/authorship" }
gear-backend-common = { path = "core-backend/common" }
gear-backend-sandbox = { path = "core-backend/sandbox", default-features = false }
gear-backend-wasmi = { path = "core-backend/wasmi", default-features = false }
gear-call-gen = { path = "utils/call-gen" }
gear-common = { path = "common", default-features = false }
gear-common-codegen = { path = "common/codegen" }
gear-core = { path = "core" }
gear-core-errors = { path = "core-errors" }
gear-core-processor = { path = "core-processor", default-features = false }
gear-lazy-pages = { path = "lazy-pages" }
gear-lazy-pages-common = { path = "common/lazy-pages", default-features = false }
gear-node-testing = { path = "node/testing" }
gear-runtime = { path = "runtime/gear" }
gear-runtime-test-cli = { path = "utils/gear-runtime-test-cli" }
gear-runtime-common = { path = "runtime/common", default-features = false }
gear-runtime-interface = { path = "runtime-interface", default-features = false }
gear-service = { path = "node/service", default-features = false }
gear-test = { path = "gear-test" }
gear-utils = { path = "utils/utils" }
gear-wasm-builder = { path = "utils/wasm-builder", default-features = false }
gear-wasm-gen = { path = "utils/wasm-gen" }
gear-wasm-instrument = { path = "utils/wasm-instrument", default-features = false }
junit-common = { path = "utils/junit-common" }
pallet-airdrop = { path = "pallets/airdrop", default-features = false }
pallet-gear = { path = "pallets/gear", default-features = false }
pallet-gear-debug = { path = "pallets/gear-debug", default-features = false }
pallet-gear-gas = { path = "pallets/gas", default-features = false }
pallet-gear-messenger = { path = "pallets/gear-messenger", default-features = false }
pallet-gear-payment = { version = "0.1.0", path = "pallets/payment", default-features = false }
pallet-gear-program = { path = "pallets/gear-program", default-features = false }
pallet-gear-rpc = { path = "pallets/gear/rpc" }
pallet-gear-rpc-runtime-api = { version = "2.0.0", path = "pallets/gear/rpc/runtime-api", default-features = false }
pallet-gear-scheduler = { path = "pallets/gear-scheduler", default-features = false }
pallet-gear-staking-rewards = { version = "1.0.0", path = "pallets/staking-rewards", default-features = false }
runtime-common = { package = "gear-runtime-common", path = "runtime/common", default-features = false }
runtime-primitives = { package = "gear-runtime-primitives", path = "runtime/primitives", version = "0.1.0", default-features = false }
service = { package = "gear-service", path = "node/service", default-features = false }
testing = { package = "gear-node-testing", path = "node/testing" }
vara-runtime = { path = "runtime/vara" }
wasm-smith = { version = "0.11.4", git = "https://github.com/gear-tech/wasm-tools.git", branch = "gear-stable" }
wasm-instrument = { version = "0.2.1", git = "https://github.com/gear-tech/wasm-instrument.git", branch = "gear-stable", default-features = false }

# Substrate deps
frame-benchmarking = { version = "4.0.0-dev", git = "https://github.com/gear-tech/substrate.git", branch = "gear-polkadot-v0.9.38", default-features = false }
frame-benchmarking-cli = { version = "4.0.0-dev", git = "https://github.com/gear-tech/substrate.git", branch = "gear-polkadot-v0.9.38" }
frame-election-provider-support = { version = "4.0.0-dev", git = "https://github.com/gear-tech/substrate.git", branch = "gear-polkadot-v0.9.38", default-features = false }
frame-executive = { version = "4.0.0-dev", git = "https://github.com/gear-tech/substrate.git", branch = "gear-polkadot-v0.9.38", default-features = false }
frame-support = { version = "4.0.0-dev", git = "https://github.com/gear-tech/substrate.git", branch = "gear-polkadot-v0.9.38", default-features = false }
frame-support-test = { version = "3.0.0", git = "https://github.com/gear-tech/substrate.git", branch = "gear-polkadot-v0.9.38", default-features = false }
frame-system = { version = "4.0.0-dev", git = "https://github.com/gear-tech/substrate.git", branch = "gear-polkadot-v0.9.38", default-features = false }
frame-system-benchmarking = { version = "4.0.0-dev", git = "https://github.com/gear-tech/substrate.git", branch = "gear-polkadot-v0.9.38", default-features = false }
frame-try-runtime = { version = "0.10.0-dev", git = "https://github.com/gear-tech/substrate.git", branch = "gear-polkadot-v0.9.38", default-features = false }
frame-system-rpc-runtime-api = { version = "4.0.0-dev", git = "https://github.com/gear-tech/substrate.git", branch = "gear-polkadot-v0.9.38", default-features = false }
generate-bags = { version = "4.0.0-dev", git = "https://github.com/gear-tech/substrate.git", branch = "gear-polkadot-v0.9.38" }
pallet-authorship = { version = "4.0.0-dev", git = "https://github.com/gear-tech/substrate.git", branch = "gear-polkadot-v0.9.38", default-features = false }
pallet-authority-discovery = { version = "4.0.0-dev", git = "https://github.com/gear-tech/substrate.git", branch = "gear-polkadot-v0.9.38", default-features = false }
pallet-babe = { version = "4.0.0-dev", git = "https://github.com/gear-tech/substrate.git", branch = "gear-polkadot-v0.9.38", default-features = false }
pallet-bags-list = { version = "4.0.0-dev", git = "https://github.com/gear-tech/substrate.git", branch = "gear-polkadot-v0.9.38", default-features = false }
pallet-balances = { version = "4.0.0-dev", git = "https://github.com/gear-tech/substrate.git", branch = "gear-polkadot-v0.9.38", default-features = false }
pallet-conviction-voting = { version = "4.0.0-dev", git = "https://github.com/gear-tech/substrate.git", branch = "gear-polkadot-v0.9.38", default-features = false }
pallet-election-provider-multi-phase = { version = "4.0.0-dev", git = "https://github.com/gear-tech/substrate.git", branch = "gear-polkadot-v0.9.38", default-features = false }
pallet-grandpa = { version = "4.0.0-dev", git = "https://github.com/gear-tech/substrate.git", branch = "gear-polkadot-v0.9.38", default-features = false }
pallet-identity = { version = "4.0.0-dev", git = "https://github.com/gear-tech/substrate.git", branch = "gear-polkadot-v0.9.38", default-features = false }
pallet-im-online = { version = "4.0.0-dev", git = "https://github.com/gear-tech/substrate.git", branch = "gear-polkadot-v0.9.38", default-features = false }
pallet-preimage = { version = "4.0.0-dev", git = "https://github.com/gear-tech/substrate.git", branch = "gear-polkadot-v0.9.38", default-features = false }
pallet-ranked-collective = { version = "4.0.0-dev", git = "https://github.com/gear-tech/substrate.git", branch = "gear-polkadot-v0.9.38", default-features = false }
pallet-referenda = { version = "4.0.0-dev", git = "https://github.com/gear-tech/substrate.git", branch = "gear-polkadot-v0.9.38", default-features = false }
pallet-scheduler = { version = "4.0.0-dev", git = "https://github.com/gear-tech/substrate.git", branch = "gear-polkadot-v0.9.38", default-features = false }
pallet-session = { version = "4.0.0-dev", git = "https://github.com/gear-tech/substrate.git", branch = "gear-polkadot-v0.9.38", default-features = false }
pallet-staking = { version = "4.0.0-dev", git = "https://github.com/gear-tech/substrate.git", branch = "gear-polkadot-v0.9.38", default-features = false }
pallet-staking-reward-fn = { version = "4.0.0-dev", git = "https://github.com/gear-tech/substrate.git", branch = "gear-polkadot-v0.9.38", default-features = false }
pallet-sudo = { version = "4.0.0-dev", git = "https://github.com/gear-tech/substrate.git", branch = "gear-polkadot-v0.9.38", default-features = false }
pallet-timestamp = { version = "4.0.0-dev", git = "https://github.com/gear-tech/substrate.git", branch = "gear-polkadot-v0.9.38", default-features = false }
pallet-transaction-payment = { version = "4.0.0-dev", git = "https://github.com/gear-tech/substrate.git", branch = "gear-polkadot-v0.9.38", default-features = false }
pallet-transaction-payment-rpc = { version = "4.0.0-dev", git = "https://github.com/gear-tech/substrate.git", branch = "gear-polkadot-v0.9.38", default-features = false }
pallet-transaction-payment-rpc-runtime-api = { version = "4.0.0-dev", git = "https://github.com/gear-tech/substrate.git", branch = "gear-polkadot-v0.9.38", default-features = false }
pallet-treasury = { version = "4.0.0-dev", git = "https://github.com/gear-tech/substrate.git", branch = "gear-polkadot-v0.9.38", default-features = false }
pallet-utility = { version = "4.0.0-dev", git = "https://github.com/gear-tech/substrate.git", branch = "gear-polkadot-v0.9.38", default-features = false }
pallet-vesting = { version = "4.0.0-dev", git = "https://github.com/gear-tech/substrate.git", branch = "gear-polkadot-v0.9.38", default-features = false }
pallet-whitelist = { version = "4.0.0-dev", git = "https://github.com/gear-tech/substrate.git", branch = "gear-polkadot-v0.9.38", default-features = false }
prometheus-endpoint = { package = "substrate-prometheus-endpoint", version = "0.10.0-dev", git = "https://github.com/gear-tech/substrate.git", branch = "gear-polkadot-v0.9.38" }
sc-authority-discovery = { version = "0.10.0-dev", git = "https://github.com/gear-tech/substrate.git", branch = "gear-polkadot-v0.9.38" }
sc-block-builder = { version = "0.10.0-dev", git = "https://github.com/gear-tech/substrate.git", branch = "gear-polkadot-v0.9.38" }
sc-consensus = { version = "0.10.0-dev", git = "https://github.com/gear-tech/substrate.git", branch = "gear-polkadot-v0.9.38" }
sc-consensus-babe = { version = "0.10.0-dev", git = "https://github.com/gear-tech/substrate.git", branch = "gear-polkadot-v0.9.38" }
sc-consensus-babe-rpc = { version = "0.10.0-dev", git = "https://github.com/gear-tech/substrate.git", branch = "gear-polkadot-v0.9.38" }
sc-consensus-epochs = { version = "0.10.0-dev", git = "https://github.com/gear-tech/substrate.git", branch = "gear-polkadot-v0.9.38" }
sc-consensus-slots = { version = "0.10.0-dev", git = "https://github.com/gear-tech/substrate.git", branch = "gear-polkadot-v0.9.38" }
sc-chain-spec = { version = "4.0.0-dev", git = "https://github.com/gear-tech/substrate.git", branch = "gear-polkadot-v0.9.38" }
sc-cli = { version = "0.10.0-dev", git = "https://github.com/gear-tech/substrate.git", branch = "gear-polkadot-v0.9.38" }
sc-client-api = { version = "4.0.0-dev", git = "https://github.com/gear-tech/substrate.git", branch = "gear-polkadot-v0.9.38" }
sc-client-db = { version = "0.10.0-dev", features = ["rocksdb"], git = "https://github.com/gear-tech/substrate.git", branch = "gear-polkadot-v0.9.38" }
sc-executor = { version = "0.10.0-dev", git = "https://github.com/gear-tech/substrate.git", branch = "gear-polkadot-v0.9.38" }
sc-executor-common = { version = "0.10.0-dev", git = "https://github.com/gear-tech/substrate.git", branch = "gear-polkadot-v0.9.38" }
sc-finality-grandpa = { version = "0.10.0-dev", git = "https://github.com/gear-tech/substrate.git", branch = "gear-polkadot-v0.9.38" }
sc-finality-grandpa-rpc = { version = "0.10.0-dev", git = "https://github.com/gear-tech/substrate.git", branch = "gear-polkadot-v0.9.38" }
sc-keystore = { version = "4.0.0-dev", git = "https://github.com/gear-tech/substrate.git", branch = "gear-polkadot-v0.9.38" }
sc-network = { version = "0.10.0-dev", git = "https://github.com/gear-tech/substrate.git", branch = "gear-polkadot-v0.9.38" }
sc-network-common = { version = "0.10.0-dev", git = "https://github.com/gear-tech/substrate.git", branch = "gear-polkadot-v0.9.38" }
sc-proposer-metrics = { version = "0.10.0-dev", git = "https://github.com/gear-tech/substrate.git", branch = "gear-polkadot-v0.9.38" }
sc-service = { version = "0.10.0-dev", git = "https://github.com/gear-tech/substrate.git", branch = "gear-polkadot-v0.9.38" }
sc-telemetry = { version = "4.0.0-dev", git = "https://github.com/gear-tech/substrate.git", branch = "gear-polkadot-v0.9.38" }
sc-rpc = { version = "4.0.0-dev", git = "https://github.com/gear-tech/substrate.git", branch = "gear-polkadot-v0.9.38" }
sc-rpc-api = { version = "0.10.0-dev", git = "https://github.com/gear-tech/substrate.git", branch = "gear-polkadot-v0.9.38" }
sc-rpc-spec-v2 = { version = "0.10.0-dev", git = "https://github.com/gear-tech/substrate.git", branch = "gear-polkadot-v0.9.38" }
sc-sync-state-rpc = { version = "0.10.0-dev", git = "https://github.com/gear-tech/substrate.git", branch = "gear-polkadot-v0.9.38" }
sc-sysinfo = { version = "6.0.0-dev", git = "https://github.com/gear-tech/substrate.git", branch = "gear-polkadot-v0.9.38" }
sc-transaction-pool = { version = "4.0.0-dev", git = "https://github.com/gear-tech/substrate.git", branch = "gear-polkadot-v0.9.38" }
sc-transaction-pool-api = { version = "4.0.0-dev", git = "https://github.com/gear-tech/substrate.git", branch = "gear-polkadot-v0.9.38" }
sp-api = { version = "4.0.0-dev", git = "https://github.com/gear-tech/substrate.git", branch = "gear-polkadot-v0.9.38", default-features = false }
sp-authority-discovery = { version = "4.0.0-dev", git = "https://github.com/gear-tech/substrate.git", branch = "gear-polkadot-v0.9.38", default-features = false }
sp-arithmetic = { version = "6.0.0", git = "https://github.com/gear-tech/substrate.git", branch = "gear-polkadot-v0.9.38", default-features = false }
sp-blockchain = { version = "4.0.0-dev", git = "https://github.com/gear-tech/substrate.git", branch = "gear-polkadot-v0.9.38", default-features = false }
sp-block-builder = { version = "4.0.0-dev", git = "https://github.com/gear-tech/substrate.git", branch = "gear-polkadot-v0.9.38", default-features = false }
sp-core = { version = "7.0.0", git = "https://github.com/gear-tech/substrate.git", branch = "gear-polkadot-v0.9.38", default-features = false }
sp-consensus = { version = "0.10.0-dev", git = "https://github.com/gear-tech/substrate.git", branch = "gear-polkadot-v0.9.38", default-features = false }
sp-consensus-babe = { version = "0.10.0-dev", git = "https://github.com/gear-tech/substrate.git", branch = "gear-polkadot-v0.9.38", default-features = false }
sp-consensus-slots = { version = "0.10.0-dev", git = "https://github.com/gear-tech/substrate.git", branch = "gear-polkadot-v0.9.38", default-features = false }
sp-externalities = { version = "0.13.0", git = "https://github.com/gear-tech/substrate.git", branch = "gear-polkadot-v0.9.38", default-features = false }
sp-finality-grandpa = { version = "4.0.0-dev", git = "https://github.com/gear-tech/substrate.git", branch = "gear-polkadot-v0.9.38", default-features = false }
sp-inherents = { version = "4.0.0-dev", git = "https://github.com/gear-tech/substrate.git", branch = "gear-polkadot-v0.9.38", default-features = false }
sp-io = { version = "7.0.0", git = "https://github.com/gear-tech/substrate.git", branch = "gear-polkadot-v0.9.38", default-features = false }
sp-keyring = { version = "7.0.0", git = "https://github.com/gear-tech/substrate.git", branch = "gear-polkadot-v0.9.38", default-features = false }
sp-keystore = { version = "0.13.0", git = "https://github.com/gear-tech/substrate.git", branch = "gear-polkadot-v0.9.38", default-features = false }
sp-npos-elections = { version = "4.0.0-dev", git = "https://github.com/gear-tech/substrate.git", branch = "gear-polkadot-v0.9.38", default-features = false }
sp-offchain = { version = "4.0.0-dev", git = "https://github.com/gear-tech/substrate.git", branch = "gear-polkadot-v0.9.38", default-features = false }
sp-rpc = { version = "6.0.0", git = "https://github.com/gear-tech/substrate.git", branch = "gear-polkadot-v0.9.38", default-features = false }
sp-runtime = { version = "7.0.0", git = "https://github.com/gear-tech/substrate.git", branch = "gear-polkadot-v0.9.38", default-features = false }
sp-runtime-interface = { version = "7.0.0", git = "https://github.com/gear-tech/substrate.git", branch = "gear-polkadot-v0.9.38", default-features = false }
sp-sandbox = { version = "0.10.0-dev", git = "https://github.com/gear-tech/substrate.git", branch = "gear-polkadot-v0.9.38", default-features = false }
sp-session = { version = "4.0.0-dev", git = "https://github.com/gear-tech/substrate.git", branch = "gear-polkadot-v0.9.38", default-features = false }
sp-std = { version = "5.0.0", git = "https://github.com/gear-tech/substrate.git", branch = "gear-polkadot-v0.9.38", default-features = false }
sp-staking = { version = "4.0.0-dev", git = "https://github.com/gear-tech/substrate.git", branch = "gear-polkadot-v0.9.38", default-features = false }
sp-storage = { version = "7.0.0", git = "https://github.com/gear-tech/substrate.git", branch = "gear-polkadot-v0.9.38", default-features = false }
sp-timestamp = { version = "4.0.0-dev", git = "https://github.com/gear-tech/substrate.git", branch = "gear-polkadot-v0.9.38", default-features = false }
sp-transaction-pool = { version = "4.0.0-dev", git = "https://github.com/gear-tech/substrate.git", branch = "gear-polkadot-v0.9.38", default-features = false }
sp-transaction-storage-proof = { version = "4.0.0-dev", git = "https://github.com/gear-tech/substrate.git", branch = "gear-polkadot-v0.9.38", default-features = false }
sp-trie = { version = "7.0.0", git = "https://github.com/gear-tech/substrate.git", branch = "gear-polkadot-v0.9.38", default-features = false }
sp-version = { version = "5.0.0", git = "https://github.com/gear-tech/substrate.git", branch = "gear-polkadot-v0.9.38", default-features = false }
sp-wasm-interface = { version = "7.0.0", git = "https://github.com/gear-tech/substrate.git", branch = "gear-polkadot-v0.9.38", default-features = false }
substrate-build-script-utils = { version = "3.0.0", git = "https://github.com/gear-tech/substrate.git", branch = "gear-polkadot-v0.9.38" }
substrate-frame-rpc-system = { version = "4.0.0-dev", git = "https://github.com/gear-tech/substrate.git", branch = "gear-polkadot-v0.9.38" }
substrate-state-trie-migration-rpc = { version = "4.0.0-dev", git = "https://github.com/gear-tech/substrate.git", branch = "gear-polkadot-v0.9.38" }
substrate-test-client = { version = "2.0.0", git = "https://github.com/gear-tech/substrate.git", branch = "gear-polkadot-v0.9.38" }
substrate-wasm-builder = { version = "5.0.0-dev", git = "https://github.com/gear-tech/substrate.git", branch = "gear-polkadot-v0.9.38" }
try-runtime-cli = { version = "0.10.0-dev", git = "https://github.com/gear-tech/substrate.git", branch = "gear-polkadot-v0.9.38" }

# Examples
test-syscalls = { path = "examples/binaries/sys-calls", default-features = false }
demo-async-custom-entry = { path = "examples/binaries/async-custom-entry" }
demo-async-signal-entry = { path = "examples/binaries/async-signal-entry" }
demo-async-tester = { path = "examples/binaries/async-tester" }
demo-backend-error = { path = "examples/binaries/backend-error" }
demo-btree = { path = "examples/binaries/btree" }
demo-calc-hash = { path = "examples/binaries/calc-hash" }
demo-calc-hash-in-one-block = { path = "examples/binaries/calc-hash/in-one-block" }
demo-calc-hash-over-blocks = { path = "examples/binaries/calc-hash/over-blocks" }
demo-compose = { path = "examples/binaries/compose" }
demo-delayed-sender = { path = "examples/binaries/delayed-sender" }
demo-distributor = { path = "examples/binaries/distributor" }
demo-exit-handle = { path = "examples/binaries/exit-handle" }
demo-exit-handle-sender = { path = "examples/binaries/exit-handle-sender" }
demo-exit-init = { path = "examples/binaries/exit-init" }
demo-gas-burned = { path = "examples/binaries/gas-burned" }
demo-gasless-wasting = { path = "examples/binaries/gasless-wasting" }
demo-init-fail-sender = { path = "examples/binaries/init-fail-sender" }
demo-init-wait = { path = "examples/binaries/init-wait" }
demo-init-wait-reply-exit = { path = "examples/binaries/init-wait-reply-exit" }
demo-init-with-value = { path = "examples/binaries/init-with-value" }
demo-meta = { path = "examples/binaries/meta" }
demo-meta-io = { path = "examples/binaries/new-meta/io" }
demo-mul-by-const = { path = "examples/binaries/mul-by-const" }
demo-new-meta = { path = "examples/binaries/new-meta" }
demo-node = { path = "examples/binaries/node" }
demo-out-of-memory = { path = "examples/binaries/out-of-memory" }
demo-program-factory = { path = "examples/binaries/program-factory" }
demo-proxy = { path = "examples/binaries/proxy", default-features = false }
demo-proxy-relay = { path = "examples/binaries/proxy-relay" }
demo-proxy-reservation-with-gas = { path = "examples/binaries/proxy-reservation-with-gas" }
demo-proxy-with-gas = { path = "examples/binaries/proxy-with-gas" }
demo-reserve-gas = { path = "examples/binaries/reserve-gas" }
demo-send-from-reservation = { path = "examples/binaries/send-from-reservation" }
demo-signal-entry = { path = "examples/binaries/signal-entry" }
demo-value-sender = { path = "examples/binaries/value-sender" }
demo-waiter = { path = "examples/binaries/waiter" }
demo-wait-timeout = { path = "examples/binaries/wait-timeout" }
demo-waiting-proxy = { path = "examples/binaries/waiting-proxy" }

# Dependencies that only used in one package
#
# TODO: remove these dependencies (from this file?) or add more docs.
cfg-if = "1.0.0"                                              # gear-lazy-pages
cargo_metadata = "0.15.3"                                     # utils/wasm-builder
errno = "0.3"                                                 # gear-lazy-pages
impl-trait-for-tuples = "0.2.2"                               # pallets/staking-rewards
indicatif = "*"                                               # utils/wasm-gen
keyring = "1.2.1"                                             # gcli
<<<<<<< HEAD
libp2p = "=0.50.1"                                            # gcli (same version as sc-consensus)
=======
libp2p = "0.51.2"                                             # gcli
mimalloc = { version = "0.1.34", default-features = false }   # node/cli
>>>>>>> 76963007
nacl = "0.5.3"                                                # gcli
nix = "0.26.2"                                                # gear-lazy-pages
nonempty = "0.8.1"                                            # utils/utils
libfuzzer-sys = "0.4"                                         # utils/runtime-fuzzer/fuzz
pwasm-utils = "0.19.0"                                        # utils/wasm-builder
page_size = { version = "0.5", default-features = false }     # pallets/gear
pathdiff = { version = "0.2.1", default-features = false }    # utils/wasm-builder
rand_pcg = "0.3.1"                                            # pallets/gear
reqwest = { version = "0.11.16", default-features = false }   # utils/node-loder
schnorrkel = "0.9.1"                                          # gcli
scopeguard = { version = "1.1.0", default-features = false }  # pallets/gear
tabled = "0.10.0"                                             # utils/regression-analysis
thousands = "0.2.0"                                           # utils/regression-analysis
toml = "0.7.3"                                                # utils/wasm-builder
tracing = "0.1.37"                                            # utils/node-loder
tracing-appender = "0.2"                                      # utils/node-loder
tracing-subscriber = "0.3.16"                                 # utils/node-loder
trybuild = "1"                                                # gstd/codegen
wasm-opt = "0.111.0"                                          # utils/wasm-builder
wasmprinter = "0.2"                                           # utils/wasm-gen
whoami = "1.4.0"                                              # gcli
which = "4.4.0"                                               # utils/wasm-builder

[profile.release]
panic = "unwind"

[profile.release.package.gcore]
opt-level = "s"

[profile.release.package.gstd]
opt-level = "s"

[profile.release.package.gear-test]
opt-level = "s"

[profile.release.package.galloc]
opt-level = "s"

[profile.release.package.gtest]
opt-level = "s"

[profile.production]
inherits = "release"

# Sacrifice compile speed for execution speed by using optimization flags:

# https://doc.rust-lang.org/rustc/linker-plugin-lto.html
lto = "fat"
# https://doc.rust-lang.org/rustc/codegen-options/index.html#codegen-units
codegen-units = 1

[profile.profiling]
inherits = "release"
debug = true

[patch.crates-io]
# TODO: remove after Substrate update
wasmtime-runtime = { git = "https://github.com/gear-tech/wasmtime", rev = "b16cc8eaf40f95b3b1eec2869c08ccd61bdf65fe" }
wasmtime = { git = "https://github.com/gear-tech/wasmtime", rev = "b16cc8eaf40f95b3b1eec2869c08ccd61bdf65fe" }
parity-wasm = { version = "0.45.0", git = "https://github.com/gear-tech/parity-wasm", branch = "v0.45.0-sign-ext" }
wasmi-validation = { version = "0.5.0", git = "https://github.com/gear-tech/wasmi", branch = "v0.13.2-sign-ext" }
wasm-instrument = { version = "0.3.0", git = "https://github.com/gear-tech/wasm-instrument", branch = "v0.3.0-sign-ext" }

# TODO: remove after https://github.com/BLAKE3-team/BLAKE3/pull/230
blake3 = { git = "https://github.com/gear-tech/BLAKE3", branch = "fix-clang-cl-cross" }

# TODO: remove after https://github.com/pepyakin/wabt-rs/pull/84
wabt = { git = "https://github.com/gear-tech/wabt-rs", branch = "al-win-crt" }<|MERGE_RESOLUTION|>--- conflicted
+++ resolved
@@ -357,12 +357,8 @@
 impl-trait-for-tuples = "0.2.2"                               # pallets/staking-rewards
 indicatif = "*"                                               # utils/wasm-gen
 keyring = "1.2.1"                                             # gcli
-<<<<<<< HEAD
 libp2p = "=0.50.1"                                            # gcli (same version as sc-consensus)
-=======
-libp2p = "0.51.2"                                             # gcli
 mimalloc = { version = "0.1.34", default-features = false }   # node/cli
->>>>>>> 76963007
 nacl = "0.5.3"                                                # gcli
 nix = "0.26.2"                                                # gear-lazy-pages
 nonempty = "0.8.1"                                            # utils/utils
