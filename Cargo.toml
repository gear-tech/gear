[workspace]
resolver = "2"

default-members = ["node/cli"]

members = [
    "common",
    "common/codegen",
    "core",
    "core-backend/common",
    "core-backend/sandbox",
    "core-backend/wasmi",
    "core-processor",
    "core-errors",
    "examples/binaries/async-custom-entry",
    "examples/binaries/async-signal-entry",
    "examples/binaries/async-tester",
    "examples/binaries/backend-error",
    "examples/binaries/btree",
    "examples/binaries/calc-hash",
    "examples/binaries/compose",
    "examples/binaries/contract-template",
    "examples/binaries/delayed-sender",
    "examples/binaries/distributor",
    "examples/binaries/exit-handle",
    "examples/binaries/exit-handle-sender",
    "examples/binaries/exit-init",
    "examples/binaries/gas-burned",
    "examples/binaries/gasless-wasting",
    "examples/binaries/init-fail-sender",
    "examples/binaries/init-wait",
    "examples/binaries/init-wait-reply-exit",
    "examples/binaries/init-with-value",
    "examples/binaries/meta",
    "examples/binaries/mul-by-const",
    "examples/binaries/ncompose",
    "examples/binaries/new-meta",
    "examples/binaries/node",
    "examples/binaries/out-of-memory",
    "examples/binaries/program-factory",
    "examples/binaries/proxy",
    "examples/binaries/proxy-relay",
    "examples/binaries/proxy-with-gas",
    "examples/binaries/proxy-reservation-with-gas",
    "examples/binaries/reserve-gas",
    "examples/binaries/send-from-reservation",
    "examples/binaries/signal-entry",
    "examples/binaries/sys-calls",
    "examples/binaries/syscall-error",
    "examples/binaries/unchecked-mul",
    "examples/binaries/value-sender",
    "examples/binaries/wait-timeout",
    "examples/binaries/wait_wake",
    "examples/binaries/waiter",
    "examples/binaries/waiting-proxy",
    "galloc",
    "gclient",
    "gcore",
    "gear-test",
    "gmeta",
    "gsdk",
    "gstd",
    "gsys",
    "gtest",
    "node/cli",
    "node/service",
    "node/authorship",
    "pallets/*",
    "gcli",
    "runtime/gear",
    "runtime/vara",
    "utils/gear-runtime-test-cli",
    "utils/regression-analysis",
    "utils/junit-common",
    "utils/wasm-proc",
    "utils/wasm-builder",
    "utils/wasm-info",
    "utils/economic-checks",
    "utils/economic-checks/fuzz",
    "utils/wasm-gen",
    "utils/wasm-instrument",
    "utils/node-loader/",
    "utils/test-runtime",
    "utils/test-runtime/client",
    "utils/validator-checks",
    "utils/call-gen",
    "utils/utils",
    "utils/bags-thresholds",
    # TODO: Remove gov deps
    # "utils/integral-tests",
]

[profile.release]
panic = "unwind"

[profile.release.package.gcore]
opt-level = "s"

[profile.release.package.gstd]
opt-level = "s"

[profile.release.package.gear-test]
opt-level = "s"

[profile.release.package.galloc]
opt-level = "s"

[profile.release.package.gtest]
opt-level = "s"

[profile.production]
inherits = "release"

# Sacrifice compile speed for execution speed by using optimization flags:

# https://doc.rust-lang.org/rustc/linker-plugin-lto.html
lto = "fat"
# https://doc.rust-lang.org/rustc/codegen-options/index.html#codegen-units
codegen-units = 1

[patch.crates-io]
# Two dependencies below go for `subxt v0.25.0`
sp-core = { version = "7.0.0", git = "https://github.com/gear-tech/substrate.git", branch = "gear-polkadot-v0.9.38" }
<<<<<<< HEAD
sp-runtime = { version = "7.0.0", git = "https://github.com/gear-tech/substrate.git", branch = "gear-polkadot-v0.9.38" }
=======
sp-runtime = { version = "7.0.0", git = "https://github.com/gear-tech/substrate.git", branch = "gear-polkadot-v0.9.38" }
subxt = { git = "https://github.com/paritytech/subxt", rev = "d41f6574" }

# TODO: remove after Substrate update
wasmtime-runtime = { git = "https://github.com/gear-tech/wasmtime", rev = "b16cc8eaf40f95b3b1eec2869c08ccd61bdf65fe" }
wasmtime = { git = "https://github.com/gear-tech/wasmtime", rev = "b16cc8eaf40f95b3b1eec2869c08ccd61bdf65fe" }

# TODO: remove after https://github.com/BLAKE3-team/BLAKE3/pull/230
blake3 = { git = "https://github.com/gear-tech/BLAKE3", branch = "fix-clang-cl-cross" }
>>>>>>> a64724e7
<|MERGE_RESOLUTION|>--- conflicted
+++ resolved
@@ -121,16 +121,11 @@
 [patch.crates-io]
 # Two dependencies below go for `subxt v0.25.0`
 sp-core = { version = "7.0.0", git = "https://github.com/gear-tech/substrate.git", branch = "gear-polkadot-v0.9.38" }
-<<<<<<< HEAD
 sp-runtime = { version = "7.0.0", git = "https://github.com/gear-tech/substrate.git", branch = "gear-polkadot-v0.9.38" }
-=======
-sp-runtime = { version = "7.0.0", git = "https://github.com/gear-tech/substrate.git", branch = "gear-polkadot-v0.9.38" }
-subxt = { git = "https://github.com/paritytech/subxt", rev = "d41f6574" }
 
 # TODO: remove after Substrate update
 wasmtime-runtime = { git = "https://github.com/gear-tech/wasmtime", rev = "b16cc8eaf40f95b3b1eec2869c08ccd61bdf65fe" }
 wasmtime = { git = "https://github.com/gear-tech/wasmtime", rev = "b16cc8eaf40f95b3b1eec2869c08ccd61bdf65fe" }
 
 # TODO: remove after https://github.com/BLAKE3-team/BLAKE3/pull/230
-blake3 = { git = "https://github.com/gear-tech/BLAKE3", branch = "fix-clang-cl-cross" }
->>>>>>> a64724e7
+blake3 = { git = "https://github.com/gear-tech/BLAKE3", branch = "fix-clang-cl-cross" }