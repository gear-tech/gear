--- conflicted
+++ resolved
@@ -307,11 +307,8 @@
 ethexe-validator = { path = "ethexe/validator", default-features = false }
 ethexe-rpc = { path = "ethexe/rpc", default-features = false }
 ethexe-common = { path = "ethexe/common", default-features = false }
-<<<<<<< HEAD
 ethexe-tx-pool = { path = "ethexe/tx-pool", default-features = false }
-=======
 ethexe-compute = { path = "ethexe/compute", default-features = false }
->>>>>>> 6ec9d570
 
 # Common executor between `sandbox-host` and `lazy-pages-fuzzer`
 wasmi = { package = "wasmi", version = "0.38" }
