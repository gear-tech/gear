[package]
name = "gear-node-runner"
version = "0.1.0"
authors = ["Gear Technologies"]
description = "Runtime iterface of the Gear node"
edition = "2018"
license = "GPL-3.0"
homepage = "https://gear-tech.io"
repository = "https://github.com/gear-tech/gear"

[package.metadata.docs.rs]
targets = ["x86_64-unknown-linux-gnu"]

[dependencies]
codec = { package = "parity-scale-codec", version = "2", default-features = false }
log = { version = "0.4", default-features = false }

# Internal deps
gear-core = { path = "../core" }
gear-core-runner = { path = "../core-runner", default-features = false }
gear-backend-common = { path = "../core-backend/common", default-features = false }
gear-common = { path = "../common", default-features = false }

# Substrate deps
sp-core = { version = "4.0.0-dev", git = "https://github.com/gear-tech/substrate.git", branch = "gear-stable", default-features = false }
sp-io = { version = "4.0.0-dev", git = "https://github.com/gear-tech/substrate.git", branch = "gear-stable", default-features = false }
sp-std = { version = "4.0.0-dev", git = "https://github.com/gear-tech/substrate.git", branch = "gear-stable", default-features = false }

[dev-dependencies]
gear-runtime = { path = "../runtime" }
frame-system = { version = "4.0.0-dev", git = "https://github.com/gear-tech/substrate.git", branch = "gear-stable" }
wabt = "0.10"

[features]
default = ["std"]
std = [
    "codec/std",
<<<<<<< HEAD
=======
    "gear-common/std",
    "gear-core-runner/sandbox",
>>>>>>> 2c4056ff
    "log/std",
    "sp-io/std",
    "sp-core/std",
    "sp-std/std",
]<|MERGE_RESOLUTION|>--- conflicted
+++ resolved
@@ -35,11 +35,7 @@
 default = ["std"]
 std = [
     "codec/std",
-<<<<<<< HEAD
-=======
     "gear-common/std",
-    "gear-core-runner/sandbox",
->>>>>>> 2c4056ff
     "log/std",
     "sp-io/std",
     "sp-core/std",
