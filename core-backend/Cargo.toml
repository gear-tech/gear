--- conflicted
+++ resolved
@@ -29,12 +29,8 @@
 parity-scale-codec.workspace = true
 
 [dev-dependencies]
-<<<<<<< HEAD
-env_logger.workspace = true
-=======
 parity-scale-codec.workspace = true
 tracing-subscriber.workspace = true
->>>>>>> b01a769c
 
 [features]
 default = ["std"]
