--- conflicted
+++ resolved
@@ -45,14 +45,6 @@
 
 pub type HostPointer = u64;
 
-<<<<<<< HEAD
-=======
-// TODO Remove after #841
-pub fn get_current_gas_state<E: Ext + IntoExtInfo>(later_ext: LaterExt<E>) -> Option<GasAmount> {
-    later_ext.take().map(IntoExtInfo::into_gas_amount)
-}
-
->>>>>>> 5bf75749
 #[derive(Debug)]
 pub enum TerminationReason<'a> {
     Exit(ProgramId),
