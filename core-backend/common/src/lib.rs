// This file is part of Gear.

// Copyright (C) 2021-2022 Gear Technologies Inc.
// SPDX-License-Identifier: GPL-3.0-or-later WITH Classpath-exception-2.0

// This program is free software: you can redistribute it and/or modify
// it under the terms of the GNU General Public License as published by
// the Free Software Foundation, either version 3 of the License, or
// (at your option) any later version.

// This program is distributed in the hope that it will be useful,
// but WITHOUT ANY WARRANTY; without even the implied warranty of
// MERCHANTABILITY or FITNESS FOR A PARTICULAR PURPOSE. See the
// GNU General Public License for more details.

// You should have received a copy of the GNU General Public License
// along with this program. If not, see <https://www.gnu.org/licenses/>.

//! Crate provides support for wasm runtime.

#![no_std]

extern crate alloc;

pub mod error_processor;

mod utils;
pub use utils::calc_stack_end;

#[cfg(feature = "mock")]
pub mod mock;

use alloc::{
    collections::{BTreeMap, BTreeSet},
    string::String,
    vec::Vec,
};
use codec::{Decode, Encode, MaxEncodedLen};
use core::{
    fmt::{self, Display},
    mem::{self, MaybeUninit},
    ops::Deref,
    slice,
};
use gear_core::{
    buffer::RuntimeBufferSizeError,
    env::Ext,
    gas::GasAmount,
    ids::{CodeId, MessageId, ProgramId, ReservationId},
    memory::{Memory, PageBuf, PageNumber, WasmPageNumber},
    message::{
        ContextStore, Dispatch, DispatchKind, IncomingDispatch, MessageWaitedType, WasmEntry,
    },
    reservation::GasReserver,
};
use gear_core_errors::{ExtError, MemoryError};
use scale_info::TypeInfo;

// Max amount of bytes allowed to be thrown as string explanation of the error.
pub const TRIMMED_MAX_LEN: usize = 1024;

/// Wrapped string to fit `core-backend::TRIMMED_MAX_LEN` amount of bytes.
#[derive(
    Decode, Encode, TypeInfo, Debug, Clone, PartialEq, Eq, PartialOrd, Ord, derive_more::Display,
)]
pub struct TrimmedString(String);

impl TrimmedString {
    pub(crate) fn new(mut string: String) -> Self {
        utils::smart_truncate(&mut string, TRIMMED_MAX_LEN);
        Self(string)
    }
}

impl<T: Into<String>> From<T> for TrimmedString {
    fn from(other: T) -> Self {
        Self::new(other.into())
    }
}

impl Deref for TrimmedString {
    type Target = String;

    fn deref(&self) -> &Self::Target {
        &self.0
    }
}

#[derive(Decode, Encode, Debug, PartialEq, Eq, PartialOrd, Ord, Clone)]
pub enum TerminationReason {
    Exit(ProgramId),
    Leave,
    Success,
    Trap(TrapExplanation),
    Wait(Option<u32>, MessageWaitedType),
    GasAllowanceExceeded,
}

#[derive(
    Decode, Encode, TypeInfo, Debug, Clone, PartialEq, Eq, PartialOrd, Ord, derive_more::Display,
)]
pub enum TrapExplanation {
    #[display(fmt = "{_0}")]
    Core(ExtError),
    #[display(fmt = "{_0}")]
    Other(TrimmedString),
    #[display(fmt = "Reason is unknown. Possibly `unreachable` instruction is occurred")]
    Unknown,
}

#[derive(Debug, Default)]
pub struct SystemReservationContext {
    /// Reservation created in current execution.
    pub current_reservation: Option<u64>,
    /// Reservation from `ContextStore`.
    pub previous_reservation: Option<u64>,
}

impl SystemReservationContext {
    pub fn from_dispatch(dispatch: &IncomingDispatch) -> Self {
        Self {
            current_reservation: None,
            previous_reservation: dispatch
                .context()
                .as_ref()
                .and_then(|ctx| ctx.system_reservation()),
        }
    }

    pub fn has_any(&self) -> bool {
        self.current_reservation.is_some() || self.previous_reservation.is_some()
    }
}

#[derive(Debug)]
pub struct ExtInfo {
    pub gas_amount: GasAmount,
    pub gas_reserver: GasReserver,
    pub system_reservation_context: SystemReservationContext,
    pub allocations: Option<BTreeSet<WasmPageNumber>>,
    pub pages_data: BTreeMap<PageNumber, PageBuf>,
    pub generated_dispatches: Vec<(Dispatch, u32, Option<ReservationId>)>,
    pub awakening: Vec<(MessageId, u32)>,
    pub program_candidates_data: BTreeMap<CodeId, Vec<(MessageId, ProgramId)>>,
    pub context_store: ContextStore,
}

pub trait IntoExtInfo<Error> {
    fn into_ext_info(self, memory: &impl Memory) -> Result<ExtInfo, (MemoryError, GasAmount)>;

    fn into_gas_amount(self) -> GasAmount;

    fn last_error(&self) -> Result<&ExtError, Error>;

    fn last_error_encoded(&self) -> Result<Vec<u8>, Error> {
        self.last_error().map(Encode::encode)
    }

    fn trap_explanation(&self) -> Option<TrapExplanation>;
}

pub trait GetGasAmount {
    fn gas_amount(&self) -> GasAmount;
}

#[derive(Debug, derive_more::Display, derive_more::From)]
pub enum RuntimeCtxError<E: Display> {
    #[display(fmt = "{_0}")]
    Ext(E),
    #[from]
    #[display(fmt = "{_0}")]
    Memory(MemoryError),
    #[from]
    #[display(fmt = "{_0}")]
    RuntimeBuffer(RuntimeBufferSizeError),
}

pub trait RuntimeCtx<E: Ext> {
    /// Allocate new pages in instance memory.
    fn alloc(&mut self, pages: u32) -> Result<WasmPageNumber, RuntimeCtxError<E::Error>>;

    /// Read designated chunk from the memory.
    fn read_memory(&self, ptr: u32, len: u32) -> Result<Vec<u8>, RuntimeCtxError<E::Error>>;

    /// Read designated chunk from the memory into the supplied buffer.
    fn read_memory_into_buf(
        &self,
        ptr: u32,
        buf: &mut [u8],
    ) -> Result<(), RuntimeCtxError<E::Error>>;

    /// Reads and decodes a type with a size fixed at compile time from program memory.
    fn read_memory_decoded<D: Decode + MaxEncodedLen>(
        &self,
        ptr: u32,
    ) -> Result<D, RuntimeCtxError<E::Error>>;

    /// Write the given buffer and its length to the designated locations in memory.
    //
    /// `out_ptr` is the location in memory where `buf` should be written to.
    fn write_output(&mut self, out_ptr: u32, buf: &[u8]) -> Result<(), RuntimeCtxError<E::Error>>;
}

/// Writes object in given memory as bytes.
pub fn write_memory_as<T: Sized>(
    memory: &mut impl Memory,
    ptr: u32,
    obj: T,
) -> Result<(), MemoryError> {
    // # Safety:
    //
    // Given object is `Sized` and we own them in the context of calling this
    // function (it's on stack), it's safe to take ptr on the object and
    // represent it as slice. Object will be dropped after `memory.write`
    // finished execution and no one will rely on this slice.
    //
    // Bytes in memory always stored continuously and without paddings, properly
    // aligned due to `[repr(C, packed)]` attribute of the types we use as T.
    let slice =
        unsafe { slice::from_raw_parts(&obj as *const T as *const u8, mem::size_of::<T>()) };

    memory.write(ptr as usize, slice)
}

/// Reads bytes from given pointer to construct type T from them.
pub fn read_memory_as<T: Sized>(memory: &impl Memory, ptr: u32) -> Result<T, MemoryError> {
    let mut buf = MaybeUninit::<T>::uninit();

    // # Safety:
    //
    // Usage of mutable slice is safe for the same reason from `write_memory_as`.
    // `MaybeUninit` is presented on stack with continuos sequence of bytes.
    //
    // It's also safe to construct T from any bytes, because we use the fn
    // only for reading primitive const-size types that are `[repr(C)]`,
    // so they always represented from sequence of bytes.
    //
    // Bytes in memory always stored continuously and without paddings, properly
    // aligned due to `[repr(C, packed)]` attribute of the types we use as T.
    let mut_slice =
        unsafe { slice::from_raw_parts_mut(buf.as_mut_ptr() as *mut u8, mem::size_of::<T>()) };

    memory.read(ptr as usize, mut_slice)?;

    // # Safety:
    //
    // Assuming init is always safe here due to the fact that we read proper
    // amount of bytes from the wasm memory, which is never uninited: they may
    // be filled by zeroes or some trash (valid for our primitives used as T),
    // but always exist.
    Ok(unsafe { buf.assume_init() })
}

pub struct BackendReport<T, E> {
    pub termination_reason: TerminationReason,
    pub memory_wrap: T,
    pub ext: E,
}

#[derive(Debug, derive_more::Display)]
pub enum StackEndError {
    #[display(fmt = "Stack end addr {_0:#x} cannot be negative")]
    IsNegative(i32),
    #[display(fmt = "Stack end addr {_0:#x} must be aligned to WASM page size")]
    IsNotAligned(i32),
}

// '__gear_stack_end' export is inserted in wasm-proc or wasm-builder
pub const STACK_END_EXPORT_NAME: &str = "__gear_stack_end";

pub trait Environment<E: Ext + IntoExtInfo<E::Error> + 'static>: Sized {
    /// Memory type for current environment.
    type Memory: Memory;

    /// An error issues in environment.
    type Error: fmt::Display + GetGasAmount;

    /// 1) Instantiates wasm binary.
    /// 2) Creates wasm memory
    /// 3) Runs `pre_execution_handler` to fill the memory before running instance.
    /// 4) Instantiate external funcs for wasm module.
    fn new(
        ext: E,
        binary: &[u8],
        entry_point: DispatchKind,
        entries: BTreeSet<DispatchKind>,
        mem_size: WasmPageNumber,
    ) -> Result<Self, Self::Error>;

    /// Run instance setup starting at `entry_point` - wasm export function name.
    fn execute<F, T>(
        self,
<<<<<<< HEAD
        entry_point: impl WasmEntry,
=======
>>>>>>> 1ad07793
        pre_execution_handler: F,
    ) -> Result<BackendReport<Self::Memory, E>, Self::Error>
    where
        F: FnOnce(&mut Self::Memory, Option<WasmPageNumber>) -> Result<(), T>,
        T: fmt::Display;
}

pub trait AsTerminationReason {
    fn as_termination_reason(&self) -> Option<&TerminationReason>;
}<|MERGE_RESOLUTION|>--- conflicted
+++ resolved
@@ -268,7 +268,11 @@
 // '__gear_stack_end' export is inserted in wasm-proc or wasm-builder
 pub const STACK_END_EXPORT_NAME: &str = "__gear_stack_end";
 
-pub trait Environment<E: Ext + IntoExtInfo<E::Error> + 'static>: Sized {
+pub trait Environment<E, EP = DispatchKind>: Sized
+where
+    E: Ext + IntoExtInfo<E::Error> + 'static,
+    EP: WasmEntry,
+{
     /// Memory type for current environment.
     type Memory: Memory;
 
@@ -282,7 +286,7 @@
     fn new(
         ext: E,
         binary: &[u8],
-        entry_point: DispatchKind,
+        entry_point: EP,
         entries: BTreeSet<DispatchKind>,
         mem_size: WasmPageNumber,
     ) -> Result<Self, Self::Error>;
@@ -290,10 +294,6 @@
     /// Run instance setup starting at `entry_point` - wasm export function name.
     fn execute<F, T>(
         self,
-<<<<<<< HEAD
-        entry_point: impl WasmEntry,
-=======
->>>>>>> 1ad07793
         pre_execution_handler: F,
     ) -> Result<BackendReport<Self::Memory, E>, Self::Error>
     where
