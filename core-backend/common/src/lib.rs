--- conflicted
+++ resolved
@@ -42,18 +42,8 @@
 
 pub type HostPointer = u64;
 
-<<<<<<< HEAD
-// TODO Remove after #841
-pub fn get_current_gas_state<E: Ext + IntoExtInfo>(later_ext: LaterExt<E>) -> Option<GasAmount> {
-    later_ext.take().map(IntoExtInfo::into_gas_amount)
-}
-
 #[derive(Debug, Clone)]
 pub enum TerminationReason {
-=======
-#[derive(Debug)]
-pub enum TerminationReason<'a> {
->>>>>>> 1275a71c
     Exit(ProgramId),
     Leave,
     Success,
@@ -158,14 +148,7 @@
         F: FnMut(T) -> Result<(), E>,
     {
         match self {
-<<<<<<< HEAD
-            Ok(t) => {
-                f(t)?;
-                Ok(0)
-            }
-=======
             Ok(t) => f(t).map(|_| 0),
->>>>>>> 1275a71c
             Err(_) => Ok(1),
         }
     }
