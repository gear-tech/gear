// This file is part of Gear.

// Copyright (C) 2021-2022 Gear Technologies Inc.
// SPDX-License-Identifier: GPL-3.0-or-later WITH Classpath-exception-2.0

// This program is free software: you can redistribute it and/or modify
// it under the terms of the GNU General Public License as published by
// the Free Software Foundation, either version 3 of the License, or
// (at your option) any later version.

// This program is distributed in the hope that it will be useful,
// but WITHOUT ANY WARRANTY; without even the implied warranty of
// MERCHANTABILITY or FITNESS FOR A PARTICULAR PURPOSE. See the
// GNU General Public License for more details.

// You should have received a copy of the GNU General Public License
// along with this program. If not, see <https://www.gnu.org/licenses/>.

//! Crate provides support for wasm runtime.

#![no_std]

extern crate alloc;

pub mod funcs;

use alloc::{
    borrow::Cow,
    collections::{BTreeMap, BTreeSet},
    vec::Vec,
};
use core::fmt;
use gear_core::{
    env::Ext,
    gas::GasAmount,
    ids::{CodeId, MessageId, ProgramId},
    memory::{Memory, PageBuf, PageNumber, WasmPageNumber},
    message::{ContextStore, Dispatch},
};
<<<<<<< HEAD
use gear_core_errors::{CoreError, ExtError};

pub type HostPointer = u64;
=======
use gear_core_errors::{ExtError, MemoryError};
>>>>>>> 7d5d3814

#[derive(Debug, Clone)]
pub enum TerminationReason {
    Exit(ProgramId),
    Leave,
    Success,
    Trap {
        explanation: Option<ExtError>,
        description: Option<Cow<'static, str>>,
    },
    Wait,
    GasAllowanceExceeded,
}

pub struct ExtInfo {
    pub gas_amount: GasAmount,
    pub allocations: BTreeSet<WasmPageNumber>,
    pub pages_data: BTreeMap<PageNumber, PageBuf>,
    pub generated_dispatches: Vec<Dispatch>,
    pub awakening: Vec<MessageId>,
    pub program_candidates_data: BTreeMap<CodeId, Vec<(ProgramId, MessageId)>>,
    pub context_store: ContextStore,
    pub trap_explanation: Option<ExtError>,
    pub exit_argument: Option<ProgramId>,
}

pub trait IntoExtInfo {
<<<<<<< HEAD
    fn into_ext_info<F: FnMut(usize, &mut [u8]) -> Result<(), T>, T>(
        self,
        get_page_data: F,
    ) -> Result<ExtInfo, (T, GasAmount)>;

=======
    fn into_ext_info(self, memory: &dyn Memory) -> Result<ExtInfo, (MemoryError, GasAmount)>;
>>>>>>> 7d5d3814
    fn into_gas_amount(self) -> GasAmount;

    fn last_error(&self) -> Option<&ExtError>;
}

pub struct BackendReport {
    pub termination: TerminationReason,
    pub info: ExtInfo,
}

#[derive(Debug)]
pub struct BackendError<T> {
    pub gas_amount: GasAmount,
    pub reason: T,
    pub description: Option<Cow<'static, str>>,
}

impl<T> fmt::Display for BackendError<T>
where
    T: fmt::Display,
{
    fn fmt(&self, f: &mut fmt::Formatter) -> fmt::Result {
        if let Some(description) = &self.description {
            write!(f, "{}: {}", self.reason, description)
        } else {
            write!(f, "{}", self.reason)
        }
    }
}

pub trait Environment<E: Ext + IntoExtInfo + 'static>: Sized {
    /// An error issues in environment
    type Error: fmt::Display;

    /// Creates new external environment to execute wasm binary:
    /// 1) instatiates wasm binary.
    /// 2) creates wasm memory with filled data (execption if lazy pages enabled).
    /// 3) instatiate external funcs for wasm module.
    fn new(
        ext: E,
        binary: &[u8],
        memory_pages: &BTreeMap<PageNumber, PageBuf>,
        mem_size: WasmPageNumber,
    ) -> Result<Self, BackendError<Self::Error>>;

    /// Returns addr to the stack end if it can be identified
    fn get_stack_mem_end(&mut self) -> Option<WasmPageNumber>;

    /// Get ref to mem impl
    fn get_mem(&self) -> &dyn Memory;

    /// Run instance setup starting at `entry_point` - wasm export function name.
    /// Also runs `post_execution_handler` after running instance at provided entry point.
    fn execute<F, T>(
        self,
        entry_point: &str,
        post_execution_handler: F,
    ) -> Result<BackendReport, BackendError<Self::Error>>
    where
        F: FnOnce(&dyn Memory) -> Result<(), T>,
        T: fmt::Display;

    /// Consumes environment and returns gas state.
    fn into_gas_amount(self) -> GasAmount;
}

pub struct ExtErrorProcessor<'a, T, E> {
    ext: &'a mut E,
    success: Option<T>,
}

impl<'a, T, E> ExtErrorProcessor<'a, T, E>
where
    E: Ext + IntoExtInfo,
{
    pub fn new(ext: &'a mut E) -> Self {
        Self { ext, success: None }
    }

    pub fn with<U, F>(mut self, f: F) -> Result<Self, U>
    where
        F: FnOnce(&mut E) -> Result<T, U>,
        U: CoreError,
    {
        match f(self.ext) {
            Ok(t) => {
                self.success = Some(t);
            }
            Err(err) => {
                err.into_ext_error()?;
            }
        };
        Ok(self)
    }

    pub fn on_success<U, F>(mut self, f: F) -> Result<Self, U>
    where
        F: FnOnce(T) -> Result<(), U>,
    {
        self.success.take().map(f).transpose()?;
        Ok(self)
    }

    pub fn error_len(self) -> u32 {
        self.ext
            .last_error()
            .map(|err| err.encoded_size() as u32)
            .unwrap_or(0)
    }
}<|MERGE_RESOLUTION|>--- conflicted
+++ resolved
@@ -37,13 +37,7 @@
     memory::{Memory, PageBuf, PageNumber, WasmPageNumber},
     message::{ContextStore, Dispatch},
 };
-<<<<<<< HEAD
-use gear_core_errors::{CoreError, ExtError};
-
-pub type HostPointer = u64;
-=======
-use gear_core_errors::{ExtError, MemoryError};
->>>>>>> 7d5d3814
+use gear_core_errors::{CoreError, ExtError, MemoryError};
 
 #[derive(Debug, Clone)]
 pub enum TerminationReason {
@@ -71,15 +65,8 @@
 }
 
 pub trait IntoExtInfo {
-<<<<<<< HEAD
-    fn into_ext_info<F: FnMut(usize, &mut [u8]) -> Result<(), T>, T>(
-        self,
-        get_page_data: F,
-    ) -> Result<ExtInfo, (T, GasAmount)>;
+    fn into_ext_info(self, memory: &dyn Memory) -> Result<ExtInfo, (MemoryError, GasAmount)>;
 
-=======
-    fn into_ext_info(self, memory: &dyn Memory) -> Result<ExtInfo, (MemoryError, GasAmount)>;
->>>>>>> 7d5d3814
     fn into_gas_amount(self) -> GasAmount;
 
     fn last_error(&self) -> Option<&ExtError>;
