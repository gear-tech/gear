--- conflicted
+++ resolved
@@ -33,15 +33,9 @@
 use gear_core::{
     env::Ext,
     gas::GasAmount,
-<<<<<<< HEAD
     identifiers::{CodeId, MessageId, ProgramId},
-    memory::{Memory, PageBuf, PageNumber},
+    memory::{PageBuf, PageNumber},
     message::{ContextStore, Dispatch},
-=======
-    memory::{PageBuf, PageNumber},
-    message::{MessageId, OutgoingMessage, PayloadStore, ProgramInitMessage, ReplyMessage},
-    program::{CodeHash, ProgramId},
->>>>>>> 10e450f7
 };
 
 pub const EXIT_TRAP_STR: &str = "exit";
