--- conflicted
+++ resolved
@@ -142,13 +142,8 @@
     pub gas_amount: GasAmount,
     pub gas_reserver: GasReserver,
     pub system_reservation_context: SystemReservationContext,
-<<<<<<< HEAD
-    pub allocations: BTreeSet<WasmPageNumber>,
-    pub pages_data: BTreeMap<PageNumber, PageBuf>,
-=======
-    pub allocations: Option<BTreeSet<WasmPage>>,
+    pub allocations: BTreeSet<WasmPage>,
     pub pages_data: BTreeMap<GearPage, PageBuf>,
->>>>>>> 8d28fa7e
     pub generated_dispatches: Vec<(Dispatch, u32, Option<ReservationId>)>,
     pub awakening: Vec<(MessageId, u32)>,
     pub program_candidates_data: BTreeMap<CodeId, Vec<(MessageId, ProgramId)>>,
