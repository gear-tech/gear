--- conflicted
+++ resolved
@@ -107,6 +107,9 @@
                 TrapExplanation::Ext(MemoryError::RuntimeAllocOutOfBounds.into()),
             ),
             MemoryAccessError::Decode => unreachable!("{:?}", err),
+            MemoryAccessError::GasLimitExceeded | MemoryAccessError::GasAllowanceExceeded => {
+                unimplemented!("#2216")
+            }
         }
         .into()
     }
@@ -285,56 +288,6 @@
         T: Display;
 }
 
-<<<<<<< HEAD
-#[derive(Debug, Clone, derive_more::From)]
-pub enum FuncError<E: BackendExtError> {
-    Core(E),
-    Terminated(TerminationReason),
-}
-
-impl<E: BackendExtError> From<MemoryAccessError> for FuncError<E> {
-    fn from(err: MemoryAccessError) -> Self {
-        match err {
-            MemoryAccessError::Memory(err) => E::from_ext_error(err.into()),
-            MemoryAccessError::RuntimeBuffer(_) => {
-                E::from_ext_error(MemoryError::RuntimeAllocOutOfBounds.into())
-            }
-            MemoryAccessError::Decode => E::from_ext_error(ExtError::Decode),
-            _ => unimplemented!("#2216"),
-        }
-        .into()
-    }
-}
-
-impl<E: BackendExtError> From<FuncError<E>> for TerminationReason {
-    fn from(err: FuncError<E>) -> Self {
-        match err {
-            FuncError::Core(err) => err.into_termination_reason(),
-            FuncError::Terminated(reason) => reason,
-        }
-    }
-}
-
-impl<E: BackendExtError> From<PayloadSizeError> for FuncError<E> {
-    fn from(_: PayloadSizeError) -> Self {
-        E::from_ext_error(MessageError::MaxMessageSizeExceed.into()).into()
-    }
-}
-
-impl<E: BackendExtError> From<RuntimeBufferSizeError> for FuncError<E> {
-    fn from(_: RuntimeBufferSizeError) -> Self {
-        E::from_ext_error(MemoryError::RuntimeAllocOutOfBounds.into()).into()
-    }
-}
-
-impl<E: Display + BackendExtError> From<FromUtf8Error> for FuncError<E> {
-    fn from(_err: FromUtf8Error) -> Self {
-        E::from_ext_error(ExecutionError::InvalidDebugString.into()).into()
-    }
-}
-
-=======
->>>>>>> 33096829
 pub trait BackendState {
     /// Set termination reason
     fn set_termination_reason(&mut self, reason: TerminationReason);
