--- conflicted
+++ resolved
@@ -23,13 +23,8 @@
 use alloc::{collections::BTreeSet, vec, vec::Vec};
 use core::{cell::Cell, fmt, fmt::Debug};
 use gear_core::{
-<<<<<<< HEAD
     costs::{CostIdentifier, RuntimeCosts},
-    env::Externalities,
-=======
-    costs::RuntimeCosts,
     env::{Externalities, PayloadSliceLock, UnlockPayloadBound},
->>>>>>> dddd79e1
     gas::{ChargeError, CountersOwner, GasAmount, GasCounter, GasLeft},
     ids::{MessageId, ProgramId, ReservationId},
     memory::{Memory, MemoryInterval, PageU32Size, WasmPage, WASM_PAGE_SIZE},
