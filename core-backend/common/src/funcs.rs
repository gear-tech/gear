// This file is part of Gear.

// Copyright (C) 2023 Gear Technologies Inc.
// SPDX-License-Identifier: GPL-3.0-or-later WITH Classpath-exception-2.0

// This program is free software: you can redistribute it and/or modify
// it under the terms of the GNU General Public License as published by
// the Free Software Foundation, either version 3 of the License, or
// (at your option) any later version.

// This program is distributed in the hope that it will be useful,
// but WITHOUT ANY WARRANTY; without even the implied warranty of
// MERCHANTABILITY or FITNESS FOR A PARTICULAR PURPOSE. See the
// GNU General Public License for more details.

// You should have received a copy of the GNU General Public License
// along with this program. If not, see <https://www.gnu.org/licenses/>.

//! Syscall implementations generic over wasmi and sandbox backends.

use crate::{
    memory::MemoryAccessError, runtime::Runtime, syscall_trace, ActorTerminationReason,
    BackendAllocExternalitiesError, BackendExternalities, BackendExternalitiesError,
    MessageWaitedType, TerminationReason, TrapExplanation, PTR_SPECIAL,
};
use alloc::string::{String, ToString};
use blake2_rfc::blake2b::blake2b;
use core::marker::PhantomData;
use gear_backend_codegen::host;
use gear_core::{
    buffer::RuntimeBuffer,
    costs::RuntimeCosts,
    env::{DropPayloadLockBound, Externalities},
    memory::{PageU32Size, WasmPage},
    message::{HandlePacket, InitPacket, ReplyPacket},
};
<<<<<<< HEAD
use gear_core_errors::{ReplyCode, SignalCode};
use gsys::{
    BlockNumberWithHash, ErrorBytes, ErrorWithBlockNumberAndValue, ErrorWithGas, ErrorWithHandle,
    ErrorWithHash, ErrorWithReplyCode, ErrorWithSignalCode, ErrorWithTwoHashes, Hash,
    HashWithValue, TwoHashesWithValue,
=======
use gear_core_errors::{ExtError, ReplyCode, SignalCode};
use gsys::{
    BlockNumberWithHash, Hash, HashWithValue, LengthBytes, LengthWithBlockNumberAndValue,
    LengthWithGas, LengthWithHandle, LengthWithHash, LengthWithReplyCode, LengthWithSignalCode,
    LengthWithTwoHashes, TwoHashesWithValue,
>>>>>>> 6dd7f4cb
};

pub struct FuncsHandler<Ext: Externalities + 'static, Runtime> {
    _phantom: PhantomData<(Ext, Runtime)>,
}

impl<Ext, R> FuncsHandler<Ext, R>
where
    Ext: BackendExternalities + 'static,
    Ext::Error: BackendExternalitiesError,
    Ext::AllocError: BackendAllocExternalitiesError<ExtError = Ext::Error>,
    R: Runtime<Ext>,
{
    /// !!! Usage warning: make sure to do it before any other read/write,
    /// because it may contain registered read.
    fn register_and_read_value(ctx: &mut R, value_ptr: u32) -> Result<u128, MemoryAccessError> {
        if value_ptr != PTR_SPECIAL {
            let read_value = ctx.register_read_decoded(value_ptr);
            return ctx.read_decoded(read_value);
        }

        Ok(0)
    }

    #[host(fallible, wgas, cost = RuntimeCosts::Send(len))]
    pub fn send(
        ctx: &mut R,
        pid_value_ptr: u32,
        payload_ptr: u32,
        len: u32,
        delay: u32,
    ) -> Result<(), R::Error> {
        let read_hash_val = ctx.register_read_as(pid_value_ptr);
        let read_payload = ctx.register_read(payload_ptr, len);
        let HashWithValue {
            hash: destination,
            value,
        } = ctx.read_as(read_hash_val)?;
        let payload = ctx.read(read_payload)?.try_into()?;

        ctx.ext_mut()
            .send(HandlePacket::new(destination.into(), payload, value), delay)
            .map_err(Into::into)
    }

    #[host(fallible, wgas, cost = RuntimeCosts::SendCommit)]
    pub fn send_commit(
        ctx: &mut R,
        handle: u32,
        pid_value_ptr: u32,
        delay: u32,
    ) -> Result<(), R::Error> {
        let read_pid_value = ctx.register_read_as(pid_value_ptr);
        let HashWithValue {
            hash: destination,
            value,
        } = ctx.read_as(read_pid_value)?;

        ctx.ext_mut()
            .send_commit(
                handle,
                HandlePacket::new(destination.into(), Default::default(), value),
                delay,
            )
            .map_err(Into::into)
    }

    #[host(fallible, cost = RuntimeCosts::SendInit, err = ErrorWithHandle)]
    pub fn send_init(ctx: &mut R) -> Result<(), R::Error> {
        ctx.ext_mut().send_init().map_err(Into::into)
    }

    #[host(fallible, cost = RuntimeCosts::SendPush(len), err = ErrorBytes)]
    pub fn send_push(ctx: &mut R, handle: u32, payload_ptr: u32, len: u32) -> Result<(), R::Error> {
        let read_payload = ctx.register_read(payload_ptr, len);
        let payload = ctx.read(read_payload)?;

        ctx.ext_mut()
            .send_push(handle, &payload)
            .map_err(Into::into)
    }

    #[host(fallible, cost = RuntimeCosts::ReservationSend(len))]
    pub fn reservation_send(
        ctx: &mut R,
        rid_pid_value_ptr: u32,
        payload_ptr: u32,
        len: u32,
        delay: u32,
    ) -> Result<(), R::Error> {
        let read_rid_pid_value = ctx.register_read_as(rid_pid_value_ptr);
        let read_payload = ctx.register_read(payload_ptr, len);
        let TwoHashesWithValue {
            hash1: reservation_id,
            hash2: destination,
            value,
        } = ctx.read_as(read_rid_pid_value)?;
        let payload = ctx.read(read_payload)?.try_into()?;

        ctx.ext_mut()
            .reservation_send(
                reservation_id.into(),
                HandlePacket::new(destination.into(), payload, value),
                delay,
            )
            .map_err(Into::into)
    }

    #[host(fallible, cost = RuntimeCosts::ReservationSendCommit)]
    pub fn reservation_send_commit(
        ctx: &mut R,
        handle: u32,
        rid_pid_value_ptr: u32,
        delay: u32,
    ) -> Result<(), R::Error> {
        let read_rid_pid_value = ctx.register_read_as(rid_pid_value_ptr);
        let TwoHashesWithValue {
            hash1: reservation_id,
            hash2: destination,
            value,
        } = ctx.read_as(read_rid_pid_value)?;

        ctx.ext_mut()
            .reservation_send_commit(
                reservation_id.into(),
                handle,
                HandlePacket::new(destination.into(), Default::default(), value),
                delay,
            )
            .map_err(Into::into)
    }

    #[host(fallible, cost = RuntimeCosts::Read, err = ErrorBytes)]
    pub fn read(ctx: &mut R, at: u32, len: u32, buffer_ptr: u32) -> Result<(), R::Error> {
        let payload_lock = ctx.ext_mut().lock_payload(at, len)?;
        payload_lock
            .drop_with::<MemoryAccessError, _>(|payload_access| {
                let write_buffer = ctx.register_write(buffer_ptr, len);
                let write_res = ctx.write(write_buffer, payload_access.as_slice());
                let unlock_bound = ctx.ext_mut().unlock_payload(payload_access.into_lock());

                DropPayloadLockBound::from((unlock_bound, write_res))
            })
            .into_inner()
            .map_err(Into::into)
    }

    #[host(cost = RuntimeCosts::Size)]
    pub fn size(ctx: &mut R, size_ptr: u32) -> Result<(), R::Error> {
        let size = ctx.ext_mut().size()? as u32;

        let write_size = ctx.register_write_as(size_ptr);
        ctx.write_as(write_size, size.to_le_bytes())
            .map_err(Into::into)
    }

    #[host(cost = RuntimeCosts::Exit)]
    pub fn exit(ctx: &mut R, inheritor_id_ptr: u32) -> Result<(), R::Error> {
        let read_inheritor_id = ctx.register_read_decoded(inheritor_id_ptr);
        let inheritor_id = ctx.read_decoded(read_inheritor_id)?;
        Err(ActorTerminationReason::Exit(inheritor_id).into())
    }

<<<<<<< HEAD
    #[host(fallible, cost = RuntimeCosts::ReplyCode, err = ErrorWithReplyCode)]
=======
    #[host(fallible, cost = RuntimeCosts::ReplyCode, err_len = LengthWithReplyCode)]
>>>>>>> 6dd7f4cb
    pub fn reply_code(ctx: &mut R) -> Result<(), R::Error> {
        ctx.ext_mut()
            .reply_code()
            .map(ReplyCode::to_bytes)
            .map_err(Into::into)
    }

    // TODO: write proper benchmark #2825
<<<<<<< HEAD
    #[host(fallible, cost = RuntimeCosts::ReplyCode, err = ErrorWithSignalCode)]
=======
    #[host(fallible, cost = RuntimeCosts::ReplyCode, err_len = LengthWithSignalCode)]
>>>>>>> 6dd7f4cb
    pub fn signal_code(ctx: &mut R) -> Result<(), R::Error> {
        ctx.ext_mut()
            .signal_code()
            .map(SignalCode::to_u32)
            .map_err(Into::into)
    }

    #[host(cost = RuntimeCosts::Alloc)]
    pub fn alloc(ctx: &mut R, pages: u32) -> Result<u32, R::Error> {
        let res = ctx.alloc(pages);
        let res = ctx.process_alloc_func_result(res)?;

        let page = match res {
            Ok(page) => {
                log::trace!("Alloc {pages:?} pages at {page:?}");
                page.raw()
            }
            Err(err) => {
                log::trace!("Alloc failed: {err}");
                u32::MAX
            }
        };
        Ok(page)
    }

    #[host(cost = RuntimeCosts::Free)]
    pub fn free(ctx: &mut R, page_no: u32) -> Result<i32, R::Error> {
        let page = WasmPage::new(page_no).map_err(|_| {
            TerminationReason::Actor(ActorTerminationReason::Trap(TrapExplanation::Unknown))
        })?;

        let res = ctx.ext_mut().free(page);
        let res = ctx.process_alloc_func_result(res)?;

        match &res {
            Ok(()) => {
                log::trace!("Free {page:?}");
            }
            Err(err) => {
                log::trace!("Free failed: {err}");
            }
        };

        Ok(res.is_err() as i32)
    }

    #[host(cost = RuntimeCosts::BlockHeight)]
    pub fn block_height(ctx: &mut R, height_ptr: u32) -> Result<(), R::Error> {
        let height = ctx.ext_mut().block_height()?;

        let write_height = ctx.register_write_as(height_ptr);
        ctx.write_as(write_height, height.to_le_bytes())
            .map_err(Into::into)
    }

    #[host(cost = RuntimeCosts::BlockTimestamp)]
    pub fn block_timestamp(ctx: &mut R, timestamp_ptr: u32) -> Result<(), R::Error> {
        let timestamp = ctx.ext_mut().block_timestamp()?;

        let write_timestamp = ctx.register_write_as(timestamp_ptr);
        ctx.write_as(write_timestamp, timestamp.to_le_bytes())
            .map_err(Into::into)
    }

    #[host(cost = RuntimeCosts::Random)]
    pub fn random(ctx: &mut R, subject_ptr: u32, bn_random_ptr: u32) -> Result<(), R::Error> {
        let read_subject = ctx.register_read_decoded(subject_ptr);
        let write_bn_random = ctx.register_write_as(bn_random_ptr);

        let raw_subject: Hash = ctx.read_decoded(read_subject)?;

        let (random, bn) = ctx.ext_mut().random()?;
        let subject = [&raw_subject, random].concat();

        let mut hash = [0; 32];
        hash.copy_from_slice(blake2b(32, &[], &subject).as_bytes());

        ctx.write_as(write_bn_random, BlockNumberWithHash { bn, hash })
            .map_err(Into::into)
    }

    #[host(fallible, wgas, cost = RuntimeCosts::Reply(len))]
    pub fn reply(ctx: &mut R, payload_ptr: u32, len: u32, value_ptr: u32) -> Result<(), R::Error> {
        let read_payload = ctx.register_read(payload_ptr, len);
        let value = Self::register_and_read_value(ctx, value_ptr)?;
        let payload = ctx.read(read_payload)?.try_into()?;

        ctx.ext_mut()
            .reply(ReplyPacket::new(payload, value))
            .map_err(Into::into)
    }

    #[host(fallible, wgas, cost = RuntimeCosts::ReplyCommit)]
    pub fn reply_commit(ctx: &mut R, value_ptr: u32) -> Result<(), R::Error> {
        let value = Self::register_and_read_value(ctx, value_ptr)?;

        ctx.ext_mut()
            .reply_commit(ReplyPacket::new(Default::default(), value))
            .map_err(Into::into)
    }

    #[host(fallible, cost = RuntimeCosts::ReservationReply(len))]
    pub fn reservation_reply(
        ctx: &mut R,
        rid_value_ptr: u32,
        payload_ptr: u32,
        len: u32,
    ) -> Result<(), R::Error> {
        let read_rid_value = ctx.register_read_as(rid_value_ptr);
        let read_payload = ctx.register_read(payload_ptr, len);
        let HashWithValue {
            hash: reservation_id,
            value,
        } = ctx.read_as(read_rid_value)?;
        let payload = ctx.read(read_payload)?.try_into()?;

        ctx.ext_mut()
            .reservation_reply(reservation_id.into(), ReplyPacket::new(payload, value))
            .map_err(Into::into)
    }

    #[host(fallible, cost = RuntimeCosts::ReservationReplyCommit)]
    pub fn reservation_reply_commit(ctx: &mut R, rid_value_ptr: u32) -> Result<(), R::Error> {
        let read_rid_value = ctx.register_read_as(rid_value_ptr);
        let HashWithValue {
            hash: reservation_id,
            value,
        } = ctx.read_as(read_rid_value)?;

        ctx.ext_mut()
            .reservation_reply_commit(
                reservation_id.into(),
                ReplyPacket::new(Default::default(), value),
            )
            .map_err(Into::into)
    }

    #[host(fallible, cost = RuntimeCosts::ReplyTo)]
    pub fn reply_to(ctx: &mut R) -> Result<(), R::Error> {
        ctx.ext_mut().reply_to().map_err(Into::into)
    }

    // TODO: write proper benchmark #2825
    #[host(fallible, cost = RuntimeCosts::SignalFrom)]
    pub fn signal_from(ctx: &mut R) -> Result<(), R::Error> {
        ctx.ext_mut().signal_from().map_err(Into::into)
    }

    #[host(fallible, cost = RuntimeCosts::ReplyPush(len), err = ErrorBytes)]
    pub fn reply_push(ctx: &mut R, payload_ptr: u32, len: u32) -> Result<(), R::Error> {
        let read_payload = ctx.register_read(payload_ptr, len);
        let payload = ctx.read(read_payload)?;

        ctx.ext_mut().reply_push(&payload).map_err(Into::into)
    }

    #[host(fallible, wgas, cost = RuntimeCosts::ReplyInput)]
    pub fn reply_input(ctx: &mut R, offset: u32, len: u32, value_ptr: u32) -> Result<(), R::Error> {
        // Charge for `len` is inside `reply_push_input`
        let value = Self::register_and_read_value(ctx, value_ptr)?;

        let mut f = || {
            ctx.ext_mut().reply_push_input(offset, len)?;
            ctx.ext_mut()
                .reply_commit(ReplyPacket::new(Default::default(), value))
        };

        f().map_err(Into::into)
    }

    #[host(fallible, cost = RuntimeCosts::ReplyPushInput, err = ErrorBytes)]
    pub fn reply_push_input(ctx: &mut R, offset: u32, len: u32) -> Result<(), R::Error> {
        ctx.ext_mut()
            .reply_push_input(offset, len)
            .map_err(Into::into)
    }

    #[host(fallible, wgas, cost = RuntimeCosts::SendInput)]
    pub fn send_input(
        ctx: &mut R,
        pid_value_ptr: u32,
        offset: u32,
        len: u32,
        delay: u32,
    ) -> Result<(), R::Error> {
        // Charge for `len` inside `send_push_input`
        let read_pid_value = ctx.register_read_as(pid_value_ptr);
        let HashWithValue {
            hash: destination,
            value,
        } = ctx.read_as(read_pid_value)?;

        let mut f = || {
            let handle = ctx.ext_mut().send_init()?;
            ctx.ext_mut().send_push_input(handle, offset, len)?;
            ctx.ext_mut().send_commit(
                handle,
                HandlePacket::new(destination.into(), Default::default(), value),
                delay,
            )
        };

        f().map_err(Into::into)
    }

    #[host(fallible, cost = RuntimeCosts::SendPushInput, err = ErrorBytes)]
    pub fn send_push_input(
        ctx: &mut R,
        handle: u32,
        offset: u32,
        len: u32,
    ) -> Result<(), R::Error> {
        ctx.ext_mut()
            .send_push_input(handle, offset, len)
            .map_err(Into::into)
    }

    #[host(cost = RuntimeCosts::Debug(data_len))]
    pub fn debug(ctx: &mut R, data_ptr: u32, data_len: u32) -> Result<(), R::Error> {
        let read_data = ctx.register_read(data_ptr, data_len);
        let data: RuntimeBuffer = ctx.read(read_data)?.try_into()?;

        let s = String::from_utf8(data.into_vec())?;
        ctx.ext_mut().debug(&s)?;

        Ok(())
    }

    #[host(cost = RuntimeCosts::Null)]
    pub fn panic(ctx: &mut R, data_ptr: u32, data_len: u32) -> Result<(), R::Error> {
        let read_data = ctx.register_read(data_ptr, data_len);
        let data = ctx.read(read_data).unwrap_or_default();

        let s = String::from_utf8_lossy(&data).to_string();

        Err(ActorTerminationReason::Trap(TrapExplanation::Panic(s.into())).into())
    }

    #[host(cost = RuntimeCosts::Null)]
    pub fn oom_panic(ctx: &mut R) -> Result<(), R::Error> {
        Err(ActorTerminationReason::Trap(TrapExplanation::ProgramAllocOutOfBounds).into())
    }

    #[host(fallible, cost = RuntimeCosts::ReserveGas)]
    pub fn reserve_gas(ctx: &mut R, gas: u64, duration: u32) -> Result<(), R::Error> {
        ctx.ext_mut().reserve_gas(gas, duration).map_err(Into::into)
    }

    #[host(fallible, cost = RuntimeCosts::ReplyDeposit, err = ErrorBytes)]
    pub fn reply_deposit(ctx: &mut R, message_id_ptr: u32, gas: u64) -> Result<(), R::Error> {
        let read_message_id = ctx.register_read_decoded(message_id_ptr);
        let message_id = ctx.read_decoded(read_message_id)?;

        ctx.ext_mut()
            .reply_deposit(message_id, gas)
            .map_err(Into::into)
    }

    #[host(fallible, cost = RuntimeCosts::UnreserveGas, err = ErrorWithGas)]
    pub fn unreserve_gas(ctx: &mut R, reservation_id_ptr: u32) -> Result<(), R::Error> {
        let read_reservation_id = ctx.register_read_decoded(reservation_id_ptr);
        let reservation_id = ctx.read_decoded(read_reservation_id)?;

        ctx.ext_mut()
            .unreserve_gas(reservation_id)
            .map_err(Into::into)
    }

    #[host(fallible, cost = RuntimeCosts::SystemReserveGas, err = ErrorBytes)]
    pub fn system_reserve_gas(ctx: &mut R, gas: u64) -> Result<(), R::Error> {
        ctx.ext_mut().system_reserve_gas(gas).map_err(Into::into)
    }

    #[host(cost = RuntimeCosts::GasAvailable)]
    pub fn gas_available(ctx: &mut R, gas_ptr: u32) -> Result<(), R::Error> {
        let gas = ctx.ext_mut().gas_available()?;

        let write_gas = ctx.register_write_as(gas_ptr);
        ctx.write_as(write_gas, gas.to_le_bytes())
            .map_err(Into::into)
    }

    #[host(cost = RuntimeCosts::MsgId)]
    pub fn message_id(ctx: &mut R, message_id_ptr: u32) -> Result<(), R::Error> {
        let message_id = ctx.ext_mut().message_id()?;

        let write_message_id = ctx.register_write_as(message_id_ptr);
        ctx.write_as(write_message_id, message_id.into_bytes())
            .map_err(Into::into)
    }

    #[host(cost = RuntimeCosts::ProgramId)]
    pub fn program_id(ctx: &mut R, program_id_ptr: u32) -> Result<(), R::Error> {
        let program_id = ctx.ext_mut().program_id()?;

        let write_program_id = ctx.register_write_as(program_id_ptr);
        ctx.write_as(write_program_id, program_id.into_bytes())
            .map_err(Into::into)
    }

    #[host(fallible, cost = RuntimeCosts::PayProgramRent, err = ErrorWithBlockNumberAndValue)]
    pub fn pay_program_rent(ctx: &mut R, rent_pid_ptr: u32) -> Result<(), R::Error> {
        let read_rent_pid = ctx.register_read_as(rent_pid_ptr);

        let HashWithValue {
            hash: program_id,
            value: rent,
        } = ctx.read_as(read_rent_pid)?;

        ctx.ext_mut()
            .pay_program_rent(program_id.into(), rent)
            .map_err(Into::into)
    }

    #[host(cost = RuntimeCosts::Source)]
    pub fn source(ctx: &mut R, source_ptr: u32) -> Result<(), R::Error> {
        let source = ctx.ext_mut().source()?;

        let write_source = ctx.register_write_as(source_ptr);
        ctx.write_as(write_source, source.into_bytes())
            .map_err(Into::into)
    }

    #[host(cost = RuntimeCosts::Value)]
    pub fn value(ctx: &mut R, value_ptr: u32) -> Result<(), R::Error> {
        let value = ctx.ext_mut().value()?;

        let write_value = ctx.register_write_as(value_ptr);
        ctx.write_as(write_value, value.to_le_bytes())
            .map_err(Into::into)
    }

    #[host(cost = RuntimeCosts::ValueAvailable)]
    pub fn value_available(ctx: &mut R, value_ptr: u32) -> Result<(), R::Error> {
        let value_available = ctx.ext_mut().value_available()?;

        let write_value = ctx.register_write_as(value_ptr);
        ctx.write_as(write_value, value_available.to_le_bytes())
            .map_err(Into::into)
    }

    #[host(cost = RuntimeCosts::Leave)]
    pub fn leave(ctx: &mut R) -> Result<(), R::Error> {
        Err(ActorTerminationReason::Leave.into())
    }

    #[host(cost = RuntimeCosts::Wait)]
    pub fn wait(ctx: &mut R) -> Result<(), R::Error> {
        ctx.ext_mut().wait()?;
        Err(ActorTerminationReason::Wait(None, MessageWaitedType::Wait).into())
    }

    #[host(cost = RuntimeCosts::WaitFor)]
    pub fn wait_for(ctx: &mut R, duration: u32) -> Result<(), R::Error> {
        ctx.ext_mut().wait_for(duration)?;
        Err(ActorTerminationReason::Wait(Some(duration), MessageWaitedType::WaitFor).into())
    }

    #[host(cost = RuntimeCosts::WaitUpTo)]
    pub fn wait_up_to(ctx: &mut R, duration: u32) -> Result<(), R::Error> {
        let waited_type = if ctx.ext_mut().wait_up_to(duration)? {
            MessageWaitedType::WaitUpToFull
        } else {
            MessageWaitedType::WaitUpTo
        };
        Err(ActorTerminationReason::Wait(Some(duration), waited_type).into())
    }

    #[host(fallible, cost = RuntimeCosts::Wake, err = ErrorBytes)]
    pub fn wake(ctx: &mut R, message_id_ptr: u32, delay: u32) -> Result<(), R::Error> {
        let read_message_id = ctx.register_read_decoded(message_id_ptr);
        let message_id = ctx.read_decoded(read_message_id)?;

        ctx.ext_mut().wake(message_id, delay).map_err(Into::into)
    }

    #[allow(clippy::too_many_arguments)]
    #[host(fallible, wgas, cost = RuntimeCosts::CreateProgram(payload_len, salt_len), err = ErrorWithTwoHashes)]
    pub fn create_program(
        ctx: &mut R,
        cid_value_ptr: u32,
        salt_ptr: u32,
        salt_len: u32,
        payload_ptr: u32,
        payload_len: u32,
        delay: u32,
    ) -> Result<(), R::Error> {
        let read_cid_value = ctx.register_read_as(cid_value_ptr);
        let read_salt = ctx.register_read(salt_ptr, salt_len);
        let read_payload = ctx.register_read(payload_ptr, payload_len);
        let HashWithValue {
            hash: code_id,
            value,
        } = ctx.read_as(read_cid_value)?;
        let salt = ctx.read(read_salt)?.try_into()?;
        let payload = ctx.read(read_payload)?.try_into()?;

        ctx.ext_mut()
            .create_program(InitPacket::new(code_id.into(), salt, payload, value), delay)
            .map_err(Into::into)
    }

    pub fn forbidden(ctx: &mut R) -> Result<(), R::Error> {
        syscall_trace!("forbidden");

        ctx.run_any(RuntimeCosts::Null, |_| {
            Err(ActorTerminationReason::Trap(TrapExplanation::ForbiddenFunction).into())
        })
    }

    pub fn out_of_gas(ctx: &mut R) -> Result<(), R::Error> {
        syscall_trace!("out_of_gas");

        ctx.set_termination_reason(
            ActorTerminationReason::Trap(TrapExplanation::GasLimitExceeded).into(),
        );

        Err(R::unreachable_error())
    }

    pub fn out_of_allowance(ctx: &mut R) -> Result<(), R::Error> {
        syscall_trace!("out_of_allowance");

        ctx.set_termination_reason(ActorTerminationReason::GasAllowanceExceeded.into());

        Err(R::unreachable_error())
    }
}<|MERGE_RESOLUTION|>--- conflicted
+++ resolved
@@ -34,19 +34,11 @@
     memory::{PageU32Size, WasmPage},
     message::{HandlePacket, InitPacket, ReplyPacket},
 };
-<<<<<<< HEAD
-use gear_core_errors::{ReplyCode, SignalCode};
-use gsys::{
-    BlockNumberWithHash, ErrorBytes, ErrorWithBlockNumberAndValue, ErrorWithGas, ErrorWithHandle,
-    ErrorWithHash, ErrorWithReplyCode, ErrorWithSignalCode, ErrorWithTwoHashes, Hash,
-    HashWithValue, TwoHashesWithValue,
-=======
 use gear_core_errors::{ExtError, ReplyCode, SignalCode};
 use gsys::{
     BlockNumberWithHash, Hash, HashWithValue, LengthBytes, LengthWithBlockNumberAndValue,
     LengthWithGas, LengthWithHandle, LengthWithHash, LengthWithReplyCode, LengthWithSignalCode,
     LengthWithTwoHashes, TwoHashesWithValue,
->>>>>>> 6dd7f4cb
 };
 
 pub struct FuncsHandler<Ext: Externalities + 'static, Runtime> {
@@ -210,11 +202,7 @@
         Err(ActorTerminationReason::Exit(inheritor_id).into())
     }
 
-<<<<<<< HEAD
     #[host(fallible, cost = RuntimeCosts::ReplyCode, err = ErrorWithReplyCode)]
-=======
-    #[host(fallible, cost = RuntimeCosts::ReplyCode, err_len = LengthWithReplyCode)]
->>>>>>> 6dd7f4cb
     pub fn reply_code(ctx: &mut R) -> Result<(), R::Error> {
         ctx.ext_mut()
             .reply_code()
@@ -223,11 +211,7 @@
     }
 
     // TODO: write proper benchmark #2825
-<<<<<<< HEAD
     #[host(fallible, cost = RuntimeCosts::ReplyCode, err = ErrorWithSignalCode)]
-=======
-    #[host(fallible, cost = RuntimeCosts::ReplyCode, err_len = LengthWithSignalCode)]
->>>>>>> 6dd7f4cb
     pub fn signal_code(ctx: &mut R) -> Result<(), R::Error> {
         ctx.ext_mut()
             .signal_code()
