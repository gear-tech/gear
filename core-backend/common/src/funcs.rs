--- conflicted
+++ resolved
@@ -16,375 +16,10 @@
 // You should have received a copy of the GNU General Public License
 // along with this program. If not, see <https://www.gnu.org/licenses/>.
 
-<<<<<<< HEAD
-use crate::{EXIT_TRAP_STR, LEAVE_TRAP_STR, WAIT_TRAP_STR};
-use alloc::{string::String, vec, vec::Vec};
-use gear_core::{
-    env::{Ext, LaterExt},
-    identifiers::{MessageId, ProgramId},
-    message::{HandlePacket, InitPacket, ReplyPacket},
-};
-
-pub fn alloc<E: Ext>(ext: LaterExt<E>) -> impl Fn(i32) -> Result<u32, &'static str> {
-    move |pages: i32| {
-        let pages = pages as u32;
-
-        let ptr = ext.with(|ext: &mut E| ext.alloc(pages.into()))?.map(|v| {
-            let ptr = v.raw();
-            log::debug!("ALLOC PAGES: {} pages at {}", pages, ptr);
-            ptr
-        })?;
-
-        Ok(ptr)
-    }
-}
-
-pub fn block_height<E: Ext>(ext: LaterExt<E>) -> impl Fn() -> i32 {
-    move || ext.with(|ext: &mut E| ext.block_height()).unwrap_or(0) as i32
-}
-
-pub fn block_timestamp<E: Ext>(ext: LaterExt<E>) -> impl Fn() -> i64 {
-    move || ext.with(|ext: &mut E| ext.block_timestamp()).unwrap_or(0) as i64
-}
-
-pub fn exit_code<E: Ext>(ext: LaterExt<E>) -> impl Fn() -> Result<i32, &'static str> {
-    move || {
-        let reply_tuple = ext.with(|ext: &mut E| ext.reply_to())?;
-
-        if let Some((_, exit_code)) = reply_tuple {
-            Ok(exit_code)
-        } else {
-            Err("Not running in the reply context")
-        }
-    }
-}
-
-pub fn free<E: Ext>(ext: LaterExt<E>) -> impl Fn(i32) -> Result<(), &'static str> {
-    move |page: i32| {
-        let page = page as u32;
-        if let Err(e) = ext.with(|ext: &mut E| ext.free(page.into()))? {
-            log::debug!("FREE PAGE ERROR: {:?}", e);
-        } else {
-            log::debug!("FREE PAGE: {}", page);
-        }
-        Ok(())
-    }
-}
-
-pub fn debug<E: Ext>(ext: LaterExt<E>) -> impl Fn(i32, i32) -> Result<(), &'static str> {
-    move |str_ptr: i32, str_len: i32| {
-        let str_ptr = str_ptr as u32 as usize;
-        let str_len = str_len as u32 as usize;
-        ext.with_fallible(|ext: &mut E| -> Result<(), &'static str> {
-            let mut data = vec![0u8; str_len];
-            ext.get_mem(str_ptr, &mut data);
-            match String::from_utf8(data) {
-                Ok(s) => ext.debug(&s),
-                Err(_) => Err("Failed to parse debug string"),
-            }
-        })
-    }
-}
-
-pub fn gas<E: Ext>(ext: LaterExt<E>) -> impl Fn(i32) -> Result<(), &'static str> {
-    move |val: i32| {
-        ext.with(|ext: &mut E| ext.charge_gas(val as _))?
-            .map_err(|_| "Trapping: unable to report about gas used")
-    }
-}
-
-pub fn gas_available<E: Ext>(ext: LaterExt<E>) -> impl Fn() -> i64 {
-    move || ext.with(|ext: &mut E| ext.gas_available()).unwrap_or(0) as i64
-}
-
-pub fn exit<E: Ext>(ext: LaterExt<E>) -> impl Fn(i32) -> Result<(), &'static str> {
-    move |program_id_ptr: i32| {
-        let _ = ext.with(|ext: &mut E| -> Result<(), &'static str> {
-            let value_dest: ProgramId = get_bytes32(ext, program_id_ptr as u32 as _).into();
-            ext.exit(value_dest)
-        })?;
-
-        // Intentionally return an error to break the execution
-        Err(EXIT_TRAP_STR)
-    }
-}
-
-pub fn origin<E: Ext>(ext: LaterExt<E>) -> impl Fn(i32) -> Result<(), &'static str> {
-    move |origin_ptr: i32| {
-        ext.with(|ext: &mut E| {
-            let id = ext.origin();
-            ext.set_mem(origin_ptr as _, id.as_ref());
-        })
-    }
-}
-
-pub fn msg_id<E: Ext>(ext: LaterExt<E>) -> impl Fn(i32) -> Result<(), &'static str> {
-    move |msg_id_ptr: i32| {
-        ext.with(|ext: &mut E| {
-            let message_id = ext.message_id();
-            ext.set_mem(msg_id_ptr as isize as _, message_id.as_ref());
-        })
-    }
-}
-
-pub fn read<E: Ext>(ext: LaterExt<E>) -> impl Fn(i32, i32, i32) -> Result<(), &'static str> {
-    move |at: i32, len: i32, dest: i32| {
-        let at = at as u32 as usize;
-        let len = len as u32 as usize;
-        ext.with(|ext: &mut E| {
-            let msg = ext.msg().to_vec();
-            ext.set_mem(dest as _, &msg[at..(at + len)]);
-        })
-    }
-}
-
-pub fn reply<E: Ext>(ext: LaterExt<E>) -> impl Fn(i32, i32, i32, i32) -> Result<(), &'static str> {
-    move |payload_ptr: i32, payload_len: i32, value_ptr: i32, message_id_ptr: i32| {
-        let result = ext.with(|ext: &mut E| -> Result<(), &'static str> {
-            let payload = get_vec(ext, payload_ptr as usize, payload_len as usize);
-            let value = get_u128(ext, value_ptr as usize);
-            let message_id = ext.reply(ReplyPacket::new(payload, value))?;
-            ext.set_mem(message_id_ptr as isize as _, message_id.as_ref());
-            Ok(())
-        })?;
-        result.map_err(|_| "Trapping: unable to send reply message")
-    }
-}
-
-pub fn reply_commit<E: Ext>(ext: LaterExt<E>) -> impl Fn(i32, i32) -> Result<(), &'static str> {
-    move |message_id_ptr: i32, value_ptr: i32| {
-        let result = ext.with(|ext: &mut E| -> Result<(), &'static str> {
-            let value = get_u128(ext, value_ptr as usize);
-            let message_id = ext.reply_commit(ReplyPacket::new(Vec::new(), value))?;
-            ext.set_mem(message_id_ptr as isize as _, message_id.as_ref());
-            Ok(())
-        })?;
-        result.map_err(|_| "Trapping: unable to send message")
-    }
-}
-
-pub fn reply_push<E: Ext>(ext: LaterExt<E>) -> impl Fn(i32, i32) -> Result<(), &'static str> {
-    move |payload_ptr: i32, payload_len: i32| {
-        ext.with(|ext: &mut E| {
-            let payload = get_vec(ext, payload_ptr as usize, payload_len as usize);
-            ext.reply_push(&payload)
-        })?
-        .map_err(|_| "Trapping: unable to push payload into reply")
-    }
-}
-
-pub fn reply_to<E: Ext>(ext: LaterExt<E>) -> impl Fn(i32) -> Result<(), &'static str> {
-    move |dest: i32| {
-        let maybe_message_id = ext.with(|ext: &mut E| ext.reply_to())?;
-
-        match maybe_message_id {
-            Some((message_id, _)) => ext.with(|ext| {
-                ext.set_mem(dest as isize as _, message_id.as_ref());
-            })?,
-            None => return Err("Not running in the reply context"),
-        };
-
-        Ok(())
-    }
-}
-
-pub fn send<E: Ext>(
-    ext: LaterExt<E>,
-) -> impl Fn(i32, i32, i32, i32, i32) -> Result<(), &'static str> {
-    move |program_id_ptr: i32,
-          payload_ptr: i32,
-          payload_len: i32,
-          value_ptr: i32,
-          message_id_ptr: i32| {
-        let result = ext.with(|ext: &mut E| -> Result<(), &'static str> {
-            let dest: ProgramId = get_bytes32(ext, program_id_ptr as usize).into();
-            let payload = get_vec(ext, payload_ptr as usize, payload_len as usize);
-            let value = get_u128(ext, value_ptr as usize);
-            let message_id = ext.send(HandlePacket::new(dest, payload, value))?;
-            ext.set_mem(message_id_ptr as isize as _, message_id.as_ref());
-            Ok(())
-        })?;
-        result.map_err(|_| "Trapping: unable to send message")
-    }
-}
-
-pub fn send_wgas<E: Ext>(
-    ext: LaterExt<E>,
-) -> impl Fn(i32, i32, i32, i64, i32, i32) -> Result<(), &'static str> {
-    move |program_id_ptr: i32,
-          payload_ptr: i32,
-          payload_len: i32,
-          gas_limit: i64,
-          value_ptr: i32,
-          message_id_ptr: i32| {
-        let result = ext.with(|ext: &mut E| -> Result<(), &'static str> {
-            let dest: ProgramId = get_bytes32(ext, program_id_ptr as usize).into();
-            let payload = get_vec(ext, payload_ptr as usize, payload_len as usize);
-            let value = get_u128(ext, value_ptr as usize);
-            let message_id = ext.send(HandlePacket::new_with_gas(
-                dest,
-                payload,
-                gas_limit as _,
-                value,
-            ))?;
-            ext.set_mem(message_id_ptr as isize as _, message_id.as_ref());
-            Ok(())
-        })?;
-        result.map_err(|_| "Trapping: unable to send message")
-    }
-}
-
-pub fn send_commit<E: Ext>(
-    ext: LaterExt<E>,
-) -> impl Fn(i32, i32, i32, i32) -> Result<(), &'static str> {
-    move |handle_ptr: i32, message_id_ptr: i32, program_id_ptr: i32, value_ptr: i32| {
-        ext.with(|ext: &mut E| -> Result<(), &'static str> {
-            let dest: ProgramId = get_bytes32(ext, program_id_ptr as usize).into();
-            let value = get_u128(ext, value_ptr as usize);
-            let message_id =
-                ext.send_commit(handle_ptr as _, HandlePacket::new(dest, Vec::new(), value))?;
-            ext.set_mem(message_id_ptr as isize as _, message_id.as_ref());
-            Ok(())
-        })?
-        .map_err(|_| "Trapping: unable to commit and send message")
-    }
-}
-
-pub fn send_commit_wgas<E: Ext>(
-    ext: LaterExt<E>,
-) -> impl Fn(i32, i32, i32, i64, i32) -> Result<(), &'static str> {
-    move |handle_ptr: i32,
-          message_id_ptr: i32,
-          program_id_ptr: i32,
-          gas_limit: i64,
-          value_ptr: i32| {
-        ext.with(|ext: &mut E| -> Result<(), &'static str> {
-            let dest: ProgramId = get_bytes32(ext, program_id_ptr as usize).into();
-            let value = get_u128(ext, value_ptr as usize);
-            let message_id = ext.send_commit(
-                handle_ptr as _,
-                HandlePacket::new_with_gas(dest, Vec::new(), gas_limit as _, value),
-            )?;
-            ext.set_mem(message_id_ptr as isize as _, message_id.as_ref());
-            Ok(())
-        })?
-        .map_err(|_| "Trapping: unable to commit and send message")
-    }
-}
-
-pub fn send_init<E: Ext>(ext: LaterExt<E>) -> impl Fn() -> Result<i32, &'static str> {
-    move || {
-        let result = ext.with(|ext: &mut E| ext.send_init())?;
-        result
-            .map_err(|_| "Trapping: unable to init message")
-            .map(|handle| handle as _)
-    }
-}
-
-pub fn send_push<E: Ext>(ext: LaterExt<E>) -> impl Fn(i32, i32, i32) -> Result<(), &'static str> {
-    move |handle_ptr: i32, payload_ptr: i32, payload_len: i32| {
-        ext.with(|ext: &mut E| {
-            let payload = get_vec(ext, payload_ptr as usize, payload_len as usize);
-            ext.send_push(handle_ptr as _, &payload)
-        })?
-        .map_err(|_| "Trapping: unable to push payload into message")
-    }
-}
-
-pub fn create_program_wgas<E: Ext>(
-    ext: LaterExt<E>,
-) -> impl Fn(i32, i32, i32, i32, i32, i64, i32, i32) -> Result<(), &'static str> {
-    move |code_hash_ptr: i32,
-          salt_ptr: i32,
-          salt_len: i32,
-          payload_ptr: i32,
-          payload_len: i32,
-          gas_limit: i64,
-          value_ptr: i32,
-          program_id_ptr: i32| {
-        let res = ext.with(|ext: &mut E| -> Result<(), &'static str> {
-            let code_hash = get_bytes32(ext, code_hash_ptr as usize);
-            let salt = get_vec(ext, salt_ptr as usize, salt_len as usize);
-            let payload = get_vec(ext, payload_ptr as usize, payload_len as usize);
-            let value = get_u128(ext, value_ptr as usize);
-            let new_actor_id = ext.create_program(InitPacket::new_with_gas(
-                code_hash.into(),
-                salt,
-                payload,
-                gas_limit as _,
-                value,
-            ))?;
-            ext.set_mem(program_id_ptr as isize as _, new_actor_id.as_ref());
-            Ok(())
-        })?;
-        res.map_err(|_| "Trapping: unable to create a new program")
-    }
-}
-
-pub fn size<E: Ext>(ext: LaterExt<E>) -> impl Fn() -> i32 {
-    move || ext.with(|ext: &mut E| ext.msg().len() as _).unwrap_or(0)
-}
-
-pub fn source<E: Ext>(ext: LaterExt<E>) -> impl Fn(i32) -> Result<(), &'static str> {
-    move |source_ptr: i32| {
-        ext.with(|ext: &mut E| {
-            let source = ext.source();
-            ext.set_mem(source_ptr as _, source.as_ref());
-        })
-    }
-}
-
-pub fn program_id<E: Ext>(ext: LaterExt<E>) -> impl Fn(i32) -> Result<(), &'static str> {
-    move |source_ptr: i32| {
-        ext.with(|ext: &mut E| {
-            let actor_id = ext.program_id();
-            ext.set_mem(source_ptr as _, actor_id.as_ref());
-        })
-    }
-}
-
-pub fn value<E: Ext>(ext: LaterExt<E>) -> impl Fn(i32) -> Result<(), &'static str> {
-    move |value_ptr: i32| ext.with(|ext: &mut E| set_u128(ext, value_ptr as usize, ext.value()))
-}
-
-pub fn value_available<E: Ext>(ext: LaterExt<E>) -> impl Fn(i32) -> Result<(), &'static str> {
-    move |value_ptr: i32| {
-        ext.with(|ext: &mut E| set_u128(ext, value_ptr as usize, ext.value_available()))
-    }
-}
-
-pub fn leave<E: Ext>(ext: LaterExt<E>) -> impl Fn() -> Result<(), &'static str> {
-    move || {
-        let _ = ext.with(|ext: &mut E| ext.leave())?;
-        // Intentionally return an error to break the execution
-        Err(LEAVE_TRAP_STR)
-    }
-}
-
-pub fn wait<E: Ext>(ext: LaterExt<E>) -> impl Fn() -> Result<(), &'static str> {
-    move || {
-        let _ = ext.with(|ext: &mut E| ext.wait())?;
-        // Intentionally return an error to break the execution
-        Err(WAIT_TRAP_STR)
-    }
-}
-
-pub fn wake<E: Ext>(ext: LaterExt<E>) -> impl Fn(i32) -> Result<(), &'static str> {
-    move |waker_id_ptr| {
-        ext.with(|ext: &mut E| {
-            let waker_id: MessageId = get_bytes32(ext, waker_id_ptr as usize).into();
-            ext.wake(waker_id)
-        })?
-    }
-}
-
-// Helper functions
-=======
 use crate::{LEAVE_TRAP_STR, WAIT_TRAP_STR};
 use alloc::{vec, vec::Vec};
 use gear_core::memory::Memory;
 
->>>>>>> 10e450f7
 pub fn is_wait_trap(trap: &str) -> bool {
     trap.starts_with(WAIT_TRAP_STR)
 }
