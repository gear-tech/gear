// This file is part of Gear.

// Copyright (C) 2023 Gear Technologies Inc.
// SPDX-License-Identifier: GPL-3.0-or-later WITH Classpath-exception-2.0

// This program is free software: you can redistribute it and/or modify
// it under the terms of the GNU General Public License as published by
// the Free Software Foundation, either version 3 of the License, or
// (at your option) any later version.

// This program is distributed in the hope that it will be useful,
// but WITHOUT ANY WARRANTY; without even the implied warranty of
// MERCHANTABILITY or FITNESS FOR A PARTICULAR PURPOSE. See the
// GNU General Public License for more details.

// You should have received a copy of the GNU General Public License
// along with this program. If not, see <https://www.gnu.org/licenses/>.

//! Syscall implementations generic over wasmi and sandbox backends.

use crate::{
    memory::{MemoryAccessError, WasmMemoryRead},
    runtime::Runtime,
    syscall_trace, ActorTerminationReason, BackendAllocExternalitiesError, BackendExternalities,
    BackendExternalitiesError, MessageWaitedType, TerminationReason, TrapExplanation,
    UnrecoverableExecutionError, UnrecoverableMemoryError, PTR_SPECIAL,
};
use alloc::string::{String, ToString};
use blake2_rfc::blake2b::blake2b;
use core::marker::PhantomData;
use gear_backend_codegen::host;
use gear_core::{
    buffer::{RuntimeBuffer, RuntimeBufferSizeError},
    costs::RuntimeCosts,
    env::{DropPayloadLockBound, Externalities},
<<<<<<< HEAD
    message::{HandlePacket, InitPacket, ReplyPacket},
    pages::{PageNumber, PageU32Size, WasmPage},
=======
    memory::{PageU32Size, WasmPage},
    message::{HandlePacket, InitPacket, Payload, PayloadSizeError, ReplyPacket},
>>>>>>> 99920c8c
};
use gear_core_errors::{MessageError, ReplyCode, SignalCode};
use gsys::{
    BlockNumberWithHash, ErrorBytes, ErrorWithBlockNumberAndValue, ErrorWithGas, ErrorWithHandle,
    ErrorWithHash, ErrorWithReplyCode, ErrorWithSignalCode, ErrorWithTwoHashes, Hash,
    HashWithValue, TwoHashesWithValue,
};

pub struct FuncsHandler<Ext: Externalities + 'static, Runtime> {
    _phantom: PhantomData<(Ext, Runtime)>,
}

impl<Ext, R> FuncsHandler<Ext, R>
where
    Ext: BackendExternalities + 'static,
    Ext::UnrecoverableError: BackendExternalitiesError,
    Ext::FallibleError: BackendExternalitiesError,
    Ext::AllocError: BackendAllocExternalitiesError<ExtError = Ext::UnrecoverableError>,
    R: Runtime<Ext>,
{
    /// !!! Usage warning: make sure to do it before any other read/write,
    /// because it may contain registered read.
    fn register_and_read_value(ctx: &mut R, value_ptr: u32) -> Result<u128, MemoryAccessError> {
        if value_ptr != PTR_SPECIAL {
            let read_value = ctx.register_read_decoded(value_ptr);
            return ctx.read_decoded(read_value);
        }

        Ok(0)
    }

    fn read_message_payload(
        ctx: &mut R,
        read_payload: WasmMemoryRead,
    ) -> Result<Payload, TerminationReason> {
        ctx.read(read_payload)?
            .try_into()
            .map_err(|PayloadSizeError| {
                TrapExplanation::FallibleExt(MessageError::MaxMessageSizeExceed.into()).into()
            })
    }

    #[host(fallible, wgas, cost = RuntimeCosts::Send(len))]
    pub fn send(
        ctx: &mut R,
        pid_value_ptr: u32,
        payload_ptr: u32,
        len: u32,
        delay: u32,
    ) -> Result<(), R::Error> {
        let read_hash_val = ctx.register_read_as(pid_value_ptr);
        let read_payload = ctx.register_read(payload_ptr, len);
        let HashWithValue {
            hash: destination,
            value,
        } = ctx.read_as(read_hash_val)?;
        let payload = Self::read_message_payload(ctx, read_payload)?;

        ctx.ext_mut()
            .send(HandlePacket::new(destination.into(), payload, value), delay)
            .map_err(Into::into)
    }

    #[host(fallible, wgas, cost = RuntimeCosts::SendCommit)]
    pub fn send_commit(
        ctx: &mut R,
        handle: u32,
        pid_value_ptr: u32,
        delay: u32,
    ) -> Result<(), R::Error> {
        let read_pid_value = ctx.register_read_as(pid_value_ptr);
        let HashWithValue {
            hash: destination,
            value,
        } = ctx.read_as(read_pid_value)?;

        ctx.ext_mut()
            .send_commit(
                handle,
                HandlePacket::new(destination.into(), Default::default(), value),
                delay,
            )
            .map_err(Into::into)
    }

    #[host(fallible, cost = RuntimeCosts::SendInit, err = ErrorWithHandle)]
    pub fn send_init(ctx: &mut R) -> Result<(), R::Error> {
        ctx.ext_mut().send_init().map_err(Into::into)
    }

    #[host(fallible, cost = RuntimeCosts::SendPush(len), err = ErrorBytes)]
    pub fn send_push(ctx: &mut R, handle: u32, payload_ptr: u32, len: u32) -> Result<(), R::Error> {
        let read_payload = ctx.register_read(payload_ptr, len);
        let payload = ctx.read(read_payload)?;

        ctx.ext_mut()
            .send_push(handle, &payload)
            .map_err(Into::into)
    }

    #[host(fallible, cost = RuntimeCosts::ReservationSend(len))]
    pub fn reservation_send(
        ctx: &mut R,
        rid_pid_value_ptr: u32,
        payload_ptr: u32,
        len: u32,
        delay: u32,
    ) -> Result<(), R::Error> {
        let read_rid_pid_value = ctx.register_read_as(rid_pid_value_ptr);
        let read_payload = ctx.register_read(payload_ptr, len);
        let TwoHashesWithValue {
            hash1: reservation_id,
            hash2: destination,
            value,
        } = ctx.read_as(read_rid_pid_value)?;
        let payload = Self::read_message_payload(ctx, read_payload)?;

        ctx.ext_mut()
            .reservation_send(
                reservation_id.into(),
                HandlePacket::new(destination.into(), payload, value),
                delay,
            )
            .map_err(Into::into)
    }

    #[host(fallible, cost = RuntimeCosts::ReservationSendCommit)]
    pub fn reservation_send_commit(
        ctx: &mut R,
        handle: u32,
        rid_pid_value_ptr: u32,
        delay: u32,
    ) -> Result<(), R::Error> {
        let read_rid_pid_value = ctx.register_read_as(rid_pid_value_ptr);
        let TwoHashesWithValue {
            hash1: reservation_id,
            hash2: destination,
            value,
        } = ctx.read_as(read_rid_pid_value)?;

        ctx.ext_mut()
            .reservation_send_commit(
                reservation_id.into(),
                handle,
                HandlePacket::new(destination.into(), Default::default(), value),
                delay,
            )
            .map_err(Into::into)
    }

    #[host(fallible, cost = RuntimeCosts::Read, err = ErrorBytes)]
    pub fn read(ctx: &mut R, at: u32, len: u32, buffer_ptr: u32) -> Result<(), R::Error> {
        let payload_lock = ctx.ext_mut().lock_payload(at, len)?;
        payload_lock
            .drop_with::<MemoryAccessError, _>(|payload_access| {
                let write_buffer = ctx.register_write(buffer_ptr, len);
                let write_res = ctx.write(write_buffer, payload_access.as_slice());
                let unlock_bound = ctx.ext_mut().unlock_payload(payload_access.into_lock());

                DropPayloadLockBound::from((unlock_bound, write_res))
            })
            .into_inner()
            .map_err(Into::into)
    }

    #[host(cost = RuntimeCosts::Size)]
    pub fn size(ctx: &mut R, size_ptr: u32) -> Result<(), R::Error> {
        let size = ctx.ext_mut().size()? as u32;

        let write_size = ctx.register_write_as(size_ptr);
        ctx.write_as(write_size, size.to_le_bytes())
            .map_err(Into::into)
    }

    #[host(cost = RuntimeCosts::Exit)]
    pub fn exit(ctx: &mut R, inheritor_id_ptr: u32) -> Result<(), R::Error> {
        let read_inheritor_id = ctx.register_read_decoded(inheritor_id_ptr);
        let inheritor_id = ctx.read_decoded(read_inheritor_id)?;
        Err(ActorTerminationReason::Exit(inheritor_id).into())
    }

    #[host(fallible, cost = RuntimeCosts::ReplyCode, err = ErrorWithReplyCode)]
    pub fn reply_code(ctx: &mut R) -> Result<(), R::Error> {
        ctx.ext_mut()
            .reply_code()
            .map(ReplyCode::to_bytes)
            .map_err(Into::into)
    }

    // TODO: write proper benchmark #2825
    #[host(fallible, cost = RuntimeCosts::ReplyCode, err = ErrorWithSignalCode)]
    pub fn signal_code(ctx: &mut R) -> Result<(), R::Error> {
        ctx.ext_mut()
            .signal_code()
            .map(SignalCode::to_u32)
            .map_err(Into::into)
    }

    #[host(cost = RuntimeCosts::Alloc)]
    pub fn alloc(ctx: &mut R, pages: u32) -> Result<u32, R::Error> {
        let res = ctx.alloc(pages);
        let res = ctx.process_alloc_func_result(res)?;

        let page = match res {
            Ok(page) => {
                log::trace!("Alloc {pages:?} pages at {page:?}");
                page.raw()
            }
            Err(err) => {
                log::trace!("Alloc failed: {err}");
                u32::MAX
            }
        };
        Ok(page)
    }

    #[host(cost = RuntimeCosts::Free)]
    pub fn free(ctx: &mut R, page_no: u32) -> Result<i32, R::Error> {
        let page = WasmPage::new(page_no).map_err(|_| {
            TerminationReason::Actor(ActorTerminationReason::Trap(TrapExplanation::Unknown))
        })?;

        let res = ctx.ext_mut().free(page);
        let res = ctx.process_alloc_func_result(res)?;

        match &res {
            Ok(()) => {
                log::trace!("Free {page:?}");
            }
            Err(err) => {
                log::trace!("Free failed: {err}");
            }
        };

        Ok(res.is_err() as i32)
    }

    #[host(cost = RuntimeCosts::BlockHeight)]
    pub fn block_height(ctx: &mut R, height_ptr: u32) -> Result<(), R::Error> {
        let height = ctx.ext_mut().block_height()?;

        let write_height = ctx.register_write_as(height_ptr);
        ctx.write_as(write_height, height.to_le_bytes())
            .map_err(Into::into)
    }

    #[host(cost = RuntimeCosts::BlockTimestamp)]
    pub fn block_timestamp(ctx: &mut R, timestamp_ptr: u32) -> Result<(), R::Error> {
        let timestamp = ctx.ext_mut().block_timestamp()?;

        let write_timestamp = ctx.register_write_as(timestamp_ptr);
        ctx.write_as(write_timestamp, timestamp.to_le_bytes())
            .map_err(Into::into)
    }

    #[host(cost = RuntimeCosts::Random)]
    pub fn random(ctx: &mut R, subject_ptr: u32, bn_random_ptr: u32) -> Result<(), R::Error> {
        let read_subject = ctx.register_read_decoded(subject_ptr);
        let write_bn_random = ctx.register_write_as(bn_random_ptr);

        let raw_subject: Hash = ctx.read_decoded(read_subject)?;

        let (random, bn) = ctx.ext_mut().random()?;
        let subject = [&raw_subject, random].concat();

        let mut hash = [0; 32];
        hash.copy_from_slice(blake2b(32, &[], &subject).as_bytes());

        ctx.write_as(write_bn_random, BlockNumberWithHash { bn, hash })
            .map_err(Into::into)
    }

    #[host(fallible, wgas, cost = RuntimeCosts::Reply(len))]
    pub fn reply(ctx: &mut R, payload_ptr: u32, len: u32, value_ptr: u32) -> Result<(), R::Error> {
        let read_payload = ctx.register_read(payload_ptr, len);
        let value = Self::register_and_read_value(ctx, value_ptr)?;
        let payload = Self::read_message_payload(ctx, read_payload)?;

        ctx.ext_mut()
            .reply(ReplyPacket::new(payload, value))
            .map_err(Into::into)
    }

    #[host(fallible, wgas, cost = RuntimeCosts::ReplyCommit)]
    pub fn reply_commit(ctx: &mut R, value_ptr: u32) -> Result<(), R::Error> {
        let value = Self::register_and_read_value(ctx, value_ptr)?;

        ctx.ext_mut()
            .reply_commit(ReplyPacket::new(Default::default(), value))
            .map_err(Into::into)
    }

    #[host(fallible, cost = RuntimeCosts::ReservationReply(len))]
    pub fn reservation_reply(
        ctx: &mut R,
        rid_value_ptr: u32,
        payload_ptr: u32,
        len: u32,
    ) -> Result<(), R::Error> {
        let read_rid_value = ctx.register_read_as(rid_value_ptr);
        let read_payload = ctx.register_read(payload_ptr, len);
        let HashWithValue {
            hash: reservation_id,
            value,
        } = ctx.read_as(read_rid_value)?;
        let payload = Self::read_message_payload(ctx, read_payload)?;

        ctx.ext_mut()
            .reservation_reply(reservation_id.into(), ReplyPacket::new(payload, value))
            .map_err(Into::into)
    }

    #[host(fallible, cost = RuntimeCosts::ReservationReplyCommit)]
    pub fn reservation_reply_commit(ctx: &mut R, rid_value_ptr: u32) -> Result<(), R::Error> {
        let read_rid_value = ctx.register_read_as(rid_value_ptr);
        let HashWithValue {
            hash: reservation_id,
            value,
        } = ctx.read_as(read_rid_value)?;

        ctx.ext_mut()
            .reservation_reply_commit(
                reservation_id.into(),
                ReplyPacket::new(Default::default(), value),
            )
            .map_err(Into::into)
    }

    #[host(fallible, cost = RuntimeCosts::ReplyTo)]
    pub fn reply_to(ctx: &mut R) -> Result<(), R::Error> {
        ctx.ext_mut().reply_to().map_err(Into::into)
    }

    // TODO: write proper benchmark #2825
    #[host(fallible, cost = RuntimeCosts::SignalFrom)]
    pub fn signal_from(ctx: &mut R) -> Result<(), R::Error> {
        ctx.ext_mut().signal_from().map_err(Into::into)
    }

    #[host(fallible, cost = RuntimeCosts::ReplyPush(len), err = ErrorBytes)]
    pub fn reply_push(ctx: &mut R, payload_ptr: u32, len: u32) -> Result<(), R::Error> {
        let read_payload = ctx.register_read(payload_ptr, len);
        let payload = ctx.read(read_payload)?;

        ctx.ext_mut().reply_push(&payload).map_err(Into::into)
    }

    #[host(fallible, wgas, cost = RuntimeCosts::ReplyInput)]
    pub fn reply_input(ctx: &mut R, offset: u32, len: u32, value_ptr: u32) -> Result<(), R::Error> {
        // Charge for `len` is inside `reply_push_input`
        let value = Self::register_and_read_value(ctx, value_ptr)?;

        let mut f = || {
            ctx.ext_mut().reply_push_input(offset, len)?;
            ctx.ext_mut()
                .reply_commit(ReplyPacket::new(Default::default(), value))
        };

        f().map_err(Into::into)
    }

    #[host(fallible, cost = RuntimeCosts::ReplyPushInput, err = ErrorBytes)]
    pub fn reply_push_input(ctx: &mut R, offset: u32, len: u32) -> Result<(), R::Error> {
        ctx.ext_mut()
            .reply_push_input(offset, len)
            .map_err(Into::into)
    }

    #[host(fallible, wgas, cost = RuntimeCosts::SendInput)]
    pub fn send_input(
        ctx: &mut R,
        pid_value_ptr: u32,
        offset: u32,
        len: u32,
        delay: u32,
    ) -> Result<(), R::Error> {
        // Charge for `len` inside `send_push_input`
        let read_pid_value = ctx.register_read_as(pid_value_ptr);
        let HashWithValue {
            hash: destination,
            value,
        } = ctx.read_as(read_pid_value)?;

        let mut f = || {
            let handle = ctx.ext_mut().send_init()?;
            ctx.ext_mut().send_push_input(handle, offset, len)?;
            ctx.ext_mut().send_commit(
                handle,
                HandlePacket::new(destination.into(), Default::default(), value),
                delay,
            )
        };

        f().map_err(Into::into)
    }

    #[host(fallible, cost = RuntimeCosts::SendPushInput, err = ErrorBytes)]
    pub fn send_push_input(
        ctx: &mut R,
        handle: u32,
        offset: u32,
        len: u32,
    ) -> Result<(), R::Error> {
        ctx.ext_mut()
            .send_push_input(handle, offset, len)
            .map_err(Into::into)
    }

    #[host(cost = RuntimeCosts::Debug(data_len))]
    pub fn debug(ctx: &mut R, data_ptr: u32, data_len: u32) -> Result<(), R::Error> {
        let read_data = ctx.register_read(data_ptr, data_len);
        let data: RuntimeBuffer = ctx
            .read(read_data)?
            .try_into()
            .map_err(|RuntimeBufferSizeError| {
                UnrecoverableMemoryError::RuntimeAllocOutOfBounds.into()
            })
            .map_err(TrapExplanation::UnrecoverableExt)?;

        let s = String::from_utf8(data.into_vec())
            .map_err(|_err| UnrecoverableExecutionError::InvalidDebugString.into())
            .map_err(TrapExplanation::UnrecoverableExt)?;
        ctx.ext_mut().debug(&s)?;

        Ok(())
    }

    #[host(cost = RuntimeCosts::Null)]
    pub fn panic(ctx: &mut R, data_ptr: u32, data_len: u32) -> Result<(), R::Error> {
        let read_data = ctx.register_read(data_ptr, data_len);
        let data = ctx.read(read_data).unwrap_or_default();

        let s = String::from_utf8_lossy(&data).to_string();

        Err(ActorTerminationReason::Trap(TrapExplanation::Panic(s.into())).into())
    }

    #[host(cost = RuntimeCosts::Null)]
    pub fn oom_panic(ctx: &mut R) -> Result<(), R::Error> {
        Err(ActorTerminationReason::Trap(TrapExplanation::ProgramAllocOutOfBounds).into())
    }

    #[host(fallible, cost = RuntimeCosts::ReserveGas)]
    pub fn reserve_gas(ctx: &mut R, gas: u64, duration: u32) -> Result<(), R::Error> {
        ctx.ext_mut().reserve_gas(gas, duration).map_err(Into::into)
    }

    #[host(fallible, cost = RuntimeCosts::ReplyDeposit, err = ErrorBytes)]
    pub fn reply_deposit(ctx: &mut R, message_id_ptr: u32, gas: u64) -> Result<(), R::Error> {
        let read_message_id = ctx.register_read_decoded(message_id_ptr);
        let message_id = ctx.read_decoded(read_message_id)?;

        ctx.ext_mut()
            .reply_deposit(message_id, gas)
            .map_err(Into::into)
    }

    #[host(fallible, cost = RuntimeCosts::UnreserveGas, err = ErrorWithGas)]
    pub fn unreserve_gas(ctx: &mut R, reservation_id_ptr: u32) -> Result<(), R::Error> {
        let read_reservation_id = ctx.register_read_decoded(reservation_id_ptr);
        let reservation_id = ctx.read_decoded(read_reservation_id)?;

        ctx.ext_mut()
            .unreserve_gas(reservation_id)
            .map_err(Into::into)
    }

    #[host(fallible, cost = RuntimeCosts::SystemReserveGas, err = ErrorBytes)]
    pub fn system_reserve_gas(ctx: &mut R, gas: u64) -> Result<(), R::Error> {
        ctx.ext_mut().system_reserve_gas(gas).map_err(Into::into)
    }

    #[host(cost = RuntimeCosts::GasAvailable)]
    pub fn gas_available(ctx: &mut R, gas_ptr: u32) -> Result<(), R::Error> {
        let gas = ctx.ext_mut().gas_available()?;

        let write_gas = ctx.register_write_as(gas_ptr);
        ctx.write_as(write_gas, gas.to_le_bytes())
            .map_err(Into::into)
    }

    #[host(cost = RuntimeCosts::MsgId)]
    pub fn message_id(ctx: &mut R, message_id_ptr: u32) -> Result<(), R::Error> {
        let message_id = ctx.ext_mut().message_id()?;

        let write_message_id = ctx.register_write_as(message_id_ptr);
        ctx.write_as(write_message_id, message_id.into_bytes())
            .map_err(Into::into)
    }

    #[host(cost = RuntimeCosts::ProgramId)]
    pub fn program_id(ctx: &mut R, program_id_ptr: u32) -> Result<(), R::Error> {
        let program_id = ctx.ext_mut().program_id()?;

        let write_program_id = ctx.register_write_as(program_id_ptr);
        ctx.write_as(write_program_id, program_id.into_bytes())
            .map_err(Into::into)
    }

    #[host(fallible, cost = RuntimeCosts::PayProgramRent, err = ErrorWithBlockNumberAndValue)]
    pub fn pay_program_rent(ctx: &mut R, rent_pid_ptr: u32) -> Result<(), R::Error> {
        let read_rent_pid = ctx.register_read_as(rent_pid_ptr);

        let HashWithValue {
            hash: program_id,
            value: rent,
        } = ctx.read_as(read_rent_pid)?;

        ctx.ext_mut()
            .pay_program_rent(program_id.into(), rent)
            .map_err(Into::into)
    }

    #[host(cost = RuntimeCosts::Source)]
    pub fn source(ctx: &mut R, source_ptr: u32) -> Result<(), R::Error> {
        let source = ctx.ext_mut().source()?;

        let write_source = ctx.register_write_as(source_ptr);
        ctx.write_as(write_source, source.into_bytes())
            .map_err(Into::into)
    }

    #[host(cost = RuntimeCosts::Value)]
    pub fn value(ctx: &mut R, value_ptr: u32) -> Result<(), R::Error> {
        let value = ctx.ext_mut().value()?;

        let write_value = ctx.register_write_as(value_ptr);
        ctx.write_as(write_value, value.to_le_bytes())
            .map_err(Into::into)
    }

    #[host(cost = RuntimeCosts::ValueAvailable)]
    pub fn value_available(ctx: &mut R, value_ptr: u32) -> Result<(), R::Error> {
        let value_available = ctx.ext_mut().value_available()?;

        let write_value = ctx.register_write_as(value_ptr);
        ctx.write_as(write_value, value_available.to_le_bytes())
            .map_err(Into::into)
    }

    #[host(cost = RuntimeCosts::Leave)]
    pub fn leave(ctx: &mut R) -> Result<(), R::Error> {
        Err(ActorTerminationReason::Leave.into())
    }

    #[host(cost = RuntimeCosts::Wait)]
    pub fn wait(ctx: &mut R) -> Result<(), R::Error> {
        ctx.ext_mut().wait()?;
        Err(ActorTerminationReason::Wait(None, MessageWaitedType::Wait).into())
    }

    #[host(cost = RuntimeCosts::WaitFor)]
    pub fn wait_for(ctx: &mut R, duration: u32) -> Result<(), R::Error> {
        ctx.ext_mut().wait_for(duration)?;
        Err(ActorTerminationReason::Wait(Some(duration), MessageWaitedType::WaitFor).into())
    }

    #[host(cost = RuntimeCosts::WaitUpTo)]
    pub fn wait_up_to(ctx: &mut R, duration: u32) -> Result<(), R::Error> {
        let waited_type = if ctx.ext_mut().wait_up_to(duration)? {
            MessageWaitedType::WaitUpToFull
        } else {
            MessageWaitedType::WaitUpTo
        };
        Err(ActorTerminationReason::Wait(Some(duration), waited_type).into())
    }

    #[host(fallible, cost = RuntimeCosts::Wake, err = ErrorBytes)]
    pub fn wake(ctx: &mut R, message_id_ptr: u32, delay: u32) -> Result<(), R::Error> {
        let read_message_id = ctx.register_read_decoded(message_id_ptr);
        let message_id = ctx.read_decoded(read_message_id)?;

        ctx.ext_mut().wake(message_id, delay).map_err(Into::into)
    }

    #[allow(clippy::too_many_arguments)]
    #[host(fallible, wgas, cost = RuntimeCosts::CreateProgram(payload_len, salt_len), err = ErrorWithTwoHashes)]
    pub fn create_program(
        ctx: &mut R,
        cid_value_ptr: u32,
        salt_ptr: u32,
        salt_len: u32,
        payload_ptr: u32,
        payload_len: u32,
        delay: u32,
    ) -> Result<(), R::Error> {
        let read_cid_value = ctx.register_read_as(cid_value_ptr);
        let read_salt = ctx.register_read(salt_ptr, salt_len);
        let read_payload = ctx.register_read(payload_ptr, payload_len);
        let HashWithValue {
            hash: code_id,
            value,
        } = ctx.read_as(read_cid_value)?;
        let salt = Self::read_message_payload(ctx, read_salt)?;
        let payload = Self::read_message_payload(ctx, read_payload)?;

        ctx.ext_mut()
            .create_program(InitPacket::new(code_id.into(), salt, payload, value), delay)
            .map_err(Into::into)
    }

    pub fn forbidden(ctx: &mut R) -> Result<(), R::Error> {
        syscall_trace!("forbidden");

        ctx.run_any(RuntimeCosts::Null, |_| {
            Err(ActorTerminationReason::Trap(TrapExplanation::ForbiddenFunction).into())
        })
    }

    pub fn out_of_gas(ctx: &mut R) -> Result<(), R::Error> {
        syscall_trace!("out_of_gas");

        ctx.set_termination_reason(
            ActorTerminationReason::Trap(TrapExplanation::GasLimitExceeded).into(),
        );

        Err(R::unreachable_error())
    }

    pub fn out_of_allowance(ctx: &mut R) -> Result<(), R::Error> {
        syscall_trace!("out_of_allowance");

        ctx.set_termination_reason(ActorTerminationReason::GasAllowanceExceeded.into());

        Err(R::unreachable_error())
    }
}<|MERGE_RESOLUTION|>--- conflicted
+++ resolved
@@ -33,13 +33,8 @@
     buffer::{RuntimeBuffer, RuntimeBufferSizeError},
     costs::RuntimeCosts,
     env::{DropPayloadLockBound, Externalities},
-<<<<<<< HEAD
-    message::{HandlePacket, InitPacket, ReplyPacket},
+    message::{HandlePacket, InitPacket, Payload, PayloadSizeError, ReplyPacket},
     pages::{PageNumber, PageU32Size, WasmPage},
-=======
-    memory::{PageU32Size, WasmPage},
-    message::{HandlePacket, InitPacket, Payload, PayloadSizeError, ReplyPacket},
->>>>>>> 99920c8c
 };
 use gear_core_errors::{MessageError, ReplyCode, SignalCode};
 use gsys::{
