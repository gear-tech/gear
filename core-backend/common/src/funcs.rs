// This file is part of Gear.

// Copyright (C) 2023 Gear Technologies Inc.
// SPDX-License-Identifier: GPL-3.0-or-later WITH Classpath-exception-2.0

// This program is free software: you can redistribute it and/or modify
// it under the terms of the GNU General Public License as published by
// the Free Software Foundation, either version 3 of the License, or
// (at your option) any later version.

// This program is distributed in the hope that it will be useful,
// but WITHOUT ANY WARRANTY; without even the implied warranty of
// MERCHANTABILITY or FITNESS FOR A PARTICULAR PURPOSE. See the
// GNU General Public License for more details.

// You should have received a copy of the GNU General Public License
// along with this program. If not, see <https://www.gnu.org/licenses/>.

//! Syscall implementations generic over wasmi and sandbox backends.

#![allow(clippy::too_many_arguments)]

use crate::{
    memory::{MemoryAccessError, WasmMemoryRead},
    runtime::{RunFallibleError, Runtime},
    syscall_trace, ActorTerminationReason, BackendAllocSyscallError, BackendExternalities,
    BackendSyscallError, MessageWaitedType, TrapExplanation, UndefinedTerminationReason,
    UnrecoverableExecutionError, UnrecoverableMemoryError, PTR_SPECIAL,
};
use alloc::string::{String, ToString};
use blake2_rfc::blake2b::blake2b;
use core::marker::PhantomData;
use gear_backend_codegen::host;
use gear_core::{
    buffer::{RuntimeBuffer, RuntimeBufferSizeError},
    costs::RuntimeCosts,
    env::{DropPayloadLockBound, Externalities},
    gas::CounterType,
    message::{HandlePacket, InitPacket, Payload, PayloadSizeError, ReplyPacket},
    pages::{PageNumber, PageU32Size, WasmPage},
};
use gear_core_errors::{MessageError, ReplyCode, SignalCode};
use gsys::{
    BlockNumberWithHash, ErrorBytes, ErrorWithBlockNumberAndValue, ErrorWithGas, ErrorWithHandle,
    ErrorWithHash, ErrorWithReplyCode, ErrorWithSignalCode, ErrorWithTwoHashes, Hash,
    HashWithValue, TwoHashesWithValue,
};

pub struct FuncsHandler<Ext: Externalities + 'static, Runtime> {
    _phantom: PhantomData<(Ext, Runtime)>,
}

impl<Ext, R> FuncsHandler<Ext, R>
where
    Ext: BackendExternalities + 'static,
    Ext::UnrecoverableError: BackendSyscallError,
    RunFallibleError: From<Ext::FallibleError>,
    Ext::AllocError: BackendAllocSyscallError<ExtError = Ext::UnrecoverableError>,
    R: Runtime<Ext>,
{
    /// !!! Usage warning: make sure to do it before any other read/write,
    /// because it may contain registered read.
    fn register_and_read_value(ctx: &mut R, value_ptr: u32) -> Result<u128, MemoryAccessError> {
        if value_ptr != PTR_SPECIAL {
            let read_value = ctx.register_read_decoded(value_ptr);
            return ctx.read_decoded(read_value);
        }

        Ok(0)
    }

    fn read_message_payload(
        ctx: &mut R,
        read_payload: WasmMemoryRead,
    ) -> Result<Payload, RunFallibleError> {
        ctx.read(read_payload)?
            .try_into()
            .map_err(|PayloadSizeError| MessageError::MaxMessageSizeExceed.into())
            .map_err(RunFallibleError::FallibleExt)
    }

    #[host(fallible, wgas, cost = RuntimeCosts::Send(len))]
    pub fn send(
        ctx: &mut R,
        gas: u64,
        allowance: u64,
        pid_value_ptr: u32,
        payload_ptr: u32,
        len: u32,
        delay: u32,
    ) -> Result<((), u64, u64), R::Error> {
        let read_hash_val = ctx.register_read_as(pid_value_ptr);
        let read_payload = ctx.register_read(payload_ptr, len);
        let HashWithValue {
            hash: destination,
            value,
        } = ctx.read_as(read_hash_val)?;
        let payload = Self::read_message_payload(ctx, read_payload)?;

        ctx.ext_mut()
            .send(HandlePacket::new(destination.into(), payload, value), delay)
            .map_err(Into::into)
    }

    #[host(fallible, wgas, cost = RuntimeCosts::SendCommit)]
    pub fn send_commit(
        ctx: &mut R,
        gas: u64,
        allowance: u64,
        handle: u32,
        pid_value_ptr: u32,
        delay: u32,
    ) -> Result<((), u64, u64), R::Error> {
        let read_pid_value = ctx.register_read_as(pid_value_ptr);
        let HashWithValue {
            hash: destination,
            value,
        } = ctx.read_as(read_pid_value)?;

        ctx.ext_mut()
            .send_commit(
                handle,
                HandlePacket::new(destination.into(), Default::default(), value),
                delay,
            )
            .map_err(Into::into)
    }

    #[host(fallible, cost = RuntimeCosts::SendInit, err = ErrorWithHandle)]
    pub fn send_init(ctx: &mut R, gas: u64, allowance: u64) -> Result<((), u64, u64), R::Error> {
        ctx.ext_mut().send_init().map_err(Into::into)
    }

    #[host(fallible, cost = RuntimeCosts::SendPush(len), err = ErrorBytes)]
    pub fn send_push(
        ctx: &mut R,
        gas: u64,
        allowance: u64,
        handle: u32,
        payload_ptr: u32,
        len: u32,
    ) -> Result<((), u64, u64), R::Error> {
        let read_payload = ctx.register_read(payload_ptr, len);
        let payload = ctx.read(read_payload)?;

        ctx.ext_mut()
            .send_push(handle, &payload)
            .map_err(Into::into)
    }

    #[host(fallible, cost = RuntimeCosts::ReservationSend(len))]
    pub fn reservation_send(
        ctx: &mut R,
        gas: u64,
        allowance: u64,
        rid_pid_value_ptr: u32,
        payload_ptr: u32,
        len: u32,
        delay: u32,
    ) -> Result<((), u64, u64), R::Error> {
        let read_rid_pid_value = ctx.register_read_as(rid_pid_value_ptr);
        let read_payload = ctx.register_read(payload_ptr, len);
        let TwoHashesWithValue {
            hash1: reservation_id,
            hash2: destination,
            value,
        } = ctx.read_as(read_rid_pid_value)?;
        let payload = Self::read_message_payload(ctx, read_payload)?;

        ctx.ext_mut()
            .reservation_send(
                reservation_id.into(),
                HandlePacket::new(destination.into(), payload, value),
                delay,
            )
            .map_err(Into::into)
    }

    #[host(fallible, cost = RuntimeCosts::ReservationSendCommit)]
    pub fn reservation_send_commit(
        ctx: &mut R,
        gas: u64,
        allowance: u64,
        handle: u32,
        rid_pid_value_ptr: u32,
        delay: u32,
    ) -> Result<((), u64, u64), R::Error> {
        let read_rid_pid_value = ctx.register_read_as(rid_pid_value_ptr);
        let TwoHashesWithValue {
            hash1: reservation_id,
            hash2: destination,
            value,
        } = ctx.read_as(read_rid_pid_value)?;

        ctx.ext_mut()
            .reservation_send_commit(
                reservation_id.into(),
                handle,
                HandlePacket::new(destination.into(), Default::default(), value),
                delay,
            )
            .map_err(Into::into)
    }

    #[host(fallible, cost = RuntimeCosts::Read, err = ErrorBytes)]
    pub fn read(
        ctx: &mut R,
        gas: u64,
        allowance: u64,
        at: u32,
        len: u32,
        buffer_ptr: u32,
    ) -> Result<((), u64, u64), R::Error> {
        let payload_lock = ctx.ext_mut().lock_payload(at, len)?;
        payload_lock
            .drop_with::<MemoryAccessError, _>(|payload_access| {
                let write_buffer = ctx.register_write(buffer_ptr, len);
                let write_res = ctx.write(write_buffer, payload_access.as_slice());
                let unlock_bound = ctx.ext_mut().unlock_payload(payload_access.into_lock());

                DropPayloadLockBound::from((unlock_bound, write_res))
            })
            .into_inner()
            .map_err(Into::into)
    }

    #[host(cost = RuntimeCosts::Size)]
    pub fn size(
        ctx: &mut R,
        gas: u64,
        allowance: u64,
        size_ptr: u32,
    ) -> Result<((), u64, u64), R::Error> {
        let size = ctx.ext_mut().size()? as u32;

        let write_size = ctx.register_write_as(size_ptr);
        ctx.write_as(write_size, size.to_le_bytes())
            .map_err(Into::into)
    }

    #[host(cost = RuntimeCosts::Exit)]
    pub fn exit(
        ctx: &mut R,
        gas: u64,
        allowance: u64,
        inheritor_id_ptr: u32,
    ) -> Result<((), u64, u64), R::Error> {
        let read_inheritor_id = ctx.register_read_decoded(inheritor_id_ptr);
        let inheritor_id = ctx.read_decoded(read_inheritor_id)?;
        Err(ActorTerminationReason::Exit(inheritor_id).into())
    }

    #[host(fallible, cost = RuntimeCosts::ReplyCode, err = ErrorWithReplyCode)]
    pub fn reply_code(ctx: &mut R, gas: u64, allowance: u64) -> Result<((), u64, u64), R::Error> {
        ctx.ext_mut()
            .reply_code()
            .map(ReplyCode::to_bytes)
            .map_err(Into::into)
    }

    // TODO: write proper benchmark #2825
    #[host(fallible, cost = RuntimeCosts::ReplyCode, err = ErrorWithSignalCode)]
    pub fn signal_code(ctx: &mut R, gas: u64, allowance: u64) -> Result<((), u64, u64), R::Error> {
        ctx.ext_mut()
            .signal_code()
            .map(SignalCode::to_u32)
            .map_err(Into::into)
    }

    #[host(cost = RuntimeCosts::Alloc(pages))]
    pub fn alloc(
        ctx: &mut R,
        gas: u64,
        allowance: u64,
        pages: u32,
    ) -> Result<(u32, u64, u64), R::Error> {
        let res = ctx.alloc(pages);
        let res = ctx.process_alloc_func_result(res)?;

        let page = match res {
            Ok(page) => {
                log::trace!("Alloc {pages:?} pages at {page:?}");
                page.raw()
            }
            Err(err) => {
                log::trace!("Alloc failed: {err}");
                u32::MAX
            }
        };
        Ok(page)
    }

    #[host(cost = RuntimeCosts::Free)]
    pub fn free(
        ctx: &mut R,
        gas: u64,
        allowance: u64,
        page_no: u32,
    ) -> Result<(i32, u64, u64), R::Error> {
        let page = WasmPage::new(page_no).map_err(|_| {
            UndefinedTerminationReason::Actor(ActorTerminationReason::Trap(
                TrapExplanation::Unknown,
            ))
        })?;

        let res = ctx.ext_mut().free(page);
        let res = ctx.process_alloc_func_result(res)?;

        match &res {
            Ok(()) => {
                log::trace!("Free {page:?}");
            }
            Err(err) => {
                log::trace!("Free failed: {err}");
            }
        };

        Ok(res.is_err() as i32)
    }

    #[host(cost = RuntimeCosts::BlockHeight)]
    pub fn block_height(
        ctx: &mut R,
        gas: u64,
        allowance: u64,
        height_ptr: u32,
    ) -> Result<((), u64, u64), R::Error> {
        let height = ctx.ext_mut().block_height()?;

        let write_height = ctx.register_write_as(height_ptr);
        ctx.write_as(write_height, height.to_le_bytes())
            .map_err(Into::into)
    }

    #[host(cost = RuntimeCosts::BlockTimestamp)]
    pub fn block_timestamp(
        ctx: &mut R,
        gas: u64,
        allowance: u64,
        timestamp_ptr: u32,
    ) -> Result<((), u64, u64), R::Error> {
        let timestamp = ctx.ext_mut().block_timestamp()?;

        let write_timestamp = ctx.register_write_as(timestamp_ptr);
        ctx.write_as(write_timestamp, timestamp.to_le_bytes())
            .map_err(Into::into)
    }

    #[host(cost = RuntimeCosts::Random)]
    pub fn random(
        ctx: &mut R,
        gas: u64,
        allowance: u64,
        subject_ptr: u32,
        bn_random_ptr: u32,
    ) -> Result<((), u64, u64), R::Error> {
        let read_subject = ctx.register_read_decoded(subject_ptr);
        let write_bn_random = ctx.register_write_as(bn_random_ptr);

        let raw_subject: Hash = ctx.read_decoded(read_subject)?;

        let (random, bn) = ctx.ext_mut().random()?;
        let subject = [&raw_subject, random].concat();

        let mut hash = [0; 32];
        hash.copy_from_slice(blake2b(32, &[], &subject).as_bytes());

        ctx.write_as(write_bn_random, BlockNumberWithHash { bn, hash })
            .map_err(Into::into)
    }

    #[host(fallible, wgas, cost = RuntimeCosts::Reply(len))]
    pub fn reply(
        ctx: &mut R,
        gas: u64,
        allowance: u64,
        payload_ptr: u32,
        len: u32,
        value_ptr: u32,
    ) -> Result<((), u64, u64), R::Error> {
        let read_payload = ctx.register_read(payload_ptr, len);
        let value = Self::register_and_read_value(ctx, value_ptr)?;
        let payload = Self::read_message_payload(ctx, read_payload)?;

        ctx.ext_mut()
            .reply(ReplyPacket::new(payload, value))
            .map_err(Into::into)
    }

    #[host(fallible, wgas, cost = RuntimeCosts::ReplyCommit)]
    pub fn reply_commit(
        ctx: &mut R,
        gas: u64,
        allowance: u64,
        value_ptr: u32,
    ) -> Result<((), u64, u64), R::Error> {
        let value = Self::register_and_read_value(ctx, value_ptr)?;

        ctx.ext_mut()
            .reply_commit(ReplyPacket::new(Default::default(), value))
            .map_err(Into::into)
    }

    #[host(fallible, cost = RuntimeCosts::ReservationReply(len))]
    pub fn reservation_reply(
        ctx: &mut R,
        gas: u64,
        allowance: u64,
        rid_value_ptr: u32,
        payload_ptr: u32,
        len: u32,
    ) -> Result<((), u64, u64), R::Error> {
        let read_rid_value = ctx.register_read_as(rid_value_ptr);
        let read_payload = ctx.register_read(payload_ptr, len);
        let HashWithValue {
            hash: reservation_id,
            value,
        } = ctx.read_as(read_rid_value)?;
        let payload = Self::read_message_payload(ctx, read_payload)?;

        ctx.ext_mut()
            .reservation_reply(reservation_id.into(), ReplyPacket::new(payload, value))
            .map_err(Into::into)
    }

    #[host(fallible, cost = RuntimeCosts::ReservationReplyCommit)]
    pub fn reservation_reply_commit(
        ctx: &mut R,
        gas: u64,
        allowance: u64,
        rid_value_ptr: u32,
    ) -> Result<((), u64, u64), R::Error> {
        let read_rid_value = ctx.register_read_as(rid_value_ptr);
        let HashWithValue {
            hash: reservation_id,
            value,
        } = ctx.read_as(read_rid_value)?;

        ctx.ext_mut()
            .reservation_reply_commit(
                reservation_id.into(),
                ReplyPacket::new(Default::default(), value),
            )
            .map_err(Into::into)
    }

    #[host(fallible, cost = RuntimeCosts::ReplyTo)]
    pub fn reply_to(ctx: &mut R, gas: u64, allowance: u64) -> Result<((), u64, u64), R::Error> {
        ctx.ext_mut().reply_to().map_err(Into::into)
    }

    // TODO: write proper benchmark #2825
    #[host(fallible, cost = RuntimeCosts::SignalFrom)]
    pub fn signal_from(ctx: &mut R, gas: u64, allowance: u64) -> Result<((), u64, u64), R::Error> {
        ctx.ext_mut().signal_from().map_err(Into::into)
    }

    #[host(fallible, cost = RuntimeCosts::ReplyPush(len), err = ErrorBytes)]
    pub fn reply_push(
        ctx: &mut R,
        gas: u64,
        allowance: u64,
        payload_ptr: u32,
        len: u32,
    ) -> Result<((), u64, u64), R::Error> {
        let read_payload = ctx.register_read(payload_ptr, len);
        let payload = ctx.read(read_payload)?;

        ctx.ext_mut().reply_push(&payload).map_err(Into::into)
    }

    #[host(fallible, wgas, cost = RuntimeCosts::ReplyInput)]
    pub fn reply_input(
        ctx: &mut R,
        gas: u64,
        allowance: u64,
        offset: u32,
        len: u32,
        value_ptr: u32,
    ) -> Result<((), u64, u64), R::Error> {
        // Charge for `len` is inside `reply_push_input`
        let value = Self::register_and_read_value(ctx, value_ptr)?;

        let mut f = || {
            ctx.ext_mut().reply_push_input(offset, len)?;
            ctx.ext_mut()
                .reply_commit(ReplyPacket::new(Default::default(), value))
        };

        f().map_err(Into::into)
    }

    #[host(fallible, cost = RuntimeCosts::ReplyPushInput, err = ErrorBytes)]
    pub fn reply_push_input(
        ctx: &mut R,
        gas: u64,
        allowance: u64,
        offset: u32,
        len: u32,
    ) -> Result<((), u64, u64), R::Error> {
        ctx.ext_mut()
            .reply_push_input(offset, len)
            .map_err(Into::into)
    }

    #[host(fallible, wgas, cost = RuntimeCosts::SendInput)]
    pub fn send_input(
        ctx: &mut R,
        gas: u64,
        allowance: u64,
        pid_value_ptr: u32,
        offset: u32,
        len: u32,
        delay: u32,
    ) -> Result<((), u64, u64), R::Error> {
        // Charge for `len` inside `send_push_input`
        let read_pid_value = ctx.register_read_as(pid_value_ptr);
        let HashWithValue {
            hash: destination,
            value,
        } = ctx.read_as(read_pid_value)?;

        let mut f = || {
            let handle = ctx.ext_mut().send_init()?;
            ctx.ext_mut().send_push_input(handle, offset, len)?;
            ctx.ext_mut().send_commit(
                handle,
                HandlePacket::new(destination.into(), Default::default(), value),
                delay,
            )
        };

        f().map_err(Into::into)
    }

    #[host(fallible, cost = RuntimeCosts::SendPushInput, err = ErrorBytes)]
    pub fn send_push_input(
        ctx: &mut R,
        gas: u64,
        allowance: u64,
        handle: u32,
        offset: u32,
        len: u32,
    ) -> Result<((), u64, u64), R::Error> {
        ctx.ext_mut()
            .send_push_input(handle, offset, len)
            .map_err(Into::into)
    }

    #[host(cost = RuntimeCosts::Debug(data_len))]
    pub fn debug(
        ctx: &mut R,
        gas: u64,
        allowance: u64,
        data_ptr: u32,
        data_len: u32,
    ) -> Result<((), u64, u64), R::Error> {
        let read_data = ctx.register_read(data_ptr, data_len);
        let data: RuntimeBuffer = ctx
            .read(read_data)?
            .try_into()
            .map_err(|RuntimeBufferSizeError| {
                UnrecoverableMemoryError::RuntimeAllocOutOfBounds.into()
            })
            .map_err(TrapExplanation::UnrecoverableExt)?;

        let s = String::from_utf8(data.into_vec())
            .map_err(|_err| UnrecoverableExecutionError::InvalidDebugString.into())
            .map_err(TrapExplanation::UnrecoverableExt)?;
        ctx.ext_mut().debug(&s)?;

        Ok(())
    }

    #[host(cost = RuntimeCosts::Null)]
    pub fn panic(
        ctx: &mut R,
        gas: u64,
        allowance: u64,
        data_ptr: u32,
        data_len: u32,
    ) -> Result<((), u64, u64), R::Error> {
        let read_data = ctx.register_read(data_ptr, data_len);
        let data = ctx.read(read_data).unwrap_or_default();

        let s = String::from_utf8_lossy(&data).to_string();

        Err(ActorTerminationReason::Trap(TrapExplanation::Panic(s.into())).into())
    }

    #[host(cost = RuntimeCosts::Null)]
    pub fn oom_panic(ctx: &mut R, gas: u64, allowance: u64) -> Result<((), u64, u64), R::Error> {
        Err(ActorTerminationReason::Trap(TrapExplanation::ProgramAllocOutOfBounds).into())
    }

    #[host(fallible, cost = RuntimeCosts::ReserveGas)]
    pub fn reserve_gas(
        ctx: &mut R,
        gas: u64,
        allowance: u64,
        gas_value: u64,
        duration: u32,
    ) -> Result<((), u64, u64), R::Error> {
        ctx.ext_mut()
            .reserve_gas(gas_value, duration)
            .map_err(Into::into)
    }

    #[host(fallible, cost = RuntimeCosts::ReplyDeposit, err = ErrorBytes)]
    pub fn reply_deposit(
        ctx: &mut R,
        gas: u64,
        allowance: u64,
        message_id_ptr: u32,
        gas_value: u64,
    ) -> Result<((), u64, u64), R::Error> {
        let read_message_id = ctx.register_read_decoded(message_id_ptr);
        let message_id = ctx.read_decoded(read_message_id)?;

        ctx.ext_mut()
            .reply_deposit(message_id, gas_value)
            .map_err(Into::into)
    }

    #[host(fallible, cost = RuntimeCosts::UnreserveGas, err = ErrorWithGas)]
    pub fn unreserve_gas(
        ctx: &mut R,
        gas: u64,
        allowance: u64,
        reservation_id_ptr: u32,
    ) -> Result<((), u64, u64), R::Error> {
        let read_reservation_id = ctx.register_read_decoded(reservation_id_ptr);
        let reservation_id = ctx.read_decoded(read_reservation_id)?;

        ctx.ext_mut()
            .unreserve_gas(reservation_id)
            .map_err(Into::into)
    }

    #[host(fallible, cost = RuntimeCosts::SystemReserveGas, err = ErrorBytes)]
    pub fn system_reserve_gas(
        ctx: &mut R,
        gas: u64,
        allowance: u64,
        gas_value: u64,
    ) -> Result<((), u64, u64), R::Error> {
        ctx.ext_mut()
            .system_reserve_gas(gas_value)
            .map_err(Into::into)
    }

    #[host(cost = RuntimeCosts::GasAvailable)]
    pub fn gas_available(
        ctx: &mut R,
        gas: u64,
        allowance: u64,
        gas_ptr: u32,
    ) -> Result<((), u64, u64), R::Error> {
        let gas = ctx.ext_mut().gas_available()?;

        let write_gas = ctx.register_write_as(gas_ptr);
        ctx.write_as(write_gas, gas.to_le_bytes())
            .map_err(Into::into)
    }

    #[host(cost = RuntimeCosts::MsgId)]
    pub fn message_id(
        ctx: &mut R,
        gas: u64,
        allowance: u64,
        message_id_ptr: u32,
    ) -> Result<((), u64, u64), R::Error> {
        let message_id = ctx.ext_mut().message_id()?;

        let write_message_id = ctx.register_write_as(message_id_ptr);
        ctx.write_as(write_message_id, message_id.into_bytes())
            .map_err(Into::into)
    }

    #[host(cost = RuntimeCosts::ProgramId)]
    pub fn program_id(
        ctx: &mut R,
        gas: u64,
        allowance: u64,
        program_id_ptr: u32,
    ) -> Result<((), u64, u64), R::Error> {
        let program_id = ctx.ext_mut().program_id()?;

        let write_program_id = ctx.register_write_as(program_id_ptr);
        ctx.write_as(write_program_id, program_id.into_bytes())
            .map_err(Into::into)
    }

    #[host(fallible, cost = RuntimeCosts::PayProgramRent, err = ErrorWithBlockNumberAndValue)]
    pub fn pay_program_rent(
        ctx: &mut R,
        gas: u64,
        allowance: u64,
        rent_pid_ptr: u32,
    ) -> Result<((), u64, u64), R::Error> {
        let read_rent_pid = ctx.register_read_as(rent_pid_ptr);

        let HashWithValue {
            hash: program_id,
            value: rent,
        } = ctx.read_as(read_rent_pid)?;

        ctx.ext_mut()
            .pay_program_rent(program_id.into(), rent)
            .map_err(Into::into)
    }

    #[host(cost = RuntimeCosts::Source)]
    pub fn source(
        ctx: &mut R,
        gas: u64,
        allowance: u64,
        source_ptr: u32,
    ) -> Result<((), u64, u64), R::Error> {
        let source = ctx.ext_mut().source()?;

        let write_source = ctx.register_write_as(source_ptr);
        ctx.write_as(write_source, source.into_bytes())
            .map_err(Into::into)
    }

    #[host(cost = RuntimeCosts::Value)]
    pub fn value(
        ctx: &mut R,
        gas: u64,
        allowance: u64,
        value_ptr: u32,
    ) -> Result<((), u64, u64), R::Error> {
        let value = ctx.ext_mut().value()?;

        let write_value = ctx.register_write_as(value_ptr);
        ctx.write_as(write_value, value.to_le_bytes())
            .map_err(Into::into)
    }

    #[host(cost = RuntimeCosts::ValueAvailable)]
    pub fn value_available(
        ctx: &mut R,
        gas: u64,
        allowance: u64,
        value_ptr: u32,
    ) -> Result<((), u64, u64), R::Error> {
        let value_available = ctx.ext_mut().value_available()?;

        let write_value = ctx.register_write_as(value_ptr);
        ctx.write_as(write_value, value_available.to_le_bytes())
            .map_err(Into::into)
    }

    #[host(cost = RuntimeCosts::Leave)]
    pub fn leave(ctx: &mut R, gas: u64, allowance: u64) -> Result<((), u64, u64), R::Error> {
        Err(ActorTerminationReason::Leave.into())
    }

    #[host(cost = RuntimeCosts::Wait)]
    pub fn wait(ctx: &mut R, gas: u64, allowance: u64) -> Result<((), u64, u64), R::Error> {
        ctx.ext_mut().wait()?;
        Err(ActorTerminationReason::Wait(None, MessageWaitedType::Wait).into())
    }

    #[host(cost = RuntimeCosts::WaitFor)]
    pub fn wait_for(
        ctx: &mut R,
        gas: u64,
        allowance: u64,
        duration: u32,
    ) -> Result<((), u64, u64), R::Error> {
        ctx.ext_mut().wait_for(duration)?;
        Err(ActorTerminationReason::Wait(Some(duration), MessageWaitedType::WaitFor).into())
    }

    #[host(cost = RuntimeCosts::WaitUpTo)]
    pub fn wait_up_to(
        ctx: &mut R,
        gas: u64,
        allowance: u64,
        duration: u32,
    ) -> Result<((), u64, u64), R::Error> {
        let waited_type = if ctx.ext_mut().wait_up_to(duration)? {
            MessageWaitedType::WaitUpToFull
        } else {
            MessageWaitedType::WaitUpTo
        };
        Err(ActorTerminationReason::Wait(Some(duration), waited_type).into())
    }

    #[host(fallible, cost = RuntimeCosts::Wake, err = ErrorBytes)]
    pub fn wake(
        ctx: &mut R,
        gas: u64,
        allowance: u64,
        message_id_ptr: u32,
        delay: u32,
    ) -> Result<((), u64, u64), R::Error> {
        let read_message_id = ctx.register_read_decoded(message_id_ptr);
        let message_id = ctx.read_decoded(read_message_id)?;

        ctx.ext_mut().wake(message_id, delay).map_err(Into::into)
    }

    #[allow(clippy::too_many_arguments)]
    #[host(fallible, wgas, cost = RuntimeCosts::CreateProgram(payload_len, salt_len), err = ErrorWithTwoHashes)]
    pub fn create_program(
        ctx: &mut R,
        gas: u64,
        allowance: u64,
        cid_value_ptr: u32,
        salt_ptr: u32,
        salt_len: u32,
        payload_ptr: u32,
        payload_len: u32,
        delay: u32,
    ) -> Result<((), u64, u64), R::Error> {
        let read_cid_value = ctx.register_read_as(cid_value_ptr);
        let read_salt = ctx.register_read(salt_ptr, salt_len);
        let read_payload = ctx.register_read(payload_ptr, payload_len);
        let HashWithValue {
            hash: code_id,
            value,
        } = ctx.read_as(read_cid_value)?;
        let salt = Self::read_message_payload(ctx, read_salt)?;
        let payload = Self::read_message_payload(ctx, read_payload)?;

        ctx.ext_mut()
            .create_program(InitPacket::new(code_id.into(), salt, payload, value), delay)
            .map_err(Into::into)
    }

    pub fn forbidden(ctx: &mut R, gas: u64, allowance: u64) -> Result<((), u64, u64), R::Error> {
        syscall_trace!("forbidden");

        ctx.run_any(gas, allowance, RuntimeCosts::Null, |_| {
            Err(ActorTerminationReason::Trap(TrapExplanation::ForbiddenFunction).into())
        })
    }

    pub fn out_of_gas(ctx: &mut R, _gas: u64, _allowance: u64) -> Result<((), u64, u64), R::Error> {
        syscall_trace!("out_of_gas");

        let ext = ctx.ext_mut();
        let current_counter = ext.current_counter_type();
        log::trace!(target: "syscalls", "[out_of_gas] Current counter in global represents {current_counter:?}");

<<<<<<< HEAD
        Err(R::unreachable_error())
    }

    pub fn out_of_allowance(
        ctx: &mut R,
        _gas: u64,
        _allowance: u64,
    ) -> Result<((), u64, u64), R::Error> {
        syscall_trace!("out_of_allowance");
=======
        if current_counter == CounterType::GasAllowance {
            // We manually decrease it to 0 because global won't be affected
            // since it didn't pass comparison to argument of `gas_charge()`
            ext.decrease_current_counter_to(0);
        }
>>>>>>> 6f7a21d3

        let termination_reason: ActorTerminationReason = current_counter.into();

        ctx.set_termination_reason(termination_reason.into());
        Err(R::unreachable_error())
    }
}<|MERGE_RESOLUTION|>--- conflicted
+++ resolved
@@ -83,12 +83,11 @@
     pub fn send(
         ctx: &mut R,
         gas: u64,
-        allowance: u64,
         pid_value_ptr: u32,
         payload_ptr: u32,
         len: u32,
         delay: u32,
-    ) -> Result<((), u64, u64), R::Error> {
+    ) -> Result<((), u64), R::Error> {
         let read_hash_val = ctx.register_read_as(pid_value_ptr);
         let read_payload = ctx.register_read(payload_ptr, len);
         let HashWithValue {
@@ -106,11 +105,10 @@
     pub fn send_commit(
         ctx: &mut R,
         gas: u64,
-        allowance: u64,
         handle: u32,
         pid_value_ptr: u32,
         delay: u32,
-    ) -> Result<((), u64, u64), R::Error> {
+    ) -> Result<((), u64), R::Error> {
         let read_pid_value = ctx.register_read_as(pid_value_ptr);
         let HashWithValue {
             hash: destination,
@@ -127,7 +125,7 @@
     }
 
     #[host(fallible, cost = RuntimeCosts::SendInit, err = ErrorWithHandle)]
-    pub fn send_init(ctx: &mut R, gas: u64, allowance: u64) -> Result<((), u64, u64), R::Error> {
+    pub fn send_init(ctx: &mut R, gas: u64) -> Result<((), u64), R::Error> {
         ctx.ext_mut().send_init().map_err(Into::into)
     }
 
@@ -135,11 +133,10 @@
     pub fn send_push(
         ctx: &mut R,
         gas: u64,
-        allowance: u64,
         handle: u32,
         payload_ptr: u32,
         len: u32,
-    ) -> Result<((), u64, u64), R::Error> {
+    ) -> Result<((), u64), R::Error> {
         let read_payload = ctx.register_read(payload_ptr, len);
         let payload = ctx.read(read_payload)?;
 
@@ -152,12 +149,11 @@
     pub fn reservation_send(
         ctx: &mut R,
         gas: u64,
-        allowance: u64,
         rid_pid_value_ptr: u32,
         payload_ptr: u32,
         len: u32,
         delay: u32,
-    ) -> Result<((), u64, u64), R::Error> {
+    ) -> Result<((), u64), R::Error> {
         let read_rid_pid_value = ctx.register_read_as(rid_pid_value_ptr);
         let read_payload = ctx.register_read(payload_ptr, len);
         let TwoHashesWithValue {
@@ -180,11 +176,10 @@
     pub fn reservation_send_commit(
         ctx: &mut R,
         gas: u64,
-        allowance: u64,
         handle: u32,
         rid_pid_value_ptr: u32,
         delay: u32,
-    ) -> Result<((), u64, u64), R::Error> {
+    ) -> Result<((), u64), R::Error> {
         let read_rid_pid_value = ctx.register_read_as(rid_pid_value_ptr);
         let TwoHashesWithValue {
             hash1: reservation_id,
@@ -206,11 +201,10 @@
     pub fn read(
         ctx: &mut R,
         gas: u64,
-        allowance: u64,
         at: u32,
         len: u32,
         buffer_ptr: u32,
-    ) -> Result<((), u64, u64), R::Error> {
+    ) -> Result<((), u64), R::Error> {
         let payload_lock = ctx.ext_mut().lock_payload(at, len)?;
         payload_lock
             .drop_with::<MemoryAccessError, _>(|payload_access| {
@@ -228,9 +222,8 @@
     pub fn size(
         ctx: &mut R,
         gas: u64,
-        allowance: u64,
         size_ptr: u32,
-    ) -> Result<((), u64, u64), R::Error> {
+    ) -> Result<((), u64), R::Error> {
         let size = ctx.ext_mut().size()? as u32;
 
         let write_size = ctx.register_write_as(size_ptr);
@@ -242,16 +235,15 @@
     pub fn exit(
         ctx: &mut R,
         gas: u64,
-        allowance: u64,
         inheritor_id_ptr: u32,
-    ) -> Result<((), u64, u64), R::Error> {
+    ) -> Result<((), u64), R::Error> {
         let read_inheritor_id = ctx.register_read_decoded(inheritor_id_ptr);
         let inheritor_id = ctx.read_decoded(read_inheritor_id)?;
         Err(ActorTerminationReason::Exit(inheritor_id).into())
     }
 
     #[host(fallible, cost = RuntimeCosts::ReplyCode, err = ErrorWithReplyCode)]
-    pub fn reply_code(ctx: &mut R, gas: u64, allowance: u64) -> Result<((), u64, u64), R::Error> {
+    pub fn reply_code(ctx: &mut R, gas: u64) -> Result<((), u64), R::Error> {
         ctx.ext_mut()
             .reply_code()
             .map(ReplyCode::to_bytes)
@@ -260,7 +252,7 @@
 
     // TODO: write proper benchmark #2825
     #[host(fallible, cost = RuntimeCosts::ReplyCode, err = ErrorWithSignalCode)]
-    pub fn signal_code(ctx: &mut R, gas: u64, allowance: u64) -> Result<((), u64, u64), R::Error> {
+    pub fn signal_code(ctx: &mut R, gas: u64) -> Result<((), u64), R::Error> {
         ctx.ext_mut()
             .signal_code()
             .map(SignalCode::to_u32)
@@ -271,9 +263,8 @@
     pub fn alloc(
         ctx: &mut R,
         gas: u64,
-        allowance: u64,
         pages: u32,
-    ) -> Result<(u32, u64, u64), R::Error> {
+    ) -> Result<(u32, u64), R::Error> {
         let res = ctx.alloc(pages);
         let res = ctx.process_alloc_func_result(res)?;
 
@@ -294,9 +285,8 @@
     pub fn free(
         ctx: &mut R,
         gas: u64,
-        allowance: u64,
         page_no: u32,
-    ) -> Result<(i32, u64, u64), R::Error> {
+    ) -> Result<(i32, u64), R::Error> {
         let page = WasmPage::new(page_no).map_err(|_| {
             UndefinedTerminationReason::Actor(ActorTerminationReason::Trap(
                 TrapExplanation::Unknown,
@@ -322,9 +312,8 @@
     pub fn block_height(
         ctx: &mut R,
         gas: u64,
-        allowance: u64,
         height_ptr: u32,
-    ) -> Result<((), u64, u64), R::Error> {
+    ) -> Result<((), u64), R::Error> {
         let height = ctx.ext_mut().block_height()?;
 
         let write_height = ctx.register_write_as(height_ptr);
@@ -336,9 +325,8 @@
     pub fn block_timestamp(
         ctx: &mut R,
         gas: u64,
-        allowance: u64,
         timestamp_ptr: u32,
-    ) -> Result<((), u64, u64), R::Error> {
+    ) -> Result<((), u64), R::Error> {
         let timestamp = ctx.ext_mut().block_timestamp()?;
 
         let write_timestamp = ctx.register_write_as(timestamp_ptr);
@@ -350,10 +338,9 @@
     pub fn random(
         ctx: &mut R,
         gas: u64,
-        allowance: u64,
         subject_ptr: u32,
         bn_random_ptr: u32,
-    ) -> Result<((), u64, u64), R::Error> {
+    ) -> Result<((), u64), R::Error> {
         let read_subject = ctx.register_read_decoded(subject_ptr);
         let write_bn_random = ctx.register_write_as(bn_random_ptr);
 
@@ -373,11 +360,10 @@
     pub fn reply(
         ctx: &mut R,
         gas: u64,
-        allowance: u64,
         payload_ptr: u32,
         len: u32,
         value_ptr: u32,
-    ) -> Result<((), u64, u64), R::Error> {
+    ) -> Result<((), u64), R::Error> {
         let read_payload = ctx.register_read(payload_ptr, len);
         let value = Self::register_and_read_value(ctx, value_ptr)?;
         let payload = Self::read_message_payload(ctx, read_payload)?;
@@ -391,9 +377,8 @@
     pub fn reply_commit(
         ctx: &mut R,
         gas: u64,
-        allowance: u64,
         value_ptr: u32,
-    ) -> Result<((), u64, u64), R::Error> {
+    ) -> Result<((), u64), R::Error> {
         let value = Self::register_and_read_value(ctx, value_ptr)?;
 
         ctx.ext_mut()
@@ -405,11 +390,10 @@
     pub fn reservation_reply(
         ctx: &mut R,
         gas: u64,
-        allowance: u64,
         rid_value_ptr: u32,
         payload_ptr: u32,
         len: u32,
-    ) -> Result<((), u64, u64), R::Error> {
+    ) -> Result<((), u64), R::Error> {
         let read_rid_value = ctx.register_read_as(rid_value_ptr);
         let read_payload = ctx.register_read(payload_ptr, len);
         let HashWithValue {
@@ -427,9 +411,8 @@
     pub fn reservation_reply_commit(
         ctx: &mut R,
         gas: u64,
-        allowance: u64,
         rid_value_ptr: u32,
-    ) -> Result<((), u64, u64), R::Error> {
+    ) -> Result<((), u64), R::Error> {
         let read_rid_value = ctx.register_read_as(rid_value_ptr);
         let HashWithValue {
             hash: reservation_id,
@@ -445,13 +428,13 @@
     }
 
     #[host(fallible, cost = RuntimeCosts::ReplyTo)]
-    pub fn reply_to(ctx: &mut R, gas: u64, allowance: u64) -> Result<((), u64, u64), R::Error> {
+    pub fn reply_to(ctx: &mut R, gas: u64) -> Result<((), u64), R::Error> {
         ctx.ext_mut().reply_to().map_err(Into::into)
     }
 
     // TODO: write proper benchmark #2825
     #[host(fallible, cost = RuntimeCosts::SignalFrom)]
-    pub fn signal_from(ctx: &mut R, gas: u64, allowance: u64) -> Result<((), u64, u64), R::Error> {
+    pub fn signal_from(ctx: &mut R, gas: u64) -> Result<((), u64), R::Error> {
         ctx.ext_mut().signal_from().map_err(Into::into)
     }
 
@@ -459,10 +442,9 @@
     pub fn reply_push(
         ctx: &mut R,
         gas: u64,
-        allowance: u64,
         payload_ptr: u32,
         len: u32,
-    ) -> Result<((), u64, u64), R::Error> {
+    ) -> Result<((), u64), R::Error> {
         let read_payload = ctx.register_read(payload_ptr, len);
         let payload = ctx.read(read_payload)?;
 
@@ -473,11 +455,10 @@
     pub fn reply_input(
         ctx: &mut R,
         gas: u64,
-        allowance: u64,
         offset: u32,
         len: u32,
         value_ptr: u32,
-    ) -> Result<((), u64, u64), R::Error> {
+    ) -> Result<((), u64), R::Error> {
         // Charge for `len` is inside `reply_push_input`
         let value = Self::register_and_read_value(ctx, value_ptr)?;
 
@@ -494,10 +475,9 @@
     pub fn reply_push_input(
         ctx: &mut R,
         gas: u64,
-        allowance: u64,
         offset: u32,
         len: u32,
-    ) -> Result<((), u64, u64), R::Error> {
+    ) -> Result<((), u64), R::Error> {
         ctx.ext_mut()
             .reply_push_input(offset, len)
             .map_err(Into::into)
@@ -507,12 +487,11 @@
     pub fn send_input(
         ctx: &mut R,
         gas: u64,
-        allowance: u64,
         pid_value_ptr: u32,
         offset: u32,
         len: u32,
         delay: u32,
-    ) -> Result<((), u64, u64), R::Error> {
+    ) -> Result<((), u64), R::Error> {
         // Charge for `len` inside `send_push_input`
         let read_pid_value = ctx.register_read_as(pid_value_ptr);
         let HashWithValue {
@@ -537,11 +516,10 @@
     pub fn send_push_input(
         ctx: &mut R,
         gas: u64,
-        allowance: u64,
         handle: u32,
         offset: u32,
         len: u32,
-    ) -> Result<((), u64, u64), R::Error> {
+    ) -> Result<((), u64), R::Error> {
         ctx.ext_mut()
             .send_push_input(handle, offset, len)
             .map_err(Into::into)
@@ -551,10 +529,9 @@
     pub fn debug(
         ctx: &mut R,
         gas: u64,
-        allowance: u64,
         data_ptr: u32,
         data_len: u32,
-    ) -> Result<((), u64, u64), R::Error> {
+    ) -> Result<((), u64), R::Error> {
         let read_data = ctx.register_read(data_ptr, data_len);
         let data: RuntimeBuffer = ctx
             .read(read_data)?
@@ -576,10 +553,9 @@
     pub fn panic(
         ctx: &mut R,
         gas: u64,
-        allowance: u64,
         data_ptr: u32,
         data_len: u32,
-    ) -> Result<((), u64, u64), R::Error> {
+    ) -> Result<((), u64), R::Error> {
         let read_data = ctx.register_read(data_ptr, data_len);
         let data = ctx.read(read_data).unwrap_or_default();
 
@@ -589,7 +565,7 @@
     }
 
     #[host(cost = RuntimeCosts::Null)]
-    pub fn oom_panic(ctx: &mut R, gas: u64, allowance: u64) -> Result<((), u64, u64), R::Error> {
+    pub fn oom_panic(ctx: &mut R, gas: u64) -> Result<((), u64), R::Error> {
         Err(ActorTerminationReason::Trap(TrapExplanation::ProgramAllocOutOfBounds).into())
     }
 
@@ -597,10 +573,9 @@
     pub fn reserve_gas(
         ctx: &mut R,
         gas: u64,
-        allowance: u64,
         gas_value: u64,
         duration: u32,
-    ) -> Result<((), u64, u64), R::Error> {
+    ) -> Result<((), u64), R::Error> {
         ctx.ext_mut()
             .reserve_gas(gas_value, duration)
             .map_err(Into::into)
@@ -610,10 +585,9 @@
     pub fn reply_deposit(
         ctx: &mut R,
         gas: u64,
-        allowance: u64,
         message_id_ptr: u32,
         gas_value: u64,
-    ) -> Result<((), u64, u64), R::Error> {
+    ) -> Result<((), u64), R::Error> {
         let read_message_id = ctx.register_read_decoded(message_id_ptr);
         let message_id = ctx.read_decoded(read_message_id)?;
 
@@ -626,9 +600,8 @@
     pub fn unreserve_gas(
         ctx: &mut R,
         gas: u64,
-        allowance: u64,
         reservation_id_ptr: u32,
-    ) -> Result<((), u64, u64), R::Error> {
+    ) -> Result<((), u64), R::Error> {
         let read_reservation_id = ctx.register_read_decoded(reservation_id_ptr);
         let reservation_id = ctx.read_decoded(read_reservation_id)?;
 
@@ -641,9 +614,8 @@
     pub fn system_reserve_gas(
         ctx: &mut R,
         gas: u64,
-        allowance: u64,
         gas_value: u64,
-    ) -> Result<((), u64, u64), R::Error> {
+    ) -> Result<((), u64), R::Error> {
         ctx.ext_mut()
             .system_reserve_gas(gas_value)
             .map_err(Into::into)
@@ -653,13 +625,12 @@
     pub fn gas_available(
         ctx: &mut R,
         gas: u64,
-        allowance: u64,
         gas_ptr: u32,
-    ) -> Result<((), u64, u64), R::Error> {
-        let gas = ctx.ext_mut().gas_available()?;
+    ) -> Result<((), u64), R::Error> {
+        let gas_available = ctx.ext_mut().gas_available()?;
 
         let write_gas = ctx.register_write_as(gas_ptr);
-        ctx.write_as(write_gas, gas.to_le_bytes())
+        ctx.write_as(write_gas, gas_available.to_le_bytes())
             .map_err(Into::into)
     }
 
@@ -667,9 +638,8 @@
     pub fn message_id(
         ctx: &mut R,
         gas: u64,
-        allowance: u64,
         message_id_ptr: u32,
-    ) -> Result<((), u64, u64), R::Error> {
+    ) -> Result<((), u64), R::Error> {
         let message_id = ctx.ext_mut().message_id()?;
 
         let write_message_id = ctx.register_write_as(message_id_ptr);
@@ -681,9 +651,8 @@
     pub fn program_id(
         ctx: &mut R,
         gas: u64,
-        allowance: u64,
         program_id_ptr: u32,
-    ) -> Result<((), u64, u64), R::Error> {
+    ) -> Result<((), u64), R::Error> {
         let program_id = ctx.ext_mut().program_id()?;
 
         let write_program_id = ctx.register_write_as(program_id_ptr);
@@ -695,9 +664,8 @@
     pub fn pay_program_rent(
         ctx: &mut R,
         gas: u64,
-        allowance: u64,
         rent_pid_ptr: u32,
-    ) -> Result<((), u64, u64), R::Error> {
+    ) -> Result<((), u64), R::Error> {
         let read_rent_pid = ctx.register_read_as(rent_pid_ptr);
 
         let HashWithValue {
@@ -714,9 +682,8 @@
     pub fn source(
         ctx: &mut R,
         gas: u64,
-        allowance: u64,
         source_ptr: u32,
-    ) -> Result<((), u64, u64), R::Error> {
+    ) -> Result<((), u64), R::Error> {
         let source = ctx.ext_mut().source()?;
 
         let write_source = ctx.register_write_as(source_ptr);
@@ -728,9 +695,8 @@
     pub fn value(
         ctx: &mut R,
         gas: u64,
-        allowance: u64,
         value_ptr: u32,
-    ) -> Result<((), u64, u64), R::Error> {
+    ) -> Result<((), u64), R::Error> {
         let value = ctx.ext_mut().value()?;
 
         let write_value = ctx.register_write_as(value_ptr);
@@ -742,9 +708,8 @@
     pub fn value_available(
         ctx: &mut R,
         gas: u64,
-        allowance: u64,
         value_ptr: u32,
-    ) -> Result<((), u64, u64), R::Error> {
+    ) -> Result<((), u64), R::Error> {
         let value_available = ctx.ext_mut().value_available()?;
 
         let write_value = ctx.register_write_as(value_ptr);
@@ -753,12 +718,12 @@
     }
 
     #[host(cost = RuntimeCosts::Leave)]
-    pub fn leave(ctx: &mut R, gas: u64, allowance: u64) -> Result<((), u64, u64), R::Error> {
+    pub fn leave(ctx: &mut R, gas: u64) -> Result<((), u64), R::Error> {
         Err(ActorTerminationReason::Leave.into())
     }
 
     #[host(cost = RuntimeCosts::Wait)]
-    pub fn wait(ctx: &mut R, gas: u64, allowance: u64) -> Result<((), u64, u64), R::Error> {
+    pub fn wait(ctx: &mut R, gas: u64) -> Result<((), u64), R::Error> {
         ctx.ext_mut().wait()?;
         Err(ActorTerminationReason::Wait(None, MessageWaitedType::Wait).into())
     }
@@ -767,9 +732,8 @@
     pub fn wait_for(
         ctx: &mut R,
         gas: u64,
-        allowance: u64,
         duration: u32,
-    ) -> Result<((), u64, u64), R::Error> {
+    ) -> Result<((), u64), R::Error> {
         ctx.ext_mut().wait_for(duration)?;
         Err(ActorTerminationReason::Wait(Some(duration), MessageWaitedType::WaitFor).into())
     }
@@ -778,9 +742,8 @@
     pub fn wait_up_to(
         ctx: &mut R,
         gas: u64,
-        allowance: u64,
         duration: u32,
-    ) -> Result<((), u64, u64), R::Error> {
+    ) -> Result<((), u64), R::Error> {
         let waited_type = if ctx.ext_mut().wait_up_to(duration)? {
             MessageWaitedType::WaitUpToFull
         } else {
@@ -793,10 +756,9 @@
     pub fn wake(
         ctx: &mut R,
         gas: u64,
-        allowance: u64,
         message_id_ptr: u32,
         delay: u32,
-    ) -> Result<((), u64, u64), R::Error> {
+    ) -> Result<((), u64), R::Error> {
         let read_message_id = ctx.register_read_decoded(message_id_ptr);
         let message_id = ctx.read_decoded(read_message_id)?;
 
@@ -808,14 +770,13 @@
     pub fn create_program(
         ctx: &mut R,
         gas: u64,
-        allowance: u64,
         cid_value_ptr: u32,
         salt_ptr: u32,
         salt_len: u32,
         payload_ptr: u32,
         payload_len: u32,
         delay: u32,
-    ) -> Result<((), u64, u64), R::Error> {
+    ) -> Result<((), u64), R::Error> {
         let read_cid_value = ctx.register_read_as(cid_value_ptr);
         let read_salt = ctx.register_read(salt_ptr, salt_len);
         let read_payload = ctx.register_read(payload_ptr, payload_len);
@@ -831,38 +792,26 @@
             .map_err(Into::into)
     }
 
-    pub fn forbidden(ctx: &mut R, gas: u64, allowance: u64) -> Result<((), u64, u64), R::Error> {
+    pub fn forbidden(ctx: &mut R, gas: u64) -> Result<((), u64), R::Error> {
         syscall_trace!("forbidden");
 
-        ctx.run_any(gas, allowance, RuntimeCosts::Null, |_| {
+        ctx.run_any(gas, RuntimeCosts::Null, |_| {
             Err(ActorTerminationReason::Trap(TrapExplanation::ForbiddenFunction).into())
         })
     }
 
-    pub fn out_of_gas(ctx: &mut R, _gas: u64, _allowance: u64) -> Result<((), u64, u64), R::Error> {
+    pub fn out_of_gas(ctx: &mut R, _gas: u64) -> Result<((), u64), R::Error> {
         syscall_trace!("out_of_gas");
 
         let ext = ctx.ext_mut();
         let current_counter = ext.current_counter_type();
         log::trace!(target: "syscalls", "[out_of_gas] Current counter in global represents {current_counter:?}");
 
-<<<<<<< HEAD
-        Err(R::unreachable_error())
-    }
-
-    pub fn out_of_allowance(
-        ctx: &mut R,
-        _gas: u64,
-        _allowance: u64,
-    ) -> Result<((), u64, u64), R::Error> {
-        syscall_trace!("out_of_allowance");
-=======
         if current_counter == CounterType::GasAllowance {
             // We manually decrease it to 0 because global won't be affected
             // since it didn't pass comparison to argument of `gas_charge()`
             ext.decrease_current_counter_to(0);
         }
->>>>>>> 6f7a21d3
 
         let termination_reason: ActorTerminationReason = current_counter.into();
 
