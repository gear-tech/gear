[package]
name = "gear-backend-sandbox"
version = "0.1.0"
authors = ["Gear Technologies"]
edition = "2018"
license = "GPL-3.0"

[dependencies]
gear-core = { path = "../../core" }
gear-core-errors = { path = "../../core-errors", features = ["codec"] }
gear-backend-common = { path = "../common" }

parity-wasm = { version = "0.45.0", default-features = false }
<<<<<<< HEAD
sp-sandbox = { git = "https://github.com/paritytech/substrate", branch = "polkadot-v0.9.26", default-features = false }
log = { version = "0.4.17", default-features = false }
=======
sp-sandbox = { version = "0.10.0-dev", git = "https://github.com/gear-tech/substrate.git", branch = "gear-stable", default-features = false, features = ["host-sandbox"] }
# Use max_level_debug feature to remove tracing in sys-calls by default.
log = { version = "0.4.17", default-features = false, features = ["max_level_debug"] }
>>>>>>> 0c611307
derive_more = "0.99.17"
codec = { package = "parity-scale-codec", version = "3.1.3", default-features = false }

[features]
default = ["std"]
std = ["sp-sandbox/std", "parity-wasm/std", "log/std"]<|MERGE_RESOLUTION|>--- conflicted
+++ resolved
@@ -11,14 +11,9 @@
 gear-backend-common = { path = "../common" }
 
 parity-wasm = { version = "0.45.0", default-features = false }
-<<<<<<< HEAD
 sp-sandbox = { git = "https://github.com/paritytech/substrate", branch = "polkadot-v0.9.26", default-features = false }
-log = { version = "0.4.17", default-features = false }
-=======
-sp-sandbox = { version = "0.10.0-dev", git = "https://github.com/gear-tech/substrate.git", branch = "gear-stable", default-features = false, features = ["host-sandbox"] }
 # Use max_level_debug feature to remove tracing in sys-calls by default.
 log = { version = "0.4.17", default-features = false, features = ["max_level_debug"] }
->>>>>>> 0c611307
 derive_more = "0.99.17"
 codec = { package = "parity-scale-codec", version = "3.1.3", default-features = false }
 
