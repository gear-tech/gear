[package]
name = "gear-backend-sandbox"
version = "0.1.0"
authors = ["Gear Technologies"]
edition = "2018"
license = "GPL-3.0"

[dependencies]
gear-core = { path = "../../core" }
gear-backend-common = { path = "../common" }

sp-sandbox = { version = "0.10.0-dev", git = "https://github.com/gear-tech/substrate.git", branch = "gear-stable", default-features = false }
<<<<<<< HEAD
log = { version = "0.4.14", default-features = false }
=======
gear-backend-common = { path = "../common" }

[features]
default = ["std"]
std = ["sp-sandbox/std", "log/std"]
>>>>>>> 8b91cb19
<|MERGE_RESOLUTION|>--- conflicted
+++ resolved
@@ -10,12 +10,8 @@
 gear-backend-common = { path = "../common" }
 
 sp-sandbox = { version = "0.10.0-dev", git = "https://github.com/gear-tech/substrate.git", branch = "gear-stable", default-features = false }
-<<<<<<< HEAD
 log = { version = "0.4.14", default-features = false }
-=======
-gear-backend-common = { path = "../common" }
 
 [features]
 default = ["std"]
-std = ["sp-sandbox/std", "log/std"]
->>>>>>> 8b91cb19
+std = ["sp-sandbox/std", "log/std"]