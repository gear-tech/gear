// This file is part of Gear.

// Copyright (C) 2021-2022 Gear Technologies Inc.
// SPDX-License-Identifier: GPL-3.0-or-later WITH Classpath-exception-2.0

// This program is free software: you can redistribute it and/or modify
// it under the terms of the GNU General Public License as published by
// the Free Software Foundation, either version 3 of the License, or
// (at your option) any later version.

// This program is distributed in the hope that it will be useful,
// but WITHOUT ANY WARRANTY; without even the implied warranty of
// MERCHANTABILITY or FITNESS FOR A PARTICULAR PURPOSE. See the
// GNU General Public License for more details.

// You should have received a copy of the GNU General Public License
// along with this program. If not, see <https://www.gnu.org/licenses/>.

//! sp-sandbox extensions for memory.

use gear_core::memory::{Error, Memory, PageNumber};
use sp_sandbox::SandboxMemory;

/// Wrapper for sp_sandbox::Memory.
pub struct MemoryWrap(sp_sandbox::default_executor::Memory);

impl MemoryWrap {
    /// Wrap sp_sandbox::Memory for Memory trait.
    pub fn new(mem: sp_sandbox::default_executor::Memory) -> Self {
        MemoryWrap(mem)
    }
}

/// Memory interface for the allocator.
impl Memory for MemoryWrap {
    fn grow(&mut self, pages: PageNumber) -> Result<PageNumber, Error> {
        self.0
            .grow(pages.raw())
            .map(|prev| prev.into())
            .map_err(|_| Error::OutOfMemory)
    }

    fn size(&self) -> PageNumber {
        self.0.size().into()
    }

    fn write(&mut self, offset: usize, buffer: &[u8]) -> Result<(), Error> {
        self.0
            .set(offset as u32, buffer)
            .map_err(|_| Error::MemoryAccessError)
    }

    fn read(&self, offset: usize, buffer: &mut [u8]) {
        self.0
            .get(offset as u32, buffer)
            .expect("Memory out of bounds.");
    }

    fn data_size(&self) -> usize {
        (self.0.size() * 65536) as usize
    }

    fn get_wasm_memory_begin_addr(&self) -> usize {
        unsafe { self.0.get_buff() as usize }
    }
}

/// can't be tested outside the node runtime
#[cfg(test)]
mod tests {
    use super::*;
    use gear_core::memory::AllocationsContext;

    fn new_test_memory(static_pages: u32, max_pages: u32) -> (AllocationsContext, MemoryWrap) {
        use sp_sandbox::SandboxMemory as WasmMemory;

        let memory = MemoryWrap::new(
            WasmMemory::new(static_pages, Some(max_pages)).expect("Memory creation failed"),
        );

<<<<<<< HEAD
        MemoryContext::new(
            Default::default(),
            Box::new(memory),
            Default::default(),
            static_pages.into(),
            max_pages.into(),
=======
        (
            AllocationsContext::new(Default::default(), static_pages.into(), max_pages.into()),
            memory,
>>>>>>> 10e450f7
        )
    }

    #[test]
    fn smoky() {
        let (mut mem, mut mem_wrap) = new_test_memory(16, 256);

        assert_eq!(
            mem.alloc(16.into(), &mut mem_wrap)
                .expect("allocation failed"),
            16.into()
        );

        // there is a space for 14 more
        for _ in 0..14 {
            mem.alloc(16.into(), &mut mem_wrap)
                .expect("allocation failed");
        }

        // no more mem!
        assert!(mem.alloc(1.into(), &mut mem_wrap).is_err());

        // but we free some
        mem.free(137.into()).expect("free failed");

        // and now can allocate page that was freed
        assert_eq!(
            mem.alloc(1.into(), &mut mem_wrap)
                .expect("allocation failed")
                .raw(),
            137
        );

        // if we have 2 in a row we can allocate even 2
        mem.free(117.into()).expect("free failed");
        mem.free(118.into()).expect("free failed");

        assert_eq!(
            mem.alloc(2.into(), &mut mem_wrap)
                .expect("allocation failed")
                .raw(),
            117
        );

        // but if 2 are not in a row, bad luck
        mem.free(117.into()).expect("free failed");
        mem.free(158.into()).expect("free failed");

        assert!(mem.alloc(2.into(), &mut mem_wrap).is_err());
    }
}<|MERGE_RESOLUTION|>--- conflicted
+++ resolved
@@ -78,18 +78,9 @@
             WasmMemory::new(static_pages, Some(max_pages)).expect("Memory creation failed"),
         );
 
-<<<<<<< HEAD
-        MemoryContext::new(
-            Default::default(),
-            Box::new(memory),
-            Default::default(),
-            static_pages.into(),
-            max_pages.into(),
-=======
         (
             AllocationsContext::new(Default::default(), static_pages.into(), max_pages.into()),
             memory,
->>>>>>> 10e450f7
         )
     }
 
