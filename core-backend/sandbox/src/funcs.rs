// This file is part of Gear.

// Copyright (C) 2021-2022 Gear Technologies Inc.
// SPDX-License-Identifier: GPL-3.0-or-later WITH Classpath-exception-2.0

// This program is free software: you can redistribute it and/or modify
// it under the terms of the GNU General Public License as published by
// the Free Software Foundation, either version 3 of the License, or
// (at your option) any later version.

// This program is distributed in the hope that it will be useful,
// but WITHOUT ANY WARRANTY; without even the implied warranty of
// MERCHANTABILITY or FITNESS FOR A PARTICULAR PURPOSE. See the
// GNU General Public License for more details.

// You should have received a copy of the GNU General Public License
// along with this program. If not, see <https://www.gnu.org/licenses/>.

use crate::runtime::Runtime;
#[cfg(not(feature = "std"))]
use alloc::string::ToString;
use alloc::{
    format,
    string::{FromUtf8Error, String},
};
use core::{
    convert::TryInto,
    fmt::{self, Display},
    marker::PhantomData,
    ops::Range,
};
use gear_backend_common::{
    error_processor::{IntoExtError, ProcessError},
    AsTerminationReason, IntoExtInfo, RuntimeCtx, RuntimeCtxError, TerminationReason,
    TrapExplanation,
};
use gear_core::{
    buffer::{RuntimeBuffer, RuntimeBufferSizeError},
    env::Ext,
<<<<<<< HEAD
    ids::{MessageId, ProgramId},
    message::{HandlePacket, InitPacket, ReplyPacket},
    RUNTIME_MAX_ALLOC_SIZE,
=======
    message::{HandlePacket, InitPacket, PayloadSizeError, ReplyPacket},
>>>>>>> 06271b3d
};
use gear_core_errors::{CoreError, MemoryError};
use sp_sandbox::{HostError, ReturnValue, SandboxMemory, Value};

pub(crate) type SyscallOutput = Result<ReturnValue, HostError>;

#[derive(Debug, derive_more::Display, derive_more::From)]
pub enum FuncError<E: Display> {
    #[display(fmt = "{}", _0)]
    Core(E),
    #[from]
    #[display(fmt = "{}", _0)]
    RuntimeCtx(RuntimeCtxError<E>),
    #[from]
    #[display(fmt = "{}", _0)]
    Memory(MemoryError),
    #[from]
    #[display(fmt = "{}", _0)]
    PayloadSize(PayloadSizeError),
    #[from]
    #[display(fmt = "{}", _0)]
    RuntimeBufferSize(RuntimeBufferSizeError),
    #[display(fmt = "Cannot set u128: {}", _0)]
    SetU128(MemoryError),
    #[display(fmt = "Failed to parse debug string: {}", _0)]
    DebugString(FromUtf8Error),
    #[display(fmt = "`gr_error` expects error occurred earlier")]
    SyscallErrorExpected,
    #[display(fmt = "Terminated: {:?}", _0)]
    Terminated(TerminationReason),
    #[display(
        fmt = "Cannot take data by indexes {:?} from message with size {}",
        _0,
        _1
    )]
    ReadWrongRange(Range<u32>, u32),
    #[display(fmt = "Overflow at {} + len {} in `gr_read`", _0, _1)]
    ReadLenOverflow(u32, u32),
}

impl<E: fmt::Display> FuncError<E> {
    pub fn into_termination_reason(self) -> TerminationReason {
        match self {
            Self::Terminated(reason) => reason,
            err => TerminationReason::Trap(TrapExplanation::Other(err.to_string().into())),
        }
    }
}

pub(crate) struct FuncsHandler<E: Ext + 'static> {
    _phantom: PhantomData<E>,
}

fn args_to_str(args: &[Value]) -> String {
    let mut res = String::new();
    for val in args {
        match val {
            Value::I32(x) => res.push_str(&format!(" I32({:#x}),", *x)),
            Value::I64(x) => res.push_str(&format!(" I64({:#x}),", *x)),
            Value::F32(x) => res.push_str(&format!(" F32({:#x}),", *x)),
            Value::F64(x) => res.push_str(&format!(" F64({:#x}),", *x)),
        }
    }
    res
}

<<<<<<< HEAD
=======
/// We use this macros to avoid perf decrease because of log level comparing.
/// By default `sys-trace` feature is disabled, so this macros does nothing.
/// To see sys-calls tracing enable this feature and rebuild node.
macro_rules! sys_trace {
    (target: $target:expr, $($arg:tt)+) => (
        if cfg!(feature = "sys-trace") {
            log::trace!(target: $target, $($arg)+)
        }
    );
}

>>>>>>> 06271b3d
impl<E> FuncsHandler<E>
where
    E: Ext + IntoExtInfo<E::Error> + 'static,
    E::Error: AsTerminationReason + IntoExtError,
{
    pub fn send(ctx: &mut Runtime<E>, args: &[Value]) -> SyscallOutput {
<<<<<<< HEAD
        log::trace!(target: "syscall::gear", "send, args = {}", args_to_str(args));
        let mut args = args.iter();
=======
        sys_trace!(target: "syscall::gear", "send, args = {}", args_to_str(args));
>>>>>>> 06271b3d

        let (destination_ptr, payload_ptr, payload_len, value_ptr, delay, message_id_ptr) =
            args.iter().read_6()?;

        ctx.run(|ctx| {
            let destination = ctx.read_memory_as(destination_ptr)?;
            let payload = ctx.read_memory(payload_ptr, payload_len)?.try_into()?;
            let value = ctx.read_memory_as(value_ptr)?;

            ctx.ext
                .send(HandlePacket::new(destination, payload, value), delay)
                .process_error()
                .map_err(FuncError::Core)?
                .error_len_on_success(|message_id| {
                    ctx.write_output(message_id_ptr, message_id.as_ref())
                })
        })
    }

    pub fn send_wgas(ctx: &mut Runtime<E>, args: &[Value]) -> SyscallOutput {
<<<<<<< HEAD
        log::trace!(target: "syscall::gear", "send_wgas, args = {}", args_to_str(args));
        let mut args = args.iter();

        let program_id_ptr = pop_i32(&mut args)?;
        let payload_ptr = pop_i32(&mut args)?;
        let payload_len = pop_i32(&mut args)?;
        let gas_limit = pop_i64(&mut args)?;
        let value_ptr = pop_i32(&mut args)?;
        let message_id_ptr = pop_i32(&mut args)?;

        let mut f = || {
            let dest: ProgramId = ctx.read_memory_as(program_id_ptr)?;
            let payload = ctx.read_memory(payload_ptr, payload_len)?;
            let value: u128 = ctx.read_memory_as(value_ptr)?;
=======
        sys_trace!(target: "syscall::gear", "send_wgas, args = {}", args_to_str(args));

        let (
            destination_ptr,
            payload_ptr,
            payload_len,
            gas_limit,
            value_ptr,
            delay,
            message_id_ptr,
        ) = args.iter().read_7()?;

        ctx.run(|ctx| {
            let destination = ctx.read_memory_as(destination_ptr)?;
            let payload = ctx.read_memory(payload_ptr, payload_len)?.try_into()?;
            let value = ctx.read_memory_as(value_ptr)?;
>>>>>>> 06271b3d

            ctx.ext
                .send(
                    HandlePacket::new_with_gas(destination, payload, gas_limit, value),
                    delay,
                )
                .process_error()
                .map_err(FuncError::Core)?
                .error_len_on_success(|message_id| {
                    ctx.write_output(message_id_ptr, message_id.as_ref())
                })
        })
    }

    pub fn send_commit(ctx: &mut Runtime<E>, args: &[Value]) -> SyscallOutput {
<<<<<<< HEAD
        log::trace!(target: "syscall::gear", "send_commit, args = {}", args_to_str(args));
        let mut args = args.iter();
=======
        sys_trace!(target: "syscall::gear", "send_commit, args = {}", args_to_str(args));
>>>>>>> 06271b3d

        let (handle, destination_ptr, value_ptr, delay, message_id_ptr) = args.iter().read_5()?;

        ctx.run(|ctx| {
            let destination = ctx.read_memory_as(destination_ptr)?;
            let value = ctx.read_memory_as(value_ptr)?;

            ctx.ext
                .send_commit(
                    handle,
                    HandlePacket::new(destination, Default::default(), value),
                    delay,
                )
                .process_error()
                .map_err(FuncError::Core)?
                .error_len_on_success(|message_id| {
                    ctx.write_output(message_id_ptr, message_id.as_ref())
                })
        })
    }

    pub fn send_commit_wgas(ctx: &mut Runtime<E>, args: &[Value]) -> SyscallOutput {
<<<<<<< HEAD
        log::trace!(target: "syscall::gear", "send_commit_wgas, args = {}", args_to_str(args));
        let mut args = args.iter();
=======
        sys_trace!(target: "syscall::gear", "send_commit_wgas, args = {}", args_to_str(args));
>>>>>>> 06271b3d

        let (handle, destination_ptr, gas_limit, value_ptr, delay, message_id_ptr) =
            args.iter().read_6()?;

        ctx.run(|ctx| {
            let destination = ctx.read_memory_as(destination_ptr)?;
            let value = ctx.read_memory_as(value_ptr)?;

            ctx.ext
                .send_commit(
                    handle,
                    HandlePacket::new_with_gas(destination, Default::default(), gas_limit, value),
                    delay,
                )
                .process_error()
                .map_err(FuncError::Core)?
                .error_len_on_success(|message_id| {
                    ctx.write_output(message_id_ptr, message_id.as_ref())
                })
        })
    }

    pub fn send_init(ctx: &mut Runtime<E>, args: &[Value]) -> SyscallOutput {
<<<<<<< HEAD
        log::trace!(target: "syscall::gear", "send_init, args = {}", args_to_str(args));
        let mut args = args.iter();
=======
        sys_trace!(target: "syscall::gear", "send_init, args = {}", args_to_str(args));
>>>>>>> 06271b3d

        let handle_ptr = args.iter().read()?;

        ctx.run(|ctx| {
            ctx.ext
                .send_init()
                .process_error()
                .map_err(FuncError::Core)?
                .error_len_on_success(|handle| ctx.write_output(handle_ptr, &handle.to_le_bytes()))
        })
    }

    pub fn send_push(ctx: &mut Runtime<E>, args: &[Value]) -> SyscallOutput {
<<<<<<< HEAD
        log::trace!(target: "syscall::gear", "send_push, args = {}", args_to_str(args));
        let mut args = args.iter();
=======
        sys_trace!(target: "syscall::gear", "send_push, args = {}", args_to_str(args));
>>>>>>> 06271b3d

        let (handle, payload_ptr, payload_len) = args.iter().read_3()?;

        ctx.run(|ctx| {
            let payload = ctx.read_memory(payload_ptr, payload_len)?;

            Ok(ctx
                .ext
                .send_push(handle, &payload)
                .process_error()
                .map_err(FuncError::Core)?
                .error_len())
        })
    }

<<<<<<< HEAD
    pub fn read(ctx: &mut Runtime<E>, args: &[Value]) -> SyscallOutput {
        log::trace!(target: "syscall::gear", "read, args = {}", args_to_str(args));
        let mut args = args.iter();
=======
    fn validated(
        ext: &'_ mut E,
        at: u32,
        len: u32,
    ) -> Result<&'_ [u8], FuncError<<E as Ext>::Error>> {
        let msg = ext.read().map_err(FuncError::Core)?;
>>>>>>> 06271b3d

        let last_idx = at
            .checked_add(len)
            .ok_or_else(|| FuncError::ReadLenOverflow(at, len))?;

        if last_idx as usize > msg.len() {
            return Err(FuncError::ReadWrongRange(at..last_idx, msg.len() as u32));
        }

        Ok(&msg[at as usize..last_idx as usize])
    }

    pub fn read(ctx: &mut Runtime<E>, args: &[Value]) -> SyscallOutput {
        sys_trace!(target: "syscall::gear", "read, args = {}", args_to_str(args));

        let (at, len, buffer_ptr) = args.iter().read_3()?;

        ctx.run(|ctx| {
            match Self::validated(ctx.ext, at, len) {
                Ok(buffer) => {
                    ctx.memory
                        .set(buffer_ptr, buffer)
                        .map_err(|_| MemoryError::OutOfBounds)?;

                    Ok(0u32)
                }
                // TODO: issue #1652.
                Err(_err) => Ok(1),
            }
        })
    }

    pub fn size(ctx: &mut Runtime<E>, _args: &[Value]) -> SyscallOutput {
<<<<<<< HEAD
        log::trace!(target: "syscall::gear", "size");
        let size = ctx.ext.size().map_err(FuncError::Core);
=======
        sys_trace!(target: "syscall::gear", "size");
>>>>>>> 06271b3d

        ctx.run(|ctx| Ok(ctx.ext.size().map_err(FuncError::Core)? as u32))
    }

    pub fn exit(ctx: &mut Runtime<E>, args: &[Value]) -> SyscallOutput {
<<<<<<< HEAD
        let value_dest_ptr = pop_i32(&mut args.iter())?;
        log::trace!(target: "syscall::gear", "exit, value_dest_ptr = {:#x}", value_dest_ptr);
=======
        sys_trace!(target: "syscall::gear", "exit, args = {}", args_to_str(args));

        let inheritor_id_ptr = args.iter().read()?;

        ctx.run(|ctx| -> Result<(), _> {
            let inheritor_id = ctx.read_memory_as(inheritor_id_ptr)?;
>>>>>>> 06271b3d

            ctx.ext.exit().map_err(FuncError::Core)?;

            Err(FuncError::Terminated(TerminationReason::Exit(inheritor_id)))
        })
    }

<<<<<<< HEAD
    pub fn exit_code(ctx: &mut Runtime<E>, _args: &[Value]) -> SyscallOutput {
        log::trace!(target: "syscall::gear", "exit_code");
        let exit_code = ctx.ext.exit_code().map_err(FuncError::Core).map_err(|e| {
            ctx.err = e;
            HostError
        })?;
=======
    pub fn exit_code(ctx: &mut Runtime<E>, args: &[Value]) -> SyscallOutput {
        sys_trace!(target: "syscall::gear", "exit_code, args = {}", args_to_str(args));
>>>>>>> 06271b3d

        let exit_code_ptr = args.iter().read()?;

        ctx.run(|ctx| {
            ctx.ext
                .exit_code()
                .process_error()
                .map_err(FuncError::Core)?
                .error_len_on_success(|exit_code| {
                    ctx.write_output(exit_code_ptr, exit_code.to_le_bytes().as_ref())
                })
        })
    }

    pub fn gas(ctx: &mut Runtime<E>, args: &[Value]) -> SyscallOutput {
<<<<<<< HEAD
        log::trace!(target: "gas::gear", "gas, args = {}", args_to_str(args));
        let mut args = args.iter();

        let val = pop_i32(&mut args)?;

        ctx.ext
            .gas(val)
            .map_err(FuncError::Core)
            .map(|()| ReturnValue::Unit)
            .map_err(|e| {
                if let Some(TerminationReason::GasAllowanceExceeded) = e
                    .as_core()
                    .and_then(AsTerminationReason::as_termination_reason)
                    .cloned()
                {
                    ctx.err = FuncError::Terminated(TerminationReason::GasAllowanceExceeded);
=======
        sys_trace!(target: "gas::gear", "gas, args = {}", args_to_str(args));

        let gas = args.iter().read()?;

        ctx.run(|ctx| {
            ctx.ext.gas(gas).map_err(|e| {
                if matches!(
                    e.as_termination_reason(),
                    Some(&TerminationReason::GasAllowanceExceeded)
                ) {
                    FuncError::Terminated(TerminationReason::GasAllowanceExceeded)
                } else {
                    FuncError::Core(e)
>>>>>>> 06271b3d
                }
            })
        })
    }

    pub fn alloc(ctx: &mut Runtime<E>, args: &[Value]) -> SyscallOutput {
<<<<<<< HEAD
        log::trace!(target: "syscall::gear", "alloc, args = {:#x?}", args_to_str(args));
        let mut args = args.iter();

        let pages: u32 = pop_i32(&mut args)?;
        ctx.alloc(pages)
            .map_err(FuncError::Core)
            .map(|page| {
                log::debug!("ALLOC: {} pages at {:?}", pages, page);
                Value::I32(page.0 as i32).into()
            })
            .map_err(|e| {
                ctx.err = e;
                HostError
            })
    }

    pub fn free(ctx: &mut Runtime<E>, args: &[Value]) -> SyscallOutput {
        log::trace!(target: "syscall::gear", "free, args = {:#x?}", args_to_str(args));
        let mut args = args.iter();
=======
        sys_trace!(target: "syscall::gear", "alloc, args = {}", args_to_str(args));

        let pages = args.iter().read()?;

        ctx.run(|ctx| {
            ctx.alloc(pages)
                .map(|page| {
                    log::debug!("ALLOC: {} pages at {:?}", pages, page);
                    page.0
                })
                .map_err(Into::into)
        })
    }

    pub fn free(ctx: &mut Runtime<E>, args: &[Value]) -> SyscallOutput {
        sys_trace!(target: "syscall::gear", "free, args = {}", args_to_str(args));
>>>>>>> 06271b3d

        let page: u32 = args.iter().read()?;

        ctx.run(|ctx| {
            ctx.ext
                .free(page.into())
                .map(|_| log::debug!("FREE: {}", page))
                .map_err(|err| {
                    log::debug!("FREE ERROR: {}", err);
                    FuncError::Core(err)
                })
        })
    }

    pub fn block_height(ctx: &mut Runtime<E>, _args: &[Value]) -> SyscallOutput {
<<<<<<< HEAD
        log::trace!(target: "syscall::gear", "block_height");
        let block_height = ctx
            .ext
            .block_height()
            .map_err(FuncError::Core)
            .map_err(|err| {
                ctx.err = err;
                HostError
            })?;
=======
        sys_trace!(target: "syscall::gear", "block_height");
>>>>>>> 06271b3d

        ctx.run(|ctx| ctx.ext.block_height().map_err(FuncError::Core))
    }

    pub fn block_timestamp(ctx: &mut Runtime<E>, _args: &[Value]) -> SyscallOutput {
<<<<<<< HEAD
        log::trace!(target: "syscall::gear", "block_timestamp");
        let block_timestamp =
            ctx.ext
                .block_timestamp()
                .map_err(FuncError::Core)
                .map_err(|err| {
                    ctx.err = err;
                    HostError
                })?;
=======
        sys_trace!(target: "syscall::gear", "block_timestamp");
>>>>>>> 06271b3d

        ctx.run(|ctx| ctx.ext.block_timestamp().map_err(FuncError::Core))
    }

    pub fn origin(ctx: &mut Runtime<E>, args: &[Value]) -> SyscallOutput {
<<<<<<< HEAD
        log::trace!(target: "syscall::gear", "origin, args = {}", args_to_str(args));
        let mut args = args.iter();
=======
        sys_trace!(target: "syscall::gear", "origin, args = {}", args_to_str(args));
>>>>>>> 06271b3d

        let origin_ptr = args.iter().read()?;

        ctx.run(|ctx| {
            let origin = ctx.ext.origin().map_err(FuncError::Core)?;

            ctx.write_output(origin_ptr, origin.as_ref())?;

            Ok(())
        })
    }

    pub fn reply(ctx: &mut Runtime<E>, args: &[Value]) -> SyscallOutput {
<<<<<<< HEAD
        log::trace!(target: "syscall::gear", "reply, args = {}", args_to_str(args));
        let mut args = args.iter();
=======
        sys_trace!(target: "syscall::gear", "reply, args = {}", args_to_str(args));
>>>>>>> 06271b3d

        let (payload_ptr, payload_len, value_ptr, delay, message_id_ptr) = args.iter().read_5()?;

        ctx.run(|ctx| {
            let payload = ctx.read_memory(payload_ptr, payload_len)?.try_into()?;
            let value = ctx.read_memory_as(value_ptr)?;

            ctx.ext
                .reply(ReplyPacket::new(payload, value), delay)
                .process_error()
                .map_err(FuncError::Core)?
                .error_len_on_success(|message_id| {
                    ctx.write_output(message_id_ptr, message_id.as_ref())
                })
        })
    }

    pub fn reply_wgas(ctx: &mut Runtime<E>, args: &[Value]) -> SyscallOutput {
<<<<<<< HEAD
        log::trace!(target: "syscall::gear", "reply_wgas, args = {}", args_to_str(args));
        let mut args = args.iter();

        let payload_ptr = pop_i32(&mut args)?;
        let payload_len = pop_i32(&mut args)?;
        let gas_limit = pop_i64(&mut args)?;
        let value_ptr = pop_i32(&mut args)?;
        let message_id_ptr = pop_i32(&mut args)?;

        let mut f = || {
            let payload: Vec<u8> = ctx.read_memory(payload_ptr, payload_len)?;
            let value: u128 = ctx.read_memory_as(value_ptr)?;
            let error_len = ctx
                .ext
                .reply(ReplyPacket::new_with_gas(payload, gas_limit, value))
=======
        sys_trace!(target: "syscall::gear", "reply_wgas, args = {}", args_to_str(args));

        let (payload_ptr, payload_len, gas_limit, value_ptr, delay, message_id_ptr) =
            args.iter().read_6()?;

        ctx.run(|ctx| {
            let payload = ctx.read_memory(payload_ptr, payload_len)?.try_into()?;
            let value = ctx.read_memory_as(value_ptr)?;

            ctx.ext
                .reply(ReplyPacket::new_with_gas(payload, gas_limit, value), delay)
>>>>>>> 06271b3d
                .process_error()
                .map_err(FuncError::Core)?
                .error_len_on_success(|message_id| {
                    ctx.write_output(message_id_ptr, message_id.as_ref())
                })
        })
    }

    pub fn reply_commit(ctx: &mut Runtime<E>, args: &[Value]) -> SyscallOutput {
<<<<<<< HEAD
        log::trace!(target: "syscall::gear", "reply_commit, args = {}", args_to_str(args));
        let mut args = args.iter();
=======
        sys_trace!(target: "syscall::gear", "reply_commit, args = {}", args_to_str(args));
>>>>>>> 06271b3d

        let (value_ptr, delay, message_id_ptr) = args.iter().read_3()?;

        ctx.run(|ctx| {
            let value = ctx.read_memory_as(value_ptr)?;

            ctx.ext
                .reply_commit(ReplyPacket::new(Default::default(), value), delay)
                .process_error()
                .map_err(FuncError::Core)?
                .error_len_on_success(|message_id| {
                    ctx.write_output(message_id_ptr, message_id.as_ref())
                })
        })
    }

    pub fn reply_commit_wgas(ctx: &mut Runtime<E>, args: &[Value]) -> SyscallOutput {
<<<<<<< HEAD
        log::trace!(target: "syscall::gear", "reply_commit_wgas, args = {}", args_to_str(args));
        let mut args = args.iter();
=======
        sys_trace!(target: "syscall::gear", "reply_commit_wgas, args = {}", args_to_str(args));
>>>>>>> 06271b3d

        let (gas_limit, value_ptr, delay, message_id_ptr) = args.iter().read_4()?;

        ctx.run(|ctx| {
            let value = ctx.read_memory_as(value_ptr)?;

            ctx.ext
                .reply_commit(
                    ReplyPacket::new_with_gas(Default::default(), gas_limit, value),
                    delay,
                )
                .process_error()
                .map_err(FuncError::Core)?
                .error_len_on_success(|message_id| {
                    ctx.write_output(message_id_ptr, message_id.as_ref())
                })
        })
    }

    pub fn reply_to(ctx: &mut Runtime<E>, args: &[Value]) -> SyscallOutput {
<<<<<<< HEAD
        log::trace!(target: "syscall::gear", "reply_to, args = {}", args_to_str(args));
        let mut args = args.iter();

        let dest = pop_i32(&mut args)?;

        let message_id = ctx.ext.reply_to().map_err(FuncError::Core).map_err(|err| {
            ctx.err = err;
            HostError
        })?;
=======
        sys_trace!(target: "syscall::gear", "reply_to, args = {}", args_to_str(args));
>>>>>>> 06271b3d

        let reply_to_ptr = args.iter().read()?;

        ctx.run(|ctx| {
            ctx.ext
                .reply_to()
                .process_error()
                .map_err(FuncError::Core)?
                .error_len_on_success(|reply_to| ctx.write_output(reply_to_ptr, reply_to.as_ref()))
        })
    }

    pub fn reply_push(ctx: &mut Runtime<E>, args: &[Value]) -> SyscallOutput {
<<<<<<< HEAD
        log::trace!(target: "syscall::gear", "reply_push, args = {}", args_to_str(args));
        let mut args = args.iter();
=======
        sys_trace!(target: "syscall::gear", "reply_push, args = {}", args_to_str(args));

        let (payload_ptr, payload_len) = args.iter().read_2()?;
>>>>>>> 06271b3d

        ctx.run(|ctx| {
            let payload = ctx.read_memory(payload_ptr, payload_len)?;

            Ok(ctx
                .ext
                .reply_push(&payload)
                .process_error()
                .map_err(FuncError::Core)?
                .error_len())
        })
    }

    pub fn debug(ctx: &mut Runtime<E>, args: &[Value]) -> SyscallOutput {
<<<<<<< HEAD
        log::trace!(target: "syscall::gear", "debug, args = {}", args_to_str(args));
        let mut args = args.iter();
=======
        sys_trace!(target: "syscall::gear", "debug, args = {}", args_to_str(args));
>>>>>>> 06271b3d

        let (data_ptr, data_len): (_, u32) = args.iter().read_2()?;

<<<<<<< HEAD
        let mut f = || {
            if str_len > RUNTIME_MAX_ALLOC_SIZE {
                return Err(FuncError::Memory(MemoryError::OutOfBounds));
            }
            let mut data = vec![0u8; str_len];
            ctx.read_memory_into_buf(str_ptr, &mut data)?;
            let s = String::from_utf8(data).map_err(FuncError::DebugString)?;
=======
        ctx.run(|ctx| {
            let mut data = RuntimeBuffer::try_new_default(data_len as usize)?;
            ctx.read_memory_into_buf(data_ptr, data.get_mut())?;

            let s = String::from_utf8(data.into_vec()).map_err(FuncError::DebugString)?;
>>>>>>> 06271b3d
            ctx.ext.debug(&s).map_err(FuncError::Core)?;

            Ok(())
        })
    }

    pub fn gas_available(ctx: &mut Runtime<E>, _args: &[Value]) -> SyscallOutput {
<<<<<<< HEAD
        log::trace!(target: "syscall::gear", "gas_available");
        let gas_available = ctx
            .ext
            .gas_available()
            .map_err(FuncError::Core)
            .map_err(|_| HostError)?;
=======
        sys_trace!(target: "syscall::gear", "gas_available");
>>>>>>> 06271b3d

        ctx.run(|ctx| ctx.ext.gas_available().map_err(FuncError::Core))
    }

<<<<<<< HEAD
    pub fn msg_id(ctx: &mut Runtime<E>, args: &[Value]) -> SyscallOutput {
        log::trace!(target: "syscall::gear", "msg_id, args = {}", args_to_str(args));
        let mut args = args.iter();
=======
    pub fn message_id(ctx: &mut Runtime<E>, args: &[Value]) -> SyscallOutput {
        sys_trace!(target: "syscall::gear", "message_id, args = {}", args_to_str(args));
>>>>>>> 06271b3d

        let message_id_ptr = args.iter().read()?;

        ctx.run(|ctx| {
            let message_id = ctx.ext.message_id().map_err(FuncError::Core)?;

            ctx.write_output(message_id_ptr, message_id.as_ref())
                .map_err(Into::into)
        })
    }

    pub fn program_id(ctx: &mut Runtime<E>, args: &[Value]) -> SyscallOutput {
<<<<<<< HEAD
        log::trace!(target: "syscall::gear", "program_id, args = {}", args_to_str(args));
        let mut args = args.iter();
=======
        sys_trace!(target: "syscall::gear", "program_id, args = {}", args_to_str(args));
>>>>>>> 06271b3d

        let program_id_ptr = args.iter().read()?;

        ctx.run(|ctx| {
            let program_id = ctx.ext.program_id().map_err(FuncError::Core)?;

            ctx.write_output(program_id_ptr, program_id.as_ref())
                .map_err(Into::into)
        })
    }

    pub fn source(ctx: &mut Runtime<E>, args: &[Value]) -> SyscallOutput {
<<<<<<< HEAD
        log::trace!(target: "syscall::gear", "source, args = {}", args_to_str(args));
        let mut args = args.iter();
=======
        sys_trace!(target: "syscall::gear", "source, args = {}", args_to_str(args));
>>>>>>> 06271b3d

        let source_ptr = args.iter().read()?;

        ctx.run(|ctx| {
            let source = ctx.ext.source().map_err(FuncError::Core)?;

            ctx.write_output(source_ptr, source.as_ref())
                .map_err(Into::into)
        })
    }

    pub fn value(ctx: &mut Runtime<E>, args: &[Value]) -> SyscallOutput {
<<<<<<< HEAD
        log::trace!(target: "syscall::gear", "value, args = {}", args_to_str(args));
        let mut args = args.iter();
=======
        sys_trace!(target: "syscall::gear", "value, args = {}", args_to_str(args));
>>>>>>> 06271b3d

        let value_ptr = args.iter().read()?;

        ctx.run(|ctx| {
            let value = ctx.ext.value().map_err(FuncError::Core)?;

            ctx.write_output(value_ptr, value.to_le_bytes().as_ref())
                .map_err(Into::into)
        })
    }

    pub fn value_available(ctx: &mut Runtime<E>, args: &[Value]) -> SyscallOutput {
<<<<<<< HEAD
        log::trace!(target: "syscall::gear", "value_available, args = {}", args_to_str(args));
        let mut args = args.iter();
=======
        sys_trace!(target: "syscall::gear", "value_available, args = {}", args_to_str(args));
>>>>>>> 06271b3d

        let value_ptr = args.iter().read()?;

        ctx.run(|ctx| {
            let value_available = ctx.ext.value_available().map_err(FuncError::Core)?;

            ctx.write_output(value_ptr, value_available.to_le_bytes().as_ref())
                .map_err(Into::into)
        })
    }

    pub fn leave(ctx: &mut Runtime<E>, _args: &[Value]) -> SyscallOutput {
<<<<<<< HEAD
        log::trace!(target: "syscall::gear", "leave");
        let err = ctx
            .ext
            .leave()
            .map_err(FuncError::Core)
            .err()
            .unwrap_or(FuncError::Terminated(TerminationReason::Leave));
        ctx.err = err;
        Err(HostError)
    }

    pub fn wait(ctx: &mut Runtime<E>, _args: &[Value]) -> SyscallOutput {
        log::trace!(target: "syscall::gear", "wait");
        let err = ctx
            .ext
            .wait()
            .map_err(FuncError::Core)
            .err()
            .unwrap_or(FuncError::Terminated(TerminationReason::Wait(None)));
        ctx.err = err;
        Err(HostError)
    }

    pub fn wait_for(ctx: &mut Runtime<E>, args: &[Value]) -> SyscallOutput {
        log::trace!(target: "syscall::gear", "wait_for, args = {}", args_to_str(args));
        let mut args = args.iter();
=======
        sys_trace!(target: "syscall::gear", "leave");

        ctx.run(|ctx| -> Result<(), _> {
            Err(ctx
                .ext
                .leave()
                .map_err(FuncError::Core)
                .err()
                .unwrap_or_else(|| FuncError::Terminated(TerminationReason::Leave)))
        })
    }

    pub fn wait(ctx: &mut Runtime<E>, _args: &[Value]) -> SyscallOutput {
        sys_trace!(target: "syscall::gear", "wait");

        ctx.run(|ctx| -> Result<(), _> {
            Err(ctx
                .ext
                .wait()
                .map_err(FuncError::Core)
                .err()
                .unwrap_or_else(|| FuncError::Terminated(TerminationReason::Wait(None))))
        })
    }

    pub fn wait_for(ctx: &mut Runtime<E>, args: &[Value]) -> SyscallOutput {
        sys_trace!(target: "syscall::gear", "wait_for, args = {}", args_to_str(args));
>>>>>>> 06271b3d

        let duration = args.iter().read()?;

        ctx.run(|ctx| -> Result<(), _> {
            Err(ctx
                .ext
                .wait_for(duration)
                .map_err(FuncError::Core)
                .err()
                .unwrap_or_else(|| FuncError::Terminated(TerminationReason::Wait(Some(duration)))))
        })
    }

<<<<<<< HEAD
    pub fn wait_no_more(ctx: &mut Runtime<E>, args: &[Value]) -> SyscallOutput {
        log::trace!(target: "syscall::gear", "wait_no_more, args = {}", args_to_str(args));
        let mut args = args.iter();

        let duration_ptr = pop_i32(&mut args)?;
=======
    pub fn wait_up_to(ctx: &mut Runtime<E>, args: &[Value]) -> SyscallOutput {
        sys_trace!(target: "syscall::gear", "wait_up_to, args = {}", args_to_str(args));
>>>>>>> 06271b3d

        let duration = args.iter().read()?;

        ctx.run(|ctx| -> Result<(), _> {
            Err(ctx
                .ext
                .wait_up_to(duration)
                .map_err(FuncError::Core)
                .err()
                .unwrap_or_else(|| FuncError::Terminated(TerminationReason::Wait(Some(duration)))))
        })
    }

    pub fn wake(ctx: &mut Runtime<E>, args: &[Value]) -> SyscallOutput {
<<<<<<< HEAD
        log::trace!(target: "syscall::gear", "wake, args = {}", args_to_str(args));
        let mut args = args.iter();
=======
        sys_trace!(target: "syscall::gear", "wake, args = {}", args_to_str(args));
>>>>>>> 06271b3d

        let (message_id_ptr, delay) = args.iter().read_2()?;

        ctx.run(|ctx| {
            let message_id = ctx.read_memory_as(message_id_ptr)?;

            Ok(ctx
                .ext
                .wake(message_id, delay)
                .process_error()
                .map_err(FuncError::Core)?
                .error_len())
        })
    }

    pub fn create_program(ctx: &mut Runtime<E>, args: &[Value]) -> SyscallOutput {
<<<<<<< HEAD
        log::trace!(target: "syscall::gear", "create_program, args = {}", args_to_str(args));
        let mut args = args.iter();

        let code_hash_ptr = pop_i32(&mut args)?;
        let salt_ptr = pop_i32(&mut args)?;
        let salt_len = pop_i32(&mut args)?;
        let payload_ptr = pop_i32(&mut args)?;
        let payload_len = pop_i32(&mut args)?;
        let value_ptr = pop_i32(&mut args)?;
        let program_id_ptr = pop_i32(&mut args)?;

        let mut f = || {
            let code_hash: [u8; 32] = ctx.read_memory_as(code_hash_ptr)?;
=======
        sys_trace!(target: "syscall::gear", "create_program, args = {}", args_to_str(args));

        let (
            code_id_ptr,
            salt_ptr,
            salt_len,
            payload_ptr,
            payload_len,
            value_ptr,
            delay,
            message_id_ptr,
            program_id_ptr,
        ) = args.iter().read_9()?;

        ctx.run(|ctx| {
            let code_id = ctx.read_memory_as(code_id_ptr)?;
>>>>>>> 06271b3d
            let salt = ctx.read_memory(salt_ptr, salt_len)?;
            let payload = ctx.read_memory(payload_ptr, payload_len)?.try_into()?;
            let value = ctx.read_memory_as(value_ptr)?;

            ctx.ext
                .create_program(InitPacket::new(code_id, salt, payload, value), delay)
                .process_error()
                .map_err(FuncError::Core)?
                .error_len_on_success(|(message_id, program_id)| {
                    ctx.write_output(message_id_ptr, message_id.as_ref())?;
                    ctx.write_output(program_id_ptr, program_id.as_ref())
                })
        })
    }

    pub fn create_program_wgas(ctx: &mut Runtime<E>, args: &[Value]) -> SyscallOutput {
<<<<<<< HEAD
        log::trace!(target: "syscall::gear", "create_program_wgas, args = {}", args_to_str(args));
        let mut args = args.iter();

        let code_hash_ptr = pop_i32(&mut args)?;
        let salt_ptr = pop_i32(&mut args)?;
        let salt_len = pop_i32(&mut args)?;
        let payload_ptr = pop_i32(&mut args)?;
        let payload_len = pop_i32(&mut args)?;
        let gas_limit = pop_i64(&mut args)?;
        let value_ptr = pop_i32(&mut args)?;
        let program_id_ptr = pop_i32(&mut args)?;

        let mut f = || {
            let code_hash: [u8; 32] = ctx.read_memory_as(code_hash_ptr)?;
=======
        sys_trace!(target: "syscall::gear", "create_program_wgas, args = {}", args_to_str(args));

        let (
            code_id_ptr,
            salt_ptr,
            salt_len,
            payload_ptr,
            payload_len,
            gas_limit,
            value_ptr,
            delay,
            message_id_ptr,
            program_id_ptr,
        ) = args.iter().read_10()?;

        ctx.run(|ctx| {
            let code_id = ctx.read_memory_as(code_id_ptr)?;
>>>>>>> 06271b3d
            let salt = ctx.read_memory(salt_ptr, salt_len)?;
            let payload = ctx.read_memory(payload_ptr, payload_len)?.try_into()?;
            let value = ctx.read_memory_as(value_ptr)?;

            ctx.ext
                .create_program(
                    InitPacket::new_with_gas(code_id, salt, payload, gas_limit, value),
                    delay,
                )
                .process_error()
                .map_err(FuncError::Core)?
                .error_len_on_success(|(message_id, program_id)| {
                    ctx.write_output(message_id_ptr, message_id.as_ref())?;
                    ctx.write_output(program_id_ptr, program_id.as_ref())
                })
        })
    }

    pub fn error(ctx: &mut Runtime<E>, args: &[Value]) -> Result<ReturnValue, HostError> {
<<<<<<< HEAD
        log::trace!(target: "syscall::gear", "error, args = {}", args_to_str(args));
        let mut args = args.iter();
=======
        sys_trace!(target: "syscall::gear", "error, args = {}", args_to_str(args));
>>>>>>> 06271b3d

        let buffer_ptr = args.iter().read()?;

        ctx.run(|ctx| {
            ctx.ext
                .last_error_encoded()
                .process_error()
                .map_err(FuncError::Core)?
                .error_len_on_success(|err| ctx.write_output(buffer_ptr, err.as_ref()))
        })
    }

    pub fn forbidden(ctx: &mut Runtime<E>, _args: &[Value]) -> SyscallOutput {
<<<<<<< HEAD
        log::trace!(target: "syscall::gear", "forbidden");
        ctx.err =
            FuncError::Terminated(TerminationReason::Trap(TrapExplanation::ForbiddenFunction));
=======
        sys_trace!(target: "syscall::gear", "forbidden");

        ctx.run(|_ctx| -> Result<(), _> { Err(FuncError::Core(E::Error::forbidden_function())) })
    }
}

#[allow(clippy::type_complexity)]
pub(crate) trait WasmCompatibleIterator {
    fn read<T: WasmCompatible>(&mut self) -> Result<T, HostError>;

    fn read_2<T1: WasmCompatible, T2: WasmCompatible>(&mut self) -> Result<(T1, T2), HostError> {
        Ok((self.read()?, self.read()?))
    }

    fn read_3<T1: WasmCompatible, T2: WasmCompatible, T3: WasmCompatible>(
        &mut self,
    ) -> Result<(T1, T2, T3), HostError> {
        Ok((self.read()?, self.read()?, self.read()?))
    }

    fn read_4<T1: WasmCompatible, T2: WasmCompatible, T3: WasmCompatible, T4: WasmCompatible>(
        &mut self,
    ) -> Result<(T1, T2, T3, T4), HostError> {
        Ok((self.read()?, self.read()?, self.read()?, self.read()?))
    }

    fn read_5<
        T1: WasmCompatible,
        T2: WasmCompatible,
        T3: WasmCompatible,
        T4: WasmCompatible,
        T5: WasmCompatible,
    >(
        &mut self,
    ) -> Result<(T1, T2, T3, T4, T5), HostError> {
        Ok((
            self.read()?,
            self.read()?,
            self.read()?,
            self.read()?,
            self.read()?,
        ))
    }

    fn read_6<
        T1: WasmCompatible,
        T2: WasmCompatible,
        T3: WasmCompatible,
        T4: WasmCompatible,
        T5: WasmCompatible,
        T6: WasmCompatible,
    >(
        &mut self,
    ) -> Result<(T1, T2, T3, T4, T5, T6), HostError> {
        Ok((
            self.read()?,
            self.read()?,
            self.read()?,
            self.read()?,
            self.read()?,
            self.read()?,
        ))
    }

    fn read_7<
        T1: WasmCompatible,
        T2: WasmCompatible,
        T3: WasmCompatible,
        T4: WasmCompatible,
        T5: WasmCompatible,
        T6: WasmCompatible,
        T7: WasmCompatible,
    >(
        &mut self,
    ) -> Result<(T1, T2, T3, T4, T5, T6, T7), HostError> {
        Ok((
            self.read()?,
            self.read()?,
            self.read()?,
            self.read()?,
            self.read()?,
            self.read()?,
            self.read()?,
        ))
    }

    fn read_8<
        T1: WasmCompatible,
        T2: WasmCompatible,
        T3: WasmCompatible,
        T4: WasmCompatible,
        T5: WasmCompatible,
        T6: WasmCompatible,
        T7: WasmCompatible,
        T8: WasmCompatible,
    >(
        &mut self,
    ) -> Result<(T1, T2, T3, T4, T5, T6, T7, T8), HostError> {
        Ok((
            self.read()?,
            self.read()?,
            self.read()?,
            self.read()?,
            self.read()?,
            self.read()?,
            self.read()?,
            self.read()?,
        ))
    }

    fn read_9<
        T1: WasmCompatible,
        T2: WasmCompatible,
        T3: WasmCompatible,
        T4: WasmCompatible,
        T5: WasmCompatible,
        T6: WasmCompatible,
        T7: WasmCompatible,
        T8: WasmCompatible,
        T9: WasmCompatible,
    >(
        &mut self,
    ) -> Result<(T1, T2, T3, T4, T5, T6, T7, T8, T9), HostError> {
        Ok((
            self.read()?,
            self.read()?,
            self.read()?,
            self.read()?,
            self.read()?,
            self.read()?,
            self.read()?,
            self.read()?,
            self.read()?,
        ))
    }

    fn read_10<
        T1: WasmCompatible,
        T2: WasmCompatible,
        T3: WasmCompatible,
        T4: WasmCompatible,
        T5: WasmCompatible,
        T6: WasmCompatible,
        T7: WasmCompatible,
        T8: WasmCompatible,
        T9: WasmCompatible,
        T10: WasmCompatible,
    >(
        &mut self,
    ) -> Result<(T1, T2, T3, T4, T5, T6, T7, T8, T9, T10), HostError> {
        Ok((
            self.read()?,
            self.read()?,
            self.read()?,
            self.read()?,
            self.read()?,
            self.read()?,
            self.read()?,
            self.read()?,
            self.read()?,
            self.read()?,
        ))
    }
}

impl<'a, I: Iterator<Item = &'a Value> + 'a> WasmCompatibleIterator for I {
    fn read<T: WasmCompatible>(&mut self) -> Result<T, HostError> {
        T::from(*self.next().ok_or(HostError)?)
    }
}

pub(crate) trait WasmCompatible: Sized {
    fn from(arg: Value) -> Result<Self, HostError>;

    fn throw_back(self) -> ReturnValue;
}

impl WasmCompatible for () {
    fn from(_arg: Value) -> Result<Self, HostError> {
        Ok(())
    }

    fn throw_back(self) -> ReturnValue {
        ReturnValue::Unit
    }
}

impl WasmCompatible for i32 {
    fn from(arg: Value) -> Result<Self, HostError> {
        if let Value::I32(val) = arg {
            return Ok(val);
        }

>>>>>>> 06271b3d
        Err(HostError)
    }

    fn throw_back(self) -> ReturnValue {
        ReturnValue::Value(Value::I32(self))
    }
}

impl WasmCompatible for u32 {
    fn from(arg: Value) -> Result<Self, HostError> {
        <i32 as WasmCompatible>::from(arg).map(|v| v as u32)
    }

    fn throw_back(self) -> ReturnValue {
        (self as i32).throw_back()
    }
}

impl WasmCompatible for i64 {
    fn from(arg: Value) -> Result<Self, HostError> {
        if let Value::I64(val) = arg {
            return Ok(val);
        }

        Err(HostError)
    }

    fn throw_back(self) -> ReturnValue {
        ReturnValue::Value(Value::I64(self))
    }
}

impl WasmCompatible for u64 {
    fn from(arg: Value) -> Result<Self, HostError> {
        <i64 as WasmCompatible>::from(arg).map(|v| v as u64)
    }

    fn throw_back(self) -> ReturnValue {
        (self as i64).throw_back()
    }
}

#[test]
fn i32_to_u32_conversion() {
    use std::convert::TryFrom;

    let i32_var: i32 = 5;
    let u32_var: u32 = 5;

    assert_eq!(i32_var.to_le_bytes(), u32_var.to_le_bytes());
    assert_eq!(i32_var as u32, u32_var);

    let i32_overflow: u32 = u32::try_from(i32::MAX).unwrap() + 1;

    let i32_overflowed: i32 = i32_overflow as i32;

    assert!(u32::try_from(i32_overflowed).is_err());

    let converted: u32 = i32_overflowed as u32;

    assert_eq!(i32_overflow, converted)
}<|MERGE_RESOLUTION|>--- conflicted
+++ resolved
@@ -37,13 +37,7 @@
 use gear_core::{
     buffer::{RuntimeBuffer, RuntimeBufferSizeError},
     env::Ext,
-<<<<<<< HEAD
-    ids::{MessageId, ProgramId},
-    message::{HandlePacket, InitPacket, ReplyPacket},
-    RUNTIME_MAX_ALLOC_SIZE,
-=======
     message::{HandlePacket, InitPacket, PayloadSizeError, ReplyPacket},
->>>>>>> 06271b3d
 };
 use gear_core_errors::{CoreError, MemoryError};
 use sp_sandbox::{HostError, ReturnValue, SandboxMemory, Value};
@@ -110,8 +104,6 @@
     res
 }
 
-<<<<<<< HEAD
-=======
 /// We use this macros to avoid perf decrease because of log level comparing.
 /// By default `sys-trace` feature is disabled, so this macros does nothing.
 /// To see sys-calls tracing enable this feature and rebuild node.
@@ -123,19 +115,13 @@
     );
 }
 
->>>>>>> 06271b3d
 impl<E> FuncsHandler<E>
 where
     E: Ext + IntoExtInfo<E::Error> + 'static,
     E::Error: AsTerminationReason + IntoExtError,
 {
     pub fn send(ctx: &mut Runtime<E>, args: &[Value]) -> SyscallOutput {
-<<<<<<< HEAD
-        log::trace!(target: "syscall::gear", "send, args = {}", args_to_str(args));
-        let mut args = args.iter();
-=======
         sys_trace!(target: "syscall::gear", "send, args = {}", args_to_str(args));
->>>>>>> 06271b3d
 
         let (destination_ptr, payload_ptr, payload_len, value_ptr, delay, message_id_ptr) =
             args.iter().read_6()?;
@@ -156,22 +142,6 @@
     }
 
     pub fn send_wgas(ctx: &mut Runtime<E>, args: &[Value]) -> SyscallOutput {
-<<<<<<< HEAD
-        log::trace!(target: "syscall::gear", "send_wgas, args = {}", args_to_str(args));
-        let mut args = args.iter();
-
-        let program_id_ptr = pop_i32(&mut args)?;
-        let payload_ptr = pop_i32(&mut args)?;
-        let payload_len = pop_i32(&mut args)?;
-        let gas_limit = pop_i64(&mut args)?;
-        let value_ptr = pop_i32(&mut args)?;
-        let message_id_ptr = pop_i32(&mut args)?;
-
-        let mut f = || {
-            let dest: ProgramId = ctx.read_memory_as(program_id_ptr)?;
-            let payload = ctx.read_memory(payload_ptr, payload_len)?;
-            let value: u128 = ctx.read_memory_as(value_ptr)?;
-=======
         sys_trace!(target: "syscall::gear", "send_wgas, args = {}", args_to_str(args));
 
         let (
@@ -188,7 +158,6 @@
             let destination = ctx.read_memory_as(destination_ptr)?;
             let payload = ctx.read_memory(payload_ptr, payload_len)?.try_into()?;
             let value = ctx.read_memory_as(value_ptr)?;
->>>>>>> 06271b3d
 
             ctx.ext
                 .send(
@@ -204,12 +173,7 @@
     }
 
     pub fn send_commit(ctx: &mut Runtime<E>, args: &[Value]) -> SyscallOutput {
-<<<<<<< HEAD
-        log::trace!(target: "syscall::gear", "send_commit, args = {}", args_to_str(args));
-        let mut args = args.iter();
-=======
         sys_trace!(target: "syscall::gear", "send_commit, args = {}", args_to_str(args));
->>>>>>> 06271b3d
 
         let (handle, destination_ptr, value_ptr, delay, message_id_ptr) = args.iter().read_5()?;
 
@@ -232,12 +196,7 @@
     }
 
     pub fn send_commit_wgas(ctx: &mut Runtime<E>, args: &[Value]) -> SyscallOutput {
-<<<<<<< HEAD
-        log::trace!(target: "syscall::gear", "send_commit_wgas, args = {}", args_to_str(args));
-        let mut args = args.iter();
-=======
         sys_trace!(target: "syscall::gear", "send_commit_wgas, args = {}", args_to_str(args));
->>>>>>> 06271b3d
 
         let (handle, destination_ptr, gas_limit, value_ptr, delay, message_id_ptr) =
             args.iter().read_6()?;
@@ -261,12 +220,7 @@
     }
 
     pub fn send_init(ctx: &mut Runtime<E>, args: &[Value]) -> SyscallOutput {
-<<<<<<< HEAD
-        log::trace!(target: "syscall::gear", "send_init, args = {}", args_to_str(args));
-        let mut args = args.iter();
-=======
         sys_trace!(target: "syscall::gear", "send_init, args = {}", args_to_str(args));
->>>>>>> 06271b3d
 
         let handle_ptr = args.iter().read()?;
 
@@ -280,12 +234,7 @@
     }
 
     pub fn send_push(ctx: &mut Runtime<E>, args: &[Value]) -> SyscallOutput {
-<<<<<<< HEAD
-        log::trace!(target: "syscall::gear", "send_push, args = {}", args_to_str(args));
-        let mut args = args.iter();
-=======
         sys_trace!(target: "syscall::gear", "send_push, args = {}", args_to_str(args));
->>>>>>> 06271b3d
 
         let (handle, payload_ptr, payload_len) = args.iter().read_3()?;
 
@@ -301,18 +250,12 @@
         })
     }
 
-<<<<<<< HEAD
-    pub fn read(ctx: &mut Runtime<E>, args: &[Value]) -> SyscallOutput {
-        log::trace!(target: "syscall::gear", "read, args = {}", args_to_str(args));
-        let mut args = args.iter();
-=======
     fn validated(
         ext: &'_ mut E,
         at: u32,
         len: u32,
     ) -> Result<&'_ [u8], FuncError<<E as Ext>::Error>> {
         let msg = ext.read().map_err(FuncError::Core)?;
->>>>>>> 06271b3d
 
         let last_idx = at
             .checked_add(len)
@@ -346,28 +289,18 @@
     }
 
     pub fn size(ctx: &mut Runtime<E>, _args: &[Value]) -> SyscallOutput {
-<<<<<<< HEAD
-        log::trace!(target: "syscall::gear", "size");
-        let size = ctx.ext.size().map_err(FuncError::Core);
-=======
         sys_trace!(target: "syscall::gear", "size");
->>>>>>> 06271b3d
 
         ctx.run(|ctx| Ok(ctx.ext.size().map_err(FuncError::Core)? as u32))
     }
 
     pub fn exit(ctx: &mut Runtime<E>, args: &[Value]) -> SyscallOutput {
-<<<<<<< HEAD
-        let value_dest_ptr = pop_i32(&mut args.iter())?;
-        log::trace!(target: "syscall::gear", "exit, value_dest_ptr = {:#x}", value_dest_ptr);
-=======
         sys_trace!(target: "syscall::gear", "exit, args = {}", args_to_str(args));
 
         let inheritor_id_ptr = args.iter().read()?;
 
         ctx.run(|ctx| -> Result<(), _> {
             let inheritor_id = ctx.read_memory_as(inheritor_id_ptr)?;
->>>>>>> 06271b3d
 
             ctx.ext.exit().map_err(FuncError::Core)?;
 
@@ -375,17 +308,8 @@
         })
     }
 
-<<<<<<< HEAD
-    pub fn exit_code(ctx: &mut Runtime<E>, _args: &[Value]) -> SyscallOutput {
-        log::trace!(target: "syscall::gear", "exit_code");
-        let exit_code = ctx.ext.exit_code().map_err(FuncError::Core).map_err(|e| {
-            ctx.err = e;
-            HostError
-        })?;
-=======
     pub fn exit_code(ctx: &mut Runtime<E>, args: &[Value]) -> SyscallOutput {
         sys_trace!(target: "syscall::gear", "exit_code, args = {}", args_to_str(args));
->>>>>>> 06271b3d
 
         let exit_code_ptr = args.iter().read()?;
 
@@ -401,24 +325,6 @@
     }
 
     pub fn gas(ctx: &mut Runtime<E>, args: &[Value]) -> SyscallOutput {
-<<<<<<< HEAD
-        log::trace!(target: "gas::gear", "gas, args = {}", args_to_str(args));
-        let mut args = args.iter();
-
-        let val = pop_i32(&mut args)?;
-
-        ctx.ext
-            .gas(val)
-            .map_err(FuncError::Core)
-            .map(|()| ReturnValue::Unit)
-            .map_err(|e| {
-                if let Some(TerminationReason::GasAllowanceExceeded) = e
-                    .as_core()
-                    .and_then(AsTerminationReason::as_termination_reason)
-                    .cloned()
-                {
-                    ctx.err = FuncError::Terminated(TerminationReason::GasAllowanceExceeded);
-=======
         sys_trace!(target: "gas::gear", "gas, args = {}", args_to_str(args));
 
         let gas = args.iter().read()?;
@@ -432,34 +338,12 @@
                     FuncError::Terminated(TerminationReason::GasAllowanceExceeded)
                 } else {
                     FuncError::Core(e)
->>>>>>> 06271b3d
                 }
             })
         })
     }
 
     pub fn alloc(ctx: &mut Runtime<E>, args: &[Value]) -> SyscallOutput {
-<<<<<<< HEAD
-        log::trace!(target: "syscall::gear", "alloc, args = {:#x?}", args_to_str(args));
-        let mut args = args.iter();
-
-        let pages: u32 = pop_i32(&mut args)?;
-        ctx.alloc(pages)
-            .map_err(FuncError::Core)
-            .map(|page| {
-                log::debug!("ALLOC: {} pages at {:?}", pages, page);
-                Value::I32(page.0 as i32).into()
-            })
-            .map_err(|e| {
-                ctx.err = e;
-                HostError
-            })
-    }
-
-    pub fn free(ctx: &mut Runtime<E>, args: &[Value]) -> SyscallOutput {
-        log::trace!(target: "syscall::gear", "free, args = {:#x?}", args_to_str(args));
-        let mut args = args.iter();
-=======
         sys_trace!(target: "syscall::gear", "alloc, args = {}", args_to_str(args));
 
         let pages = args.iter().read()?;
@@ -476,7 +360,6 @@
 
     pub fn free(ctx: &mut Runtime<E>, args: &[Value]) -> SyscallOutput {
         sys_trace!(target: "syscall::gear", "free, args = {}", args_to_str(args));
->>>>>>> 06271b3d
 
         let page: u32 = args.iter().read()?;
 
@@ -492,48 +375,19 @@
     }
 
     pub fn block_height(ctx: &mut Runtime<E>, _args: &[Value]) -> SyscallOutput {
-<<<<<<< HEAD
-        log::trace!(target: "syscall::gear", "block_height");
-        let block_height = ctx
-            .ext
-            .block_height()
-            .map_err(FuncError::Core)
-            .map_err(|err| {
-                ctx.err = err;
-                HostError
-            })?;
-=======
         sys_trace!(target: "syscall::gear", "block_height");
->>>>>>> 06271b3d
 
         ctx.run(|ctx| ctx.ext.block_height().map_err(FuncError::Core))
     }
 
     pub fn block_timestamp(ctx: &mut Runtime<E>, _args: &[Value]) -> SyscallOutput {
-<<<<<<< HEAD
-        log::trace!(target: "syscall::gear", "block_timestamp");
-        let block_timestamp =
-            ctx.ext
-                .block_timestamp()
-                .map_err(FuncError::Core)
-                .map_err(|err| {
-                    ctx.err = err;
-                    HostError
-                })?;
-=======
         sys_trace!(target: "syscall::gear", "block_timestamp");
->>>>>>> 06271b3d
 
         ctx.run(|ctx| ctx.ext.block_timestamp().map_err(FuncError::Core))
     }
 
     pub fn origin(ctx: &mut Runtime<E>, args: &[Value]) -> SyscallOutput {
-<<<<<<< HEAD
-        log::trace!(target: "syscall::gear", "origin, args = {}", args_to_str(args));
-        let mut args = args.iter();
-=======
         sys_trace!(target: "syscall::gear", "origin, args = {}", args_to_str(args));
->>>>>>> 06271b3d
 
         let origin_ptr = args.iter().read()?;
 
@@ -547,12 +401,7 @@
     }
 
     pub fn reply(ctx: &mut Runtime<E>, args: &[Value]) -> SyscallOutput {
-<<<<<<< HEAD
-        log::trace!(target: "syscall::gear", "reply, args = {}", args_to_str(args));
-        let mut args = args.iter();
-=======
         sys_trace!(target: "syscall::gear", "reply, args = {}", args_to_str(args));
->>>>>>> 06271b3d
 
         let (payload_ptr, payload_len, value_ptr, delay, message_id_ptr) = args.iter().read_5()?;
 
@@ -571,23 +420,6 @@
     }
 
     pub fn reply_wgas(ctx: &mut Runtime<E>, args: &[Value]) -> SyscallOutput {
-<<<<<<< HEAD
-        log::trace!(target: "syscall::gear", "reply_wgas, args = {}", args_to_str(args));
-        let mut args = args.iter();
-
-        let payload_ptr = pop_i32(&mut args)?;
-        let payload_len = pop_i32(&mut args)?;
-        let gas_limit = pop_i64(&mut args)?;
-        let value_ptr = pop_i32(&mut args)?;
-        let message_id_ptr = pop_i32(&mut args)?;
-
-        let mut f = || {
-            let payload: Vec<u8> = ctx.read_memory(payload_ptr, payload_len)?;
-            let value: u128 = ctx.read_memory_as(value_ptr)?;
-            let error_len = ctx
-                .ext
-                .reply(ReplyPacket::new_with_gas(payload, gas_limit, value))
-=======
         sys_trace!(target: "syscall::gear", "reply_wgas, args = {}", args_to_str(args));
 
         let (payload_ptr, payload_len, gas_limit, value_ptr, delay, message_id_ptr) =
@@ -599,7 +431,6 @@
 
             ctx.ext
                 .reply(ReplyPacket::new_with_gas(payload, gas_limit, value), delay)
->>>>>>> 06271b3d
                 .process_error()
                 .map_err(FuncError::Core)?
                 .error_len_on_success(|message_id| {
@@ -609,12 +440,7 @@
     }
 
     pub fn reply_commit(ctx: &mut Runtime<E>, args: &[Value]) -> SyscallOutput {
-<<<<<<< HEAD
-        log::trace!(target: "syscall::gear", "reply_commit, args = {}", args_to_str(args));
-        let mut args = args.iter();
-=======
         sys_trace!(target: "syscall::gear", "reply_commit, args = {}", args_to_str(args));
->>>>>>> 06271b3d
 
         let (value_ptr, delay, message_id_ptr) = args.iter().read_3()?;
 
@@ -632,12 +458,7 @@
     }
 
     pub fn reply_commit_wgas(ctx: &mut Runtime<E>, args: &[Value]) -> SyscallOutput {
-<<<<<<< HEAD
-        log::trace!(target: "syscall::gear", "reply_commit_wgas, args = {}", args_to_str(args));
-        let mut args = args.iter();
-=======
         sys_trace!(target: "syscall::gear", "reply_commit_wgas, args = {}", args_to_str(args));
->>>>>>> 06271b3d
 
         let (gas_limit, value_ptr, delay, message_id_ptr) = args.iter().read_4()?;
 
@@ -658,19 +479,7 @@
     }
 
     pub fn reply_to(ctx: &mut Runtime<E>, args: &[Value]) -> SyscallOutput {
-<<<<<<< HEAD
-        log::trace!(target: "syscall::gear", "reply_to, args = {}", args_to_str(args));
-        let mut args = args.iter();
-
-        let dest = pop_i32(&mut args)?;
-
-        let message_id = ctx.ext.reply_to().map_err(FuncError::Core).map_err(|err| {
-            ctx.err = err;
-            HostError
-        })?;
-=======
         sys_trace!(target: "syscall::gear", "reply_to, args = {}", args_to_str(args));
->>>>>>> 06271b3d
 
         let reply_to_ptr = args.iter().read()?;
 
@@ -684,14 +493,9 @@
     }
 
     pub fn reply_push(ctx: &mut Runtime<E>, args: &[Value]) -> SyscallOutput {
-<<<<<<< HEAD
-        log::trace!(target: "syscall::gear", "reply_push, args = {}", args_to_str(args));
-        let mut args = args.iter();
-=======
         sys_trace!(target: "syscall::gear", "reply_push, args = {}", args_to_str(args));
 
         let (payload_ptr, payload_len) = args.iter().read_2()?;
->>>>>>> 06271b3d
 
         ctx.run(|ctx| {
             let payload = ctx.read_memory(payload_ptr, payload_len)?;
@@ -706,30 +510,15 @@
     }
 
     pub fn debug(ctx: &mut Runtime<E>, args: &[Value]) -> SyscallOutput {
-<<<<<<< HEAD
-        log::trace!(target: "syscall::gear", "debug, args = {}", args_to_str(args));
-        let mut args = args.iter();
-=======
         sys_trace!(target: "syscall::gear", "debug, args = {}", args_to_str(args));
->>>>>>> 06271b3d
 
         let (data_ptr, data_len): (_, u32) = args.iter().read_2()?;
 
-<<<<<<< HEAD
-        let mut f = || {
-            if str_len > RUNTIME_MAX_ALLOC_SIZE {
-                return Err(FuncError::Memory(MemoryError::OutOfBounds));
-            }
-            let mut data = vec![0u8; str_len];
-            ctx.read_memory_into_buf(str_ptr, &mut data)?;
-            let s = String::from_utf8(data).map_err(FuncError::DebugString)?;
-=======
         ctx.run(|ctx| {
             let mut data = RuntimeBuffer::try_new_default(data_len as usize)?;
             ctx.read_memory_into_buf(data_ptr, data.get_mut())?;
 
             let s = String::from_utf8(data.into_vec()).map_err(FuncError::DebugString)?;
->>>>>>> 06271b3d
             ctx.ext.debug(&s).map_err(FuncError::Core)?;
 
             Ok(())
@@ -737,28 +526,13 @@
     }
 
     pub fn gas_available(ctx: &mut Runtime<E>, _args: &[Value]) -> SyscallOutput {
-<<<<<<< HEAD
-        log::trace!(target: "syscall::gear", "gas_available");
-        let gas_available = ctx
-            .ext
-            .gas_available()
-            .map_err(FuncError::Core)
-            .map_err(|_| HostError)?;
-=======
         sys_trace!(target: "syscall::gear", "gas_available");
->>>>>>> 06271b3d
 
         ctx.run(|ctx| ctx.ext.gas_available().map_err(FuncError::Core))
     }
 
-<<<<<<< HEAD
-    pub fn msg_id(ctx: &mut Runtime<E>, args: &[Value]) -> SyscallOutput {
-        log::trace!(target: "syscall::gear", "msg_id, args = {}", args_to_str(args));
-        let mut args = args.iter();
-=======
     pub fn message_id(ctx: &mut Runtime<E>, args: &[Value]) -> SyscallOutput {
         sys_trace!(target: "syscall::gear", "message_id, args = {}", args_to_str(args));
->>>>>>> 06271b3d
 
         let message_id_ptr = args.iter().read()?;
 
@@ -771,12 +545,7 @@
     }
 
     pub fn program_id(ctx: &mut Runtime<E>, args: &[Value]) -> SyscallOutput {
-<<<<<<< HEAD
-        log::trace!(target: "syscall::gear", "program_id, args = {}", args_to_str(args));
-        let mut args = args.iter();
-=======
         sys_trace!(target: "syscall::gear", "program_id, args = {}", args_to_str(args));
->>>>>>> 06271b3d
 
         let program_id_ptr = args.iter().read()?;
 
@@ -789,12 +558,7 @@
     }
 
     pub fn source(ctx: &mut Runtime<E>, args: &[Value]) -> SyscallOutput {
-<<<<<<< HEAD
-        log::trace!(target: "syscall::gear", "source, args = {}", args_to_str(args));
-        let mut args = args.iter();
-=======
         sys_trace!(target: "syscall::gear", "source, args = {}", args_to_str(args));
->>>>>>> 06271b3d
 
         let source_ptr = args.iter().read()?;
 
@@ -807,12 +571,7 @@
     }
 
     pub fn value(ctx: &mut Runtime<E>, args: &[Value]) -> SyscallOutput {
-<<<<<<< HEAD
-        log::trace!(target: "syscall::gear", "value, args = {}", args_to_str(args));
-        let mut args = args.iter();
-=======
         sys_trace!(target: "syscall::gear", "value, args = {}", args_to_str(args));
->>>>>>> 06271b3d
 
         let value_ptr = args.iter().read()?;
 
@@ -825,12 +584,7 @@
     }
 
     pub fn value_available(ctx: &mut Runtime<E>, args: &[Value]) -> SyscallOutput {
-<<<<<<< HEAD
-        log::trace!(target: "syscall::gear", "value_available, args = {}", args_to_str(args));
-        let mut args = args.iter();
-=======
         sys_trace!(target: "syscall::gear", "value_available, args = {}", args_to_str(args));
->>>>>>> 06271b3d
 
         let value_ptr = args.iter().read()?;
 
@@ -843,34 +597,6 @@
     }
 
     pub fn leave(ctx: &mut Runtime<E>, _args: &[Value]) -> SyscallOutput {
-<<<<<<< HEAD
-        log::trace!(target: "syscall::gear", "leave");
-        let err = ctx
-            .ext
-            .leave()
-            .map_err(FuncError::Core)
-            .err()
-            .unwrap_or(FuncError::Terminated(TerminationReason::Leave));
-        ctx.err = err;
-        Err(HostError)
-    }
-
-    pub fn wait(ctx: &mut Runtime<E>, _args: &[Value]) -> SyscallOutput {
-        log::trace!(target: "syscall::gear", "wait");
-        let err = ctx
-            .ext
-            .wait()
-            .map_err(FuncError::Core)
-            .err()
-            .unwrap_or(FuncError::Terminated(TerminationReason::Wait(None)));
-        ctx.err = err;
-        Err(HostError)
-    }
-
-    pub fn wait_for(ctx: &mut Runtime<E>, args: &[Value]) -> SyscallOutput {
-        log::trace!(target: "syscall::gear", "wait_for, args = {}", args_to_str(args));
-        let mut args = args.iter();
-=======
         sys_trace!(target: "syscall::gear", "leave");
 
         ctx.run(|ctx| -> Result<(), _> {
@@ -898,7 +624,6 @@
 
     pub fn wait_for(ctx: &mut Runtime<E>, args: &[Value]) -> SyscallOutput {
         sys_trace!(target: "syscall::gear", "wait_for, args = {}", args_to_str(args));
->>>>>>> 06271b3d
 
         let duration = args.iter().read()?;
 
@@ -912,16 +637,8 @@
         })
     }
 
-<<<<<<< HEAD
-    pub fn wait_no_more(ctx: &mut Runtime<E>, args: &[Value]) -> SyscallOutput {
-        log::trace!(target: "syscall::gear", "wait_no_more, args = {}", args_to_str(args));
-        let mut args = args.iter();
-
-        let duration_ptr = pop_i32(&mut args)?;
-=======
     pub fn wait_up_to(ctx: &mut Runtime<E>, args: &[Value]) -> SyscallOutput {
         sys_trace!(target: "syscall::gear", "wait_up_to, args = {}", args_to_str(args));
->>>>>>> 06271b3d
 
         let duration = args.iter().read()?;
 
@@ -936,12 +653,7 @@
     }
 
     pub fn wake(ctx: &mut Runtime<E>, args: &[Value]) -> SyscallOutput {
-<<<<<<< HEAD
-        log::trace!(target: "syscall::gear", "wake, args = {}", args_to_str(args));
-        let mut args = args.iter();
-=======
         sys_trace!(target: "syscall::gear", "wake, args = {}", args_to_str(args));
->>>>>>> 06271b3d
 
         let (message_id_ptr, delay) = args.iter().read_2()?;
 
@@ -958,21 +670,6 @@
     }
 
     pub fn create_program(ctx: &mut Runtime<E>, args: &[Value]) -> SyscallOutput {
-<<<<<<< HEAD
-        log::trace!(target: "syscall::gear", "create_program, args = {}", args_to_str(args));
-        let mut args = args.iter();
-
-        let code_hash_ptr = pop_i32(&mut args)?;
-        let salt_ptr = pop_i32(&mut args)?;
-        let salt_len = pop_i32(&mut args)?;
-        let payload_ptr = pop_i32(&mut args)?;
-        let payload_len = pop_i32(&mut args)?;
-        let value_ptr = pop_i32(&mut args)?;
-        let program_id_ptr = pop_i32(&mut args)?;
-
-        let mut f = || {
-            let code_hash: [u8; 32] = ctx.read_memory_as(code_hash_ptr)?;
-=======
         sys_trace!(target: "syscall::gear", "create_program, args = {}", args_to_str(args));
 
         let (
@@ -989,7 +686,6 @@
 
         ctx.run(|ctx| {
             let code_id = ctx.read_memory_as(code_id_ptr)?;
->>>>>>> 06271b3d
             let salt = ctx.read_memory(salt_ptr, salt_len)?;
             let payload = ctx.read_memory(payload_ptr, payload_len)?.try_into()?;
             let value = ctx.read_memory_as(value_ptr)?;
@@ -1006,22 +702,6 @@
     }
 
     pub fn create_program_wgas(ctx: &mut Runtime<E>, args: &[Value]) -> SyscallOutput {
-<<<<<<< HEAD
-        log::trace!(target: "syscall::gear", "create_program_wgas, args = {}", args_to_str(args));
-        let mut args = args.iter();
-
-        let code_hash_ptr = pop_i32(&mut args)?;
-        let salt_ptr = pop_i32(&mut args)?;
-        let salt_len = pop_i32(&mut args)?;
-        let payload_ptr = pop_i32(&mut args)?;
-        let payload_len = pop_i32(&mut args)?;
-        let gas_limit = pop_i64(&mut args)?;
-        let value_ptr = pop_i32(&mut args)?;
-        let program_id_ptr = pop_i32(&mut args)?;
-
-        let mut f = || {
-            let code_hash: [u8; 32] = ctx.read_memory_as(code_hash_ptr)?;
-=======
         sys_trace!(target: "syscall::gear", "create_program_wgas, args = {}", args_to_str(args));
 
         let (
@@ -1039,7 +719,6 @@
 
         ctx.run(|ctx| {
             let code_id = ctx.read_memory_as(code_id_ptr)?;
->>>>>>> 06271b3d
             let salt = ctx.read_memory(salt_ptr, salt_len)?;
             let payload = ctx.read_memory(payload_ptr, payload_len)?.try_into()?;
             let value = ctx.read_memory_as(value_ptr)?;
@@ -1059,12 +738,7 @@
     }
 
     pub fn error(ctx: &mut Runtime<E>, args: &[Value]) -> Result<ReturnValue, HostError> {
-<<<<<<< HEAD
-        log::trace!(target: "syscall::gear", "error, args = {}", args_to_str(args));
-        let mut args = args.iter();
-=======
         sys_trace!(target: "syscall::gear", "error, args = {}", args_to_str(args));
->>>>>>> 06271b3d
 
         let buffer_ptr = args.iter().read()?;
 
@@ -1078,11 +752,6 @@
     }
 
     pub fn forbidden(ctx: &mut Runtime<E>, _args: &[Value]) -> SyscallOutput {
-<<<<<<< HEAD
-        log::trace!(target: "syscall::gear", "forbidden");
-        ctx.err =
-            FuncError::Terminated(TerminationReason::Trap(TrapExplanation::ForbiddenFunction));
-=======
         sys_trace!(target: "syscall::gear", "forbidden");
 
         ctx.run(|_ctx| -> Result<(), _> { Err(FuncError::Core(E::Error::forbidden_function())) })
@@ -1276,7 +945,6 @@
             return Ok(val);
         }
 
->>>>>>> 06271b3d
         Err(HostError)
     }
 
