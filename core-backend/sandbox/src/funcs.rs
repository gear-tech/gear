// This file is part of Gear.

// Copyright (C) 2021-2022 Gear Technologies Inc.
// SPDX-License-Identifier: GPL-3.0-or-later WITH Classpath-exception-2.0

// This program is free software: you can redistribute it and/or modify
// it under the terms of the GNU General Public License as published by
// the Free Software Foundation, either version 3 of the License, or
// (at your option) any later version.

// This program is distributed in the hope that it will be useful,
// but WITHOUT ANY WARRANTY; without even the implied warranty of
// MERCHANTABILITY or FITNESS FOR A PARTICULAR PURPOSE. See the
// GNU General Public License for more details.

// You should have received a copy of the GNU General Public License
// along with this program. If not, see <https://www.gnu.org/licenses/>.

use crate::runtime::Runtime;
use alloc::{
    format,
    string::{String, ToString},
};
use blake2_rfc::blake2b::blake2b;
use codec::Encode;
use core::{convert::TryInto, marker::PhantomData};
use gear_backend_common::{
    memory::{MemoryAccessError, MemoryAccessRecorder, MemoryOwner},
    ActorTerminationReason, BackendAllocExtError, BackendExt, BackendExtError, BackendState,
    TrapExplanation,
};
use gear_core::{
    buffer::RuntimeBuffer,
    costs::RuntimeCosts,
    env::Ext,
    memory::{PageU32Size, WasmPage},
    message::{HandlePacket, InitPacket, MessageWaitedType, ReplyPacket},
};
use gear_core_errors::ExtError;
use gsys::{
    BlockNumberWithHash, Hash, HashWithValue, LengthBytes, LengthWithCode, LengthWithGas,
    LengthWithHandle, LengthWithHash, LengthWithTwoHashes, TwoHashesWithValue,
};
use sp_sandbox::{HostError, ReturnValue, Value};

const PTR_SPECIAL: u32 = u32::MAX;

pub(crate) type SyscallOutput = Result<ReturnValue, HostError>;

pub(crate) struct FuncsHandler<E: Ext + 'static> {
    _phantom: PhantomData<E>,
}

fn args_to_str(args: &[Value]) -> String {
    let mut res = String::new();
    for val in args {
        match val {
            Value::I32(x) => res.push_str(&format!(" I32({:#x}),", *x)),
            Value::I64(x) => res.push_str(&format!(" I64({:#x}),", *x)),
            Value::F32(x) => res.push_str(&format!(" F32({:#x}),", *x)),
            Value::F64(x) => res.push_str(&format!(" F64({:#x}),", *x)),
        }
    }
    res
}

/// We use this macros to avoid perf decrease because of log level comparing.
/// By default `sys-trace` feature is disabled, so this macros does nothing.
/// To see sys-calls tracing enable this feature and rebuild node.
macro_rules! sys_trace {
    (target: $target:expr, $($arg:tt)+) => (
        if cfg!(feature = "sys-trace") {
            log::trace!(target: $target, $($arg)+)
        }
    );
}

impl<E> FuncsHandler<E>
where
    E: BackendExt + 'static,
    E::Error: BackendExtError,
    E::AllocError: BackendAllocExtError<ExtError = E::Error>,
{
    /// !!! Usage warning: make sure to do it before any other read/write,
    /// because it may contain register read.
    fn register_and_read_value(
        ctx: &mut Runtime<E>,
        value_ptr: u32,
    ) -> Result<u128, MemoryAccessError> {
        if value_ptr != PTR_SPECIAL {
            let read_value = ctx.register_read_decoded(value_ptr);
            return ctx.read_decoded(read_value);
        }

        Ok(0)
    }

    /// Fallible `gr_send` syscall.
    pub fn send(ctx: &mut Runtime<E>, args: &[Value]) -> SyscallOutput {
        sys_trace!(target: "syscall::gear", "send, args = {}", args_to_str(args));

        let (pid_value_ptr, payload_ptr, len, delay, err_mid_ptr) = args.iter().read_5()?;

        ctx.run_fallible::<_, _, LengthWithHash>(err_mid_ptr, RuntimeCosts::Send(len), |ctx| {
            let read_hash_val = ctx.register_read_as(pid_value_ptr);
            let read_payload = ctx.register_read(payload_ptr, len);
            let HashWithValue {
                hash: destination,
                value,
            } = ctx.read_as(read_hash_val)?;
            let payload = ctx.read(read_payload)?.try_into()?;

            ctx.ext
                .send(HandlePacket::new(destination.into(), payload, value), delay)
                .map_err(Into::into)
        })
    }

    /// Fallible `gr_send_wgas` syscall.
    pub fn send_wgas(ctx: &mut Runtime<E>, args: &[Value]) -> SyscallOutput {
        sys_trace!(target: "syscall::gear", "send_wgas, args = {}", args_to_str(args));

        let (pid_value_ptr, payload_ptr, len, gas_limit, delay, err_mid_ptr) =
            args.iter().read_6()?;

        ctx.run_fallible::<_, _, LengthWithHash>(err_mid_ptr, RuntimeCosts::Send(len), |ctx| {
            let read_hash_val = ctx.register_read_as(pid_value_ptr);
            let read_payload = ctx.register_read(payload_ptr, len);
            let HashWithValue {
                hash: destination,
                value,
            } = ctx.read_as(read_hash_val)?;
            let payload = ctx.read(read_payload)?.try_into()?;

            ctx.ext
                .send(
                    HandlePacket::new_with_gas(destination.into(), payload, gas_limit, value),
                    delay,
                )
                .map_err(Into::into)
        })
    }

    /// Fallible `gr_send_commit` syscall.
    pub fn send_commit(ctx: &mut Runtime<E>, args: &[Value]) -> SyscallOutput {
        sys_trace!(target: "syscall::gear", "send_commit, args = {}", args_to_str(args));

        let (handle, pid_value_ptr, delay, err_mid_ptr) = args.iter().read_4()?;

        ctx.run_fallible::<_, _, LengthWithHash>(err_mid_ptr, RuntimeCosts::SendCommit(0), |ctx| {
            let read_pid_value = ctx.register_read_as(pid_value_ptr);
            let HashWithValue {
                hash: destination,
                value,
            } = ctx.read_as(read_pid_value)?;

            ctx.ext
                .send_commit(
                    handle,
                    HandlePacket::new(destination.into(), Default::default(), value),
                    delay,
                )
                .map_err(Into::into)
        })
    }

    /// Fallible `gr_send_commit_wgas` syscall.
    pub fn send_commit_wgas(ctx: &mut Runtime<E>, args: &[Value]) -> SyscallOutput {
        sys_trace!(target: "syscall::gear", "send_commit_wgas, args = {}", args_to_str(args));

        let (handle, pid_value_ptr, gas_limit, delay, err_mid_ptr) = args.iter().read_5()?;

        ctx.run_fallible::<_, _, LengthWithHash>(err_mid_ptr, RuntimeCosts::SendCommit(0), |ctx| {
            let read_pid_value = ctx.register_read_as(pid_value_ptr);
            let HashWithValue {
                hash: destination,
                value,
            } = ctx.read_as(read_pid_value)?;

            ctx.ext
                .send_commit(
                    handle,
                    HandlePacket::new_with_gas(
                        destination.into(),
                        Default::default(),
                        gas_limit,
                        value,
                    ),
                    delay,
                )
                .map_err(Into::into)
        })
    }

    /// Fallible `gr_send_init` syscall.
    pub fn send_init(ctx: &mut Runtime<E>, args: &[Value]) -> SyscallOutput {
        sys_trace!(target: "syscall::gear", "send_init, args = {}", args_to_str(args));

        let err_handle_ptr = args.iter().read()?;

        ctx.run_fallible::<_, _, LengthWithHandle>(err_handle_ptr, RuntimeCosts::SendInit, |ctx| {
            ctx.ext.send_init().map_err(Into::into)
        })
    }

    /// Fallible `gr_send_push` syscall.
    pub fn send_push(ctx: &mut Runtime<E>, args: &[Value]) -> SyscallOutput {
        sys_trace!(target: "syscall::gear", "send_push, args = {}", args_to_str(args));

        let (handle, payload_ptr, len, err_len_ptr) = args.iter().read_4()?;

        ctx.run_fallible::<_, _, LengthBytes>(err_len_ptr, RuntimeCosts::SendPush(len), |ctx| {
            let read_payload = ctx.register_read(payload_ptr, len);
            let payload = ctx.read(read_payload)?;

            ctx.ext.send_push(handle, &payload).map_err(Into::into)
        })
    }

    /// Fallible `gr_reservation_send` syscall.
    pub fn reservation_send(ctx: &mut Runtime<E>, args: &[Value]) -> SyscallOutput {
        sys_trace!(target: "syscall::gear", "reservation_send, args = {}", args_to_str(args));

        let (rid_pid_value_ptr, payload_ptr, len, delay, err_mid_ptr) = args.iter().read_5()?;

        ctx.run_fallible::<_, _, LengthWithHash>(
            err_mid_ptr,
            RuntimeCosts::ReservationSend(len),
            |ctx| {
                let read_rid_pid_value = ctx.register_read_as(rid_pid_value_ptr);
                let read_payload = ctx.register_read(payload_ptr, len);
                let TwoHashesWithValue {
                    hash1: reservation_id,
                    hash2: destination,
                    value,
                } = ctx.read_as(read_rid_pid_value)?;
                let payload = ctx.read(read_payload)?.try_into()?;

                ctx.ext
                    .reservation_send(
                        reservation_id.into(),
                        HandlePacket::new(destination.into(), payload, value),
                        delay,
                    )
                    .map_err(Into::into)
            },
        )
    }

    /// Fallible `gr_reservation_send_commit` syscall.
    pub fn reservation_send_commit(ctx: &mut Runtime<E>, args: &[Value]) -> SyscallOutput {
        sys_trace!(target: "syscall::gear", "reservation_send_commit, args = {}", args_to_str(args));

        let (handle, rid_pid_value_ptr, delay, err_mid_ptr) = args.iter().read_4()?;

        ctx.run_fallible::<_, _, LengthWithHash>(
            err_mid_ptr,
            RuntimeCosts::ReservationSendCommit(0),
            |ctx| {
                let read_rid_pid_value = ctx.register_read_as(rid_pid_value_ptr);
                let TwoHashesWithValue {
                    hash1: reservation_id,
                    hash2: destination,
                    value,
                } = ctx.read_as(read_rid_pid_value)?;

                ctx.ext
                    .reservation_send_commit(
                        reservation_id.into(),
                        handle,
                        HandlePacket::new(destination.into(), Default::default(), value),
                        delay,
                    )
                    .map_err(Into::into)
            },
        )
    }

    /// Fallible `gr_read` syscall.
    pub fn read(ctx: &mut Runtime<E>, args: &[Value]) -> SyscallOutput {
        sys_trace!(target: "syscall::gear", "read, args = {}", args_to_str(args));

        let (at, len, buffer_ptr, err_len_ptr) = args.iter().read_4()?;

        ctx.run_fallible::<_, _, LengthBytes>(err_len_ptr, RuntimeCosts::Read(len), |ctx| {
            let buffer = ctx.ext.read(at, len)?;

            let write_buffer = ctx.memory_manager.register_write(buffer_ptr, len);
            ctx.memory_manager
                .write(&mut ctx.memory, write_buffer, buffer)
                .map_err(Into::into)
        })
    }

    /// Infallible `gr_size` syscall.
    pub fn size(ctx: &mut Runtime<E>, args: &[Value]) -> SyscallOutput {
        sys_trace!(target: "syscall::gear", "size, args = {}", args_to_str(args));

        let size_ptr = args.iter().read()?;

        ctx.run(RuntimeCosts::Size, |ctx| {
            let size = ctx.ext.size()? as u32;

            let write_size = ctx.register_write_as(size_ptr);
            ctx.write_as(write_size, size.to_le_bytes())
                .map_err(Into::into)
        })
    }

    /// Infallible `gr_exit` syscall.
    pub fn exit(ctx: &mut Runtime<E>, args: &[Value]) -> SyscallOutput {
        sys_trace!(target: "syscall::gear", "exit, args = {}", args_to_str(args));

        let inheritor_id_ptr = args.iter().read()?;

        ctx.run(RuntimeCosts::Exit, |ctx| -> Result<(), _> {
            ctx.ext.exit()?;

            let read_inheritor_id = ctx.register_read_decoded(inheritor_id_ptr);
            let inheritor_id = ctx.read_decoded(read_inheritor_id)?;
            Err(ActorTerminationReason::Exit(inheritor_id).into())
        })
    }

    /// Fallible `gr_status_code` syscall.
    pub fn status_code(ctx: &mut Runtime<E>, args: &[Value]) -> SyscallOutput {
        sys_trace!(target: "syscall::gear", "status_code, args = {}", args_to_str(args));

        let err_code_ptr = args.iter().read()?;

        ctx.run_fallible::<_, _, LengthWithCode>(err_code_ptr, RuntimeCosts::StatusCode, |ctx| {
            ctx.ext.status_code().map_err(Into::into)
        })
    }

    /// Infallible `alloc` syscall.
    pub fn alloc(ctx: &mut Runtime<E>, args: &[Value]) -> SyscallOutput {
        sys_trace!(target: "syscall::gear", "alloc, args = {}", args_to_str(args));

        let pages = WasmPage::new(args.iter().read()?).map_err(|_| HostError)?;

<<<<<<< HEAD
        let page = ctx.run_any(RuntimeCosts::Alloc, |ctx| {
            let page = ctx.ext.alloc(pages, &mut ctx.memory)?;

            log::debug!("ALLOC: {pages:?} pages at {page:?}");

            Ok(page)
        })?;

        Ok(ReturnValue::Value(Value::I32(page.raw() as i32)))
=======
        ctx.run_any(|ctx| {
            let res = ctx.ext.alloc(pages, &mut ctx.memory);
            let res = ctx.process_alloc_func_result(res)?;
            let page = match res {
                Ok(page) => {
                    log::debug!("Alloc {pages:?} pages at {page:?}");
                    page.raw()
                }
                Err(err) => {
                    log::debug!("Alloc failed: {err}");
                    u32::MAX
                }
            };
            Ok(ReturnValue::Value(Value::I32(page as i32)))
        })
>>>>>>> 75bbda2a
    }

    /// Infallible `free` syscall.
    pub fn free(ctx: &mut Runtime<E>, args: &[Value]) -> SyscallOutput {
        sys_trace!(target: "syscall::gear", "free, args = {}", args_to_str(args));

        let page = WasmPage::new(args.iter().read()?).map_err(|_| HostError)?;

<<<<<<< HEAD
        ctx.run(RuntimeCosts::Free, |ctx| {
            ctx.ext.free(page)?;

            log::debug!("FREE: {page:?}");
=======
        ctx.run_any(|ctx| {
            let res = ctx.ext.free(page);
            let res = ctx.process_alloc_func_result(res)?;

            match &res {
                Ok(()) => {
                    log::debug!("Free {page:?}");
                }
                Err(err) => {
                    log::debug!("Free failed: {err}");
                }
            };
>>>>>>> 75bbda2a

            Ok(ReturnValue::Value(Value::I32(res.is_err() as i32)))
        })
    }

    /// Infallible `gr_block_height` syscall.
    pub fn block_height(ctx: &mut Runtime<E>, args: &[Value]) -> SyscallOutput {
        sys_trace!(target: "syscall::gear", "block_height, args = {}", args_to_str(args));

        let height_ptr = args.iter().read()?;

        ctx.run(RuntimeCosts::BlockHeight, |ctx| {
            let height = ctx.ext.block_height()?;

            let write_height = ctx.register_write_as(height_ptr);
            ctx.write_as(write_height, height.to_le_bytes())
                .map_err(Into::into)
        })
    }

    /// Infallible `gr_block_timestamp` syscall.
    pub fn block_timestamp(ctx: &mut Runtime<E>, args: &[Value]) -> SyscallOutput {
        sys_trace!(target: "syscall::gear", "block_timestamp, args = {}", args_to_str(args));

        let timestamp_ptr = args.iter().read()?;

        ctx.run(RuntimeCosts::BlockTimestamp, |ctx| {
            let timestamp = ctx.ext.block_timestamp()?;

            let write_timestamp = ctx.register_write_as(timestamp_ptr);
            ctx.write_as(write_timestamp, timestamp.to_le_bytes())
                .map_err(Into::into)
        })
    }

    /// Infallible `gr_origin` syscall.
    pub fn origin(ctx: &mut Runtime<E>, args: &[Value]) -> SyscallOutput {
        sys_trace!(target: "syscall::gear", "origin, args = {}", args_to_str(args));

        let origin_ptr = args.iter().read()?;

        ctx.run(RuntimeCosts::Origin, |ctx| {
            let origin = ctx.ext.origin()?;

            let write_origin = ctx.register_write_as(origin_ptr);
            ctx.write_as(write_origin, origin.into_bytes())
                .map_err(Into::into)
        })
    }

    /// Infallible `gr_random` syscall.
    pub fn random(ctx: &mut Runtime<E>, args: &[Value]) -> SyscallOutput {
        sys_trace!(target: "syscall::gear", "random, args = {}", args_to_str(args));

        let (subject_ptr, bn_random_ptr) = args.iter().read_2()?;

        ctx.run(RuntimeCosts::Random, |ctx| {
            let read_subject = ctx.register_read_decoded(subject_ptr);
            let write_bn_random = ctx.register_write_as(bn_random_ptr);

            let raw_subject: Hash = ctx.read_decoded(read_subject)?;

            let (random, bn) = ctx.ext.random()?;
            let subject = [&raw_subject, random].concat();

            let mut hash = [0; 32];
            hash.copy_from_slice(blake2b(32, &[], &subject).as_bytes());

            ctx.write_as(write_bn_random, BlockNumberWithHash { bn, hash })
                .map_err(Into::into)
        })
    }

    /// Fallible `gr_reply` syscall.
    pub fn reply(ctx: &mut Runtime<E>, args: &[Value]) -> SyscallOutput {
        sys_trace!(target: "syscall::gear", "reply, args = {}", args_to_str(args));

        let (payload_ptr, len, value_ptr, delay, err_mid_ptr) = args.iter().read_5()?;

        ctx.run_fallible::<_, _, LengthWithHash>(err_mid_ptr, RuntimeCosts::Reply, |ctx| {
            let read_payload = ctx.register_read(payload_ptr, len);
            let value = Self::register_and_read_value(ctx, value_ptr)?;
            let payload = ctx.read(read_payload)?.try_into()?;

            ctx.ext
                .reply(ReplyPacket::new(payload, value), delay)
                .map_err(Into::into)
        })
    }

    /// Fallible `gr_reply_wgas` syscall.
    pub fn reply_wgas(ctx: &mut Runtime<E>, args: &[Value]) -> SyscallOutput {
        sys_trace!(target: "syscall::gear", "reply_wgas, args = {}", args_to_str(args));

        let (payload_ptr, len, gas_limit, value_ptr, delay, err_mid_ptr) = args.iter().read_6()?;

        ctx.run_fallible::<_, _, LengthWithHash>(err_mid_ptr, RuntimeCosts::Reply, |ctx| {
            let read_payload = ctx.register_read(payload_ptr, len);
            let value = Self::register_and_read_value(ctx, value_ptr)?;
            let payload = ctx.read(read_payload)?.try_into()?;

            ctx.ext
                .reply(ReplyPacket::new_with_gas(payload, gas_limit, value), delay)
                .map_err(Into::into)
        })
    }

    /// Fallible `gr_reply_commit` syscall.
    pub fn reply_commit(ctx: &mut Runtime<E>, args: &[Value]) -> SyscallOutput {
        sys_trace!(target: "syscall::gear", "reply_commit, args = {}", args_to_str(args));

        let (value_ptr, delay, err_mid_ptr) = args.iter().read_3()?;

        ctx.run_fallible::<_, _, LengthWithHash>(err_mid_ptr, RuntimeCosts::ReplyCommit, |ctx| {
            let value = Self::register_and_read_value(ctx, value_ptr)?;

            ctx.ext
                .reply_commit(ReplyPacket::new(Default::default(), value), delay)
                .map_err(Into::into)
        })
    }

    /// Fallible `gr_reply_commit_wgas` syscall.
    pub fn reply_commit_wgas(ctx: &mut Runtime<E>, args: &[Value]) -> SyscallOutput {
        sys_trace!(target: "syscall::gear", "reply_commit_wgas, args = {}", args_to_str(args));

        let (gas_limit, value_ptr, delay, err_mid_ptr) = args.iter().read_4()?;

        ctx.run_fallible::<_, _, LengthWithHash>(err_mid_ptr, RuntimeCosts::ReplyCommit, |ctx| {
            let value = Self::register_and_read_value(ctx, value_ptr)?;

            ctx.ext
                .reply_commit(
                    ReplyPacket::new_with_gas(Default::default(), gas_limit, value),
                    delay,
                )
                .map_err(Into::into)
        })
    }

    /// Fallible `gr_reservation_reply` syscall.
    pub fn reservation_reply(ctx: &mut Runtime<E>, args: &[Value]) -> SyscallOutput {
        sys_trace!(target: "syscall::gear", "reservation_reply, args = {}", args_to_str(args));

        let (rid_value_ptr, payload_ptr, len, delay, err_mid_ptr) = args.iter().read_5()?;

        ctx.run_fallible::<_, _, LengthWithHash>(
            err_mid_ptr,
            RuntimeCosts::ReservationReply,
            |ctx| {
                let read_rid_value = ctx.register_read_as(rid_value_ptr);
                let read_payload = ctx.register_read(payload_ptr, len);
                let HashWithValue {
                    hash: reservation_id,
                    value,
                } = ctx.read_as(read_rid_value)?;
                let payload = ctx.read(read_payload)?.try_into()?;

                ctx.ext
                    .reservation_reply(
                        reservation_id.into(),
                        ReplyPacket::new(payload, value),
                        delay,
                    )
                    .map_err(Into::into)
            },
        )
    }

    /// Fallible `gr_reservation_reply_commit` syscall.
    pub fn reservation_reply_commit(ctx: &mut Runtime<E>, args: &[Value]) -> SyscallOutput {
        sys_trace!(target: "syscall::gear", "reservation_reply_commit, args = {}", args_to_str(args));

        let (rid_value_ptr, delay, err_mid_ptr) = args.iter().read_3()?;

        ctx.run_fallible::<_, _, LengthWithHash>(
            err_mid_ptr,
            RuntimeCosts::ReservationReplyCommit,
            |ctx| {
                let read_rid_value = ctx.register_read_as(rid_value_ptr);
                let HashWithValue {
                    hash: reservation_id,
                    value,
                } = ctx.read_as(read_rid_value)?;

                ctx.ext
                    .reservation_reply_commit(
                        reservation_id.into(),
                        ReplyPacket::new(Default::default(), value),
                        delay,
                    )
                    .map_err(Into::into)
            },
        )
    }

    /// Fallible `gr_reply_to` syscall.
    pub fn reply_to(ctx: &mut Runtime<E>, args: &[Value]) -> SyscallOutput {
        sys_trace!(target: "syscall::gear", "reply_to, args = {}", args_to_str(args));

        let err_mid_ptr = args.iter().read()?;

        ctx.run_fallible::<_, _, LengthWithHash>(err_mid_ptr, RuntimeCosts::ReplyTo, |ctx| {
            ctx.ext.reply_to().map_err(Into::into)
        })
    }

    /// Fallible `gr_signal_from` syscall.
    pub fn signal_from(ctx: &mut Runtime<E>, args: &[Value]) -> SyscallOutput {
        sys_trace!(target: "syscall::gear", "signal_from, args = {}", args_to_str(args));

        let err_mid_ptr = args.iter().read()?;

        ctx.run_fallible::<_, _, LengthWithHash>(err_mid_ptr, RuntimeCosts::SignalFrom, |ctx| {
            ctx.ext.signal_from().map_err(Into::into)
        })
    }

    /// Fallible `gr_reply_push` syscall.
    pub fn reply_push(ctx: &mut Runtime<E>, args: &[Value]) -> SyscallOutput {
        sys_trace!(target: "syscall::gear", "reply_push, args = {}", args_to_str(args));

        let (payload_ptr, len, err_len_ptr) = args.iter().read_3()?;

        ctx.run_fallible::<_, _, LengthBytes>(err_len_ptr, RuntimeCosts::ReplyPush(len), |ctx| {
            let read_payload = ctx.register_read(payload_ptr, len);
            let payload = ctx.read(read_payload)?;

            ctx.ext.reply_push(&payload).map_err(Into::into)
        })
    }

    /// Fallible `gr_reply_input` syscall.
    pub fn reply_input(ctx: &mut Runtime<E>, args: &[Value]) -> SyscallOutput {
        sys_trace!(target: "syscall::gear", "reply_input, args = {}", args_to_str(args));

        let (offset, len, value_ptr, delay, err_mid_ptr) = args.iter().read_5()?;

        ctx.run_fallible::<_, _, LengthWithHash>(
            err_mid_ptr,
            RuntimeCosts::ReplyInput(len),
            |ctx| {
                let value = Self::register_and_read_value(ctx, value_ptr)?;

                let mut f = || {
                    ctx.ext.reply_push_input(offset, len)?;
                    ctx.ext
                        .reply_commit(ReplyPacket::new(Default::default(), value), delay)
                };

                f().map_err(Into::into)
            },
        )
    }

    /// Fallible `gr_reply_push_input` syscall.
    pub fn reply_push_input(ctx: &mut Runtime<E>, args: &[Value]) -> SyscallOutput {
        sys_trace!(target: "syscall::gear", "reply_push_input, args = {}", args_to_str(args));

        let (offset, len, err_len_ptr) = args.iter().read_3()?;

        ctx.run_fallible::<_, _, LengthBytes>(
            err_len_ptr,
            RuntimeCosts::ReplyPushInput(len),
            |ctx| ctx.ext.reply_push_input(offset, len).map_err(Into::into),
        )
    }

    /// Fallible `gr_reply_input_wgas` syscall.
    pub fn reply_input_wgas(ctx: &mut Runtime<E>, args: &[Value]) -> SyscallOutput {
        sys_trace!(target: "syscall::gear", "reply_input_wgas, args = {}", args_to_str(args));

        let (offset, len, gas_limit, value_ptr, delay, err_mid_ptr) = args.iter().read_6()?;

        ctx.run_fallible::<_, _, LengthWithHash>(
            err_mid_ptr,
            RuntimeCosts::ReplyInput(len),
            |ctx| {
                let value = Self::register_and_read_value(ctx, value_ptr)?;

                let mut f = || {
                    ctx.ext.reply_push_input(offset, len)?;
                    ctx.ext.reply_commit(
                        ReplyPacket::new_with_gas(Default::default(), gas_limit, value),
                        delay,
                    )
                };

                f().map_err(Into::into)
            },
        )
    }

    /// Fallible `gr_send_input` syscall.
    pub fn send_input(ctx: &mut Runtime<E>, args: &[Value]) -> SyscallOutput {
        sys_trace!(target: "syscall::gear", "send_input, args = {}", args_to_str(args));

        let (pid_value_ptr, offset, len, delay, err_mid_ptr) = args.iter().read_5()?;

        ctx.run_fallible::<_, _, LengthWithHash>(err_mid_ptr, RuntimeCosts::SendInput(len), |ctx| {
            let read_pid_value = ctx.register_read_as(pid_value_ptr);
            let HashWithValue {
                hash: destination,
                value,
            } = ctx.read_as(read_pid_value)?;

            let mut f = || {
                let handle = ctx.ext.send_init()?;
                ctx.ext.send_push_input(handle, offset, len)?;
                ctx.ext.send_commit(
                    handle,
                    HandlePacket::new(destination.into(), Default::default(), value),
                    delay,
                )
            };

            f().map_err(Into::into)
        })
    }

    /// Fallible `gr_send_push_input` syscall.
    pub fn send_push_input(ctx: &mut Runtime<E>, args: &[Value]) -> SyscallOutput {
        sys_trace!(target: "syscall::gear", "send_push_input, args = {}", args_to_str(args));

        let (handle, offset, len, err_len_ptr) = args.iter().read_4()?;

        ctx.run_fallible::<_, _, LengthBytes>(
            err_len_ptr,
            RuntimeCosts::SendPushInput(len),
            |ctx| {
                ctx.ext
                    .send_push_input(handle, offset, len)
                    .map_err(Into::into)
            },
        )
    }

    /// Fallible `gr_send_push_input_wgas` syscall.
    pub fn send_input_wgas(ctx: &mut Runtime<E>, args: &[Value]) -> SyscallOutput {
        sys_trace!(target: "syscall::gear", "send_input_wgas, args = {}", args_to_str(args));

        let (pid_value_ptr, offset, len, gas_limit, delay, err_mid_ptr) = args.iter().read_6()?;

        ctx.run_fallible::<_, _, LengthWithHash>(err_mid_ptr, RuntimeCosts::SendInput(len), |ctx| {
            let read_pid_value = ctx.register_read_as(pid_value_ptr);
            let HashWithValue {
                hash: destination,
                value,
            } = ctx.read_as(read_pid_value)?;

            let mut f = || {
                let handle = ctx.ext.send_init()?;
                ctx.ext.send_push_input(handle, offset, len)?;
                ctx.ext.send_commit(
                    handle,
                    HandlePacket::new_with_gas(
                        destination.into(),
                        Default::default(),
                        gas_limit,
                        value,
                    ),
                    delay,
                )
            };

            f().map_err(Into::into)
        })
    }

    /// Infallible `gr_debug` syscall.
    pub fn debug(ctx: &mut Runtime<E>, args: &[Value]) -> SyscallOutput {
        sys_trace!(target: "syscall::gear", "debug, args = {}", args_to_str(args));

        let (data_ptr, data_len): (_, u32) = args.iter().read_2()?;

        ctx.run(RuntimeCosts::Debug(data_len), |ctx| {
            let read_data = ctx.register_read(data_ptr, data_len);
            let data: RuntimeBuffer = ctx.read(read_data)?.try_into()?;

            let s = String::from_utf8(data.into_vec())?;
            ctx.ext.debug(&s)?;

            Ok(())
        })
    }

    /// Infallible `gr_panic` syscall.
    pub fn panic(ctx: &mut Runtime<E>, args: &[Value]) -> SyscallOutput {
        sys_trace!(target: "syscall::gear", "panic, args = {}", args_to_str(args));

        let (data_ptr, data_len): (_, u32) = args.iter().read_2()?;

        ctx.run(RuntimeCosts::Null, |ctx| {
            let read_data = ctx.register_read(data_ptr, data_len);
            let data = ctx.read(read_data).unwrap_or_default();

            let s = String::from_utf8_lossy(&data).to_string();

            Err(ActorTerminationReason::Trap(TrapExplanation::Panic(s.into())).into())
        })
    }

    pub fn oom_panic(ctx: &mut Runtime<E>, args: &[Value]) -> SyscallOutput {
        sys_trace!(target: "syscall::gear", "panic, args = {}", args_to_str(args));
        ctx.run(|_ctx| {
            Err(ActorTerminationReason::Trap(TrapExplanation::ProgramAllocOutOfBounds).into())
        })
    }

    /// Fallible `gr_reserve_gas` syscall.
    pub fn reserve_gas(ctx: &mut Runtime<E>, args: &[Value]) -> SyscallOutput {
        sys_trace!(target: "syscall::gear", "reserve_gas, args = {}", args_to_str(args));

        let (gas, duration, err_rid_ptr) = args.iter().read_3()?;

        ctx.run_fallible::<_, _, LengthWithHash>(err_rid_ptr, RuntimeCosts::ReserveGas, |ctx| {
            ctx.ext.reserve_gas(gas, duration).map_err(Into::into)
        })
    }

    /// Fallible `gr_unreserve_gas` syscall.
    pub fn unreserve_gas(ctx: &mut Runtime<E>, args: &[Value]) -> SyscallOutput {
        sys_trace!(target: "syscall::gear", "unreserve_gas, args = {}", args_to_str(args));

        let (reservation_id_ptr, err_unreserved_ptr) = args.iter().read_2()?;

        ctx.run_fallible::<_, _, LengthWithGas>(
            err_unreserved_ptr,
            RuntimeCosts::UnreserveGas,
            |ctx| {
                let read_reservation_id = ctx.register_read_decoded(reservation_id_ptr);
                let reservation_id = ctx.read_decoded(read_reservation_id)?;

                ctx.ext.unreserve_gas(reservation_id).map_err(Into::into)
            },
        )
    }

    /// Fallible `gr_system_reserve_gas` syscall.
    pub fn system_reserve_gas(ctx: &mut Runtime<E>, args: &[Value]) -> SyscallOutput {
        sys_trace!(target: "syscall::gear", "system_reserve_gas, args = {}", args_to_str(args));

        let (gas, err_len_ptr) = args.iter().read_2()?;

        ctx.run_fallible::<_, _, LengthBytes>(err_len_ptr, RuntimeCosts::SystemReserveGas, |ctx| {
            ctx.ext.system_reserve_gas(gas).map_err(Into::into)
        })
    }

    /// Infallible `gr_gas_available` syscall.
    pub fn gas_available(ctx: &mut Runtime<E>, args: &[Value]) -> SyscallOutput {
        sys_trace!(target: "syscall::gear", "gas_available, args = {}", args_to_str(args));

        let gas_ptr = args.iter().read()?;

        ctx.run(RuntimeCosts::GasAvailable, |ctx| {
            let gas = ctx.ext.gas_available()?;

            let write_gas = ctx.register_write_as(gas_ptr);
            ctx.write_as(write_gas, gas.to_le_bytes())
                .map_err(Into::into)
        })
    }

    /// Infallible `gr_message_id` syscall.
    pub fn message_id(ctx: &mut Runtime<E>, args: &[Value]) -> SyscallOutput {
        sys_trace!(target: "syscall::gear", "message_id, args = {}", args_to_str(args));

        let message_id_ptr = args.iter().read()?;

        ctx.run(RuntimeCosts::MsgId, |ctx| {
            let message_id = ctx.ext.message_id()?;

            let write_message_id = ctx.register_write_as(message_id_ptr);
            ctx.write_as(write_message_id, message_id.into_bytes())
                .map_err(Into::into)
        })
    }

    /// Infallible `gr_program_id` syscall.
    pub fn program_id(ctx: &mut Runtime<E>, args: &[Value]) -> SyscallOutput {
        sys_trace!(target: "syscall::gear", "program_id, args = {}", args_to_str(args));

        let program_id_ptr = args.iter().read()?;

        ctx.run(RuntimeCosts::ProgramId, |ctx| {
            let program_id = ctx.ext.program_id()?;

            let write_program_id = ctx.register_write_as(program_id_ptr);
            ctx.write_as(write_program_id, program_id.into_bytes())
                .map_err(Into::into)
        })
    }

    /// Infallible `gr_source` syscall.
    pub fn source(ctx: &mut Runtime<E>, args: &[Value]) -> SyscallOutput {
        sys_trace!(target: "syscall::gear", "source, args = {}", args_to_str(args));

        let source_ptr = args.iter().read()?;

        ctx.run(RuntimeCosts::Source, |ctx| {
            let source = ctx.ext.source()?;

            let write_source = ctx.register_write_as(source_ptr);
            ctx.write_as(write_source, source.into_bytes())
                .map_err(Into::into)
        })
    }

    /// Infallible `gr_value` syscall.
    pub fn value(ctx: &mut Runtime<E>, args: &[Value]) -> SyscallOutput {
        sys_trace!(target: "syscall::gear", "value, args = {}", args_to_str(args));

        let value_ptr = args.iter().read()?;

        ctx.run(RuntimeCosts::Value, |ctx| {
            let value = ctx.ext.value()?;

            let write_value = ctx.register_write_as(value_ptr);
            ctx.write_as(write_value, value.to_le_bytes())
                .map_err(Into::into)
        })
    }

    /// Infallible `gr_value_available` syscall.
    pub fn value_available(ctx: &mut Runtime<E>, args: &[Value]) -> SyscallOutput {
        sys_trace!(target: "syscall::gear", "value_available, args = {}", args_to_str(args));

        let value_ptr = args.iter().read()?;

        ctx.run(RuntimeCosts::ValueAvailable, |ctx| {
            let value_available = ctx.ext.value_available()?;

            let write_value = ctx.register_write_as(value_ptr);
            ctx.write_as(write_value, value_available.to_le_bytes())
                .map_err(Into::into)
        })
    }

    /// Infallible `gr_leave` syscall.
    pub fn leave(ctx: &mut Runtime<E>, _args: &[Value]) -> SyscallOutput {
        sys_trace!(target: "syscall::gear", "leave");

        ctx.run(RuntimeCosts::Leave, |ctx| {
            ctx.ext.leave()?;
            Err(ActorTerminationReason::Leave.into())
        })
    }

    /// Infallible `gr_wait` syscall.
    pub fn wait(ctx: &mut Runtime<E>, _args: &[Value]) -> SyscallOutput {
        sys_trace!(target: "syscall::gear", "wait");

        ctx.run(RuntimeCosts::Wait, |ctx| -> Result<(), _> {
            ctx.ext.wait()?;
            Err(ActorTerminationReason::Wait(None, MessageWaitedType::Wait).into())
        })
    }

    /// Infallible `gr_wait_for` syscall.
    pub fn wait_for(ctx: &mut Runtime<E>, args: &[Value]) -> SyscallOutput {
        sys_trace!(target: "syscall::gear", "wait_for, args = {}", args_to_str(args));

        let duration = args.iter().read()?;

        ctx.run(RuntimeCosts::WaitFor, |ctx| -> Result<(), _> {
            ctx.ext.wait_for(duration)?;
            Err(ActorTerminationReason::Wait(Some(duration), MessageWaitedType::WaitFor).into())
        })
    }

    /// Infallible `gr_wait_up_to` syscall.
    pub fn wait_up_to(ctx: &mut Runtime<E>, args: &[Value]) -> SyscallOutput {
        sys_trace!(target: "syscall::gear", "wait_up_to, args = {}", args_to_str(args));

        let duration = args.iter().read()?;

        ctx.run(RuntimeCosts::WaitUpTo, |ctx| -> Result<(), _> {
            let waited_type = if ctx.ext.wait_up_to(duration)? {
                MessageWaitedType::WaitUpToFull
            } else {
                MessageWaitedType::WaitUpTo
            };
            Err(ActorTerminationReason::Wait(Some(duration), waited_type).into())
        })
    }

    /// Fallible `gr_wake` syscall.
    pub fn wake(ctx: &mut Runtime<E>, args: &[Value]) -> SyscallOutput {
        sys_trace!(target: "syscall::gear", "wake, args = {}", args_to_str(args));

        let (message_id_ptr, delay, err_len_ptr) = args.iter().read_3()?;

        ctx.run_fallible::<_, _, LengthBytes>(err_len_ptr, RuntimeCosts::Wake, |ctx| {
            let read_message_id = ctx.register_read_decoded(message_id_ptr);
            let message_id = ctx.read_decoded(read_message_id)?;

            ctx.ext.wake(message_id, delay).map_err(Into::into)
        })
    }

    /// Fallible `gr_create_program` syscall.
    pub fn create_program(ctx: &mut Runtime<E>, args: &[Value]) -> SyscallOutput {
        sys_trace!(target: "syscall::gear", "create_program, args = {}", args_to_str(args));

        let (cid_value_ptr, salt_ptr, salt_len, payload_ptr, payload_len, delay, err_mid_pid_ptr) =
            args.iter().read_7()?;

        ctx.run_fallible::<_, _, LengthWithTwoHashes>(
            err_mid_pid_ptr,
            RuntimeCosts::CreateProgram(payload_len, payload_ptr),
            |ctx| {
                let read_cid_value = ctx.register_read_as(cid_value_ptr);
                let read_salt = ctx.register_read(salt_ptr, salt_len);
                let read_payload = ctx.register_read(payload_ptr, payload_len);
                let HashWithValue {
                    hash: code_id,
                    value,
                } = ctx.read_as(read_cid_value)?;
                let salt = ctx.read(read_salt)?.try_into()?;
                let payload = ctx.read(read_payload)?.try_into()?;

                ctx.ext
                    .create_program(InitPacket::new(code_id.into(), salt, payload, value), delay)
                    .map_err(Into::into)
            },
        )
    }

    /// Fallible `gr_create_program_wgas` syscall.
    pub fn create_program_wgas(ctx: &mut Runtime<E>, args: &[Value]) -> SyscallOutput {
        sys_trace!(target: "syscall::gear", "create_program_wgas, args = {}", args_to_str(args));

        let (
            cid_value_ptr,
            salt_ptr,
            salt_len,
            payload_ptr,
            payload_len,
            gas_limit,
            delay,
            err_mid_pid_ptr,
        ) = args.iter().read_8()?;

        ctx.run_fallible::<_, _, LengthWithTwoHashes>(
            err_mid_pid_ptr,
            RuntimeCosts::CreateProgram(payload_len, salt_len),
            |ctx| {
                let read_cid_value = ctx.register_read_as(cid_value_ptr);
                let read_salt = ctx.register_read(salt_ptr, salt_len);
                let read_payload = ctx.register_read(payload_ptr, payload_len);
                let HashWithValue {
                    hash: code_id,
                    value,
                } = ctx.read_as(read_cid_value)?;
                let salt = ctx.read(read_salt)?.try_into()?;
                let payload = ctx.read(read_payload)?.try_into()?;

                ctx.ext
                    .create_program(
                        InitPacket::new_with_gas(code_id.into(), salt, payload, gas_limit, value),
                        delay,
                    )
                    .map_err(Into::into)
            },
        )
    }

    /// Fallible `gr_error` syscall.
    pub fn error(ctx: &mut Runtime<E>, args: &[Value]) -> SyscallOutput {
        sys_trace!(target: "syscall::gear", "error, args = {}", args_to_str(args));

        // `error_bytes_ptr` is ptr for buffer of an error
        // `err_len_ptr` is ptr for len of the error occurred during this syscall
        let (error_bytes_ptr, err_len_ptr) = args.iter().read_2()?;

        ctx.run_fallible::<_, _, LengthBytes>(err_len_ptr, RuntimeCosts::Error, |ctx| {
            if let Some(err) = ctx.fallible_syscall_error.as_ref() {
                let err = err.encode();
                let write_error_bytes = ctx.register_write(error_bytes_ptr, err.len() as u32);
                ctx.write(write_error_bytes, err.as_ref())?;
                Ok(())
            } else {
                Err(
                    ActorTerminationReason::Trap(TrapExplanation::Ext(ExtError::SyscallUsage))
                        .into(),
                )
            }
        })
    }

    /// Infallible `forbidden` syscall-placeholder.
    pub fn forbidden(ctx: &mut Runtime<E>, _args: &[Value]) -> SyscallOutput {
        sys_trace!(target: "syscall::gear", "forbidden");

        ctx.run(RuntimeCosts::Null, |_| {
            Err(ActorTerminationReason::Trap(TrapExplanation::ForbiddenFunction).into())
        })
    }

    /// Infallible `gr_out_of_gas` syscall.
    pub fn out_of_gas(ctx: &mut Runtime<E>, _args: &[Value]) -> SyscallOutput {
        sys_trace!(target: "syscall::gear", "out_of_gas");

        let reason = ctx.ext.out_of_gas().into_termination_reason();
        ctx.set_termination_reason(reason);

        Err(HostError)
    }

    /// Infallible `gr_out_of_allowance` syscall.
    pub fn out_of_allowance(ctx: &mut Runtime<E>, _args: &[Value]) -> SyscallOutput {
        sys_trace!(target: "syscall::gear", "out_of_allowance");

        let reason = ctx.ext.out_of_allowance().into_termination_reason();
        ctx.set_termination_reason(reason);

        Err(HostError)
    }
}

#[allow(clippy::type_complexity)]
pub(crate) trait WasmCompatibleIterator {
    fn read<T: WasmCompatible>(&mut self) -> Result<T, HostError>;

    fn read_2<T1: WasmCompatible, T2: WasmCompatible>(&mut self) -> Result<(T1, T2), HostError> {
        Ok((self.read()?, self.read()?))
    }

    fn read_3<T1: WasmCompatible, T2: WasmCompatible, T3: WasmCompatible>(
        &mut self,
    ) -> Result<(T1, T2, T3), HostError> {
        Ok((self.read()?, self.read()?, self.read()?))
    }

    fn read_4<T1: WasmCompatible, T2: WasmCompatible, T3: WasmCompatible, T4: WasmCompatible>(
        &mut self,
    ) -> Result<(T1, T2, T3, T4), HostError> {
        Ok((self.read()?, self.read()?, self.read()?, self.read()?))
    }

    fn read_5<
        T1: WasmCompatible,
        T2: WasmCompatible,
        T3: WasmCompatible,
        T4: WasmCompatible,
        T5: WasmCompatible,
    >(
        &mut self,
    ) -> Result<(T1, T2, T3, T4, T5), HostError> {
        Ok((
            self.read()?,
            self.read()?,
            self.read()?,
            self.read()?,
            self.read()?,
        ))
    }

    fn read_6<
        T1: WasmCompatible,
        T2: WasmCompatible,
        T3: WasmCompatible,
        T4: WasmCompatible,
        T5: WasmCompatible,
        T6: WasmCompatible,
    >(
        &mut self,
    ) -> Result<(T1, T2, T3, T4, T5, T6), HostError> {
        Ok((
            self.read()?,
            self.read()?,
            self.read()?,
            self.read()?,
            self.read()?,
            self.read()?,
        ))
    }

    fn read_7<
        T1: WasmCompatible,
        T2: WasmCompatible,
        T3: WasmCompatible,
        T4: WasmCompatible,
        T5: WasmCompatible,
        T6: WasmCompatible,
        T7: WasmCompatible,
    >(
        &mut self,
    ) -> Result<(T1, T2, T3, T4, T5, T6, T7), HostError> {
        Ok((
            self.read()?,
            self.read()?,
            self.read()?,
            self.read()?,
            self.read()?,
            self.read()?,
            self.read()?,
        ))
    }

    fn read_8<
        T1: WasmCompatible,
        T2: WasmCompatible,
        T3: WasmCompatible,
        T4: WasmCompatible,
        T5: WasmCompatible,
        T6: WasmCompatible,
        T7: WasmCompatible,
        T8: WasmCompatible,
    >(
        &mut self,
    ) -> Result<(T1, T2, T3, T4, T5, T6, T7, T8), HostError> {
        Ok((
            self.read()?,
            self.read()?,
            self.read()?,
            self.read()?,
            self.read()?,
            self.read()?,
            self.read()?,
            self.read()?,
        ))
    }

    fn read_9<
        T1: WasmCompatible,
        T2: WasmCompatible,
        T3: WasmCompatible,
        T4: WasmCompatible,
        T5: WasmCompatible,
        T6: WasmCompatible,
        T7: WasmCompatible,
        T8: WasmCompatible,
        T9: WasmCompatible,
    >(
        &mut self,
    ) -> Result<(T1, T2, T3, T4, T5, T6, T7, T8, T9), HostError> {
        Ok((
            self.read()?,
            self.read()?,
            self.read()?,
            self.read()?,
            self.read()?,
            self.read()?,
            self.read()?,
            self.read()?,
            self.read()?,
        ))
    }

    fn read_10<
        T1: WasmCompatible,
        T2: WasmCompatible,
        T3: WasmCompatible,
        T4: WasmCompatible,
        T5: WasmCompatible,
        T6: WasmCompatible,
        T7: WasmCompatible,
        T8: WasmCompatible,
        T9: WasmCompatible,
        T10: WasmCompatible,
    >(
        &mut self,
    ) -> Result<(T1, T2, T3, T4, T5, T6, T7, T8, T9, T10), HostError> {
        Ok((
            self.read()?,
            self.read()?,
            self.read()?,
            self.read()?,
            self.read()?,
            self.read()?,
            self.read()?,
            self.read()?,
            self.read()?,
            self.read()?,
        ))
    }
}

impl<'a, I: Iterator<Item = &'a Value> + 'a> WasmCompatibleIterator for I {
    fn read<T: WasmCompatible>(&mut self) -> Result<T, HostError> {
        T::from(*self.next().ok_or(HostError)?)
    }
}

pub(crate) trait WasmCompatible: Sized {
    fn from(arg: Value) -> Result<Self, HostError>;

    fn throw_back(self) -> ReturnValue;
}

impl WasmCompatible for () {
    fn from(_arg: Value) -> Result<Self, HostError> {
        Ok(())
    }

    fn throw_back(self) -> ReturnValue {
        ReturnValue::Unit
    }
}

impl WasmCompatible for i32 {
    fn from(arg: Value) -> Result<Self, HostError> {
        if let Value::I32(val) = arg {
            return Ok(val);
        }

        Err(HostError)
    }

    fn throw_back(self) -> ReturnValue {
        ReturnValue::Value(Value::I32(self))
    }
}

impl WasmCompatible for u32 {
    fn from(arg: Value) -> Result<Self, HostError> {
        <i32 as WasmCompatible>::from(arg).map(|v| v as u32)
    }

    fn throw_back(self) -> ReturnValue {
        (self as i32).throw_back()
    }
}

impl WasmCompatible for i64 {
    fn from(arg: Value) -> Result<Self, HostError> {
        if let Value::I64(val) = arg {
            return Ok(val);
        }

        Err(HostError)
    }

    fn throw_back(self) -> ReturnValue {
        ReturnValue::Value(Value::I64(self))
    }
}

impl WasmCompatible for u64 {
    fn from(arg: Value) -> Result<Self, HostError> {
        <i64 as WasmCompatible>::from(arg).map(|v| v as u64)
    }

    fn throw_back(self) -> ReturnValue {
        (self as i64).throw_back()
    }
}

#[test]
fn i32_to_u32_conversion() {
    use std::convert::TryFrom;

    let i32_var: i32 = 5;
    let u32_var: u32 = 5;

    assert_eq!(i32_var.to_le_bytes(), u32_var.to_le_bytes());
    assert_eq!(i32_var as u32, u32_var);

    let i32_overflow: u32 = u32::try_from(i32::MAX).unwrap() + 1;

    let i32_overflowed: i32 = i32_overflow as i32;

    assert!(u32::try_from(i32_overflowed).is_err());

    let converted: u32 = i32_overflowed as u32;

    assert_eq!(i32_overflow, converted)
}<|MERGE_RESOLUTION|>--- conflicted
+++ resolved
@@ -339,18 +339,7 @@
 
         let pages = WasmPage::new(args.iter().read()?).map_err(|_| HostError)?;
 
-<<<<<<< HEAD
-        let page = ctx.run_any(RuntimeCosts::Alloc, |ctx| {
-            let page = ctx.ext.alloc(pages, &mut ctx.memory)?;
-
-            log::debug!("ALLOC: {pages:?} pages at {page:?}");
-
-            Ok(page)
-        })?;
-
-        Ok(ReturnValue::Value(Value::I32(page.raw() as i32)))
-=======
-        ctx.run_any(|ctx| {
+        ctx.run_any(RuntimeCosts::Alloc, |ctx| {
             let res = ctx.ext.alloc(pages, &mut ctx.memory);
             let res = ctx.process_alloc_func_result(res)?;
             let page = match res {
@@ -365,7 +354,6 @@
             };
             Ok(ReturnValue::Value(Value::I32(page as i32)))
         })
->>>>>>> 75bbda2a
     }
 
     /// Infallible `free` syscall.
@@ -374,13 +362,7 @@
 
         let page = WasmPage::new(args.iter().read()?).map_err(|_| HostError)?;
 
-<<<<<<< HEAD
-        ctx.run(RuntimeCosts::Free, |ctx| {
-            ctx.ext.free(page)?;
-
-            log::debug!("FREE: {page:?}");
-=======
-        ctx.run_any(|ctx| {
+        ctx.run_any(RuntimeCosts::Free, |ctx| {
             let res = ctx.ext.free(page);
             let res = ctx.process_alloc_func_result(res)?;
 
@@ -392,7 +374,6 @@
                     log::debug!("Free failed: {err}");
                 }
             };
->>>>>>> 75bbda2a
 
             Ok(ReturnValue::Value(Value::I32(res.is_err() as i32)))
         })
@@ -795,9 +776,11 @@
         })
     }
 
+    /// Infallible `gr_oom_panic` syscall.
     pub fn oom_panic(ctx: &mut Runtime<E>, args: &[Value]) -> SyscallOutput {
-        sys_trace!(target: "syscall::gear", "panic, args = {}", args_to_str(args));
-        ctx.run(|_ctx| {
+        sys_trace!(target: "syscall::gear", "oom panic, args = {}", args_to_str(args));
+
+        ctx.run(RuntimeCosts::Null, |_ctx| {
             Err(ActorTerminationReason::Trap(TrapExplanation::ProgramAllocOutOfBounds).into())
         })
     }
