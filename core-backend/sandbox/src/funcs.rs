--- conflicted
+++ resolved
@@ -27,15 +27,9 @@
     marker::PhantomData,
     slice::Iter,
 };
-<<<<<<< HEAD
 use gear_backend_common::funcs;
 use gear_backend_common::{IntoErrorCode, OnSuccessCode};
 use gear_core::env::LaterExtWithError;
-=======
-use gear_backend_common::{
-    funcs, IntoErrorCode, OnSuccessCode, EXIT_TRAP_STR, LEAVE_TRAP_STR, WAIT_TRAP_STR,
-};
->>>>>>> 1275a71c
 use gear_core::{
     env::Ext,
     ids::{MessageId, ProgramId},
@@ -73,7 +67,6 @@
         .map_err(|_| HostError)
 }
 
-<<<<<<< HEAD
 fn wto<E: Ext>(ctx: &mut Runtime<E>, ptr: usize, buff: &[u8]) -> Result<(), FuncError<E::Error>> {
     ctx.memory.write(ptr, buff).map_err(FuncError::Memory)
 }
@@ -115,13 +108,6 @@
             FuncError::DebugString(err) => write!(f, "Failed to parse debug string: {}", err),
         }
     }
-=======
-fn wto(memory: &mut dyn Memory, ptr: usize, buff: &[u8]) -> Result<(), &'static str> {
-    memory.write(ptr, buff).map_err(|e| {
-        log::error!("Cannot write to mem: {:?}", e);
-        e.as_str()
-    })
->>>>>>> 1275a71c
 }
 
 pub(crate) struct FuncsHandler<E: Ext + 'static> {
@@ -138,21 +124,6 @@
         let value_ptr = pop_i32(&mut args)?;
         let message_id_ptr = pop_i32(&mut args)?;
 
-<<<<<<< HEAD
-        ctx.ext
-            .clone()
-            .with_fallible(|ext| {
-                let dest: ProgramId = funcs::get_bytes32(&ctx.memory, program_id_ptr)?.into();
-                let payload = funcs::get_vec(&ctx.memory, payload_ptr, payload_len)?;
-                let value = funcs::get_u128(&ctx.memory, value_ptr)?;
-                ext.send(HandlePacket::new(dest, payload, value))
-                    .map_err(FuncError::Core)
-                    .on_success_code(|message_id| wto(ctx, message_id_ptr, message_id.as_ref()))
-            })
-            .map(|code| ReturnValue::Value(Value::I32(code)))
-            .map_err(|err| {
-                ctx.trap = Some(err);
-=======
         let Runtime { ext, memory, .. } = ctx;
 
         let result = ext
@@ -161,14 +132,15 @@
                 let payload = funcs::get_vec(memory, payload_ptr, payload_len)?;
                 let value = funcs::get_u128(memory, value_ptr)?;
                 ext.send(HandlePacket::new(dest, payload, value))
+                    .map_err(FuncError::Core)
                     .on_success_code(|message_id| wto(memory, message_id_ptr, message_id.as_ref()))
             })
             .map(|code| Value::I32(code).into())
-            .map_err(|_| {
-                ctx.trap = Some("Trapping: unable to send message");
->>>>>>> 1275a71c
+            .map_err(|err| {
+                ctx.trap = Some(err);
                 HostError
-            })
+            });
+        result
     }
 
     pub fn send_wgas(ctx: &mut Runtime<E>, args: &[Value]) -> SyscallOutput {
@@ -181,21 +153,6 @@
         let value_ptr = pop_i32(&mut args)?;
         let message_id_ptr = pop_i32(&mut args)?;
 
-<<<<<<< HEAD
-        ctx.ext
-            .clone()
-            .with_fallible(|ext| {
-                let dest: ProgramId = funcs::get_bytes32(&ctx.memory, program_id_ptr)?.into();
-                let payload = funcs::get_vec(&ctx.memory, payload_ptr, payload_len)?;
-                let value = funcs::get_u128(&ctx.memory, value_ptr)?;
-                ext.send(HandlePacket::new_with_gas(dest, payload, gas_limit, value))
-                    .map_err(FuncError::Core)
-                    .on_success_code(|message_id| wto(ctx, message_id_ptr, message_id.as_ref()))
-            })
-            .map(|code| ReturnValue::Value(Value::I32(code)))
-            .map_err(|err| {
-                ctx.trap = Some(err);
-=======
         let Runtime { ext, memory, .. } = ctx;
 
         let result = ext
@@ -204,14 +161,15 @@
                 let payload = funcs::get_vec(memory, payload_ptr, payload_len)?;
                 let value = funcs::get_u128(memory, value_ptr)?;
                 ext.send(HandlePacket::new_with_gas(dest, payload, gas_limit, value))
+                    .map_err(FuncError::Core)
                     .on_success_code(|message_id| wto(memory, message_id_ptr, message_id.as_ref()))
             })
             .map(|code| Value::I32(code).into())
-            .map_err(|_| {
-                ctx.trap = Some("Trapping: unable to send message with gas");
->>>>>>> 1275a71c
+            .map_err(|err| {
+                ctx.trap = Some(err);
                 HostError
-            })
+            });
+        result
     }
 
     pub fn send_commit(ctx: &mut Runtime<E>, args: &[Value]) -> SyscallOutput {
@@ -222,25 +180,6 @@
         let program_id_ptr = pop_i32(&mut args)?;
         let value_ptr = pop_i32(&mut args)?;
 
-<<<<<<< HEAD
-        ctx.ext
-            .clone()
-            .with_fallible(|ext| {
-                let dest: ProgramId = funcs::get_bytes32(&ctx.memory, program_id_ptr)?.into();
-                let value = funcs::get_u128(&ctx.memory, value_ptr)?;
-                ext.send_commit(
-                    handle_ptr,
-                    HandlePacket::new(dest, Default::default(), value),
-                )
-                .map_err(FuncError::Core)
-                .on_success_code(|message_id| wto(ctx, message_id_ptr, message_id.as_ref()))
-            })
-            .map(|code| ReturnValue::Value(Value::I32(code)))
-            .map_err(|err| {
-                ctx.trap = Some(err);
-                HostError
-            })
-=======
         let Runtime { ext, memory, .. } = ctx;
 
         ext.with_fallible(|ext| {
@@ -250,14 +189,14 @@
                 handle_ptr,
                 HandlePacket::new(dest, Default::default(), value),
             )
+            .map_err(FuncError::Core)
             .on_success_code(|message_id| wto(memory, message_id_ptr, message_id.as_ref()))
         })
         .map(|code| Value::I32(code).into())
-        .map_err(|_| {
-            ctx.trap = Some("Trapping: unable to send message");
-            HostError
-        })
->>>>>>> 1275a71c
+        .map_err(|err| {
+            ctx.trap = Some(err);
+            HostError
+        })
     }
 
     pub fn send_commit_wgas(ctx: &mut Runtime<E>, args: &[Value]) -> SyscallOutput {
@@ -269,25 +208,6 @@
         let gas_limit = pop_i64(&mut args)?;
         let value_ptr = pop_i32(&mut args)?;
 
-<<<<<<< HEAD
-        ctx.ext
-            .clone()
-            .with_fallible(|ext| {
-                let dest: ProgramId = funcs::get_bytes32(&ctx.memory, program_id_ptr)?.into();
-                let value = funcs::get_u128(&ctx.memory, value_ptr)?;
-                ext.send_commit(
-                    handle_ptr,
-                    HandlePacket::new_with_gas(dest, Default::default(), gas_limit, value),
-                )
-                .map_err(FuncError::Core)
-                .on_success_code(|message_id| wto(ctx, message_id_ptr, message_id.as_ref()))
-            })
-            .map(|code| ReturnValue::Value(Value::I32(code)))
-            .map_err(|err| {
-                ctx.trap = Some(err);
-                HostError
-            })
-=======
         let Runtime { ext, memory, .. } = ctx;
 
         ext.with_fallible(|ext| {
@@ -297,14 +217,14 @@
                 handle_ptr,
                 HandlePacket::new_with_gas(dest, Default::default(), gas_limit, value),
             )
+            .map_err(FuncError::Core)
             .on_success_code(|message_id| wto(memory, message_id_ptr, message_id.as_ref()))
         })
-        .map(|_| ReturnValue::Unit)
-        .map_err(|_| {
-            ctx.trap = Some("Trapping: unable to send message with gas");
-            HostError
-        })
->>>>>>> 1275a71c
+        .map(|code| Value::I32(code).into())
+        .map_err(|err| {
+            ctx.trap = Some(err);
+            HostError
+        })
     }
 
     pub fn send_init(ctx: &mut Runtime<E>, args: &[Value]) -> SyscallOutput {
@@ -312,20 +232,6 @@
 
         let handle_ptr = pop_i32(&mut args)?;
 
-<<<<<<< HEAD
-        ctx.ext
-            .clone()
-            .with_fallible(|ext| {
-                ext.send_init()
-                    .map_err(FuncError::Core)
-                    .on_success_code(|handle| wto(ctx, handle_ptr, &handle.to_le_bytes()))
-            })
-            .map(|code| ReturnValue::Value(Value::I32(code)))
-            .map_err(|err| {
-                ctx.trap = Some(err);
-                HostError
-            })
-=======
         let Runtime { ext, memory, .. } = ctx;
 
         ext.with_fallible(|ext| {
@@ -333,11 +239,10 @@
                 .on_success_code(|handle| wto(memory, handle_ptr, &handle.to_le_bytes()))
         })
         .map(|code| Value::I32(code).into())
-        .map_err(|_| {
-            ctx.trap = Some("Trapping: unable to initiate message sending");
-            HostError
-        })
->>>>>>> 1275a71c
+        .map_err(|err| {
+            ctx.trap = Some(err);
+            HostError
+        })
     }
 
     pub fn send_push(ctx: &mut Runtime<E>, args: &[Value]) -> SyscallOutput {
@@ -347,33 +252,20 @@
         let payload_ptr = pop_i32(&mut args)?;
         let payload_len = pop_i32(&mut args)?;
 
-<<<<<<< HEAD
-        ctx.ext
-            .with_fallible(|ext| {
-                let payload = funcs::get_vec(&ctx.memory, payload_ptr, payload_len)?;
-                Ok(ext
-                    .send_push(handle_ptr, &payload)
-                    .map_err(FuncError::Core)
-                    .into_error_code())
-            })
-            .map(|code| ReturnValue::Value(Value::I32(code)))
-            .map_err(|err| {
-                ctx.trap = Some(err);
-                HostError
-            })
-=======
         let Runtime { ext, memory, .. } = ctx;
 
         ext.with_fallible(|ext| {
             let payload = funcs::get_vec(memory, payload_ptr, payload_len)?;
-            ext.send_push(handle_ptr, &payload).into_error_code()
-        })
-        .map(|code| Value::I32(code).into())
-        .map_err(|_| {
-            ctx.trap = Some("Trapping: unable to push message payload");
-            HostError
-        })
->>>>>>> 1275a71c
+            Ok(ext
+                .send_push(handle_ptr, &payload)
+                .map_err(FuncError::Core)
+                .into_error_code())
+        })
+        .map(|code| Value::I32(code).into())
+        .map_err(|err| {
+            ctx.trap = Some(err);
+            HostError
+        })
     }
 
     pub fn read(ctx: &mut Runtime<E>, args: &[Value]) -> SyscallOutput {
@@ -383,31 +275,17 @@
         let len: usize = pop_i32(&mut args)?;
         let dest = pop_i32(&mut args)?;
 
-<<<<<<< HEAD
-        ctx.ext
-            .clone()
-            .with_fallible(|ext| {
-                let msg = ext.msg().to_vec();
-                wto(ctx, dest, &msg[at..(at + len)])
-            })
-            .map(|()| ReturnValue::Unit)
-            .map_err(|err| {
-                ctx.trap = Some(err);
-                HostError
-            })
-=======
         let Runtime { ext, memory, .. } = ctx;
 
         ext.with_fallible(|ext| {
             let msg = ext.msg().to_vec();
             wto(memory, dest, &msg[at..(at + len)])
         })
-        .map(|_| ReturnValue::Unit)
-        .map_err(|err| {
-            ctx.trap = Some(err);
-            HostError
-        })
->>>>>>> 1275a71c
+        .map(|()| ReturnValue::Unit)
+        .map_err(|err| {
+            ctx.trap = Some(err);
+            HostError
+        })
     }
 
     pub fn size(ctx: &mut Runtime<E>, _args: &[Value]) -> SyscallOutput {
@@ -420,22 +298,6 @@
     pub fn exit(ctx: &mut Runtime<E>, args: &[Value]) -> SyscallOutput {
         let value_dest_ptr = pop_i32(&mut args.iter())?;
 
-<<<<<<< HEAD
-        ctx.ext
-            .with_fallible(|ext: &mut E| {
-                let value_dest: ProgramId = funcs::get_bytes32(&ctx.memory, value_dest_ptr)?.into();
-                ext.exit(value_dest).map_err(FuncError::Core)
-            })
-            .map(|()| ReturnValue::Unit)
-            .map_err(|err| {
-                ctx.trap = Some(err);
-                HostError
-            })?;
-
-        ctx.trap = Some(FuncError::Core(E::Error::from_termination_reason(
-            TerminationReason::Exit,
-        )));
-=======
         let Runtime { ext, memory, .. } = ctx;
 
         ctx.trap = ext
@@ -444,20 +306,18 @@
                 ext.exit(value_dest)
             })
             .err()
-            .or(Some(EXIT_TRAP_STR));
-
->>>>>>> 1275a71c
+            .or_else(|| {
+                Some(FuncError::Core(E::Error::from_termination_reason(
+                    TerminationReason::Exit,
+                )))
+            });
+
         Err(HostError)
     }
 
     pub fn exit_code(ctx: &mut Runtime<E>, _args: &[Value]) -> SyscallOutput {
-<<<<<<< HEAD
-        let reply_tuple = ctx.ext.with(|ext| ext.reply_to()).map_err(|err| {
-            ctx.trap = Some(err.into());
-=======
         let reply_tuple = ctx.ext.with_fallible(|ext| ext.reply_to()).map_err(|e| {
             ctx.trap = Some(e);
->>>>>>> 1275a71c
             HostError
         })?;
 
@@ -475,13 +335,8 @@
         let val = pop_i32(&mut args)?;
 
         ctx.ext
-<<<<<<< HEAD
-            .with_fallible(|ext| ext.charge_gas(val).map_err(FuncError::Core))
+            .with_fallible(|ext| ext.gas(val).map_err(FuncError::Core))
             .map(|()| ReturnValue::Unit)
-=======
-            .with_fallible(|ext| ext.gas(val))
-            .map(|_| ReturnValue::Unit)
->>>>>>> 1275a71c
             .map_err(|e| {
                 ctx.trap = Some(e);
                 HostError
@@ -493,18 +348,9 @@
 
         let pages: u32 = pop_i32(&mut args)?;
 
-<<<<<<< HEAD
-        ctx.ext
-            .clone()
-            .with_fallible(|ext| {
-                ext.alloc(pages.into(), &mut ctx.memory)
-                    .map_err(FuncError::Core)
-            })
-=======
-        let Runtime { ext, memory, .. } = ctx;
-
-        ext.with_fallible(|ext| ext.alloc(pages.into(), memory))
->>>>>>> 1275a71c
+        let Runtime { ext, memory, .. } = ctx;
+
+        ext.with_fallible(|ext| ext.alloc(pages.into(), memory).map_err(FuncError::Core))
             .map(|page| {
                 log::debug!("ALLOC: {} pages at {:?}", pages, page);
                 Value::I32(page.0 as i32).into()
@@ -520,27 +366,17 @@
 
         let page: u32 = pop_i32(&mut args)?;
 
-<<<<<<< HEAD
-        if let Err(e) = ctx
+        if let Err(err) = ctx
             .ext
             .with_fallible(|ext| ext.free(page.into()).map_err(FuncError::Core))
         {
-            log::debug!("FREE ERROR: {}", e);
-=======
-        if let Err(err) = ctx.ext.with_fallible(|ext| ext.free(page.into())) {
             log::debug!("FREE ERROR: {:?}", err);
             ctx.trap = Some(err);
             Err(HostError)
->>>>>>> 1275a71c
         } else {
             log::debug!("FREE: {}", page);
-            return_none()
+            Ok(ReturnValue::Unit)
         }
-<<<<<<< HEAD
-
-        Ok(ReturnValue::Unit)
-=======
->>>>>>> 1275a71c
     }
 
     pub fn block_height(ctx: &mut Runtime<E>, _args: &[Value]) -> SyscallOutput {
@@ -566,31 +402,17 @@
 
         let origin_ptr = pop_i32(&mut args)?;
 
-<<<<<<< HEAD
-        ctx.ext
-            .clone()
-            .with_fallible(|ext| {
-                let origin = ext.origin();
-                wto(ctx, origin_ptr, origin.as_ref())
-            })
-            .map(|()| ReturnValue::Unit)
-            .map_err(|err| {
-                ctx.trap = Some(err);
-                HostError
-            })
-=======
         let Runtime { ext, memory, .. } = ctx;
 
         ext.with_fallible(|ext| {
             let origin = ext.origin()?;
             wto(memory, origin_ptr, origin.as_ref())
         })
-        .map(|_| ReturnValue::Unit)
+        .map(|()| ReturnValue::Unit)
         .map_err(|_| {
-            ctx.trap = Some("Trapping: unable to get origin");
-            HostError
-        })
->>>>>>> 1275a71c
+            ctx.trap = Some(err);
+            HostError
+        })
     }
 
     pub fn reply(ctx: &mut Runtime<E>, args: &[Value]) -> SyscallOutput {
@@ -601,22 +423,6 @@
         let value_ptr = pop_i32(&mut args)?;
         let message_id_ptr = pop_i32(&mut args)?;
 
-<<<<<<< HEAD
-        ctx.ext
-            .with_fallible(|ext| {
-                let payload = funcs::get_vec(&ctx.memory, payload_ptr, payload_len)?;
-                let value = funcs::get_u128(&ctx.memory, value_ptr)?;
-                Ok(ext
-                    .reply(ReplyPacket::new(payload, value))
-                    .map(|_| ())
-                    .into_error_code())
-            })
-            .map(|code| ReturnValue::Value(Value::I32(code)))
-            .map_err(|err| {
-                ctx.trap = Some(err);
-                HostError
-            })
-=======
         let Runtime { ext, memory, .. } = ctx;
 
         ext.with_fallible(|ext| {
@@ -626,8 +432,8 @@
                 .on_success_code(|message_id| wto(memory, message_id_ptr, message_id.as_ref()))
         })
         .map(|code| Value::I32(code).into())
-        .map_err(|_| {
-            ctx.trap = Some("Trapping: unable to send reply message");
+        .map_err(|err| {
+            ctx.trap = Some(err);
             HostError
         })
     }
@@ -650,11 +456,10 @@
                 .on_success_code(|message_id| wto(memory, message_id_ptr, message_id.as_ref()))
         })
         .map(|code| Value::I32(code).into())
-        .map_err(|_| {
-            ctx.trap = Some("Trapping: unable to reply message with gas");
-            HostError
-        })
->>>>>>> 1275a71c
+        .map_err(|err| {
+            ctx.trap = Some(err);
+            HostError
+        })
     }
 
     pub fn reply_commit(ctx: &mut Runtime<E>, args: &[Value]) -> SyscallOutput {
@@ -671,8 +476,8 @@
                 .on_success_code(|message_id| wto(memory, message_id_ptr, message_id.as_ref()))
         })
         .map(|code| Value::I32(code).into())
-        .map_err(|_| {
-            ctx.trap = Some("Trapping: unable to send reply");
+        .map_err(|err| {
+            ctx.trap = Some(err);
             HostError
         })
     }
@@ -684,21 +489,6 @@
         let value_ptr = pop_i32(&mut args)?;
         let message_id_ptr = pop_i32(&mut args)?;
 
-<<<<<<< HEAD
-        ctx.ext
-            .clone()
-            .with_fallible(|ext| {
-                let value = funcs::get_u128(&ctx.memory, value_ptr)?;
-                ext.reply_commit(ReplyPacket::new(Default::default(), value))
-                    .map_err(FuncError::Core)
-                    .on_success_code(|message_id| wto(ctx, message_id_ptr, message_id.as_ref()))
-            })
-            .map(|code| ReturnValue::Value(Value::I32(code)))
-            .map_err(|err| {
-                ctx.trap = Some(err);
-                HostError
-            })
-=======
         let Runtime { ext, memory, .. } = ctx;
 
         ext.with_fallible(|ext| {
@@ -711,11 +501,10 @@
             .on_success_code(|message_id| wto(memory, message_id_ptr, message_id.as_ref()))
         })
         .map(|code| Value::I32(code).into())
-        .map_err(|_| {
-            ctx.trap = Some("Trapping: unable to send reply message with gas");
-            HostError
-        })
->>>>>>> 1275a71c
+        .map_err(|err| {
+            ctx.trap = Some(err);
+            HostError
+        })
     }
 
     pub fn reply_to(ctx: &mut Runtime<E>, args: &[Value]) -> SyscallOutput {
@@ -723,13 +512,8 @@
 
         let dest = pop_i32(&mut args)?;
 
-<<<<<<< HEAD
         let maybe_message_id = ctx.ext.with(|ext| ext.reply_to()).map_err(|err| {
             ctx.trap = Some(err.into());
-=======
-        let maybe_message_id = ctx.ext.with_fallible(|ext| ext.reply_to()).map_err(|e| {
-            ctx.trap = Some(e);
->>>>>>> 1275a71c
             HostError
         })?;
 
@@ -737,24 +521,13 @@
             let _ = wto(&mut ctx.memory, dest, message_id.as_ref()).map_err(|err| {
                 ctx.trap = Some(err);
                 HostError
-<<<<<<< HEAD
-            })?,
-            None => {
-                ctx.trap = Some(FuncError::NoReplyContext);
-                return Err(HostError);
-            }
-        };
-
-        Ok(ReturnValue::Unit)
-=======
             })?;
 
-            return_none()
+            Ok(ReturnValue::Unit)
         } else {
-            ctx.trap = Some("Not running in the reply context");
+            ctx.trap = Some(FuncError::NoReplyContext);
             Err(HostError)
         }
->>>>>>> 1275a71c
     }
 
     pub fn reply_push(ctx: &mut Runtime<E>, args: &[Value]) -> SyscallOutput {
@@ -763,33 +536,20 @@
         let payload_ptr = pop_i32(&mut args)?;
         let payload_len = pop_i32(&mut args)?;
 
-<<<<<<< HEAD
-        ctx.ext
-            .with_fallible(|ext| {
-                let payload = funcs::get_vec(&ctx.memory, payload_ptr, payload_len)?;
-                Ok(ext
-                    .reply_push(&payload)
-                    .map_err(FuncError::Core)
-                    .into_error_code())
-            })
-            .map(|code| ReturnValue::Value(Value::I32(code)))
-            .map_err(|err| {
-                ctx.trap = Some(err);
-                HostError
-            })
-=======
         let Runtime { ext, memory, .. } = ctx;
 
         ext.with_fallible(|ext| {
             let payload = funcs::get_vec(memory, payload_ptr, payload_len)?;
-            ext.reply_push(&payload).into_error_code()
-        })
-        .map(|code| Value::I32(code).into())
-        .map_err(|_| {
-            ctx.trap = Some("Trapping: unable to push payload into reply");
-            HostError
-        })
->>>>>>> 1275a71c
+            Ok(ext
+                .reply_push(&payload)
+                .map_err(FuncError::Core)
+                .into_error_code())
+        })
+        .map(|code| Value::I32(code).into())
+        .map_err(|err| {
+            ctx.trap = Some(err);
+            HostError
+        })
     }
 
     pub fn debug(ctx: &mut Runtime<E>, args: &[Value]) -> SyscallOutput {
@@ -798,38 +558,20 @@
         let str_ptr = pop_i32(&mut args)?;
         let str_len = pop_i32(&mut args)?;
 
-<<<<<<< HEAD
-        ctx.ext
-            .clone()
-            .with_fallible(|ext| {
-                let mut data = vec![0u8; str_len];
-                ctx.memory.read(str_ptr, &mut data)?;
-                let s = String::from_utf8(data).map_err(FuncError::DebugString)?;
-                ext.debug(&s).map_err(FuncError::Core)?;
-                Ok(())
-            })
-            .map(|()| ReturnValue::Unit)
-            .map_err(|err| {
-                ctx.trap = Some(err);
-                HostError
-            })
-=======
         let Runtime { ext, memory, .. } = ctx;
 
         ext.with_fallible(|ext| {
             let mut data = vec![0u8; str_len];
-            memory.read(str_ptr, &mut data).map_err(|e| e.as_str())?;
-            match String::from_utf8(data) {
-                Ok(s) => ext.debug(&s),
-                Err(_) => Err("Failed to parse debug string"),
-            }
-        })
-        .map(|_| ReturnValue::Unit)
-        .map_err(|err| {
-            ctx.trap = Some(err);
-            HostError
-        })
->>>>>>> 1275a71c
+            memory.read(str_ptr, &mut data)?;
+            let s = String::from_utf8(data).map_err(FuncError::DebugString)?;
+            ext.debug(&s).map_err(FuncError::Core)?;
+            Ok(())
+        })
+        .map(|()| ReturnValue::Unit)
+        .map_err(|err| {
+            ctx.trap = Some(err);
+            HostError
+        })
     }
 
     pub fn gas_available(ctx: &mut Runtime<E>, _args: &[Value]) -> SyscallOutput {
@@ -846,31 +588,17 @@
 
         let msg_id_ptr = pop_i32(&mut args)?;
 
-<<<<<<< HEAD
-        ctx.ext
-            .clone()
-            .with_fallible(|ext| {
-                let message_id = ext.message_id();
-                wto(ctx, msg_id_ptr, message_id.as_ref())
-            })
-            .map(|()| ReturnValue::Unit)
-            .map_err(|err| {
-                ctx.trap = Some(err);
-                HostError
-            })
-=======
         let Runtime { ext, memory, .. } = ctx;
 
         ext.with_fallible(|ext| {
             let message_id = ext.message_id()?;
             wto(memory, msg_id_ptr, message_id.as_ref())
         })
-        .map(|_| ReturnValue::Unit)
-        .map_err(|_| {
-            ctx.trap = Some("Trapping: unable to get message id");
-            HostError
-        })
->>>>>>> 1275a71c
+        .map(|()| ReturnValue::Unit)
+        .map_err(|err| {
+            ctx.trap = Some(err);
+            HostError
+        })
     }
 
     pub fn program_id(ctx: &mut Runtime<E>, args: &[Value]) -> SyscallOutput {
@@ -878,31 +606,17 @@
 
         let program_id_ptr = pop_i32(&mut args)?;
 
-<<<<<<< HEAD
-        ctx.ext
-            .clone()
-            .with_fallible(|ext| {
-                let source = ext.program_id();
-                wto(ctx, source_ptr, source.as_ref())
-            })
-            .map(|()| ReturnValue::Unit)
-            .map_err(|err| {
-                ctx.trap = Some(err);
-                HostError
-            })
-=======
         let Runtime { ext, memory, .. } = ctx;
 
         ext.with_fallible(|ext| {
             let program_id = ext.program_id()?;
             wto(memory, program_id_ptr, program_id.as_ref())
         })
-        .map(|_| ReturnValue::Unit)
-        .map_err(|err| {
-            ctx.trap = Some(err);
-            HostError
-        })
->>>>>>> 1275a71c
+        .map(|()| ReturnValue::Unit)
+        .map_err(|err| {
+            ctx.trap = Some(err);
+            HostError
+        })
     }
 
     pub fn source(ctx: &mut Runtime<E>, args: &[Value]) -> SyscallOutput {
@@ -910,168 +624,89 @@
 
         let source_ptr = pop_i32(&mut args)?;
 
-<<<<<<< HEAD
-        ctx.ext
-            .clone()
-            .with_fallible(|ext| {
-                let source = ext.source();
-                wto(ctx, source_ptr, source.as_ref())
-            })
-            .map(|()| ReturnValue::Unit)
-            .map_err(|err| {
-                ctx.trap = Some(err);
-                HostError
-            })
-=======
         let Runtime { ext, memory, .. } = ctx;
 
         ext.with_fallible(|ext| {
             let source = ext.source()?;
             wto(memory, source_ptr, source.as_ref())
         })
+        .map(|()| ReturnValue::Unit)
+        .map_err(|err| {
+            ctx.trap = Some(err);
+            HostError
+        })
+    }
+
+    pub fn value(ctx: &mut Runtime<E>, args: &[Value]) -> SyscallOutput {
+        let mut args = args.iter();
+
+        let value_ptr = pop_i32(&mut args)?;
+
+        let Runtime { ext, memory, .. } = ctx;
+
+        ext.with_fallible(|ext| {
+            let value = ext.value()?;
+            funcs::set_u128(memory, value_ptr, value).map_err(FuncError::SetU128)
+        })
+        .map(|()| ReturnValue::Unit)
+        .map_err(|err| {
+            ctx.trap = Some(err);
+            HostError
+        })
+    }
+
+    pub fn value_available(ctx: &mut Runtime<E>, args: &[Value]) -> SyscallOutput {
+        let mut args = args.iter();
+
+        let value_ptr = pop_i32(&mut args)?;
+
+        let Runtime { ext, memory, .. } = ctx;
+
+        ext.with_fallible(|ext| {
+            let value_available = ext.value_available()?;
+            funcs::set_u128(memory, value_ptr, value_available).map_err(FuncError::SetU128)
+        })
+        .map(|()| ReturnValue::Unit)
+        .map_err(|err| {
+            ctx.trap = Some(err);
+            HostError
+        })
+    }
+
+    pub fn leave(ctx: &mut Runtime<E>, _args: &[Value]) -> SyscallOutput {
+        ctx.trap = ctx.ext.with_fallible(|ext| ext.leave()).err().or_else(|| {
+            Some(FuncError::Core(E::Error::from_termination_reason(
+                TerminationReason::Leave,
+            )))
+        });
+        Err(HostError)
+    }
+
+    pub fn wait(ctx: &mut Runtime<E>, _args: &[Value]) -> SyscallOutput {
+        ctx.trap = ctx.ext.with_fallible(|ext| ext.wait()).err().or_else(|| {
+            Some(FuncError::Core(E::Error::from_termination_reason(
+                TerminationReason::Wait,
+            )))
+        });
+        Err(HostError)
+    }
+
+    pub fn wake(ctx: &mut Runtime<E>, args: &[Value]) -> SyscallOutput {
+        let mut args = args.iter();
+
+        let waker_id_ptr = pop_i32(&mut args)?;
+
+        let Runtime { ext, memory, .. } = ctx;
+
+        ext.with_fallible(|ext| {
+            let waker_id: MessageId = funcs::get_bytes32(memory, waker_id_ptr)?.into();
+            ext.wake(waker_id).map_err(FuncError::Core)
+        })
         .map(|_| ReturnValue::Unit)
         .map_err(|err| {
             ctx.trap = Some(err);
             HostError
         })
->>>>>>> 1275a71c
-    }
-
-    pub fn value(ctx: &mut Runtime<E>, args: &[Value]) -> SyscallOutput {
-        let mut args = args.iter();
-
-        let value_ptr = pop_i32(&mut args)?;
-
-<<<<<<< HEAD
-        ctx.ext
-            .clone()
-            .with_fallible(|ext| {
-                funcs::set_u128(&mut ctx.memory, value_ptr, ext.value()).map_err(FuncError::SetU128)
-            })
-            .map(|()| ReturnValue::Unit)
-            .map_err(|err| {
-                ctx.trap = Some(err);
-                HostError
-            })
-=======
-        let Runtime { ext, memory, .. } = ctx;
-
-        ext.with_fallible(|ext| {
-            let value = ext.value()?;
-            funcs::set_u128(memory, value_ptr, value)
-        })
-        .map(|_| ReturnValue::Unit)
-        .map_err(|err| {
-            ctx.trap = Some(err);
-            HostError
-        })
->>>>>>> 1275a71c
-    }
-
-    pub fn value_available(ctx: &mut Runtime<E>, args: &[Value]) -> SyscallOutput {
-        let mut args = args.iter();
-
-        let value_ptr = pop_i32(&mut args)?;
-
-<<<<<<< HEAD
-        ctx.ext
-            .clone()
-            .with_fallible(|ext| {
-                funcs::set_u128(&mut ctx.memory, value_ptr, ext.value_available())
-                    .map_err(FuncError::SetU128)
-            })
-            .map(|()| ReturnValue::Unit)
-            .map_err(|err| {
-                ctx.trap = Some(err);
-                HostError
-            })
-    }
-
-    pub fn leave(ctx: &mut Runtime<E>, _args: &[Value]) -> SyscallOutput {
-        ctx.ext
-            .with_fallible(|ext| ext.leave().map_err(FuncError::Core))
-            .map_err(|err| {
-                ctx.trap = Some(err);
-                HostError
-            })?;
-        ctx.trap = Some(FuncError::Core(E::Error::from_termination_reason(
-            TerminationReason::Leave,
-        )));
-=======
-        let Runtime { ext, memory, .. } = ctx;
-
-        ext.with_fallible(|ext| {
-            let value_available = ext.value_available()?;
-            funcs::set_u128(memory, value_ptr, value_available)
-        })
-        .map(|_| ReturnValue::Unit)
-        .map_err(|err| {
-            ctx.trap = Some(err);
-            HostError
-        })
-    }
-
-    pub fn leave(ctx: &mut Runtime<E>, _args: &[Value]) -> SyscallOutput {
-        ctx.trap = ctx
-            .ext
-            .with_fallible(|ext| ext.leave())
-            .err()
-            .or(Some(LEAVE_TRAP_STR));
->>>>>>> 1275a71c
-        Err(HostError)
-    }
-
-    pub fn wait(ctx: &mut Runtime<E>, _args: &[Value]) -> SyscallOutput {
-<<<<<<< HEAD
-        ctx.ext
-            .with_fallible(|ext| ext.wait().map_err(FuncError::Core))
-            .map_err(|err| {
-                ctx.trap = Some(err);
-                HostError
-            })?;
-        ctx.trap = Some(FuncError::Core(E::Error::from_termination_reason(
-            TerminationReason::Wait,
-        )));
-=======
-        ctx.trap = ctx
-            .ext
-            .with_fallible(|ext| ext.wait())
-            .err()
-            .or(Some(WAIT_TRAP_STR));
-
->>>>>>> 1275a71c
-        Err(HostError)
-    }
-
-    pub fn wake(ctx: &mut Runtime<E>, args: &[Value]) -> SyscallOutput {
-        let mut args = args.iter();
-
-        let waker_id_ptr = pop_i32(&mut args)?;
-
-<<<<<<< HEAD
-        ctx.ext
-            .with_fallible(|ext| {
-                let waker_id: MessageId = funcs::get_bytes32(&ctx.memory, waker_id_ptr)?.into();
-                ext.wake(waker_id).map_err(FuncError::Core)
-            })
-            .map(|()| ReturnValue::Unit)
-            .map_err(|err| {
-                ctx.trap = Some(err);
-                HostError
-            })
-=======
-        let Runtime { ext, memory, .. } = ctx;
-
-        ext.with_fallible(|ext| {
-            let waker_id: MessageId = funcs::get_bytes32(memory, waker_id_ptr)?.into();
-            ext.wake(waker_id)
-        })
-        .map(|_| ReturnValue::Unit)
-        .map_err(|err| {
-            ctx.trap = Some(err);
-            HostError
-        })
->>>>>>> 1275a71c
     }
 
     pub fn create_program_wgas(
@@ -1089,14 +724,14 @@
         let value_ptr = pop_i32(&mut args)?;
         let program_id_ptr = pop_i32(&mut args)?;
 
-<<<<<<< HEAD
-        ctx.ext
-            .clone()
-            .with_fallible(|ext: &mut E| {
-                let code_hash = funcs::get_bytes32(&ctx.memory, code_hash_ptr)?;
-                let salt = funcs::get_vec(&ctx.memory, salt_ptr, salt_len)?;
-                let payload = funcs::get_vec(&ctx.memory, payload_ptr, payload_len)?;
-                let value = funcs::get_u128(&ctx.memory, value_ptr)?;
+        let Runtime { ext, memory, .. } = ctx;
+
+        let result = ext
+            .with_fallible(|ext: &mut E| -> Result<(), &'static str> {
+                let code_hash = funcs::get_bytes32(memory, code_hash_ptr)?;
+                let salt = funcs::get_vec(memory, salt_ptr, salt_len)?;
+                let payload = funcs::get_vec(memory, payload_ptr, payload_len)?;
+                let value = funcs::get_u128(memory, value_ptr)?;
                 let new_actor_id = ext
                     .create_program(InitPacket::new_with_gas(
                         code_hash.into(),
@@ -1106,34 +741,13 @@
                         value,
                     ))
                     .map_err(FuncError::Core)?;
-                wto(ctx, program_id_ptr, new_actor_id.as_ref())
+                wto(memory, program_id_ptr, new_actor_id.as_ref())
             })
             .map(|()| ReturnValue::Unit)
             .map_err(|err| {
                 ctx.trap = Some(err);
-=======
-        let Runtime { ext, memory, .. } = ctx;
-
-        let result = ext
-            .with_fallible(|ext: &mut E| -> Result<(), &'static str> {
-                let code_hash = funcs::get_bytes32(memory, code_hash_ptr)?;
-                let salt = funcs::get_vec(memory, salt_ptr, salt_len)?;
-                let payload = funcs::get_vec(memory, payload_ptr, payload_len)?;
-                let value = funcs::get_u128(memory, value_ptr)?;
-                let new_actor_id = ext.create_program(InitPacket::new_with_gas(
-                    code_hash.into(),
-                    salt,
-                    payload,
-                    gas_limit,
-                    value,
-                ))?;
-                wto(memory, program_id_ptr, new_actor_id.as_ref())
-            })
-            .map(|_| ReturnValue::Unit)
-            .map_err(|_| {
-                ctx.trap = Some("Trapping: unable to create program");
->>>>>>> 1275a71c
                 HostError
-            })
+            });
+        result
     }
 }