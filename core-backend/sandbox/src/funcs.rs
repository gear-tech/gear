--- conflicted
+++ resolved
@@ -23,17 +23,8 @@
     format,
     string::{FromUtf8Error, String},
 };
-<<<<<<< HEAD
 use blake2_rfc::blake2b::blake2b;
-use core::{
-    convert::TryInto,
-    fmt::{self, Display},
-    marker::PhantomData,
-    ops::Range,
-};
-=======
 use core::{convert::TryInto, fmt::Display, marker::PhantomData, ops::Range};
->>>>>>> e4473330
 use gear_backend_common::{
     error_processor::{IntoExtError, ProcessError},
     AsTerminationReason, IntoExtInfo, RuntimeCtx, RuntimeCtxError, TerminationReason,
