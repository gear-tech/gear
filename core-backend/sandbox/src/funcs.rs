--- conflicted
+++ resolved
@@ -17,7 +17,7 @@
 // along with this program. If not, see <https://www.gnu.org/licenses/>.
 
 use crate::env::Runtime;
-use alloc::{string::String, vec, vec::Vec};
+use alloc::{string::String, vec};
 use core::{
     convert::{TryFrom, TryInto},
     marker::PhantomData,
@@ -26,14 +26,9 @@
 use gear_backend_common::{funcs, EXIT_TRAP_STR, LEAVE_TRAP_STR, WAIT_TRAP_STR};
 use gear_core::{
     env::Ext,
-<<<<<<< HEAD
     identifiers::{MessageId, ProgramId},
+    memory::Memory,
     message::{HandlePacket, InitPacket, ReplyPacket},
-=======
-    memory::Memory,
-    message::{MessageId, OutgoingPacket, ProgramInitPacket, ReplyPacket},
-    program::ProgramId,
->>>>>>> 10e450f7
 };
 use sp_sandbox::{HostError, ReturnValue, Value};
 
@@ -69,116 +64,6 @@
         .map_err(|_| HostError)
 }
 
-<<<<<<< HEAD
-pub fn send<E: Ext + Into<ExtInfo>>(ctx: &mut Runtime<E>, args: &[Value]) -> SyscallOutput {
-    let mut args = args.iter();
-
-    let program_id_ptr = pop_i32(&mut args)?;
-    let payload_ptr = pop_i32(&mut args)?;
-    let payload_len = pop_i32(&mut args)?;
-    let value_ptr = pop_i32(&mut args)?;
-    let message_id_ptr = pop_i32(&mut args)?;
-
-    let result = ctx
-        .ext
-        .with(|ext| {
-            let dest: ProgramId = funcs::get_bytes32(ext, program_id_ptr).into();
-            let payload = funcs::get_vec(ext, payload_ptr, payload_len);
-            let value = funcs::get_u128(ext, value_ptr);
-            let message_id = ext.send(HandlePacket::new(dest, payload, value))?;
-            ext.set_mem(message_id_ptr, message_id.as_ref());
-            Ok(())
-        })
-        .and_then(|res| res.map(|_| ReturnValue::Unit))
-        .map_err(|_err| {
-            ctx.trap = Some("Trapping: unable to send message");
-            HostError
-        });
-    result
-}
-
-pub fn send_wgas<E: Ext + Into<ExtInfo>>(ctx: &mut Runtime<E>, args: &[Value]) -> SyscallOutput {
-    let mut args = args.iter();
-
-    let program_id_ptr = pop_i32(&mut args)?;
-    let payload_ptr = pop_i32(&mut args)?;
-    let payload_len = pop_i32(&mut args)?;
-    let gas_limit = pop_i64(&mut args)?;
-    let value_ptr = pop_i32(&mut args)?;
-    let message_id_ptr = pop_i32(&mut args)?;
-
-    let result = ctx
-        .ext
-        .with(|ext| {
-            let dest: ProgramId = funcs::get_bytes32(ext, program_id_ptr).into();
-            let payload = funcs::get_vec(ext, payload_ptr, payload_len);
-            let value = funcs::get_u128(ext, value_ptr);
-            let message_id =
-                ext.send(HandlePacket::new_with_gas(dest, payload, gas_limit, value))?;
-            ext.set_mem(message_id_ptr, message_id.as_ref());
-            Ok(())
-        })
-        .and_then(|res| res.map(|_| ReturnValue::Unit))
-        .map_err(|_| {
-            ctx.trap = Some("Trapping: unable to send message");
-            HostError
-        });
-    result
-}
-
-pub fn send_commit<E: Ext + Into<ExtInfo>>(ctx: &mut Runtime<E>, args: &[Value]) -> SyscallOutput {
-    let mut args = args.iter();
-
-    let handle_ptr = pop_i32(&mut args)?;
-    let message_id_ptr = pop_i32(&mut args)?;
-    let program_id_ptr = pop_i32(&mut args)?;
-    let value_ptr = pop_i32(&mut args)?;
-
-    ctx.ext
-        .with(|ext| {
-            let dest: ProgramId = funcs::get_bytes32(ext, program_id_ptr).into();
-            let value = funcs::get_u128(ext, value_ptr);
-            let message_id = ext.send_commit(handle_ptr, HandlePacket::new(dest, vec![], value))?;
-            ext.set_mem(message_id_ptr, message_id.as_ref());
-            Ok(())
-        })
-        .and_then(|res| res.map(|_| ReturnValue::Unit))
-        .map_err(|_err| {
-            ctx.trap = Some("Trapping: unable to send message");
-            HostError
-        })
-}
-
-pub fn send_commit_wgas<E: Ext + Into<ExtInfo>>(
-    ctx: &mut Runtime<E>,
-    args: &[Value],
-) -> SyscallOutput {
-    let mut args = args.iter();
-
-    let handle_ptr = pop_i32(&mut args)?;
-    let message_id_ptr = pop_i32(&mut args)?;
-    let program_id_ptr = pop_i32(&mut args)?;
-    let gas_limit = pop_i64(&mut args)?;
-    let value_ptr = pop_i32(&mut args)?;
-
-    ctx.ext
-        .with(|ext| {
-            let dest: ProgramId = funcs::get_bytes32(ext, program_id_ptr).into();
-            let value = funcs::get_u128(ext, value_ptr);
-            let message_id = ext.send_commit(
-                handle_ptr,
-                HandlePacket::new_with_gas(dest, vec![], gas_limit, value),
-            )?;
-            ext.set_mem(message_id_ptr, message_id.as_ref());
-            Ok(())
-        })
-        .and_then(|res| res.map(|_| ReturnValue::Unit))
-        .map_err(|_| {
-            ctx.trap = Some("Trapping: unable to send message");
-            HostError
-        })
-}
-=======
 fn wto<E: Ext>(ctx: &mut Runtime<E>, ptr: usize, buff: &[u8]) -> Result<(), &'static str> {
     ctx.memory.write(ptr, buff).map_err(|e| {
         log::error!("Canno write to mem: {:?}", e);
@@ -199,7 +84,34 @@
         let payload_len = pop_i32(&mut args)?;
         let value_ptr = pop_i32(&mut args)?;
         let message_id_ptr = pop_i32(&mut args)?;
->>>>>>> 10e450f7
+
+        let result = ctx
+            .ext
+            .clone()
+            .with(|ext| {
+                let dest: ProgramId = funcs::get_bytes32(&ctx.memory, program_id_ptr).into();
+                let payload = funcs::get_vec(&ctx.memory, payload_ptr, payload_len);
+                let value = funcs::get_u128(&ctx.memory, value_ptr);
+                let message_id = ext.send(HandlePacket::new(dest, payload, value))?;
+                wto(ctx, message_id_ptr, message_id.as_ref())
+            })
+            .and_then(|res| res.map(|_| ReturnValue::Unit))
+            .map_err(|_err| {
+                ctx.trap = Some("Trapping: unable to send message");
+                HostError
+            });
+        result
+    }
+
+    pub fn send_wgas(ctx: &mut Runtime<E>, args: &[Value]) -> SyscallOutput {
+        let mut args = args.iter();
+
+        let program_id_ptr = pop_i32(&mut args)?;
+        let payload_ptr = pop_i32(&mut args)?;
+        let payload_len = pop_i32(&mut args)?;
+        let gas_limit = pop_i64(&mut args)?;
+        let value_ptr = pop_i32(&mut args)?;
+        let message_id_ptr = pop_i32(&mut args)?;
 
         let result = ctx
             .ext
@@ -209,41 +121,8 @@
                 let payload = funcs::get_vec(&ctx.memory, payload_ptr, payload_len);
                 let value = funcs::get_u128(&ctx.memory, value_ptr);
                 let message_id =
-                    ext.send(OutgoingPacket::new(dest, payload.into(), None, value))?;
-                wto(ctx, message_id_ptr, message_id.as_slice())
-            })
-            .and_then(|res| res.map(|_| ReturnValue::Unit))
-            .map_err(|_err| {
-                ctx.trap = Some("Trapping: unable to send message");
-                HostError
-            });
-        result
-    }
-
-    pub fn send_wgas(ctx: &mut Runtime<E>, args: &[Value]) -> SyscallOutput {
-        let mut args = args.iter();
-
-        let program_id_ptr = pop_i32(&mut args)?;
-        let payload_ptr = pop_i32(&mut args)?;
-        let payload_len = pop_i32(&mut args)?;
-        let gas_limit = pop_i64(&mut args)?;
-        let value_ptr = pop_i32(&mut args)?;
-        let message_id_ptr = pop_i32(&mut args)?;
-
-        let result = ctx
-            .ext
-            .clone()
-            .with(|ext| {
-                let dest: ProgramId = funcs::get_bytes32(&ctx.memory, program_id_ptr).into();
-                let payload = funcs::get_vec(&ctx.memory, payload_ptr, payload_len);
-                let value = funcs::get_u128(&ctx.memory, value_ptr);
-                let message_id = ext.send(OutgoingPacket::new(
-                    dest,
-                    payload.into(),
-                    Some(gas_limit),
-                    value,
-                ))?;
-                wto(ctx, message_id_ptr, message_id.as_slice())
+                    ext.send(HandlePacket::new_with_gas(dest, payload, gas_limit, value))?;
+                wto(ctx, message_id_ptr, message_id.as_ref())
             })
             .and_then(|res| res.map(|_| ReturnValue::Unit))
             .map_err(|_| {
@@ -268,9 +147,9 @@
                 let value = funcs::get_u128(&ctx.memory, value_ptr);
                 let message_id = ext.send_commit(
                     handle_ptr,
-                    OutgoingPacket::new(dest, vec![].into(), None, value),
+                    HandlePacket::new(dest, Default::default(), value),
                 )?;
-                wto(ctx, message_id_ptr, message_id.as_slice())
+                wto(ctx, message_id_ptr, message_id.as_ref())
             })
             .and_then(|res| res.map(|_| ReturnValue::Unit))
             .map_err(|_err| {
@@ -295,9 +174,9 @@
                 let value = funcs::get_u128(&ctx.memory, value_ptr);
                 let message_id = ext.send_commit(
                     handle_ptr,
-                    OutgoingPacket::new(dest, vec![].into(), Some(gas_limit), value),
+                    HandlePacket::new_with_gas(dest, Default::default(), gas_limit, value),
                 )?;
-                wto(ctx, message_id_ptr, message_id.as_slice())
+                wto(ctx, message_id_ptr, message_id.as_ref())
             })
             .and_then(|res| res.map(|_| ReturnValue::Unit))
             .map_err(|_| {
@@ -450,62 +329,6 @@
         return_none()
     }
 
-<<<<<<< HEAD
-    ctx.ext
-        .with(|ext| {
-            let origin = ext.origin();
-            ext.set_mem(origin_ptr, origin.as_ref());
-            Ok(())
-        })
-        .and_then(|res| res.map(|_| ReturnValue::Unit))
-        .map_err(|_| {
-            ctx.trap = Some("Trapping: unable to get origin");
-            HostError
-        })
-}
-
-pub fn reply<E: Ext + Into<ExtInfo>>(ctx: &mut Runtime<E>, args: &[Value]) -> SyscallOutput {
-    let mut args = args.iter();
-
-    let payload_ptr = pop_i32(&mut args)?;
-    let payload_len = pop_i32(&mut args)?;
-    let value_ptr = pop_i32(&mut args)?;
-
-    let result = ctx
-        .ext
-        .with(|ext| {
-            let payload = funcs::get_vec(ext, payload_ptr, payload_len);
-            let value = funcs::get_u128(ext, value_ptr);
-            ext.reply(ReplyPacket::new(payload, value))
-        })
-        .and_then(|res| res.map(|_| ReturnValue::Unit))
-        .map_err(|_| {
-            ctx.trap = Some("Trapping: unable to send reply message");
-            HostError
-        });
-    result
-}
-
-pub fn reply_commit<E: Ext + Into<ExtInfo>>(ctx: &mut Runtime<E>, args: &[Value]) -> SyscallOutput {
-    let mut args = args.iter();
-
-    let message_id_ptr = pop_i32(&mut args)?;
-    let value_ptr = pop_i32(&mut args)?;
-
-    ctx.ext
-        .with(|ext| {
-            let value = funcs::get_u128(ext, value_ptr);
-            let message_id = ext.reply_commit(ReplyPacket::new(Vec::new(), value))?;
-            ext.set_mem(message_id_ptr, message_id.as_ref());
-            Ok(())
-        })
-        .and_then(|res| res.map(|_| ReturnValue::Unit))
-        .map_err(|_| {
-            ctx.trap = Some("Trapping: unable to send message");
-            HostError
-        })
-}
-=======
     pub fn block_height(ctx: &mut Runtime<E>, _args: &[Value]) -> SyscallOutput {
         let block_height = ctx
             .ext
@@ -526,7 +349,6 @@
 
     pub fn origin(ctx: &mut Runtime<E>, args: &[Value]) -> SyscallOutput {
         let mut args = args.iter();
->>>>>>> 10e450f7
 
         let origin_ptr = pop_i32(&mut args)?;
 
@@ -534,7 +356,7 @@
             .clone()
             .with(|ext| {
                 let origin = ext.origin();
-                wto(ctx, origin_ptr, origin.as_slice())
+                wto(ctx, origin_ptr, origin.as_ref())
             })
             .and_then(|res| res.map(|_| ReturnValue::Unit))
             .map_err(|_| {
@@ -553,13 +375,9 @@
         let result = ctx
             .ext
             .with(|ext| {
-<<<<<<< HEAD
-                ext.set_mem(dest, message_id.as_ref());
-=======
                 let payload = funcs::get_vec(&ctx.memory, payload_ptr, payload_len);
                 let value = funcs::get_u128(&ctx.memory, value_ptr);
-                ext.reply(ReplyPacket::new(0, payload.into(), value))
->>>>>>> 10e450f7
+                ext.reply(ReplyPacket::new(payload, value))
             })
             .and_then(|res| res.map(|_| ReturnValue::Unit))
             .map_err(|_| {
@@ -579,8 +397,8 @@
             .clone()
             .with(|ext| {
                 let value = funcs::get_u128(&ctx.memory, value_ptr);
-                let message_id = ext.reply_commit(ReplyPacket::new(0, vec![].into(), value))?;
-                wto(ctx, message_id_ptr, message_id.as_slice())
+                let message_id = ext.reply_commit(ReplyPacket::new(Default::default(), value))?;
+                wto(ctx, message_id_ptr, message_id.as_ref())
             })
             .and_then(|res| res.map(|_| ReturnValue::Unit))
             .map_err(|_| {
@@ -600,7 +418,7 @@
         })?;
 
         match maybe_message_id {
-            Some((message_id, _)) => wto(ctx, dest, message_id.as_slice()).map_err(|err| {
+            Some((message_id, _)) => wto(ctx, dest, message_id.as_ref()).map_err(|err| {
                 ctx.trap = Some(err);
                 HostError
             })?,
@@ -672,7 +490,7 @@
             .clone()
             .with(|ext| {
                 let message_id = ext.message_id();
-                wto(ctx, msg_id_ptr, message_id.as_slice())
+                wto(ctx, msg_id_ptr, message_id.as_ref())
             })
             .and_then(|res| res.map(|_| ReturnValue::Unit))
             .map_err(|_| {
@@ -684,28 +502,13 @@
     pub fn program_id(ctx: &mut Runtime<E>, args: &[Value]) -> SyscallOutput {
         let mut args = args.iter();
 
-<<<<<<< HEAD
-    ctx.ext
-        .with(|ext| {
-            let message_id = ext.message_id();
-            ext.set_mem(msg_id_ptr, message_id.as_ref());
-            Ok(())
-        })
-        .and_then(|res| res.map(|_| ReturnValue::Unit))
-        .map_err(|_| {
-            ctx.trap = Some("Trapping: unable to get message id");
-            HostError
-        })
-}
-=======
         let source_ptr = pop_i32(&mut args)?;
->>>>>>> 10e450f7
 
         ctx.ext
             .clone()
             .with(|ext| {
                 let source = ext.program_id();
-                wto(ctx, source_ptr, source.as_slice())
+                wto(ctx, source_ptr, source.as_ref())
             })
             .and_then(|res| res.map(|_| ReturnValue::Unit))
             .map_err(|err| {
@@ -717,28 +520,13 @@
     pub fn source(ctx: &mut Runtime<E>, args: &[Value]) -> SyscallOutput {
         let mut args = args.iter();
 
-<<<<<<< HEAD
-    ctx.ext
-        .with(|ext| {
-            let source = ext.program_id();
-            ext.set_mem(source_ptr, source.as_ref());
-            Ok(())
-        })
-        .and_then(|res| res.map(|_| ReturnValue::Unit))
-        .map_err(|err| {
-            ctx.trap = Some(err);
-            HostError
-        })
-}
-=======
         let source_ptr = pop_i32(&mut args)?;
->>>>>>> 10e450f7
 
         ctx.ext
             .clone()
             .with(|ext| {
                 let source = ext.source();
-                wto(ctx, source_ptr, source.as_slice())
+                wto(ctx, source_ptr, source.as_ref())
             })
             .and_then(|res| res.map(|_| ReturnValue::Unit))
             .map_err(|err| {
@@ -750,22 +538,7 @@
     pub fn value(ctx: &mut Runtime<E>, args: &[Value]) -> SyscallOutput {
         let mut args = args.iter();
 
-<<<<<<< HEAD
-    ctx.ext
-        .with(|ext| {
-            let source = ext.source();
-            ext.set_mem(source_ptr, source.as_ref());
-            Ok(())
-        })
-        .and_then(|res| res.map(|_| ReturnValue::Unit))
-        .map_err(|err| {
-            ctx.trap = Some(err);
-            HostError
-        })
-}
-=======
-        let value_ptr = pop_i32(&mut args)?;
->>>>>>> 10e450f7
+        let value_ptr = pop_i32(&mut args)?;
 
         ctx.ext
             .clone()
@@ -841,46 +614,6 @@
             })?
     }
 
-<<<<<<< HEAD
-pub fn create_program_wgas<E: Ext + Into<ExtInfo>>(
-    ctx: &mut Runtime<E>,
-    args: &[Value],
-) -> Result<ReturnValue, HostError> {
-    let mut args = args.iter();
-
-    let code_hash_ptr = pop_i32(&mut args)?;
-    let salt_ptr = pop_i32(&mut args)?;
-    let salt_len = pop_i32(&mut args)?;
-    let payload_ptr = pop_i32(&mut args)?;
-    let payload_len = pop_i32(&mut args)?;
-    let gas_limit = pop_i64(&mut args)?;
-    let value_ptr = pop_i32(&mut args)?;
-    let program_id_ptr = pop_i32(&mut args)?;
-
-    let result = ctx
-        .ext
-        .with(|ext: &mut E| -> Result<(), &'static str> {
-            let code_hash = funcs::get_bytes32(ext, code_hash_ptr);
-            let salt = funcs::get_vec(ext, salt_ptr, salt_len);
-            let payload = funcs::get_vec(ext, payload_ptr, payload_len);
-            let value = funcs::get_u128(ext, value_ptr);
-            let new_actor_id = ext.create_program(InitPacket::new_with_gas(
-                code_hash.into(),
-                salt,
-                payload,
-                gas_limit,
-                value,
-            ))?;
-            ext.set_mem(program_id_ptr, new_actor_id.as_ref());
-            Ok(())
-        })
-        .and_then(|res| res.map(|_| ReturnValue::Unit))
-        .map_err(|_err| {
-            ctx.trap = Some("Trapping: unable to create program");
-            HostError
-        });
-    result
-=======
     pub fn create_program_wgas(
         ctx: &mut Runtime<E>,
         args: &[Value],
@@ -904,14 +637,14 @@
                 let salt = funcs::get_vec(&ctx.memory, salt_ptr, salt_len);
                 let payload = funcs::get_vec(&ctx.memory, payload_ptr, payload_len);
                 let value = funcs::get_u128(&ctx.memory, value_ptr);
-                let new_actor_id = ext.create_program(ProgramInitPacket::new(
+                let new_actor_id = ext.create_program(InitPacket::new_with_gas(
                     code_hash.into(),
                     salt,
-                    payload.into(),
+                    payload,
                     gas_limit,
                     value,
                 ))?;
-                wto(ctx, program_id_ptr, new_actor_id.as_slice())
+                wto(ctx, program_id_ptr, new_actor_id.as_ref())
             })
             .and_then(|res| res.map(|_| ReturnValue::Unit))
             .map_err(|_err| {
@@ -920,5 +653,4 @@
             });
         result
     }
->>>>>>> 10e450f7
 }