// This file is part of Gear.

// Copyright (C) 2021-2022 Gear Technologies Inc.
// SPDX-License-Identifier: GPL-3.0-or-later WITH Classpath-exception-2.0

// This program is free software: you can redistribute it and/or modify
// it under the terms of the GNU General Public License as published by
// the Free Software Foundation, either version 3 of the License, or
// (at your option) any later version.

// This program is distributed in the hope that it will be useful,
// but WITHOUT ANY WARRANTY; without even the implied warranty of
// MERCHANTABILITY or FITNESS FOR A PARTICULAR PURPOSE. See the
// GNU General Public License for more details.

// You should have received a copy of the GNU General Public License
// along with this program. If not, see <https://www.gnu.org/licenses/>.

use crate::runtime::Runtime;
#[cfg(not(feature = "std"))]
use alloc::string::ToString;
use alloc::{
    format,
    string::{FromUtf8Error, String},
};
use blake2_rfc::blake2b::blake2b;
use core::{fmt::Display, marker::PhantomData, ops::Range};
use gear_backend_common::{
    error_processor::{IntoExtError, ProcessError},
    memory::{MemoryAccessError, MemoryAccessRecorder, MemoryOwner},
    AsTerminationReason, IntoExtInfo, RuntimeCtxError, TerminationReason, TrapExplanation,
};
use gear_core::{
<<<<<<< HEAD
    env::Ext,
    ids::ReservationId,
    memory::{Memory, PageU32Size, WasmPageNumber},
    message::{
        HandlePacket, InitPacket, MessageWaitedType, Payload, PayloadSizeError, ReplyPacket,
    },
=======
    buffer::RuntimeBufferSizeError,
    env::Ext,
    memory::{PageU32Size, WasmPageNumber},
    message::{HandlePacket, InitPacket, MessageWaitedType, PayloadSizeError, ReplyPacket},
>>>>>>> 0dcd59bb
};
use gear_core_errors::{CoreError, MemoryError};
use gsys::{
    BlockNumberWithHash, Hash, HashWithValue, LengthWithCode, LengthWithGas, LengthWithHandle,
    LengthWithHash, LengthWithTwoHashes, TwoHashesWithValue,
};
use sp_sandbox::{HostError, ReturnValue, Value};

// TODO: change it to u32::MAX (issue #2027)
const PTR_SPECIAL: u32 = i32::MAX as u32;

pub(crate) type SyscallOutput = Result<ReturnValue, HostError>;

#[derive(Debug, derive_more::Display, derive_more::From)]
pub enum FuncError<E: Display> {
    #[display(fmt = "{_0}")]
    Core(E),
    #[from]
    #[display(fmt = "{_0}")]
    RuntimeCtx(RuntimeCtxError<E>),
    #[from]
    #[display(fmt = "{_0}")]
    Memory(MemoryError),
    #[from]
    #[display(fmt = "{_0}")]
    PayloadSize(PayloadSizeError),
<<<<<<< HEAD
    #[display(fmt = "Cannot set u128: {_0}")]
    SetU128(MemoryError),
=======
    #[display(fmt = "{_0}")]
    RuntimeBuffer(RuntimeBufferSizeError),
>>>>>>> 0dcd59bb
    #[display(fmt = "Failed to parse debug string: {_0}")]
    DebugString(FromUtf8Error),
    #[display(fmt = "Terminated: {_0:?}")]
    Terminated(TerminationReason),
    #[display(fmt = "Cannot take data by indexes {_0:?} from message with size {_1}")]
    ReadWrongRange(Range<u32>, u32),
    #[display(fmt = "Overflow at {_0} + len {_1} in `gr_read`")]
    ReadLenOverflow(u32, u32),
    #[display(fmt = "Binary code has wrong instrumentation")]
    WrongInstrumentation,
    #[display(fmt = "Cannot decode value from memory")]
    DecodeValueError,
    #[display(fmt = "Buffer size {_0} is not equal to pre-registered size {_1}")]
    WrongBufferSize(usize, u32),
}

impl<E: Display> From<MemoryAccessError> for FuncError<E> {
    fn from(err: MemoryAccessError) -> Self {
        match err {
            MemoryAccessError::Memory(err) => Self::Memory(err),
            MemoryAccessError::RuntimeBuffer(err) => Self::RuntimeBuffer(err),
            MemoryAccessError::DecodeError => Self::DecodeValueError,
            MemoryAccessError::WrongBufferSize(buffer_size, size) => {
                Self::WrongBufferSize(buffer_size, size)
            }
        }
    }
}

impl<E: Display> FuncError<E> {
    pub fn into_termination_reason(self) -> TerminationReason {
        match self {
            Self::Terminated(reason) => reason,
            err => TerminationReason::Trap(TrapExplanation::Other(err.to_string().into())),
        }
    }
}

pub(crate) struct FuncsHandler<E: Ext + 'static> {
    _phantom: PhantomData<E>,
}

fn args_to_str(args: &[Value]) -> String {
    let mut res = String::new();
    for val in args {
        match val {
            Value::I32(x) => res.push_str(&format!(" I32({:#x}),", *x)),
            Value::I64(x) => res.push_str(&format!(" I64({:#x}),", *x)),
            Value::F32(x) => res.push_str(&format!(" F32({:#x}),", *x)),
            Value::F64(x) => res.push_str(&format!(" F64({:#x}),", *x)),
        }
    }
    res
}

/// We use this macros to avoid perf decrease because of log level comparing.
/// By default `sys-trace` feature is disabled, so this macros does nothing.
/// To see sys-calls tracing enable this feature and rebuild node.
macro_rules! sys_trace {
    (target: $target:expr, $($arg:tt)+) => (
        if cfg!(feature = "sys-trace") {
            log::trace!(target: $target, $($arg)+)
        }
    );
}

impl<E> FuncsHandler<E>
where
    E: Ext + IntoExtInfo<E::Error> + 'static,
    E::Error: AsTerminationReason + IntoExtError,
{
    pub fn send(ctx: &mut Runtime<E>, args: &[Value]) -> SyscallOutput {
        sys_trace!(target: "syscall::gear", "send, args = {}", args_to_str(args));

        let (pid_value_ptr, payload_ptr, len, delay, err_mid_ptr) =
            args.iter().read_5::<_, _, u32, _, _>()?;

        ctx.run(|ctx| {
            let read_hash_val = ctx.register_read_as(pid_value_ptr);
            let read_payload = ctx.register_read(payload_ptr, len);
            let write_err_mid = ctx.register_write_as(err_mid_ptr);

            let HashWithValue {
                hash: destination,
                value,
<<<<<<< HEAD
            } = ctx.read_memory_as(pid_value_ptr)?;
            let payload = {
                let mut payload = Payload::try_new_default(len as usize)?;
                ctx.read_memory_into_buf(payload_ptr, payload.get_mut())?;
=======
            } = ctx.read_as(read_hash_val)?;
            let payload = ctx.read(read_payload)?.try_into()?;
>>>>>>> 0dcd59bb

                payload
            };
            ctx.ext
                .send(HandlePacket::new(destination.into(), payload, value), delay)
                .process_error()
                .map_err(FuncError::Core)?
                .proc_res(|res| ctx.write_as(write_err_mid, LengthWithHash::from(res)))
        })
    }

    pub fn send_wgas(ctx: &mut Runtime<E>, args: &[Value]) -> SyscallOutput {
        sys_trace!(target: "syscall::gear", "send_wgas, args = {}", args_to_str(args));

        let (pid_value_ptr, payload_ptr, len, gas_limit, delay, err_mid_ptr) =
            args.iter().read_6::<_, _, u32, _, _, _>()?;

        ctx.run(|ctx| {
            let read_hash_val = ctx.register_read_as(pid_value_ptr);
            let read_payload = ctx.register_read(payload_ptr, len);
            let write_err_mid = ctx.register_write_as(err_mid_ptr);

            let HashWithValue {
                hash: destination,
                value,
<<<<<<< HEAD
            } = ctx.read_memory_as(pid_value_ptr)?;
            let payload = {
                let mut payload = Payload::try_new_default(len as usize)?;
                ctx.read_memory_into_buf(payload_ptr, payload.get_mut())?;

                payload
            };
=======
            } = ctx.read_as(read_hash_val)?;
            let payload = ctx.read(read_payload)?.try_into()?;
>>>>>>> 0dcd59bb

            ctx.ext
                .send(
                    HandlePacket::new_with_gas(destination.into(), payload, gas_limit, value),
                    delay,
                )
                .process_error()
                .map_err(FuncError::Core)?
                .proc_res(|res| ctx.write_as(write_err_mid, LengthWithHash::from(res)))
        })
    }

    pub fn send_commit(ctx: &mut Runtime<E>, args: &[Value]) -> SyscallOutput {
        sys_trace!(target: "syscall::gear", "send_commit, args = {}", args_to_str(args));

        let (handle, pid_value_ptr, delay, err_mid_ptr) = args.iter().read_4()?;

        ctx.run(|ctx| {
            let read_pid_value = ctx.register_read_as(pid_value_ptr);
            let write_err_mid = ctx.register_write_as(err_mid_ptr);

            let HashWithValue {
                hash: destination,
                value,
            } = ctx.read_as(read_pid_value)?;

            ctx.ext
                .send_commit(
                    handle,
                    HandlePacket::new(destination.into(), Default::default(), value),
                    delay,
                )
                .process_error()
                .map_err(FuncError::Core)?
                .proc_res(|res| ctx.write_as(write_err_mid, LengthWithHash::from(res)))
        })
    }

    pub fn send_commit_wgas(ctx: &mut Runtime<E>, args: &[Value]) -> SyscallOutput {
        sys_trace!(target: "syscall::gear", "send_commit_wgas, args = {}", args_to_str(args));

        let (handle, pid_value_ptr, gas_limit, delay, err_mid_ptr) = args.iter().read_5()?;

        ctx.run(|ctx| {
            let read_pid_value = ctx.register_read_as(pid_value_ptr);
            let write_err_mid = ctx.register_write_as(err_mid_ptr);

            let HashWithValue {
                hash: destination,
                value,
            } = ctx.read_as(read_pid_value)?;

            ctx.ext
                .send_commit(
                    handle,
                    HandlePacket::new_with_gas(
                        destination.into(),
                        Default::default(),
                        gas_limit,
                        value,
                    ),
                    delay,
                )
                .process_error()
                .map_err(FuncError::Core)?
                .proc_res(|res| ctx.write_as(write_err_mid, LengthWithHash::from(res)))
        })
    }

    pub fn send_init(ctx: &mut Runtime<E>, args: &[Value]) -> SyscallOutput {
        sys_trace!(target: "syscall::gear", "send_init, args = {}", args_to_str(args));

        let err_handle_ptr = args.iter().read()?;

        ctx.run(|ctx| {
            let write_err_handle = ctx.register_write_as(err_handle_ptr);

            ctx.ext
                .send_init()
                .process_error()
                .map_err(FuncError::Core)?
                .proc_res(|res| ctx.write_as(write_err_handle, LengthWithHandle::from(res)))
        })
    }

    pub fn send_push(ctx: &mut Runtime<E>, args: &[Value]) -> SyscallOutput {
        sys_trace!(target: "syscall::gear", "send_push, args = {}", args_to_str(args));

        let (handle, payload_ptr, len, err_len_ptr) = args.iter().read_4::<_, _, u32, _>()?;

        ctx.run(|ctx| {
<<<<<<< HEAD
            let payload = {
                let mut payload = Payload::try_new_default(len as usize)?;
                ctx.read_memory_into_buf(payload_ptr, payload.get_mut())?;

                payload.into_vec()
            };
=======
            let read_payload = ctx.register_read(payload_ptr, len);
            let write_err_len = ctx.register_write_as(err_len_ptr);

            let payload = ctx.read(read_payload)?;
>>>>>>> 0dcd59bb

            let len = ctx
                .ext
                .send_push(handle, &payload)
                .process_error()
                .map_err(FuncError::Core)?
                .error_len();

            ctx.write_as(write_err_len, len.to_le_bytes())
                .map_err(Into::into)
        })
    }

    pub fn reservation_send(ctx: &mut Runtime<E>, args: &[Value]) -> SyscallOutput {
        sys_trace!(target: "syscall::gear", "reservation_send, args = {}", args_to_str(args));

        let (rid_pid_value_ptr, payload_ptr, len, delay, err_mid_ptr) =
            args.iter().read_5::<_, _, u32, _, _>()?;

        ctx.run(|ctx| {
            let read_rid_pid_value = ctx.register_read_as(rid_pid_value_ptr);
            let read_payload = ctx.register_read(payload_ptr, len);
            let write_err_mid = ctx.register_write_as(err_mid_ptr);

            let TwoHashesWithValue {
                hash1: reservation_id,
                hash2: destination,
                value,
<<<<<<< HEAD
            } = ctx.read_memory_as(rid_pid_value_ptr)?;
            let payload = {
                let mut payload = Payload::try_new_default(len as usize)?;
                ctx.read_memory_into_buf(payload_ptr, payload.get_mut())?;

                payload
            };
=======
            } = ctx.read_as(read_rid_pid_value)?;
            let payload = ctx.read(read_payload)?.try_into()?;
>>>>>>> 0dcd59bb

            ctx.ext
                .reservation_send(
                    reservation_id.into(),
                    HandlePacket::new(destination.into(), payload, value),
                    delay,
                )
                .process_error()
                .map_err(FuncError::Core)?
                .proc_res(|res| ctx.write_as(write_err_mid, LengthWithHash::from(res)))
        })
    }

    pub fn reservation_send_commit(ctx: &mut Runtime<E>, args: &[Value]) -> SyscallOutput {
        sys_trace!(target: "syscall::gear", "reservation_send_commit, args = {}", args_to_str(args));

        let (handle, rid_pid_value_ptr, delay, err_mid_ptr) = args.iter().read_4()?;

        ctx.run(|ctx| {
            let read_rid_pid_value = ctx.register_read_as(rid_pid_value_ptr);
            let write_err_mid = ctx.register_write_as(err_mid_ptr);

            let TwoHashesWithValue {
                hash1: reservation_id,
                hash2: destination,
                value,
            } = ctx.read_as(read_rid_pid_value)?;

            ctx.ext
                .reservation_send_commit(
                    reservation_id.into(),
                    handle,
                    HandlePacket::new(destination.into(), Default::default(), value),
                    delay,
                )
                .process_error()
                .map_err(FuncError::Core)?
                .proc_res(|res| ctx.write_as(write_err_mid, LengthWithHash::from(res)))
        })
    }

    fn validated(
        ext: &'_ mut E,
        at: u32,
        len: u32,
    ) -> Result<&'_ [u8], FuncError<<E as Ext>::Error>> {
        let msg = ext.read().map_err(FuncError::Core)?;

        let last_idx = at
            .checked_add(len)
            .ok_or_else(|| FuncError::ReadLenOverflow(at, len))?;

        if last_idx as usize > msg.len() {
            return Err(FuncError::ReadWrongRange(at..last_idx, msg.len() as u32));
        }

        Ok(&msg[at as usize..last_idx as usize])
    }

    pub fn read(ctx: &mut Runtime<E>, args: &[Value]) -> SyscallOutput {
        sys_trace!(target: "syscall::gear", "read, args = {}", args_to_str(args));

        let (at, len, buffer_ptr, err_len_ptr): (_, _, u32, _) = args.iter().read_4()?;

        ctx.run(|ctx| {
            let write_err_len = ctx.register_write_as(err_len_ptr);
            let length = if let Ok(buffer) = Self::validated(&mut ctx.ext, at, len) {
                let write_buffer = ctx.memory_manager.register_write(buffer_ptr, len);
                ctx.memory_manager
                    .write(&mut ctx.memory, write_buffer, buffer)?;
                0u32
            } else {
                // TODO: issue #1652.
                1u32
            };

            ctx.write_as(write_err_len, length.to_le_bytes())
                .map_err(Into::into)
        })
    }

    pub fn size(ctx: &mut Runtime<E>, args: &[Value]) -> SyscallOutput {
        sys_trace!(target: "syscall::gear", "size, args = {}", args_to_str(args));

        let size_ptr = args.iter().read()?;

        ctx.run(|ctx| {
            let write_size = ctx.register_write_as(size_ptr);

            let size = ctx.ext.size().map_err(FuncError::Core)? as u32;

            ctx.write_as(write_size, size.to_le_bytes())
                .map_err(Into::into)
        })
    }

    pub fn exit(ctx: &mut Runtime<E>, args: &[Value]) -> SyscallOutput {
        sys_trace!(target: "syscall::gear", "exit, args = {}", args_to_str(args));

        let inheritor_id_ptr = args.iter().read()?;

        ctx.run(|ctx| -> Result<(), _> {
            let read_inheritor_id = ctx.register_read_decoded(inheritor_id_ptr);

            let inheritor_id = ctx.read_decoded(read_inheritor_id)?;

            ctx.ext.exit().map_err(FuncError::Core)?;

            Err(FuncError::Terminated(TerminationReason::Exit(inheritor_id)))
        })
    }

    pub fn status_code(ctx: &mut Runtime<E>, args: &[Value]) -> SyscallOutput {
        sys_trace!(target: "syscall::gear", "status_code, args = {}", args_to_str(args));

        let err_code_ptr = args.iter().read()?;

        ctx.run(|ctx| {
            let write_err_code = ctx.register_write_as(err_code_ptr);

            ctx.ext
                .status_code()
                .process_error()
                .map_err(FuncError::Core)?
                .proc_res(|res| ctx.write_as(write_err_code, LengthWithCode::from(res)))
        })
    }

    pub fn alloc(ctx: &mut Runtime<E>, args: &[Value]) -> SyscallOutput {
        sys_trace!(target: "syscall::gear", "alloc, args = {}", args_to_str(args));

        let pages = WasmPageNumber::new(args.iter().read()?).map_err(|_| HostError)?;

        let res = ctx.run_any(|ctx| {
            ctx.ext
                .alloc(pages, &mut ctx.memory)
                .map_err(RuntimeCtxError::Ext)
                .map_err(Into::into)
                .map(|page| {
                    log::debug!("ALLOC: {pages:?} pages at {page:?}");
                    page
                })
        })?;

        Ok(ReturnValue::Value(Value::I32(res.raw() as i32)))
    }

    pub fn free(ctx: &mut Runtime<E>, args: &[Value]) -> SyscallOutput {
        sys_trace!(target: "syscall::gear", "free, args = {}", args_to_str(args));

        let page = WasmPageNumber::new(args.iter().read()?).map_err(|_| HostError)?;

        ctx.run(|ctx| {
            ctx.ext
                .free(page)
                .map(|_| log::debug!("FREE: {page:?}"))
                .map_err(|err| {
                    log::debug!("FREE ERROR: {}", err);
                    FuncError::Core(err)
                })
        })
    }

    pub fn block_height(ctx: &mut Runtime<E>, args: &[Value]) -> SyscallOutput {
        sys_trace!(target: "syscall::gear", "block_height, args = {}", args_to_str(args));

        let height_ptr = args.iter().read()?;

        ctx.run(|ctx| {
            let write_height = ctx.register_write_as(height_ptr);

            let height = ctx.ext.block_height().map_err(FuncError::Core)?;

            ctx.write_as(write_height, height.to_le_bytes())
                .map_err(Into::into)
        })
    }

    pub fn block_timestamp(ctx: &mut Runtime<E>, args: &[Value]) -> SyscallOutput {
        sys_trace!(target: "syscall::gear", "block_timestamp, args = {}", args_to_str(args));

        let timestamp_ptr = args.iter().read()?;

        ctx.run(|ctx| {
            let write_timestamp = ctx.register_write_as(timestamp_ptr);

            let timestamp = ctx.ext.block_timestamp().map_err(FuncError::Core)?;

            ctx.write_as(write_timestamp, timestamp.to_le_bytes())
                .map_err(Into::into)
        })
    }

    pub fn origin(ctx: &mut Runtime<E>, args: &[Value]) -> SyscallOutput {
        sys_trace!(target: "syscall::gear", "origin, args = {}", args_to_str(args));

        let origin_ptr = args.iter().read()?;

        ctx.run(|ctx| {
            let write_origin = ctx.register_write_as(origin_ptr);

            let origin = ctx.ext.origin().map_err(FuncError::Core)?;

            ctx.write_as(write_origin, origin.into_bytes())
                .map_err(Into::into)
        })
    }

    pub fn random(ctx: &mut Runtime<E>, args: &[Value]) -> SyscallOutput {
        sys_trace!(target: "syscall::gear", "random, args = {}", args_to_str(args));

        let (subject_ptr, bn_random_ptr): (_, _) = args.iter().read_2()?;

        ctx.run(|ctx| {
            let read_subject = ctx.register_read_decoded(subject_ptr);
            let write_bn_random = ctx
                .memory_manager
                .register_write_as::<BlockNumberWithHash>(bn_random_ptr);

            let raw_subject: Hash = ctx.read_decoded(read_subject)?;

            let (random, bn) = ctx.ext.random().map_err(FuncError::Core)?;
            let subject = [&raw_subject, random].concat();

            let mut hash = [0; 32];
            hash.copy_from_slice(blake2b(32, &[], &subject).as_bytes());

            ctx.write_as(write_bn_random, BlockNumberWithHash { bn, hash })
                .map_err(Into::into)
        })
    }

    pub fn reply(ctx: &mut Runtime<E>, args: &[Value]) -> SyscallOutput {
        sys_trace!(target: "syscall::gear", "reply, args = {}", args_to_str(args));

        let (payload_ptr, len, value_ptr, delay, err_mid_ptr) =
            args.iter().read_5::<_, u32, _, _, _>()?;

        ctx.run(|ctx| {
<<<<<<< HEAD
            let payload = {
                let mut payload = Payload::try_new_default(len as usize)?;
                ctx.read_memory_into_buf(payload_ptr, payload.get_mut())?;

                payload
            };
            let value = if value_ptr as i32 == i32::MAX {
                0
=======
            let read_payload = ctx.register_read(payload_ptr, len);
            let write_err_mid = ctx.register_write_as(err_mid_ptr);

            let value = if value_ptr != PTR_SPECIAL {
                let read_value = ctx.register_read_decoded::<u128>(value_ptr);
                ctx.read_decoded(read_value)?
>>>>>>> 0dcd59bb
            } else {
                0
            };
            let payload = ctx.read(read_payload)?.try_into()?;

            ctx.ext
                .reply(ReplyPacket::new(payload, value), delay)
                .process_error()
                .map_err(FuncError::Core)?
                .proc_res(|res| ctx.write_as(write_err_mid, LengthWithHash::from(res)))
        })
    }

    pub fn reply_wgas(ctx: &mut Runtime<E>, args: &[Value]) -> SyscallOutput {
        sys_trace!(target: "syscall::gear", "reply_wgas, args = {}", args_to_str(args));

        let (payload_ptr, len, gas_limit, value_ptr, delay, err_mid_ptr) =
            args.iter().read_6::<_, u32, _, _, _, _>()?;

        ctx.run(|ctx| {
<<<<<<< HEAD
            let payload = {
                let mut payload = Payload::try_new_default(len as usize)?;
                ctx.read_memory_into_buf(payload_ptr, payload.get_mut())?;

                payload
            };
            let value = if value_ptr as i32 == i32::MAX {
                0
=======
            let read_payload = ctx.register_read(payload_ptr, len);
            let write_err_mid = ctx.register_write_as(err_mid_ptr);

            let value = if value_ptr != PTR_SPECIAL {
                let read_value = ctx.register_read_decoded::<u128>(value_ptr);
                ctx.read_decoded(read_value)?
>>>>>>> 0dcd59bb
            } else {
                0
            };
            let payload = ctx.read(read_payload)?.try_into()?;

            ctx.ext
                .reply(ReplyPacket::new_with_gas(payload, gas_limit, value), delay)
                .process_error()
                .map_err(FuncError::Core)?
                .proc_res(|res| ctx.write_as(write_err_mid, LengthWithHash::from(res)))
        })
    }

    pub fn reply_commit(ctx: &mut Runtime<E>, args: &[Value]) -> SyscallOutput {
        sys_trace!(target: "syscall::gear", "reply_commit, args = {}", args_to_str(args));

        let (value_ptr, delay, err_mid_ptr) = args.iter().read_3()?;

        ctx.run(|ctx| {
            let write_err_mid = ctx.register_write_as(err_mid_ptr);

            let value = if value_ptr != PTR_SPECIAL {
                let read_value = ctx.register_read_decoded::<u128>(value_ptr);
                ctx.read_decoded(read_value)?
            } else {
                0
            };

            ctx.ext
                .reply_commit(ReplyPacket::new(Default::default(), value), delay)
                .process_error()
                .map_err(FuncError::Core)?
                .proc_res(|res| ctx.write_as(write_err_mid, LengthWithHash::from(res)))
        })
    }

    pub fn reply_commit_wgas(ctx: &mut Runtime<E>, args: &[Value]) -> SyscallOutput {
        sys_trace!(target: "syscall::gear", "reply_commit_wgas, args = {}", args_to_str(args));

        let (gas_limit, value_ptr, delay, err_mid_ptr) = args.iter().read_4()?;

        ctx.run(|ctx| {
            let write_err_mid = ctx.register_write_as(err_mid_ptr);

            let value = if value_ptr != PTR_SPECIAL {
                let read_value = ctx.register_read_decoded::<u128>(value_ptr);
                ctx.read_decoded(read_value)?
            } else {
                0
            };

            ctx.ext
                .reply_commit(
                    ReplyPacket::new_with_gas(Default::default(), gas_limit, value),
                    delay,
                )
                .process_error()
                .map_err(FuncError::Core)?
                .proc_res(|res| ctx.write_as(write_err_mid, LengthWithHash::from(res)))
        })
    }

    pub fn reservation_reply(ctx: &mut Runtime<E>, args: &[Value]) -> SyscallOutput {
        sys_trace!(target: "syscall::gear", "reservation_reply, args = {}", args_to_str(args));

        let (rid_value_ptr, payload_ptr, len, delay, err_mid_ptr) =
            args.iter().read_5::<_, _, u32, _, _>()?;

        ctx.run(|ctx| {
            let read_rid_value = ctx.register_read_as(rid_value_ptr);
            let read_payload = ctx.register_read(payload_ptr, len);
            let write_err_mid = ctx.register_write_as(err_mid_ptr);

            let HashWithValue {
                hash: reservation_id,
                value,
<<<<<<< HEAD
            } = ctx.read_memory_as(rid_value_ptr)?;
            let payload = {
                let mut payload = Payload::try_new_default(len as usize)?;
                ctx.read_memory_into_buf(payload_ptr, payload.get_mut())?;

                payload
            };
=======
            } = ctx.read_as(read_rid_value)?;
            let payload = ctx.read(read_payload)?.try_into()?;
>>>>>>> 0dcd59bb

            ctx.ext
                .reservation_reply(
                    reservation_id.into(),
                    ReplyPacket::new(payload, value),
                    delay,
                )
                .process_error()
                .map_err(FuncError::Core)?
                .proc_res(|res| ctx.write_as(write_err_mid, LengthWithHash::from(res)))
        })
    }

    pub fn reservation_reply_commit(ctx: &mut Runtime<E>, args: &[Value]) -> SyscallOutput {
        sys_trace!(target: "syscall::gear", "reservation_reply_commit, args = {}", args_to_str(args));

        let (rid_value_ptr, delay, err_mid_ptr) = args.iter().read_3()?;

        ctx.run(|ctx| {
            let read_rid_value = ctx.register_read_as(rid_value_ptr);
            let write_err_mid = ctx.register_write_as(err_mid_ptr);

            let HashWithValue {
                hash: reservation_id,
                value,
            } = ctx.read_as(read_rid_value)?;

            ctx.ext
                .reservation_reply_commit(
                    reservation_id.into(),
                    ReplyPacket::new(Default::default(), value),
                    delay,
                )
                .process_error()
                .map_err(FuncError::Core)?
                .proc_res(|res| ctx.write_as(write_err_mid, LengthWithHash::from(res)))
        })
    }

    pub fn reply_to(ctx: &mut Runtime<E>, args: &[Value]) -> SyscallOutput {
        sys_trace!(target: "syscall::gear", "reply_to, args = {}", args_to_str(args));

        let err_mid_ptr = args.iter().read()?;

        ctx.run(|ctx| {
            let write_err_mid = ctx.register_write_as(err_mid_ptr);

            ctx.ext
                .reply_to()
                .process_error()
                .map_err(FuncError::Core)?
                .proc_res(|res| ctx.write_as(write_err_mid, LengthWithHash::from(res)))
        })
    }

    pub fn signal_from(ctx: &mut Runtime<E>, args: &[Value]) -> SyscallOutput {
        sys_trace!(target: "syscall::gear", "signal_from, args = {}", args_to_str(args));

        let err_mid_ptr = args.iter().read()?;

        ctx.run(|ctx| {
            let write_err_mid = ctx.register_write_as(err_mid_ptr);

            ctx.ext
                .signal_from()
                .process_error()
                .map_err(FuncError::Core)?
                .proc_res(|res| ctx.write_as(write_err_mid, LengthWithHash::from(res)))
        })
    }

    pub fn reply_push(ctx: &mut Runtime<E>, args: &[Value]) -> SyscallOutput {
        sys_trace!(target: "syscall::gear", "reply_push, args = {}", args_to_str(args));

        let (payload_ptr, len, err_len_ptr) = args.iter().read_3::<_, u32, _>()?;

        ctx.run(|ctx| {
<<<<<<< HEAD
            let payload = {
                let mut payload = Payload::try_new_default(len as usize)?;
                ctx.read_memory_into_buf(payload_ptr, payload.get_mut())?;

                payload.into_vec()
            };
=======
            let read_payload = ctx.register_read(payload_ptr, len);
            let write_err_len = ctx.register_write_as(err_len_ptr);

            let payload = ctx.read(read_payload)?;
>>>>>>> 0dcd59bb

            let len = ctx
                .ext
                .reply_push(&payload)
                .process_error()
                .map_err(FuncError::Core)?
                .error_len();

            ctx.write_as(write_err_len, len.to_le_bytes())
                .map_err(Into::into)
        })
    }

    pub fn reply_input(ctx: &mut Runtime<E>, args: &[Value]) -> SyscallOutput {
        sys_trace!(target: "syscall::gear", "reply_input, args = {}", args_to_str(args));

        let (offset, len, value_ptr, delay, err_mid_ptr) = args.iter().read_5()?;

        ctx.run(|ctx| {
            let write_err_mid = ctx.register_write_as(err_mid_ptr);

            let value = if value_ptr != PTR_SPECIAL {
                let read_value = ctx.register_read_decoded(value_ptr);
                ctx.read_decoded(read_value)?
            } else {
                0
            };

            let push_result = ctx.ext.reply_push_input(offset, len);
            push_result
                .and_then(|_| {
                    ctx.ext
                        .reply_commit(ReplyPacket::new(Default::default(), value), delay)
                })
                .process_error()
                .map_err(FuncError::Core)?
                .proc_res(|res| ctx.write_as(write_err_mid, LengthWithHash::from(res)))
        })
    }

    pub fn reply_push_input(ctx: &mut Runtime<E>, args: &[Value]) -> SyscallOutput {
        sys_trace!(target: "syscall::gear", "reply_push_input, args = {}", args_to_str(args));

        let (offset, len, err_len_ptr) = args.iter().read_3()?;

        ctx.run(|ctx| {
            let write_err_len = ctx.register_write_as(err_len_ptr);

            let result_len = ctx
                .ext
                .reply_push_input(offset, len)
                .process_error()
                .map_err(FuncError::Core)?
                .error_len();

            ctx.write_as(write_err_len, result_len.to_le_bytes())
                .map_err(Into::into)
        })
    }

    pub fn reply_input_wgas(ctx: &mut Runtime<E>, args: &[Value]) -> SyscallOutput {
        sys_trace!(target: "syscall::gear", "reply_input_wgas, args = {}", args_to_str(args));

        let (offset, len, gas_limit, value_ptr, delay, err_mid_ptr) = args.iter().read_6()?;

        ctx.run(|ctx| {
            let write_err_mid = ctx.register_write_as(err_mid_ptr);

            let value = if value_ptr != PTR_SPECIAL {
                let read_value = ctx.register_read_decoded(value_ptr);
                ctx.read_decoded(read_value)?
            } else {
                0
            };

            let push_result = ctx.ext.reply_push_input(offset, len);
            push_result
                .and_then(|_| {
                    ctx.ext.reply_commit(
                        ReplyPacket::new_with_gas(Default::default(), gas_limit, value),
                        delay,
                    )
                })
                .process_error()
                .map_err(FuncError::Core)?
                .proc_res(|res| ctx.write_as(write_err_mid, LengthWithHash::from(res)))
        })
    }

    pub fn send_input(ctx: &mut Runtime<E>, args: &[Value]) -> SyscallOutput {
        sys_trace!(target: "syscall::gear", "send_input, args = {}", args_to_str(args));

        let (pid_value_ptr, offset, len, delay, err_mid_ptr) = args.iter().read_5()?;

        ctx.run(|ctx| {
            let read_pid_value = ctx.register_read_as(pid_value_ptr);
            let write_err_mid = ctx.register_write_as(err_mid_ptr);

            let HashWithValue {
                hash: destination,
                value,
            } = ctx.read_as(read_pid_value)?;

            let handle = ctx.ext.send_init();
            let push_result =
                handle.and_then(|h| ctx.ext.send_push_input(h, offset, len).map(|_| h));
            push_result
                .and_then(|h| {
                    ctx.ext.send_commit(
                        h,
                        HandlePacket::new(destination.into(), Default::default(), value),
                        delay,
                    )
                })
                .process_error()
                .map_err(FuncError::Core)?
                .proc_res(|res| ctx.write_as(write_err_mid, LengthWithHash::from(res)))
        })
    }

    pub fn send_push_input(ctx: &mut Runtime<E>, args: &[Value]) -> SyscallOutput {
        sys_trace!(target: "syscall::gear", "send_push_input, args = {}", args_to_str(args));

        let (handle, offset, len, err_len_ptr) = args.iter().read_4()?;

        ctx.run(|ctx| {
            let write_err_len = ctx.register_write_as(err_len_ptr);

            let result_len = ctx
                .ext
                .send_push_input(handle, offset, len)
                .process_error()
                .map_err(FuncError::Core)?
                .error_len();

            ctx.write_as(write_err_len, result_len.to_le_bytes())
                .map_err(Into::into)
        })
    }

    pub fn send_input_wgas(ctx: &mut Runtime<E>, args: &[Value]) -> SyscallOutput {
        sys_trace!(target: "syscall::gear", "send_input_wgas, args = {}", args_to_str(args));

        let (pid_value_ptr, offset, len, gas_limit, delay, err_mid_ptr) = args.iter().read_6()?;

        ctx.run(|ctx| {
            let read_pid_value = ctx.register_read_as(pid_value_ptr);
            let write_err_mid = ctx.register_write_as(err_mid_ptr);

            let HashWithValue {
                hash: destination,
                value,
            } = ctx.read_as(read_pid_value)?;

            let handle = ctx.ext.send_init();
            let push_result =
                handle.and_then(|h| ctx.ext.send_push_input(h, offset, len).map(|_| h));
            push_result
                .and_then(|h| {
                    ctx.ext.send_commit(
                        h,
                        HandlePacket::new_with_gas(
                            destination.into(),
                            Default::default(),
                            gas_limit,
                            value,
                        ),
                        delay,
                    )
                })
                .process_error()
                .map_err(FuncError::Core)?
                .proc_res(|res| ctx.write_as(write_err_mid, LengthWithHash::from(res)))
        })
    }

    pub fn debug(ctx: &mut Runtime<E>, args: &[Value]) -> SyscallOutput {
        sys_trace!(target: "syscall::gear", "debug, args = {}", args_to_str(args));

        let (data_ptr, data_len): (_, u32) = args.iter().read_2()?;

        ctx.run(|ctx| {
<<<<<<< HEAD
            let mut data = Payload::try_new_default(data_len as usize)?;
            ctx.read_memory_into_buf(data_ptr, data.get_mut())?;
=======
            let read_data = ctx.register_read(data_ptr, data_len);

            let data = ctx.read(read_data)?;
>>>>>>> 0dcd59bb

            let s = String::from_utf8(data).map_err(FuncError::DebugString)?;
            ctx.ext.debug(&s).map_err(FuncError::Core)?;

            Ok(())
        })
    }

    pub fn reserve_gas(ctx: &mut Runtime<E>, args: &[Value]) -> SyscallOutput {
        sys_trace!(target: "syscall::gear", "reserve_gas, args = {}", args_to_str(args));

        let (gas, duration, err_rid_ptr) = args.iter().read_3()?;

        ctx.run(|ctx| {
            let write_err_rid = ctx.register_write_as(err_rid_ptr);

            ctx.ext
                .reserve_gas(gas, duration)
                .process_error()
                .map_err(FuncError::Core)?
                .proc_res(|res| ctx.write_as(write_err_rid, LengthWithHash::from(res)))
        })
    }

    pub fn unreserve_gas(ctx: &mut Runtime<E>, args: &[Value]) -> SyscallOutput {
        sys_trace!(target: "syscall::gear", "unreserve_gas, args = {}", args_to_str(args));

        let (reservation_id_ptr, err_unreserved_ptr) = args.iter().read_2()?;

        ctx.run(|ctx| {
            let read_reservation_id = ctx.register_read_decoded(reservation_id_ptr);
            let write_err_unreserved = ctx.register_write_as(err_unreserved_ptr);

            let id = ctx.read_decoded(read_reservation_id)?;

            ctx.ext
                .unreserve_gas(id)
                .process_error()
                .map_err(FuncError::Core)?
                .proc_res(|res| ctx.write_as(write_err_unreserved, LengthWithGas::from(res)))
        })
    }

    pub fn system_reserve_gas(ctx: &mut Runtime<E>, args: &[Value]) -> SyscallOutput {
        sys_trace!(target: "syscall::gear", "system_reserve_gas, args = {}", args_to_str(args));

        let (gas, err_len_ptr) = args.iter().read_2()?;

        ctx.run(|ctx| {
            let write_err_len = ctx.register_write_as(err_len_ptr);

            let len = ctx
                .ext
                .system_reserve_gas(gas)
                .process_error()
                .map_err(FuncError::Core)?
                .error_len();

            ctx.write_as(write_err_len, len.to_le_bytes())
                .map_err(Into::into)
        })
    }

    pub fn gas_available(ctx: &mut Runtime<E>, args: &[Value]) -> SyscallOutput {
        sys_trace!(target: "syscall::gear", "gas_available, args = {}", args_to_str(args));

        let gas_ptr = args.iter().read()?;

        ctx.run(|ctx| {
            let write_gas = ctx.register_write_as(gas_ptr);

            let gas = ctx.ext.gas_available().map_err(FuncError::Core)?;

            ctx.write_as(write_gas, gas.to_le_bytes())
                .map_err(Into::into)
        })
    }

    pub fn message_id(ctx: &mut Runtime<E>, args: &[Value]) -> SyscallOutput {
        sys_trace!(target: "syscall::gear", "message_id, args = {}", args_to_str(args));

        let message_id_ptr = args.iter().read()?;

        ctx.run(|ctx| {
            let write_message_id = ctx.register_write_as(message_id_ptr);

            let message_id = ctx.ext.message_id().map_err(FuncError::Core)?;

            ctx.write_as(write_message_id, message_id.into_bytes())
                .map_err(Into::into)
        })
    }

    pub fn program_id(ctx: &mut Runtime<E>, args: &[Value]) -> SyscallOutput {
        sys_trace!(target: "syscall::gear", "program_id, args = {}", args_to_str(args));

        let program_id_ptr = args.iter().read()?;

        ctx.run(|ctx| {
            let write_program_id = ctx.register_write_as(program_id_ptr);

            let program_id = ctx.ext.program_id().map_err(FuncError::Core)?;

            ctx.write_as(write_program_id, program_id.into_bytes())
                .map_err(Into::into)
        })
    }

    pub fn source(ctx: &mut Runtime<E>, args: &[Value]) -> SyscallOutput {
        sys_trace!(target: "syscall::gear", "source, args = {}", args_to_str(args));

        let source_ptr = args.iter().read()?;

        ctx.run(|ctx| {
            let write_source = ctx.register_write_as(source_ptr);

            let source = ctx.ext.source().map_err(FuncError::Core)?;

            ctx.write_as(write_source, source.into_bytes())
                .map_err(Into::into)
        })
    }

    pub fn value(ctx: &mut Runtime<E>, args: &[Value]) -> SyscallOutput {
        sys_trace!(target: "syscall::gear", "value, args = {}", args_to_str(args));

        let value_ptr = args.iter().read()?;

        ctx.run(|ctx| {
            let write_value = ctx.register_write_as(value_ptr);

            let value = ctx.ext.value().map_err(FuncError::Core)?;

            ctx.write_as(write_value, value.to_le_bytes())
                .map_err(Into::into)
        })
    }

    pub fn value_available(ctx: &mut Runtime<E>, args: &[Value]) -> SyscallOutput {
        sys_trace!(target: "syscall::gear", "value_available, args = {}", args_to_str(args));

        let value_ptr = args.iter().read()?;

        ctx.run(|ctx| {
            let write_value = ctx.register_write_as(value_ptr);

            let value_available = ctx.ext.value_available().map_err(FuncError::Core)?;

            ctx.write_as(write_value, value_available.to_le_bytes())
                .map_err(Into::into)
        })
    }

    pub fn leave(ctx: &mut Runtime<E>, _args: &[Value]) -> SyscallOutput {
        sys_trace!(target: "syscall::gear", "leave");

        ctx.run(|ctx| -> Result<(), _> {
            Err(ctx
                .ext
                .leave()
                .map_err(FuncError::Core)
                .err()
                .unwrap_or_else(|| FuncError::Terminated(TerminationReason::Leave)))
        })
    }

    pub fn wait(ctx: &mut Runtime<E>, _args: &[Value]) -> SyscallOutput {
        sys_trace!(target: "syscall::gear", "wait");

        ctx.run(|ctx| -> Result<(), _> {
            Err(ctx
                .ext
                .wait()
                .map_err(FuncError::Core)
                .err()
                .unwrap_or_else(|| {
                    FuncError::Terminated(TerminationReason::Wait(None, MessageWaitedType::Wait))
                }))
        })
    }

    pub fn wait_for(ctx: &mut Runtime<E>, args: &[Value]) -> SyscallOutput {
        sys_trace!(target: "syscall::gear", "wait_for, args = {}", args_to_str(args));

        let duration = args.iter().read()?;
        ctx.run(|ctx| -> Result<(), _> {
            Err(ctx
                .ext
                .wait_for(duration)
                .map_err(FuncError::Core)
                .err()
                .unwrap_or_else(|| {
                    FuncError::Terminated(TerminationReason::Wait(
                        Some(duration),
                        MessageWaitedType::WaitFor,
                    ))
                }))
        })
    }

    pub fn wait_up_to(ctx: &mut Runtime<E>, args: &[Value]) -> SyscallOutput {
        sys_trace!(target: "syscall::gear", "wait_up_to, args = {}", args_to_str(args));

        let duration = args.iter().read()?;

        ctx.run(|ctx| -> Result<(), _> {
            Err(FuncError::Terminated(TerminationReason::Wait(
                Some(duration),
                if ctx.ext.wait_up_to(duration).map_err(FuncError::Core)? {
                    MessageWaitedType::WaitUpToFull
                } else {
                    MessageWaitedType::WaitUpTo
                },
            )))
        })
    }

    pub fn wake(ctx: &mut Runtime<E>, args: &[Value]) -> SyscallOutput {
        sys_trace!(target: "syscall::gear", "wake, args = {}", args_to_str(args));

        let (message_id_ptr, delay, err_len_ptr) = args.iter().read_3()?;

        ctx.run(|ctx| {
            let read_message_id = ctx.register_read_decoded(message_id_ptr);
            let write_err_len = ctx.register_write_as(err_len_ptr);

            let message_id = ctx.read_decoded(read_message_id)?;

            let len = ctx
                .ext
                .wake(message_id, delay)
                .process_error()
                .map_err(FuncError::Core)?
                .error_len();

            ctx.write_as(write_err_len, len.to_le_bytes())
                .map_err(Into::into)
        })
    }

    pub fn create_program(ctx: &mut Runtime<E>, args: &[Value]) -> SyscallOutput {
        sys_trace!(target: "syscall::gear", "create_program, args = {}", args_to_str(args));

        let (cid_value_ptr, salt_ptr, salt_len, payload_ptr, payload_len, delay, err_mid_pid_ptr) =
            args.iter().read_7::<_, _, u32, _, u32, _, _>()?;

        ctx.run(|ctx| {
            let read_cid_value = ctx.register_read_as(cid_value_ptr);
            let read_salt = ctx.register_read(salt_ptr, salt_len);
            let read_payload = ctx.register_read(payload_ptr, payload_len);
            let write_err_mid_pid = ctx.register_write_as(err_mid_pid_ptr);

            let HashWithValue {
                hash: code_id,
                value,
<<<<<<< HEAD
            } = ctx.read_memory_as(cid_value_ptr)?;

            let salt = {
                let mut salt = Payload::try_new_default(salt_len as usize)?;
                ctx.read_memory_into_buf(salt_ptr, salt.get_mut())?;

                salt
            };
            let payload = {
                let mut payload = Payload::try_new_default(payload_len as usize)?;
                ctx.read_memory_into_buf(payload_ptr, payload.get_mut())?;

                payload
            };
=======
            } = ctx.read_as(read_cid_value)?;
            let salt = ctx.read(read_salt)?.try_into()?;
            let payload = ctx.read(read_payload)?.try_into()?;
>>>>>>> 0dcd59bb

            ctx.ext
                .create_program(InitPacket::new(code_id.into(), salt, payload, value), delay)
                .process_error()
                .map_err(FuncError::Core)?
                .proc_res(|res| ctx.write_as(write_err_mid_pid, LengthWithTwoHashes::from(res)))
        })
    }

    pub fn create_program_wgas(ctx: &mut Runtime<E>, args: &[Value]) -> SyscallOutput {
        sys_trace!(target: "syscall::gear", "create_program_wgas, args = {}", args_to_str(args));

        let (
            cid_value_ptr,
            salt_ptr,
            salt_len,
            payload_ptr,
            payload_len,
            gas_limit,
            delay,
            err_mid_pid_ptr,
        ) = args.iter().read_8::<_, _, u32, _, u32, _, _, _>()?;

        ctx.run(|ctx| {
            let read_cid_value = ctx.register_read_as(cid_value_ptr);
            let read_salt = ctx.register_read(salt_ptr, salt_len);
            let read_payload = ctx.register_read(payload_ptr, payload_len);
            let write_err_mid_pid = ctx.register_write_as(err_mid_pid_ptr);

            let HashWithValue {
                hash: code_id,
                value,
<<<<<<< HEAD
            } = ctx.read_memory_as(cid_value_ptr)?;

            let salt = {
                let mut salt = Payload::try_new_default(salt_len as usize)?;
                ctx.read_memory_into_buf(salt_ptr, salt.get_mut())?;

                salt
            };
            let payload = {
                let mut payload = Payload::try_new_default(payload_len as usize)?;
                ctx.read_memory_into_buf(payload_ptr, payload.get_mut())?;

                payload
            };
=======
            } = ctx.read_as(read_cid_value)?;
            let salt = ctx.read(read_salt)?.try_into()?;
            let payload = ctx.read(read_payload)?.try_into()?;
>>>>>>> 0dcd59bb

            ctx.ext
                .create_program(
                    InitPacket::new_with_gas(code_id.into(), salt, payload, gas_limit, value),
                    delay,
                )
                .process_error()
                .map_err(FuncError::Core)?
                .proc_res(|res| ctx.write_as(write_err_mid_pid, LengthWithTwoHashes::from(res)))
        })
    }

    pub fn error(ctx: &mut Runtime<E>, args: &[Value]) -> SyscallOutput {
        sys_trace!(target: "syscall::gear", "error, args = {}", args_to_str(args));

        // error_bytes_ptr is ptr for buffer of an error
        // err_len_ptr is ptr for len of the error occurred during this syscall
        let (error_bytes_ptr, err_len_ptr) = args.iter().read_2()?;

        ctx.run(|ctx| {
            ctx.ext
                .last_error_encoded()
                .process_error()
                .map_err(FuncError::Core)?
                .proc_res(|res| -> Result<(), FuncError<E::Error>> {
                    let write_err_len = ctx.register_write_as(err_len_ptr);
                    let length = match res {
                        Ok(err) => {
                            let write_error_bytes =
                                ctx.register_write(error_bytes_ptr, err.len() as u32);
                            ctx.write(write_error_bytes, err.as_ref())?;
                            0
                        }
                        Err(length) => length,
                    };

                    ctx.ext.charge_error().map_err(FuncError::Core)?;
                    ctx.write_as(write_err_len, length.to_le_bytes())?;
                    Ok(())
                })
        })
    }

    pub fn forbidden(ctx: &mut Runtime<E>, _args: &[Value]) -> SyscallOutput {
        sys_trace!(target: "syscall::gear", "forbidden");

        ctx.run(|_ctx| -> Result<(), _> { Err(FuncError::Core(E::Error::forbidden_function())) })
    }

    pub fn out_of_gas(ctx: &mut Runtime<E>, _args: &[Value]) -> SyscallOutput {
        sys_trace!(target: "syscall::gear", "out_of_gas");

        ctx.err = FuncError::Core(ctx.ext.out_of_gas());

        Err(HostError)
    }

    pub fn out_of_allowance(ctx: &mut Runtime<E>, _args: &[Value]) -> SyscallOutput {
        sys_trace!(target: "syscall::gear", "out_of_allowance");

        ctx.ext.out_of_allowance();
        ctx.err = FuncError::Terminated(TerminationReason::GasAllowanceExceeded);

        Err(HostError)
    }
}

#[allow(clippy::type_complexity)]
pub(crate) trait WasmCompatibleIterator {
    fn read<T: WasmCompatible>(&mut self) -> Result<T, HostError>;

    fn read_2<T1: WasmCompatible, T2: WasmCompatible>(&mut self) -> Result<(T1, T2), HostError> {
        Ok((self.read()?, self.read()?))
    }

    fn read_3<T1: WasmCompatible, T2: WasmCompatible, T3: WasmCompatible>(
        &mut self,
    ) -> Result<(T1, T2, T3), HostError> {
        Ok((self.read()?, self.read()?, self.read()?))
    }

    fn read_4<T1: WasmCompatible, T2: WasmCompatible, T3: WasmCompatible, T4: WasmCompatible>(
        &mut self,
    ) -> Result<(T1, T2, T3, T4), HostError> {
        Ok((self.read()?, self.read()?, self.read()?, self.read()?))
    }

    fn read_5<
        T1: WasmCompatible,
        T2: WasmCompatible,
        T3: WasmCompatible,
        T4: WasmCompatible,
        T5: WasmCompatible,
    >(
        &mut self,
    ) -> Result<(T1, T2, T3, T4, T5), HostError> {
        Ok((
            self.read()?,
            self.read()?,
            self.read()?,
            self.read()?,
            self.read()?,
        ))
    }

    fn read_6<
        T1: WasmCompatible,
        T2: WasmCompatible,
        T3: WasmCompatible,
        T4: WasmCompatible,
        T5: WasmCompatible,
        T6: WasmCompatible,
    >(
        &mut self,
    ) -> Result<(T1, T2, T3, T4, T5, T6), HostError> {
        Ok((
            self.read()?,
            self.read()?,
            self.read()?,
            self.read()?,
            self.read()?,
            self.read()?,
        ))
    }

    fn read_7<
        T1: WasmCompatible,
        T2: WasmCompatible,
        T3: WasmCompatible,
        T4: WasmCompatible,
        T5: WasmCompatible,
        T6: WasmCompatible,
        T7: WasmCompatible,
    >(
        &mut self,
    ) -> Result<(T1, T2, T3, T4, T5, T6, T7), HostError> {
        Ok((
            self.read()?,
            self.read()?,
            self.read()?,
            self.read()?,
            self.read()?,
            self.read()?,
            self.read()?,
        ))
    }

    fn read_8<
        T1: WasmCompatible,
        T2: WasmCompatible,
        T3: WasmCompatible,
        T4: WasmCompatible,
        T5: WasmCompatible,
        T6: WasmCompatible,
        T7: WasmCompatible,
        T8: WasmCompatible,
    >(
        &mut self,
    ) -> Result<(T1, T2, T3, T4, T5, T6, T7, T8), HostError> {
        Ok((
            self.read()?,
            self.read()?,
            self.read()?,
            self.read()?,
            self.read()?,
            self.read()?,
            self.read()?,
            self.read()?,
        ))
    }

    fn read_9<
        T1: WasmCompatible,
        T2: WasmCompatible,
        T3: WasmCompatible,
        T4: WasmCompatible,
        T5: WasmCompatible,
        T6: WasmCompatible,
        T7: WasmCompatible,
        T8: WasmCompatible,
        T9: WasmCompatible,
    >(
        &mut self,
    ) -> Result<(T1, T2, T3, T4, T5, T6, T7, T8, T9), HostError> {
        Ok((
            self.read()?,
            self.read()?,
            self.read()?,
            self.read()?,
            self.read()?,
            self.read()?,
            self.read()?,
            self.read()?,
            self.read()?,
        ))
    }

    fn read_10<
        T1: WasmCompatible,
        T2: WasmCompatible,
        T3: WasmCompatible,
        T4: WasmCompatible,
        T5: WasmCompatible,
        T6: WasmCompatible,
        T7: WasmCompatible,
        T8: WasmCompatible,
        T9: WasmCompatible,
        T10: WasmCompatible,
    >(
        &mut self,
    ) -> Result<(T1, T2, T3, T4, T5, T6, T7, T8, T9, T10), HostError> {
        Ok((
            self.read()?,
            self.read()?,
            self.read()?,
            self.read()?,
            self.read()?,
            self.read()?,
            self.read()?,
            self.read()?,
            self.read()?,
            self.read()?,
        ))
    }
}

impl<'a, I: Iterator<Item = &'a Value> + 'a> WasmCompatibleIterator for I {
    fn read<T: WasmCompatible>(&mut self) -> Result<T, HostError> {
        T::from(*self.next().ok_or(HostError)?)
    }
}

pub(crate) trait WasmCompatible: Sized {
    fn from(arg: Value) -> Result<Self, HostError>;

    fn throw_back(self) -> ReturnValue;
}

impl WasmCompatible for () {
    fn from(_arg: Value) -> Result<Self, HostError> {
        Ok(())
    }

    fn throw_back(self) -> ReturnValue {
        ReturnValue::Unit
    }
}

impl WasmCompatible for i32 {
    fn from(arg: Value) -> Result<Self, HostError> {
        if let Value::I32(val) = arg {
            return Ok(val);
        }

        Err(HostError)
    }

    fn throw_back(self) -> ReturnValue {
        ReturnValue::Value(Value::I32(self))
    }
}

impl WasmCompatible for u32 {
    fn from(arg: Value) -> Result<Self, HostError> {
        <i32 as WasmCompatible>::from(arg).map(|v| v as u32)
    }

    fn throw_back(self) -> ReturnValue {
        (self as i32).throw_back()
    }
}

impl WasmCompatible for i64 {
    fn from(arg: Value) -> Result<Self, HostError> {
        if let Value::I64(val) = arg {
            return Ok(val);
        }

        Err(HostError)
    }

    fn throw_back(self) -> ReturnValue {
        ReturnValue::Value(Value::I64(self))
    }
}

impl WasmCompatible for u64 {
    fn from(arg: Value) -> Result<Self, HostError> {
        <i64 as WasmCompatible>::from(arg).map(|v| v as u64)
    }

    fn throw_back(self) -> ReturnValue {
        (self as i64).throw_back()
    }
}

#[test]
fn i32_to_u32_conversion() {
    use std::convert::TryFrom;

    let i32_var: i32 = 5;
    let u32_var: u32 = 5;

    assert_eq!(i32_var.to_le_bytes(), u32_var.to_le_bytes());
    assert_eq!(i32_var as u32, u32_var);

    let i32_overflow: u32 = u32::try_from(i32::MAX).unwrap() + 1;

    let i32_overflowed: i32 = i32_overflow as i32;

    assert!(u32::try_from(i32_overflowed).is_err());

    let converted: u32 = i32_overflowed as u32;

    assert_eq!(i32_overflow, converted)
}<|MERGE_RESOLUTION|>--- conflicted
+++ resolved
@@ -24,26 +24,17 @@
     string::{FromUtf8Error, String},
 };
 use blake2_rfc::blake2b::blake2b;
-use core::{fmt::Display, marker::PhantomData, ops::Range};
+use core::{convert::TryInto, fmt::Display, marker::PhantomData, ops::Range};
 use gear_backend_common::{
     error_processor::{IntoExtError, ProcessError},
     memory::{MemoryAccessError, MemoryAccessRecorder, MemoryOwner},
     AsTerminationReason, IntoExtInfo, RuntimeCtxError, TerminationReason, TrapExplanation,
 };
 use gear_core::{
-<<<<<<< HEAD
-    env::Ext,
-    ids::ReservationId,
-    memory::{Memory, PageU32Size, WasmPageNumber},
-    message::{
-        HandlePacket, InitPacket, MessageWaitedType, Payload, PayloadSizeError, ReplyPacket,
-    },
-=======
     buffer::RuntimeBufferSizeError,
     env::Ext,
     memory::{PageU32Size, WasmPageNumber},
     message::{HandlePacket, InitPacket, MessageWaitedType, PayloadSizeError, ReplyPacket},
->>>>>>> 0dcd59bb
 };
 use gear_core_errors::{CoreError, MemoryError};
 use gsys::{
@@ -70,13 +61,8 @@
     #[from]
     #[display(fmt = "{_0}")]
     PayloadSize(PayloadSizeError),
-<<<<<<< HEAD
-    #[display(fmt = "Cannot set u128: {_0}")]
-    SetU128(MemoryError),
-=======
     #[display(fmt = "{_0}")]
     RuntimeBuffer(RuntimeBufferSizeError),
->>>>>>> 0dcd59bb
     #[display(fmt = "Failed to parse debug string: {_0}")]
     DebugString(FromUtf8Error),
     #[display(fmt = "Terminated: {_0:?}")]
@@ -162,18 +148,9 @@
             let HashWithValue {
                 hash: destination,
                 value,
-<<<<<<< HEAD
-            } = ctx.read_memory_as(pid_value_ptr)?;
-            let payload = {
-                let mut payload = Payload::try_new_default(len as usize)?;
-                ctx.read_memory_into_buf(payload_ptr, payload.get_mut())?;
-=======
             } = ctx.read_as(read_hash_val)?;
             let payload = ctx.read(read_payload)?.try_into()?;
->>>>>>> 0dcd59bb
-
-                payload
-            };
+
             ctx.ext
                 .send(HandlePacket::new(destination.into(), payload, value), delay)
                 .process_error()
@@ -196,18 +173,8 @@
             let HashWithValue {
                 hash: destination,
                 value,
-<<<<<<< HEAD
-            } = ctx.read_memory_as(pid_value_ptr)?;
-            let payload = {
-                let mut payload = Payload::try_new_default(len as usize)?;
-                ctx.read_memory_into_buf(payload_ptr, payload.get_mut())?;
-
-                payload
-            };
-=======
             } = ctx.read_as(read_hash_val)?;
             let payload = ctx.read(read_payload)?.try_into()?;
->>>>>>> 0dcd59bb
 
             ctx.ext
                 .send(
@@ -299,19 +266,10 @@
         let (handle, payload_ptr, len, err_len_ptr) = args.iter().read_4::<_, _, u32, _>()?;
 
         ctx.run(|ctx| {
-<<<<<<< HEAD
-            let payload = {
-                let mut payload = Payload::try_new_default(len as usize)?;
-                ctx.read_memory_into_buf(payload_ptr, payload.get_mut())?;
-
-                payload.into_vec()
-            };
-=======
             let read_payload = ctx.register_read(payload_ptr, len);
             let write_err_len = ctx.register_write_as(err_len_ptr);
 
             let payload = ctx.read(read_payload)?;
->>>>>>> 0dcd59bb
 
             let len = ctx
                 .ext
@@ -340,18 +298,8 @@
                 hash1: reservation_id,
                 hash2: destination,
                 value,
-<<<<<<< HEAD
-            } = ctx.read_memory_as(rid_pid_value_ptr)?;
-            let payload = {
-                let mut payload = Payload::try_new_default(len as usize)?;
-                ctx.read_memory_into_buf(payload_ptr, payload.get_mut())?;
-
-                payload
-            };
-=======
             } = ctx.read_as(read_rid_pid_value)?;
             let payload = ctx.read(read_payload)?.try_into()?;
->>>>>>> 0dcd59bb
 
             ctx.ext
                 .reservation_send(
@@ -591,79 +539,7 @@
             args.iter().read_5::<_, u32, _, _, _>()?;
 
         ctx.run(|ctx| {
-<<<<<<< HEAD
-            let payload = {
-                let mut payload = Payload::try_new_default(len as usize)?;
-                ctx.read_memory_into_buf(payload_ptr, payload.get_mut())?;
-
-                payload
-            };
-            let value = if value_ptr as i32 == i32::MAX {
-                0
-=======
             let read_payload = ctx.register_read(payload_ptr, len);
-            let write_err_mid = ctx.register_write_as(err_mid_ptr);
-
-            let value = if value_ptr != PTR_SPECIAL {
-                let read_value = ctx.register_read_decoded::<u128>(value_ptr);
-                ctx.read_decoded(read_value)?
->>>>>>> 0dcd59bb
-            } else {
-                0
-            };
-            let payload = ctx.read(read_payload)?.try_into()?;
-
-            ctx.ext
-                .reply(ReplyPacket::new(payload, value), delay)
-                .process_error()
-                .map_err(FuncError::Core)?
-                .proc_res(|res| ctx.write_as(write_err_mid, LengthWithHash::from(res)))
-        })
-    }
-
-    pub fn reply_wgas(ctx: &mut Runtime<E>, args: &[Value]) -> SyscallOutput {
-        sys_trace!(target: "syscall::gear", "reply_wgas, args = {}", args_to_str(args));
-
-        let (payload_ptr, len, gas_limit, value_ptr, delay, err_mid_ptr) =
-            args.iter().read_6::<_, u32, _, _, _, _>()?;
-
-        ctx.run(|ctx| {
-<<<<<<< HEAD
-            let payload = {
-                let mut payload = Payload::try_new_default(len as usize)?;
-                ctx.read_memory_into_buf(payload_ptr, payload.get_mut())?;
-
-                payload
-            };
-            let value = if value_ptr as i32 == i32::MAX {
-                0
-=======
-            let read_payload = ctx.register_read(payload_ptr, len);
-            let write_err_mid = ctx.register_write_as(err_mid_ptr);
-
-            let value = if value_ptr != PTR_SPECIAL {
-                let read_value = ctx.register_read_decoded::<u128>(value_ptr);
-                ctx.read_decoded(read_value)?
->>>>>>> 0dcd59bb
-            } else {
-                0
-            };
-            let payload = ctx.read(read_payload)?.try_into()?;
-
-            ctx.ext
-                .reply(ReplyPacket::new_with_gas(payload, gas_limit, value), delay)
-                .process_error()
-                .map_err(FuncError::Core)?
-                .proc_res(|res| ctx.write_as(write_err_mid, LengthWithHash::from(res)))
-        })
-    }
-
-    pub fn reply_commit(ctx: &mut Runtime<E>, args: &[Value]) -> SyscallOutput {
-        sys_trace!(target: "syscall::gear", "reply_commit, args = {}", args_to_str(args));
-
-        let (value_ptr, delay, err_mid_ptr) = args.iter().read_3()?;
-
-        ctx.run(|ctx| {
             let write_err_mid = ctx.register_write_as(err_mid_ptr);
 
             let value = if value_ptr != PTR_SPECIAL {
@@ -672,21 +548,24 @@
             } else {
                 0
             };
-
-            ctx.ext
-                .reply_commit(ReplyPacket::new(Default::default(), value), delay)
-                .process_error()
-                .map_err(FuncError::Core)?
-                .proc_res(|res| ctx.write_as(write_err_mid, LengthWithHash::from(res)))
-        })
-    }
-
-    pub fn reply_commit_wgas(ctx: &mut Runtime<E>, args: &[Value]) -> SyscallOutput {
-        sys_trace!(target: "syscall::gear", "reply_commit_wgas, args = {}", args_to_str(args));
-
-        let (gas_limit, value_ptr, delay, err_mid_ptr) = args.iter().read_4()?;
-
-        ctx.run(|ctx| {
+            let payload = ctx.read(read_payload)?.try_into()?;
+
+            ctx.ext
+                .reply(ReplyPacket::new(payload, value), delay)
+                .process_error()
+                .map_err(FuncError::Core)?
+                .proc_res(|res| ctx.write_as(write_err_mid, LengthWithHash::from(res)))
+        })
+    }
+
+    pub fn reply_wgas(ctx: &mut Runtime<E>, args: &[Value]) -> SyscallOutput {
+        sys_trace!(target: "syscall::gear", "reply_wgas, args = {}", args_to_str(args));
+
+        let (payload_ptr, len, gas_limit, value_ptr, delay, err_mid_ptr) =
+            args.iter().read_6::<_, u32, _, _, _, _>()?;
+
+        ctx.run(|ctx| {
+            let read_payload = ctx.register_read(payload_ptr, len);
             let write_err_mid = ctx.register_write_as(err_mid_ptr);
 
             let value = if value_ptr != PTR_SPECIAL {
@@ -695,6 +574,53 @@
             } else {
                 0
             };
+            let payload = ctx.read(read_payload)?.try_into()?;
+
+            ctx.ext
+                .reply(ReplyPacket::new_with_gas(payload, gas_limit, value), delay)
+                .process_error()
+                .map_err(FuncError::Core)?
+                .proc_res(|res| ctx.write_as(write_err_mid, LengthWithHash::from(res)))
+        })
+    }
+
+    pub fn reply_commit(ctx: &mut Runtime<E>, args: &[Value]) -> SyscallOutput {
+        sys_trace!(target: "syscall::gear", "reply_commit, args = {}", args_to_str(args));
+
+        let (value_ptr, delay, err_mid_ptr) = args.iter().read_3()?;
+
+        ctx.run(|ctx| {
+            let write_err_mid = ctx.register_write_as(err_mid_ptr);
+
+            let value = if value_ptr != PTR_SPECIAL {
+                let read_value = ctx.register_read_decoded::<u128>(value_ptr);
+                ctx.read_decoded(read_value)?
+            } else {
+                0
+            };
+
+            ctx.ext
+                .reply_commit(ReplyPacket::new(Default::default(), value), delay)
+                .process_error()
+                .map_err(FuncError::Core)?
+                .proc_res(|res| ctx.write_as(write_err_mid, LengthWithHash::from(res)))
+        })
+    }
+
+    pub fn reply_commit_wgas(ctx: &mut Runtime<E>, args: &[Value]) -> SyscallOutput {
+        sys_trace!(target: "syscall::gear", "reply_commit_wgas, args = {}", args_to_str(args));
+
+        let (gas_limit, value_ptr, delay, err_mid_ptr) = args.iter().read_4()?;
+
+        ctx.run(|ctx| {
+            let write_err_mid = ctx.register_write_as(err_mid_ptr);
+
+            let value = if value_ptr != PTR_SPECIAL {
+                let read_value = ctx.register_read_decoded::<u128>(value_ptr);
+                ctx.read_decoded(read_value)?
+            } else {
+                0
+            };
 
             ctx.ext
                 .reply_commit(
@@ -721,18 +647,8 @@
             let HashWithValue {
                 hash: reservation_id,
                 value,
-<<<<<<< HEAD
-            } = ctx.read_memory_as(rid_value_ptr)?;
-            let payload = {
-                let mut payload = Payload::try_new_default(len as usize)?;
-                ctx.read_memory_into_buf(payload_ptr, payload.get_mut())?;
-
-                payload
-            };
-=======
             } = ctx.read_as(read_rid_value)?;
             let payload = ctx.read(read_payload)?.try_into()?;
->>>>>>> 0dcd59bb
 
             ctx.ext
                 .reservation_reply(
@@ -810,19 +726,10 @@
         let (payload_ptr, len, err_len_ptr) = args.iter().read_3::<_, u32, _>()?;
 
         ctx.run(|ctx| {
-<<<<<<< HEAD
-            let payload = {
-                let mut payload = Payload::try_new_default(len as usize)?;
-                ctx.read_memory_into_buf(payload_ptr, payload.get_mut())?;
-
-                payload.into_vec()
-            };
-=======
             let read_payload = ctx.register_read(payload_ptr, len);
             let write_err_len = ctx.register_write_as(err_len_ptr);
 
             let payload = ctx.read(read_payload)?;
->>>>>>> 0dcd59bb
 
             let len = ctx
                 .ext
@@ -1005,14 +912,9 @@
         let (data_ptr, data_len): (_, u32) = args.iter().read_2()?;
 
         ctx.run(|ctx| {
-<<<<<<< HEAD
-            let mut data = Payload::try_new_default(data_len as usize)?;
-            ctx.read_memory_into_buf(data_ptr, data.get_mut())?;
-=======
             let read_data = ctx.register_read(data_ptr, data_len);
 
             let data = ctx.read(read_data)?;
->>>>>>> 0dcd59bb
 
             let s = String::from_utf8(data).map_err(FuncError::DebugString)?;
             ctx.ext.debug(&s).map_err(FuncError::Core)?;
@@ -1268,26 +1170,9 @@
             let HashWithValue {
                 hash: code_id,
                 value,
-<<<<<<< HEAD
-            } = ctx.read_memory_as(cid_value_ptr)?;
-
-            let salt = {
-                let mut salt = Payload::try_new_default(salt_len as usize)?;
-                ctx.read_memory_into_buf(salt_ptr, salt.get_mut())?;
-
-                salt
-            };
-            let payload = {
-                let mut payload = Payload::try_new_default(payload_len as usize)?;
-                ctx.read_memory_into_buf(payload_ptr, payload.get_mut())?;
-
-                payload
-            };
-=======
             } = ctx.read_as(read_cid_value)?;
             let salt = ctx.read(read_salt)?.try_into()?;
             let payload = ctx.read(read_payload)?.try_into()?;
->>>>>>> 0dcd59bb
 
             ctx.ext
                 .create_program(InitPacket::new(code_id.into(), salt, payload, value), delay)
@@ -1320,26 +1205,9 @@
             let HashWithValue {
                 hash: code_id,
                 value,
-<<<<<<< HEAD
-            } = ctx.read_memory_as(cid_value_ptr)?;
-
-            let salt = {
-                let mut salt = Payload::try_new_default(salt_len as usize)?;
-                ctx.read_memory_into_buf(salt_ptr, salt.get_mut())?;
-
-                salt
-            };
-            let payload = {
-                let mut payload = Payload::try_new_default(payload_len as usize)?;
-                ctx.read_memory_into_buf(payload_ptr, payload.get_mut())?;
-
-                payload
-            };
-=======
             } = ctx.read_as(read_cid_value)?;
             let salt = ctx.read(read_salt)?.try_into()?;
             let payload = ctx.read(read_payload)?.try_into()?;
->>>>>>> 0dcd59bb
 
             ctx.ext
                 .create_program(
