// This file is part of Gear.

// Copyright (C) 2021-2022 Gear Technologies Inc.
// SPDX-License-Identifier: GPL-3.0-or-later WITH Classpath-exception-2.0

// This program is free software: you can redistribute it and/or modify
// it under the terms of the GNU General Public License as published by
// the Free Software Foundation, either version 3 of the License, or
// (at your option) any later version.

// This program is distributed in the hope that it will be useful,
// but WITHOUT ANY WARRANTY; without even the implied warranty of
// MERCHANTABILITY or FITNESS FOR A PARTICULAR PURPOSE. See the
// GNU General Public License for more details.

// You should have received a copy of the GNU General Public License
// along with this program. If not, see <https://www.gnu.org/licenses/>.

use crate::env::Runtime;
#[cfg(not(feature = "std"))]
use alloc::string::ToString;
use alloc::{
    string::{FromUtf8Error, String},
    vec,
};
use codec::Encode;
use core::{
    convert::{TryFrom, TryInto},
    marker::PhantomData,
    slice::Iter,
};
<<<<<<< HEAD
use gear_backend_common::{funcs, ExtErrorProcessor, IntoExtInfo};
=======
use gear_backend_common::{
    funcs, AsTerminationReason, IntoErrorCode, OnSuccessCode, TerminationReasonKind,
};
>>>>>>> 5857745a
use gear_core::{
    env::{Ext, ExtCarrierWithError},
    ids::{MessageId, ProgramId},
    memory::Memory,
    message::{HandlePacket, InitPacket, ReplyPacket},
};
use gear_core_errors::MemoryError;
use sp_sandbox::{HostError, ReturnValue, Value};

pub(crate) type SyscallOutput = Result<ReturnValue, HostError>;

pub(crate) fn pop_i32<T: TryFrom<i32>>(arg: &mut Iter<'_, Value>) -> Result<T, HostError> {
    match arg.next() {
        Some(Value::I32(val)) => Ok((*val).try_into().map_err(|_| HostError)?),
        _ => Err(HostError),
    }
}

pub(crate) fn pop_i64<T: TryFrom<i64>>(arg: &mut Iter<'_, Value>) -> Result<T, HostError> {
    match arg.next() {
        Some(Value::I64(val)) => Ok((*val).try_into().map_err(|_| HostError)?),
        _ => Err(HostError),
    }
}

pub(crate) fn return_i32<T: TryInto<i32>>(val: T) -> SyscallOutput {
    val.try_into()
        .map(|v| Value::I32(v).into())
        .map_err(|_| HostError)
}

pub(crate) fn return_i64<T: TryInto<i64>>(val: T) -> SyscallOutput {
    val.try_into()
        .map(|v| Value::I64(v).into())
        .map_err(|_| HostError)
}

fn wto<E>(memory: &mut dyn Memory, ptr: usize, buff: &[u8]) -> Result<(), FuncError<E>> {
    memory.write(ptr, buff).map_err(FuncError::Memory)
}

#[derive(Debug, derive_more::Display)]
pub enum FuncError<E> {
    #[display(fmt = "{}", _0)]
    Core(E),
    #[display(fmt = "{}", _0)]
    LaterExtWith(ExtCarrierWithError),
    #[display(fmt = "{}", _0)]
    Memory(MemoryError),
    #[display(fmt = "Cannot set u128: {}", _0)]
    SetU128(MemoryError),
    #[display(fmt = "Exit code ran into non-reply scenario")]
    NonReplyExitCode,
    #[display(fmt = "Not running in reply context")]
    NoReplyContext,
    #[display(fmt = "Failed to parse debug string: {}", _0)]
    DebugString(FromUtf8Error),
<<<<<<< HEAD
    #[display(fmt = "`gr_error` expects error occurred earlier")]
    SyscallErrorExpected,
=======
    #[display(fmt = "`gr_exit` has been called")]
    Exit,
    #[display(fmt = "`gr_leave` has been called")]
    Leave,
    #[display(fmt = "`gr_wait` has been called")]
    Wait,
}

impl<E> FuncError<E> {
    fn as_core(&self) -> Option<&E> {
        match self {
            Self::Core(err) => Some(err),
            _ => None,
        }
    }
>>>>>>> 5857745a
}

impl<E> From<ExtCarrierWithError> for FuncError<E> {
    fn from(err: ExtCarrierWithError) -> Self {
        Self::LaterExtWith(err)
    }
}

impl<E> From<MemoryError> for FuncError<E> {
    fn from(err: MemoryError) -> Self {
        Self::Memory(err)
    }
}

pub(crate) struct FuncsHandler<E: Ext + 'static> {
    _phantom: PhantomData<E>,
}

<<<<<<< HEAD
impl<E: Ext + IntoExtInfo + 'static> FuncsHandler<E> {
=======
impl<E> FuncsHandler<E>
where
    E: Ext + 'static,
    E::Error: AsTerminationReason,
{
>>>>>>> 5857745a
    pub fn send(ctx: &mut Runtime<E>, args: &[Value]) -> SyscallOutput {
        let mut args = args.iter();

        let program_id_ptr = pop_i32(&mut args)?;
        let payload_ptr = pop_i32(&mut args)?;
        let payload_len = pop_i32(&mut args)?;
        let value_ptr = pop_i32(&mut args)?;
        let message_id_ptr = pop_i32(&mut args)?;

        let Runtime { ext, memory, .. } = ctx;

        ext.with_fallible(|ext| {
            let dest: ProgramId = funcs::get_bytes32(memory, program_id_ptr)?.into();
            let payload = funcs::get_vec(memory, payload_ptr, payload_len)?;
            let value = funcs::get_u128(memory, value_ptr)?;
            Ok(ExtErrorProcessor::new(ext)
                .with(|ext| ext.send(HandlePacket::new(dest, payload, value)))
                .map_err(FuncError::Core)?
                .on_success(|message_id| wto(memory, message_id_ptr, message_id.as_ref()))?
                .error_len())
        })
        .map(|code| Value::I32(code as i32).into())
        .map_err(|err| {
            ctx.trap = Some(err);
            HostError
        })
    }

    pub fn send_wgas(ctx: &mut Runtime<E>, args: &[Value]) -> SyscallOutput {
        let mut args = args.iter();

        let program_id_ptr = pop_i32(&mut args)?;
        let payload_ptr = pop_i32(&mut args)?;
        let payload_len = pop_i32(&mut args)?;
        let gas_limit = pop_i64(&mut args)?;
        let value_ptr = pop_i32(&mut args)?;
        let message_id_ptr = pop_i32(&mut args)?;

        let Runtime { ext, memory, .. } = ctx;

        ext.with_fallible(|ext| {
            let dest: ProgramId = funcs::get_bytes32(memory, program_id_ptr)?.into();
            let payload = funcs::get_vec(memory, payload_ptr, payload_len)?;
            let value = funcs::get_u128(memory, value_ptr)?;
            Ok(ExtErrorProcessor::new(ext)
                .with(|ext| ext.send(HandlePacket::new_with_gas(dest, payload, gas_limit, value)))
                .map_err(FuncError::Core)?
                .on_success(|message_id| wto(memory, message_id_ptr, message_id.as_ref()))?
                .error_len())
        })
        .map(|code| Value::I32(code as i32).into())
        .map_err(|err| {
            ctx.trap = Some(err);
            HostError
        })
    }

    pub fn send_commit(ctx: &mut Runtime<E>, args: &[Value]) -> SyscallOutput {
        let mut args = args.iter();

        let handle_ptr = pop_i32(&mut args)?;
        let message_id_ptr = pop_i32(&mut args)?;
        let program_id_ptr = pop_i32(&mut args)?;
        let value_ptr = pop_i32(&mut args)?;

        let Runtime { ext, memory, .. } = ctx;

        ext.with_fallible(|ext| {
            let dest: ProgramId = funcs::get_bytes32(memory, program_id_ptr)?.into();
            let value = funcs::get_u128(memory, value_ptr)?;
            Ok(ExtErrorProcessor::new(ext)
                .with(|ext| {
                    ext.send_commit(
                        handle_ptr,
                        HandlePacket::new(dest, Default::default(), value),
                    )
                })
                .map_err(FuncError::Core)?
                .on_success(|message_id| wto(memory, message_id_ptr, message_id.as_ref()))?
                .error_len())
        })
        .map(|code| Value::I32(code as i32).into())
        .map_err(|err| {
            ctx.trap = Some(err);
            HostError
        })
    }

    pub fn send_commit_wgas(ctx: &mut Runtime<E>, args: &[Value]) -> SyscallOutput {
        let mut args = args.iter();

        let handle_ptr = pop_i32(&mut args)?;
        let message_id_ptr = pop_i32(&mut args)?;
        let program_id_ptr = pop_i32(&mut args)?;
        let gas_limit = pop_i64(&mut args)?;
        let value_ptr = pop_i32(&mut args)?;

        let Runtime { ext, memory, .. } = ctx;

        ext.with_fallible(|ext| {
            let dest: ProgramId = funcs::get_bytes32(memory, program_id_ptr)?.into();
            let value = funcs::get_u128(memory, value_ptr)?;
            Ok(ExtErrorProcessor::new(ext)
                .with(|ext| {
                    ext.send_commit(
                        handle_ptr,
                        HandlePacket::new_with_gas(dest, Default::default(), gas_limit, value),
                    )
                })
                .map_err(FuncError::Core)?
                .on_success(|message_id| wto(memory, message_id_ptr, message_id.as_ref()))?
                .error_len())
        })
        .map(|code| Value::I32(code as i32).into())
        .map_err(|err| {
            ctx.trap = Some(err);
            HostError
        })
    }

    pub fn send_init(ctx: &mut Runtime<E>, args: &[Value]) -> SyscallOutput {
        let mut args = args.iter();

        let handle_ptr = pop_i32(&mut args)?;

        let Runtime { ext, memory, .. } = ctx;

        ext.with_fallible(|ext| {
            Ok(ExtErrorProcessor::new(ext)
                .with(|ext| ext.send_init())
                .map_err(FuncError::Core)?
                .on_success(|handle| wto(memory, handle_ptr, &handle.to_le_bytes()))?
                .error_len())
        })
        .map(|code| Value::I32(code as i32).into())
        .map_err(|err| {
            ctx.trap = Some(err);
            HostError
        })
    }

    pub fn send_push(ctx: &mut Runtime<E>, args: &[Value]) -> SyscallOutput {
        let mut args = args.iter();

        let handle_ptr = pop_i32(&mut args)?;
        let payload_ptr = pop_i32(&mut args)?;
        let payload_len = pop_i32(&mut args)?;

        let Runtime { ext, memory, .. } = ctx;

        ext.with_fallible(|ext| {
            let payload = funcs::get_vec(memory, payload_ptr, payload_len)?;
            Ok(ExtErrorProcessor::new(ext)
                .with(|ext| ext.send_push(handle_ptr, &payload))
                .map_err(FuncError::Core)?
                .error_len())
        })
        .map(|code| Value::I32(code as i32).into())
        .map_err(|err| {
            ctx.trap = Some(err);
            HostError
        })
    }

    pub fn read(ctx: &mut Runtime<E>, args: &[Value]) -> SyscallOutput {
        let mut args = args.iter();

        let at = pop_i32(&mut args)?;
        let len: usize = pop_i32(&mut args)?;
        let dest = pop_i32(&mut args)?;

        let Runtime { ext, memory, .. } = ctx;

        ext.with_fallible(|ext| {
            let msg = ext.msg().to_vec();
            wto(memory, dest, &msg[at..(at + len)])
        })
        .map(|()| ReturnValue::Unit)
        .map_err(|err| {
            ctx.trap = Some(err);
            HostError
        })
    }

    pub fn size(ctx: &mut Runtime<E>, _args: &[Value]) -> SyscallOutput {
        ctx.ext
            .with(|ext| ext.msg().len())
            .map(return_i32)
            .unwrap_or_else(|_| return_i32(0))
    }

    pub fn exit(ctx: &mut Runtime<E>, args: &[Value]) -> SyscallOutput {
        let value_dest_ptr = pop_i32(&mut args.iter())?;

        let Runtime { ext, memory, .. } = ctx;

        ctx.trap = ext
            .with_fallible(|ext| {
                let value_dest: ProgramId = funcs::get_bytes32(memory, value_dest_ptr)?.into();
                ext.exit(value_dest).map_err(FuncError::Core)
            })
            .err()
            .or_else(|| {
                ctx.termination_reason = Some(TerminationReasonKind::Exit);
                Some(FuncError::Exit)
            });

        Err(HostError)
    }

    pub fn exit_code(ctx: &mut Runtime<E>, _args: &[Value]) -> SyscallOutput {
        let reply_tuple = ctx
            .ext
            .with_fallible(|ext| ext.reply_to().map_err(FuncError::Core))
            .map_err(|e| {
                ctx.trap = Some(e);
                HostError
            })?;

        if let Some((_, exit_code)) = reply_tuple {
            return_i32(exit_code)
        } else {
            ctx.trap = Some(FuncError::NonReplyExitCode);
            Err(HostError)
        }
    }

    pub fn gas(ctx: &mut Runtime<E>, args: &[Value]) -> SyscallOutput {
        let mut args = args.iter();

        let val = pop_i32(&mut args)?;

        ctx.ext
            .with_fallible(|ext| ext.gas(val).map_err(FuncError::Core))
            .map(|()| ReturnValue::Unit)
            .map_err(|e| {
                if let reason @ Some(TerminationReasonKind::GasAllowanceExceeded) = e
                    .as_core()
                    .and_then(AsTerminationReason::as_termination_reason)
                    .cloned()
                {
                    ctx.termination_reason = reason;
                }
                ctx.trap = Some(e);
                HostError
            })
    }

    pub fn alloc(ctx: &mut Runtime<E>, args: &[Value]) -> SyscallOutput {
        let mut args = args.iter();

        let pages: u32 = pop_i32(&mut args)?;

        let Runtime { ext, memory, .. } = ctx;

        ext.with_fallible(|ext| ext.alloc(pages.into(), memory).map_err(FuncError::Core))
            .map(|page| {
                log::debug!("ALLOC: {} pages at {:?}", pages, page);
                Value::I32(page.0 as i32).into()
            })
            .map_err(|e| {
                ctx.trap = Some(e);
                HostError
            })
    }

    pub fn free(ctx: &mut Runtime<E>, args: &[Value]) -> SyscallOutput {
        let mut args = args.iter();

        let page: u32 = pop_i32(&mut args)?;

        if let Err(err) = ctx
            .ext
            .with_fallible(|ext| ext.free(page.into()).map_err(FuncError::Core))
        {
            log::debug!("FREE ERROR: {}", err);
            ctx.trap = Some(err);
            Err(HostError)
        } else {
            log::debug!("FREE: {}", page);
            Ok(ReturnValue::Unit)
        }
    }

    pub fn block_height(ctx: &mut Runtime<E>, _args: &[Value]) -> SyscallOutput {
        let block_height = ctx
            .ext
            .with_fallible(|ext| ext.block_height().map_err(FuncError::Core))
            .map_err(|err| {
                ctx.trap = Some(err);
                HostError
            })?;

        return_i32(block_height)
    }

    pub fn block_timestamp(ctx: &mut Runtime<E>, _args: &[Value]) -> SyscallOutput {
        let block_timestamp = ctx
            .ext
            .with_fallible(|ext| ext.block_timestamp().map_err(FuncError::Core))
            .map_err(|err| {
                ctx.trap = Some(err);
                HostError
            })?;

        return_i64(block_timestamp)
    }

    pub fn origin(ctx: &mut Runtime<E>, args: &[Value]) -> SyscallOutput {
        let mut args = args.iter();

        let origin_ptr = pop_i32(&mut args)?;

        let Runtime { ext, memory, .. } = ctx;

        ext.with_fallible(|ext| {
            let origin = ext.origin().map_err(FuncError::Core)?;
            wto(memory, origin_ptr, origin.as_ref())
        })
        .map(|()| ReturnValue::Unit)
        .map_err(|err| {
            ctx.trap = Some(err);
            HostError
        })
    }

    pub fn reply(ctx: &mut Runtime<E>, args: &[Value]) -> SyscallOutput {
        let mut args = args.iter();

        let payload_ptr = pop_i32(&mut args)?;
        let payload_len = pop_i32(&mut args)?;
        let value_ptr = pop_i32(&mut args)?;
        let message_id_ptr = pop_i32(&mut args)?;

        let Runtime { ext, memory, .. } = ctx;

        ext.with_fallible(|ext| {
            let payload = funcs::get_vec(memory, payload_ptr, payload_len)?;
            let value = funcs::get_u128(memory, value_ptr)?;
            Ok(ExtErrorProcessor::new(ext)
                .with(|ext| ext.reply(ReplyPacket::new(payload, value)))
                .map_err(FuncError::Core)?
                .on_success(|message_id| wto(memory, message_id_ptr, message_id.as_ref()))?
                .error_len())
        })
        .map(|code| Value::I32(code as i32).into())
        .map_err(|err| {
            ctx.trap = Some(err);
            HostError
        })
    }

    pub fn reply_wgas(ctx: &mut Runtime<E>, args: &[Value]) -> SyscallOutput {
        let mut args = args.iter();

        let payload_ptr = pop_i32(&mut args)?;
        let payload_len = pop_i32(&mut args)?;
        let gas_limit = pop_i64(&mut args)?;
        let value_ptr = pop_i32(&mut args)?;
        let message_id_ptr = pop_i32(&mut args)?;

        let Runtime { ext, memory, .. } = ctx;

        ext.with_fallible(|ext| {
            let payload = funcs::get_vec(memory, payload_ptr, payload_len)?;
            let value = funcs::get_u128(memory, value_ptr)?;
            Ok(ExtErrorProcessor::new(ext)
                .with(|ext| ext.reply(ReplyPacket::new_with_gas(payload, gas_limit, value)))
                .map_err(FuncError::Core)?
                .on_success(|message_id| wto(memory, message_id_ptr, message_id.as_ref()))?
                .error_len())
        })
        .map(|code| Value::I32(code as i32).into())
        .map_err(|err| {
            ctx.trap = Some(err);
            HostError
        })
    }

    pub fn reply_commit(ctx: &mut Runtime<E>, args: &[Value]) -> SyscallOutput {
        let mut args = args.iter();

        let value_ptr = pop_i32(&mut args)?;
        let message_id_ptr = pop_i32(&mut args)?;

        let Runtime { ext, memory, .. } = ctx;

        ext.with_fallible(|ext| {
            let value = funcs::get_u128(memory, value_ptr)?;
            Ok(ExtErrorProcessor::new(ext)
                .with(|ext| ext.reply_commit(ReplyPacket::new(Default::default(), value)))
                .map_err(FuncError::Core)?
                .on_success(|message_id| wto(memory, message_id_ptr, message_id.as_ref()))?
                .error_len())
        })
        .map(|code| Value::I32(code as i32).into())
        .map_err(|err| {
            ctx.trap = Some(err);
            HostError
        })
    }

    pub fn reply_commit_wgas(ctx: &mut Runtime<E>, args: &[Value]) -> SyscallOutput {
        let mut args = args.iter();

        let gas_limit = pop_i64(&mut args)?;
        let value_ptr = pop_i32(&mut args)?;
        let message_id_ptr = pop_i32(&mut args)?;

        let Runtime { ext, memory, .. } = ctx;

        ext.with_fallible(|ext| {
            let value = funcs::get_u128(memory, value_ptr)?;
            Ok(ExtErrorProcessor::new(ext)
                .with(|ext| {
                    ext.reply_commit(ReplyPacket::new_with_gas(
                        Default::default(),
                        gas_limit,
                        value,
                    ))
                })
                .map_err(FuncError::Core)?
                .on_success(|message_id| wto(memory, message_id_ptr, message_id.as_ref()))?
                .error_len())
        })
        .map(|code| Value::I32(code as i32).into())
        .map_err(|err| {
            ctx.trap = Some(err);
            HostError
        })
    }

    pub fn reply_to(ctx: &mut Runtime<E>, args: &[Value]) -> SyscallOutput {
        let mut args = args.iter();

        let dest = pop_i32(&mut args)?;

        let maybe_message_id = ctx
            .ext
            .with_fallible(|ext| ext.reply_to().map_err(FuncError::Core))
            .map_err(|err| {
                ctx.trap = Some(err);
                HostError
            })?;

        if let Some((message_id, _)) = maybe_message_id {
            wto(&mut ctx.memory, dest, message_id.as_ref()).map_err(|err| {
                ctx.trap = Some(err);
                HostError
            })?;

            Ok(ReturnValue::Unit)
        } else {
            ctx.trap = Some(FuncError::NoReplyContext);
            Err(HostError)
        }
    }

    pub fn reply_push(ctx: &mut Runtime<E>, args: &[Value]) -> SyscallOutput {
        let mut args = args.iter();

        let payload_ptr = pop_i32(&mut args)?;
        let payload_len = pop_i32(&mut args)?;

        let Runtime { ext, memory, .. } = ctx;

        ext.with_fallible(|ext| {
            let payload = funcs::get_vec(memory, payload_ptr, payload_len)?;
            Ok(ExtErrorProcessor::new(ext)
                .with(|ext| ext.reply_push(&payload))
                .map_err(FuncError::Core)?
                .error_len())
        })
        .map(|code| Value::I32(code as i32).into())
        .map_err(|err| {
            ctx.trap = Some(err);
            HostError
        })
    }

    pub fn debug(ctx: &mut Runtime<E>, args: &[Value]) -> SyscallOutput {
        let mut args = args.iter();

        let str_ptr = pop_i32(&mut args)?;
        let str_len = pop_i32(&mut args)?;

        let Runtime { ext, memory, .. } = ctx;

        ext.with_fallible(|ext| {
            let mut data = vec![0u8; str_len];
            memory.read(str_ptr, &mut data)?;
            let s = String::from_utf8(data).map_err(FuncError::DebugString)?;
            ext.debug(&s).map_err(FuncError::Core)?;
            Ok(())
        })
        .map(|()| ReturnValue::Unit)
        .map_err(|err| {
            ctx.trap = Some(err);
            HostError
        })
    }

    pub fn gas_available(ctx: &mut Runtime<E>, _args: &[Value]) -> SyscallOutput {
        let gas_available = ctx
            .ext
            .with_fallible(|ext| ext.gas_available().map_err(FuncError::Core))
            .map_err(|_| HostError)?;

        return_i64(gas_available)
    }

    pub fn msg_id(ctx: &mut Runtime<E>, args: &[Value]) -> SyscallOutput {
        let mut args = args.iter();

        let msg_id_ptr = pop_i32(&mut args)?;

        let Runtime { ext, memory, .. } = ctx;

        ext.with_fallible(|ext| {
            let message_id = ext.message_id().map_err(FuncError::Core)?;
            wto(memory, msg_id_ptr, message_id.as_ref())
        })
        .map(|()| ReturnValue::Unit)
        .map_err(|err| {
            ctx.trap = Some(err);
            HostError
        })
    }

    pub fn program_id(ctx: &mut Runtime<E>, args: &[Value]) -> SyscallOutput {
        let mut args = args.iter();

        let program_id_ptr = pop_i32(&mut args)?;

        let Runtime { ext, memory, .. } = ctx;

        ext.with_fallible(|ext| {
            let program_id = ext.program_id().map_err(FuncError::Core)?;
            wto(memory, program_id_ptr, program_id.as_ref())
        })
        .map(|()| ReturnValue::Unit)
        .map_err(|err| {
            ctx.trap = Some(err);
            HostError
        })
    }

    pub fn source(ctx: &mut Runtime<E>, args: &[Value]) -> SyscallOutput {
        let mut args = args.iter();

        let source_ptr = pop_i32(&mut args)?;

        let Runtime { ext, memory, .. } = ctx;

        ext.with_fallible(|ext| {
            let source = ext.source().map_err(FuncError::Core)?;
            wto(memory, source_ptr, source.as_ref())
        })
        .map(|()| ReturnValue::Unit)
        .map_err(|err| {
            ctx.trap = Some(err);
            HostError
        })
    }

    pub fn value(ctx: &mut Runtime<E>, args: &[Value]) -> SyscallOutput {
        let mut args = args.iter();

        let value_ptr = pop_i32(&mut args)?;

        let Runtime { ext, memory, .. } = ctx;

        ext.with_fallible(|ext| {
            let value = ext.value().map_err(FuncError::Core)?;
            funcs::set_u128(memory, value_ptr, value).map_err(FuncError::SetU128)
        })
        .map(|()| ReturnValue::Unit)
        .map_err(|err| {
            ctx.trap = Some(err);
            HostError
        })
    }

    pub fn value_available(ctx: &mut Runtime<E>, args: &[Value]) -> SyscallOutput {
        let mut args = args.iter();

        let value_ptr = pop_i32(&mut args)?;

        let Runtime { ext, memory, .. } = ctx;

        ext.with_fallible(|ext| {
            let value_available = ext.value_available().map_err(FuncError::Core)?;
            funcs::set_u128(memory, value_ptr, value_available).map_err(FuncError::SetU128)
        })
        .map(|()| ReturnValue::Unit)
        .map_err(|err| {
            ctx.trap = Some(err);
            HostError
        })
    }

    pub fn leave(ctx: &mut Runtime<E>, _args: &[Value]) -> SyscallOutput {
        ctx.trap = ctx
            .ext
            .with_fallible(|ext| ext.leave().map_err(FuncError::Core))
            .err()
            .or_else(|| {
                ctx.termination_reason = Some(TerminationReasonKind::Leave);
                Some(FuncError::Leave)
            });
        Err(HostError)
    }

    pub fn wait(ctx: &mut Runtime<E>, _args: &[Value]) -> SyscallOutput {
        ctx.trap = ctx
            .ext
            .with_fallible(|ext| ext.wait().map_err(FuncError::Core))
            .err()
            .or_else(|| {
                ctx.termination_reason = Some(TerminationReasonKind::Wait);
                Some(FuncError::Wait)
            });
        Err(HostError)
    }

    pub fn wake(ctx: &mut Runtime<E>, args: &[Value]) -> SyscallOutput {
        let mut args = args.iter();

        let waker_id_ptr = pop_i32(&mut args)?;

        let Runtime { ext, memory, .. } = ctx;

        ext.with_fallible(|ext| {
            let waker_id: MessageId = funcs::get_bytes32(memory, waker_id_ptr)?.into();
            ext.wake(waker_id).map_err(FuncError::Core)
        })
        .map(|_| ReturnValue::Unit)
        .map_err(|err| {
            ctx.trap = Some(err);
            HostError
        })
    }

    pub fn create_program_wgas(
        ctx: &mut Runtime<E>,
        args: &[Value],
    ) -> Result<ReturnValue, HostError> {
        let mut args = args.iter();

        let code_hash_ptr = pop_i32(&mut args)?;
        let salt_ptr = pop_i32(&mut args)?;
        let salt_len = pop_i32(&mut args)?;
        let payload_ptr = pop_i32(&mut args)?;
        let payload_len = pop_i32(&mut args)?;
        let gas_limit = pop_i64(&mut args)?;
        let value_ptr = pop_i32(&mut args)?;
        let program_id_ptr = pop_i32(&mut args)?;

        let Runtime { ext, memory, .. } = ctx;

        ext.with_fallible(|ext| {
            let code_hash = funcs::get_bytes32(memory, code_hash_ptr)?;
            let salt = funcs::get_vec(memory, salt_ptr, salt_len)?;
            let payload = funcs::get_vec(memory, payload_ptr, payload_len)?;
            let value = funcs::get_u128(memory, value_ptr)?;
            let new_actor_id = ext
                .create_program(InitPacket::new_with_gas(
                    code_hash.into(),
                    salt,
                    payload,
                    gas_limit,
                    value,
                ))
                .map_err(FuncError::Core)?;
            wto(memory, program_id_ptr, new_actor_id.as_ref())
        })
        .map(|()| ReturnValue::Unit)
        .map_err(|err| {
            ctx.trap = Some(err);
            HostError
        })
    }

    pub fn error(ctx: &mut Runtime<E>, args: &[Value]) -> Result<ReturnValue, HostError> {
        let mut args = args.iter();

        let data_ptr = pop_i32(&mut args)?;

        let Runtime { ext, memory, .. } = ctx;

        ext.with_fallible(|ext| {
            let err = ext.last_error().ok_or(FuncError::SyscallErrorExpected)?;
            let err = err.encode();
            wto(memory, data_ptr, &err)?;
            Ok(())
        })
        .map(|()| ReturnValue::Unit)
        .map_err(|err| {
            ctx.trap = Some(err);
            HostError
        })
    }
}<|MERGE_RESOLUTION|>--- conflicted
+++ resolved
@@ -29,13 +29,9 @@
     marker::PhantomData,
     slice::Iter,
 };
-<<<<<<< HEAD
-use gear_backend_common::{funcs, ExtErrorProcessor, IntoExtInfo};
-=======
 use gear_backend_common::{
-    funcs, AsTerminationReason, IntoErrorCode, OnSuccessCode, TerminationReasonKind,
+    funcs, AsTerminationReason, ExtErrorProcessor, IntoExtInfo, TerminationReasonKind,
 };
->>>>>>> 5857745a
 use gear_core::{
     env::{Ext, ExtCarrierWithError},
     ids::{MessageId, ProgramId},
@@ -93,10 +89,8 @@
     NoReplyContext,
     #[display(fmt = "Failed to parse debug string: {}", _0)]
     DebugString(FromUtf8Error),
-<<<<<<< HEAD
     #[display(fmt = "`gr_error` expects error occurred earlier")]
     SyscallErrorExpected,
-=======
     #[display(fmt = "`gr_exit` has been called")]
     Exit,
     #[display(fmt = "`gr_leave` has been called")]
@@ -112,7 +106,6 @@
             _ => None,
         }
     }
->>>>>>> 5857745a
 }
 
 impl<E> From<ExtCarrierWithError> for FuncError<E> {
@@ -131,15 +124,11 @@
     _phantom: PhantomData<E>,
 }
 
-<<<<<<< HEAD
-impl<E: Ext + IntoExtInfo + 'static> FuncsHandler<E> {
-=======
 impl<E> FuncsHandler<E>
 where
-    E: Ext + 'static,
+    E: Ext + IntoExtInfo + 'static,
     E::Error: AsTerminationReason,
 {
->>>>>>> 5857745a
     pub fn send(ctx: &mut Runtime<E>, args: &[Value]) -> SyscallOutput {
         let mut args = args.iter();
 
