// This file is part of Gear.

// Copyright (C) 2021-2022 Gear Technologies Inc.
// SPDX-License-Identifier: GPL-3.0-or-later WITH Classpath-exception-2.0

// This program is free software: you can redistribute it and/or modify
// it under the terms of the GNU General Public License as published by
// the Free Software Foundation, either version 3 of the License, or
// (at your option) any later version.

// This program is distributed in the hope that it will be useful,
// but WITHOUT ANY WARRANTY; without even the implied warranty of
// MERCHANTABILITY or FITNESS FOR A PARTICULAR PURPOSE. See the
// GNU General Public License for more details.

// You should have received a copy of the GNU General Public License
// along with this program. If not, see <https://www.gnu.org/licenses/>.

//! sp-sandbox environment for running a module.

use crate::{
    funcs::{FuncError, FuncsHandler as Funcs},
    memory::MemoryWrap,
    runtime::{self, Runtime},
};
use alloc::{
    collections::BTreeSet,
    string::{String, ToString},
};
use core::fmt;
use gear_backend_common::{
    calc_stack_end,
    error_processor::IntoExtError,
    AsTerminationReason, BackendReport, Environment, GetGasAmount, IntoExtInfo, StackEndError,
    SysCallName::{self, *},
    TerminationReason, TrapExplanation, STACK_END_EXPORT_NAME,
};
use gear_core::{env::Ext, gas::GasAmount, memory::WasmPageNumber, message::DispatchKind};
use gear_wasm_instrument::{GLOBAL_NAME_ALLOWANCE, GLOBAL_NAME_GAS};
use sp_sandbox::{
    default_executor::{EnvironmentDefinitionBuilder, Instance, Memory as DefaultExecutorMemory},
    HostFuncType, InstanceGlobals, ReturnValue, SandboxEnvironmentBuilder, SandboxInstance,
    SandboxMemory, Value,
};

#[derive(Debug, derive_more::Display, derive_more::From)]
pub enum SandboxEnvironmentError {
    #[display(fmt = "Failed to create env memory: {_0:?}")]
    CreateEnvMemory(sp_sandbox::Error),
    #[display(fmt = "Unable to instantiate module: {_0:?}")]
    ModuleInstantiation(sp_sandbox::Error),
    #[display(fmt = "Unable to get wasm module exports: {_0}")]
    GetWasmExports(String),
    #[display(fmt = "Unable to set module memory data")]
    SetModuleMemoryData,
    #[display(fmt = "Unable to save static pages initial data")]
    SaveStaticPagesInitialData,
    #[display(fmt = "{_0}")]
    PreExecutionHandler(String),
    #[from]
    StackEnd(StackEndError),
    #[display(fmt = "Mutable globals are not supported")]
    MutableGlobalsNotSupported,
    #[display(fmt = "Gas counter not found or has wrong type")]
    WrongInjectedGas,
    #[display(fmt = "Allowance counter not found or has wrong type")]
    WrongInjectedAllowance,
}

#[derive(Debug, derive_more::Display, derive_more::From)]
#[display(fmt = "{error}")]
pub struct Error {
    gas_amount: GasAmount,
    error: SandboxEnvironmentError,
}

impl GetGasAmount for Error {
    fn gas_amount(&self) -> GasAmount {
        self.gas_amount.clone()
    }
}

/// Environment to run one module at a time providing Ext.
pub struct SandboxEnvironment<E: Ext> {
    instance: Instance<Runtime<E>>,
    runtime: Runtime<E>,
    entries: BTreeSet<DispatchKind>,
}

// A helping wrapper for `EnvironmentDefinitionBuilder` and `forbidden_funcs`.
// It makes adding functions to `EnvironmentDefinitionBuilder` shorter.
struct EnvBuilder<'a, E: Ext> {
    env_def_builder: EnvironmentDefinitionBuilder<Runtime<E>>,
    forbidden_funcs: &'a BTreeSet<&'static str>,
    funcs_count: usize,
}

impl<'a, E: Ext + IntoExtInfo<E::Error> + 'static> EnvBuilder<'a, E> {
    fn add_func(&mut self, name: SysCallName, f: HostFuncType<Runtime<E>>)
    where
        E::Error: AsTerminationReason + IntoExtError,
    {
        let name = name.to_str();
        if self.forbidden_funcs.contains(name) {
            self.env_def_builder
                .add_host_func("env", name, Funcs::forbidden);
        } else {
            self.env_def_builder.add_host_func("env", name, f);
        }

        self.funcs_count += 1;
    }

    fn add_memory(&mut self, memory: DefaultExecutorMemory)
    where
        E::Error: AsTerminationReason + IntoExtError,
    {
        self.env_def_builder.add_memory("env", "memory", memory);
    }
}

impl<'a, E: Ext> From<EnvBuilder<'a, E>> for EnvironmentDefinitionBuilder<Runtime<E>> {
    fn from(builder: EnvBuilder<'a, E>) -> Self {
        builder.env_def_builder
    }
}

impl<E> Environment<E> for SandboxEnvironment<E>
where
    E: Ext + IntoExtInfo<E::Error> + GetGasAmount + 'static,
    E::Error: AsTerminationReason + IntoExtError,
{
    type Memory = MemoryWrap;
    type Error = Error;

    fn new(
        ext: E,
        binary: &[u8],
        entries: BTreeSet<DispatchKind>,
        mem_size: WasmPageNumber,
    ) -> Result<Self, Self::Error> {
        use SandboxEnvironmentError::*;

        let mut builder = EnvBuilder::<E> {
            env_def_builder: EnvironmentDefinitionBuilder::new(),
            forbidden_funcs: &ext.forbidden_funcs().clone(),
            funcs_count: 0,
        };

<<<<<<< HEAD
        builder.add_func("gr_block_height", Funcs::block_height);
        builder.add_func("gr_block_timestamp", Funcs::block_timestamp);
        builder.add_func("gr_create_program", Funcs::create_program);
        builder.add_func("gr_create_program_wgas", Funcs::create_program_wgas);
        builder.add_func("gr_debug", Funcs::debug);
        builder.add_func("gr_error", Funcs::error);
        builder.add_func("gr_exit", Funcs::exit);
        builder.add_func("gr_status_code", Funcs::status_code);
        builder.add_func("gr_reserve_gas", Funcs::reserve_gas);
        builder.add_func("gr_unreserve_gas", Funcs::unreserve_gas);
        builder.add_func("gr_system_reserve_gas", Funcs::system_reserve_gas);
        builder.add_func("gr_gas_available", Funcs::gas_available);
        builder.add_func("gr_leave", Funcs::leave);
        builder.add_func("gr_message_id", Funcs::message_id);
        builder.add_func("gr_origin", Funcs::origin);
        builder.add_func("gr_program_id", Funcs::program_id);
        builder.add_func("gr_random", Funcs::random);
        builder.add_func("gr_read", Funcs::read);
        builder.add_func("gr_reply", Funcs::reply);
        builder.add_func("gr_reply_commit", Funcs::reply_commit);
        builder.add_func("gr_reply_commit_wgas", Funcs::reply_commit_wgas);
        builder.add_func("gr_reservation_reply", Funcs::reservation_reply);
        builder.add_func(
            "gr_reservation_reply_commit",
            Funcs::reservation_reply_commit,
        );
        builder.add_func("gr_reply_push", Funcs::reply_push);
        builder.add_func("gr_reply_input", Funcs::reply_input);
        builder.add_func("gr_reply_push_input", Funcs::reply_push_input);
        builder.add_func("gr_reply_input_wgas", Funcs::reply_input_wgas);
        builder.add_func("gr_send_input", Funcs::send_input);
        builder.add_func("gr_send_push_input", Funcs::send_push_input);
        builder.add_func("gr_send_input_wgas", Funcs::send_input_wgas);
        builder.add_func("gr_reply_to", Funcs::reply_to);
        builder.add_func("gr_reply_wgas", Funcs::reply_wgas);
        builder.add_func("gr_send", Funcs::send);
        builder.add_func("gr_send_commit", Funcs::send_commit);
        builder.add_func("gr_send_commit_wgas", Funcs::send_commit_wgas);
        builder.add_func("gr_reservation_send", Funcs::reservation_send);
        builder.add_func("gr_reservation_send_commit", Funcs::reservation_send_commit);
        builder.add_func("gr_send_init", Funcs::send_init);
        builder.add_func("gr_send_push", Funcs::send_push);
        builder.add_func("gr_send_wgas", Funcs::send_wgas);
        builder.add_func("gr_size", Funcs::size);
        builder.add_func("gr_source", Funcs::source);
        builder.add_func("gr_value", Funcs::value);
        builder.add_func("gr_value_available", Funcs::value_available);
        builder.add_func("gr_wait", Funcs::wait);
        builder.add_func("gr_wait_for", Funcs::wait_for);
        builder.add_func("gr_wait_up_to", Funcs::wait_up_to);
        builder.add_func("gr_wake", Funcs::wake);
        let mut env_builder: EnvironmentDefinitionBuilder<_> = builder.into();
=======
        builder.add_func(BlockHeight, Funcs::block_height);
        builder.add_func(BlockTimestamp, Funcs::block_timestamp);
        builder.add_func(CreateProgram, Funcs::create_program);
        builder.add_func(CreateProgramWGas, Funcs::create_program_wgas);
        builder.add_func(Debug, Funcs::debug);
        builder.add_func(Error, Funcs::error);
        builder.add_func(Exit, Funcs::exit);
        builder.add_func(StatusCode, Funcs::status_code);
        builder.add_func(ReserveGas, Funcs::reserve_gas);
        builder.add_func(UnreserveGas, Funcs::unreserve_gas);
        builder.add_func(GasAvailable, Funcs::gas_available);
        builder.add_func(Leave, Funcs::leave);
        builder.add_func(MessageId, Funcs::message_id);
        builder.add_func(Origin, Funcs::origin);
        builder.add_func(ProgramId, Funcs::program_id);
        builder.add_func(Random, Funcs::random);
        builder.add_func(Read, Funcs::read);
        builder.add_func(Reply, Funcs::reply);
        builder.add_func(ReplyCommit, Funcs::reply_commit);
        builder.add_func(ReplyCommitWGas, Funcs::reply_commit_wgas);
        builder.add_func(ReplyPush, Funcs::reply_push);
        builder.add_func(ReplyTo, Funcs::reply_to);
        builder.add_func(ReplyWGas, Funcs::reply_wgas);
        builder.add_func(Send, Funcs::send);
        builder.add_func(SendCommit, Funcs::send_commit);
        builder.add_func(SendCommitWGas, Funcs::send_commit_wgas);
        builder.add_func(SendInit, Funcs::send_init);
        builder.add_func(SendPush, Funcs::send_push);
        builder.add_func(SendWGas, Funcs::send_wgas);
        builder.add_func(Size, Funcs::size);
        builder.add_func(Source, Funcs::source);
        builder.add_func(Value, Funcs::value);
        builder.add_func(ValueAvailable, Funcs::value_available);
        builder.add_func(Wait, Funcs::wait);
        builder.add_func(WaitFor, Funcs::wait_for);
        builder.add_func(WaitUpTo, Funcs::wait_up_to);
        builder.add_func(Wake, Funcs::wake);
        builder.add_func(SystemReserveGas, Funcs::system_reserve_gas);
        builder.add_func(ReservationReply, Funcs::reservation_reply);
        builder.add_func(ReservationReplyCommit, Funcs::reservation_reply_commit);
        builder.add_func(ReservationSend, Funcs::reservation_send);
        builder.add_func(ReservationSendCommit, Funcs::reservation_send_commit);
>>>>>>> 147c7498

        let memory: DefaultExecutorMemory = match SandboxMemory::new(mem_size.0, None) {
            Ok(mem) => mem,
            Err(e) => return Err((ext.gas_amount(), CreateEnvMemory(e)).into()),
        };

        builder.add_memory(memory.clone());
        builder.add_func(Alloc, Funcs::alloc);
        builder.add_func(Free, Funcs::free);
        builder.add_func(OutOfGas, Funcs::out_of_gas);
        builder.add_func(OutOfAllowance, Funcs::out_of_allowance);

        // Check that we have implementations for all the sys-calls.
        // This is intended to panic during any testing, when the
        // condition is not met.
        assert_eq!(
            builder.funcs_count,
            SysCallName::count(),
            "Not all existing sys-calls were added to the module's env."
        );

        let env_builder: EnvironmentDefinitionBuilder<_> = builder.into();

        let mut runtime = Runtime {
            ext,
            memory: MemoryWrap::new(memory),
            err: FuncError::Terminated(TerminationReason::Success),
            globals: Default::default(),
        };

        match Instance::new(binary, &env_builder, &mut runtime) {
            Ok(instance) => Ok(Self {
                instance,
                runtime,
                entries,
            }),
            Err(e) => Err((runtime.ext.gas_amount(), ModuleInstantiation(e)).into()),
        }
    }

    fn execute<F, T>(
        self,
        entry_point: &DispatchKind,
        pre_execution_handler: F,
    ) -> Result<BackendReport<Self::Memory, E>, Self::Error>
    where
        F: FnOnce(&mut Self::Memory, Option<WasmPageNumber>) -> Result<(), T>,
        T: fmt::Display,
    {
        use SandboxEnvironmentError::*;

        let Self {
            mut instance,
            mut runtime,
            entries,
        } = self;

        let stack_end = instance
            .get_global_val(STACK_END_EXPORT_NAME)
            .and_then(|global| global.as_i32());
        let stack_end_page = match calc_stack_end(stack_end) {
            Ok(s) => s,
            Err(e) => return Err((runtime.ext.gas_amount(), StackEnd(e)).into()),
        };

        runtime.globals = instance
            .instance_globals()
            .ok_or((runtime.ext.gas_amount(), MutableGlobalsNotSupported))?;

        let (gas, allowance) = runtime.ext.counters();

        runtime
            .globals
            .set_global_val(GLOBAL_NAME_GAS, Value::I64(gas as i64))
            .map_err(|_| (runtime.ext.gas_amount(), WrongInjectedGas))?;

        runtime
            .globals
            .set_global_val(GLOBAL_NAME_ALLOWANCE, Value::I64(allowance as i64))
            .map_err(|_| (runtime.ext.gas_amount(), WrongInjectedAllowance))?;

        match pre_execution_handler(&mut runtime.memory, stack_end_page) {
            Ok(_) => (),
            Err(e) => {
                return Err((runtime.ext.gas_amount(), PreExecutionHandler(e.to_string())).into());
            }
        }

        let res = if entries.contains(entry_point) {
            instance.invoke(entry_point.into_entry(), &[], &mut runtime)
        } else {
            Ok(ReturnValue::Unit)
        };

        let gas = runtime
            .globals
            .get_global_val(GLOBAL_NAME_GAS)
            .and_then(runtime::as_i64)
            .ok_or((runtime.ext.gas_amount(), WrongInjectedGas))?;

        let allowance = runtime
            .globals
            .get_global_val(GLOBAL_NAME_ALLOWANCE)
            .and_then(runtime::as_i64)
            .ok_or((runtime.ext.gas_amount(), WrongInjectedAllowance))?;

        let Runtime {
            err: trap,
            mut ext,
            memory,
            ..
        } = runtime;

        ext.update_counters(gas as u64, allowance as u64);

        log::debug!("SandboxEnvironment::execute res = {res:?}");

        let trap_explanation = ext.trap_explanation();

        let termination = if res.is_err() {
            let reason = trap_explanation
                .map(TerminationReason::Trap)
                .unwrap_or_else(|| trap.into_termination_reason());

            // success is unacceptable when there is error
            if let TerminationReason::Success = reason {
                TerminationReason::Trap(TrapExplanation::Unknown)
            } else {
                reason
            }
        } else {
            TerminationReason::Success
        };

        Ok(BackendReport {
            termination_reason: termination,
            memory_wrap: memory,
            ext,
        })
    }
}<|MERGE_RESOLUTION|>--- conflicted
+++ resolved
@@ -147,60 +147,6 @@
             funcs_count: 0,
         };
 
-<<<<<<< HEAD
-        builder.add_func("gr_block_height", Funcs::block_height);
-        builder.add_func("gr_block_timestamp", Funcs::block_timestamp);
-        builder.add_func("gr_create_program", Funcs::create_program);
-        builder.add_func("gr_create_program_wgas", Funcs::create_program_wgas);
-        builder.add_func("gr_debug", Funcs::debug);
-        builder.add_func("gr_error", Funcs::error);
-        builder.add_func("gr_exit", Funcs::exit);
-        builder.add_func("gr_status_code", Funcs::status_code);
-        builder.add_func("gr_reserve_gas", Funcs::reserve_gas);
-        builder.add_func("gr_unreserve_gas", Funcs::unreserve_gas);
-        builder.add_func("gr_system_reserve_gas", Funcs::system_reserve_gas);
-        builder.add_func("gr_gas_available", Funcs::gas_available);
-        builder.add_func("gr_leave", Funcs::leave);
-        builder.add_func("gr_message_id", Funcs::message_id);
-        builder.add_func("gr_origin", Funcs::origin);
-        builder.add_func("gr_program_id", Funcs::program_id);
-        builder.add_func("gr_random", Funcs::random);
-        builder.add_func("gr_read", Funcs::read);
-        builder.add_func("gr_reply", Funcs::reply);
-        builder.add_func("gr_reply_commit", Funcs::reply_commit);
-        builder.add_func("gr_reply_commit_wgas", Funcs::reply_commit_wgas);
-        builder.add_func("gr_reservation_reply", Funcs::reservation_reply);
-        builder.add_func(
-            "gr_reservation_reply_commit",
-            Funcs::reservation_reply_commit,
-        );
-        builder.add_func("gr_reply_push", Funcs::reply_push);
-        builder.add_func("gr_reply_input", Funcs::reply_input);
-        builder.add_func("gr_reply_push_input", Funcs::reply_push_input);
-        builder.add_func("gr_reply_input_wgas", Funcs::reply_input_wgas);
-        builder.add_func("gr_send_input", Funcs::send_input);
-        builder.add_func("gr_send_push_input", Funcs::send_push_input);
-        builder.add_func("gr_send_input_wgas", Funcs::send_input_wgas);
-        builder.add_func("gr_reply_to", Funcs::reply_to);
-        builder.add_func("gr_reply_wgas", Funcs::reply_wgas);
-        builder.add_func("gr_send", Funcs::send);
-        builder.add_func("gr_send_commit", Funcs::send_commit);
-        builder.add_func("gr_send_commit_wgas", Funcs::send_commit_wgas);
-        builder.add_func("gr_reservation_send", Funcs::reservation_send);
-        builder.add_func("gr_reservation_send_commit", Funcs::reservation_send_commit);
-        builder.add_func("gr_send_init", Funcs::send_init);
-        builder.add_func("gr_send_push", Funcs::send_push);
-        builder.add_func("gr_send_wgas", Funcs::send_wgas);
-        builder.add_func("gr_size", Funcs::size);
-        builder.add_func("gr_source", Funcs::source);
-        builder.add_func("gr_value", Funcs::value);
-        builder.add_func("gr_value_available", Funcs::value_available);
-        builder.add_func("gr_wait", Funcs::wait);
-        builder.add_func("gr_wait_for", Funcs::wait_for);
-        builder.add_func("gr_wait_up_to", Funcs::wait_up_to);
-        builder.add_func("gr_wake", Funcs::wake);
-        let mut env_builder: EnvironmentDefinitionBuilder<_> = builder.into();
-=======
         builder.add_func(BlockHeight, Funcs::block_height);
         builder.add_func(BlockTimestamp, Funcs::block_timestamp);
         builder.add_func(CreateProgram, Funcs::create_program);
@@ -224,12 +170,18 @@
         builder.add_func(ReplyPush, Funcs::reply_push);
         builder.add_func(ReplyTo, Funcs::reply_to);
         builder.add_func(ReplyWGas, Funcs::reply_wgas);
+        builder.add_func(ReplyInput, Funcs::reply_input);
+        builder.add_func(ReplyPushInput, Funcs::reply_push_input);
+        builder.add_func(ReplyInputWGas, Funcs::reply_input_wgas);
         builder.add_func(Send, Funcs::send);
         builder.add_func(SendCommit, Funcs::send_commit);
         builder.add_func(SendCommitWGas, Funcs::send_commit_wgas);
         builder.add_func(SendInit, Funcs::send_init);
         builder.add_func(SendPush, Funcs::send_push);
         builder.add_func(SendWGas, Funcs::send_wgas);
+        builder.add_func(SendInput, Funcs::send_input);
+        builder.add_func(SendPushInput, Funcs::send_push_input);
+        builder.add_func(SendInputWGas, Funcs::send_input_wgas);
         builder.add_func(Size, Funcs::size);
         builder.add_func(Source, Funcs::source);
         builder.add_func(Value, Funcs::value);
@@ -243,7 +195,6 @@
         builder.add_func(ReservationReplyCommit, Funcs::reservation_reply_commit);
         builder.add_func(ReservationSend, Funcs::reservation_send);
         builder.add_func(ReservationSendCommit, Funcs::reservation_send_commit);
->>>>>>> 147c7498
 
         let memory: DefaultExecutorMemory = match SandboxMemory::new(mem_size.0, None) {
             Ok(mem) => mem,
