--- conflicted
+++ resolved
@@ -83,13 +83,8 @@
     forbidden_funcs: &'a BTreeSet<&'static str>,
 }
 
-<<<<<<< HEAD
-impl<'a, E: Ext + IntoExtInfo + 'static> EnvBuilder<'a, E> {
+impl<'a, E: Ext + IntoExtInfo<E::Error> + 'static> EnvBuilder<'a, E> {
     fn add_func(&mut self, name: &str, f: HostFuncType<Runtime<E>>)
-=======
-impl<'a, E: Ext + IntoExtInfo<E::Error> + 'static> EnvBuilder<'a, E> {
-    fn add_func(&mut self, name: &str, f: HostFuncType<Runtime<'a, E>>)
->>>>>>> 2d7e6060
     where
         E::Error: AsTerminationReason + IntoExtError,
     {
