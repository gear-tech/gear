// This file is part of Gear.

// Copyright (C) 2021-2023 Gear Technologies Inc.
// SPDX-License-Identifier: GPL-3.0-or-later WITH Classpath-exception-2.0

// This program is free software: you can redistribute it and/or modify
// it under the terms of the GNU General Public License as published by
// the Free Software Foundation, either version 3 of the License, or
// (at your option) any later version.

// This program is distributed in the hope that it will be useful,
// but WITHOUT ANY WARRANTY; without even the implied warranty of
// MERCHANTABILITY or FITNESS FOR A PARTICULAR PURPOSE. See the
// GNU General Public License for more details.

// You should have received a copy of the GNU General Public License
// along with this program. If not, see <https://www.gnu.org/licenses/>.

//! sp-sandbox environment for running a module.

use crate::{
    memory::MemoryWrap,
    runtime::{self, Runtime},
};
use alloc::{collections::BTreeSet, format};
use core::{convert::Infallible, fmt::Display};
use gear_backend_common::{
    funcs::FuncsHandler,
    lazy_pages::{GlobalsAccessConfig, GlobalsAccessMod},
    ActorTerminationReason, BackendAllocExternalitiesError, BackendExternalities,
    BackendExternalitiesError, BackendReport, BackendTermination, Environment, EnvironmentError,
    EnvironmentExecutionResult,
};
use gear_core::{
    gas::GasLeft,
    memory::{PageU32Size, WasmPage},
    message::{DispatchKind, WasmEntryPoint},
};
use gear_wasm_instrument::{
    syscalls::SysCallName::{self, *},
    GLOBAL_NAME_ALLOWANCE, GLOBAL_NAME_GAS, STACK_END_EXPORT_NAME,
};
use sp_sandbox::{
    default_executor::{EnvironmentDefinitionBuilder, Instance, Memory as DefaultExecutorMemory},
    HostError, HostFuncType, InstanceGlobals, ReturnValue, SandboxEnvironmentBuilder,
    SandboxInstance, SandboxMemory, Value,
};

#[derive(Clone, Copy)]
struct SandboxValue(Value);

impl From<i32> for SandboxValue {
    fn from(value: i32) -> Self {
        SandboxValue(Value::I32(value))
    }
}

impl From<u32> for SandboxValue {
    fn from(value: u32) -> Self {
        SandboxValue(Value::I32(value as i32))
    }
}

impl From<i64> for SandboxValue {
    fn from(value: i64) -> Self {
        SandboxValue(Value::I64(value))
    }
}

impl TryFrom<SandboxValue> for u32 {
    type Error = HostError;

    fn try_from(val: SandboxValue) -> Result<u32, HostError> {
        if let Value::I32(val) = val.0 {
            Ok(val as u32)
        } else {
            Err(HostError)
        }
    }
}

impl TryFrom<SandboxValue> for u64 {
    type Error = HostError;

    fn try_from(val: SandboxValue) -> Result<u64, HostError> {
        if let Value::I64(val) = val.0 {
            Ok(val as u64)
        } else {
            Err(HostError)
        }
    }
}

macro_rules! wrap_common_func_internal_ret{
    ($func:path, $($arg_no:expr),*) => {
        |ctx, args| -> Result<ReturnValue, HostError> {
            $func(ctx, $(SandboxValue(args[$arg_no]).try_into()?,)*).map(|ret| Into::<SandboxValue>::into(ret).0.into())
        }
    }
}

macro_rules! wrap_common_func_internal_no_ret{
    ($func:path, $($arg_no:expr),*) => {
        |ctx, _args| -> Result<ReturnValue, HostError> {
            $func(ctx, $(SandboxValue(_args[$arg_no]).try_into()?,)*).map(|_| ReturnValue::Unit)
        }
    }
}

#[rustfmt::skip]
macro_rules! wrap_common_func {
    ($func:path, () -> ()) =>   { wrap_common_func_internal_no_ret!($func,) };
    ($func:path, (1) -> ()) =>  { wrap_common_func_internal_no_ret!($func, 0) };
    ($func:path, (2) -> ()) =>  { wrap_common_func_internal_no_ret!($func, 0, 1) };
    ($func:path, (3) -> ()) =>  { wrap_common_func_internal_no_ret!($func, 0, 1, 2) };
    ($func:path, (4) -> ()) =>  { wrap_common_func_internal_no_ret!($func, 0, 1, 2, 3) };
    ($func:path, (5) -> ()) =>  { wrap_common_func_internal_no_ret!($func, 0, 1, 2, 3, 4) };
    ($func:path, (6) -> ()) =>  { wrap_common_func_internal_no_ret!($func, 0, 1, 2, 3, 4, 5) };
    ($func:path, (7) -> ()) =>  { wrap_common_func_internal_no_ret!($func, 0, 1, 2, 3, 4, 5, 6) };
    ($func:path, (8) -> ()) =>  { wrap_common_func_internal_no_ret!($func, 0, 1, 2, 3, 4, 5, 6, 7) };

    ($func:path, () -> (1)) =>  { wrap_common_func_internal_ret!($func,) };
    ($func:path, (1) -> (1)) => { wrap_common_func_internal_ret!($func, 0) };
    ($func:path, (2) -> (1)) => { wrap_common_func_internal_ret!($func, 0, 1) };
    ($func:path, (3) -> (1)) => { wrap_common_func_internal_ret!($func, 0, 1, 2) };
    ($func:path, (4) -> (1)) => { wrap_common_func_internal_ret!($func, 0, 1, 2, 3) };
    ($func:path, (5) -> (1)) => { wrap_common_func_internal_ret!($func, 0, 1, 2, 3, 4) };
    ($func:path, (6) -> (1)) => { wrap_common_func_internal_ret!($func, 0, 1, 2, 3, 4, 5) };
    ($func:path, (7) -> (1)) => { wrap_common_func_internal_ret!($func, 0, 1, 2, 3, 4, 5, 6) };
}

#[derive(Debug, derive_more::Display)]
pub enum SandboxEnvironmentError {
    #[display(fmt = "Failed to create env memory: {_0:?}")]
    CreateEnvMemory(sp_sandbox::Error),
    #[display(fmt = "Globals are not supported")]
    GlobalsNotSupported,
    #[display(fmt = "Gas counter not found or has wrong type")]
    WrongInjectedGas,
    #[display(fmt = "Allowance counter not found or has wrong type")]
    WrongInjectedAllowance,
}

/// Environment to run one module at a time providing Ext.
pub struct SandboxEnvironment<Ext, EntryPoint = DispatchKind>
where
    Ext: BackendExternalities,
    EntryPoint: WasmEntryPoint,
{
    instance: Instance<Runtime<Ext>>,
    runtime: Runtime<Ext>,
    entries: BTreeSet<DispatchKind>,
    entry_point: EntryPoint,
}

// A helping wrapper for `EnvironmentDefinitionBuilder` and `forbidden_funcs`.
// It makes adding functions to `EnvironmentDefinitionBuilder` shorter.
struct EnvBuilder<Ext: BackendExternalities> {
    env_def_builder: EnvironmentDefinitionBuilder<Runtime<Ext>>,
    forbidden_funcs: BTreeSet<SysCallName>,
    funcs_count: usize,
}

impl<Ext> EnvBuilder<Ext>
where
    Ext: BackendExternalities + 'static,
    Ext::Error: BackendExternalitiesError,
    Ext::AllocError: BackendAllocExternalitiesError<ExtError = Ext::Error>,
{
    fn add_func(&mut self, name: SysCallName, f: HostFuncType<Runtime<Ext>>) {
        if self.forbidden_funcs.contains(&name) {
            self.env_def_builder.add_host_func(
                "env",
                name.to_str(),
                wrap_common_func!(FuncsHandler::forbidden, () -> ()),
            );
        } else {
            self.env_def_builder.add_host_func("env", name.to_str(), f);
        }

        self.funcs_count += 1;
    }

    fn add_memory(&mut self, memory: DefaultExecutorMemory) {
        self.env_def_builder.add_memory("env", "memory", memory);
    }
}

impl<Ext: BackendExternalities> From<EnvBuilder<Ext>>
    for EnvironmentDefinitionBuilder<Runtime<Ext>>
{
    fn from(builder: EnvBuilder<Ext>) -> Self {
        builder.env_def_builder
    }
}

impl<Ext, EntryPoint> SandboxEnvironment<Ext, EntryPoint>
where
    Ext: BackendExternalities + 'static,
    Ext::Error: BackendExternalitiesError,
    Ext::AllocError: BackendAllocExternalitiesError<ExtError = Ext::Error>,
    EntryPoint: WasmEntryPoint,
{
    #[rustfmt::skip]
    fn bind_funcs(builder: &mut EnvBuilder<Ext>) {
        builder.add_func(BlockHeight, wrap_common_func!(FuncsHandler::block_height, (1) -> ()));
        builder.add_func(BlockTimestamp,wrap_common_func!(FuncsHandler::block_timestamp, (1) -> ()));
        builder.add_func(CreateProgram, wrap_common_func!(FuncsHandler::create_program, (7) -> ()));
        builder.add_func(CreateProgramWGas, wrap_common_func!(FuncsHandler::create_program_wgas, (8) -> ()));
        builder.add_func(Debug, wrap_common_func!(FuncsHandler::debug, (2) -> ()));
        builder.add_func(Panic, wrap_common_func!(FuncsHandler::panic, (2) -> ()));
        builder.add_func(OomPanic, wrap_common_func!(FuncsHandler::oom_panic, () -> ()));
        builder.add_func(Error, wrap_common_func!(FuncsHandler::error, (2) -> ()));
        builder.add_func(Exit, wrap_common_func!(FuncsHandler::exit, (1) -> ()));
        builder.add_func(StatusCode, wrap_common_func!(FuncsHandler::status_code, (1) -> ()));
        builder.add_func(ReserveGas, wrap_common_func!(FuncsHandler::reserve_gas, (3) -> ()));
        builder.add_func(ReplyDeposit, wrap_common_func!(FuncsHandler::reply_deposit, (3) -> ()));
        builder.add_func(UnreserveGas, wrap_common_func!(FuncsHandler::unreserve_gas, (2) -> ()));
        builder.add_func(GasAvailable, wrap_common_func!(FuncsHandler::gas_available, (1) -> ()));
        builder.add_func(Leave, wrap_common_func!(FuncsHandler::leave, () -> ()));
        builder.add_func(MessageId, wrap_common_func!(FuncsHandler::message_id, (1) -> ()));
        builder.add_func(PayProgramRent, wrap_common_func!(FuncsHandler::pay_program_rent, (2) -> ()));
        builder.add_func(ProgramId, wrap_common_func!(FuncsHandler::program_id, (1) -> ()));
        builder.add_func(Random, wrap_common_func!(FuncsHandler::random, (2) -> ()));
        builder.add_func(Read, wrap_common_func!(FuncsHandler::read, (4) -> ()));
        builder.add_func(Reply, wrap_common_func!(FuncsHandler::reply, (4) -> ()));
        builder.add_func(ReplyCommit, wrap_common_func!(FuncsHandler::reply_commit, (2) -> ()));
        builder.add_func(ReplyCommitWGas, wrap_common_func!(FuncsHandler::reply_commit_wgas, (3) -> ()));
        builder.add_func(ReplyPush, wrap_common_func!(FuncsHandler::reply_push, (3) -> ()));
        builder.add_func(ReplyTo, wrap_common_func!(FuncsHandler::reply_to, (1) -> ()));
        builder.add_func(SignalFrom, wrap_common_func!(FuncsHandler::signal_from, (1) -> ()));
        builder.add_func(ReplyWGas, wrap_common_func!(FuncsHandler::reply_wgas, (5) -> ()));
        builder.add_func(ReplyInput, wrap_common_func!(FuncsHandler::reply_input, (4) -> ()));
        builder.add_func(ReplyPushInput, wrap_common_func!(FuncsHandler::reply_push_input, (3) -> ()));
        builder.add_func(ReplyInputWGas, wrap_common_func!(FuncsHandler::reply_input_wgas, (5) -> ()));
        builder.add_func(Send, wrap_common_func!(FuncsHandler::send, (5) -> ()));
        builder.add_func(SendCommit, wrap_common_func!(FuncsHandler::send_commit, (4) -> ()));
        builder.add_func(SendCommitWGas, wrap_common_func!(FuncsHandler::send_commit_wgas, (5) -> ()));
        builder.add_func(SendInit, wrap_common_func!(FuncsHandler::send_init, (1) -> ()));
        builder.add_func(SendPush, wrap_common_func!(FuncsHandler::send_push, (4) -> ()));
        builder.add_func(SendWGas, wrap_common_func!(FuncsHandler::send_wgas, (6) -> ()));
        builder.add_func(SendInput, wrap_common_func!(FuncsHandler::send_input, (5) -> ()));
        builder.add_func(SendPushInput, wrap_common_func!(FuncsHandler::send_push_input, (4) -> ()));
        builder.add_func(SendInputWGas, wrap_common_func!(FuncsHandler::send_input_wgas, (6) -> ()));
        builder.add_func(Size, wrap_common_func!(FuncsHandler::size, (1) -> ()));
        builder.add_func(Source, wrap_common_func!(FuncsHandler::source, (1) -> ()));
        builder.add_func(Value, wrap_common_func!(FuncsHandler::value, (1) -> ()));
        builder.add_func(ValueAvailable, wrap_common_func!(FuncsHandler::value_available, (1) -> ()));
        builder.add_func(Wait, wrap_common_func!(FuncsHandler::wait, () -> ()));
        builder.add_func(WaitFor, wrap_common_func!(FuncsHandler::wait_for, (1) -> ()));
        builder.add_func(WaitUpTo, wrap_common_func!(FuncsHandler::wait_up_to, (1) -> ()));
        builder.add_func(Wake, wrap_common_func!(FuncsHandler::wake, (3) -> ()));
        builder.add_func(SystemReserveGas, wrap_common_func!(FuncsHandler::system_reserve_gas, (2) -> ()));
<<<<<<< HEAD
        builder.add_func(ReservationReply, wrap_common_func!(FuncsHandler::reservation_reply, (5) -> ()));
        builder.add_func(ReservationReplyWGas, wrap_common_func!(FuncsHandler::reservation_reply_wgas, (6) -> ()));
        builder.add_func(ReservationReplyCommit, wrap_common_func!(FuncsHandler::reservation_reply_commit, (3) -> ()));
        builder.add_func(ReservationReplyCommitWGas, wrap_common_func!(FuncsHandler::reservation_reply_commit_wgas, (4) -> ()));
=======
        builder.add_func(ReservationReply, wrap_common_func!(FuncsHandler::reservation_reply, (4) -> ()));
        builder.add_func(ReservationReplyCommit, wrap_common_func!(FuncsHandler::reservation_reply_commit, (2) -> ()));
>>>>>>> bf0977d7
        builder.add_func(ReservationSend, wrap_common_func!(FuncsHandler::reservation_send, (5) -> ()));
        builder.add_func(ReservationSendWGas, wrap_common_func!(FuncsHandler::reservation_send_wgas, (6) -> ()));
        builder.add_func(ReservationSendCommit, wrap_common_func!(FuncsHandler::reservation_send_commit, (4) -> ()));
        builder.add_func(ReservationSendCommitWGas, wrap_common_func!(FuncsHandler::reservation_send_commit_wgas, (5) -> ()));
        builder.add_func(OutOfGas, wrap_common_func!(FuncsHandler::out_of_gas, () -> ()));
        builder.add_func(OutOfAllowance, wrap_common_func!(FuncsHandler::out_of_allowance, () -> ()));

        builder.add_func(Alloc, wrap_common_func!(FuncsHandler::alloc, (1) -> (1)));
        builder.add_func(Free, wrap_common_func!(FuncsHandler::free, (1) -> (1)));
    }
}

impl<EnvExt, EntryPoint> Environment<EntryPoint> for SandboxEnvironment<EnvExt, EntryPoint>
where
    EnvExt: BackendExternalities + 'static,
    EnvExt::Error: BackendExternalitiesError,
    EnvExt::AllocError: BackendAllocExternalitiesError<ExtError = EnvExt::Error>,
    EntryPoint: WasmEntryPoint,
{
    type Ext = EnvExt;
    type Memory = MemoryWrap;
    type SystemError = SandboxEnvironmentError;

    fn new(
        ext: Self::Ext,
        binary: &[u8],
        entry_point: EntryPoint,
        entries: BTreeSet<DispatchKind>,
        mem_size: WasmPage,
    ) -> Result<Self, EnvironmentError<Self::SystemError, Infallible>> {
        use EnvironmentError::*;
        use SandboxEnvironmentError::*;

        let entry_forbidden = entry_point
            .try_into_kind()
            .as_ref()
            .map(DispatchKind::forbidden_funcs)
            .unwrap_or_default();

        let mut builder = EnvBuilder::<EnvExt> {
            env_def_builder: EnvironmentDefinitionBuilder::new(),
            forbidden_funcs: ext
                .forbidden_funcs()
                .iter()
                .copied()
                .chain(entry_forbidden)
                .collect(),
            funcs_count: 0,
        };

        let memory: DefaultExecutorMemory = match SandboxMemory::new(mem_size.raw(), None) {
            Ok(mem) => mem,
            Err(e) => return Err(System(CreateEnvMemory(e))),
        };

        builder.add_memory(memory.clone());

        Self::bind_funcs(&mut builder);

        // Check that we have implementations for all the sys-calls.
        // This is intended to panic during any testing, when the
        // condition is not met.
        assert_eq!(
            builder.funcs_count,
            SysCallName::count(),
            "Not all existing sys-calls were added to the module's env."
        );

        let env_builder: EnvironmentDefinitionBuilder<_> = builder.into();

        let mut runtime = Runtime {
            ext,
            memory: MemoryWrap::new(memory),
            globals: Default::default(),
            memory_manager: Default::default(),
            fallible_syscall_error: None,
            termination_reason: ActorTerminationReason::Success.into(),
        };

        match Instance::new(binary, &env_builder, &mut runtime) {
            Ok(instance) => Ok(Self {
                instance,
                runtime,
                entries,
                entry_point,
            }),
            Err(e) => Err(Actor(runtime.ext.gas_amount(), format!("{e:?}"))),
        }
    }

    fn execute<PrepareMemory, PrepareMemoryError>(
        self,
        prepare_memory: PrepareMemory,
    ) -> EnvironmentExecutionResult<PrepareMemoryError, Self, EntryPoint>
    where
        PrepareMemory: FnOnce(
            &mut Self::Memory,
            Option<u32>,
            GlobalsAccessConfig,
        ) -> Result<(), PrepareMemoryError>,
        PrepareMemoryError: Display,
    {
        use EnvironmentError::*;
        use SandboxEnvironmentError::*;

        let Self {
            mut instance,
            mut runtime,
            entries,
            entry_point,
        } = self;

        let stack_end = instance
            .get_global_val(STACK_END_EXPORT_NAME)
            .and_then(|global| global.as_i32())
            .map(|global| global as u32);

        runtime.globals = instance
            .instance_globals()
            .ok_or(System(GlobalsNotSupported))?;

        let GasLeft { gas, allowance } = runtime.ext.gas_left();

        runtime
            .globals
            .set_global_val(GLOBAL_NAME_GAS, Value::I64(gas as i64))
            .map_err(|_| System(WrongInjectedGas))?;

        runtime
            .globals
            .set_global_val(GLOBAL_NAME_ALLOWANCE, Value::I64(allowance as i64))
            .map_err(|_| System(WrongInjectedAllowance))?;

        let globals_config = if cfg!(not(feature = "std")) {
            GlobalsAccessConfig {
                access_ptr: instance.get_instance_ptr(),
                access_mod: GlobalsAccessMod::WasmRuntime,
            }
        } else {
            unreachable!("We cannot use sandbox backend in std environment currently");
        };

        match prepare_memory(&mut runtime.memory, stack_end, globals_config) {
            Ok(_) => (),
            Err(e) => {
                return Err(PrepareMemory(runtime.ext.gas_amount(), e));
            }
        }

        let needs_execution = entry_point
            .try_into_kind()
            .map(|kind| entries.contains(&kind))
            .unwrap_or(true);

        let res = needs_execution
            .then(|| instance.invoke(entry_point.as_entry(), &[], &mut runtime))
            .unwrap_or(Ok(ReturnValue::Unit));

        let gas = runtime
            .globals
            .get_global_val(GLOBAL_NAME_GAS)
            .and_then(runtime::as_i64)
            .ok_or(System(WrongInjectedGas))?;

        let allowance = runtime
            .globals
            .get_global_val(GLOBAL_NAME_ALLOWANCE)
            .and_then(runtime::as_i64)
            .ok_or(System(WrongInjectedAllowance))?;

        let (ext, memory_wrap, termination_reason) = runtime.terminate(res, gas, allowance);

        Ok(BackendReport {
            termination_reason,
            memory_wrap,
            ext,
        })
    }
}<|MERGE_RESOLUTION|>--- conflicted
+++ resolved
@@ -251,15 +251,10 @@
         builder.add_func(WaitUpTo, wrap_common_func!(FuncsHandler::wait_up_to, (1) -> ()));
         builder.add_func(Wake, wrap_common_func!(FuncsHandler::wake, (3) -> ()));
         builder.add_func(SystemReserveGas, wrap_common_func!(FuncsHandler::system_reserve_gas, (2) -> ()));
-<<<<<<< HEAD
-        builder.add_func(ReservationReply, wrap_common_func!(FuncsHandler::reservation_reply, (5) -> ()));
-        builder.add_func(ReservationReplyWGas, wrap_common_func!(FuncsHandler::reservation_reply_wgas, (6) -> ()));
-        builder.add_func(ReservationReplyCommit, wrap_common_func!(FuncsHandler::reservation_reply_commit, (3) -> ()));
-        builder.add_func(ReservationReplyCommitWGas, wrap_common_func!(FuncsHandler::reservation_reply_commit_wgas, (4) -> ()));
-=======
         builder.add_func(ReservationReply, wrap_common_func!(FuncsHandler::reservation_reply, (4) -> ()));
+        builder.add_func(ReservationReplyWGas, wrap_common_func!(FuncsHandler::reservation_reply_wgas, (5) -> ()));
         builder.add_func(ReservationReplyCommit, wrap_common_func!(FuncsHandler::reservation_reply_commit, (2) -> ()));
->>>>>>> bf0977d7
+        builder.add_func(ReservationReplyCommitWGas, wrap_common_func!(FuncsHandler::reservation_reply_commit_wgas, (3) -> ()));
         builder.add_func(ReservationSend, wrap_common_func!(FuncsHandler::reservation_send, (5) -> ()));
         builder.add_func(ReservationSendWGas, wrap_common_func!(FuncsHandler::reservation_send_wgas, (6) -> ()));
         builder.add_func(ReservationSendCommit, wrap_common_func!(FuncsHandler::reservation_send_commit, (4) -> ()));
