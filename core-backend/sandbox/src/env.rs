--- conflicted
+++ resolved
@@ -185,19 +185,11 @@
             Err(e) => return Err((ext.gas_amount(), CreateEnvMemory(e)).into()),
         };
 
-<<<<<<< HEAD
-        env_builder.add_memory("env", "memory", mem.clone());
+        env_builder.add_memory("env", "memory", memory.clone());
         env_builder.add_host_func("env", Alloc.to_str(), Funcs::alloc);
         env_builder.add_host_func("env", Free.to_str(), Funcs::free);
         env_builder.add_host_func("env", OutOfGas.to_str(), Funcs::out_of_gas);
         env_builder.add_host_func("env", OutOfAllowance.to_str(), Funcs::out_of_allowance);
-=======
-        env_builder.add_memory("env", "memory", memory.clone());
-        env_builder.add_host_func("env", "alloc", Funcs::alloc);
-        env_builder.add_host_func("env", "free", Funcs::free);
-        env_builder.add_host_func("env", IMPORT_NAME_OUT_OF_GAS, Funcs::out_of_gas);
-        env_builder.add_host_func("env", IMPORT_NAME_OUT_OF_ALLOWANCE, Funcs::out_of_allowance);
->>>>>>> 2756ad78
 
         let mut runtime = Runtime {
             ext,
