--- conflicted
+++ resolved
@@ -29,14 +29,8 @@
     runtime::{RunFallibleError, Runtime as CommonRuntime},
     BackendExternalities, BackendState, BackendTermination, UndefinedTerminationReason,
 };
-<<<<<<< HEAD
-use gear_core::{costs::RuntimeCosts, gas::GasLeft, pages::WasmPage};
+use gear_core::{costs::RuntimeCosts, pages::WasmPage};
 use gear_sandbox::{HostError, Value};
-=======
-use gear_core::{costs::RuntimeCosts, pages::WasmPage};
-use gear_sandbox::{HostError, InstanceGlobals, Value};
-use gear_wasm_instrument::GLOBAL_NAME_GAS;
->>>>>>> 6f7a21d3
 
 pub(crate) fn as_i64(v: Value) -> Option<i64> {
     match v {
@@ -52,12 +46,7 @@
 pub(crate) struct Runtime<Ext> {
     pub ext: Ext,
     pub memory: MemoryWrap,
-<<<<<<< HEAD
-    pub termination_reason: TerminationReason,
-=======
     pub termination_reason: UndefinedTerminationReason,
-    pub globals: gear_sandbox::default_executor::InstanceGlobals,
->>>>>>> 6f7a21d3
     // TODO: make wrapper around runtime and move memory_manager there (issue #2067)
     pub memory_manager: MemoryAccessManager<Ext>,
 }
@@ -76,14 +65,13 @@
     fn run_any<T, F>(
         &mut self,
         gas: u64,
-        allowance: u64,
         cost: RuntimeCosts,
         f: F,
-    ) -> Result<(T, u64, u64), Self::Error>
+    ) -> Result<(T, u64), Self::Error>
     where
         F: FnOnce(&mut Self) -> Result<T, UndefinedTerminationReason>,
     {
-        self.prepare_run(gas, allowance);
+        self.prepare_run(gas);
         (|| {
             self.ext.charge_gas_runtime(cost)?;
             f(self)
@@ -93,25 +81,24 @@
             HostError
         })
         .map(|r| {
-            let GasLeft { gas, allowance } = self.ext.gas_left();
-
-            (r, gas, allowance)
+            let gas_counter = self.ext.define_current_counter();
+
+            (r, gas_counter)
         })
     }
 
     fn run_fallible<T: Sized, F, R>(
         &mut self,
         gas: u64,
-        allowance: u64,
         res_ptr: u32,
         cost: RuntimeCosts,
         f: F,
-    ) -> Result<((), u64, u64), Self::Error>
+    ) -> Result<((), u64), Self::Error>
     where
         F: FnOnce(&mut Self) -> Result<T, RunFallibleError>,
         R: From<Result<T, u32>> + Sized,
     {
-        self.run_any(gas, allowance, cost, |ctx| {
+        self.run_any(gas, cost, |ctx| {
             let res = f(ctx);
             let res = ctx.process_fallible_func_result(res)?;
 
@@ -129,49 +116,12 @@
 
 impl<Ext: BackendExternalities> Runtime<Ext> {
     // Cleans `memory_manager`, updates ext counters based on globals.
-    fn prepare_run(&mut self, gas: u64, allowance: u64) {
+    fn prepare_run(&mut self, gas: u64) {
         self.memory_manager = Default::default();
 
-<<<<<<< HEAD
-        self.ext.set_gas_left((gas, allowance).into());
-    }
-
-=======
-        let gas = self
-            .globals
-            .get_global_val(GLOBAL_NAME_GAS)
-            .and_then(as_u64)
-            .unwrap_or_else(|| unreachable!("Globals must be checked during env creation"));
-
         self.ext.decrease_current_counter_to(gas);
     }
 
-    // Updates globals after execution.
-    fn update_globals(&mut self) {
-        let gas = self.ext.define_current_counter();
-
-        self.globals
-            .set_global_val(GLOBAL_NAME_GAS, Value::I64(gas as i64))
-            .unwrap_or_else(|e| {
-                unreachable!("Globals must be checked during env creation: {:?}", e)
-            });
-    }
-
-    fn with_globals_update<T, F>(&mut self, f: F) -> Result<T, HostError>
-    where
-        F: FnOnce(&mut Self) -> Result<T, UndefinedTerminationReason>,
-    {
-        let result = f(self).map_err(|err| {
-            self.set_termination_reason(err);
-            HostError
-        });
-
-        self.update_globals();
-
-        result
-    }
-
->>>>>>> 6f7a21d3
     fn with_memory<R, F>(&mut self, f: F) -> Result<R, MemoryAccessError>
     where
         F: FnOnce(
