--- conflicted
+++ resolved
@@ -98,21 +98,10 @@
     pub fn exit_code(store: &mut Store<StoreData<E>>) -> Func {
         let f = move |caller: Caller<'_, StoreData<E>>| {
             let ext = &caller.data().ext;
-<<<<<<< HEAD
-            ext.with(|ext: &mut E| ext.reply_to())
+            ext.with_fallible(|ext: &mut E| ext.reply_to())
                 .and_then(|v| v.ok_or("Not running in the reply context"))
                 .map(|(_, exit_code)| exit_code)
                 .map_err(Trap::new)
-=======
-            let reply_tuple = ext
-                .with_fallible(|ext: &mut E| ext.reply_to())
-                .map_err(Trap::new)?;
-            if let Some((_, exit_code)) = reply_tuple {
-                Ok(exit_code)
-            } else {
-                Err(Trap::new("Not running in the reply context"))
-            }
->>>>>>> 88e3fa93
         };
         Func::wrap(store, f)
     }
@@ -200,18 +189,8 @@
         let func = move |mut caller: Caller<'_, StoreData<E>>, origin_ptr: i32| {
             let ext = caller.data().ext.clone();
             ext.with_fallible(|ext: &mut E| {
-<<<<<<< HEAD
-                let id = ext.origin();
+                let id = ext.origin()?;
                 write_to_caller_memory(&mut caller, &mem, origin_ptr as _, id.as_ref())
-=======
-                let id = ext.origin()?;
-                Ok(write_to_caller_memory(
-                    &mut caller,
-                    &mem,
-                    origin_ptr as _,
-                    id.as_ref(),
-                ))
->>>>>>> 88e3fa93
             })
             .map_err(Trap::new)
         };
@@ -222,18 +201,13 @@
         let func = move |mut caller: Caller<'_, StoreData<E>>, msg_id_ptr: i32| {
             let ext = caller.data().ext.clone();
             ext.with_fallible(|ext: &mut E| {
-<<<<<<< HEAD
-                let message_id = ext.message_id();
+                let message_id = ext.message_id()?;
                 write_to_caller_memory(
-=======
-                let message_id = ext.message_id()?;
-                Ok(write_to_caller_memory(
->>>>>>> 88e3fa93
                     &mut caller,
                     &mem,
                     msg_id_ptr as isize as _,
                     message_id.as_ref(),
-                ))
+                )
             })
             .map_err(Trap::new)
         };
@@ -374,22 +348,11 @@
     pub fn reply_to(store: &mut Store<StoreData<E>>, mem: WasmtimeMemory) -> Func {
         let func = move |mut caller: Caller<'_, StoreData<E>>, dest: i32| {
             let ext = &caller.data().ext;
-<<<<<<< HEAD
-            ext.with(|ext: &mut E| ext.reply_to())
+            ext.with_fallible(|ext: &mut E| ext.reply_to())
                 .and_then(|v| v.ok_or("Not running in the reply context"))
                 .and_then(|(msg_id, _)| {
                     write_to_caller_memory(&mut caller, &mem, dest as isize as _, msg_id.as_ref())
                 })
-=======
-            let message_id = match ext
-                .with_fallible(|ext: &mut E| ext.reply_to())
-                .map_err(Trap::new)?
-            {
-                Some((m_id, _)) => m_id,
-                None => return Err(Trap::new("Not running in the reply context")),
-            };
-            write_to_caller_memory(&mut caller, &mem, dest as isize as _, message_id.as_ref())
->>>>>>> 88e3fa93
                 .map_err(Trap::new)
         };
         Func::wrap(store, func)
@@ -602,13 +565,8 @@
     pub fn source(store: &mut Store<StoreData<E>>, mem: WasmtimeMemory) -> Func {
         let func = move |mut caller: Caller<'_, StoreData<E>>, source_ptr: i32| {
             let ext = caller.data().ext.clone();
-<<<<<<< HEAD
-            ext.with_fallible(|ext: &mut E| {
-                let source = ext.source();
-=======
-            ext.with(|ext: &mut E| {
+            ext.with_fallible(|ext: &mut E| {
                 let source = ext.source()?;
->>>>>>> 88e3fa93
                 write_to_caller_memory(&mut caller, &mem, source_ptr as _, source.as_ref())
             })
             .map_err(Trap::new)
@@ -619,13 +577,8 @@
     pub fn program_id(store: &mut Store<StoreData<E>>, mem: WasmtimeMemory) -> Func {
         let func = move |mut caller: Caller<'_, StoreData<E>>, source_ptr: i32| {
             let ext = caller.data().ext.clone();
-<<<<<<< HEAD
-            ext.with_fallible(|ext: &mut E| {
-                let actor_id = ext.program_id();
-=======
-            ext.with(|ext: &mut E| {
+            ext.with_fallible(|ext: &mut E| {
                 let actor_id = ext.program_id()?;
->>>>>>> 88e3fa93
                 write_to_caller_memory(&mut caller, &mem, source_ptr as _, actor_id.as_ref())
             })
             .map_err(Trap::new)
@@ -638,12 +591,8 @@
             let ext = caller.data().ext.clone();
             ext.with_fallible(|ext: &mut E| -> Result<(), &str> {
                 let mut mem_wrap = get_caller_memory(&mut caller, &mem);
-<<<<<<< HEAD
-                set_u128(&mut mem_wrap, value_ptr as usize, ext.value())
-=======
-                set_u128(&mut mem_wrap, value_ptr as usize, ext.value()?)
-                    .map_err(|e| format!("Cannot set u128: {:?}", e))
->>>>>>> 88e3fa93
+                let value = ext.value()?;
+                set_u128(&mut mem_wrap, value_ptr as usize, value)
             })
             .map_err(Trap::new)
         };
@@ -655,12 +604,8 @@
             let ext = caller.data().ext.clone();
             ext.with_fallible(|ext: &mut E| -> Result<(), &str> {
                 let mut mem_wrap = get_caller_memory(&mut caller, &mem);
-<<<<<<< HEAD
-                set_u128(&mut mem_wrap, value_ptr as usize, ext.value_available())
-=======
-                set_u128(&mut mem_wrap, value_ptr as usize, ext.value_available()?)
-                    .map_err(|e| format!("Cannot set u128: {:?}", e))
->>>>>>> 88e3fa93
+                let value_available = ext.value_available()?;
+                set_u128(&mut mem_wrap, value_ptr as usize, value_available)
             })
             .map_err(Trap::new)
         };
