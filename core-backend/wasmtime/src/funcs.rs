// This file is part of Gear.

// Copyright (C) 2022 Gear Technologies Inc.
// SPDX-License-Identifier: GPL-3.0-or-later WITH Classpath-exception-2.0

// This program is free software: you can redistribute it and/or modify
// it under the terms of the GNU General Public License as published by
// the Free Software Foundation, either version 3 of the License, or
// (at your option) any later version.

// This program is distributed in the hope that it will be useful,
// but WITHOUT ANY WARRANTY; without even the implied warranty of
// MERCHANTABILITY or FITNESS FOR A PARTICULAR PURPOSE. See the
// GNU General Public License for more details.

// You should have received a copy of the GNU General Public License
// along with this program. If not, see <https://www.gnu.org/licenses/>.

use core::marker::PhantomData;

use crate::{env::StoreData, memory::MemoryWrap};
use alloc::{
    string::{FromUtf8Error, String, ToString},
    vec,
};
use codec::Encode;
use gear_backend_common::{
    error_processor::{IntoExtError, ProcessError},
    funcs::*,
    AsTerminationReason, IntoExtInfo, TerminationReason, TerminationReasonKind,
};
use gear_core::{
    env::{Ext, ExtCarrierWithError},
    ids::{MessageId, ProgramId},
    memory::Memory,
    message::{HandlePacket, InitPacket, ReplyPacket},
};
use gear_core_errors::{CoreError, MemoryError};
use wasmtime::{AsContextMut, Caller, Func, Memory as WasmtimeMemory, Store, Trap};

pub struct FuncsHandler<E: Ext + 'static> {
    _panthom: PhantomData<E>,
}

#[derive(Debug, derive_more::Display)]
enum FuncError<E> {
    #[display(fmt = "{}", _0)]
    Core(E),
    #[display(fmt = "{}", _0)]
    Memory(MemoryError),
    #[display(fmt = "{}", _0)]
    SetU128(MemoryError),
    #[display(fmt = "{}", _0)]
    LaterExtWith(ExtCarrierWithError),
    #[display(fmt = "Failed to parse debug string: {}", _0)]
    DebugString(FromUtf8Error),
    #[display(fmt = "Not running in the reply context")]
    NoReplyContext,
    #[display(fmt = "`gr_exit` has been called")]
    Exit,
    #[display(fmt = "`gr_leave` has been called")]
    Leave,
    #[display(fmt = "`gr_wait` has been called")]
    Wait,
    #[display(fmt = "`gr_error` expects error occurred earlier")]
    SyscallErrorExpected,
}

impl<E> FuncError<E> {
    fn as_core(&self) -> Option<&E> {
        match self {
            Self::Core(err) => Some(err),
            _ => None,
        }
    }
}

impl<E> From<ExtCarrierWithError> for FuncError<E> {
    fn from(err: ExtCarrierWithError) -> Self {
        Self::LaterExtWith(err)
    }
}

impl<E> From<MemoryError> for FuncError<E> {
    fn from(err: MemoryError) -> Self {
        Self::Memory(err)
    }
}

// for Trap::new
impl<E> From<FuncError<E>> for String
where
    E: CoreError,
{
    fn from(err: FuncError<E>) -> Self {
        err.to_string()
    }
}

fn get_caller_memory<'a, T: Ext>(
    caller: &'a mut Caller<'_, StoreData<T>>,
    mem: &WasmtimeMemory,
) -> MemoryWrap<'a, T> {
    let store = caller.as_context_mut();
    MemoryWrap { mem: *mem, store }
}

fn write_to_caller_memory<'a, T: Ext>(
    caller: &'a mut Caller<'_, StoreData<T>>,
    mem: &WasmtimeMemory,
    offset: usize,
    buffer: &[u8],
) -> Result<(), FuncError<T::Error>> {
    get_caller_memory(caller, mem)
        .write(offset, buffer)
        .map_err(FuncError::Memory)
}

impl<E> FuncsHandler<E>
where
    E: Ext + IntoExtInfo + 'static,
    E::Error: AsTerminationReason + IntoExtError,
{
    pub fn alloc(store: &mut Store<StoreData<E>>, mem: WasmtimeMemory) -> Func {
        let func = move |mut caller: Caller<'_, StoreData<E>>, pages: i32| {
            let ext = caller.data().ext.clone();
            let pages = pages as u32;
            let page = ext
                .with_fallible(|ext| {
                    ext.alloc(pages.into(), &mut get_caller_memory(&mut caller, &mem))
                        .map_err(FuncError::Core)
                })
                .map_err(Trap::new)?;
            log::debug!("ALLOC PAGES: {} pages at {:?}", pages, page);
            Ok(page.0)
        };
        Func::wrap(store, func)
    }

    pub fn block_height(store: &mut Store<StoreData<E>>) -> Func {
        let f = move |caller: Caller<'_, StoreData<E>>| {
            let ext = &caller.data().ext;
            ext.with_fallible(|ext| ext.block_height().map_err(FuncError::Core))
                .unwrap_or(0) as i32
        };
        Func::wrap(store, f)
    }

    pub fn block_timestamp(store: &mut Store<StoreData<E>>) -> Func {
        let f = move |caller: Caller<'_, StoreData<E>>| {
            let ext = &caller.data().ext;
            ext.with_fallible(|ext| ext.block_timestamp().map_err(FuncError::Core))
                .unwrap_or(0) as i64
        };
        Func::wrap(store, f)
    }

    pub fn exit_code(store: &mut Store<StoreData<E>>) -> Func {
        let f = move |caller: Caller<'_, StoreData<E>>| {
            let ext = &caller.data().ext;
            ext.with_fallible(|ext| ext.reply_to().map_err(FuncError::Core))
                .and_then(|v| v.ok_or(FuncError::NoReplyContext))
                .map(|(_, exit_code)| exit_code)
                .map_err(Trap::new)
        };
        Func::wrap(store, f)
    }

    pub fn free(store: &mut Store<StoreData<E>>) -> Func {
        let func = move |caller: Caller<'_, StoreData<E>>, page: i32| {
            let ext = &caller.data().ext;
            let page = page as u32;
            if let Err(err) =
                ext.with_fallible(|ext| ext.free(page.into()).map_err(FuncError::Core))
            {
                log::error!("FREE PAGE ERROR: {}", err);
                Err(Trap::new(err))
            } else {
                log::debug!("FREE PAGE: {}", page);
                Ok(())
            }
        };
        Func::wrap(store, func)
    }

    pub fn debug(store: &mut Store<StoreData<E>>, mem: WasmtimeMemory) -> Func {
        let f = move |mut caller: Caller<'_, StoreData<E>>, str_ptr: i32, str_len: i32| {
            let ext = caller.data().ext.clone();
            let str_ptr = str_ptr as u32 as usize;
            let str_len = str_len as u32 as usize;
            ext.with_fallible(|ext| -> Result<(), FuncError<_>> {
                let mut data = vec![0u8; str_len];
                let mem = get_caller_memory(&mut caller, &mem);
                mem.read(str_ptr, &mut data)?;
                let s = String::from_utf8(data).map_err(FuncError::DebugString)?;
                ext.debug(&s).map_err(FuncError::Core)?;
                Ok(())
            })
            .map_err(Trap::new)
        };
        Func::wrap(store, f)
    }

    pub fn gas(store: &mut Store<StoreData<E>>) -> Func {
        let func = move |mut caller: Caller<'_, StoreData<E>>, val: i32| {
            let ext = &caller.data().ext;
            ext.with_fallible(|ext| ext.gas(val as _).map_err(FuncError::Core))
                .map_err(|e| {
                    if let Some(TerminationReasonKind::GasAllowanceExceeded) = e
                        .as_core()
                        .and_then(AsTerminationReason::as_termination_reason)
                    {
                        caller.data_mut().termination_reason =
                            Some(TerminationReason::GasAllowanceExceeded);
                    }

                    Trap::new(e)
                })
        };
        Func::wrap(store, func)
    }

    pub fn gas_available(store: &mut Store<StoreData<E>>) -> Func {
        let func = move |caller: Caller<'_, StoreData<E>>| {
            let ext = &caller.data().ext;
            ext.with_fallible(|ext| ext.gas_available().map_err(FuncError::Core))
                .unwrap_or(0) as i64
        };
        Func::wrap(store, func)
    }

    pub fn exit(store: &mut Store<StoreData<E>>, mem: WasmtimeMemory) -> Func {
        let func =
            move |mut caller: Caller<'_, StoreData<E>>, program_id_ptr: i32| -> Result<(), Trap> {
                let ext = caller.data().ext.clone();

                if let Err(err) = ext.with_fallible(|ext| -> Result<_, FuncError<_>> {
                    let value_dest: ProgramId = get_bytes32(
                        &get_caller_memory(&mut caller, &mem),
                        program_id_ptr as u32 as _,
                    )?
                    .into();
                    ext.exit(value_dest).map_err(FuncError::Core)
                }) {
                    Err(Trap::new(err))
                } else {
                    // Intentionally return an error to break the execution
                    Err(Trap::new(FuncError::<E::Error>::Exit))
                }
            };
        Func::wrap(store, func)
    }

    pub fn origin(store: &mut Store<StoreData<E>>, mem: WasmtimeMemory) -> Func {
        let func = move |mut caller: Caller<'_, StoreData<E>>, origin_ptr: i32| {
            let ext = caller.data().ext.clone();
            ext.with_fallible(|ext| -> Result<_, FuncError<E::Error>> {
                let id = ext.origin().map_err(FuncError::Core)?;
                write_to_caller_memory(&mut caller, &mem, origin_ptr as _, id.as_ref())
            })
            .map_err(Trap::new)
        };
        Func::wrap(store, func)
    }

    pub fn msg_id(store: &mut Store<StoreData<E>>, mem: WasmtimeMemory) -> Func {
        let func = move |mut caller: Caller<'_, StoreData<E>>, msg_id_ptr: i32| {
            let ext = caller.data().ext.clone();
            ext.with_fallible(|ext| -> Result<_, FuncError<E::Error>> {
                let message_id = ext.message_id().map_err(FuncError::Core)?;
                write_to_caller_memory(
                    &mut caller,
                    &mem,
                    msg_id_ptr as isize as _,
                    message_id.as_ref(),
                )
            })
            .map_err(Trap::new)
        };
        Func::wrap(store, func)
    }

    pub fn read(store: &mut Store<StoreData<E>>, mem: WasmtimeMemory) -> Func {
        let func = move |mut caller: Caller<'_, StoreData<E>>, at: i32, len: i32, dest: i32| {
            let ext = caller.data().ext.clone();
            let at = at as u32 as usize;
            let len = len as u32 as usize;
            ext.with_fallible(|ext| -> Result<_, FuncError<E::Error>> {
                let msg = ext.msg().to_vec();
                write_to_caller_memory(&mut caller, &mem, dest as _, &msg[at..(at + len)])
            })
            .map_err(Trap::new)
        };
        Func::wrap(store, func)
    }

    pub fn reply(store: &mut Store<StoreData<E>>, mem: WasmtimeMemory) -> Func {
        let func = move |mut caller: Caller<'_, StoreData<E>>,
                         payload_ptr: i32,
                         payload_len: i32,
                         value_ptr: i32,
                         message_id_ptr: i32| {
            let ext = caller.data().ext.clone();
            ext.with_fallible(|ext| -> Result<u32, FuncError<E::Error>> {
                let mem_wrap = get_caller_memory(&mut caller, &mem);
                let payload = get_vec(&mem_wrap, payload_ptr as usize, payload_len as usize)?;
                let value = get_u128(&mem_wrap, value_ptr as usize)?;

                let error_len = ext
                    .reply(ReplyPacket::new(payload, value))
                    .process_error()
                    .map_err(FuncError::Core)?
                    .error_len_on_success(|message_id| {
                        write_to_caller_memory(
                            &mut caller,
                            &mem,
                            message_id_ptr as isize as _,
                            message_id.as_ref(),
                        )
                    })?;
                Ok(error_len)
            })
            .map_err(Trap::new)
        };
        Func::wrap(store, func)
    }

    pub fn reply_wgas(store: &mut Store<StoreData<E>>, mem: WasmtimeMemory) -> Func {
        let func = move |mut caller: Caller<'_, StoreData<E>>,
                         payload_ptr: i32,
                         payload_len: i32,
                         gas_limit: i64,
                         value_ptr: i32,
                         message_id_ptr: i32| {
            let ext = caller.data().ext.clone();
            ext.with_fallible(|ext| -> Result<_, FuncError<E::Error>> {
                let mem_wrap = get_caller_memory(&mut caller, &mem);
                let payload = get_vec(&mem_wrap, payload_ptr as usize, payload_len as usize)?;
                let value = get_u128(&mem_wrap, value_ptr as usize)?;

                let error_len = ext
                    .reply(ReplyPacket::new_with_gas(payload, gas_limit as _, value))
                    .process_error()
                    .map_err(FuncError::Core)?
                    .error_len_on_success(|message_id| {
                        write_to_caller_memory(
                            &mut caller,
                            &mem,
                            message_id_ptr as isize as _,
                            message_id.as_ref(),
                        )
                    })?;
                Ok(error_len)
            })
            .map_err(Trap::new)
        };
        Func::wrap(store, func)
    }

    pub fn reply_commit(store: &mut Store<StoreData<E>>, mem: WasmtimeMemory) -> Func {
        let func =
            move |mut caller: Caller<'_, StoreData<E>>, value_ptr: i32, message_id_ptr: i32| {
                let ext = caller.data().ext.clone();
                ext.with_fallible(|ext| -> Result<_, FuncError<E::Error>> {
                    let mem_wrap = get_caller_memory(&mut caller, &mem);
                    let value = get_u128(&mem_wrap, value_ptr as usize)?;
                    let error_len = ext
                        .reply_commit(ReplyPacket::new(Default::default(), value))
                        .process_error()
                        .map_err(FuncError::Core)?
                        .error_len_on_success(|message_id| {
                            write_to_caller_memory(
                                &mut caller,
                                &mem,
                                message_id_ptr as isize as _,
                                message_id.as_ref(),
                            )
                        })?;
                    Ok(error_len)
                })
                .map_err(Trap::new)
            };
        Func::wrap(store, func)
    }

    pub fn reply_commit_wgas(store: &mut Store<StoreData<E>>, mem: WasmtimeMemory) -> Func {
        let func = move |mut caller: Caller<'_, StoreData<E>>,
                         gas_limit: i64,
                         value_ptr: i32,
                         message_id_ptr: i32| {
            let ext = caller.data().ext.clone();
            ext.with_fallible(|ext| -> Result<_, FuncError<E::Error>> {
                let mem_wrap = get_caller_memory(&mut caller, &mem);
                let value = get_u128(&mem_wrap, value_ptr as usize)?;
                let error_len = ext
                    .reply_commit(ReplyPacket::new_with_gas(
                        Default::default(),
                        gas_limit as _,
                        value,
                    ))
                    .process_error()
                    .map_err(FuncError::Core)?
                    .error_len_on_success(|message_id| {
                        write_to_caller_memory(
                            &mut caller,
                            &mem,
                            message_id_ptr as isize as _,
                            message_id.as_ref(),
                        )
                    })?;
                Ok(error_len)
            })
            .map_err(Trap::new)
        };
        Func::wrap(store, func)
    }

    pub fn reply_push(store: &mut Store<StoreData<E>>, mem: WasmtimeMemory) -> Func {
        let func =
            move |mut caller: Caller<'_, StoreData<E>>, payload_ptr: i32, payload_len: i32| {
                let ext = caller.data().ext.clone();
                ext.with_fallible(|ext| -> Result<u32, FuncError<E::Error>> {
                    let mem_wrap = get_caller_memory(&mut caller, &mem);
                    let payload = get_vec(&mem_wrap, payload_ptr as usize, payload_len as usize)?;
                    let error_len = ext
                        .reply_push(&payload)
                        .process_error()
                        .map_err(FuncError::Core)?
                        .error_len();
                    Ok(error_len)
                })
                .map_err(Trap::new)
            };
        Func::wrap(store, func)
    }

    pub fn reply_to(store: &mut Store<StoreData<E>>, mem: WasmtimeMemory) -> Func {
        let func = move |mut caller: Caller<'_, StoreData<E>>, dest: i32| {
            let ext = &caller.data().ext;
            ext.with_fallible(|ext| ext.reply_to().map_err(FuncError::Core))
                .and_then(|v| v.ok_or(FuncError::NoReplyContext))
                .and_then(|(msg_id, _)| {
                    write_to_caller_memory(&mut caller, &mem, dest as isize as _, msg_id.as_ref())
                })
                .map_err(Trap::new)
        };
        Func::wrap(store, func)
    }

    pub fn send(store: &mut Store<StoreData<E>>, mem: WasmtimeMemory) -> Func {
        let func = move |mut caller: Caller<'_, StoreData<E>>,
                         program_id_ptr: i32,
                         payload_ptr: i32,
                         payload_len: i32,
                         value_ptr: i32,
                         message_id_ptr: i32| {
            let ext = caller.data().ext.clone();
            ext.with_fallible(|ext| -> Result<u32, FuncError<E::Error>> {
                let mem_wrap = get_caller_memory(&mut caller, &mem);
                let dest: ProgramId = get_bytes32(&mem_wrap, program_id_ptr as usize)?.into();
                let payload = get_vec(&mem_wrap, payload_ptr as usize, payload_len as usize)?;
                let value = get_u128(&mem_wrap, value_ptr as usize)?;
                let error_len = ext
                    .send(HandlePacket::new(dest, payload, value))
                    .process_error()
                    .map_err(FuncError::Core)?
                    .error_len_on_success(|message_id| {
                        write_to_caller_memory(
                            &mut caller,
                            &mem,
                            message_id_ptr as isize as _,
                            message_id.as_ref(),
                        )
                    })?;
                Ok(error_len)
            })
            .map_err(Trap::new)
        };
        Func::wrap(store, func)
    }

    pub fn send_wgas(store: &mut Store<StoreData<E>>, mem: WasmtimeMemory) -> Func {
        let func = move |mut caller: Caller<'_, StoreData<E>>,
                         program_id_ptr: i32,
                         payload_ptr: i32,
                         payload_len: i32,
                         gas_limit: i64,
                         value_ptr: i32,
                         message_id_ptr: i32| {
            let ext = caller.data().ext.clone();
            ext.with_fallible(|ext| -> Result<u32, FuncError<E::Error>> {
                let mem_wrap = get_caller_memory(&mut caller, &mem);
                let dest: ProgramId = get_bytes32(&mem_wrap, program_id_ptr as usize)?.into();
                let payload = get_vec(&mem_wrap, payload_ptr as usize, payload_len as usize)?;
                let value = get_u128(&mem_wrap, value_ptr as usize)?;

                let error_len = ext
                    .send(HandlePacket::new_with_gas(
                        dest,
                        payload,
                        gas_limit as _,
                        value,
                    ))
                    .process_error()
                    .map_err(FuncError::Core)?
                    .error_len_on_success(|message_id| {
                        write_to_caller_memory(
                            &mut caller,
                            &mem,
                            message_id_ptr as isize as _,
                            message_id.as_ref(),
                        )
                    })?;
                Ok(error_len)
            })
            .map_err(Trap::new)
        };
        Func::wrap(store, func)
    }

    pub fn send_commit(store: &mut Store<StoreData<E>>, mem: WasmtimeMemory) -> Func {
        let func = move |mut caller: Caller<'_, StoreData<E>>,
                         handle_ptr: i32,
                         message_id_ptr: i32,
                         program_id_ptr: i32,
                         value_ptr: i32| {
            let ext = caller.data().ext.clone();
            ext.with_fallible(|ext| -> Result<u32, FuncError<E::Error>> {
                let mem_wrap = get_caller_memory(&mut caller, &mem);
                let dest: ProgramId = get_bytes32(&mem_wrap, program_id_ptr as usize)?.into();
                let value = get_u128(&mem_wrap, value_ptr as usize)?;
                let error_len = ext
                    .send_commit(
                        handle_ptr as _,
                        HandlePacket::new(dest, Default::default(), value),
                    )
                    .process_error()
                    .map_err(FuncError::Core)?
                    .error_len_on_success(|message_id| {
                        write_to_caller_memory(
                            &mut caller,
                            &mem,
                            message_id_ptr as isize as _,
                            message_id.as_ref(),
                        )
                    })?;
                Ok(error_len)
            })
            .map_err(Trap::new)
        };
        Func::wrap(store, func)
    }

    pub fn send_commit_wgas(store: &mut Store<StoreData<E>>, mem: WasmtimeMemory) -> Func {
        let func = move |mut caller: Caller<'_, StoreData<E>>,
                         handle_ptr: i32,
                         message_id_ptr: i32,
                         program_id_ptr: i32,
                         gas_limit: i64,
                         value_ptr: i32| {
            let ext = caller.data().ext.clone();
            ext.with_fallible(|ext| -> Result<u32, FuncError<E::Error>> {
                let mem_wrap = get_caller_memory(&mut caller, &mem);
                let dest: ProgramId = get_bytes32(&mem_wrap, program_id_ptr as usize)?.into();
                let value = get_u128(&mem_wrap, value_ptr as usize)?;
                let error_len = ext
                    .send_commit(
                        handle_ptr as _,
                        HandlePacket::new_with_gas(dest, Default::default(), gas_limit as _, value),
                    )
                    .process_error()
                    .map_err(FuncError::Core)?
                    .error_len_on_success(|message_id| {
                        write_to_caller_memory(
                            &mut caller,
                            &mem,
                            message_id_ptr as isize as _,
                            message_id.as_ref(),
                        )
                    })?;
                Ok(error_len)
            })
            .map_err(Trap::new)
        };
        Func::wrap(store, func)
    }

    pub fn send_init(store: &mut Store<StoreData<E>>, mem: WasmtimeMemory) -> Func {
        let func = move |mut caller: Caller<'_, StoreData<E>>, handle_ptr: i32| {
            let ext = caller.data().ext.clone();
            ext.with_fallible(|ext| -> Result<_, FuncError<E::Error>> {
                let error_len = ext
                    .send_init()
                    .process_error()
                    .map_err(FuncError::Core)?
                    .error_len_on_success(|handle| {
                        write_to_caller_memory(
                            &mut caller,
                            &mem,
                            handle_ptr as _,
                            &handle.to_le_bytes(),
                        )
                    })?;
                Ok(error_len)
            })
            .map_err(Trap::new)
        };
        Func::wrap(store, func)
    }

    pub fn send_push(store: &mut Store<StoreData<E>>, mem: WasmtimeMemory) -> Func {
        let func = move |mut caller: Caller<'_, StoreData<E>>,
                         handle_ptr: i32,
                         payload_ptr: i32,
                         payload_len: i32| {
            let ext = caller.data().ext.clone();
            ext.with_fallible(|ext| -> Result<u32, FuncError<E::Error>> {
                let mem_wrap = get_caller_memory(&mut caller, &mem);
                let payload = get_vec(&mem_wrap, payload_ptr as usize, payload_len as usize)?;
                let error_len = ext
                    .send_push(handle_ptr as _, &payload)
                    .process_error()
                    .map_err(FuncError::Core)?
                    .error_len();
                Ok(error_len)
            })
            .map_err(Trap::new)
        };
        Func::wrap(store, func)
    }

    pub fn create_program_wgas(store: &mut Store<StoreData<E>>, mem: WasmtimeMemory) -> Func {
        let func = move |mut caller: Caller<'_, StoreData<E>>,
                         code_hash_ptr: i32,
                         salt_ptr: i32,
                         salt_len: i32,
                         payload_ptr: i32,
                         payload_len: i32,
                         gas_limit: i64,
                         value_ptr: i32,
                         program_id_ptr: i32| {
            let ext = caller.data().ext.clone();
<<<<<<< HEAD
            ext.with_fallible(|ext: &mut E| -> Result<i32, FuncError<E::Error>> {
=======
            ext.with_fallible(|ext| -> Result<(), FuncError<E::Error>> {
>>>>>>> d068068f
                let mem_wrap = get_caller_memory(&mut caller, &mem);
                let code_hash = get_bytes32(&mem_wrap, code_hash_ptr as usize)?;
                let salt = get_vec(&mem_wrap, salt_ptr as usize, salt_len as usize)?;
                let payload = get_vec(&mem_wrap, payload_ptr as usize, payload_len as usize)?;
                let value = get_u128(&mem_wrap, value_ptr as usize)?;
                ext.create_program(InitPacket::new_with_gas(
                    code_hash.into(),
                    salt,
                    payload,
                    gas_limit as _,
                    value,
                ))
                .map_err(FuncError::Core)
                .on_success_code(|new_actor_id| {
                    write_to_caller_memory(
                        &mut caller,
                        &mem,
                        program_id_ptr as isize as _,
                        new_actor_id.as_ref(),
                    )
                })
            })
            .map_err(Trap::new)
        };
        Func::wrap(store, func)
    }

    pub fn size(store: &mut Store<StoreData<E>>) -> Func {
        let func = move |caller: Caller<'_, StoreData<E>>| {
            let ext = &caller.data().ext;
            ext.with(|ext| ext.msg().len() as _).unwrap_or(0)
        };
        Func::wrap(store, func)
    }

    pub fn source(store: &mut Store<StoreData<E>>, mem: WasmtimeMemory) -> Func {
        let func = move |mut caller: Caller<'_, StoreData<E>>, source_ptr: i32| {
            let ext = caller.data().ext.clone();
            ext.with_fallible(|ext| -> Result<_, FuncError<E::Error>> {
                let source = ext.source().map_err(FuncError::Core)?;
                write_to_caller_memory(&mut caller, &mem, source_ptr as _, source.as_ref())
            })
            .map_err(Trap::new)
        };
        Func::wrap(store, func)
    }

    pub fn program_id(store: &mut Store<StoreData<E>>, mem: WasmtimeMemory) -> Func {
        let func = move |mut caller: Caller<'_, StoreData<E>>, source_ptr: i32| {
            let ext = caller.data().ext.clone();
            ext.with_fallible(|ext| -> Result<_, FuncError<E::Error>> {
                let actor_id = ext.program_id().map_err(FuncError::Core)?;
                write_to_caller_memory(&mut caller, &mem, source_ptr as _, actor_id.as_ref())
            })
            .map_err(Trap::new)
        };
        Func::wrap(store, func)
    }

    pub fn value(store: &mut Store<StoreData<E>>, mem: WasmtimeMemory) -> Func {
        let func = move |mut caller: Caller<'_, StoreData<E>>, value_ptr: i32| {
            let ext = caller.data().ext.clone();
            ext.with_fallible(|ext| -> Result<(), FuncError<E::Error>> {
                let mut mem_wrap = get_caller_memory(&mut caller, &mem);
                let value = ext.value().map_err(FuncError::Core)?;
                set_u128(&mut mem_wrap, value_ptr as usize, value).map_err(FuncError::SetU128)
            })
            .map_err(Trap::new)
        };
        Func::wrap(store, func)
    }

    pub fn value_available(store: &mut Store<StoreData<E>>, mem: WasmtimeMemory) -> Func {
        let func = move |mut caller: Caller<'_, StoreData<E>>, value_ptr: i32| {
            let ext = caller.data().ext.clone();
            ext.with_fallible(|ext| -> Result<(), FuncError<E::Error>> {
                let mut mem_wrap = get_caller_memory(&mut caller, &mem);
                let value_available = ext.value_available().map_err(FuncError::Core)?;
                set_u128(&mut mem_wrap, value_ptr as usize, value_available)
                    .map_err(FuncError::SetU128)
            })
            .map_err(Trap::new)
        };
        Func::wrap(store, func)
    }

    pub fn leave(store: &mut Store<StoreData<E>>) -> Func {
        let func = move |mut caller: Caller<'_, StoreData<E>>| -> Result<(), Trap> {
            let ext = &caller.data().ext;
            let trap =
                if let Err(err) = ext.with_fallible(|ext| ext.leave().map_err(FuncError::Core)) {
                    Trap::new(err)
                } else {
                    caller.data_mut().termination_reason = Some(TerminationReason::Leave);
                    Trap::new(FuncError::<E::Error>::Leave)
                };
            // Intentionally return an error to break the execution
            Err(trap)
        };
        Func::wrap(store, func)
    }

    pub fn wait(store: &mut Store<StoreData<E>>) -> Func {
        let func = move |mut caller: Caller<'_, StoreData<E>>| -> Result<(), Trap> {
            let ext = &caller.data().ext;
            let trap =
                if let Err(err) = ext.with_fallible(|ext| ext.wait().map_err(FuncError::Core)) {
                    Trap::new(err)
                } else {
                    caller.data_mut().termination_reason = Some(TerminationReason::Wait);
                    Trap::new(FuncError::<E::Error>::Wait)
                };
            // Intentionally return an error to break the execution
            Err(trap)
        };
        Func::wrap(store, func)
    }

    pub fn wake(store: &mut Store<StoreData<E>>, mem: WasmtimeMemory) -> Func {
        let func = move |mut caller: Caller<'_, StoreData<E>>, waker_id_ptr: i32| {
            let ext = caller.data().ext.clone();
            ext.with_fallible(|ext| -> Result<_, FuncError<E::Error>> {
                let mem_wrap = get_caller_memory(&mut caller, &mem);
                let waker_id: MessageId = get_bytes32(&mem_wrap, waker_id_ptr as usize)?.into();
                ext.wake(waker_id).map_err(FuncError::Core)
            })
            .map_err(Trap::new)
        };
        Func::wrap(store, func)
    }

    pub fn error(store: &mut Store<StoreData<E>>, mem: WasmtimeMemory) -> Func {
        let func = move |mut caller: Caller<'_, StoreData<E>>, data_ptr: u32| {
            let ext = caller.data().ext.clone();
            ext.with_fallible(|ext| -> Result<(), FuncError<E::Error>> {
                let mut mem_wrap = get_caller_memory(&mut caller, &mem);
                let err = ext.last_error().ok_or(FuncError::SyscallErrorExpected)?;
                let err = err.encode();
                mem_wrap.write(data_ptr as usize, &err)?;
                Ok(())
            })
            .map_err(Trap::new)
        };
        Func::wrap(store, func)
    }
}<|MERGE_RESOLUTION|>--- conflicted
+++ resolved
@@ -640,32 +640,31 @@
                          value_ptr: i32,
                          program_id_ptr: i32| {
             let ext = caller.data().ext.clone();
-<<<<<<< HEAD
-            ext.with_fallible(|ext: &mut E| -> Result<i32, FuncError<E::Error>> {
-=======
-            ext.with_fallible(|ext| -> Result<(), FuncError<E::Error>> {
->>>>>>> d068068f
+            ext.with_fallible(|ext| -> Result<i32, FuncError<E::Error>> {
                 let mem_wrap = get_caller_memory(&mut caller, &mem);
                 let code_hash = get_bytes32(&mem_wrap, code_hash_ptr as usize)?;
                 let salt = get_vec(&mem_wrap, salt_ptr as usize, salt_len as usize)?;
                 let payload = get_vec(&mem_wrap, payload_ptr as usize, payload_len as usize)?;
                 let value = get_u128(&mem_wrap, value_ptr as usize)?;
-                ext.create_program(InitPacket::new_with_gas(
-                    code_hash.into(),
-                    salt,
-                    payload,
-                    gas_limit as _,
-                    value,
-                ))
-                .map_err(FuncError::Core)
-                .on_success_code(|new_actor_id| {
-                    write_to_caller_memory(
-                        &mut caller,
-                        &mem,
-                        program_id_ptr as isize as _,
-                        new_actor_id.as_ref(),
-                    )
-                })
+                let error_len = ext
+                    .create_program(InitPacket::new_with_gas(
+                        code_hash.into(),
+                        salt,
+                        payload,
+                        gas_limit as _,
+                        value,
+                    ))
+                    .process_error()
+                    .map_err(FuncError::Core)
+                    .error_len_on_success(|new_actor_id| {
+                        write_to_caller_memory(
+                            &mut caller,
+                            &mem,
+                            program_id_ptr as isize as _,
+                            new_actor_id.as_ref(),
+                        )
+                    })?;
+                Ok(error_len)
             })
             .map_err(Trap::new)
         };
