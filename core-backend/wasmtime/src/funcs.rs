// This file is part of Gear.

// Copyright (C) 2022 Gear Technologies Inc.
// SPDX-License-Identifier: GPL-3.0-or-later WITH Classpath-exception-2.0

// This program is free software: you can redistribute it and/or modify
// it under the terms of the GNU General Public License as published by
// the Free Software Foundation, either version 3 of the License, or
// (at your option) any later version.

// This program is distributed in the hope that it will be useful,
// but WITHOUT ANY WARRANTY; without even the implied warranty of
// MERCHANTABILITY or FITNESS FOR A PARTICULAR PURPOSE. See the
// GNU General Public License for more details.

// You should have received a copy of the GNU General Public License
// along with this program. If not, see <https://www.gnu.org/licenses/>.

use core::marker::PhantomData;

use crate::env::StoreData;
use crate::memory::MemoryWrap;
use alloc::format;
use alloc::{string::String, vec};
use gear_backend_common::funcs::*;
use gear_backend_common::{IntoErrorCode, OnSuccessCode};
use gear_backend_common::{EXIT_TRAP_STR, LEAVE_TRAP_STR, WAIT_TRAP_STR};
use gear_core::{
    env::Ext,
    ids::{MessageId, ProgramId},
    memory::Memory,
    message::{HandlePacket, InitPacket, ReplyPacket},
};
use wasmtime::Memory as WasmtimeMemory;
use wasmtime::{AsContextMut, Caller, Func, Store, Trap};

pub struct FuncsHandler<E: Ext + 'static> {
    _panthom: PhantomData<E>,
}

fn get_caller_memory<'a, T: Ext>(
    caller: &'a mut Caller<'_, StoreData<T>>,
    mem: &WasmtimeMemory,
) -> MemoryWrap<'a, T> {
    let store = caller.as_context_mut();
    MemoryWrap { mem: *mem, store }
}

fn write_to_caller_memory<'a, T: Ext>(
    caller: &'a mut Caller<'_, StoreData<T>>,
    mem: &WasmtimeMemory,
    offset: usize,
    buffer: &[u8],
) -> Result<(), &'static str> {
    get_caller_memory(caller, mem)
        .write(offset, buffer)
        .map_err(|e| {
            log::error!("Cannot write to mem: {:?}", e);
            e.as_str()
        })
}

impl<E: Ext + 'static> FuncsHandler<E> {
    pub fn alloc(store: &mut Store<StoreData<E>>, mem: WasmtimeMemory) -> Func {
        let func = move |mut caller: Caller<'_, StoreData<E>>, pages: i32| {
            let ext = caller.data().ext.clone();
            let pages = pages as u32;
            let page = ext
                .with_fallible(|ext| {
                    ext.alloc(pages.into(), &mut get_caller_memory(&mut caller, &mem))
                })
                .map_err(Trap::new)?;
            log::debug!("ALLOC PAGES: {} pages at {:?}", pages, page);
            Ok(page.0)
        };
        Func::wrap(store, func)
    }

    pub fn block_height(store: &mut Store<StoreData<E>>) -> Func {
        let f = move |caller: Caller<'_, StoreData<E>>| {
            let ext = &caller.data().ext;
            ext.with(|ext: &mut E| ext.block_height()).unwrap_or(0) as i32
        };
        Func::wrap(store, f)
    }

    pub fn block_timestamp(store: &mut Store<StoreData<E>>) -> Func {
        let f = move |caller: Caller<'_, StoreData<E>>| {
            let ext = &caller.data().ext;
            ext.with(|ext: &mut E| ext.block_timestamp()).unwrap_or(0) as i64
        };
        Func::wrap(store, f)
    }

    pub fn exit_code(store: &mut Store<StoreData<E>>) -> Func {
        let f = move |caller: Caller<'_, StoreData<E>>| {
            let ext = &caller.data().ext;
            ext.with(|ext: &mut E| ext.reply_to())
                .and_then(|v| v.ok_or("Not running in the reply context"))
                .map(|(_, exit_code)| exit_code)
                .map_err(Trap::new)
        };
        Func::wrap(store, f)
    }

    pub fn free(store: &mut Store<StoreData<E>>) -> Func {
        let func = move |caller: Caller<'_, StoreData<E>>, page: i32| {
            let ext = &caller.data().ext;
            let page = page as u32;
            if let Err(err) = ext.with_fallible(|ext: &mut E| ext.free(page.into())) {
                log::error!("FREE PAGE ERROR: {:?}", err);
                Err(Trap::new(err))
            } else {
                log::debug!("FREE PAGE: {}", page);
                Ok(())
            }
        };
        Func::wrap(store, func)
    }

    pub fn debug(store: &mut Store<StoreData<E>>, mem: WasmtimeMemory) -> Func {
        let f = move |mut caller: Caller<'_, StoreData<E>>, str_ptr: i32, str_len: i32| {
            let ext = caller.data().ext.clone();
            let str_ptr = str_ptr as u32 as usize;
            let str_len = str_len as u32 as usize;
            ext.with_fallible(|ext: &mut E| -> Result<(), &'static str> {
                let mut data = vec![0u8; str_len];
                let mem = get_caller_memory(&mut caller, &mem);
                mem.read(str_ptr, &mut data).map_err(|e| e.as_str())?;
                match String::from_utf8(data) {
                    Ok(s) => ext.debug(&s),
                    Err(_) => Err("Failed to parse debug string"),
                }
            })
            .map_err(Trap::new)
        };
        Func::wrap(store, f)
    }

    pub fn gas(store: &mut Store<StoreData<E>>) -> Func {
        let func = move |caller: Caller<'_, StoreData<E>>, val: i32| {
            let ext = &caller.data().ext;
            ext.with_fallible(|ext| ext.charge_gas(val as _))
                .map_err(|e| {
                    if gear_backend_common::funcs::is_gas_allowance_trap(e) {
                        Trap::new(e)
                    } else {
                        Trap::new("Trapping: unable to report about gas used")
                    }
                })
        };
        Func::wrap(store, func)
    }

    pub fn gas_available(store: &mut Store<StoreData<E>>) -> Func {
        let func = move |caller: Caller<'_, StoreData<E>>| {
            let ext = &caller.data().ext;
            ext.with(|ext: &mut E| ext.gas_available()).unwrap_or(0) as i64
        };
        Func::wrap(store, func)
    }

    pub fn exit(store: &mut Store<StoreData<E>>, mem: WasmtimeMemory) -> Func {
        let func =
            move |mut caller: Caller<'_, StoreData<E>>, program_id_ptr: i32| -> Result<(), Trap> {
                let ext = caller.data().ext.clone();

                if let Err(err) = ext.with_fallible(|ext: &mut E| {
                    let value_dest: ProgramId = get_bytes32(
                        &get_caller_memory(&mut caller, &mem),
                        program_id_ptr as u32 as _,
                    )?
                    .into();
                    ext.exit(value_dest)
                }) {
                    Err(Trap::new(err))
                } else {
                    // Intentionally return an error to break the execution
                    Err(Trap::new(EXIT_TRAP_STR))
                }
            };
        Func::wrap(store, func)
    }

    pub fn origin(store: &mut Store<StoreData<E>>, mem: WasmtimeMemory) -> Func {
        let func = move |mut caller: Caller<'_, StoreData<E>>, origin_ptr: i32| {
            let ext = caller.data().ext.clone();
            ext.with_fallible(|ext: &mut E| {
                let id = ext.origin();
                write_to_caller_memory(&mut caller, &mem, origin_ptr as _, id.as_ref())
            })
            .map_err(Trap::new)
        };
        Func::wrap(store, func)
    }

    pub fn msg_id(store: &mut Store<StoreData<E>>, mem: WasmtimeMemory) -> Func {
        let func = move |mut caller: Caller<'_, StoreData<E>>, msg_id_ptr: i32| {
            let ext = caller.data().ext.clone();
            ext.with_fallible(|ext: &mut E| {
                let message_id = ext.message_id();
                write_to_caller_memory(
                    &mut caller,
                    &mem,
                    msg_id_ptr as isize as _,
                    message_id.as_ref(),
                )
            })
            .map_err(Trap::new)
        };
        Func::wrap(store, func)
    }

    pub fn read(store: &mut Store<StoreData<E>>, mem: WasmtimeMemory) -> Func {
        let func = move |mut caller: Caller<'_, StoreData<E>>, at: i32, len: i32, dest: i32| {
            let ext = caller.data().ext.clone();
            let at = at as u32 as usize;
            let len = len as u32 as usize;
            ext.with_fallible(|ext: &mut E| {
                let msg = ext.msg().to_vec();
                write_to_caller_memory(&mut caller, &mem, dest as _, &msg[at..(at + len)])
            })
            .map_err(Trap::new)
        };
        Func::wrap(store, func)
    }

    pub fn reply(store: &mut Store<StoreData<E>>, mem: WasmtimeMemory) -> Func {
        let func = move |mut caller: Caller<'_, StoreData<E>>,
                         payload_ptr: i32,
                         payload_len: i32,
                         value_ptr: i32,
                         message_id_ptr: i32| {
            let ext = caller.data().ext.clone();
            ext.with_fallible(|ext: &mut E| -> Result<i32, &str> {
                let mem_wrap = get_caller_memory(&mut caller, &mem);
                let payload = get_vec(&mem_wrap, payload_ptr as usize, payload_len as usize)?;
                let value = get_u128(&mem_wrap, value_ptr as usize)?;
                ext.reply(ReplyPacket::new(payload, value))
                    .on_success_code(|message_id| {
                        write_to_caller_memory(
                            &mut caller,
                            &mem,
                            message_id_ptr as isize as _,
                            message_id.as_ref(),
                        )
                    })
            })
            .map_err(|_| Trap::new("Trapping: unable to send reply message"))
        };
        Func::wrap(store, func)
    }

    pub fn reply_wgas(store: &mut Store<StoreData<E>>, mem: WasmtimeMemory) -> Func {
        let func = move |mut caller: Caller<'_, StoreData<E>>,
                         payload_ptr: i32,
                         payload_len: i32,
                         gas_limit: i64,
                         value_ptr: i32,
                         message_id_ptr: i32| {
            let ext = caller.data().ext.clone();
            ext.with(|ext: &mut E| -> Result<i32, String> {
                let mem_wrap = get_caller_memory(&mut caller, &mem);
                let payload = get_vec(&mem_wrap, payload_ptr as usize, payload_len as usize)?;
                let value = get_u128(&mem_wrap, value_ptr as usize)?;
                ext.reply(ReplyPacket::new_with_gas(payload, gas_limit as _, value))
                    .on_success_code(|message_id| {
                        write_to_caller_memory(
                            &mut caller,
                            &mem,
                            message_id_ptr as isize as _,
                            message_id.as_ref(),
                        )
                    })
            })
            .map_err(Trap::new)?
            .map_err(|_| "Trapping: unable to send reply message with gas")
            .map_err(Trap::new)
        };
        Func::wrap(store, func)
    }

    pub fn reply_commit(store: &mut Store<StoreData<E>>, mem: WasmtimeMemory) -> Func {
        let func =
            move |mut caller: Caller<'_, StoreData<E>>, value_ptr: i32, message_id_ptr: i32| {
                let ext = caller.data().ext.clone();
                ext.with_fallible(|ext: &mut E| -> Result<i32, &str> {
                    let mem_wrap = get_caller_memory(&mut caller, &mem);
                    let value = get_u128(&mem_wrap, value_ptr as usize)?;
                    ext.reply_commit(ReplyPacket::new(Default::default(), value))
                        .on_success_code(|message_id| {
                            write_to_caller_memory(
                                &mut caller,
                                &mem,
                                message_id_ptr as isize as _,
                                message_id.as_ref(),
                            )
                        })
                })
<<<<<<< HEAD
                .map_err(|_| Trap::new("Trapping: unable to send reply"))
=======
                .map_err(Trap::new)?
                .map_err(|_| "Trapping: unable to send reply message")
                .map_err(Trap::new)
>>>>>>> a64b68d0
            };
        Func::wrap(store, func)
    }

    pub fn reply_commit_wgas(store: &mut Store<StoreData<E>>, mem: WasmtimeMemory) -> Func {
        let func = move |mut caller: Caller<'_, StoreData<E>>,
                         gas_limit: i64,
                         value_ptr: i32,
                         message_id_ptr: i32| {
            let ext = caller.data().ext.clone();
            ext.with(|ext: &mut E| -> Result<i32, String> {
                let mem_wrap = get_caller_memory(&mut caller, &mem);
                let value = get_u128(&mem_wrap, value_ptr as usize)?;
                ext.reply_commit(ReplyPacket::new_with_gas(
                    Default::default(),
                    gas_limit as _,
                    value,
                ))
                .on_success_code(|message_id| {
                    write_to_caller_memory(
                        &mut caller,
                        &mem,
                        message_id_ptr as isize as _,
                        message_id.as_ref(),
                    )
                })
            })
            .map_err(Trap::new)?
            .map_err(|_| "Trapping: unable to send reply message with gas")
            .map_err(Trap::new)
        };
        Func::wrap(store, func)
    }

    pub fn reply_push(store: &mut Store<StoreData<E>>, mem: WasmtimeMemory) -> Func {
        let func =
            move |mut caller: Caller<'_, StoreData<E>>, payload_ptr: i32, payload_len: i32| {
                let ext = caller.data().ext.clone();
                ext.with_fallible(|ext: &mut E| {
                    let mem_wrap = get_caller_memory(&mut caller, &mem);
                    let payload = get_vec(&mem_wrap, payload_ptr as usize, payload_len as usize)?;
                    ext.reply_push(&payload).into_error_code()
                })
                .map_err(|_| Trap::new("Trapping: unable to push payload into reply"))
            };
        Func::wrap(store, func)
    }

    pub fn reply_to(store: &mut Store<StoreData<E>>, mem: WasmtimeMemory) -> Func {
        let func = move |mut caller: Caller<'_, StoreData<E>>, dest: i32| {
            let ext = &caller.data().ext;
            ext.with(|ext: &mut E| ext.reply_to())
                .and_then(|v| v.ok_or("Not running in the reply context"))
                .and_then(|(msg_id, _)| {
                    write_to_caller_memory(&mut caller, &mem, dest as isize as _, msg_id.as_ref())
                })
                .map_err(Trap::new)
        };
        Func::wrap(store, func)
    }

    pub fn send(store: &mut Store<StoreData<E>>, mem: WasmtimeMemory) -> Func {
        let func = move |mut caller: Caller<'_, StoreData<E>>,
                         program_id_ptr: i32,
                         payload_ptr: i32,
                         payload_len: i32,
                         value_ptr: i32,
                         message_id_ptr: i32| {
            let ext = caller.data().ext.clone();
            ext.with_fallible(|ext: &mut E| -> Result<i32, &str> {
                let mem_wrap = get_caller_memory(&mut caller, &mem);
                let dest: ProgramId = get_bytes32(&mem_wrap, program_id_ptr as usize)?.into();
                let payload = get_vec(&mem_wrap, payload_ptr as usize, payload_len as usize)?;
                let value = get_u128(&mem_wrap, value_ptr as usize)?;
                ext.send(HandlePacket::new(dest, payload, value))
                    .on_success_code(|message_id| {
                        write_to_caller_memory(
                            &mut caller,
                            &mem,
                            message_id_ptr as isize as _,
                            message_id.as_ref(),
                        )
                    })
            })
            .map_err(|_| Trap::new("Trapping: unable to send message"))
        };
        Func::wrap(store, func)
    }

    pub fn send_wgas(store: &mut Store<StoreData<E>>, mem: WasmtimeMemory) -> Func {
        let func = move |mut caller: Caller<'_, StoreData<E>>,
                         program_id_ptr: i32,
                         payload_ptr: i32,
                         payload_len: i32,
                         gas_limit: i64,
                         value_ptr: i32,
                         message_id_ptr: i32| {
            let ext = caller.data().ext.clone();
            ext.with_fallible(|ext: &mut E| -> Result<i32, &str> {
                let mem_wrap = get_caller_memory(&mut caller, &mem);
                let dest: ProgramId = get_bytes32(&mem_wrap, program_id_ptr as usize)?.into();
                let payload = get_vec(&mem_wrap, payload_ptr as usize, payload_len as usize)?;
                let value = get_u128(&mem_wrap, value_ptr as usize)?;
                ext.send(HandlePacket::new_with_gas(
                    dest,
                    payload,
                    gas_limit as _,
                    value,
                ))
                .on_success_code(|message_id| {
                    write_to_caller_memory(
                        &mut caller,
                        &mem,
                        message_id_ptr as isize as _,
                        message_id.as_ref(),
                    )
                })
            })
            .map_err(|_| Trap::new("Trapping: unable to send message with gas"))
        };
        Func::wrap(store, func)
    }

    pub fn send_commit(store: &mut Store<StoreData<E>>, mem: WasmtimeMemory) -> Func {
        let func = move |mut caller: Caller<'_, StoreData<E>>,
                         handle_ptr: i32,
                         message_id_ptr: i32,
                         program_id_ptr: i32,
                         value_ptr: i32| {
            let ext = caller.data().ext.clone();
            ext.with_fallible(|ext: &mut E| -> Result<i32, &str> {
                let mem_wrap = get_caller_memory(&mut caller, &mem);
                let dest: ProgramId = get_bytes32(&mem_wrap, program_id_ptr as usize)?.into();
                let value = get_u128(&mem_wrap, value_ptr as usize)?;
                ext.send_commit(
                    handle_ptr as _,
                    HandlePacket::new(dest, Default::default(), value),
                )
                .on_success_code(|message_id| {
                    write_to_caller_memory(
                        &mut caller,
                        &mem,
                        message_id_ptr as isize as _,
                        message_id.as_ref(),
                    )
                })
            })
            .map_err(|e| {
                Trap::new(format!(
                    "Trapping: unable to commit and send message: {}",
                    e
                ))
            })
        };
        Func::wrap(store, func)
    }

    pub fn send_commit_wgas(store: &mut Store<StoreData<E>>, mem: WasmtimeMemory) -> Func {
        let func = move |mut caller: Caller<'_, StoreData<E>>,
                         handle_ptr: i32,
                         message_id_ptr: i32,
                         program_id_ptr: i32,
                         gas_limit: i64,
                         value_ptr: i32| {
            let ext = caller.data().ext.clone();
            ext.with_fallible(|ext: &mut E| -> Result<i32, &str> {
                let mem_wrap = get_caller_memory(&mut caller, &mem);
                let dest: ProgramId = get_bytes32(&mem_wrap, program_id_ptr as usize)?.into();
                let value = get_u128(&mem_wrap, value_ptr as usize)?;
                ext.send_commit(
                    handle_ptr as _,
                    HandlePacket::new_with_gas(dest, Default::default(), gas_limit as _, value),
                )
                .on_success_code(|message_id| {
                    write_to_caller_memory(
                        &mut caller,
                        &mem,
                        message_id_ptr as isize as _,
                        message_id.as_ref(),
                    )
                })
            })
            .map_err(|_| Trap::new("Trapping: unable to commit and send message with gas"))
        };
        Func::wrap(store, func)
    }

    pub fn send_init(store: &mut Store<StoreData<E>>, mem: WasmtimeMemory) -> Func {
        let func = move |mut caller: Caller<'_, StoreData<E>>, handle_ptr: i32| {
            let ext = caller.data().ext.clone();
            ext.with_fallible(|ext: &mut E| {
                ext.send_init().on_success_code(|handle| {
                    write_to_caller_memory(
                        &mut caller,
                        &mem,
                        handle_ptr as _,
                        &handle.to_le_bytes(),
                    )
                })
            })
            .map_err(|_| Trap::new("Trapping: unable to init message"))
        };
        Func::wrap(store, func)
    }

    pub fn send_push(store: &mut Store<StoreData<E>>, mem: WasmtimeMemory) -> Func {
        let func = move |mut caller: Caller<'_, StoreData<E>>,
                         handle_ptr: i32,
                         payload_ptr: i32,
                         payload_len: i32| {
            let ext = caller.data().ext.clone();
            ext.with_fallible(|ext: &mut E| {
                let mem_wrap = get_caller_memory(&mut caller, &mem);
                let payload = get_vec(&mem_wrap, payload_ptr as usize, payload_len as usize)?;
                ext.send_push(handle_ptr as _, &payload).into_error_code()
            })
            .map_err(|_| Trap::new("Trapping: unable to push payload into message"))
        };
        Func::wrap(store, func)
    }

    pub fn create_program_wgas(store: &mut Store<StoreData<E>>, mem: WasmtimeMemory) -> Func {
        let func = move |mut caller: Caller<'_, StoreData<E>>,
                         code_hash_ptr: i32,
                         salt_ptr: i32,
                         salt_len: i32,
                         payload_ptr: i32,
                         payload_len: i32,
                         gas_limit: i64,
                         value_ptr: i32,
                         program_id_ptr: i32| {
            let ext = caller.data().ext.clone();
            ext.with_fallible(|ext: &mut E| -> Result<(), &str> {
                let mem_wrap = get_caller_memory(&mut caller, &mem);
                let code_hash = get_bytes32(&mem_wrap, code_hash_ptr as usize)?;
                let salt = get_vec(&mem_wrap, salt_ptr as usize, salt_len as usize)?;
                let payload = get_vec(&mem_wrap, payload_ptr as usize, payload_len as usize)?;
                let value = get_u128(&mem_wrap, value_ptr as usize)?;
                let new_actor_id = ext.create_program(InitPacket::new_with_gas(
                    code_hash.into(),
                    salt,
                    payload,
                    gas_limit as _,
                    value,
                ))?;
                write_to_caller_memory(
                    &mut caller,
                    &mem,
                    program_id_ptr as isize as _,
                    new_actor_id.as_ref(),
                )
            })
            .map_err(|_| Trap::new("Trapping: unable to create a new program"))
        };
        Func::wrap(store, func)
    }

    pub fn size(store: &mut Store<StoreData<E>>) -> Func {
        let func = move |caller: Caller<'_, StoreData<E>>| {
            let ext = &caller.data().ext;
            ext.with(|ext: &mut E| ext.msg().len() as _).unwrap_or(0)
        };
        Func::wrap(store, func)
    }

    pub fn source(store: &mut Store<StoreData<E>>, mem: WasmtimeMemory) -> Func {
        let func = move |mut caller: Caller<'_, StoreData<E>>, source_ptr: i32| {
            let ext = caller.data().ext.clone();
            ext.with_fallible(|ext: &mut E| {
                let source = ext.source();
                write_to_caller_memory(&mut caller, &mem, source_ptr as _, source.as_ref())
            })
            .map_err(Trap::new)
        };
        Func::wrap(store, func)
    }

    pub fn program_id(store: &mut Store<StoreData<E>>, mem: WasmtimeMemory) -> Func {
        let func = move |mut caller: Caller<'_, StoreData<E>>, source_ptr: i32| {
            let ext = caller.data().ext.clone();
            ext.with_fallible(|ext: &mut E| {
                let actor_id = ext.program_id();
                write_to_caller_memory(&mut caller, &mem, source_ptr as _, actor_id.as_ref())
            })
            .map_err(Trap::new)
        };
        Func::wrap(store, func)
    }

    pub fn value(store: &mut Store<StoreData<E>>, mem: WasmtimeMemory) -> Func {
        let func = move |mut caller: Caller<'_, StoreData<E>>, value_ptr: i32| {
            let ext = caller.data().ext.clone();
            ext.with_fallible(|ext: &mut E| -> Result<(), &str> {
                let mut mem_wrap = get_caller_memory(&mut caller, &mem);
                set_u128(&mut mem_wrap, value_ptr as usize, ext.value())
            })
            .map_err(Trap::new)
        };
        Func::wrap(store, func)
    }

    pub fn value_available(store: &mut Store<StoreData<E>>, mem: WasmtimeMemory) -> Func {
        let func = move |mut caller: Caller<'_, StoreData<E>>, value_ptr: i32| {
            let ext = caller.data().ext.clone();
            ext.with_fallible(|ext: &mut E| -> Result<(), &str> {
                let mut mem_wrap = get_caller_memory(&mut caller, &mem);
                set_u128(&mut mem_wrap, value_ptr as usize, ext.value_available())
            })
            .map_err(Trap::new)
        };
        Func::wrap(store, func)
    }

    pub fn leave(store: &mut Store<StoreData<E>>) -> Func {
        let func = move |caller: Caller<'_, StoreData<E>>| -> Result<(), Trap> {
            let ext = &caller.data().ext;
            let trap = if let Err(err) = ext.with_fallible(|ext: &mut E| ext.leave()) {
                Trap::new(err)
            } else {
                Trap::new(LEAVE_TRAP_STR)
            };
            // Intentionally return an error to break the execution
            Err(trap)
        };
        Func::wrap(store, func)
    }

    pub fn wait(store: &mut Store<StoreData<E>>) -> Func {
        let func = move |caller: Caller<'_, StoreData<E>>| -> Result<(), Trap> {
            let ext = &caller.data().ext;
            let trap = if let Err(err) = ext.with_fallible(|ext: &mut E| ext.wait()) {
                Trap::new(err)
            } else {
                Trap::new(WAIT_TRAP_STR)
            };
            // Intentionally return an error to break the execution
            Err(trap)
        };
        Func::wrap(store, func)
    }

    pub fn wake(store: &mut Store<StoreData<E>>, mem: WasmtimeMemory) -> Func {
        let func = move |mut caller: Caller<'_, StoreData<E>>, waker_id_ptr: i32| {
            let ext = caller.data().ext.clone();
            ext.with_fallible(|ext: &mut E| {
                let mem_wrap = get_caller_memory(&mut caller, &mem);
                let waker_id: MessageId = get_bytes32(&mem_wrap, waker_id_ptr as usize)?.into();
                ext.wake(waker_id)
            })
            .map_err(Trap::new)
        };
        Func::wrap(store, func)
    }
}<|MERGE_RESOLUTION|>--- conflicted
+++ resolved
@@ -259,7 +259,7 @@
                          value_ptr: i32,
                          message_id_ptr: i32| {
             let ext = caller.data().ext.clone();
-            ext.with(|ext: &mut E| -> Result<i32, String> {
+            ext.with_fallible(|ext: &mut E| -> Result<i32, &str> {
                 let mem_wrap = get_caller_memory(&mut caller, &mem);
                 let payload = get_vec(&mem_wrap, payload_ptr as usize, payload_len as usize)?;
                 let value = get_u128(&mem_wrap, value_ptr as usize)?;
@@ -273,9 +273,7 @@
                         )
                     })
             })
-            .map_err(Trap::new)?
-            .map_err(|_| "Trapping: unable to send reply message with gas")
-            .map_err(Trap::new)
+            .map_err(|_| Trap::new("Trapping: unable to send reply message with gas"))
         };
         Func::wrap(store, func)
     }
@@ -297,13 +295,7 @@
                             )
                         })
                 })
-<<<<<<< HEAD
                 .map_err(|_| Trap::new("Trapping: unable to send reply"))
-=======
-                .map_err(Trap::new)?
-                .map_err(|_| "Trapping: unable to send reply message")
-                .map_err(Trap::new)
->>>>>>> a64b68d0
             };
         Func::wrap(store, func)
     }
@@ -314,7 +306,7 @@
                          value_ptr: i32,
                          message_id_ptr: i32| {
             let ext = caller.data().ext.clone();
-            ext.with(|ext: &mut E| -> Result<i32, String> {
+            ext.with_fallible(|ext: &mut E| -> Result<i32, &str> {
                 let mem_wrap = get_caller_memory(&mut caller, &mem);
                 let value = get_u128(&mem_wrap, value_ptr as usize)?;
                 ext.reply_commit(ReplyPacket::new_with_gas(
@@ -331,9 +323,7 @@
                     )
                 })
             })
-            .map_err(Trap::new)?
-            .map_err(|_| "Trapping: unable to send reply message with gas")
-            .map_err(Trap::new)
+            .map_err(|_| Trap::new("Trapping: unable to send reply message with gas"))
         };
         Func::wrap(store, func)
     }
