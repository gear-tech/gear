// This file is part of Gear.

// Copyright (C) 2022 Gear Technologies Inc.
// SPDX-License-Identifier: GPL-3.0-or-later WITH Classpath-exception-2.0

// This program is free software: you can redistribute it and/or modify
// it under the terms of the GNU General Public License as published by
// the Free Software Foundation, either version 3 of the License, or
// (at your option) any later version.

// This program is distributed in the hope that it will be useful,
// but WITHOUT ANY WARRANTY; without even the implied warranty of
// MERCHANTABILITY or FITNESS FOR A PARTICULAR PURPOSE. See the
// GNU General Public License for more details.

// You should have received a copy of the GNU General Public License
// along with this program. If not, see <https://www.gnu.org/licenses/>.

use core::marker::PhantomData;

use crate::{env::StoreData, memory::MemoryWrap};
use alloc::{
    string::{FromUtf8Error, String, ToString},
    vec,
};
<<<<<<< HEAD
use codec::Encode;
use gear_backend_common::{funcs::*, ExtErrorProcessor, IntoExtInfo, TerminationReason};
=======
use gear_backend_common::{
    funcs::*, AsTerminationReason, IntoErrorCode, OnSuccessCode, TerminationReason,
    TerminationReasonKind,
};
>>>>>>> 5857745a
use gear_core::{
    env::{Ext, ExtCarrierWithError},
    ids::{MessageId, ProgramId},
    memory::Memory,
    message::{HandlePacket, InitPacket, ReplyPacket},
};
use gear_core_errors::{CoreError, MemoryError};
use wasmtime::{AsContextMut, Caller, Func, Memory as WasmtimeMemory, Store, Trap};

pub struct FuncsHandler<E: Ext + 'static> {
    _panthom: PhantomData<E>,
}

#[derive(Debug, derive_more::Display)]
enum FuncError<E> {
    #[display(fmt = "{}", _0)]
    Core(E),
    #[display(fmt = "{}", _0)]
    Memory(MemoryError),
    #[display(fmt = "{}", _0)]
    SetU128(MemoryError),
    #[display(fmt = "{}", _0)]
    LaterExtWith(ExtCarrierWithError),
    #[display(fmt = "Failed to parse debug string: {}", _0)]
    DebugString(FromUtf8Error),
    #[display(fmt = "Not running in the reply context")]
    NoReplyContext,
    #[display(fmt = "`gr_exit` has been called")]
    Exit,
    #[display(fmt = "`gr_leave` has been called")]
    Leave,
    #[display(fmt = "`gr_wait` has been called")]
    Wait,
    #[display(fmt = "`gr_error` expects error occurred earlier")]
    SyscallErrorExpected,
}

impl<E> FuncError<E> {
    fn as_core(&self) -> Option<&E> {
        match self {
            Self::Core(err) => Some(err),
            _ => None,
        }
    }
}

impl<E> From<ExtCarrierWithError> for FuncError<E> {
    fn from(err: ExtCarrierWithError) -> Self {
        Self::LaterExtWith(err)
    }
}

impl<E> From<MemoryError> for FuncError<E> {
    fn from(err: MemoryError) -> Self {
        Self::Memory(err)
    }
}

// for Trap::new
impl<E> From<FuncError<E>> for String
where
    E: CoreError,
{
    fn from(err: FuncError<E>) -> Self {
        err.to_string()
    }
}

fn get_caller_memory<'a, T: Ext>(
    caller: &'a mut Caller<'_, StoreData<T>>,
    mem: &WasmtimeMemory,
) -> MemoryWrap<'a, T> {
    let store = caller.as_context_mut();
    MemoryWrap { mem: *mem, store }
}

fn write_to_caller_memory<'a, T: Ext>(
    caller: &'a mut Caller<'_, StoreData<T>>,
    mem: &WasmtimeMemory,
    offset: usize,
    buffer: &[u8],
) -> Result<(), FuncError<T::Error>> {
    get_caller_memory(caller, mem)
        .write(offset, buffer)
        .map_err(FuncError::Memory)
}

impl<E> FuncsHandler<E>
where
<<<<<<< HEAD
    E: Ext + IntoExtInfo + 'static,
=======
    E: Ext + 'static,
    E::Error: AsTerminationReason,
>>>>>>> 5857745a
{
    pub fn alloc(store: &mut Store<StoreData<E>>, mem: WasmtimeMemory) -> Func {
        let func = move |mut caller: Caller<'_, StoreData<E>>, pages: i32| {
            let ext = caller.data().ext.clone();
            let pages = pages as u32;
            let page = ext
                .with_fallible(|ext| {
                    ext.alloc(pages.into(), &mut get_caller_memory(&mut caller, &mem))
                        .map_err(FuncError::Core)
                })
                .map_err(Trap::new)?;
            log::debug!("ALLOC PAGES: {} pages at {:?}", pages, page);
            Ok(page.0)
        };
        Func::wrap(store, func)
    }

    pub fn block_height(store: &mut Store<StoreData<E>>) -> Func {
        let f = move |caller: Caller<'_, StoreData<E>>| {
            let ext = &caller.data().ext;
            ext.with_fallible(|ext| ext.block_height().map_err(FuncError::Core))
                .unwrap_or(0) as i32
        };
        Func::wrap(store, f)
    }

    pub fn block_timestamp(store: &mut Store<StoreData<E>>) -> Func {
        let f = move |caller: Caller<'_, StoreData<E>>| {
            let ext = &caller.data().ext;
            ext.with_fallible(|ext| ext.block_timestamp().map_err(FuncError::Core))
                .unwrap_or(0) as i64
        };
        Func::wrap(store, f)
    }

    pub fn exit_code(store: &mut Store<StoreData<E>>) -> Func {
        let f = move |caller: Caller<'_, StoreData<E>>| {
            let ext = &caller.data().ext;
            ext.with_fallible(|ext| ext.reply_to().map_err(FuncError::Core))
                .and_then(|v| v.ok_or(FuncError::NoReplyContext))
                .map(|(_, exit_code)| exit_code)
                .map_err(Trap::new)
        };
        Func::wrap(store, f)
    }

    pub fn free(store: &mut Store<StoreData<E>>) -> Func {
        let func = move |caller: Caller<'_, StoreData<E>>, page: i32| {
            let ext = &caller.data().ext;
            let page = page as u32;
            if let Err(err) =
                ext.with_fallible(|ext| ext.free(page.into()).map_err(FuncError::Core))
            {
                log::error!("FREE PAGE ERROR: {}", err);
                Err(Trap::new(err))
            } else {
                log::debug!("FREE PAGE: {}", page);
                Ok(())
            }
        };
        Func::wrap(store, func)
    }

    pub fn debug(store: &mut Store<StoreData<E>>, mem: WasmtimeMemory) -> Func {
        let f = move |mut caller: Caller<'_, StoreData<E>>, str_ptr: i32, str_len: i32| {
            let ext = caller.data().ext.clone();
            let str_ptr = str_ptr as u32 as usize;
            let str_len = str_len as u32 as usize;
            ext.with_fallible(|ext| -> Result<(), FuncError<_>> {
                let mut data = vec![0u8; str_len];
                let mem = get_caller_memory(&mut caller, &mem);
                mem.read(str_ptr, &mut data)?;
                let s = String::from_utf8(data).map_err(FuncError::DebugString)?;
                ext.debug(&s).map_err(FuncError::Core)?;
                Ok(())
            })
            .map_err(Trap::new)
        };
        Func::wrap(store, f)
    }

    pub fn gas(store: &mut Store<StoreData<E>>) -> Func {
        let func = move |mut caller: Caller<'_, StoreData<E>>, val: i32| {
            let ext = &caller.data().ext;
            ext.with_fallible(|ext| ext.gas(val as _).map_err(FuncError::Core))
                .map_err(|e| {
                    if let Some(TerminationReasonKind::GasAllowanceExceeded) = e
                        .as_core()
                        .and_then(AsTerminationReason::as_termination_reason)
                    {
                        caller.data_mut().termination_reason =
                            Some(TerminationReason::GasAllowanceExceeded);
                    }

                    Trap::new(e)
                })
        };
        Func::wrap(store, func)
    }

    pub fn gas_available(store: &mut Store<StoreData<E>>) -> Func {
        let func = move |caller: Caller<'_, StoreData<E>>| {
            let ext = &caller.data().ext;
            ext.with_fallible(|ext| ext.gas_available().map_err(FuncError::Core))
                .unwrap_or(0) as i64
        };
        Func::wrap(store, func)
    }

    pub fn exit(store: &mut Store<StoreData<E>>, mem: WasmtimeMemory) -> Func {
        let func =
            move |mut caller: Caller<'_, StoreData<E>>, program_id_ptr: i32| -> Result<(), Trap> {
                let ext = caller.data().ext.clone();

                if let Err(err) = ext.with_fallible(|ext| -> Result<_, FuncError<_>> {
                    let value_dest: ProgramId = get_bytes32(
                        &get_caller_memory(&mut caller, &mem),
                        program_id_ptr as u32 as _,
                    )?
                    .into();
                    ext.exit(value_dest).map_err(FuncError::Core)
                }) {
                    Err(Trap::new(err))
                } else {
                    // Intentionally return an error to break the execution
                    Err(Trap::new(FuncError::<E::Error>::Exit))
                }
            };
        Func::wrap(store, func)
    }

    pub fn origin(store: &mut Store<StoreData<E>>, mem: WasmtimeMemory) -> Func {
        let func = move |mut caller: Caller<'_, StoreData<E>>, origin_ptr: i32| {
            let ext = caller.data().ext.clone();
            ext.with_fallible(|ext| -> Result<_, FuncError<E::Error>> {
                let id = ext.origin().map_err(FuncError::Core)?;
                write_to_caller_memory(&mut caller, &mem, origin_ptr as _, id.as_ref())
            })
            .map_err(Trap::new)
        };
        Func::wrap(store, func)
    }

    pub fn msg_id(store: &mut Store<StoreData<E>>, mem: WasmtimeMemory) -> Func {
        let func = move |mut caller: Caller<'_, StoreData<E>>, msg_id_ptr: i32| {
            let ext = caller.data().ext.clone();
            ext.with_fallible(|ext| -> Result<_, FuncError<E::Error>> {
                let message_id = ext.message_id().map_err(FuncError::Core)?;
                write_to_caller_memory(
                    &mut caller,
                    &mem,
                    msg_id_ptr as isize as _,
                    message_id.as_ref(),
                )
            })
            .map_err(Trap::new)
        };
        Func::wrap(store, func)
    }

    pub fn read(store: &mut Store<StoreData<E>>, mem: WasmtimeMemory) -> Func {
        let func = move |mut caller: Caller<'_, StoreData<E>>, at: i32, len: i32, dest: i32| {
            let ext = caller.data().ext.clone();
            let at = at as u32 as usize;
            let len = len as u32 as usize;
            ext.with_fallible(|ext| -> Result<_, FuncError<E::Error>> {
                let msg = ext.msg().to_vec();
                write_to_caller_memory(&mut caller, &mem, dest as _, &msg[at..(at + len)])
            })
            .map_err(Trap::new)
        };
        Func::wrap(store, func)
    }

    pub fn reply(store: &mut Store<StoreData<E>>, mem: WasmtimeMemory) -> Func {
        let func = move |mut caller: Caller<'_, StoreData<E>>,
                         payload_ptr: i32,
                         payload_len: i32,
                         value_ptr: i32,
                         message_id_ptr: i32| {
            let ext = caller.data().ext.clone();
            ext.with_fallible(|ext| -> Result<u32, FuncError<E::Error>> {
                let mem_wrap = get_caller_memory(&mut caller, &mem);
                let payload = get_vec(&mem_wrap, payload_ptr as usize, payload_len as usize)?;
                let value = get_u128(&mem_wrap, value_ptr as usize)?;
                Ok(ExtErrorProcessor::new(ext)
                    .with(|ext| ext.reply(ReplyPacket::new(payload, value)))
                    .map_err(FuncError::Core)?
                    .on_success(|message_id| {
                        write_to_caller_memory(
                            &mut caller,
                            &mem,
                            message_id_ptr as isize as _,
                            message_id.as_ref(),
                        )
                    })?
                    .error_len())
            })
            .map_err(Trap::new)
        };
        Func::wrap(store, func)
    }

    pub fn reply_wgas(store: &mut Store<StoreData<E>>, mem: WasmtimeMemory) -> Func {
        let func = move |mut caller: Caller<'_, StoreData<E>>,
                         payload_ptr: i32,
                         payload_len: i32,
                         gas_limit: i64,
                         value_ptr: i32,
                         message_id_ptr: i32| {
            let ext = caller.data().ext.clone();
            ext.with_fallible(|ext| -> Result<_, FuncError<E::Error>> {
                let mem_wrap = get_caller_memory(&mut caller, &mem);
                let payload = get_vec(&mem_wrap, payload_ptr as usize, payload_len as usize)?;
                let value = get_u128(&mem_wrap, value_ptr as usize)?;

                Ok(ExtErrorProcessor::new(ext)
                    .with(|ext| {
                        ext.reply(ReplyPacket::new_with_gas(payload, gas_limit as _, value))
                    })
                    .map_err(FuncError::Core)?
                    .on_success(|message_id| {
                        write_to_caller_memory(
                            &mut caller,
                            &mem,
                            message_id_ptr as isize as _,
                            message_id.as_ref(),
                        )
                    })?
                    .error_len())
            })
            .map_err(Trap::new)
        };
        Func::wrap(store, func)
    }

    pub fn reply_commit(store: &mut Store<StoreData<E>>, mem: WasmtimeMemory) -> Func {
        let func =
            move |mut caller: Caller<'_, StoreData<E>>, value_ptr: i32, message_id_ptr: i32| {
                let ext = caller.data().ext.clone();
                ext.with_fallible(|ext| -> Result<_, FuncError<E::Error>> {
                    let mem_wrap = get_caller_memory(&mut caller, &mem);
                    let value = get_u128(&mem_wrap, value_ptr as usize)?;
                    Ok(ExtErrorProcessor::new(ext)
                        .with(|ext| ext.reply_commit(ReplyPacket::new(Default::default(), value)))
                        .map_err(FuncError::Core)?
                        .on_success(|message_id| {
                            write_to_caller_memory(
                                &mut caller,
                                &mem,
                                message_id_ptr as isize as _,
                                message_id.as_ref(),
                            )
                        })?
                        .error_len())
                })
                .map_err(Trap::new)
            };
        Func::wrap(store, func)
    }

    pub fn reply_commit_wgas(store: &mut Store<StoreData<E>>, mem: WasmtimeMemory) -> Func {
        let func = move |mut caller: Caller<'_, StoreData<E>>,
                         gas_limit: i64,
                         value_ptr: i32,
                         message_id_ptr: i32| {
            let ext = caller.data().ext.clone();
            ext.with_fallible(|ext| -> Result<_, FuncError<E::Error>> {
                let mem_wrap = get_caller_memory(&mut caller, &mem);
                let value = get_u128(&mem_wrap, value_ptr as usize)?;
                Ok(ExtErrorProcessor::new(ext)
                    .with(|ext| {
                        ext.reply_commit(ReplyPacket::new_with_gas(
                            Default::default(),
                            gas_limit as _,
                            value,
                        ))
                    })
                    .map_err(FuncError::Core)?
                    .on_success(|message_id| {
                        write_to_caller_memory(
                            &mut caller,
                            &mem,
                            message_id_ptr as isize as _,
                            message_id.as_ref(),
                        )
                    })?
                    .error_len())
            })
            .map_err(Trap::new)
        };
        Func::wrap(store, func)
    }

    pub fn reply_push(store: &mut Store<StoreData<E>>, mem: WasmtimeMemory) -> Func {
        let func =
            move |mut caller: Caller<'_, StoreData<E>>, payload_ptr: i32, payload_len: i32| {
                let ext = caller.data().ext.clone();
                ext.with_fallible(|ext| -> Result<u32, FuncError<E::Error>> {
                    let mem_wrap = get_caller_memory(&mut caller, &mem);
                    let payload = get_vec(&mem_wrap, payload_ptr as usize, payload_len as usize)?;
                    Ok(ExtErrorProcessor::new(ext)
                        .with(|ext| ext.reply_push(&payload))
                        .map_err(FuncError::Core)?
                        .error_len())
                })
                .map_err(Trap::new)
            };
        Func::wrap(store, func)
    }

    pub fn reply_to(store: &mut Store<StoreData<E>>, mem: WasmtimeMemory) -> Func {
        let func = move |mut caller: Caller<'_, StoreData<E>>, dest: i32| {
            let ext = &caller.data().ext;
            ext.with_fallible(|ext| ext.reply_to().map_err(FuncError::Core))
                .and_then(|v| v.ok_or(FuncError::NoReplyContext))
                .and_then(|(msg_id, _)| {
                    write_to_caller_memory(&mut caller, &mem, dest as isize as _, msg_id.as_ref())
                })
                .map_err(Trap::new)
        };
        Func::wrap(store, func)
    }

    pub fn send(store: &mut Store<StoreData<E>>, mem: WasmtimeMemory) -> Func {
        let func = move |mut caller: Caller<'_, StoreData<E>>,
                         program_id_ptr: i32,
                         payload_ptr: i32,
                         payload_len: i32,
                         value_ptr: i32,
                         message_id_ptr: i32| {
            let ext = caller.data().ext.clone();
            ext.with_fallible(|ext| -> Result<u32, FuncError<E::Error>> {
                let mem_wrap = get_caller_memory(&mut caller, &mem);
                let dest: ProgramId = get_bytes32(&mem_wrap, program_id_ptr as usize)?.into();
                let payload = get_vec(&mem_wrap, payload_ptr as usize, payload_len as usize)?;
                let value = get_u128(&mem_wrap, value_ptr as usize)?;
                Ok(ExtErrorProcessor::new(ext)
                    .with(|ext| ext.send(HandlePacket::new(dest, payload, value)))
                    .map_err(FuncError::Core)?
                    .on_success(|message_id| {
                        write_to_caller_memory(
                            &mut caller,
                            &mem,
                            message_id_ptr as isize as _,
                            message_id.as_ref(),
                        )
                    })?
                    .error_len())
            })
            .map_err(Trap::new)
        };
        Func::wrap(store, func)
    }

    pub fn send_wgas(store: &mut Store<StoreData<E>>, mem: WasmtimeMemory) -> Func {
        let func = move |mut caller: Caller<'_, StoreData<E>>,
                         program_id_ptr: i32,
                         payload_ptr: i32,
                         payload_len: i32,
                         gas_limit: i64,
                         value_ptr: i32,
                         message_id_ptr: i32| {
            let ext = caller.data().ext.clone();
            ext.with_fallible(|ext| -> Result<u32, FuncError<E::Error>> {
                let mem_wrap = get_caller_memory(&mut caller, &mem);
                let dest: ProgramId = get_bytes32(&mem_wrap, program_id_ptr as usize)?.into();
                let payload = get_vec(&mem_wrap, payload_ptr as usize, payload_len as usize)?;
                let value = get_u128(&mem_wrap, value_ptr as usize)?;
                Ok(ExtErrorProcessor::new(ext)
                    .with(|ext| {
                        ext.send(HandlePacket::new_with_gas(
                            dest,
                            payload,
                            gas_limit as _,
                            value,
                        ))
                    })
                    .map_err(FuncError::Core)?
                    .on_success(|message_id| {
                        write_to_caller_memory(
                            &mut caller,
                            &mem,
                            message_id_ptr as isize as _,
                            message_id.as_ref(),
                        )
                    })?
                    .error_len())
            })
            .map_err(Trap::new)
        };
        Func::wrap(store, func)
    }

    pub fn send_commit(store: &mut Store<StoreData<E>>, mem: WasmtimeMemory) -> Func {
        let func = move |mut caller: Caller<'_, StoreData<E>>,
                         handle_ptr: i32,
                         message_id_ptr: i32,
                         program_id_ptr: i32,
                         value_ptr: i32| {
            let ext = caller.data().ext.clone();
            ext.with_fallible(|ext| -> Result<u32, FuncError<E::Error>> {
                let mem_wrap = get_caller_memory(&mut caller, &mem);
                let dest: ProgramId = get_bytes32(&mem_wrap, program_id_ptr as usize)?.into();
                let value = get_u128(&mem_wrap, value_ptr as usize)?;
                Ok(ExtErrorProcessor::new(ext)
                    .with(|ext| {
                        ext.send_commit(
                            handle_ptr as _,
                            HandlePacket::new(dest, Default::default(), value),
                        )
                    })
                    .map_err(FuncError::Core)?
                    .on_success(|message_id| {
                        write_to_caller_memory(
                            &mut caller,
                            &mem,
                            message_id_ptr as isize as _,
                            message_id.as_ref(),
                        )
                    })?
                    .error_len())
            })
            .map_err(Trap::new)
        };
        Func::wrap(store, func)
    }

    pub fn send_commit_wgas(store: &mut Store<StoreData<E>>, mem: WasmtimeMemory) -> Func {
        let func = move |mut caller: Caller<'_, StoreData<E>>,
                         handle_ptr: i32,
                         message_id_ptr: i32,
                         program_id_ptr: i32,
                         gas_limit: i64,
                         value_ptr: i32| {
            let ext = caller.data().ext.clone();
            ext.with_fallible(|ext| -> Result<u32, FuncError<E::Error>> {
                let mem_wrap = get_caller_memory(&mut caller, &mem);
                let dest: ProgramId = get_bytes32(&mem_wrap, program_id_ptr as usize)?.into();
                let value = get_u128(&mem_wrap, value_ptr as usize)?;
                Ok(ExtErrorProcessor::new(ext)
                    .with(|ext| {
                        ext.send_commit(
                            handle_ptr as _,
                            HandlePacket::new_with_gas(
                                dest,
                                Default::default(),
                                gas_limit as _,
                                value,
                            ),
                        )
                    })
                    .map_err(FuncError::Core)?
                    .on_success(|message_id| {
                        write_to_caller_memory(
                            &mut caller,
                            &mem,
                            message_id_ptr as isize as _,
                            message_id.as_ref(),
                        )
                    })?
                    .error_len())
            })
            .map_err(Trap::new)
        };
        Func::wrap(store, func)
    }

    pub fn send_init(store: &mut Store<StoreData<E>>, mem: WasmtimeMemory) -> Func {
        let func = move |mut caller: Caller<'_, StoreData<E>>, handle_ptr: i32| {
            let ext = caller.data().ext.clone();
            ext.with_fallible(|ext| -> Result<_, FuncError<E::Error>> {
                Ok(ExtErrorProcessor::new(ext)
                    .with(|ext| ext.send_init())
                    .map_err(FuncError::Core)?
                    .on_success(|handle| {
                        write_to_caller_memory(
                            &mut caller,
                            &mem,
                            handle_ptr as _,
                            &handle.to_le_bytes(),
                        )
                    })?
                    .error_len())
            })
            .map_err(Trap::new)
        };
        Func::wrap(store, func)
    }

    pub fn send_push(store: &mut Store<StoreData<E>>, mem: WasmtimeMemory) -> Func {
        let func = move |mut caller: Caller<'_, StoreData<E>>,
                         handle_ptr: i32,
                         payload_ptr: i32,
                         payload_len: i32| {
            let ext = caller.data().ext.clone();
            ext.with_fallible(|ext| -> Result<u32, FuncError<E::Error>> {
                let mem_wrap = get_caller_memory(&mut caller, &mem);
                let payload = get_vec(&mem_wrap, payload_ptr as usize, payload_len as usize)?;
                Ok(ExtErrorProcessor::new(ext)
                    .with(|ext| ext.send_push(handle_ptr as _, &payload))
                    .map_err(FuncError::Core)?
                    .error_len())
            })
            .map_err(Trap::new)
        };
        Func::wrap(store, func)
    }

    pub fn create_program_wgas(store: &mut Store<StoreData<E>>, mem: WasmtimeMemory) -> Func {
        let func = move |mut caller: Caller<'_, StoreData<E>>,
                         code_hash_ptr: i32,
                         salt_ptr: i32,
                         salt_len: i32,
                         payload_ptr: i32,
                         payload_len: i32,
                         gas_limit: i64,
                         value_ptr: i32,
                         program_id_ptr: i32| {
            let ext = caller.data().ext.clone();
            ext.with_fallible(|ext| -> Result<(), FuncError<E::Error>> {
                let mem_wrap = get_caller_memory(&mut caller, &mem);
                let code_hash = get_bytes32(&mem_wrap, code_hash_ptr as usize)?;
                let salt = get_vec(&mem_wrap, salt_ptr as usize, salt_len as usize)?;
                let payload = get_vec(&mem_wrap, payload_ptr as usize, payload_len as usize)?;
                let value = get_u128(&mem_wrap, value_ptr as usize)?;
                let new_actor_id = ext
                    .create_program(InitPacket::new_with_gas(
                        code_hash.into(),
                        salt,
                        payload,
                        gas_limit as _,
                        value,
                    ))
                    .map_err(FuncError::Core)?;
                write_to_caller_memory(
                    &mut caller,
                    &mem,
                    program_id_ptr as isize as _,
                    new_actor_id.as_ref(),
                )
            })
            .map_err(Trap::new)
        };
        Func::wrap(store, func)
    }

    pub fn size(store: &mut Store<StoreData<E>>) -> Func {
        let func = move |caller: Caller<'_, StoreData<E>>| {
            let ext = &caller.data().ext;
            ext.with(|ext| ext.msg().len() as _).unwrap_or(0)
        };
        Func::wrap(store, func)
    }

    pub fn source(store: &mut Store<StoreData<E>>, mem: WasmtimeMemory) -> Func {
        let func = move |mut caller: Caller<'_, StoreData<E>>, source_ptr: i32| {
            let ext = caller.data().ext.clone();
            ext.with_fallible(|ext| -> Result<_, FuncError<E::Error>> {
                let source = ext.source().map_err(FuncError::Core)?;
                write_to_caller_memory(&mut caller, &mem, source_ptr as _, source.as_ref())
            })
            .map_err(Trap::new)
        };
        Func::wrap(store, func)
    }

    pub fn program_id(store: &mut Store<StoreData<E>>, mem: WasmtimeMemory) -> Func {
        let func = move |mut caller: Caller<'_, StoreData<E>>, source_ptr: i32| {
            let ext = caller.data().ext.clone();
            ext.with_fallible(|ext| -> Result<_, FuncError<E::Error>> {
                let actor_id = ext.program_id().map_err(FuncError::Core)?;
                write_to_caller_memory(&mut caller, &mem, source_ptr as _, actor_id.as_ref())
            })
            .map_err(Trap::new)
        };
        Func::wrap(store, func)
    }

    pub fn value(store: &mut Store<StoreData<E>>, mem: WasmtimeMemory) -> Func {
        let func = move |mut caller: Caller<'_, StoreData<E>>, value_ptr: i32| {
            let ext = caller.data().ext.clone();
            ext.with_fallible(|ext| -> Result<(), FuncError<E::Error>> {
                let mut mem_wrap = get_caller_memory(&mut caller, &mem);
                let value = ext.value().map_err(FuncError::Core)?;
                set_u128(&mut mem_wrap, value_ptr as usize, value).map_err(FuncError::SetU128)
            })
            .map_err(Trap::new)
        };
        Func::wrap(store, func)
    }

    pub fn value_available(store: &mut Store<StoreData<E>>, mem: WasmtimeMemory) -> Func {
        let func = move |mut caller: Caller<'_, StoreData<E>>, value_ptr: i32| {
            let ext = caller.data().ext.clone();
            ext.with_fallible(|ext| -> Result<(), FuncError<E::Error>> {
                let mut mem_wrap = get_caller_memory(&mut caller, &mem);
                let value_available = ext.value_available().map_err(FuncError::Core)?;
                set_u128(&mut mem_wrap, value_ptr as usize, value_available)
                    .map_err(FuncError::SetU128)
            })
            .map_err(Trap::new)
        };
        Func::wrap(store, func)
    }

    pub fn leave(store: &mut Store<StoreData<E>>) -> Func {
        let func = move |mut caller: Caller<'_, StoreData<E>>| -> Result<(), Trap> {
            let ext = &caller.data().ext;
            let trap =
                if let Err(err) = ext.with_fallible(|ext| ext.leave().map_err(FuncError::Core)) {
                    Trap::new(err)
                } else {
                    caller.data_mut().termination_reason = Some(TerminationReason::Leave);
                    Trap::new(FuncError::<E::Error>::Leave)
                };
            // Intentionally return an error to break the execution
            Err(trap)
        };
        Func::wrap(store, func)
    }

    pub fn wait(store: &mut Store<StoreData<E>>) -> Func {
        let func = move |mut caller: Caller<'_, StoreData<E>>| -> Result<(), Trap> {
            let ext = &caller.data().ext;
            let trap =
                if let Err(err) = ext.with_fallible(|ext| ext.wait().map_err(FuncError::Core)) {
                    Trap::new(err)
                } else {
                    caller.data_mut().termination_reason = Some(TerminationReason::Wait);
                    Trap::new(FuncError::<E::Error>::Wait)
                };
            // Intentionally return an error to break the execution
            Err(trap)
        };
        Func::wrap(store, func)
    }

    pub fn wake(store: &mut Store<StoreData<E>>, mem: WasmtimeMemory) -> Func {
        let func = move |mut caller: Caller<'_, StoreData<E>>, waker_id_ptr: i32| {
            let ext = caller.data().ext.clone();
            ext.with_fallible(|ext| -> Result<_, FuncError<E::Error>> {
                let mem_wrap = get_caller_memory(&mut caller, &mem);
                let waker_id: MessageId = get_bytes32(&mem_wrap, waker_id_ptr as usize)?.into();
                ext.wake(waker_id).map_err(FuncError::Core)
            })
            .map_err(Trap::new)
        };
        Func::wrap(store, func)
    }

    pub fn error(store: &mut Store<StoreData<E>>, mem: WasmtimeMemory) -> Func {
        let func = move |mut caller: Caller<'_, StoreData<E>>, data_ptr: u32| {
            let ext = caller.data().ext.clone();
            ext.with_fallible(|ext| -> Result<(), FuncError<E::Error>> {
                let mut mem_wrap = get_caller_memory(&mut caller, &mem);
                let err = ext.last_error().ok_or(FuncError::SyscallErrorExpected)?;
                let err = err.encode();
                mem_wrap.write(data_ptr as usize, &err)?;
                Ok(())
            })
            .map_err(Trap::new)
        };
        Func::wrap(store, func)
    }
}<|MERGE_RESOLUTION|>--- conflicted
+++ resolved
@@ -23,15 +23,10 @@
     string::{FromUtf8Error, String, ToString},
     vec,
 };
-<<<<<<< HEAD
-use codec::Encode;
-use gear_backend_common::{funcs::*, ExtErrorProcessor, IntoExtInfo, TerminationReason};
-=======
 use gear_backend_common::{
-    funcs::*, AsTerminationReason, IntoErrorCode, OnSuccessCode, TerminationReason,
+    funcs::*, AsTerminationReason, ExtErrorProcessor, IntoExtInfo, TerminationReason,
     TerminationReasonKind,
 };
->>>>>>> 5857745a
 use gear_core::{
     env::{Ext, ExtCarrierWithError},
     ids::{MessageId, ProgramId},
@@ -121,12 +116,8 @@
 
 impl<E> FuncsHandler<E>
 where
-<<<<<<< HEAD
     E: Ext + IntoExtInfo + 'static,
-=======
-    E: Ext + 'static,
     E::Error: AsTerminationReason,
->>>>>>> 5857745a
 {
     pub fn alloc(store: &mut Store<StoreData<E>>, mem: WasmtimeMemory) -> Func {
         let func = move |mut caller: Caller<'_, StoreData<E>>, pages: i32| {
