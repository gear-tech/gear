// This file is part of Gear.

// Copyright (C) 2021-2025 Gear Technologies Inc.
// SPDX-License-Identifier: GPL-3.0-or-later WITH Classpath-exception-2.0

// This program is free software: you can redistribute it and/or modify
// it under the terms of the GNU General Public License as published by
// the Free Software Foundation, either version 3 of the License, or
// (at your option) any later version.

// This program is distributed in the hope that it will be useful,
// but WITHOUT ANY WARRANTY; without even the implied warranty of
// MERCHANTABILITY or FITNESS FOR A PARTICULAR PURPOSE. See the
// GNU General Public License for more details.

// You should have received a copy of the GNU General Public License
// along with this program. If not, see <https://www.gnu.org/licenses/>.

//! sp-sandbox environment for running a module.

use crate::{
    BackendExternalities, MemoryStorer,
    error::{
        ActorTerminationReason, BackendAllocSyscallError, BackendSyscallError, RunFallibleError,
        TerminationReason,
    },
    funcs::FuncsHandler,
    memory::{BackendMemory, ExecutorMemory},
    state::{HostState, State},
};
use alloc::{collections::BTreeSet, format, string::String};
use core::{
    fmt::Debug,
    marker::{PhantomData, Send},
};
use gear_core::{
    env::{Externalities, WasmEntryPoint},
    gas::GasAmount,
    memory::MemoryError,
    message::DispatchKind,
    pages::WasmPagesAmount,
};
use gear_lazy_pages_common::{GlobalsAccessConfig, GlobalsAccessMod};
use gear_sandbox::{
    AsContextExt, Error, HostFuncType, ReturnValue, SandboxEnvironmentBuilder, SandboxInstance,
    SandboxMemory, SandboxStore, TryFromValue, Value,
    default_executor::{EnvironmentDefinitionBuilder, Instance, Store},
};
use gear_wasm_instrument::{
    GLOBAL_NAME_GAS,
    syscalls::SyscallName::{self, *},
};
#[cfg(feature = "std")]
use {
<<<<<<< HEAD
    core::any::Any, gear_core::memory::HostPointer, gear_core::str::LimitedStr,
=======
    gear_core::limited::LimitedStr, gear_core::memory::HostPointer,
>>>>>>> bcf081ea
    gear_lazy_pages_common::GlobalsAccessError, gear_lazy_pages_common::GlobalsAccessor,
    std::pin::Pin,
};

// we have requirement to pass function pointer for `gear_sandbox`
// so the only reason this macro exists is const function pointers are not stabilized yet
// so we create non-capturing closure that can be coerced into function pointer
#[rustfmt::skip]
macro_rules! wrap_syscall {
    ($func:ident, $syscall:ident) => {
        |caller, args| FuncsHandler::execute(caller, args, FuncsHandler::$func, $syscall)
    };
}

fn store_host_state_mut<Ext: Send + 'static>(
    store: &mut Store<HostState<Ext, BackendMemory<ExecutorMemory>>>,
) -> &mut State<Ext, BackendMemory<ExecutorMemory>> {
    store.data_mut().as_mut().unwrap_or_else(|| {
        let err_msg =
            "store_host_state_mut: State is not set, but it must be set in `Environment::new`";

        log::error!("{err_msg}");
        unreachable!("{err_msg}")
    })
}
pub type SetupMemoryResult<Ext> = Result<
    (
        Store<HostState<Ext, BackendMemory<ExecutorMemory>>>,
        BackendMemory<ExecutorMemory>,
        Instance<HostState<Ext, BackendMemory<ExecutorMemory>>>,
    ),
    EnvironmentError,
>;

#[derive(Debug, derive_more::Display)]
pub enum EnvironmentError {
    #[display("Actor backend error: {_1}")]
    Actor(GasAmount, String),
    #[display("System backend error: {_0}")]
    System(SystemEnvironmentError),
}

#[derive(Debug, derive_more::Display)]
pub enum SystemEnvironmentError {
    #[display("Failed to create env memory: {_0:?}")]
    CreateEnvMemory(gear_sandbox::Error),
    #[display("Gas counter not found or has wrong type")]
    WrongInjectedGas,
    #[display("Failed to access env memory during dump creation: {_0:?}")]
    DumpMemoryError(MemoryError),
}

pub struct ReadyToExecute;
pub struct FailedExecution;
pub struct SuccessExecution;

pub enum ExecutedEnvironment<'a, Ext: BackendExternalities> {
    SuccessExecution(Environment<'a, Ext, SuccessExecution>),
    FailedExecution(Environment<'a, Ext, FailedExecution>),
}

impl<'a, Ext> ExecutedEnvironment<'a, Ext>
where
    Ext: BackendExternalities + Send + 'static,
{
    fn from_execution_result(
        execution_result: Result<ReturnValue, Error>,
        instance: Instance<HostState<Ext, BackendMemory<ExecutorMemory>>>,
        entries: BTreeSet<DispatchKind>,
        store: Store<HostState<Ext, BackendMemory<ExecutorMemory>>>,
        memory: BackendMemory<ExecutorMemory>,
        code: &'a [u8],
        #[cfg(feature = "std")] globals_holder: Pin<Box<GlobalsHolder<Ext>>>,
    ) -> Self {
        match execution_result {
            Ok(_) => ExecutedEnvironment::SuccessExecution(Environment {
                instance,
                entries,
                store,
                memory,
                code,
                execution_result: Some(execution_result),
                #[cfg(feature = "std")]
                globals_holder,
                _phantom: PhantomData,
            }),
            Err(_) => ExecutedEnvironment::FailedExecution(Environment {
                instance,
                entries,
                store,
                memory,
                code,
                execution_result: Some(execution_result),
                #[cfg(feature = "std")]
                globals_holder,
                _phantom: PhantomData,
            }),
        }
    }

    pub fn report(self) -> BackendReport<Ext>
    where
        Ext: BackendExternalities + Send + 'static,
        Ext::UnrecoverableError: BackendSyscallError,
        RunFallibleError: From<Ext::FallibleError>,
        Ext::AllocError: BackendAllocSyscallError<ExtError = Ext::UnrecoverableError>,
    {
        match self {
            ExecutedEnvironment::FailedExecution(env) => env.report(),
            ExecutedEnvironment::SuccessExecution(env) => env.report(),
        }
    }

    pub fn expect(self, msg: &str) -> Environment<'a, Ext, SuccessExecution> {
        match self {
            ExecutedEnvironment::SuccessExecution(env) => env,
            ExecutedEnvironment::FailedExecution(_) => panic!("{}", msg),
        }
    }
}

/// Environment to run one module at a time providing Ext.
pub struct Environment<'a, Ext, State = ReadyToExecute>
where
    Ext: BackendExternalities,
{
    instance: Instance<HostState<Ext, BackendMemory<ExecutorMemory>>>,
    entries: BTreeSet<DispatchKind>,
    store: Store<HostState<Ext, BackendMemory<ExecutorMemory>>>,
    memory: BackendMemory<ExecutorMemory>,
    code: &'a [u8],
    execution_result: Option<Result<ReturnValue, Error>>,
    #[cfg(feature = "std")]
    globals_holder: Pin<Box<GlobalsHolder<Ext>>>,
    _phantom: PhantomData<State>,
}

#[cfg(feature = "std")]
struct GlobalsHolder<Ext>
where
    Ext: BackendExternalities,
{
    access_provider: Box<GlobalsAccessProvider<Ext>>,
    accessor_ref: *mut dyn GlobalsAccessor,
    access_ptr: HostPointer,
}

#[cfg(feature = "std")]
impl<Ext> GlobalsHolder<Ext>
where
    Ext: BackendExternalities + Send + 'static,
{
    fn new(instance: Instance<HostState<Ext, BackendMemory<ExecutorMemory>>>) -> Pin<Box<Self>> {
        let mut access_provider = Box::new(GlobalsAccessProvider {
            instance,
            store: None,
        });

        let accessor_ref: *mut dyn GlobalsAccessor = &mut *access_provider;

        let holder = GlobalsHolder {
            access_provider,
            accessor_ref,
            access_ptr: 0,
        };

        let mut boxed_holder = Box::pin(holder);

        let access_ptr = {
            let holder_ref: &*mut dyn GlobalsAccessor = &boxed_holder.accessor_ref;
            holder_ref as *const _ as HostPointer
        };

        unsafe {
            let mut_ref = Pin::get_unchecked_mut(boxed_holder.as_mut());
            mut_ref.access_ptr = access_ptr;
        }

        boxed_holder
    }

    fn access_provider_mut(&mut self) -> &mut GlobalsAccessProvider<Ext> {
        self.access_provider.as_mut()
    }

    fn accessor_ref(&mut self) -> &mut dyn GlobalsAccessor {
        self.access_provider.as_mut()
    }

    fn access_ptr(&self) -> HostPointer {
        self.access_ptr
    }
}

#[cfg(feature = "std")]
struct GlobalsAccessProvider<Ext: Externalities> {
    instance: Instance<HostState<Ext, BackendMemory<ExecutorMemory>>>,
    store: Option<Store<HostState<Ext, BackendMemory<ExecutorMemory>>>>,
}

#[cfg(feature = "std")]
impl<Ext: Externalities + Send + 'static> GlobalsAccessor for GlobalsAccessProvider<Ext> {
    fn get_i64(&mut self, name: &LimitedStr) -> Result<i64, GlobalsAccessError> {
        let store = self.store.as_mut().ok_or(GlobalsAccessError)?;
        self.instance
            .get_global_val(store, name.as_str())
            .and_then(i64::try_from_value)
            .ok_or(GlobalsAccessError)
    }

    fn set_i64(&mut self, name: &LimitedStr, value: i64) -> Result<(), GlobalsAccessError> {
        let store = self.store.as_mut().ok_or(GlobalsAccessError)?;
        self.instance
            .set_global_val(store, name.as_str(), Value::I64(value))
            .map_err(|_| GlobalsAccessError)
    }

    fn as_any_mut(&mut self) -> &mut dyn Any {
        self
    }
}

pub struct BackendReport<Ext>
where
    Ext: Externalities + 'static,
{
    pub termination_reason: TerminationReason,
    pub store: Store<HostState<Ext, BackendMemory<ExecutorMemory>>>,
    pub memory: BackendMemory<ExecutorMemory>,
    pub ext: Ext,
}

// A helping wrapper for `EnvironmentDefinitionBuilder` and `forbidden_funcs`.
// It makes adding functions to `EnvironmentDefinitionBuilder` shorter.
struct EnvBuilder<Ext: BackendExternalities> {
    env_def_builder: EnvironmentDefinitionBuilder<HostState<Ext, BackendMemory<ExecutorMemory>>>,
    funcs_count: usize,
}

impl<Ext> EnvBuilder<Ext>
where
    Ext: BackendExternalities + Send + 'static,
    Ext::UnrecoverableError: BackendSyscallError,
    RunFallibleError: From<Ext::FallibleError>,
    Ext::AllocError: BackendAllocSyscallError<ExtError = Ext::UnrecoverableError>,
{
    fn add_func(
        &mut self,
        name: SyscallName,
        f: HostFuncType<HostState<Ext, BackendMemory<ExecutorMemory>>>,
    ) {
        self.env_def_builder.add_host_func("env", name.to_str(), f);

        self.funcs_count += 1;
    }

    fn add_memory(&mut self, memory: BackendMemory<ExecutorMemory>) {
        self.env_def_builder
            .add_memory("env", "memory", memory.into_inner());
    }
}

impl<Ext: BackendExternalities> From<EnvBuilder<Ext>>
    for EnvironmentDefinitionBuilder<HostState<Ext, BackendMemory<ExecutorMemory>>>
{
    fn from(builder: EnvBuilder<Ext>) -> Self {
        builder.env_def_builder
    }
}

impl<Ext, T> Environment<'_, Ext, T>
where
    Ext: BackendExternalities + Send + 'static,
    Ext::UnrecoverableError: BackendSyscallError,
    RunFallibleError: From<Ext::FallibleError>,
    Ext::AllocError: BackendAllocSyscallError<ExtError = Ext::UnrecoverableError>,
{
    #[rustfmt::skip]
    fn bind_funcs(builder: &mut EnvBuilder<Ext>) {
        macro_rules! add_function {
            ($syscall:ident, $func:ident) => {
                builder.add_func($syscall, wrap_syscall!($func, $syscall));
            };
        }

        add_function!(EnvVars, env_vars);
        add_function!(BlockHeight, block_height);
        add_function!(BlockTimestamp, block_timestamp);
        add_function!(CreateProgram, create_program);
        add_function!(CreateProgramWGas, create_program_wgas);
        add_function!(Debug, debug);
        add_function!(Panic, panic);
        add_function!(OomPanic, oom_panic);
        add_function!(Exit, exit);
        add_function!(ReplyCode, reply_code);
        add_function!(SignalCode, signal_code);
        add_function!(ReserveGas, reserve_gas);
        add_function!(ReplyDeposit, reply_deposit);
        add_function!(UnreserveGas, unreserve_gas);
        add_function!(GasAvailable, gas_available);
        add_function!(Leave, leave);
        add_function!(MessageId, message_id);
        add_function!(ProgramId, program_id);
        add_function!(Random, random);
        add_function!(Read, read);
        add_function!(Reply, reply);
        add_function!(ReplyCommit, reply_commit);
        add_function!(ReplyCommitWGas, reply_commit_wgas);
        add_function!(ReplyPush, reply_push);
        add_function!(ReplyTo, reply_to);
        add_function!(SignalFrom, signal_from);
        add_function!(ReplyWGas, reply_wgas);
        add_function!(ReplyInput, reply_input);
        add_function!(ReplyPushInput, reply_push_input);
        add_function!(ReplyInputWGas, reply_input_wgas);
        add_function!(Send, send);
        add_function!(SendCommit, send_commit);
        add_function!(SendCommitWGas, send_commit_wgas);
        add_function!(SendInit, send_init);
        add_function!(SendPush, send_push);
        add_function!(SendWGas, send_wgas);
        add_function!(SendInput, send_input);
        add_function!(SendPushInput, send_push_input);
        add_function!(SendInputWGas, send_input_wgas);
        add_function!(Size, size);
        add_function!(Source, source);
        add_function!(Value, value);
        add_function!(ValueAvailable, value_available);
        add_function!(Wait, wait);
        add_function!(WaitFor, wait_for);
        add_function!(WaitUpTo, wait_up_to);
        add_function!(Wake, wake);
        add_function!(SystemReserveGas, system_reserve_gas);
        add_function!(ReservationReply, reservation_reply);
        add_function!(ReservationReplyCommit, reservation_reply_commit);
        add_function!(ReservationSend, reservation_send);
        add_function!(ReservationSendCommit, reservation_send_commit);
        add_function!(SystemBreak, system_break);

        add_function!(Alloc, alloc);
        add_function!(Free, free);
        add_function!(FreeRange, free_range);
    }

    fn report_impl(mut self) -> BackendReport<Ext> {
        let state = self.store.data_mut().take().unwrap_or_else(|| {
            let err_msg = "Environment::report: State must be set";

            log::error!("{err_msg}");
            unreachable!("{err_msg}")
        });

        let gas = self
            .instance
            .get_global_val(&mut self.store, GLOBAL_NAME_GAS)
            .and_then(i64::try_from_value)
            .ok_or(SystemEnvironmentError::WrongInjectedGas)
            .unwrap() as u64;

        let execution_result = self.execution_result.take().unwrap_or_else(|| {
            let err_msg = "Environment::report: Execution result must be set";

            log::error!("{err_msg}");
            unreachable!("{err_msg}")
        });

        let (ext, termination_reason) = state.terminate(execution_result, gas);

        BackendReport {
            termination_reason,
            store: self.store,
            memory: self.memory,
            ext,
        }
    }
}

impl<'a, EnvExt> Environment<'a, EnvExt>
where
    EnvExt: BackendExternalities + Send + 'static,
    EnvExt::UnrecoverableError: BackendSyscallError,
    RunFallibleError: From<EnvExt::FallibleError>,
    EnvExt::AllocError: BackendAllocSyscallError<ExtError = EnvExt::UnrecoverableError>,
{
    pub fn new(
        ext: EnvExt,
        binary: &'a [u8],
        entries: BTreeSet<DispatchKind>,
        mem_size: WasmPagesAmount,
        prepare_memory: impl FnOnce(
            &mut Store<HostState<EnvExt, BackendMemory<ExecutorMemory>>>,
            &mut BackendMemory<ExecutorMemory>,
            GlobalsAccessConfig,
        ),
    ) -> Result<Environment<'a, EnvExt, ReadyToExecute>, EnvironmentError> {
        use EnvironmentError::*;
        use SystemEnvironmentError::*;

        let mut store = Store::new(None);

        let mut builder = EnvBuilder::<EnvExt> {
            env_def_builder: EnvironmentDefinitionBuilder::new(),
            funcs_count: 0,
        };

        let mut memory: BackendMemory<ExecutorMemory> =
            match ExecutorMemory::new(&mut store, mem_size.into(), None) {
                Ok(mem) => mem.into(),
                Err(e) => return Err(System(CreateEnvMemory(e))),
            };

        builder.add_memory(memory.clone());

        Self::bind_funcs(&mut builder);

        // Check that we have implementations for all the syscalls.
        // This is intended to panic during any testing, when the
        // condition is not met.
        assert_eq!(
            builder.funcs_count,
            SyscallName::all().count(),
            "Not all existing syscalls were added to the module's env."
        );

        let env_builder: EnvironmentDefinitionBuilder<_> = builder.into();

        *store.data_mut() = Some(State {
            ext,
            memory: memory.clone(),
            termination_reason: ActorTerminationReason::Success.into(),
        });

        let instance = Instance::new(&mut store, binary, &env_builder).map_err(|e| {
            Actor(
                store_host_state_mut(&mut store).ext.gas_amount(),
                format!("{e:?}"),
            )
        })?;

        #[cfg(feature = "std")]
        let globals_holder = GlobalsHolder::new(instance.clone());

        #[cfg(feature = "std")]
        let globals_config = GlobalsAccessConfig {
            access_ptr: globals_holder.access_ptr(),
            access_mod: GlobalsAccessMod::NativeRuntime,
        };

        #[cfg(not(feature = "std"))]
        let globals_config = GlobalsAccessConfig {
            access_ptr: instance.get_instance_ptr(),
            access_mod: GlobalsAccessMod::WasmRuntime,
        };

        prepare_memory(&mut store, &mut memory, globals_config);

        Ok(Environment {
            instance,
            entries,
            store,
            memory,
            code: binary,
            execution_result: None,
            #[cfg(feature = "std")]
            globals_holder,
            _phantom: PhantomData,
        })
    }
}

impl<'a, EnvExt> Environment<'a, EnvExt, ReadyToExecute>
where
    EnvExt: BackendExternalities + Send + 'static,
    EnvExt::UnrecoverableError: BackendSyscallError,
    RunFallibleError: From<EnvExt::FallibleError>,
    EnvExt::AllocError: BackendAllocSyscallError<ExtError = EnvExt::UnrecoverableError>,
{
    pub fn execute<M: MemoryStorer>(
        self,
        entry_point: impl WasmEntryPoint,
        memory_storer: Option<&mut M>,
    ) -> Result<ExecutedEnvironment<'a, EnvExt>, EnvironmentError> {
        use EnvironmentError::*;
        use SystemEnvironmentError::*;

        let Self {
            mut instance,
            entries,
            mut store,
            memory,
            code,
            #[cfg(feature = "std")]
            mut globals_holder,
            ..
        } = self;

        let gas = store_host_state_mut(&mut store)
            .ext
            .define_current_counter();

        instance
            .set_global_val(&mut store, GLOBAL_NAME_GAS, Value::I64(gas as i64))
            .map_err(|_| System(WrongInjectedGas))?;

        let needs_execution = entry_point
            .try_into_kind()
            .map(|kind| entries.contains(&kind))
            .unwrap_or(true);

        let res = if needs_execution {
            #[cfg(feature = "std")]
            let globals_provider_dyn_ref = globals_holder.accessor_ref();

            #[cfg(feature = "std")]
            let res = {
                let store_option = &mut globals_provider_dyn_ref
                    .as_any_mut()
                    .downcast_mut::<GlobalsAccessProvider<EnvExt>>()
                    // Provider is `GlobalsAccessProvider`, so panic is impossible.
                    .unwrap_or_else(|| {
                        let err_msg =
                            "Environment::execute: Provider must be `GlobalsAccessProvider`";

                        log::error!("{err_msg}");
                        unreachable!("{err_msg}")
                    })
                    .store;

                store_option.replace(store);

                let store_ref = store_option
                    .as_mut()
                    // We set store above, so panic is impossible.
                    .unwrap_or_else(|| {
                        let err_msg = "Environment::execute: Store must be set before";

                        log::error!("{err_msg}");
                        unreachable!("{err_msg}")
                    });

                let res = instance.invoke(store_ref, entry_point.as_entry(), &[]);

                store = globals_holder.access_provider_mut().store.take().unwrap();

                res
            };

            #[cfg(not(feature = "std"))]
            let res = instance.invoke(&mut store, entry_point.as_entry(), &[]);

            res
        } else {
            Ok(ReturnValue::Unit)
        };

        if let Some(memory_storer) = memory_storer
            && let Ok(_) = res
        {
            // If we have a memory storer and result we dump the memory after execution.
            memory_storer
                .dump_memory(&store, &memory)
                .map_err(|e| System(DumpMemoryError(e)))?;
        }

        Ok(ExecutedEnvironment::from_execution_result(
            res,
            instance,
            entries,
            store,
            memory,
            code,
            #[cfg(feature = "std")]
            globals_holder,
        ))
    }
}

impl<'a, EnvExt> Environment<'a, EnvExt, SuccessExecution>
where
    EnvExt: BackendExternalities + Send + 'static,
    EnvExt::UnrecoverableError: BackendSyscallError,
    RunFallibleError: From<EnvExt::FallibleError>,
    EnvExt::AllocError: BackendAllocSyscallError<ExtError = EnvExt::UnrecoverableError>,
{
    pub fn report(self) -> BackendReport<EnvExt> {
        self.report_impl()
    }

    pub fn set_ext(
        self,
        ext: EnvExt,
    ) -> Result<Environment<'a, EnvExt, ReadyToExecute>, EnvironmentError> {
        let Self {
            instance,
            entries,
            mut store,
            memory,
            code,
            #[cfg(feature = "std")]
            globals_holder,
            ..
        } = self;

        *store.data_mut() = Some(State {
            ext,
            memory: memory.clone(),
            termination_reason: ActorTerminationReason::Success.into(),
        });

        Ok(Environment {
            instance,
            entries,
            store,
            memory,
            code,
            execution_result: None,
            #[cfg(feature = "std")]
            globals_holder,
            _phantom: PhantomData,
        })
    }
}

impl<'a, EnvExt> Environment<'a, EnvExt, FailedExecution>
where
    EnvExt: BackendExternalities + Send + 'static,
    EnvExt::UnrecoverableError: BackendSyscallError,
    RunFallibleError: From<EnvExt::FallibleError>,
    EnvExt::AllocError: BackendAllocSyscallError<ExtError = EnvExt::UnrecoverableError>,
{
    pub fn report(self) -> BackendReport<EnvExt> {
        self.report_impl()
    }

    pub fn revert(
        self,
        memory_storer: &impl MemoryStorer,
    ) -> Result<Environment<'a, EnvExt, SuccessExecution>, MemoryError> {
        let Self {
            instance,
            entries,
            mut store,
            memory,
            code,
            #[cfg(feature = "std")]
            globals_holder,
            ..
        } = self;

        memory_storer.revert_memory(&mut store, &memory)?;

        Ok(Environment {
            instance,
            entries,
            store,
            memory,
            code,
            execution_result: None,
            #[cfg(feature = "std")]
            globals_holder,
            _phantom: PhantomData,
        })
    }
}<|MERGE_RESOLUTION|>--- conflicted
+++ resolved
@@ -52,11 +52,7 @@
 };
 #[cfg(feature = "std")]
 use {
-<<<<<<< HEAD
-    core::any::Any, gear_core::memory::HostPointer, gear_core::str::LimitedStr,
-=======
-    gear_core::limited::LimitedStr, gear_core::memory::HostPointer,
->>>>>>> bcf081ea
+    core::any::Any, gear_core::limited::LimitedStr, gear_core::memory::HostPointer,
     gear_lazy_pages_common::GlobalsAccessError, gear_lazy_pages_common::GlobalsAccessor,
     std::pin::Pin,
 };
