--- conflicted
+++ resolved
@@ -27,7 +27,6 @@
     funcs::FuncsHandler,
     memory::{BackendMemory, ExecutorMemory},
     state::{HostState, State},
-<<<<<<< HEAD
     BackendExternalities, MemoryStorer,
 };
 use alloc::{collections::BTreeSet, format, string::String};
@@ -36,30 +35,16 @@
     fmt::Debug,
     marker::{PhantomData, Send},
 };
-=======
-};
-use alloc::{collections::BTreeSet, format, string::String};
-use core::{fmt::Debug, marker::Send};
->>>>>>> 00bbc140
 use gear_core::{
     env::{Externalities, WasmEntryPoint},
     gas::GasAmount,
-<<<<<<< HEAD
     memory::{HostPointer, MemoryError},
     message::{DispatchKind, WasmEntryPoint},
-=======
-    message::DispatchKind,
->>>>>>> 00bbc140
     pages::WasmPagesAmount,
 };
 use gear_lazy_pages_common::{GlobalsAccessConfig, GlobalsAccessMod};
 use gear_sandbox::{
-<<<<<<< HEAD
-    default_executor::{EnvironmentDefinitionBuilder, Instance, Store},
-    AsContextExt, Error, HostFuncType, ReturnValue, SandboxEnvironmentBuilder, SandboxInstance,
-=======
     AsContextExt, HostFuncType, ReturnValue, SandboxEnvironmentBuilder, SandboxInstance,
->>>>>>> 00bbc140
     SandboxMemory, SandboxStore, TryFromValue, Value,
     default_executor::{EnvironmentDefinitionBuilder, Instance, Store},
 };
@@ -361,7 +346,6 @@
         add_function!(FreeRange, free_range);
     }
 
-<<<<<<< HEAD
     fn report_impl(mut self) -> BackendReport<Ext> {
         let state = self.store.data_mut().take().unwrap_or_else(|| {
             let err_msg = "Environment::report: State must be set";
@@ -373,20 +357,6 @@
         let gas = self
             .instance
             .get_global_val(&mut self.store, GLOBAL_NAME_GAS)
-=======
-#[cfg(feature = "std")]
-struct GlobalsAccessProvider<Ext: Externalities> {
-    instance: Instance<HostState<Ext, BackendMemory<ExecutorMemory>>>,
-    store: Option<Store<HostState<Ext, BackendMemory<ExecutorMemory>>>>,
-}
-
-#[cfg(feature = "std")]
-impl<Ext: Externalities + Send + 'static> GlobalsAccessor for GlobalsAccessProvider<Ext> {
-    fn get_i64(&mut self, name: &LimitedStr) -> Result<i64, GlobalsAccessError> {
-        let store = self.store.as_mut().ok_or(GlobalsAccessError)?;
-        self.instance
-            .get_global_val(store, name.as_str())
->>>>>>> 00bbc140
             .and_then(i64::try_from_value)
             .ok_or(SystemEnvironmentError::WrongInjectedGas)
             .unwrap() as u64;
@@ -394,7 +364,6 @@
         let execution_result = self.execution_result.take().unwrap_or_else(|| {
             let err_msg = "Environment::report: Execution result must be set";
 
-<<<<<<< HEAD
             log::error!("{err_msg}");
             unreachable!("{err_msg}")
         });
@@ -407,10 +376,6 @@
             memory: self.memory,
             ext,
         }
-=======
-    fn as_any_mut(&mut self) -> &mut dyn std::any::Any {
-        self
->>>>>>> 00bbc140
     }
 }
 
