// This file is part of Gear.

// Copyright (C) 2021-2024 Gear Technologies Inc.
// SPDX-License-Identifier: GPL-3.0-or-later WITH Classpath-exception-2.0

// This program is free software: you can redistribute it and/or modify
// it under the terms of the GNU General Public License as published by
// the Free Software Foundation, either version 3 of the License, or
// (at your option) any later version.

// This program is distributed in the hope that it will be useful,
// but WITHOUT ANY WARRANTY; without even the implied warranty of
// MERCHANTABILITY or FITNESS FOR A PARTICULAR PURPOSE. See the
// GNU General Public License for more details.

// You should have received a copy of the GNU General Public License
// along with this program. If not, see <https://www.gnu.org/licenses/>.

//! sp-sandbox environment for running a module.

use crate::{
    error::{
        ActorTerminationReason, BackendAllocSyscallError, BackendSyscallError, RunFallibleError,
        TerminationReason,
    },
    funcs::FuncsHandler,
    memory::MemoryWrap,
    runtime,
    state::{HostState, State},
    BackendExternalities,
};
use alloc::{collections::BTreeSet, format, string::String};
use core::{any::Any, fmt::Debug};
use gear_core::{
    env::Externalities,
    gas::GasAmount,
    memory::HostPointer,
    message::{DispatchKind, WasmEntryPoint},
    pages::{PageNumber, WasmPagesAmount},
    str::LimitedStr,
};
use gear_lazy_pages_common::{
    GlobalsAccessConfig, GlobalsAccessError, GlobalsAccessMod, GlobalsAccessor,
};
use gear_sandbox::{
    default_executor::{
        EnvironmentDefinitionBuilder, Instance, Memory as DefaultExecutorMemory, Store,
    },
    AsContextExt, HostFuncType, ReturnValue, SandboxEnvironmentBuilder, SandboxInstance,
    SandboxMemory, SandboxStore, Value,
};
use gear_wasm_instrument::{
    syscalls::SyscallName::{self, *},
    GLOBAL_NAME_GAS,
};

// we have requirement to pass function pointer for `gear_sandbox`
// so the only reason this macro exists is const function pointers are not stabilized yet
// so we create non-capturing closure that can be coerced into function pointer
macro_rules! wrap_syscall {
    ($func:ident) => {
        |caller, args| FuncsHandler::execute(caller, args, FuncsHandler::$func)
    };
}

fn store_host_state_mut<Ext>(
    store: &mut Store<HostState<Ext, DefaultExecutorMemory>>,
) -> &mut State<Ext, DefaultExecutorMemory> {
    store
        .data_mut()
        .as_mut()
        .unwrap_or_else(|| unreachable!("State must be set in `WasmiEnvironment::new`; qed"))
}

pub type EnvironmentExecutionResult<Ext> = Result<BackendReport<Ext>, EnvironmentError>;

#[derive(Debug, derive_more::Display)]
pub enum EnvironmentError {
    #[display(fmt = "Actor backend error: {_1}")]
    Actor(GasAmount, String),
    #[display(fmt = "System backend error: {_0}")]
    System(SystemEnvironmentError),
}

#[derive(Debug, derive_more::Display)]
pub enum SystemEnvironmentError {
    #[display(fmt = "Failed to create env memory: {_0:?}")]
    CreateEnvMemory(gear_sandbox::Error),
    #[display(fmt = "Gas counter not found or has wrong type")]
    WrongInjectedGas,
}

/// Environment to run one module at a time providing Ext.
pub struct Environment<Ext, EntryPoint = DispatchKind>
where
    Ext: BackendExternalities,
    EntryPoint: WasmEntryPoint,
{
    instance: Instance<HostState<Ext, DefaultExecutorMemory>>,
    entries: BTreeSet<DispatchKind>,
    entry_point: EntryPoint,
    store: Store<HostState<Ext, DefaultExecutorMemory>>,
    memory: DefaultExecutorMemory,
}

pub struct BackendReport<Ext>
where
    Ext: Externalities + 'static,
{
    pub termination_reason: TerminationReason,
    pub memory_wrap: MemoryWrap<Ext>,
    pub ext: Ext,
}

// A helping wrapper for `EnvironmentDefinitionBuilder` and `forbidden_funcs`.
// It makes adding functions to `EnvironmentDefinitionBuilder` shorter.
struct EnvBuilder<Ext: BackendExternalities> {
    env_def_builder: EnvironmentDefinitionBuilder<HostState<Ext, DefaultExecutorMemory>>,
    forbidden_funcs: BTreeSet<SyscallName>,
    funcs_count: usize,
}

impl<Ext> EnvBuilder<Ext>
where
    Ext: BackendExternalities + 'static,
    Ext::UnrecoverableError: BackendSyscallError,
    RunFallibleError: From<Ext::FallibleError>,
    Ext::AllocError: BackendAllocSyscallError<ExtError = Ext::UnrecoverableError>,
{
    fn add_func(
        &mut self,
        name: SyscallName,
        f: HostFuncType<HostState<Ext, DefaultExecutorMemory>>,
    ) {
        if self.forbidden_funcs.contains(&name) {
            self.env_def_builder
                .add_host_func("env", name.to_str(), wrap_syscall!(forbidden));
        } else {
            self.env_def_builder.add_host_func("env", name.to_str(), f);
        }

        self.funcs_count += 1;
    }

    fn add_memory(&mut self, memory: DefaultExecutorMemory) {
        self.env_def_builder.add_memory("env", "memory", memory);
    }
}

impl<Ext: BackendExternalities> From<EnvBuilder<Ext>>
    for EnvironmentDefinitionBuilder<HostState<Ext, DefaultExecutorMemory>>
{
    fn from(builder: EnvBuilder<Ext>) -> Self {
        builder.env_def_builder
    }
}

impl<Ext, EntryPoint> Environment<Ext, EntryPoint>
where
    Ext: BackendExternalities + 'static,
    Ext::UnrecoverableError: BackendSyscallError,
    RunFallibleError: From<Ext::FallibleError>,
    Ext::AllocError: BackendAllocSyscallError<ExtError = Ext::UnrecoverableError>,
    EntryPoint: WasmEntryPoint,
{
    #[rustfmt::skip]
    fn bind_funcs(builder: &mut EnvBuilder<Ext>) {
        builder.add_func(EnvVars, wrap_syscall!(env_vars));
        builder.add_func(BlockHeight, wrap_syscall!(block_height));
        builder.add_func(BlockTimestamp,wrap_syscall!(block_timestamp));
        builder.add_func(CreateProgram, wrap_syscall!(create_program));
        builder.add_func(CreateProgramWGas, wrap_syscall!(create_program_wgas));
        builder.add_func(Debug, wrap_syscall!(debug));
        builder.add_func(Panic, wrap_syscall!(panic));
        builder.add_func(OomPanic, wrap_syscall!(oom_panic));
        builder.add_func(Exit, wrap_syscall!(exit));
        builder.add_func(ReplyCode, wrap_syscall!(reply_code));
        builder.add_func(SignalCode, wrap_syscall!(signal_code));
        builder.add_func(ReserveGas, wrap_syscall!(reserve_gas));
        builder.add_func(ReplyDeposit, wrap_syscall!(reply_deposit));
        builder.add_func(UnreserveGas, wrap_syscall!(unreserve_gas));
        builder.add_func(GasAvailable, wrap_syscall!(gas_available));
        builder.add_func(Leave, wrap_syscall!(leave));
        builder.add_func(MessageId, wrap_syscall!(message_id));
        builder.add_func(ProgramId, wrap_syscall!(program_id));
        builder.add_func(Random, wrap_syscall!(random));
        builder.add_func(Read, wrap_syscall!(read));
        builder.add_func(Reply, wrap_syscall!(reply));
        builder.add_func(ReplyCommit, wrap_syscall!(reply_commit));
        builder.add_func(ReplyCommitWGas, wrap_syscall!(reply_commit_wgas));
        builder.add_func(ReplyPush, wrap_syscall!(reply_push));
        builder.add_func(ReplyTo, wrap_syscall!(reply_to));
        builder.add_func(SignalFrom, wrap_syscall!(signal_from));
        builder.add_func(ReplyWGas, wrap_syscall!(reply_wgas));
        builder.add_func(ReplyInput, wrap_syscall!(reply_input));
        builder.add_func(ReplyPushInput, wrap_syscall!(reply_push_input));
        builder.add_func(ReplyInputWGas, wrap_syscall!(reply_input_wgas));
        builder.add_func(Send, wrap_syscall!(send));
        builder.add_func(SendCommit, wrap_syscall!(send_commit));
        builder.add_func(SendCommitWGas, wrap_syscall!(send_commit_wgas));
        builder.add_func(SendInit, wrap_syscall!(send_init));
        builder.add_func(SendPush, wrap_syscall!(send_push));
        builder.add_func(SendWGas, wrap_syscall!(send_wgas));
        builder.add_func(SendInput, wrap_syscall!(send_input));
        builder.add_func(SendPushInput, wrap_syscall!(send_push_input));
        builder.add_func(SendInputWGas, wrap_syscall!(send_input_wgas));
        builder.add_func(Size, wrap_syscall!(size));
        builder.add_func(Source, wrap_syscall!(source));
        builder.add_func(Value, wrap_syscall!(value));
        builder.add_func(ValueAvailable, wrap_syscall!(value_available));
        builder.add_func(Wait, wrap_syscall!(wait));
        builder.add_func(WaitFor, wrap_syscall!(wait_for));
        builder.add_func(WaitUpTo, wrap_syscall!(wait_up_to));
        builder.add_func(Wake, wrap_syscall!(wake));
        builder.add_func(SystemReserveGas, wrap_syscall!(system_reserve_gas));
        builder.add_func(ReservationReply, wrap_syscall!(reservation_reply));
        builder.add_func(ReservationReplyCommit, wrap_syscall!(reservation_reply_commit));
        builder.add_func(ReservationSend, wrap_syscall!(reservation_send));
        builder.add_func(ReservationSendCommit, wrap_syscall!(reservation_send_commit));
        builder.add_func(SystemBreak, wrap_syscall!(system_break));

        builder.add_func(Alloc, wrap_syscall!(alloc));
        builder.add_func(Free, wrap_syscall!(free));
        builder.add_func(FreeRange, wrap_syscall!(free_range));
    }
}

struct GlobalsAccessProvider<Ext: Externalities> {
    instance: Instance<HostState<Ext, DefaultExecutorMemory>>,
    store: Option<Store<HostState<Ext, DefaultExecutorMemory>>>,
}

impl<Ext: Externalities + 'static> GlobalsAccessor for GlobalsAccessProvider<Ext> {
    fn get_i64(&self, name: &LimitedStr) -> Result<i64, GlobalsAccessError> {
        let store = self.store.as_ref().ok_or(GlobalsAccessError)?;
        self.instance
            .get_global_val(store, name.as_str())
            .and_then(runtime::as_i64)
            .ok_or(GlobalsAccessError)
    }

    fn set_i64(&mut self, name: &LimitedStr, value: i64) -> Result<(), GlobalsAccessError> {
        let store = self.store.as_mut().ok_or(GlobalsAccessError)?;
        self.instance
            .set_global_val(store, name.as_str(), Value::I64(value))
            .map_err(|_| GlobalsAccessError)
    }

    fn as_any_mut(&mut self) -> &mut dyn Any {
        self
    }
}

impl<EnvExt, EntryPoint> Environment<EnvExt, EntryPoint>
where
    EnvExt: BackendExternalities + 'static,
    EnvExt::UnrecoverableError: BackendSyscallError,
    RunFallibleError: From<EnvExt::FallibleError>,
    EnvExt::AllocError: BackendAllocSyscallError<ExtError = EnvExt::UnrecoverableError>,
    EntryPoint: WasmEntryPoint,
{
    pub fn new(
        ext: EnvExt,
        binary: &[u8],
        entry_point: EntryPoint,
        entries: BTreeSet<DispatchKind>,
<<<<<<< HEAD
        mem_size: WasmPagesAmount,
    ) -> Result<Self, EnvironmentError<Infallible>> {
=======
        mem_size: WasmPage,
    ) -> Result<Self, EnvironmentError> {
>>>>>>> 6061bdf1
        use EnvironmentError::*;
        use SystemEnvironmentError::*;

        let entry_forbidden = entry_point
            .try_into_kind()
            .as_ref()
            .map(DispatchKind::forbidden_funcs)
            .unwrap_or_default();

        let mut store = Store::new(None);

        let mut builder = EnvBuilder::<EnvExt> {
            env_def_builder: EnvironmentDefinitionBuilder::new(),
            forbidden_funcs: ext
                .forbidden_funcs()
                .iter()
                .copied()
                .chain(entry_forbidden)
                .collect(),
            funcs_count: 0,
        };

        let memory: DefaultExecutorMemory =
            match SandboxMemory::new(&mut store, mem_size.raw(), None) {
                Ok(mem) => mem,
                Err(e) => return Err(System(CreateEnvMemory(e))),
            };

        builder.add_memory(memory.clone());

        Self::bind_funcs(&mut builder);

        // Check that we have implementations for all the syscalls.
        // This is intended to panic during any testing, when the
        // condition is not met.
        assert_eq!(
            builder.funcs_count,
            SyscallName::all().count(),
            "Not all existing syscalls were added to the module's env."
        );

        let env_builder: EnvironmentDefinitionBuilder<_> = builder.into();

        *store.data_mut() = Some(State {
            ext,
            memory: memory.clone(),
            termination_reason: ActorTerminationReason::Success.into(),
        });

        let instance = Instance::new(&mut store, binary, &env_builder).map_err(|e| {
            Actor(
                store_host_state_mut(&mut store).ext.gas_amount(),
                format!("{e:?}"),
            )
        })?;

        Ok(Self {
            instance,
            entries,
            entry_point,
            store,
            memory,
        })
    }

    pub fn execute(
        self,
        prepare_memory: impl FnOnce(&mut MemoryWrap<EnvExt>, GlobalsAccessConfig),
    ) -> EnvironmentExecutionResult<EnvExt> {
        use EnvironmentError::*;
        use SystemEnvironmentError::*;

        let Self {
            mut instance,
            entries,
            entry_point,
            mut store,
            memory,
        } = self;

        let gas = store_host_state_mut(&mut store)
            .ext
            .define_current_counter();

        instance
            .set_global_val(&mut store, GLOBAL_NAME_GAS, Value::I64(gas as i64))
            .map_err(|_| System(WrongInjectedGas))?;

        #[cfg(feature = "std")]
        let mut globals_provider = GlobalsAccessProvider {
            instance: instance.clone(),
            store: None,
        };
        #[cfg(feature = "std")]
        let globals_provider_dyn_ref = &mut globals_provider as &mut dyn GlobalsAccessor;

        // Pointer to the globals access provider is valid until the end of `invoke` method.
        // So, we can safely use it inside lazy-pages and be sure that it points to the valid object.
        // We cannot guaranty that `store` (and so globals also) will be in a valid state,
        // because executor mut-borrows `store` during execution. But if it's in a valid state
        // each moment when protect memory signal can occur, than this trick is pretty safe.
        #[cfg(feature = "std")]
        let globals_access_ptr = &globals_provider_dyn_ref as *const _ as HostPointer;

        #[cfg(feature = "std")]
        let globals_config = GlobalsAccessConfig {
            access_ptr: globals_access_ptr,
            access_mod: GlobalsAccessMod::NativeRuntime,
        };

        #[cfg(not(feature = "std"))]
        let globals_config = GlobalsAccessConfig {
            access_ptr: instance.get_instance_ptr(),
            access_mod: GlobalsAccessMod::WasmRuntime,
        };

        let mut memory_wrap = MemoryWrap::new(memory.clone(), store);
        prepare_memory(&mut memory_wrap, globals_config);

        let needs_execution = entry_point
            .try_into_kind()
            .map(|kind| entries.contains(&kind))
            .unwrap_or(true);

        let mut store = memory_wrap.into_store();
        let res = if needs_execution {
            #[cfg(feature = "std")]
            let res = {
                let store_option = &mut globals_provider_dyn_ref
                    .as_any_mut()
                    .downcast_mut::<GlobalsAccessProvider<EnvExt>>()
                    // Provider is `GlobalsAccessProvider`, so panic is impossible.
                    .unwrap_or_else(|| unreachable!("Provider must be `GlobalsAccessProvider`"))
                    .store;

                store_option.replace(store);

                let store_ref = store_option
                    .as_mut()
                    // We set store above, so panic is impossible.
                    .unwrap_or_else(|| unreachable!("Store must be set before"));

                let res = instance.invoke(store_ref, entry_point.as_entry(), &[]);

                store = globals_provider.store.take().unwrap();

                res
            };

            #[cfg(not(feature = "std"))]
            let res = instance.invoke(&mut store, entry_point.as_entry(), &[]);

            res
        } else {
            Ok(ReturnValue::Unit)
        };

        // Fetching global value.
        let gas = instance
            .get_global_val(&store, GLOBAL_NAME_GAS)
            .and_then(runtime::as_i64)
            .ok_or(System(WrongInjectedGas))? as u64;

        let state = store
            .data_mut()
            .take()
            .unwrap_or_else(|| unreachable!("State must be set; qed"));

        let (ext, termination_reason) = state.terminate(res, gas);

        Ok(BackendReport {
            termination_reason,
            memory_wrap: MemoryWrap::new(memory, store),
            ext,
        })
    }
}<|MERGE_RESOLUTION|>--- conflicted
+++ resolved
@@ -264,13 +264,9 @@
         binary: &[u8],
         entry_point: EntryPoint,
         entries: BTreeSet<DispatchKind>,
-<<<<<<< HEAD
         mem_size: WasmPagesAmount,
-    ) -> Result<Self, EnvironmentError<Infallible>> {
-=======
         mem_size: WasmPage,
     ) -> Result<Self, EnvironmentError> {
->>>>>>> 6061bdf1
         use EnvironmentError::*;
         use SystemEnvironmentError::*;
 
