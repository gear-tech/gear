--- conflicted
+++ resolved
@@ -32,11 +32,7 @@
     gas::{ChargeError, CounterType, CountersOwner, GasAmount, GasCounter, GasLeft},
     ids::{MessageId, ProgramId, ReservationId},
     memory::{Memory, MemoryInterval},
-<<<<<<< HEAD
-    message::{DispatchKind, HandlePacket, InitPacket, ReplyPacket},
-=======
     message::{HandlePacket, InitPacket, MessageContext, ReplyPacket},
->>>>>>> afc49713
     pages::WasmPage,
 };
 use gear_core_errors::{ReplyCode, SignalCode};
@@ -246,13 +242,8 @@
     fn forbidden_funcs(&self) -> &BTreeSet<SyscallName> {
         &self._forbidden_funcs
     }
-<<<<<<< HEAD
-    fn endpoint_dispatch_kind(&self) -> DispatchKind {
-        Default::default()
-=======
     fn msg_ctx(&self) -> &MessageContext {
         unimplemented!()
->>>>>>> afc49713
     }
     fn reserve_gas(
         &mut self,
