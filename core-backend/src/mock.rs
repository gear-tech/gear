--- conflicted
+++ resolved
@@ -318,36 +318,7 @@
     write_attempt_count: u32,
 }
 
-<<<<<<< HEAD
-impl MockMemory {
-    pub fn new(initial_pages: u32) -> Self {
-        Self {
-            pages: vec![0; (initial_pages * WasmPage::SIZE) as usize],
-            read_attempt_count: Cell::new(0),
-            write_attempt_count: Cell::new(0),
-        }
-    }
-
-    pub fn read_attempt_count(&self) -> u32 {
-        self.read_attempt_count.get()
-    }
-=======
 impl InnerMockMemory {
-    fn grow(&mut self, new_pages: u32) -> u32 {
-        let current_pages = self.pages.len() / WASM_PAGE_SIZE;
-        let new_size = self.pages.len() + (new_pages as usize) * WASM_PAGE_SIZE;
-
-        self.pages.resize(new_size, 0);
->>>>>>> 3e6fb742
-
-        current_pages as u32
-    }
-<<<<<<< HEAD
-}
-
-impl Memory for MockMemory {
-    type GrowError = ();
-
     fn grow(&mut self, pages: WasmPagesAmount) -> Result<(), Self::GrowError> {
         let new_size = (pages.offset() as u32)
             .checked_add(self.pages.len() as u32)
@@ -358,80 +329,34 @@
         Ok(())
     }
 
-    fn size(&self) -> WasmPagesAmount {
-        WasmPage::from_offset(self.pages.len() as u32).into()
-    }
-
     fn write(&mut self, offset: u32, buffer: &[u8]) -> Result<(), MemoryError> {
-        self.write_attempt_count.set(self.write_attempt_count() + 1);
+        self.write_attempt_count += 1;
 
         let offset = offset as usize;
         if offset + buffer.len() > self.pages.len() {
             return Err(MemoryError::AccessOutOfBounds);
-=======
-
-    fn page_index(&self, offset: u32) -> Option<usize> {
-        let offset = offset as usize;
-
-        (offset < self.pages.len()).then_some(offset / WASM_PAGE_SIZE)
-    }
-
-    fn write(&mut self, offset: u32, buffer: &[u8]) -> Result<(), Error> {
-        self.write_attempt_count += 1;
-
-        let page_index = self.page_index(offset).ok_or(Error)?;
-        let page_offset = offset as usize % WASM_PAGE_SIZE;
-
-        if page_offset + buffer.len() > WASM_PAGE_SIZE {
-            return Err(Error);
         }
 
-        let page_start = page_index * WASM_PAGE_SIZE;
-        let start = page_start + page_offset;
-
-        if start + buffer.len() > self.pages.len() {
-            return Err(Error);
->>>>>>> 3e6fb742
-        }
-
         self.pages[offset..offset + buffer.len()].copy_from_slice(buffer);
 
         Ok(())
     }
 
-<<<<<<< HEAD
     fn read(&self, offset: u32, buffer: &mut [u8]) -> Result<(), MemoryError> {
-        self.read_attempt_count.set(self.read_attempt_count() + 1);
+        self.read_attempt_count += 1;
 
         let offset = offset as usize;
         if offset + buffer.len() > self.pages.len() {
             return Err(MemoryError::AccessOutOfBounds);
-=======
-    fn read(&mut self, offset: u32, buffer: &mut [u8]) -> Result<(), Error> {
-        self.read_attempt_count += 1;
-
-        let page_index = self.page_index(offset).ok_or(Error)?;
-        let page_offset = offset as usize % WASM_PAGE_SIZE;
-
-        if page_offset + buffer.len() > WASM_PAGE_SIZE {
-            return Err(Error);
         }
 
-        let page_start = page_index * WASM_PAGE_SIZE;
-        let start = page_start + page_offset;
-
-        if start + buffer.len() > self.pages.len() {
-            return Err(Error);
->>>>>>> 3e6fb742
-        }
-
         buffer.copy_from_slice(&self.pages[offset..(offset + buffer.len())]);
 
         Ok(())
     }
 
-    fn size(&self) -> WasmPage {
-        WasmPage::new((self.pages.len() / WASM_PAGE_SIZE) as u32).unwrap_or_default()
+    fn size(&self) -> WasmPagesAmount {
+        WasmPage::from_offset(self.pages.len() as u32).into()
     }
 }
 
@@ -440,8 +365,7 @@
 
 impl MockMemory {
     pub fn new(initial_pages: u32) -> Self {
-        let size = initial_pages as usize * WASM_PAGE_SIZE;
-        let pages = vec![0; size];
+        let pages = vec![0; initial_pages as usize * WasmPage::SIZE];
 
         Self(Rc::new(RefCell::new(InnerMockMemory {
             pages,
@@ -506,7 +430,10 @@
     where
         Context: AsContextExt<State = T>,
     {
-        Ok(self.0.borrow_mut().grow(new_pages))
+        self.0
+            .borrow_mut()
+            .grow(new_pages.try_into().expect("Invalid pages amount"))
+            .map_err(Into::into)
     }
 
     fn size<Context>(&self, _ctx: &Context) -> u32
