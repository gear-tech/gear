// This file is part of Gear.

// Copyright (C) 2023-2025 Gear Technologies Inc.
// SPDX-License-Identifier: GPL-3.0-or-later WITH Classpath-exception-2.0

// This program is free software: you can redistribute it and/or modify
// it under the terms of the GNU General Public License as published by
// the Free Software Foundation, either version 3 of the License, or
// (at your option) any later version.

// This program is distributed in the hope that it will be useful,
// but WITHOUT ANY WARRANTY; without even the implied warranty of
// MERCHANTABILITY or FITNESS FOR A PARTICULAR PURPOSE. See the
// GNU General Public License for more details.

// You should have received a copy of the GNU General Public License
// along with this program. If not, see <https://www.gnu.org/licenses/>.

//! Syscall implementations generic over wasmi and sandbox backends.

use crate::{
    accessors::{
        Read, ReadAs, ReadDecoded, ReadDecodedSpecial, ReadPayloadLimited, SyscallArg,
        SyscallValue, WriteAs, WriteInGrRead,
    },
    error::{
        ActorTerminationReason, BackendAllocSyscallError, BackendSyscallError, RunFallibleError,
        TrapExplanation, UndefinedTerminationReason, UnrecoverableExecutionError,
        UnrecoverableMemoryError,
    },
    memory::{BackendMemory, ExecutorMemory, MemoryAccessRegistry},
    runtime::MemoryCallerContext,
    state::HostState,
    BackendExternalities,
};
use alloc::{format, string::String};
use blake2::{digest::typenum::U32, Blake2b, Digest};
use core::marker::PhantomData;
use gear_core::{
    buffer::{Payload, RuntimeBuffer, RuntimeBufferSizeError},
    costs::CostToken,
    env::MessageWaitedType,
    gas::CounterType,
<<<<<<< HEAD
=======
    ids::{ActorId, MessageId, ReservationId},
>>>>>>> 1780649d
    message::{HandlePacket, InitPacket, ReplyPacket},
    pages::WasmPage,
    primitives::{ActorId, MessageId},
};
use gear_core_errors::{MessageError, ReplyCode, SignalCode};
use gear_sandbox::{AsContextExt, ReturnValue, Value};
use gear_sandbox_env::{HostError, WasmReturnValue};
use gear_wasm_instrument::{SyscallName, SystemBreakCode};
use gsys::{
    BlockNumberWithHash, ErrorBytes, ErrorWithGas, ErrorWithHandle, ErrorWithHash,
    ErrorWithReplyCode, ErrorWithSignalCode, ErrorWithTwoHashes, Gas, Hash, HashWithValue,
    TwoHashesWithValue,
};

/// BLAKE2b-256 hasher state.
type Blake2b256 = Blake2b<U32>;

/// Actually just wrapper around [`ReturnValue`] to implement conversions.
pub struct SyscallReturnValue(ReturnValue);

impl From<SyscallReturnValue> for ReturnValue {
    fn from(value: SyscallReturnValue) -> Self {
        value.0
    }
}

impl From<()> for SyscallReturnValue {
    fn from((): ()) -> Self {
        Self(ReturnValue::Unit)
    }
}

impl From<i32> for SyscallReturnValue {
    fn from(value: i32) -> Self {
        Self(ReturnValue::Value(Value::I32(value)))
    }
}

impl From<u32> for SyscallReturnValue {
    fn from(value: u32) -> Self {
        Self(ReturnValue::Value(Value::I32(value as i32)))
    }
}

pub(crate) trait SyscallContext: Sized + Copy {
    fn from_args(args: &[Value]) -> Result<(Self, Gas, &[Value]), HostError>;
}

pub(crate) trait Syscall<Caller, T = ()> {
    type Context: SyscallContext;

    fn execute(
        self,
        caller: &mut MemoryCallerContext<Caller>,
        ctx: Self::Context,
        syscall_name: SyscallName,
    ) -> Result<(Gas, T), HostError>;
}

/// Trait is implemented for functions.
///
/// # Generics
/// `Args` is to make specialization based on function arguments
/// `Ext` and `Res` are for syscall itself (`Syscall<Ext, Res>`)
pub(crate) trait SyscallBuilder<Caller, Args: ?Sized, Res, Call>
where
    Call: Syscall<Caller, Res>,
{
    fn build(
        self,
        ctx: &mut MemoryCallerContext<Caller>,
        args: &[Value],
    ) -> Result<Call, HostError>;
}

impl<Caller, Res, Call, Builder> SyscallBuilder<Caller, (), Res, Call> for Builder
where
    Builder: FnOnce() -> Call,
    Call: Syscall<Caller, Res>,
{
    fn build(self, _: &mut MemoryCallerContext<Caller>, args: &[Value]) -> Result<Call, HostError> {
        let _: [Value; 0] = args.try_into().map_err(|_| HostError)?;
        Ok((self)())
    }
}

impl<Caller, Res, Call, Builder> SyscallBuilder<Caller, [Value], Res, Call> for Builder
where
    Builder: for<'a> FnOnce(&'a [Value]) -> Call,
    Call: Syscall<Caller, Res>,
{
    fn build(self, _: &mut MemoryCallerContext<Caller>, args: &[Value]) -> Result<Call, HostError> {
        Ok((self)(args))
    }
}

// implement [`SyscallBuilder`] for functions with different amount of arguments
macro_rules! impl_syscall_builder {
    ($($generic:ident),+) => {
        #[allow(non_snake_case)]
        impl<Caller, Ext, Res, Call, Builder, $($generic),+> SyscallBuilder<Caller, ($($generic,)+), Res, Call>
            for Builder
        where
            Builder: FnOnce($($generic),+) -> Call,
            Call: Syscall<Caller, Res>,
            Caller: AsContextExt<State = HostState<Ext, BackendMemory<ExecutorMemory>>>,
            Ext: BackendExternalities + 'static,
            $( $generic: SyscallArg, )+
        {
            fn build(self, ctx: &mut MemoryCallerContext<Caller>, args: &[Value]) -> Result<Call, HostError> {
                let ARGS_AMOUNT: usize = 0 $( + $generic::REQUIRED_ARGS )+;

                if args.len() != ARGS_AMOUNT {
                    return Err(HostError);
                }

                let mut registry: Option<MemoryAccessRegistry<Caller>> = None;

                let mut index = 0;
                $(
                    let args_count = $generic::REQUIRED_ARGS;
                    let args_slice = &args[index..index + args_count];
                    let $generic = $generic::pre_process(&mut registry, args_slice)?;
                    index += args_count;
                )+

                debug_assert_eq!(index, ARGS_AMOUNT);

                if let Some(registry) = registry {
                    let io = registry.pre_process(&mut ctx.caller_wrap);
                    ctx.memory_wrap.set_io(io);
                }

                $(
                    let $generic = $generic::post_process($generic, ctx);
                )+

                Ok(((self)($($generic),+)))
            }
        }
    };
}

impl_syscall_builder!(A);
impl_syscall_builder!(A, B);
impl_syscall_builder!(A, B, C);
impl_syscall_builder!(A, B, C, D);
impl_syscall_builder!(A, B, C, D, E);
impl_syscall_builder!(A, B, C, D, E, F);
impl_syscall_builder!(A, B, C, D, E, F, G);

/// Fallible syscall context that parses `gas` and `err_ptr` arguments.
#[derive(Copy, Clone)]
struct FallibleSyscallContext {
    res_ptr: u32,
}

impl SyscallContext for FallibleSyscallContext {
    fn from_args(args: &[Value]) -> Result<(Self, Gas, &[Value]), HostError> {
        let (gas, args) = args.split_first().ok_or(HostError)?;
        let gas: Gas = SyscallValue(*gas).try_into()?;
        let (res_ptr, args) = args.split_last().ok_or(HostError)?;
        let res_ptr: u32 = SyscallValue(*res_ptr).try_into()?;
        Ok((FallibleSyscallContext { res_ptr }, gas, args))
    }
}

/// Fallible syscall that calls [`MemoryCallerContext::run_fallible`] underneath.
#[derive(Copy, Clone)]
struct FallibleSyscall<E, F> {
    token: CostToken,
    error: PhantomData<E>,
    f: F,
}

impl<F> FallibleSyscall<(), F> {
    fn new<E>(token: CostToken, f: F) -> FallibleSyscall<E, F> {
        FallibleSyscall {
            token,
            error: PhantomData,
            f,
        }
    }
}

impl<T, E, F, Caller, Ext> Syscall<Caller, ()> for FallibleSyscall<E, F>
where
    F: FnOnce(&mut MemoryCallerContext<Caller>) -> Result<T, RunFallibleError>,
    E: From<Result<T, u32>>,
    Caller: AsContextExt<State = HostState<Ext, BackendMemory<ExecutorMemory>>>,
    Ext: BackendExternalities + 'static,
{
    type Context = FallibleSyscallContext;

    fn execute(
        self,
        caller: &mut MemoryCallerContext<Caller>,
        context: Self::Context,
        syscall_name: SyscallName,
    ) -> Result<(Gas, ()), HostError> {
        let Self { token, f, .. } = self;
        let FallibleSyscallContext { res_ptr } = context;
        caller.check_func_forbiddenness(syscall_name)?;
        caller.run_fallible::<T, _, E>(res_ptr, token, f)
    }
}

/// Infallible syscall context that parses `gas` argument.
#[derive(Copy, Clone)]
pub struct InfallibleSyscallContext;

impl SyscallContext for InfallibleSyscallContext {
    fn from_args(args: &[Value]) -> Result<(Self, Gas, &[Value]), HostError> {
        let (gas, args) = args.split_first().ok_or(HostError)?;
        let gas: Gas = SyscallValue(*gas).try_into()?;
        Ok((Self, gas, args))
    }
}

/// Infallible syscall that calls [`MemoryCallerContext::run_any`] underneath
#[derive(Copy, Clone)]
struct InfallibleSyscall<F> {
    token: CostToken,
    f: F,
}

impl<F> InfallibleSyscall<F> {
    fn new(token: CostToken, f: F) -> Self {
        Self { token, f }
    }
}

impl<T, F, Caller, Ext> Syscall<Caller, T> for InfallibleSyscall<F>
where
    F: FnOnce(&mut MemoryCallerContext<Caller>) -> Result<T, UndefinedTerminationReason>,
    Caller: AsContextExt<State = HostState<Ext, BackendMemory<ExecutorMemory>>>,
    Ext: BackendExternalities + 'static,
{
    type Context = InfallibleSyscallContext;

    fn execute(
        self,
        caller: &mut MemoryCallerContext<Caller>,
        _ctx: Self::Context,
        syscall_name: SyscallName,
    ) -> Result<(Gas, T), HostError> {
        let Self { token, f } = self;
        caller.check_func_forbiddenness(syscall_name)?;
        caller.run_any::<T, _>(token, f)
    }
}

pub(crate) struct FuncsHandler<Caller> {
    _phantom: PhantomData<Caller>,
}

impl<Caller, Ext> FuncsHandler<Caller>
where
    Caller: AsContextExt<State = HostState<Ext, BackendMemory<ExecutorMemory>>>,
    Ext: BackendExternalities + 'static,
    Ext::UnrecoverableError: BackendSyscallError,
    RunFallibleError: From<Ext::FallibleError>,
    Ext::AllocError: BackendAllocSyscallError<ExtError = Ext::UnrecoverableError>,
{
    pub fn execute<Builder, Args, Res, Call>(
        caller: &mut Caller,
        args: &[Value],
        builder: Builder,
        syscall_name: SyscallName,
    ) -> Result<WasmReturnValue, HostError>
    where
        Builder: SyscallBuilder<Caller, Args, Res, Call>,
        Args: ?Sized,
        Call: Syscall<Caller, Res>,
        Res: Into<SyscallReturnValue>,
    {
        crate::log::trace_syscall::<Builder>(args);

        let mut memory_caller_context = MemoryCallerContext::new(caller);

        let (ctx, gas, args) = Call::Context::from_args(args)?;

        memory_caller_context
            .caller_wrap
            .state_mut()
            .ext
            .decrease_current_counter_to(gas);

        let syscall = builder.build(&mut memory_caller_context, args)?;

        let (gas, value) = syscall.execute(&mut memory_caller_context, ctx, syscall_name)?;

        let value = value.into();

        Ok(WasmReturnValue {
            gas: gas as i64,
            inner: value.0,
        })
    }

    fn read_payload(payload: ReadPayloadLimited) -> Result<Payload, RunFallibleError> {
        payload
            .into_inner()
            .map_err(|_| MessageError::MaxMessageSizeExceed.into())
            .map_err(RunFallibleError::FallibleExt)?
            .map_err(|e| e.into_run_fallible_error())
    }

    fn send_inner(
        ctx: &mut MemoryCallerContext<Caller>,
        pid_value: ReadAs<HashWithValue>,
        payload: ReadPayloadLimited,
        gas_limit: Option<u64>,
        delay: u32,
    ) -> Result<MessageId, RunFallibleError> {
        let HashWithValue {
            hash: destination,
            value,
        } = pid_value.into_inner()?;

        let payload = Self::read_payload(payload)?;

        ctx.caller_wrap
            .ext_mut()
            .send(
                HandlePacket::maybe_with_gas(destination.into(), payload, gas_limit, value),
                delay,
            )
            .map_err(Into::into)
    }

    pub fn send(
        pid_value: ReadAs<HashWithValue>,
        payload: ReadPayloadLimited,
        delay: u32,
    ) -> impl Syscall<Caller> {
        FallibleSyscall::new::<ErrorWithHash>(
            CostToken::Send(payload.size().into()),
            move |ctx: &mut MemoryCallerContext<Caller>| {
                Self::send_inner(ctx, pid_value, payload, None, delay)
            },
        )
    }

    pub fn send_wgas(
        pid_value: ReadAs<HashWithValue>,
        payload: ReadPayloadLimited,
        gas_limit: u64,
        delay: u32,
    ) -> impl Syscall<Caller> {
        FallibleSyscall::new::<ErrorWithHash>(
            CostToken::SendWGas(payload.size().into()),
            move |ctx: &mut MemoryCallerContext<Caller>| {
                Self::send_inner(ctx, pid_value, payload, Some(gas_limit), delay)
            },
        )
    }

    fn send_commit_inner(
        ctx: &mut MemoryCallerContext<Caller>,
        handle: u32,
        pid_value: ReadAs<HashWithValue>,
        gas_limit: Option<u64>,
        delay: u32,
    ) -> Result<MessageId, RunFallibleError> {
        let HashWithValue {
            hash: destination,
            value,
        } = pid_value.into_inner()?;

        ctx.caller_wrap
            .ext_mut()
            .send_commit(
                handle,
                HandlePacket::maybe_with_gas(
                    destination.into(),
                    Default::default(),
                    gas_limit,
                    value,
                ),
                delay,
            )
            .map_err(Into::into)
    }

    pub fn send_commit(
        handle: u32,
        pid_value: ReadAs<HashWithValue>,
        delay: u32,
    ) -> impl Syscall<Caller> {
        FallibleSyscall::new::<ErrorWithHash>(
            CostToken::SendCommit,
            move |ctx: &mut MemoryCallerContext<Caller>| {
                Self::send_commit_inner(ctx, handle, pid_value, None, delay)
            },
        )
    }

    pub fn send_commit_wgas(
        handle: u32,
        pid_value: ReadAs<HashWithValue>,
        gas_limit: u64,
        delay: u32,
    ) -> impl Syscall<Caller> {
        FallibleSyscall::new::<ErrorWithHash>(
            CostToken::SendCommitWGas,
            move |ctx: &mut MemoryCallerContext<Caller>| {
                Self::send_commit_inner(ctx, handle, pid_value, Some(gas_limit), delay)
            },
        )
    }

    pub fn send_init() -> impl Syscall<Caller> {
        FallibleSyscall::new::<ErrorWithHandle>(
            CostToken::SendInit,
            move |ctx: &mut MemoryCallerContext<Caller>| {
                ctx.caller_wrap.ext_mut().send_init().map_err(Into::into)
            },
        )
    }

    pub fn send_push(handle: u32, payload: Read) -> impl Syscall<Caller> {
        FallibleSyscall::new::<ErrorBytes>(
            CostToken::SendPush(payload.size().into()),
            move |ctx: &mut MemoryCallerContext<Caller>| {
                let payload = payload.into_inner()?;

                ctx.caller_wrap
                    .ext_mut()
                    .send_push(handle, &payload)
                    .map_err(Into::into)
            },
        )
    }

    pub fn reservation_send(
        rid_pid_value: ReadAs<TwoHashesWithValue>,
        payload: ReadPayloadLimited,
        delay: u32,
    ) -> impl Syscall<Caller> {
        FallibleSyscall::new::<ErrorWithHash>(
            CostToken::ReservationSend(payload.size().into()),
            move |ctx: &mut MemoryCallerContext<Caller>| {
                let TwoHashesWithValue {
                    hash1: reservation_id,
                    hash2: destination,
                    value,
                } = rid_pid_value.into_inner()?;

                let payload = Self::read_payload(payload)?;

                ctx.caller_wrap
                    .ext_mut()
                    .reservation_send(
                        reservation_id.into(),
                        HandlePacket::new(destination.into(), payload, value),
                        delay,
                    )
                    .map_err(Into::into)
            },
        )
    }

    pub fn reservation_send_commit(
        handle: u32,
        rid_pid_value: ReadAs<TwoHashesWithValue>,
        delay: u32,
    ) -> impl Syscall<Caller> {
        FallibleSyscall::new::<ErrorWithHash>(
            CostToken::ReservationSendCommit,
            move |ctx: &mut MemoryCallerContext<Caller>| {
                let TwoHashesWithValue {
                    hash1: reservation_id,
                    hash2: destination,
                    value,
                } = rid_pid_value.into_inner()?;

                ctx.caller_wrap
                    .ext_mut()
                    .reservation_send_commit(
                        reservation_id.into(),
                        handle,
                        HandlePacket::new(destination.into(), Default::default(), value),
                        delay,
                    )
                    .map_err(Into::into)
            },
        )
    }

    pub fn read(at: u32, buffer: WriteInGrRead) -> impl Syscall<Caller> {
        FallibleSyscall::new::<ErrorBytes>(
            CostToken::Read,
            move |ctx: &mut MemoryCallerContext<Caller>| {
                let payload = ctx.caller_wrap.ext_mut().payload_slice(at, buffer.size())?;
                buffer.write(ctx, payload.slice()).map_err(Into::into)
            },
        )
    }

    pub fn size(size_write: WriteAs<u32>) -> impl Syscall<Caller> {
        InfallibleSyscall::new(
            CostToken::Size,
            move |ctx: &mut MemoryCallerContext<Caller>| {
                let size = ctx.caller_wrap.ext_mut().size()? as u32;

                size_write.write(ctx, size).map_err(Into::into)
            },
        )
    }

    pub fn exit(inheritor_id: ReadDecoded<ActorId>) -> impl Syscall<Caller> {
        InfallibleSyscall::new(
            CostToken::Exit,
            move |_ctx: &mut MemoryCallerContext<Caller>| {
                let inheritor_id = inheritor_id.into_inner()?;
                Err(ActorTerminationReason::Exit(inheritor_id).into())
            },
        )
    }

    pub fn reply_code() -> impl Syscall<Caller> {
        FallibleSyscall::new::<ErrorWithReplyCode>(
            CostToken::ReplyCode,
            move |ctx: &mut MemoryCallerContext<Caller>| {
                ctx.caller_wrap
                    .ext_mut()
                    .reply_code()
                    .map(ReplyCode::to_bytes)
                    .map_err(Into::into)
            },
        )
    }

    pub fn signal_code() -> impl Syscall<Caller> {
        FallibleSyscall::new::<ErrorWithSignalCode>(
            CostToken::SignalCode,
            move |ctx: &mut MemoryCallerContext<Caller>| {
                ctx.caller_wrap
                    .ext_mut()
                    .signal_code()
                    .map(SignalCode::to_u32)
                    .map_err(Into::into)
            },
        )
    }

    pub fn alloc(pages: u32) -> impl Syscall<Caller, u32> {
        InfallibleSyscall::new(
            CostToken::Alloc,
            move |ctx: &mut MemoryCallerContext<Caller>| {
                let res = ctx.alloc(pages);
                let res = ctx.process_alloc_func_result(res)?;

                let page = match res {
                    Ok(page) => {
                        log::trace!("Alloc {pages:?} pages at {page:?}");
                        page.into()
                    }
                    Err(err) => {
                        log::trace!("Alloc failed: {err}");
                        u32::MAX
                    }
                };
                Ok(page)
            },
        )
    }

    pub fn free(page_no: u32) -> impl Syscall<Caller, i32> {
        InfallibleSyscall::new(
            CostToken::Free,
            move |ctx: &mut MemoryCallerContext<Caller>| {
                let page = WasmPage::try_from(page_no).map_err(|_| {
                    UndefinedTerminationReason::Actor(ActorTerminationReason::Trap(
                        TrapExplanation::Unknown,
                    ))
                })?;

                let res = ctx.caller_wrap.ext_mut().free(page);
                let res = ctx.process_alloc_func_result(res)?;

                match &res {
                    Ok(()) => {
                        log::trace!("Free {page:?}");
                    }
                    Err(err) => {
                        log::trace!("Free failed: {err}");
                    }
                };

                Ok(res.is_err() as i32)
            },
        )
    }

    pub fn free_range(start: u32, end: u32) -> impl Syscall<Caller, i32> {
        InfallibleSyscall::new(
            CostToken::FreeRange,
            move |ctx: &mut MemoryCallerContext<Caller>| {
                let page_err = |_| {
                    UndefinedTerminationReason::Actor(ActorTerminationReason::Trap(
                        TrapExplanation::Unknown,
                    ))
                };

                let start = WasmPage::try_from(start).map_err(page_err)?;
                let end = WasmPage::try_from(end).map_err(page_err)?;

                let result = ctx.caller_wrap.ext_mut().free_range(start, end);

                match ctx.process_alloc_func_result(result)? {
                    Ok(()) => {
                        log::trace!("Free range {start:?}:{end:?} success");
                        Ok(0)
                    }
                    Err(e) => {
                        log::trace!("Free range {start:?}:{end:?} failed: {e}");
                        Ok(1)
                    }
                }
            },
        )
    }

    pub fn env_vars(vars_ver: u32, vars_ptr: u32) -> impl Syscall<Caller> {
        InfallibleSyscall::new(
            CostToken::EnvVars,
            move |ctx: &mut MemoryCallerContext<Caller>| {
                let vars = ctx.caller_wrap.ext_mut().env_vars(vars_ver)?;
                let vars_bytes = vars.to_bytes();

                let mut registry = MemoryAccessRegistry::default();
                let vars_write = registry.register_write(vars_ptr, vars_bytes.len() as u32);
                let mut io = registry.pre_process(&mut ctx.caller_wrap)?;
                io.write(&mut ctx.caller_wrap, vars_write, vars_bytes)
                    .map_err(Into::into)
            },
        )
    }

    pub fn block_height(height_write: WriteAs<u32>) -> impl Syscall<Caller> {
        InfallibleSyscall::new(
            CostToken::BlockHeight,
            move |ctx: &mut MemoryCallerContext<Caller>| {
                let height = ctx.caller_wrap.ext_mut().block_height()?;

                height_write.write(ctx, height).map_err(Into::into)
            },
        )
    }

    pub fn block_timestamp(timestamp_write: WriteAs<u64>) -> impl Syscall<Caller> {
        InfallibleSyscall::new(
            CostToken::BlockTimestamp,
            move |ctx: &mut MemoryCallerContext<Caller>| {
                let timestamp = ctx.caller_wrap.ext_mut().block_timestamp()?;

                timestamp_write.write(ctx, timestamp).map_err(Into::into)
            },
        )
    }

    pub fn random(
        subject_ptr: ReadDecoded<Hash>,
        bn_random_ptr: WriteAs<BlockNumberWithHash>,
    ) -> impl Syscall<Caller> {
        InfallibleSyscall::new(
            CostToken::Random,
            move |ctx: &mut MemoryCallerContext<Caller>| {
                let raw_subject = subject_ptr.into_inner()?;
                let (random, bn) = ctx.caller_wrap.ext_mut().random()?;
                let subject = [&raw_subject, random].concat();

                let mut blake2_ctx = Blake2b256::new();
                blake2_ctx.update(subject);
                let hash = blake2_ctx.finalize().into();

                bn_random_ptr
                    .write(ctx, BlockNumberWithHash { bn, hash })
                    .map_err(Into::into)
            },
        )
    }

    fn reply_inner(
        ctx: &mut MemoryCallerContext<Caller>,
        payload: ReadPayloadLimited,
        gas_limit: Option<u64>,
        value: ReadDecodedSpecial<u128>,
    ) -> Result<MessageId, RunFallibleError> {
        let value = value.into_inner()?;
        let payload = Self::read_payload(payload)?;

        ctx.caller_wrap
            .ext_mut()
            .reply(ReplyPacket::maybe_with_gas(payload, gas_limit, value))
            .map_err(Into::into)
    }

    pub fn reply(
        payload: ReadPayloadLimited,
        value: ReadDecodedSpecial<u128>,
    ) -> impl Syscall<Caller> {
        FallibleSyscall::new::<ErrorWithHash>(
            CostToken::Reply(payload.size().into()),
            move |ctx: &mut MemoryCallerContext<Caller>| {
                Self::reply_inner(ctx, payload, None, value)
            },
        )
    }

    pub fn reply_wgas(
        payload: ReadPayloadLimited,
        gas_limit: u64,
        value: ReadDecodedSpecial<u128>,
    ) -> impl Syscall<Caller> {
        FallibleSyscall::new::<ErrorWithHash>(
            CostToken::ReplyWGas(payload.size().into()),
            move |ctx: &mut MemoryCallerContext<Caller>| {
                Self::reply_inner(ctx, payload, Some(gas_limit), value)
            },
        )
    }

    fn reply_commit_inner(
        ctx: &mut MemoryCallerContext<Caller>,
        gas_limit: Option<u64>,
        value: ReadDecodedSpecial<u128>,
    ) -> Result<MessageId, RunFallibleError> {
        let value = value.into_inner()?;

        ctx.caller_wrap
            .ext_mut()
            .reply_commit(ReplyPacket::maybe_with_gas(
                Default::default(),
                gas_limit,
                value,
            ))
            .map_err(Into::into)
    }

    pub fn reply_commit(value: ReadDecodedSpecial<u128>) -> impl Syscall<Caller> {
        FallibleSyscall::new::<ErrorWithHash>(
            CostToken::ReplyCommit,
            move |ctx: &mut MemoryCallerContext<Caller>| Self::reply_commit_inner(ctx, None, value),
        )
    }

    pub fn reply_commit_wgas(
        gas_limit: u64,
        value: ReadDecodedSpecial<u128>,
    ) -> impl Syscall<Caller> {
        FallibleSyscall::new::<ErrorWithHash>(
            CostToken::ReplyCommitWGas,
            move |ctx: &mut MemoryCallerContext<Caller>| {
                Self::reply_commit_inner(ctx, Some(gas_limit), value)
            },
        )
    }

    pub fn reservation_reply(
        rid_value: ReadAs<HashWithValue>,
        payload: ReadPayloadLimited,
    ) -> impl Syscall<Caller> {
        FallibleSyscall::new::<ErrorWithHash>(
            CostToken::ReservationReply(payload.size().into()),
            move |ctx: &mut MemoryCallerContext<Caller>| {
                let HashWithValue {
                    hash: reservation_id,
                    value,
                } = rid_value.into_inner()?;
                let payload = Self::read_payload(payload)?;

                ctx.caller_wrap
                    .ext_mut()
                    .reservation_reply(reservation_id.into(), ReplyPacket::new(payload, value))
                    .map_err(Into::into)
            },
        )
    }

    pub fn reservation_reply_commit(rid_value: ReadAs<HashWithValue>) -> impl Syscall<Caller> {
        FallibleSyscall::new::<ErrorWithHash>(
            CostToken::ReservationReplyCommit,
            move |ctx: &mut MemoryCallerContext<Caller>| {
                let HashWithValue {
                    hash: reservation_id,
                    value,
                } = rid_value.into_inner()?;

                ctx.caller_wrap
                    .ext_mut()
                    .reservation_reply_commit(
                        reservation_id.into(),
                        ReplyPacket::new(Default::default(), value),
                    )
                    .map_err(Into::into)
            },
        )
    }

    pub fn reply_to() -> impl Syscall<Caller> {
        FallibleSyscall::new::<ErrorWithHash>(
            CostToken::ReplyTo,
            move |ctx: &mut MemoryCallerContext<Caller>| {
                ctx.caller_wrap.ext_mut().reply_to().map_err(Into::into)
            },
        )
    }

    pub fn signal_from() -> impl Syscall<Caller> {
        FallibleSyscall::new::<ErrorWithHash>(
            CostToken::SignalFrom,
            move |ctx: &mut MemoryCallerContext<Caller>| {
                ctx.caller_wrap.ext_mut().signal_from().map_err(Into::into)
            },
        )
    }

    pub fn reply_push(payload: Read) -> impl Syscall<Caller> {
        FallibleSyscall::new::<ErrorBytes>(
            CostToken::ReplyPush(payload.size().into()),
            move |ctx: &mut MemoryCallerContext<Caller>| {
                let payload = payload.into_inner()?;

                ctx.caller_wrap
                    .ext_mut()
                    .reply_push(&payload)
                    .map_err(Into::into)
            },
        )
    }

    fn reply_input_inner(
        ctx: &mut MemoryCallerContext<Caller>,
        offset: u32,
        len: u32,
        gas_limit: Option<u64>,
        value: ReadDecodedSpecial<u128>,
    ) -> Result<MessageId, RunFallibleError> {
        let value = value.into_inner()?;

        // Charge for `len` is inside `reply_push_input`
        ctx.caller_wrap.ext_mut().reply_push_input(offset, len)?;

        ctx.caller_wrap
            .ext_mut()
            .reply_commit(ReplyPacket::maybe_with_gas(
                Default::default(),
                gas_limit,
                value,
            ))
            .map_err(Into::into)
    }

    pub fn reply_input(
        offset: u32,
        len: u32,
        value: ReadDecodedSpecial<u128>,
    ) -> impl Syscall<Caller> {
        FallibleSyscall::new::<ErrorWithHash>(
            CostToken::ReplyInput,
            move |ctx: &mut MemoryCallerContext<Caller>| {
                Self::reply_input_inner(ctx, offset, len, None, value)
            },
        )
    }

    pub fn reply_input_wgas(
        offset: u32,
        len: u32,
        gas_limit: u64,
        value: ReadDecodedSpecial<u128>,
    ) -> impl Syscall<Caller> {
        FallibleSyscall::new::<ErrorWithHash>(
            CostToken::ReplyInputWGas,
            move |ctx: &mut MemoryCallerContext<Caller>| {
                Self::reply_input_inner(ctx, offset, len, Some(gas_limit), value)
            },
        )
    }

    pub fn reply_push_input(offset: u32, len: u32) -> impl Syscall<Caller> {
        FallibleSyscall::new::<ErrorBytes>(
            CostToken::ReplyPushInput,
            move |ctx: &mut MemoryCallerContext<Caller>| {
                ctx.caller_wrap
                    .ext_mut()
                    .reply_push_input(offset, len)
                    .map_err(Into::into)
            },
        )
    }

    fn send_input_inner(
        ctx: &mut MemoryCallerContext<Caller>,
        pid_value: ReadAs<HashWithValue>,
        offset: u32,
        len: u32,
        gas_limit: Option<u64>,
        delay: u32,
    ) -> Result<MessageId, RunFallibleError> {
        let HashWithValue {
            hash: destination,
            value,
        } = pid_value.into_inner()?;

        let handle = ctx.caller_wrap.ext_mut().send_init()?;
        // Charge for `len` inside `send_push_input`
        ctx.caller_wrap
            .ext_mut()
            .send_push_input(handle, offset, len)?;

        ctx.caller_wrap
            .ext_mut()
            .send_commit(
                handle,
                HandlePacket::maybe_with_gas(
                    destination.into(),
                    Default::default(),
                    gas_limit,
                    value,
                ),
                delay,
            )
            .map_err(Into::into)
    }

    pub fn send_input(
        pid_value: ReadAs<HashWithValue>,
        offset: u32,
        len: u32,
        delay: u32,
    ) -> impl Syscall<Caller> {
        FallibleSyscall::new::<ErrorWithHash>(
            CostToken::SendInput,
            move |ctx: &mut MemoryCallerContext<Caller>| {
                Self::send_input_inner(ctx, pid_value, offset, len, None, delay)
            },
        )
    }

    pub fn send_input_wgas(
        pid_value: ReadAs<HashWithValue>,
        offset: u32,
        len: u32,
        gas_limit: u64,
        delay: u32,
    ) -> impl Syscall<Caller> {
        FallibleSyscall::new::<ErrorWithHash>(
            CostToken::SendInputWGas,
            move |ctx: &mut MemoryCallerContext<Caller>| {
                Self::send_input_inner(ctx, pid_value, offset, len, Some(gas_limit), delay)
            },
        )
    }

    pub fn send_push_input(handle: u32, offset: u32, len: u32) -> impl Syscall<Caller> {
        FallibleSyscall::new::<ErrorBytes>(
            CostToken::SendPushInput,
            move |ctx: &mut MemoryCallerContext<Caller>| {
                ctx.caller_wrap
                    .ext_mut()
                    .send_push_input(handle, offset, len)
                    .map_err(Into::into)
            },
        )
    }

    pub fn debug(data: Read) -> impl Syscall<Caller> {
        InfallibleSyscall::new(
            CostToken::Debug(data.size().into()),
            move |ctx: &mut MemoryCallerContext<Caller>| {
                let data: RuntimeBuffer = data
                    .into_inner()?
                    .try_into()
                    .map_err(|RuntimeBufferSizeError| {
                        UnrecoverableMemoryError::RuntimeAllocOutOfBounds.into()
                    })
                    .map_err(TrapExplanation::UnrecoverableExt)?;

                let s = String::from_utf8(data.into_vec())
                    .map_err(|_err| UnrecoverableExecutionError::InvalidDebugString.into())
                    .map_err(TrapExplanation::UnrecoverableExt)?;
                ctx.caller_wrap.ext_mut().debug(&s)?;

                Ok(())
            },
        )
    }

    pub fn panic(data: ReadPayloadLimited) -> impl Syscall<Caller> {
        InfallibleSyscall::new(
            CostToken::Null,
            move |_ctx: &mut MemoryCallerContext<Caller>| {
                let data = Self::read_payload(data)
                    .map_err(|_| UnrecoverableExecutionError::PanicBufferIsTooBig.into())
                    .map_err(TrapExplanation::UnrecoverableExt)?;

                Err(ActorTerminationReason::Trap(TrapExplanation::Panic(data.into())).into())
            },
        )
    }

    pub fn oom_panic() -> impl Syscall<Caller> {
        InfallibleSyscall::new(CostToken::Null, |_ctx: &mut MemoryCallerContext<Caller>| {
            Err(ActorTerminationReason::Trap(TrapExplanation::ProgramAllocOutOfBounds).into())
        })
    }

    pub fn reserve_gas(gas_value: u64, duration: u32) -> impl Syscall<Caller> {
        FallibleSyscall::new::<ErrorWithHash>(
            CostToken::ReserveGas,
            move |ctx: &mut MemoryCallerContext<Caller>| {
                ctx.caller_wrap
                    .ext_mut()
                    .reserve_gas(gas_value, duration)
                    .map_err(Into::into)
            },
        )
    }

    pub fn reply_deposit(
        message_id: ReadDecoded<MessageId>,
        gas_value: u64,
    ) -> impl Syscall<Caller> {
        FallibleSyscall::new::<ErrorBytes>(
            CostToken::ReplyDeposit,
            move |ctx: &mut MemoryCallerContext<Caller>| {
                let message_id = message_id.into_inner()?;

                ctx.caller_wrap
                    .ext_mut()
                    .reply_deposit(message_id, gas_value)
                    .map_err(Into::into)
            },
        )
    }

    pub fn unreserve_gas(reservation_id: ReadDecoded<ReservationId>) -> impl Syscall<Caller> {
        FallibleSyscall::new::<ErrorWithGas>(
            CostToken::UnreserveGas,
            move |ctx: &mut MemoryCallerContext<Caller>| {
                let reservation_id = reservation_id.into_inner()?;

                ctx.caller_wrap
                    .ext_mut()
                    .unreserve_gas(reservation_id)
                    .map_err(Into::into)
            },
        )
    }

    pub fn system_reserve_gas(gas_value: u64) -> impl Syscall<Caller> {
        FallibleSyscall::new::<ErrorBytes>(
            CostToken::SystemReserveGas,
            move |ctx: &mut MemoryCallerContext<Caller>| {
                ctx.caller_wrap
                    .ext_mut()
                    .system_reserve_gas(gas_value)
                    .map_err(Into::into)
            },
        )
    }

    pub fn gas_available(gas: WriteAs<u64>) -> impl Syscall<Caller> {
        InfallibleSyscall::new(
            CostToken::GasAvailable,
            move |ctx: &mut MemoryCallerContext<Caller>| {
                let gas_available = ctx.caller_wrap.ext_mut().gas_available()?;

                gas.write(ctx, gas_available).map_err(Into::into)
            },
        )
    }

    pub fn message_id(message_id_write: WriteAs<MessageId>) -> impl Syscall<Caller> {
        InfallibleSyscall::new(
            CostToken::MsgId,
            move |ctx: &mut MemoryCallerContext<Caller>| {
                let message_id = ctx.caller_wrap.ext_mut().message_id()?;

                message_id_write.write(ctx, message_id).map_err(Into::into)
            },
        )
    }

    pub fn program_id(program_id_write: WriteAs<ActorId>) -> impl Syscall<Caller> {
        InfallibleSyscall::new(
            CostToken::ActorId,
            move |ctx: &mut MemoryCallerContext<Caller>| {
                let program_id = ctx.caller_wrap.ext_mut().program_id()?;

                program_id_write.write(ctx, program_id).map_err(Into::into)
            },
        )
    }

    pub fn source(source_write: WriteAs<ActorId>) -> impl Syscall<Caller> {
        InfallibleSyscall::new(
            CostToken::Source,
            move |ctx: &mut MemoryCallerContext<Caller>| {
                let source = ctx.caller_wrap.ext_mut().source()?;

                source_write.write(ctx, source).map_err(Into::into)
            },
        )
    }

    pub fn value(value_write: WriteAs<u128>) -> impl Syscall<Caller> {
        InfallibleSyscall::new(
            CostToken::Value,
            move |ctx: &mut MemoryCallerContext<Caller>| {
                let value = ctx.caller_wrap.ext_mut().value()?;

                value_write.write(ctx, value).map_err(Into::into)
            },
        )
    }

    pub fn value_available(value_write: WriteAs<u128>) -> impl Syscall<Caller> {
        InfallibleSyscall::new(
            CostToken::ValueAvailable,
            move |ctx: &mut MemoryCallerContext<Caller>| {
                let value_available = ctx.caller_wrap.ext_mut().value_available()?;

                value_write.write(ctx, value_available).map_err(Into::into)
            },
        )
    }

    pub fn leave() -> impl Syscall<Caller> {
        InfallibleSyscall::new(
            CostToken::Leave,
            move |_ctx: &mut MemoryCallerContext<Caller>| Err(ActorTerminationReason::Leave.into()),
        )
    }

    pub fn wait() -> impl Syscall<Caller> {
        InfallibleSyscall::new(
            CostToken::Wait,
            move |ctx: &mut MemoryCallerContext<Caller>| {
                ctx.caller_wrap.ext_mut().wait()?;
                Err(ActorTerminationReason::Wait(None, MessageWaitedType::Wait).into())
            },
        )
    }

    pub fn wait_for(duration: u32) -> impl Syscall<Caller> {
        InfallibleSyscall::new(
            CostToken::WaitFor,
            move |ctx: &mut MemoryCallerContext<Caller>| {
                ctx.caller_wrap.ext_mut().wait_for(duration)?;
                Err(ActorTerminationReason::Wait(Some(duration), MessageWaitedType::WaitFor).into())
            },
        )
    }

    pub fn wait_up_to(duration: u32) -> impl Syscall<Caller> {
        InfallibleSyscall::new(
            CostToken::WaitUpTo,
            move |ctx: &mut MemoryCallerContext<Caller>| {
                let waited_type = if ctx.caller_wrap.ext_mut().wait_up_to(duration)? {
                    MessageWaitedType::WaitUpToFull
                } else {
                    MessageWaitedType::WaitUpTo
                };
                Err(ActorTerminationReason::Wait(Some(duration), waited_type).into())
            },
        )
    }

    pub fn wake(message_id: ReadDecoded<MessageId>, delay: u32) -> impl Syscall<Caller> {
        FallibleSyscall::new::<ErrorBytes>(
            CostToken::Wake,
            move |ctx: &mut MemoryCallerContext<Caller>| {
                let message_id = message_id.into_inner()?;

                ctx.caller_wrap
                    .ext_mut()
                    .wake(message_id, delay)
                    .map_err(Into::into)
            },
        )
    }

    #[allow(clippy::too_many_arguments)]
    fn create_program_inner(
        ctx: &mut MemoryCallerContext<Caller>,
        cid_value: ReadAs<HashWithValue>,
        salt: ReadPayloadLimited,
        payload: ReadPayloadLimited,
        gas_limit: Option<u64>,
        delay: u32,
    ) -> Result<(MessageId, ActorId), RunFallibleError> {
        let HashWithValue {
            hash: code_id,
            value,
        } = cid_value.into_inner()?;
        let salt = Self::read_payload(salt)?;
        let payload = Self::read_payload(payload)?;

        let message_id = ctx.caller_wrap.ext_mut().message_id()?;

        ctx.caller_wrap
            .ext_mut()
            .create_program(
                InitPacket::new_from_program(
                    code_id.into(),
                    salt,
                    payload,
                    message_id,
                    gas_limit,
                    value,
                ),
                delay,
            )
            .map_err(Into::into)
    }

    pub fn create_program(
        cid_value: ReadAs<HashWithValue>,
        salt: ReadPayloadLimited,
        payload: ReadPayloadLimited,
        delay: u32,
    ) -> impl Syscall<Caller> {
        FallibleSyscall::new::<ErrorWithTwoHashes>(
            CostToken::CreateProgram(payload.size().into(), salt.size().into()),
            move |ctx: &mut MemoryCallerContext<Caller>| -> Result<_, RunFallibleError> {
                Self::create_program_inner(ctx, cid_value, salt, payload, None, delay)
            },
        )
    }

    pub fn create_program_wgas(
        cid_value: ReadAs<HashWithValue>,
        salt: ReadPayloadLimited,
        payload: ReadPayloadLimited,
        gas_limit: u64,
        delay: u32,
    ) -> impl Syscall<Caller> {
        FallibleSyscall::new::<ErrorWithTwoHashes>(
            CostToken::CreateProgramWGas(payload.size().into(), salt.size().into()),
            move |ctx: &mut MemoryCallerContext<Caller>| {
                Self::create_program_inner(ctx, cid_value, salt, payload, Some(gas_limit), delay)
            },
        )
    }

    fn out_of_gas(ctx: &mut MemoryCallerContext<Caller>) -> UndefinedTerminationReason {
        let ext = ctx.caller_wrap.ext_mut();
        let current_counter = ext.current_counter_type();
        log::trace!(target: "syscalls", "system_break(OutOfGas): Current counter in global represents {current_counter:?}");

        if current_counter == CounterType::GasAllowance {
            // We manually decrease it to 0 because global won't be affected
            // since it didn't pass comparison to argument of `gas_charge()`
            ext.decrease_current_counter_to(0);
        }

        ActorTerminationReason::from(current_counter).into()
    }

    fn stack_limit_exceeded() -> UndefinedTerminationReason {
        TrapExplanation::StackLimitExceeded.into()
    }

    pub fn system_break(code: u32) -> impl Syscall<Caller> {
        InfallibleSyscall::new(
            CostToken::Null,
            move |ctx: &mut MemoryCallerContext<Caller>| {
                // At the instrumentation level, we can only use variants of the `SystemBreakCode`,
                // so we should never reach `unreachable!("{err_msg}")`.
                let termination_reason = SystemBreakCode::try_from(code)
                    .map(|system_break_code| match system_break_code {
                        SystemBreakCode::OutOfGas => Self::out_of_gas(ctx),
                        SystemBreakCode::StackLimitExceeded => Self::stack_limit_exceeded(),
                    })
                    .unwrap_or_else(|e| {
                        let err_msg = format!(
                            "system_break: Invalid system break code. \
                        System break code - {code}. \
                        Got error - {e}"
                        );

                        log::error!("{err_msg}");
                        unreachable!("{err_msg}")
                    });
                Err(termination_reason)
            },
        )
    }
}<|MERGE_RESOLUTION|>--- conflicted
+++ resolved
@@ -41,13 +41,9 @@
     costs::CostToken,
     env::MessageWaitedType,
     gas::CounterType,
-<<<<<<< HEAD
-=======
-    ids::{ActorId, MessageId, ReservationId},
->>>>>>> 1780649d
     message::{HandlePacket, InitPacket, ReplyPacket},
     pages::WasmPage,
-    primitives::{ActorId, MessageId},
+    primitives::{ActorId, MessageId, ReservationId},
 };
 use gear_core_errors::{MessageError, ReplyCode, SignalCode};
 use gear_sandbox::{AsContextExt, ReturnValue, Value};
