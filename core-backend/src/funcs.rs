// This file is part of Gear.

// Copyright (C) 2023-2024 Gear Technologies Inc.
// SPDX-License-Identifier: GPL-3.0-or-later WITH Classpath-exception-2.0

// This program is free software: you can redistribute it and/or modify
// it under the terms of the GNU General Public License as published by
// the Free Software Foundation, either version 3 of the License, or
// (at your option) any later version.

// This program is distributed in the hope that it will be useful,
// but WITHOUT ANY WARRANTY; without even the implied warranty of
// MERCHANTABILITY or FITNESS FOR A PARTICULAR PURPOSE. See the
// GNU General Public License for more details.

// You should have received a copy of the GNU General Public License
// along with this program. If not, see <https://www.gnu.org/licenses/>.

//! Syscall implementations generic over wasmi and sandbox backends.

use crate::{
    error::{
        ActorTerminationReason, BackendAllocSyscallError, BackendSyscallError, RunFallibleError,
        TrapExplanation, UndefinedTerminationReason, UnrecoverableExecutionError,
        UnrecoverableMemoryError,
    },
    memory::{ExecutorMemory, MemoryAccessError, WasmMemoryRead},
    runtime::CallerWrap,
    state::HostState,
    BackendExternalities,
};
use alloc::string::{String, ToString};
use blake2_rfc::blake2b::blake2b;
use core::marker::PhantomData;
use gear_core::{
    buffer::{RuntimeBuffer, RuntimeBufferSizeError},
    costs::CostToken,
    env::{DropPayloadLockBound, Externalities},
    gas::CounterType,
    ids::{MessageId, ProgramId},
    message::{
        HandlePacket, InitPacket, MessageWaitedType, Payload, PayloadSizeError, ReplyPacket,
    },
    pages::{PageNumber, WasmPage},
};
use gear_core_errors::{MessageError, ReplyCode, SignalCode};
use gear_sandbox::{default_executor::Caller, ReturnValue, Value};
use gear_sandbox_env::{HostError, WasmReturnValue};
use gear_wasm_instrument::SystemBreakCode;
use gsys::{
    BlockNumberWithHash, ErrorBytes, ErrorWithGas, ErrorWithHandle, ErrorWithHash,
    ErrorWithReplyCode, ErrorWithSignalCode, ErrorWithTwoHashes, Gas, Hash, HashWithValue,
    TwoHashesWithValue,
};

const PTR_SPECIAL: u32 = u32::MAX;

/// Actually just wrapper around [`Value`] to implement conversions.
#[derive(Clone, Copy)]
struct SyscallValue(Value);

impl From<i32> for SyscallValue {
    fn from(value: i32) -> Self {
        SyscallValue(Value::I32(value))
    }
}

impl From<u32> for SyscallValue {
    fn from(value: u32) -> Self {
        SyscallValue(Value::I32(value as i32))
    }
}

impl TryFrom<SyscallValue> for u32 {
    type Error = HostError;

    fn try_from(val: SyscallValue) -> Result<u32, HostError> {
        if let Value::I32(val) = val.0 {
            Ok(val as u32)
        } else {
            Err(HostError)
        }
    }
}

impl TryFrom<SyscallValue> for u64 {
    type Error = HostError;

    fn try_from(val: SyscallValue) -> Result<u64, HostError> {
        if let Value::I64(val) = val.0 {
            Ok(val as u64)
        } else {
            Err(HostError)
        }
    }
}

/// Actually just wrapper around [`ReturnValue`] to implement conversions.
pub struct SyscallReturnValue(ReturnValue);

impl From<SyscallReturnValue> for ReturnValue {
    fn from(value: SyscallReturnValue) -> Self {
        value.0
    }
}

impl From<()> for SyscallReturnValue {
    fn from((): ()) -> Self {
        Self(ReturnValue::Unit)
    }
}

impl From<i32> for SyscallReturnValue {
    fn from(value: i32) -> Self {
        Self(ReturnValue::Value(Value::I32(value)))
    }
}

impl From<u32> for SyscallReturnValue {
    fn from(value: u32) -> Self {
        Self(ReturnValue::Value(Value::I32(value as i32)))
    }
}

pub(crate) trait SyscallContext: Sized {
    fn from_args(args: &[Value]) -> Result<(Self, &[Value]), HostError>;
}

impl SyscallContext for () {
    fn from_args(args: &[Value]) -> Result<(Self, &[Value]), HostError> {
        Ok(((), args))
    }
}

pub(crate) trait Syscall<Ext, T = ()> {
    type Context: SyscallContext;

    fn execute(
        self,
        caller: &mut CallerWrap<Ext>,
        ctx: Self::Context,
    ) -> Result<(Gas, T), HostError>;
}

/// Trait is implemented for functions.
///
/// # Generics
/// `Args` is to make specialization based on function arguments
/// `Ext` and `Res` are for syscall itself (`Syscall<Ext, Res>`)
pub(crate) trait SyscallBuilder<Ext, Args: ?Sized, Res, Syscall> {
    fn build(self, args: &[Value]) -> Result<Syscall, HostError>;
}

impl<Ext, Res, Call, Builder> SyscallBuilder<Ext, (), Res, Call> for Builder
where
    Builder: FnOnce() -> Call,
    Call: Syscall<Ext, Res>,
{
    fn build(self, args: &[Value]) -> Result<Call, HostError> {
        let _: [Value; 0] = args.try_into().map_err(|_| HostError)?;
        Ok((self)())
    }
}

impl<Ext, Res, Call, Builder> SyscallBuilder<Ext, [Value], Res, Call> for Builder
where
    Builder: for<'a> FnOnce(&'a [Value]) -> Call,
    Call: Syscall<Ext, Res>,
{
    fn build(self, args: &[Value]) -> Result<Call, HostError> {
        Ok((self)(args))
    }
}

// implement [`SyscallBuilder`] for functions with different amount of arguments
macro_rules! impl_syscall_builder {
    ($($generic:ident),+) => {
        #[allow(non_snake_case)]
        impl<Ext, Res, Call, Builder, $($generic),+> SyscallBuilder<Ext, ($($generic,)+), Res, Call>
            for Builder
        where
            Builder: FnOnce($($generic),+) -> Call,
            Call: Syscall<Ext, Res>,
            $( $generic: TryFrom<SyscallValue, Error = HostError>,)+
        {
            fn build(self, args: &[Value]) -> Result<Call, HostError> {
                const ARGS_AMOUNT: usize = impl_syscall_builder!(@count $($generic),+);

                let [$($generic),+]: [Value; ARGS_AMOUNT] = args.try_into().map_err(|_| HostError)?;
                $(
                    let $generic = SyscallValue($generic).try_into()?;
                )+
                Ok((self)($($generic),+))
            }
        }
    };
    (@count $generic:ident) => { 1 };
    (@count $generic:ident, $($generics:ident),+) => { 1 + impl_syscall_builder!(@count $($generics),+) };
}

impl_syscall_builder!(A);
impl_syscall_builder!(A, B);
impl_syscall_builder!(A, B, C);
impl_syscall_builder!(A, B, C, D);
impl_syscall_builder!(A, B, C, D, E);
impl_syscall_builder!(A, B, C, D, E, F);
impl_syscall_builder!(A, B, C, D, E, F, G);

/// "raw" syscall without any argument parsing or without calling [`CallerWrap`] helper methods
struct RawSyscall<F>(F);

impl<F> RawSyscall<F> {
    fn new(f: F) -> Self {
        Self(f)
    }
}

impl<T, F, Ext> Syscall<Ext, T> for RawSyscall<F>
where
    F: FnOnce(&mut CallerWrap<Ext>) -> Result<(Gas, T), HostError>,
    Ext: BackendExternalities + 'static,
{
    type Context = ();

    fn execute(
        self,
        caller: &mut CallerWrap<Ext>,
        (): Self::Context,
    ) -> Result<(Gas, T), HostError> {
        (self.0)(caller)
    }
}

/// Fallible syscall context that parses `gas` and `err_ptr` arguments.
struct FallibleSyscallContext {
    gas: Gas,
    res_ptr: u32,
}

impl SyscallContext for FallibleSyscallContext {
    fn from_args(args: &[Value]) -> Result<(Self, &[Value]), HostError> {
        let (gas, args) = args.split_first().ok_or(HostError)?;
        let gas: Gas = SyscallValue(*gas).try_into()?;
        let (res_ptr, args) = args.split_last().ok_or(HostError)?;
        let res_ptr: u32 = SyscallValue(*res_ptr).try_into()?;
        Ok((FallibleSyscallContext { gas, res_ptr }, args))
    }
}

/// Fallible syscall that calls [`CallerWrap::run_fallible`] underneath.
struct FallibleSyscall<E, F> {
    token: CostToken,
    error: PhantomData<E>,
    f: F,
}

impl<F> FallibleSyscall<(), F> {
    fn new<E>(token: CostToken, f: F) -> FallibleSyscall<E, F> {
        FallibleSyscall {
            token,
            error: PhantomData,
            f,
        }
    }
}

impl<T, E, F, Ext> Syscall<Ext, ()> for FallibleSyscall<E, F>
where
    F: FnOnce(&mut CallerWrap<Ext>) -> Result<T, RunFallibleError>,
    E: From<Result<T, u32>>,
    Ext: BackendExternalities + 'static,
{
    type Context = FallibleSyscallContext;

    fn execute(
        self,
        caller: &mut CallerWrap<Ext>,
        context: Self::Context,
    ) -> Result<(Gas, ()), HostError> {
        let Self { token, f, .. } = self;
        let FallibleSyscallContext { gas, res_ptr } = context;
        caller.run_fallible::<T, _, E>(gas, res_ptr, token, f)
    }
}

/// Infallible syscall context that parses `gas` argument.
pub struct InfallibleSyscallContext {
    gas: Gas,
}

impl SyscallContext for InfallibleSyscallContext {
    fn from_args(args: &[Value]) -> Result<(Self, &[Value]), HostError> {
        let (gas, args) = args.split_first().ok_or(HostError)?;
        let gas: Gas = SyscallValue(*gas).try_into()?;
        Ok((Self { gas }, args))
    }
}

/// Infallible syscall that calls [`CallerWrap::run_any`] underneath
struct InfallibleSyscall<F> {
    token: CostToken,
    f: F,
}

impl<F> InfallibleSyscall<F> {
    fn new(token: CostToken, f: F) -> Self {
        Self { token, f }
    }
}

impl<T, F, Ext> Syscall<Ext, T> for InfallibleSyscall<F>
where
    F: Fn(&mut CallerWrap<Ext>) -> Result<T, UndefinedTerminationReason>,
    Ext: BackendExternalities + 'static,
{
    type Context = InfallibleSyscallContext;

    fn execute(
        self,
        caller: &mut CallerWrap<Ext>,
        ctx: Self::Context,
    ) -> Result<(Gas, T), HostError> {
        let Self { token, f } = self;
        let InfallibleSyscallContext { gas } = ctx;
        caller.run_any::<T, _>(gas, token, f)
    }
}

pub(crate) struct FuncsHandler<Ext: Externalities + 'static> {
    _phantom: PhantomData<Ext>,
}

impl<Ext> FuncsHandler<Ext>
where
    Ext: BackendExternalities + 'static,
    Ext::UnrecoverableError: BackendSyscallError,
    RunFallibleError: From<Ext::FallibleError>,
    Ext::AllocError: BackendAllocSyscallError<ExtError = Ext::UnrecoverableError>,
{
    pub fn execute<Builder, Args, Res, Call>(
        caller: &mut Caller<HostState<Ext, ExecutorMemory>>,
        args: &[Value],
        builder: Builder,
    ) -> Result<WasmReturnValue, HostError>
    where
        Builder: SyscallBuilder<Ext, Args, Res, Call>,
        Args: ?Sized,
        Call: Syscall<Ext, Res>,
        Res: Into<SyscallReturnValue>,
    {
        crate::log::trace_syscall::<Builder>(args);

        let mut caller = CallerWrap::prepare(caller);

        let (ctx, args) = Call::Context::from_args(args)?;
        let syscall = builder.build(args)?;
        let (gas, value) = syscall.execute(&mut caller, ctx)?;
        let value = value.into();

        Ok(WasmReturnValue {
            gas: gas as i64,
            inner: value.0,
        })
    }

    /// !!! Usage warning: make sure to do it before any other read/write,
    /// because it may contain registered read.
    fn register_and_read_value(
        ctx: &mut CallerWrap<'_, '_, Ext>,
        value_ptr: u32,
    ) -> Result<u128, MemoryAccessError> {
        if value_ptr != PTR_SPECIAL {
            let read_value = ctx.manager.register_read_decoded(value_ptr);
            return ctx.read_decoded(read_value);
        }

        Ok(0)
    }

    fn read_message_payload(
        ctx: &mut CallerWrap<'_, '_, Ext>,
        read_payload: WasmMemoryRead,
    ) -> Result<Payload, RunFallibleError> {
        ctx.read(read_payload)?
            .try_into()
            .map_err(|PayloadSizeError| MessageError::MaxMessageSizeExceed.into())
            .map_err(RunFallibleError::FallibleExt)
    }

    fn send_inner(
        ctx: &mut CallerWrap<Ext>,
        pid_value_ptr: u32,
        payload_ptr: u32,
        len: u32,
        gas_limit: Option<u64>,
        delay: u32,
    ) -> Result<MessageId, RunFallibleError> {
        let read_hash_val = ctx.manager.register_read_as(pid_value_ptr);
        let read_payload = ctx.manager.register_read(payload_ptr, len);
        let HashWithValue {
            hash: destination,
            value,
        } = ctx.read_as(read_hash_val)?;
        let payload = Self::read_message_payload(ctx, read_payload)?;

        ctx.ext_mut()
            .send(
                HandlePacket::maybe_with_gas(destination.into(), payload, gas_limit, value),
                delay,
            )
            .map_err(Into::into)
    }

    pub fn send(pid_value_ptr: u32, payload_ptr: u32, len: u32, delay: u32) -> impl Syscall<Ext> {
        FallibleSyscall::new::<ErrorWithHash>(
            CostToken::Send(len.into()),
            move |ctx: &mut CallerWrap<Ext>| {
                Self::send_inner(ctx, pid_value_ptr, payload_ptr, len, None, delay)
            },
        )
    }

    pub fn send_wgas(
        pid_value_ptr: u32,
        payload_ptr: u32,
        len: u32,
        gas_limit: u64,
        delay: u32,
    ) -> impl Syscall<Ext> {
        FallibleSyscall::new::<ErrorWithHash>(
            CostToken::SendWGas(len.into()),
            move |ctx: &mut CallerWrap<Ext>| {
                Self::send_inner(ctx, pid_value_ptr, payload_ptr, len, Some(gas_limit), delay)
            },
        )
    }

    fn send_commit_inner(
        ctx: &mut CallerWrap<Ext>,
        handle: u32,
        pid_value_ptr: u32,
        gas_limit: Option<u64>,
        delay: u32,
    ) -> Result<MessageId, RunFallibleError> {
        let read_pid_value = ctx.manager.register_read_as(pid_value_ptr);
        let HashWithValue {
            hash: destination,
            value,
        } = ctx.read_as(read_pid_value)?;

        ctx.ext_mut()
            .send_commit(
                handle,
                HandlePacket::maybe_with_gas(
                    destination.into(),
                    Default::default(),
                    gas_limit,
                    value,
                ),
                delay,
            )
            .map_err(Into::into)
    }

    pub fn send_commit(handle: u32, pid_value_ptr: u32, delay: u32) -> impl Syscall<Ext> {
        FallibleSyscall::new::<ErrorWithHash>(
            CostToken::SendCommit,
            move |ctx: &mut CallerWrap<Ext>| {
                Self::send_commit_inner(ctx, handle, pid_value_ptr, None, delay)
            },
        )
    }

    pub fn send_commit_wgas(
        handle: u32,
        pid_value_ptr: u32,
        gas_limit: u64,
        delay: u32,
    ) -> impl Syscall<Ext> {
        FallibleSyscall::new::<ErrorWithHash>(
            CostToken::SendCommitWGas,
            move |ctx: &mut CallerWrap<Ext>| {
                Self::send_commit_inner(ctx, handle, pid_value_ptr, Some(gas_limit), delay)
            },
        )
    }

    pub fn send_init() -> impl Syscall<Ext> {
        FallibleSyscall::new::<ErrorWithHandle>(
            CostToken::SendInit,
            move |ctx: &mut CallerWrap<Ext>| ctx.ext_mut().send_init().map_err(Into::into),
        )
    }

    pub fn send_push(handle: u32, payload_ptr: u32, len: u32) -> impl Syscall<Ext> {
        FallibleSyscall::new::<ErrorBytes>(
            CostToken::SendPush(len.into()),
            move |ctx: &mut CallerWrap<Ext>| {
                let read_payload = ctx.manager.register_read(payload_ptr, len);
                let payload = ctx.read(read_payload)?;

                ctx.ext_mut()
                    .send_push(handle, &payload)
                    .map_err(Into::into)
            },
        )
    }

    pub fn reservation_send(
        rid_pid_value_ptr: u32,
        payload_ptr: u32,
        len: u32,
        delay: u32,
    ) -> impl Syscall<Ext> {
        FallibleSyscall::new::<ErrorWithHash>(
            CostToken::ReservationSend(len.into()),
            move |ctx: &mut CallerWrap<Ext>| {
                let read_rid_pid_value = ctx.manager.register_read_as(rid_pid_value_ptr);
                let read_payload = ctx.manager.register_read(payload_ptr, len);
                let TwoHashesWithValue {
                    hash1: reservation_id,
                    hash2: destination,
                    value,
                } = ctx.read_as(read_rid_pid_value)?;
                let payload = Self::read_message_payload(ctx, read_payload)?;

                ctx.ext_mut()
                    .reservation_send(
                        reservation_id.into(),
                        HandlePacket::new(destination.into(), payload, value),
                        delay,
                    )
                    .map_err(Into::into)
            },
        )
    }

    pub fn reservation_send_commit(
        handle: u32,
        rid_pid_value_ptr: u32,
        delay: u32,
    ) -> impl Syscall<Ext> {
        FallibleSyscall::new::<ErrorWithHash>(
            CostToken::ReservationSendCommit,
            move |ctx: &mut CallerWrap<Ext>| {
                let read_rid_pid_value = ctx.manager.register_read_as(rid_pid_value_ptr);
                let TwoHashesWithValue {
                    hash1: reservation_id,
                    hash2: destination,
                    value,
                } = ctx.read_as(read_rid_pid_value)?;

                ctx.ext_mut()
                    .reservation_send_commit(
                        reservation_id.into(),
                        handle,
                        HandlePacket::new(destination.into(), Default::default(), value),
                        delay,
                    )
                    .map_err(Into::into)
            },
        )
    }

    pub fn read(at: u32, len: u32, buffer_ptr: u32) -> impl Syscall<Ext> {
        FallibleSyscall::new::<ErrorBytes>(CostToken::Read, move |ctx: &mut CallerWrap<Ext>| {
            let payload_lock = ctx.ext_mut().lock_payload(at, len)?;
            payload_lock
                .drop_with::<MemoryAccessError, _>(|payload_access| {
                    let write_buffer = ctx.manager.register_write(buffer_ptr, len);
                    let write_res = ctx.write(write_buffer, payload_access.as_slice());
                    let unlock_bound = ctx.ext_mut().unlock_payload(payload_access.into_lock());

                    DropPayloadLockBound::from((unlock_bound, write_res))
                })
                .into_inner()
                .map_err(Into::into)
        })
    }

    pub fn size(size_ptr: u32) -> impl Syscall<Ext> {
        InfallibleSyscall::new(CostToken::Size, move |ctx: &mut CallerWrap<Ext>| {
            let size = ctx.ext_mut().size()? as u32;

            let write_size = ctx.manager.register_write_as(size_ptr);
            ctx.write_as(write_size, size.to_le_bytes())
                .map_err(Into::into)
        })
    }

    pub fn exit(inheritor_id_ptr: u32) -> impl Syscall<Ext> {
        InfallibleSyscall::new(CostToken::Exit, move |ctx: &mut CallerWrap<Ext>| {
            let read_inheritor_id = ctx.manager.register_read_decoded(inheritor_id_ptr);
            let inheritor_id = ctx.read_decoded(read_inheritor_id)?;
            Err(ActorTerminationReason::Exit(inheritor_id).into())
        })
    }

    pub fn reply_code() -> impl Syscall<Ext> {
        FallibleSyscall::new::<ErrorWithReplyCode>(
            CostToken::ReplyCode,
            move |ctx: &mut CallerWrap<Ext>| {
                ctx.ext_mut()
                    .reply_code()
                    .map(ReplyCode::to_bytes)
                    .map_err(Into::into)
            },
        )
    }

    pub fn signal_code() -> impl Syscall<Ext> {
        FallibleSyscall::new::<ErrorWithSignalCode>(
            CostToken::SignalCode,
            move |ctx: &mut CallerWrap<Ext>| {
                ctx.ext_mut()
                    .signal_code()
                    .map(SignalCode::to_u32)
                    .map_err(Into::into)
            },
        )
    }

    pub fn alloc(pages: u32) -> impl Syscall<Ext, u32> {
        InfallibleSyscall::new(CostToken::Alloc, move |ctx: &mut CallerWrap<Ext>| {
            let res = ctx.alloc(pages);
            let res = ctx.process_alloc_func_result(res)?;

            let page = match res {
                Ok(page) => {
                    log::trace!("Alloc {pages:?} pages at {page:?}");
                    page.raw()
                }
                Err(err) => {
                    log::trace!("Alloc failed: {err}");
                    u32::MAX
                }
            };
            Ok(page)
        })
    }

    pub fn free(page_no: u32) -> impl Syscall<Ext, i32> {
<<<<<<< HEAD
        InfallibleSyscall::new(RuntimeCosts::Free, move |ctx: &mut CallerWrap<Ext>| {
            let page = WasmPage::try_from(page_no).map_err(|_| {
=======
        InfallibleSyscall::new(CostToken::Free, move |ctx: &mut CallerWrap<Ext>| {
            let page = WasmPage::new(page_no).map_err(|_| {
>>>>>>> 6061bdf1
                UndefinedTerminationReason::Actor(ActorTerminationReason::Trap(
                    TrapExplanation::Unknown,
                ))
            })?;

            let res = ctx.ext_mut().free(page);
            let res = ctx.process_alloc_func_result(res)?;

            match &res {
                Ok(()) => {
                    log::trace!("Free {page:?}");
                }
                Err(err) => {
                    log::trace!("Free failed: {err}");
                }
            };

            Ok(res.is_err() as i32)
        })
    }

    pub fn free_range(start: u32, end: u32) -> impl Syscall<Ext, i32> {
        InfallibleSyscall::new(CostToken::FreeRange, move |ctx: &mut CallerWrap<Ext>| {
            let page_err = |_| {
                UndefinedTerminationReason::Actor(ActorTerminationReason::Trap(
                    TrapExplanation::Unknown,
                ))
            };

            let start = WasmPage::try_from(start).map_err(page_err)?;
            let end = WasmPage::try_from(end).map_err(page_err)?;

            let result = ctx.ext_mut().free_range(start, end);

            match ctx.process_alloc_func_result(result)? {
                Ok(()) => {
                    log::trace!("Free range {start:?}:{end:?} success");
                    Ok(0)
                }
                Err(e) => {
                    log::trace!("Free range {start:?}:{end:?} failed: {e}");
                    Ok(1)
                }
            }
        })
    }

    pub fn env_vars(vars_ver: u32, vars_ptr: u32) -> impl Syscall<Ext> {
        InfallibleSyscall::new(CostToken::EnvVars, move |ctx: &mut CallerWrap<Ext>| {
            let vars = ctx.ext_mut().env_vars(vars_ver)?;
            let vars_bytes = vars.to_bytes();
            let vars_write = ctx
                .manager
                .register_write(vars_ptr, vars_bytes.len() as u32);
            ctx.write(vars_write, vars_bytes).map_err(Into::into)
        })
    }

    pub fn block_height(height_ptr: u32) -> impl Syscall<Ext> {
        InfallibleSyscall::new(CostToken::BlockHeight, move |ctx: &mut CallerWrap<Ext>| {
            let height = ctx.ext_mut().block_height()?;

            let write_height = ctx.manager.register_write_as(height_ptr);
            ctx.write_as(write_height, height.to_le_bytes())
                .map_err(Into::into)
        })
    }

    pub fn block_timestamp(timestamp_ptr: u32) -> impl Syscall<Ext> {
        InfallibleSyscall::new(
            CostToken::BlockTimestamp,
            move |ctx: &mut CallerWrap<Ext>| {
                let timestamp = ctx.ext_mut().block_timestamp()?;

                let write_timestamp = ctx.manager.register_write_as(timestamp_ptr);
                ctx.write_as(write_timestamp, timestamp.to_le_bytes())
                    .map_err(Into::into)
            },
        )
    }

    pub fn random(subject_ptr: u32, bn_random_ptr: u32) -> impl Syscall<Ext> {
        InfallibleSyscall::new(CostToken::Random, move |ctx: &mut CallerWrap<Ext>| {
            let read_subject = ctx.manager.register_read_decoded(subject_ptr);
            let write_bn_random = ctx.manager.register_write_as(bn_random_ptr);

            let raw_subject: Hash = ctx.read_decoded(read_subject)?;

            let (random, bn) = ctx.ext_mut().random()?;
            let subject = [&raw_subject, random].concat();

            let mut hash = [0; 32];
            hash.copy_from_slice(blake2b(32, &[], &subject).as_bytes());

            ctx.write_as(write_bn_random, BlockNumberWithHash { bn, hash })
                .map_err(Into::into)
        })
    }

    fn reply_inner(
        ctx: &mut CallerWrap<Ext>,
        payload_ptr: u32,
        len: u32,
        gas_limit: Option<u64>,
        value_ptr: u32,
    ) -> Result<MessageId, RunFallibleError> {
        let read_payload = ctx.manager.register_read(payload_ptr, len);
        let value = Self::register_and_read_value(ctx, value_ptr)?;
        let payload = Self::read_message_payload(ctx, read_payload)?;

        ctx.ext_mut()
            .reply(ReplyPacket::maybe_with_gas(payload, gas_limit, value))
            .map_err(Into::into)
    }

    pub fn reply(payload_ptr: u32, len: u32, value_ptr: u32) -> impl Syscall<Ext> {
        FallibleSyscall::new::<ErrorWithHash>(
            CostToken::Reply(len.into()),
            move |ctx: &mut CallerWrap<Ext>| {
                Self::reply_inner(ctx, payload_ptr, len, None, value_ptr)
            },
        )
    }

    pub fn reply_wgas(
        payload_ptr: u32,
        len: u32,
        gas_limit: u64,
        value_ptr: u32,
    ) -> impl Syscall<Ext> {
        FallibleSyscall::new::<ErrorWithHash>(
            CostToken::ReplyWGas(len.into()),
            move |ctx: &mut CallerWrap<Ext>| {
                Self::reply_inner(ctx, payload_ptr, len, Some(gas_limit), value_ptr)
            },
        )
    }

    fn reply_commit_inner(
        ctx: &mut CallerWrap<Ext>,
        gas_limit: Option<u64>,
        value_ptr: u32,
    ) -> Result<MessageId, RunFallibleError> {
        let value = Self::register_and_read_value(ctx, value_ptr)?;

        ctx.ext_mut()
            .reply_commit(ReplyPacket::maybe_with_gas(
                Default::default(),
                gas_limit,
                value,
            ))
            .map_err(Into::into)
    }

    pub fn reply_commit(value_ptr: u32) -> impl Syscall<Ext> {
        FallibleSyscall::new::<ErrorWithHash>(
            CostToken::ReplyCommit,
            move |ctx: &mut CallerWrap<Ext>| Self::reply_commit_inner(ctx, None, value_ptr),
        )
    }

    pub fn reply_commit_wgas(gas_limit: u64, value_ptr: u32) -> impl Syscall<Ext> {
        FallibleSyscall::new::<ErrorWithHash>(
            CostToken::ReplyCommitWGas,
            move |ctx: &mut CallerWrap<Ext>| {
                Self::reply_commit_inner(ctx, Some(gas_limit), value_ptr)
            },
        )
    }

    pub fn reservation_reply(rid_value_ptr: u32, payload_ptr: u32, len: u32) -> impl Syscall<Ext> {
        FallibleSyscall::new::<ErrorWithHash>(
            CostToken::ReservationReply(len.into()),
            move |ctx: &mut CallerWrap<Ext>| {
                let read_rid_value = ctx.manager.register_read_as(rid_value_ptr);
                let read_payload = ctx.manager.register_read(payload_ptr, len);
                let HashWithValue {
                    hash: reservation_id,
                    value,
                } = ctx.read_as(read_rid_value)?;
                let payload = Self::read_message_payload(ctx, read_payload)?;

                ctx.ext_mut()
                    .reservation_reply(reservation_id.into(), ReplyPacket::new(payload, value))
                    .map_err(Into::into)
            },
        )
    }

    pub fn reservation_reply_commit(rid_value_ptr: u32) -> impl Syscall<Ext> {
        FallibleSyscall::new::<ErrorWithHash>(
            CostToken::ReservationReplyCommit,
            move |ctx: &mut CallerWrap<Ext>| {
                let read_rid_value = ctx.manager.register_read_as(rid_value_ptr);
                let HashWithValue {
                    hash: reservation_id,
                    value,
                } = ctx.read_as(read_rid_value)?;

                ctx.ext_mut()
                    .reservation_reply_commit(
                        reservation_id.into(),
                        ReplyPacket::new(Default::default(), value),
                    )
                    .map_err(Into::into)
            },
        )
    }

    pub fn reply_to() -> impl Syscall<Ext> {
        FallibleSyscall::new::<ErrorWithHash>(
            CostToken::ReplyTo,
            move |ctx: &mut CallerWrap<Ext>| ctx.ext_mut().reply_to().map_err(Into::into),
        )
    }

    pub fn signal_from() -> impl Syscall<Ext> {
        FallibleSyscall::new::<ErrorWithHash>(
            CostToken::SignalFrom,
            move |ctx: &mut CallerWrap<Ext>| ctx.ext_mut().signal_from().map_err(Into::into),
        )
    }

    pub fn reply_push(payload_ptr: u32, len: u32) -> impl Syscall<Ext> {
        FallibleSyscall::new::<ErrorBytes>(
            CostToken::ReplyPush(len.into()),
            move |ctx: &mut CallerWrap<Ext>| {
                let read_payload = ctx.manager.register_read(payload_ptr, len);
                let payload = ctx.read(read_payload)?;

                ctx.ext_mut().reply_push(&payload).map_err(Into::into)
            },
        )
    }

    fn reply_input_inner(
        ctx: &mut CallerWrap<Ext>,
        offset: u32,
        len: u32,
        gas_limit: Option<u64>,
        value_ptr: u32,
    ) -> Result<MessageId, RunFallibleError> {
        let value = Self::register_and_read_value(ctx, value_ptr)?;

        // Charge for `len` is inside `reply_push_input`
        ctx.ext_mut().reply_push_input(offset, len)?;

        ctx.ext_mut()
            .reply_commit(ReplyPacket::maybe_with_gas(
                Default::default(),
                gas_limit,
                value,
            ))
            .map_err(Into::into)
    }

    pub fn reply_input(offset: u32, len: u32, value_ptr: u32) -> impl Syscall<Ext> {
        FallibleSyscall::new::<ErrorWithHash>(
            CostToken::ReplyInput,
            move |ctx: &mut CallerWrap<Ext>| {
                Self::reply_input_inner(ctx, offset, len, None, value_ptr)
            },
        )
    }

    pub fn reply_input_wgas(
        offset: u32,
        len: u32,
        gas_limit: u64,
        value_ptr: u32,
    ) -> impl Syscall<Ext> {
        FallibleSyscall::new::<ErrorWithHash>(
            CostToken::ReplyInputWGas,
            move |ctx: &mut CallerWrap<Ext>| {
                Self::reply_input_inner(ctx, offset, len, Some(gas_limit), value_ptr)
            },
        )
    }

    pub fn reply_push_input(offset: u32, len: u32) -> impl Syscall<Ext> {
        FallibleSyscall::new::<ErrorBytes>(
            CostToken::ReplyPushInput,
            move |ctx: &mut CallerWrap<Ext>| {
                ctx.ext_mut()
                    .reply_push_input(offset, len)
                    .map_err(Into::into)
            },
        )
    }

    fn send_input_inner(
        ctx: &mut CallerWrap<Ext>,
        pid_value_ptr: u32,
        offset: u32,
        len: u32,
        gas_limit: Option<u64>,
        delay: u32,
    ) -> Result<MessageId, RunFallibleError> {
        let read_pid_value = ctx.manager.register_read_as(pid_value_ptr);
        let HashWithValue {
            hash: destination,
            value,
        } = ctx.read_as(read_pid_value)?;

        let handle = ctx.ext_mut().send_init()?;
        // Charge for `len` inside `send_push_input`
        ctx.ext_mut().send_push_input(handle, offset, len)?;

        ctx.ext_mut()
            .send_commit(
                handle,
                HandlePacket::maybe_with_gas(
                    destination.into(),
                    Default::default(),
                    gas_limit,
                    value,
                ),
                delay,
            )
            .map_err(Into::into)
    }

    pub fn send_input(pid_value_ptr: u32, offset: u32, len: u32, delay: u32) -> impl Syscall<Ext> {
        FallibleSyscall::new::<ErrorWithHash>(
            CostToken::SendInput,
            move |ctx: &mut CallerWrap<Ext>| {
                Self::send_input_inner(ctx, pid_value_ptr, offset, len, None, delay)
            },
        )
    }

    pub fn send_input_wgas(
        pid_value_ptr: u32,
        offset: u32,
        len: u32,
        gas_limit: u64,
        delay: u32,
    ) -> impl Syscall<Ext> {
        FallibleSyscall::new::<ErrorWithHash>(
            CostToken::SendInputWGas,
            move |ctx: &mut CallerWrap<Ext>| {
                Self::send_input_inner(ctx, pid_value_ptr, offset, len, Some(gas_limit), delay)
            },
        )
    }

    pub fn send_push_input(handle: u32, offset: u32, len: u32) -> impl Syscall<Ext> {
        FallibleSyscall::new::<ErrorBytes>(
            CostToken::SendPushInput,
            move |ctx: &mut CallerWrap<Ext>| {
                ctx.ext_mut()
                    .send_push_input(handle, offset, len)
                    .map_err(Into::into)
            },
        )
    }

    pub fn debug(data_ptr: u32, data_len: u32) -> impl Syscall<Ext> {
        InfallibleSyscall::new(
            CostToken::Debug(data_len.into()),
            move |ctx: &mut CallerWrap<Ext>| {
                let read_data = ctx.manager.register_read(data_ptr, data_len);
                let data: RuntimeBuffer = ctx
                    .read(read_data)?
                    .try_into()
                    .map_err(|RuntimeBufferSizeError| {
                        UnrecoverableMemoryError::RuntimeAllocOutOfBounds.into()
                    })
                    .map_err(TrapExplanation::UnrecoverableExt)?;

                let s = String::from_utf8(data.into_vec())
                    .map_err(|_err| UnrecoverableExecutionError::InvalidDebugString.into())
                    .map_err(TrapExplanation::UnrecoverableExt)?;
                ctx.ext_mut().debug(&s)?;

                Ok(())
            },
        )
    }

    pub fn panic(data_ptr: u32, data_len: u32) -> impl Syscall<Ext> {
        InfallibleSyscall::new(CostToken::Null, move |ctx: &mut CallerWrap<Ext>| {
            let read_data = ctx.manager.register_read(data_ptr, data_len);
            let data = ctx.read(read_data).unwrap_or_default();

            let s = String::from_utf8_lossy(&data).to_string();

            Err(ActorTerminationReason::Trap(TrapExplanation::Panic(s.into())).into())
        })
    }

    pub fn oom_panic() -> impl Syscall<Ext> {
        InfallibleSyscall::new(CostToken::Null, |_ctx: &mut CallerWrap<Ext>| {
            Err(ActorTerminationReason::Trap(TrapExplanation::ProgramAllocOutOfBounds).into())
        })
    }

    pub fn reserve_gas(gas_value: u64, duration: u32) -> impl Syscall<Ext> {
        FallibleSyscall::new::<ErrorWithHash>(
            CostToken::ReserveGas,
            move |ctx: &mut CallerWrap<Ext>| {
                ctx.ext_mut()
                    .reserve_gas(gas_value, duration)
                    .map_err(Into::into)
            },
        )
    }

    pub fn reply_deposit(message_id_ptr: u32, gas_value: u64) -> impl Syscall<Ext> {
        FallibleSyscall::new::<ErrorBytes>(
            CostToken::ReplyDeposit,
            move |ctx: &mut CallerWrap<Ext>| {
                let read_message_id = ctx.manager.register_read_decoded(message_id_ptr);
                let message_id = ctx.read_decoded(read_message_id)?;

                ctx.ext_mut()
                    .reply_deposit(message_id, gas_value)
                    .map_err(Into::into)
            },
        )
    }

    pub fn unreserve_gas(reservation_id_ptr: u32) -> impl Syscall<Ext> {
        FallibleSyscall::new::<ErrorWithGas>(
            CostToken::UnreserveGas,
            move |ctx: &mut CallerWrap<Ext>| {
                let read_reservation_id = ctx.manager.register_read_decoded(reservation_id_ptr);
                let reservation_id = ctx.read_decoded(read_reservation_id)?;

                ctx.ext_mut()
                    .unreserve_gas(reservation_id)
                    .map_err(Into::into)
            },
        )
    }

    pub fn system_reserve_gas(gas_value: u64) -> impl Syscall<Ext> {
        FallibleSyscall::new::<ErrorBytes>(
            CostToken::SystemReserveGas,
            move |ctx: &mut CallerWrap<Ext>| {
                ctx.ext_mut()
                    .system_reserve_gas(gas_value)
                    .map_err(Into::into)
            },
        )
    }

    pub fn gas_available(gas_ptr: u32) -> impl Syscall<Ext> {
        InfallibleSyscall::new(CostToken::GasAvailable, move |ctx: &mut CallerWrap<Ext>| {
            let gas_available = ctx.ext_mut().gas_available()?;

            let write_gas = ctx.manager.register_write_as(gas_ptr);
            ctx.write_as(write_gas, gas_available.to_le_bytes())
                .map_err(Into::into)
        })
    }

    pub fn message_id(message_id_ptr: u32) -> impl Syscall<Ext> {
        InfallibleSyscall::new(CostToken::MsgId, move |ctx: &mut CallerWrap<Ext>| {
            let message_id = ctx.ext_mut().message_id()?;

            let write_message_id = ctx.manager.register_write_as(message_id_ptr);
            ctx.write_as(write_message_id, message_id.into_bytes())
                .map_err(Into::into)
        })
    }

    pub fn program_id(program_id_ptr: u32) -> impl Syscall<Ext> {
        InfallibleSyscall::new(CostToken::ProgramId, move |ctx: &mut CallerWrap<Ext>| {
            let program_id = ctx.ext_mut().program_id()?;

            let write_program_id = ctx.manager.register_write_as(program_id_ptr);
            ctx.write_as(write_program_id, program_id.into_bytes())
                .map_err(Into::into)
        })
    }

    pub fn source(source_ptr: u32) -> impl Syscall<Ext> {
        InfallibleSyscall::new(CostToken::Source, move |ctx: &mut CallerWrap<Ext>| {
            let source = ctx.ext_mut().source()?;

            let write_source = ctx.manager.register_write_as(source_ptr);
            ctx.write_as(write_source, source.into_bytes())
                .map_err(Into::into)
        })
    }

    pub fn value(value_ptr: u32) -> impl Syscall<Ext> {
        InfallibleSyscall::new(CostToken::Value, move |ctx: &mut CallerWrap<Ext>| {
            let value = ctx.ext_mut().value()?;

            let write_value = ctx.manager.register_write_as(value_ptr);
            ctx.write_as(write_value, value.to_le_bytes())
                .map_err(Into::into)
        })
    }

    pub fn value_available(value_ptr: u32) -> impl Syscall<Ext> {
        InfallibleSyscall::new(
            CostToken::ValueAvailable,
            move |ctx: &mut CallerWrap<Ext>| {
                let value_available = ctx.ext_mut().value_available()?;

                let write_value = ctx.manager.register_write_as(value_ptr);
                ctx.write_as(write_value, value_available.to_le_bytes())
                    .map_err(Into::into)
            },
        )
    }

    pub fn leave() -> impl Syscall<Ext> {
        InfallibleSyscall::new(CostToken::Leave, move |_ctx: &mut CallerWrap<Ext>| {
            Err(ActorTerminationReason::Leave.into())
        })
    }

    pub fn wait() -> impl Syscall<Ext> {
        InfallibleSyscall::new(CostToken::Wait, move |ctx: &mut CallerWrap<Ext>| {
            ctx.ext_mut().wait()?;
            Err(ActorTerminationReason::Wait(None, MessageWaitedType::Wait).into())
        })
    }

    pub fn wait_for(duration: u32) -> impl Syscall<Ext> {
        InfallibleSyscall::new(CostToken::WaitFor, move |ctx: &mut CallerWrap<Ext>| {
            ctx.ext_mut().wait_for(duration)?;
            Err(ActorTerminationReason::Wait(Some(duration), MessageWaitedType::WaitFor).into())
        })
    }

    pub fn wait_up_to(duration: u32) -> impl Syscall<Ext> {
        InfallibleSyscall::new(CostToken::WaitUpTo, move |ctx: &mut CallerWrap<Ext>| {
            let waited_type = if ctx.ext_mut().wait_up_to(duration)? {
                MessageWaitedType::WaitUpToFull
            } else {
                MessageWaitedType::WaitUpTo
            };
            Err(ActorTerminationReason::Wait(Some(duration), waited_type).into())
        })
    }

    pub fn wake(message_id_ptr: u32, delay: u32) -> impl Syscall<Ext> {
        FallibleSyscall::new::<ErrorBytes>(CostToken::Wake, move |ctx: &mut CallerWrap<Ext>| {
            let read_message_id = ctx.manager.register_read_decoded(message_id_ptr);
            let message_id = ctx.read_decoded(read_message_id)?;

            ctx.ext_mut().wake(message_id, delay).map_err(Into::into)
        })
    }

    #[allow(clippy::too_many_arguments)]
    fn create_program_inner(
        ctx: &mut CallerWrap<Ext>,
        cid_value_ptr: u32,
        salt_ptr: u32,
        salt_len: u32,
        payload_ptr: u32,
        payload_len: u32,
        gas_limit: Option<u64>,
        delay: u32,
    ) -> Result<(MessageId, ProgramId), RunFallibleError> {
        let read_cid_value = ctx.manager.register_read_as(cid_value_ptr);
        let read_salt = ctx.manager.register_read(salt_ptr, salt_len);
        let read_payload = ctx.manager.register_read(payload_ptr, payload_len);
        let HashWithValue {
            hash: code_id,
            value,
        } = ctx.read_as(read_cid_value)?;
        let salt = Self::read_message_payload(ctx, read_salt)?;
        let payload = Self::read_message_payload(ctx, read_payload)?;

        let message_id = ctx.ext_mut().message_id()?;

        ctx.ext_mut()
            .create_program(
                InitPacket::new_from_program(
                    code_id.into(),
                    salt,
                    payload,
                    message_id,
                    gas_limit,
                    value,
                ),
                delay,
            )
            .map_err(Into::into)
    }

    pub fn create_program(
        cid_value_ptr: u32,
        salt_ptr: u32,
        salt_len: u32,
        payload_ptr: u32,
        payload_len: u32,
        delay: u32,
    ) -> impl Syscall<Ext> {
        FallibleSyscall::new::<ErrorWithTwoHashes>(
            CostToken::CreateProgram(payload_len.into(), salt_len.into()),
            move |ctx: &mut CallerWrap<Ext>| -> Result<_, RunFallibleError> {
                Self::create_program_inner(
                    ctx,
                    cid_value_ptr,
                    salt_ptr,
                    salt_len,
                    payload_ptr,
                    payload_len,
                    None,
                    delay,
                )
            },
        )
    }

    pub fn create_program_wgas(
        cid_value_ptr: u32,
        salt_ptr: u32,
        salt_len: u32,
        payload_ptr: u32,
        payload_len: u32,
        gas_limit: u64,
        delay: u32,
    ) -> impl Syscall<Ext> {
        FallibleSyscall::new::<ErrorWithTwoHashes>(
            CostToken::CreateProgramWGas(payload_len.into(), salt_len.into()),
            move |ctx: &mut CallerWrap<Ext>| {
                Self::create_program_inner(
                    ctx,
                    cid_value_ptr,
                    salt_ptr,
                    salt_len,
                    payload_ptr,
                    payload_len,
                    Some(gas_limit),
                    delay,
                )
            },
        )
    }

    pub fn forbidden(_args: &[Value]) -> impl Syscall<Ext> {
        InfallibleSyscall::new(CostToken::Null, |_: &mut CallerWrap<Ext>| {
            Err(ActorTerminationReason::Trap(TrapExplanation::ForbiddenFunction).into())
        })
    }

    fn out_of_gas(ctx: &mut CallerWrap<Ext>) -> UndefinedTerminationReason {
        let ext = ctx.ext_mut();
        let current_counter = ext.current_counter_type();
        log::trace!(target: "syscalls", "system_break(OutOfGas): Current counter in global represents {current_counter:?}");

        if current_counter == CounterType::GasAllowance {
            // We manually decrease it to 0 because global won't be affected
            // since it didn't pass comparison to argument of `gas_charge()`
            ext.decrease_current_counter_to(0);
        }

        ActorTerminationReason::from(current_counter).into()
    }

    fn stack_limit_exceeded() -> UndefinedTerminationReason {
        TrapExplanation::StackLimitExceeded.into()
    }

    pub fn system_break(_gas: Gas, code: u32) -> impl Syscall<Ext> {
        RawSyscall::new(move |ctx: &mut CallerWrap<Ext>| {
            // At the instrumentation level, we can only use variants of the `SystemBreakCode`,
            // so we should never reach `unreachable!("{e}")`.
            let termination_reason = SystemBreakCode::try_from(code)
                .map(|system_break_code| match system_break_code {
                    SystemBreakCode::OutOfGas => Self::out_of_gas(ctx),
                    SystemBreakCode::StackLimitExceeded => Self::stack_limit_exceeded(),
                })
                .unwrap_or_else(|e| unreachable!("{e}"));
            ctx.set_termination_reason(termination_reason);
            Err(HostError)
        })
    }
}<|MERGE_RESOLUTION|>--- conflicted
+++ resolved
@@ -640,13 +640,8 @@
     }
 
     pub fn free(page_no: u32) -> impl Syscall<Ext, i32> {
-<<<<<<< HEAD
-        InfallibleSyscall::new(RuntimeCosts::Free, move |ctx: &mut CallerWrap<Ext>| {
+        InfallibleSyscall::new(CostToken::Free, move |ctx: &mut CallerWrap<Ext>| {
             let page = WasmPage::try_from(page_no).map_err(|_| {
-=======
-        InfallibleSyscall::new(CostToken::Free, move |ctx: &mut CallerWrap<Ext>| {
-            let page = WasmPage::new(page_no).map_err(|_| {
->>>>>>> 6061bdf1
                 UndefinedTerminationReason::Actor(ActorTerminationReason::Trap(
                     TrapExplanation::Unknown,
                 ))
