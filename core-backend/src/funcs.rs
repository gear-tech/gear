--- conflicted
+++ resolved
@@ -20,8 +20,8 @@
 
 use crate::{
     accessors::{
-        Read, ReadAs, ReadDecoded, ReadDecodedSpecial, SyscallArg, SyscallValue, WriteAs,
-        WriteInGrRead,
+        Read, ReadAs, ReadDecoded, ReadDecodedSpecial, ReadLimited, SyscallArg, SyscallValue,
+        WriteAs, WriteInGrRead,
     },
     error::{
         ActorTerminationReason, BackendAllocSyscallError, BackendSyscallError, RunFallibleError,
@@ -400,62 +400,29 @@
         })
     }
 
-<<<<<<< HEAD
-    fn read_message_payload(payload: Read) -> Result<Payload, RunFallibleError> {
-        payload
-            .value()?
-            .try_into()
-            .map_err(|PayloadSizeError| MessageError::MaxMessageSizeExceed.into())
-=======
-    fn register_and_read_value<'a, 'b: 'a>(
-        ctx: &'a mut CallerWrap<'b, Caller>,
-        mut registry: MemoryAccessRegistry<Caller>,
-        value_ptr: u32,
-    ) -> Result<(MemoryAccessIo<Caller, BackendMemory<ExecutorMemory>>, u128), MemoryAccessError>
-    {
-        if value_ptr != PTR_SPECIAL {
-            let read_value = registry.register_read_decoded(value_ptr);
-            let io = registry.pre_process(ctx)?;
-            let value = io.read_decoded(ctx, read_value)?;
-            Ok((io, value))
-        } else {
-            let io = registry.pre_process(ctx)?;
-            Ok((io, 0))
+    fn read_payload(payload: ReadLimited) -> Result<Option<Payload>, MemoryAccessError> {
+        match payload.value() {
+            Some(payload) => {
+                let payload = payload?
+                    .try_into()
+                    .unwrap_or_else(|PayloadSizeError| unreachable!("length is checked above"));
+
+                Ok(Some(payload))
+            }
+            None => Ok(None),
         }
     }
 
-    fn read_payload(
-        ctx: &mut CallerWrap<Caller>,
-        io: &MemoryAccessIo<Caller, BackendMemory<ExecutorMemory>>,
-        read_payload: WasmMemoryRead,
-    ) -> Result<Option<Payload>, MemoryAccessError> {
-        if read_payload.size() as usize > Payload::MAX_LEN {
-            return Ok(None);
-        }
-
-        let payload = io.read(ctx, read_payload)?;
-        let payload: Payload = payload
-            .try_into()
-            .unwrap_or_else(|PayloadSizeError| unreachable!("length is checked above"));
-
-        Ok(Some(payload))
-    }
-
-    fn read_message_payload(
-        ctx: &mut CallerWrap<Caller>,
-        io: &MemoryAccessIo<Caller, BackendMemory<ExecutorMemory>>,
-        read_payload: WasmMemoryRead,
-    ) -> Result<Payload, RunFallibleError> {
-        Self::read_payload(ctx, io, read_payload)?
+    fn read_message_payload(payload: ReadLimited) -> Result<Payload, RunFallibleError> {
+        Self::read_payload(payload)?
             .ok_or_else(|| MessageError::MaxMessageSizeExceed.into())
->>>>>>> 69e6f013
             .map_err(RunFallibleError::FallibleExt)
     }
 
     fn send_inner(
         ctx: &mut CallerWrap<Caller>,
         pid_value: ReadAs<HashWithValue>,
-        payload: Read,
+        payload: ReadLimited,
         gas_limit: Option<u64>,
         delay: u32,
     ) -> Result<MessageId, RunFallibleError> {
@@ -476,7 +443,7 @@
 
     pub fn send(
         pid_value: ReadAs<HashWithValue>,
-        payload: Read,
+        payload: ReadLimited,
         delay: u32,
     ) -> impl Syscall<Caller> {
         FallibleSyscall::new::<ErrorWithHash>(
@@ -489,7 +456,7 @@
 
     pub fn send_wgas(
         pid_value: ReadAs<HashWithValue>,
-        payload: Read,
+        payload: ReadLimited,
         gas_limit: u64,
         delay: u32,
     ) -> impl Syscall<Caller> {
@@ -576,7 +543,7 @@
 
     pub fn reservation_send(
         rid_pid_value: ReadAs<TwoHashesWithValue>,
-        payload: Read,
+        payload: ReadLimited,
         delay: u32,
     ) -> impl Syscall<Caller> {
         FallibleSyscall::new::<ErrorWithHash>(
@@ -814,7 +781,7 @@
 
     fn reply_inner(
         ctx: &mut CallerWrap<Caller>,
-        payload: Read,
+        payload: ReadLimited,
         gas_limit: Option<u64>,
         value: ReadDecodedSpecial<u128>,
     ) -> Result<MessageId, RunFallibleError> {
@@ -826,7 +793,7 @@
             .map_err(Into::into)
     }
 
-    pub fn reply(payload: Read, value: ReadDecodedSpecial<u128>) -> impl Syscall<Caller> {
+    pub fn reply(payload: ReadLimited, value: ReadDecodedSpecial<u128>) -> impl Syscall<Caller> {
         FallibleSyscall::new::<ErrorWithHash>(
             CostToken::Reply(payload.size().into()),
             move |ctx: &mut CallerWrap<Caller>| Self::reply_inner(ctx, payload, None, value),
@@ -834,7 +801,7 @@
     }
 
     pub fn reply_wgas(
-        payload: Read,
+        payload: ReadLimited,
         gas_limit: u64,
         value: ReadDecodedSpecial<u128>,
     ) -> impl Syscall<Caller> {
@@ -883,7 +850,7 @@
 
     pub fn reservation_reply(
         rid_value: ReadAs<HashWithValue>,
-        payload: Read,
+        payload: ReadLimited,
     ) -> impl Syscall<Caller> {
         FallibleSyscall::new::<ErrorWithHash>(
             CostToken::ReservationReply(payload.size().into()),
@@ -1097,22 +1064,11 @@
         )
     }
 
-<<<<<<< HEAD
-    pub fn panic(data: Read) -> impl Syscall<Caller> {
+    pub fn panic(data: ReadLimited) -> impl Syscall<Caller> {
         InfallibleSyscall::new(CostToken::Null, move |_ctx: &mut CallerWrap<Caller>| {
-            let data = data.value().unwrap_or_default();
-
-            let s = String::from_utf8_lossy(&data).to_string();
-=======
-    pub fn panic(data_ptr: u32, data_len: u32) -> impl Syscall<Caller> {
-        InfallibleSyscall::new(CostToken::Null, move |ctx: &mut CallerWrap<Caller>| {
-            let mut registry = MemoryAccessRegistry::default();
-            let read_payload = registry.register_read(data_ptr, data_len);
-            let io = registry.pre_process(ctx)?;
-            let data = Self::read_payload(ctx, &io, read_payload)?
+            let data = Self::read_payload(data)?
                 .ok_or_else(|| UnrecoverableExecutionError::PanicBufferIsTooBig.into())
                 .map_err(TrapExplanation::UnrecoverableExt)?;
->>>>>>> 69e6f013
 
             Err(ActorTerminationReason::Trap(TrapExplanation::Panic(data.into())).into())
         })
@@ -1283,8 +1239,8 @@
     fn create_program_inner(
         ctx: &mut CallerWrap<Caller>,
         cid_value: ReadAs<HashWithValue>,
-        salt: Read,
-        payload: Read,
+        salt: ReadLimited,
+        payload: ReadLimited,
         gas_limit: Option<u64>,
         delay: u32,
     ) -> Result<(MessageId, ProgramId), RunFallibleError> {
@@ -1314,8 +1270,8 @@
 
     pub fn create_program(
         cid_value: ReadAs<HashWithValue>,
-        salt: Read,
-        payload: Read,
+        salt: ReadLimited,
+        payload: ReadLimited,
         delay: u32,
     ) -> impl Syscall<Caller> {
         FallibleSyscall::new::<ErrorWithTwoHashes>(
@@ -1328,8 +1284,8 @@
 
     pub fn create_program_wgas(
         cid_value: ReadAs<HashWithValue>,
-        salt: Read,
-        payload: Read,
+        salt: ReadLimited,
+        payload: ReadLimited,
         gas_limit: u64,
         delay: u32,
     ) -> impl Syscall<Caller> {
