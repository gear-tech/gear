--- conflicted
+++ resolved
@@ -675,35 +675,21 @@
         })
     }
 
-<<<<<<< HEAD
-    #[host(cost = RuntimeCosts::ExecSettings)]
-    pub fn exec_settings(
-        ctx: &mut CallerWrap<'_, '_, Ext>,
-        gas: u64,
-        settings_ver: u32,
-        settings_ptr: u32,
-    ) -> Result<(u64, ()), HostError> {
-        let settings = ctx.ext_mut().exec_settings(settings_ver)?;
-        let settings_bytes = settings.to_bytes();
-        let settings_write = ctx
-            .manager
-            .register_write(settings_ptr, settings_bytes.len() as u32);
-        ctx.write(settings_write, settings_bytes)
-            .map_err(Into::into)
-    }
-
-    #[host(cost = RuntimeCosts::BlockHeight)]
-    pub fn block_height(
-        ctx: &mut CallerWrap<'_, '_, Ext>,
-        gas: u64,
-        height_ptr: u32,
-    ) -> Result<(u64, ()), HostError> {
-        let height = ctx.ext_mut().block_height()?;
-
-        let write_height = ctx.manager.register_write_as(height_ptr);
-        ctx.write_as(write_height, height.to_le_bytes())
-            .map_err(Into::into)
-=======
+    pub fn exec_settings(settings_ver: u32, settings_ptr: u32) -> impl SysCall<Ext> {
+        InfallibleSysCall::new(
+            RuntimeCosts::ExecSettings,
+            move |ctx: &mut CallerWrap<Ext>| {
+                let settings = ctx.ext_mut().exec_settings(settings_ver)?;
+                let settings_bytes = settings.to_bytes();
+                let settings_write = ctx
+                    .manager
+                    .register_write(settings_ptr, settings_bytes.len() as u32);
+                ctx.write(settings_write, settings_bytes)
+                    .map_err(Into::into)
+            },
+        )
+    }
+
     pub fn block_height(height_ptr: u32) -> impl SysCall<Ext> {
         InfallibleSysCall::new(
             RuntimeCosts::BlockHeight,
@@ -715,7 +701,6 @@
                     .map_err(Into::into)
             },
         )
->>>>>>> 0aed9407
     }
 
     pub fn block_timestamp(timestamp_ptr: u32) -> impl SysCall<Ext> {
