--- conflicted
+++ resolved
@@ -292,12 +292,8 @@
     ) -> Result<(Gas, ()), HostError> {
         let Self { token, f, .. } = self;
         let FallibleSyscallContext { gas, res_ptr } = context;
-<<<<<<< HEAD
+        caller.check_func_forbiddenness(syscall_name)?;
         caller.run_fallible::<T, _, E>(io, gas, res_ptr, token, f)
-=======
-        caller.check_func_forbiddenness(syscall_name)?;
-        caller.run_fallible::<T, _, E>(gas, res_ptr, token, f)
->>>>>>> 7935c43d
     }
 }
 
@@ -348,12 +344,8 @@
     ) -> Result<(Gas, T), HostError> {
         let Self { token, f } = self;
         let InfallibleSyscallContext { gas } = ctx;
-<<<<<<< HEAD
+        caller.check_func_forbiddenness(syscall_name)?;
         caller.run_any::<T, _>(io, gas, token, f)
-=======
-        caller.check_func_forbiddenness(syscall_name)?;
-        caller.run_any::<T, _>(gas, token, f)
->>>>>>> 7935c43d
     }
 }
 
@@ -386,17 +378,12 @@
         let mut caller = CallerWrap::new(caller);
 
         let (ctx, args) = Call::Context::from_args(args)?;
-<<<<<<< HEAD
 
         let (syscall, io) = builder.build(&mut caller, args)?;
 
         let io = MemoryAccessIoWrapper::new(io);
 
-        let (gas, value) = syscall.execute(&mut caller, io, ctx)?;
-=======
-        let syscall = builder.build(args)?;
-        let (gas, value) = syscall.execute(&mut caller, ctx, syscall_name)?;
->>>>>>> 7935c43d
+        let (gas, value) = syscall.execute(&mut caller, io, ctx, syscall_name)?;
         let value = value.into();
 
         Ok(WasmReturnValue {
@@ -1409,18 +1396,6 @@
         )
     }
 
-<<<<<<< HEAD
-    pub fn forbidden(_args: &[Value]) -> impl Syscall<Caller> {
-        InfallibleSyscall::new(
-            CostToken::Null,
-            |_ctx: &mut CallerWrap<Caller>, _io: &mut MemoryAccessIoWrapper<Caller>| {
-                Err(ActorTerminationReason::Trap(TrapExplanation::ForbiddenFunction).into())
-            },
-        )
-    }
-
-=======
->>>>>>> 7935c43d
     fn out_of_gas(ctx: &mut CallerWrap<Caller>) -> UndefinedTerminationReason {
         let ext = ctx.ext_mut();
         let current_counter = ext.current_counter_type();
