--- conflicted
+++ resolved
@@ -502,14 +502,7 @@
         let mut registry = MemoryAccessRegistry::default();
         let _read = registry.register_read(0, 10);
 
-<<<<<<< HEAD
-        assert_eq!(
-            ctx.alloc::<NoopGrowHandler>(0.into(), &mut mem_wrap, |_| Ok(())),
-            Ok(WasmPage::from(0))
-        );
-=======
         let _io: MemoryAccessIo = registry.pre_process(&mut caller_wrap).unwrap();
->>>>>>> e2afb511
 
         let (reads, writes) = caller_wrap.ext_mut().take_pre_process_accesses();
         assert_eq!(reads.len(), 1);
