--- conflicted
+++ resolved
@@ -459,32 +459,12 @@
 #[cfg(test)]
 mod tests {
     use super::*;
-<<<<<<< HEAD
-    use crate::{error::ActorTerminationReason, mock::MockExt, state::State};
-    use gear_core::{
-        memory::{AllocError, AllocationsContext, NoopGrowHandler},
-        pages::WasmPage,
-    };
-    use gear_sandbox::{AsContextExt, SandboxStore};
-
-    fn new_test_memory(
-        static_pages: u16,
-        max_pages: u16,
-    ) -> (AllocationsContext, MemoryWrap<MockExt>) {
-        use gear_sandbox::SandboxMemory as WasmMemory;
-
-        let mut store = Store::new(None);
-        let memory: ExecutorMemory =
-            WasmMemory::new(&mut store, static_pages as u32, Some(max_pages as u32))
-                .expect("Memory creation failed");
-        *store.data_mut() = Some(State {
-=======
     use crate::{
         mock::{MockExt, MockMemory},
         state::State,
     };
     use codec::Encode;
-    use gear_core::pages::WASM_PAGE_SIZE;
+    use gear_core::pages::WasmPage;
     use gear_sandbox::SandboxStore;
 
     type MemoryAccessRegistry =
@@ -499,7 +479,6 @@
 
     fn new_store() -> Store<HostState<MockExt, MockMemory>> {
         Store::new(Some(State {
->>>>>>> 3e6fb742
             ext: MockExt::default(),
             memory: MockMemory::new(0),
             termination_reason: UndefinedTerminationReason::ProcessAccessErrorResourcesExceed,
@@ -538,67 +517,6 @@
         let mut registry = MemoryAccessRegistry::default();
         let _write = registry.register_write(0, 10);
 
-<<<<<<< HEAD
-        assert_eq!(
-            ctx.alloc::<NoopGrowHandler>(16.into(), &mut mem_wrap, |_| Ok(()))
-                .unwrap(),
-            WasmPage::from(16)
-        );
-
-        assert_eq!(
-            ctx.alloc::<NoopGrowHandler>(0.into(), &mut mem_wrap, |_| Ok(())),
-            Ok(WasmPage::from(16))
-        );
-
-        // there is a space for 14 more
-        for i in 2u16..16 {
-            assert_eq!(
-                ctx.alloc::<NoopGrowHandler>(16.into(), &mut mem_wrap, |_| Ok(())),
-                Ok(WasmPage::from(i * 16))
-            )
-        }
-
-        // no more mem!
-        assert_eq!(
-            ctx.alloc::<NoopGrowHandler>(1.into(), &mut mem_wrap, |_| Ok(())),
-            Err(AllocError::ProgramAllocOutOfBounds)
-        );
-
-        // but we free some
-        ctx.free(137.into()).unwrap();
-
-        // and now can allocate page that was freed
-        assert_eq!(
-            ctx.alloc::<NoopGrowHandler>(1.into(), &mut mem_wrap, |_| Ok(())),
-            Ok(137.into())
-        );
-
-        // if we free 2 in a row we can allocate even 2
-        ctx.free(117.into()).unwrap();
-        ctx.free(118.into()).unwrap();
-
-        assert_eq!(
-            ctx.alloc::<NoopGrowHandler>(2.into(), &mut mem_wrap, |_| Ok(())),
-            Ok(WasmPage::from(117))
-        );
-
-        // same as above, if we free_range 2 in a row we can allocate 2
-        ctx.free_range((117..119).try_into().unwrap()).unwrap();
-
-        assert_eq!(
-            ctx.alloc::<NoopGrowHandler>(2.into(), &mut mem_wrap, |_| Ok(())),
-            Ok(WasmPage::from(117))
-        );
-
-        // but if 2 are not in a row, bad luck
-        ctx.free(117.into()).unwrap();
-        ctx.free(158.into()).unwrap();
-
-        assert_eq!(
-            ctx.alloc::<NoopGrowHandler>(2.into(), &mut mem_wrap, |_| Ok(())),
-            Err(AllocError::ProgramAllocOutOfBounds)
-        );
-=======
         let _io: MemoryAccessIo = registry.pre_process(&mut caller_wrap).unwrap();
         let (reads, writes) = caller_wrap.ext_mut().take_pre_process_accesses();
         assert_eq!(reads, []);
@@ -736,7 +654,7 @@
         let mut caller_wrap = CallerWrap::new(&mut store);
         let memory = &mut caller_wrap.state_mut().memory;
         *memory = MockMemory::new(1);
-        let encoded = alloc::vec![7u8; WASM_PAGE_SIZE];
+        let encoded = alloc::vec![7u8; WasmPage::SIZE as usize];
         memory.write(0, &encoded).unwrap();
 
         let mut registry = MemoryAccessRegistry::default();
@@ -902,7 +820,7 @@
         let mut io: MemoryAccessIo = registry.pre_process(&mut caller_wrap).unwrap();
         io.write_as(
             WasmMemoryWriteAs {
-                ptr: WASM_PAGE_SIZE as u32,
+                ptr: WasmPage::SIZE,
                 _phantom: PhantomData,
             },
             7u8,
@@ -1067,6 +985,5 @@
         assert_eq!(registry.writes.len(), 1);
         assert_eq!(registry.writes[0].offset, 0);
         assert_eq!(registry.writes[0].size, core::mem::size_of::<u8>() as u32);
->>>>>>> 3e6fb742
     }
 }