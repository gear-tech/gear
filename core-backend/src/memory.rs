// This file is part of Gear.

// Copyright (C) 2021-2024 Gear Technologies Inc.
// SPDX-License-Identifier: GPL-3.0-or-later WITH Classpath-exception-2.0

// This program is free software: you can redistribute it and/or modify
// it under the terms of the GNU General Public License as published by
// the Free Software Foundation, either version 3 of the License, or
// (at your option) any later version.

// This program is distributed in the hope that it will be useful,
// but WITHOUT ANY WARRANTY; without even the implied warranty of
// MERCHANTABILITY or FITNESS FOR A PARTICULAR PURPOSE. See the
// GNU General Public License for more details.

// You should have received a copy of the GNU General Public License
// along with this program. If not, see <https://www.gnu.org/licenses/>.

//! sp-sandbox extensions for memory.

use crate::{
    error::{
        BackendSyscallError, RunFallibleError, TrapExplanation, UndefinedTerminationReason,
        UnrecoverableMemoryError,
    },
    state::HostState,
    BackendExternalities,
};
use alloc::vec::Vec;
use codec::{Decode, DecodeAll, MaxEncodedLen};
use core::{marker::PhantomData, mem, mem::MaybeUninit, slice};
use gear_core::{
    buffer::{RuntimeBuffer, RuntimeBufferSizeError},
    env::Externalities,
    memory::{HostPointer, Memory, MemoryError, MemoryInterval},
    pages::WasmPagesAmount,
};
use gear_core_errors::MemoryError as FallibleMemoryError;
use gear_lazy_pages_common::ProcessAccessError;
use gear_sandbox::{
    default_executor::{Caller, Store},
    SandboxMemory,
};

pub type ExecutorMemory = gear_sandbox::default_executor::Memory;

pub(crate) struct MemoryWrapRef<'a, 'b: 'a, Ext: Externalities + 'static> {
    pub memory: ExecutorMemory,
    pub caller: &'a mut Caller<'b, HostState<Ext, ExecutorMemory>>,
}

impl<Ext: Externalities + 'static> Memory for MemoryWrapRef<'_, '_, Ext> {
    type GrowError = gear_sandbox::Error;

    fn grow(&mut self, pages: WasmPagesAmount) -> Result<(), Self::GrowError> {
        self.memory.grow(self.caller, pages.into()).map(|_| ())
    }

    fn size(&self) -> WasmPagesAmount {
<<<<<<< HEAD
        WasmPagesAmount::try_from(self.memory.size(self.caller))
            .expect("Unexpected executor behavior: wasm size is bigger then 4 GB")
=======
        WasmPagesAmount::try_from(self.memory.size(self.caller)).unwrap_or_else(|_| {
            unreachable!(
                "Unexpected backend behavior: wasm size is bigger than possible in 32-bits address space"
            )
        })
>>>>>>> dfe0cbed
    }

    fn write(&mut self, offset: u32, buffer: &[u8]) -> Result<(), MemoryError> {
        self.memory
            .write(self.caller, offset, buffer)
            .map_err(|_| MemoryError::AccessOutOfBounds)
    }

    fn read(&self, offset: u32, buffer: &mut [u8]) -> Result<(), MemoryError> {
        self.memory
            .read(self.caller, offset, buffer)
            .map_err(|_| MemoryError::AccessOutOfBounds)
    }

    unsafe fn get_buffer_host_addr_unsafe(&mut self) -> HostPointer {
        self.memory.get_buff(self.caller) as HostPointer
    }
}

/// Wrapper for executor memory.
pub struct MemoryWrap<Ext>
where
    Ext: Externalities + 'static,
{
    pub(crate) memory: ExecutorMemory,
    pub(crate) store: Store<HostState<Ext, ExecutorMemory>>,
}

impl<Ext> MemoryWrap<Ext>
where
    Ext: Externalities + 'static,
{
    /// Wrap [`ExecutorMemory`] for Memory trait.
    pub fn new(memory: ExecutorMemory, store: Store<HostState<Ext, ExecutorMemory>>) -> Self {
        MemoryWrap { memory, store }
    }

    pub(crate) fn into_store(self) -> Store<HostState<Ext, ExecutorMemory>> {
        self.store
    }
}

/// Memory interface for the allocator.
impl<Ext> Memory for MemoryWrap<Ext>
where
    Ext: Externalities + 'static,
{
    type GrowError = gear_sandbox::Error;

    fn grow(&mut self, pages: WasmPagesAmount) -> Result<(), Self::GrowError> {
        self.memory.grow(&mut self.store, pages.into()).map(|_| ())
    }

    fn size(&self) -> WasmPagesAmount {
<<<<<<< HEAD
        self.memory.size(&self.store).try_into().unwrap_or_else( |_|
            unreachable!("Unexpected executor behavior: memory size is bigger than possible u32 address space")
        )
=======
        self.memory
            .size(&self.store)
            .try_into()
            .unwrap_or_else(|_| {
                unreachable!(
                    "Unexpected backend behavior: memory size is bigger than possible in 32 bits address space"
                )
            })
>>>>>>> dfe0cbed
    }

    fn write(&mut self, offset: u32, buffer: &[u8]) -> Result<(), MemoryError> {
        self.memory
            .write(&mut self.store, offset, buffer)
            .map_err(|_| MemoryError::AccessOutOfBounds)
    }

    fn read(&self, offset: u32, buffer: &mut [u8]) -> Result<(), MemoryError> {
        self.memory
            .read(&self.store, offset, buffer)
            .map_err(|_| MemoryError::AccessOutOfBounds)
    }

    unsafe fn get_buffer_host_addr_unsafe(&mut self) -> HostPointer {
        self.memory.get_buff(&mut self.store) as HostPointer
    }
}

#[derive(Debug, Clone, derive_more::From)]
pub(crate) enum MemoryAccessError {
    Memory(MemoryError),
    ProcessAccess(ProcessAccessError),
    RuntimeBuffer(RuntimeBufferSizeError),
    // TODO: remove #2164
    Decode,
}

impl BackendSyscallError for MemoryAccessError {
    fn into_termination_reason(self) -> UndefinedTerminationReason {
        match self {
            MemoryAccessError::ProcessAccess(ProcessAccessError::OutOfBounds)
            | MemoryAccessError::Memory(MemoryError::AccessOutOfBounds) => {
                TrapExplanation::UnrecoverableExt(
                    UnrecoverableMemoryError::AccessOutOfBounds.into(),
                )
                .into()
            }
            MemoryAccessError::RuntimeBuffer(RuntimeBufferSizeError) => {
                TrapExplanation::UnrecoverableExt(
                    UnrecoverableMemoryError::RuntimeAllocOutOfBounds.into(),
                )
                .into()
            }
            // TODO: In facts thats legacy from lazy pages V1 implementation,
            // previously it was able to figure out that gas ended up in
            // pre-process charges: now we need actual counter type, so
            // it will be parsed and handled further (issue #3018).
            MemoryAccessError::ProcessAccess(ProcessAccessError::GasLimitExceeded) => {
                UndefinedTerminationReason::ProcessAccessErrorResourcesExceed
            }
            MemoryAccessError::Decode => unreachable!(),
        }
    }

    fn into_run_fallible_error(self) -> RunFallibleError {
        match self {
            MemoryAccessError::Memory(MemoryError::AccessOutOfBounds)
            | MemoryAccessError::ProcessAccess(ProcessAccessError::OutOfBounds) => {
                RunFallibleError::FallibleExt(FallibleMemoryError::AccessOutOfBounds.into())
            }
            MemoryAccessError::RuntimeBuffer(RuntimeBufferSizeError) => {
                RunFallibleError::FallibleExt(FallibleMemoryError::RuntimeAllocOutOfBounds.into())
            }
            e => RunFallibleError::UndefinedTerminationReason(e.into_termination_reason()),
        }
    }
}

/// Memory access manager. Allows to pre-register memory accesses,
/// and pre-process, them together. For example:
/// ```ignore
/// let manager = MemoryAccessManager::default();
/// let read1 = manager.new_read(10, 20);
/// let read2 = manager.new_read_as::<u128>(100);
/// let write1 = manager.new_write_as::<usize>(190);
///
/// // First call of read or write interface leads to pre-processing of
/// // all already registered memory accesses, and clear `self.reads` and `self.writes`.
/// let value_u128 = manager.read_as(read2).unwrap();
///
/// // Next calls do not lead to access pre-processing.
/// let value1 = manager.read().unwrap();
/// manager.write_as(write1, 111).unwrap();
/// ```
#[derive(Debug)]
pub(crate) struct MemoryAccessManager<Ext> {
    // Contains non-zero length intervals only.
    pub(crate) reads: Vec<MemoryInterval>,
    pub(crate) writes: Vec<MemoryInterval>,
    pub(crate) _phantom: PhantomData<Ext>,
}

impl<Ext> Default for MemoryAccessManager<Ext> {
    fn default() -> Self {
        Self {
            reads: Vec::new(),
            writes: Vec::new(),
            _phantom: PhantomData,
        }
    }
}

impl<Ext> MemoryAccessManager<Ext> {
    pub fn register_read(&mut self, ptr: u32, size: u32) -> WasmMemoryRead {
        if size > 0 {
            self.reads.push(MemoryInterval { offset: ptr, size });
        }
        WasmMemoryRead { ptr, size }
    }

    pub fn register_read_as<T: Sized>(&mut self, ptr: u32) -> WasmMemoryReadAs<T> {
        let size = mem::size_of::<T>() as u32;
        if size > 0 {
            self.reads.push(MemoryInterval { offset: ptr, size });
        }
        WasmMemoryReadAs {
            ptr,
            _phantom: PhantomData,
        }
    }

    pub fn register_read_decoded<T: Decode + MaxEncodedLen>(
        &mut self,
        ptr: u32,
    ) -> WasmMemoryReadDecoded<T> {
        let size = T::max_encoded_len() as u32;
        if size > 0 {
            self.reads.push(MemoryInterval { offset: ptr, size });
        }
        WasmMemoryReadDecoded {
            ptr,
            _phantom: PhantomData,
        }
    }

    pub fn register_write(&mut self, ptr: u32, size: u32) -> WasmMemoryWrite {
        if size > 0 {
            self.writes.push(MemoryInterval { offset: ptr, size });
        }
        WasmMemoryWrite { ptr, size }
    }

    pub fn register_write_as<T: Sized>(&mut self, ptr: u32) -> WasmMemoryWriteAs<T> {
        let size = mem::size_of::<T>() as u32;
        if size > 0 {
            self.writes.push(MemoryInterval { offset: ptr, size });
        }
        WasmMemoryWriteAs {
            ptr,
            _phantom: PhantomData,
        }
    }
}

impl<Ext: BackendExternalities> MemoryAccessManager<Ext> {
    /// Call pre-processing of registered memory accesses. Clear `self.reads` and `self.writes`.
    pub(crate) fn pre_process_memory_accesses(
        &mut self,
        gas_counter: &mut u64,
    ) -> Result<(), MemoryAccessError> {
        if self.reads.is_empty() && self.writes.is_empty() {
            return Ok(());
        }

        let res = Ext::pre_process_memory_accesses(&self.reads, &self.writes, gas_counter);

        self.reads.clear();
        self.writes.clear();

        res.map_err(Into::into)
    }

    /// Pre-process registered accesses if need and read data from `memory` to `buff`.
    fn read_into_buf<M: Memory>(
        &mut self,
        memory: &M,
        ptr: u32,
        buff: &mut [u8],
        gas_counter: &mut u64,
    ) -> Result<(), MemoryAccessError> {
        self.pre_process_memory_accesses(gas_counter)?;
        memory.read(ptr, buff).map_err(Into::into)
    }

    /// Pre-process registered accesses if need and read data from `memory` into new vector.
    pub fn read<M: Memory>(
        &mut self,
        memory: &M,
        read: WasmMemoryRead,
        gas_counter: &mut u64,
    ) -> Result<Vec<u8>, MemoryAccessError> {
        let buff = if read.size == 0 {
            Vec::new()
        } else {
            let mut buff = RuntimeBuffer::try_new_default(read.size as usize)?.into_vec();
            self.read_into_buf(memory, read.ptr, &mut buff, gas_counter)?;
            buff
        };
        Ok(buff)
    }

    /// Pre-process registered accesses if need and read and decode data as `T` from `memory`.
    pub fn read_decoded<M: Memory, T: Decode + MaxEncodedLen>(
        &mut self,
        memory: &M,
        read: WasmMemoryReadDecoded<T>,
        gas_counter: &mut u64,
    ) -> Result<T, MemoryAccessError> {
        let size = T::max_encoded_len();
        let buff = if size == 0 {
            Vec::new()
        } else {
            let mut buff = RuntimeBuffer::try_new_default(size)?.into_vec();
            self.read_into_buf(memory, read.ptr, &mut buff, gas_counter)?;
            buff
        };
        let decoded = T::decode_all(&mut &buff[..]).map_err(|_| MemoryAccessError::Decode)?;
        Ok(decoded)
    }

    /// Pre-process registered accesses if need and read data as `T` from `memory`.
    pub fn read_as<M: Memory, T: Sized>(
        &mut self,
        memory: &M,
        read: WasmMemoryReadAs<T>,
        gas_counter: &mut u64,
    ) -> Result<T, MemoryAccessError> {
        self.pre_process_memory_accesses(gas_counter)?;
        read_memory_as(memory, read.ptr).map_err(Into::into)
    }

    /// Pre-process registered accesses if need and write data from `buff` to `memory`.
    pub fn write<M: Memory>(
        &mut self,
        memory: &mut M,
        write: WasmMemoryWrite,
        buff: &[u8],
        gas_counter: &mut u64,
    ) -> Result<(), MemoryAccessError> {
        if buff.len() != write.size as usize {
            unreachable!("Backend bug error: buffer size is not equal to registered buffer size");
        }
        if write.size == 0 {
            Ok(())
        } else {
            self.pre_process_memory_accesses(gas_counter)?;
            memory.write(write.ptr, buff).map_err(Into::into)
        }
    }

    /// Pre-process registered accesses if need and write `obj` data to `memory`.
    pub fn write_as<M: Memory, T: Sized>(
        &mut self,
        memory: &mut M,
        write: WasmMemoryWriteAs<T>,
        obj: T,
        gas_counter: &mut u64,
    ) -> Result<(), MemoryAccessError> {
        self.pre_process_memory_accesses(gas_counter)?;
        write_memory_as(memory, write.ptr, obj).map_err(Into::into)
    }
}

/// Writes object in given memory as bytes.
fn write_memory_as<T: Sized>(
    memory: &mut impl Memory,
    ptr: u32,
    obj: T,
) -> Result<(), MemoryError> {
    let size = mem::size_of::<T>();
    if size > 0 {
        // # Safety:
        //
        // Given object is `Sized` and we own them in the context of calling this
        // function (it's on stack), it's safe to take ptr on the object and
        // represent it as slice. Object will be dropped after `memory.write`
        // finished execution and no one will rely on this slice.
        //
        // Bytes in memory always stored continuously and without paddings, properly
        // aligned due to `[repr(C, packed)]` attribute of the types we use as T.
        let slice = unsafe { slice::from_raw_parts(&obj as *const T as *const u8, size) };

        memory.write(ptr, slice)
    } else {
        Ok(())
    }
}

/// Reads bytes from given pointer to construct type T from them.
fn read_memory_as<T: Sized>(memory: &impl Memory, ptr: u32) -> Result<T, MemoryError> {
    let mut buf = MaybeUninit::<T>::uninit();

    let size = mem::size_of::<T>();
    if size > 0 {
        // # Safety:
        //
        // Usage of mutable slice is safe for the same reason from `write_memory_as`.
        // `MaybeUninit` is presented on stack as a contiguous sequence of bytes.
        //
        // It's also safe to construct T from any bytes, because we use the fn
        // only for reading primitive const-size types that are `[repr(C)]`,
        // so they always represented from sequence of bytes.
        //
        // Bytes in memory always stored continuously and without paddings, properly
        // aligned due to `[repr(C, packed)]` attribute of the types we use as T.
        let mut_slice = unsafe { slice::from_raw_parts_mut(buf.as_mut_ptr() as *mut u8, size) };

        memory.read(ptr, mut_slice)?;
    }

    // # Safety:
    //
    // Assuming init is always safe here due to the fact that we read proper
    // amount of bytes from the wasm memory, which is never uninited: they may
    // be filled by zeroes or some trash (valid for our primitives used as T),
    // but always exist.
    Ok(unsafe { buf.assume_init() })
}

/// Read static size type access wrapper.
pub(crate) struct WasmMemoryReadAs<T> {
    pub(crate) ptr: u32,
    pub(crate) _phantom: PhantomData<T>,
}

/// Read decoded type access wrapper.
pub(crate) struct WasmMemoryReadDecoded<T: Decode + MaxEncodedLen> {
    pub(crate) ptr: u32,
    pub(crate) _phantom: PhantomData<T>,
}

/// Read access wrapper.
pub(crate) struct WasmMemoryRead {
    pub(crate) ptr: u32,
    pub(crate) size: u32,
}

/// Write static size type access wrapper.
pub(crate) struct WasmMemoryWriteAs<T> {
    pub(crate) ptr: u32,
    pub(crate) _phantom: PhantomData<T>,
}

/// Write access wrapper.
pub(crate) struct WasmMemoryWrite {
    pub(crate) ptr: u32,
    pub(crate) size: u32,
}

/// can't be tested outside the node runtime
#[cfg(test)]
mod tests {
    use super::*;
    use crate::{error::ActorTerminationReason, mock::MockExt, state::State};
    use gear_core::{
        memory::{AllocError, AllocationsContext, NoopGrowHandler},
        pages::WasmPage,
    };
    use gear_sandbox::{AsContextExt, SandboxStore};

    fn new_test_memory(
        static_pages: u16,
        max_pages: u16,
    ) -> (AllocationsContext, MemoryWrap<MockExt>) {
        use gear_sandbox::SandboxMemory as WasmMemory;

        let mut store = Store::new(None);
        let memory: ExecutorMemory =
            WasmMemory::new(&mut store, static_pages as u32, Some(max_pages as u32))
                .expect("Memory creation failed");
        *store.data_mut() = Some(State {
            ext: MockExt::default(),
            memory: memory.clone(),
            termination_reason: ActorTerminationReason::Success.into(),
        });

        let memory = MemoryWrap::new(memory, store);

        (
            AllocationsContext::new(Default::default(), static_pages.into(), max_pages.into()),
            memory,
        )
    }

    #[test]
    fn smoky() {
        let (mut ctx, mut mem_wrap) = new_test_memory(16, 256);

        assert_eq!(
            ctx.alloc::<NoopGrowHandler>(16.into(), &mut mem_wrap, |_| Ok(()))
                .unwrap(),
            WasmPage::from(16)
        );

        assert_eq!(
            ctx.alloc::<NoopGrowHandler>(0.into(), &mut mem_wrap, |_| Ok(())),
<<<<<<< HEAD
            Ok(WasmPage::from(0))
=======
            Ok(WasmPage::from(16))
>>>>>>> dfe0cbed
        );

        // there is a space for 14 more
        for i in 2u16..16 {
            assert_eq!(
                ctx.alloc::<NoopGrowHandler>(16.into(), &mut mem_wrap, |_| Ok(())),
                Ok(WasmPage::from(i * 16))
            )
        }

        // no more mem!
        assert_eq!(
            ctx.alloc::<NoopGrowHandler>(1.into(), &mut mem_wrap, |_| Ok(())),
            Err(AllocError::ProgramAllocOutOfBounds)
        );

        // but we free some
        ctx.free(137.into()).unwrap();

        // and now can allocate page that was freed
        assert_eq!(
            ctx.alloc::<NoopGrowHandler>(1.into(), &mut mem_wrap, |_| Ok(())),
            Ok(137.into())
        );

        // if we free 2 in a row we can allocate even 2
        ctx.free(117.into()).unwrap();
        ctx.free(118.into()).unwrap();

        assert_eq!(
            ctx.alloc::<NoopGrowHandler>(2.into(), &mut mem_wrap, |_| Ok(())),
            Ok(WasmPage::from(117))
        );

        // same as above, if we free_range 2 in a row we can allocate 2
        ctx.free_range((117..119).try_into().unwrap()).unwrap();

        assert_eq!(
            ctx.alloc::<NoopGrowHandler>(2.into(), &mut mem_wrap, |_| Ok(())),
            Ok(WasmPage::from(117))
        );

        // but if 2 are not in a row, bad luck
        ctx.free(117.into()).unwrap();
        ctx.free(158.into()).unwrap();

        assert_eq!(
            ctx.alloc::<NoopGrowHandler>(2.into(), &mut mem_wrap, |_| Ok(())),
            Err(AllocError::ProgramAllocOutOfBounds)
        );
    }
}<|MERGE_RESOLUTION|>--- conflicted
+++ resolved
@@ -57,16 +57,11 @@
     }
 
     fn size(&self) -> WasmPagesAmount {
-<<<<<<< HEAD
-        WasmPagesAmount::try_from(self.memory.size(self.caller))
-            .expect("Unexpected executor behavior: wasm size is bigger then 4 GB")
-=======
         WasmPagesAmount::try_from(self.memory.size(self.caller)).unwrap_or_else(|_| {
             unreachable!(
                 "Unexpected backend behavior: wasm size is bigger than possible in 32-bits address space"
             )
         })
->>>>>>> dfe0cbed
     }
 
     fn write(&mut self, offset: u32, buffer: &[u8]) -> Result<(), MemoryError> {
@@ -121,11 +116,6 @@
     }
 
     fn size(&self) -> WasmPagesAmount {
-<<<<<<< HEAD
-        self.memory.size(&self.store).try_into().unwrap_or_else( |_|
-            unreachable!("Unexpected executor behavior: memory size is bigger than possible u32 address space")
-        )
-=======
         self.memory
             .size(&self.store)
             .try_into()
@@ -134,7 +124,6 @@
                     "Unexpected backend behavior: memory size is bigger than possible in 32 bits address space"
                 )
             })
->>>>>>> dfe0cbed
     }
 
     fn write(&mut self, offset: u32, buffer: &[u8]) -> Result<(), MemoryError> {
@@ -532,11 +521,7 @@
 
         assert_eq!(
             ctx.alloc::<NoopGrowHandler>(0.into(), &mut mem_wrap, |_| Ok(())),
-<<<<<<< HEAD
-            Ok(WasmPage::from(0))
-=======
             Ok(WasmPage::from(16))
->>>>>>> dfe0cbed
         );
 
         // there is a space for 14 more
