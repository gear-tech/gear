--- conflicted
+++ resolved
@@ -53,11 +53,7 @@
         result.add_func_i32_to_u32("alloc", funcs::alloc);
         result.add_func_i32("free", funcs::free);
         result.add_func_i32("gas", funcs::gas);
-<<<<<<< HEAD
         result.add_func_to_i64("gr_gas_available", funcs::gas_available);
-        result.add_func_i32("gr_send_commit", funcs::send_commit);
-=======
->>>>>>> eec9859c
         result.add_func_i64("gr_charge", funcs::charge);
         result.add_func_i32_i32("gr_debug", funcs::debug);
         result.add_func_i32("gr_msg_id", funcs::msg_id);
