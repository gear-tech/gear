--- conflicted
+++ resolved
@@ -53,12 +53,7 @@
         result.add_func_i32_to_u32("alloc", funcs::alloc);
         result.add_func_i32("free", funcs::free);
         result.add_func_i32("gas", funcs::gas);
-<<<<<<< HEAD
         result.add_func_into_i64("gr_gas_available", funcs::gas_available);
-        result.add_func_i64("gr_charge", funcs::charge);
-=======
-        result.add_func_to_i64("gr_gas_available", funcs::gas_available);
->>>>>>> a53ca9fc
         result.add_func_i32_i32("gr_debug", funcs::debug);
         result.add_func_i32("gr_msg_id", funcs::msg_id);
         result.add_func_i32_i32_i32("gr_read", funcs::read);
@@ -269,21 +264,7 @@
         );
     }
 
-<<<<<<< HEAD
-    fn add_func_i64<F>(&mut self, key: &'static str, func: fn(LaterExt<E>) -> F)
-    where
-        F: 'static + Fn(i64) -> Result<(), &'static str>,
-    {
-        self.funcs.insert(
-            key,
-            Func::wrap(&self.store, Self::wrap1(func(self.ext.clone()))),
-        );
-    }
-
     fn add_func_into_i32<F>(&mut self, key: &'static str, func: fn(LaterExt<E>) -> F)
-=======
-    fn add_func_to_i32<F>(&mut self, key: &'static str, func: fn(LaterExt<E>) -> F)
->>>>>>> a53ca9fc
     where
         F: 'static + Fn() -> i32,
     {
