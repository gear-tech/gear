// This file is part of Gear.

// Copyright (C) 2021-2025 Gear Technologies Inc.
// SPDX-License-Identifier: GPL-3.0-or-later WITH Classpath-exception-2.0

// This program is free software: you can redistribute it and/or modify
// it under the terms of the GNU General Public License as published by
// the Free Software Foundation, either version 3 of the License, or
// (at your option) any later version.

// This program is distributed in the hope that it will be useful,
// but WITHOUT ANY WARRANTY; without even the implied warranty of
// MERCHANTABILITY or FITNESS FOR A PARTICULAR PURPOSE. See the
// GNU General Public License for more details.

// You should have received a copy of the GNU General Public License
// along with this program. If not, see <https://www.gnu.org/licenses/>.

//! sp-sandbox runtime (here it's program execution state) realization.

use crate::{
<<<<<<< HEAD
    error::{BackendAllocSyscallError, RunFallibleError, UndefinedTerminationReason},
    memory::{
        BackendMemory, ExecutorMemory, MemoryAccessError, MemoryAccessIo, MemoryAccessRegistry,
    },
=======
    error::{
        ActorTerminationReason, BackendAllocSyscallError, RunFallibleError, TrapExplanation,
        UndefinedTerminationReason,
    },
    memory::{BackendMemory, ExecutorMemory, MemoryAccessRegistry},
>>>>>>> 7935c43d
    state::{HostState, State},
    BackendExternalities,
};
use gear_core::{costs::CostToken, pages::WasmPage};
use gear_sandbox::{AsContextExt, HostError};
use gear_wasm_instrument::SyscallName;

pub(crate) type MemoryAccessIoOption<Caller> =
    Option<Result<MemoryAccessIo<Caller, BackendMemory<ExecutorMemory>>, MemoryAccessError>>;

pub(crate) struct MemoryAccessIoWrapper<Caller> {
    pub io: MemoryAccessIoOption<Caller>,
}

impl<Caller, Ext, Mem> MemoryAccessIoWrapper<Caller>
where
    Caller: AsContextExt<State = HostState<Ext, Mem>>,
    Mem: 'static,
{
    pub fn new(io: MemoryAccessIoOption<Caller>) -> Self {
        Self { io }
    }

    pub fn io_mut_ref(
        &mut self,
    ) -> Result<&mut MemoryAccessIo<Caller, BackendMemory<ExecutorMemory>>, MemoryAccessError> {
        match &mut self.io {
            Some(Ok(io)) => Ok(io),
            Some(Err(err)) => Err(err.clone()),
            None => Err(MemoryAccessError::ManagerError),
        }
    }
}

pub(crate) struct CallerWrap<'a, Caller> {
    pub caller: &'a mut Caller,
}

impl<'a, Caller, Ext, Mem> CallerWrap<'a, Caller>
where
    Caller: AsContextExt<State = HostState<Ext, Mem>>,
    Mem: 'static,
{
    pub fn new(caller: &'a mut Caller) -> Self {
        Self { caller }
    }

    #[track_caller]
    pub fn state_mut(&mut self) -> &mut State<Ext, Mem> {
        self.caller.data_mut().as_mut().unwrap_or_else(|| {
            let err_msg = "CallerWrap::state_mut: host_state must be set before execution";

            log::error!("{err_msg}");
            unreachable!("{err_msg}")
        })
    }

    #[track_caller]
    pub fn take_state(&mut self) -> State<Ext, Mem> {
        self.caller.data_mut().take().unwrap_or_else(|| {
            let err_msg = "CallerWrap::take_state: host_state must be set before execution";

            log::error!("{err_msg}");
            unreachable!("{err_msg}")
        })
    }

    pub fn set_termination_reason(&mut self, reason: UndefinedTerminationReason) {
        self.state_mut().termination_reason = reason;
    }

    pub fn ext_mut(&mut self) -> &mut Ext {
        &mut self.state_mut().ext
    }
}

impl<Caller, Ext> CallerWrap<'_, Caller>
where
    Caller: AsContextExt<State = HostState<Ext, BackendMemory<ExecutorMemory>>>,
    Ext: BackendExternalities + 'static,
{
    #[track_caller]
    pub fn run_any<U, F>(
        &mut self,
        mut io: MemoryAccessIoWrapper<Caller>,
        gas: u64,
        token: CostToken,
        f: F,
    ) -> Result<(u64, U), HostError>
    where
        F: FnOnce(
            &mut Self,
            &mut MemoryAccessIoWrapper<Caller>,
        ) -> Result<U, UndefinedTerminationReason>,
    {
        self.state_mut().ext.decrease_current_counter_to(gas);

        let run = || {
            self.state_mut().ext.charge_gas_for_token(token)?;
            f(self, &mut io)
        };

        run()
            .map_err(|err| {
                self.set_termination_reason(err);
                HostError
            })
            .map(|r| (self.state_mut().ext.define_current_counter(), r))
    }

    #[track_caller]
    pub fn run_fallible<U: Sized, F, R>(
        &mut self,
        io: MemoryAccessIoWrapper<Caller>,
        gas: u64,
        res_ptr: u32,
        token: CostToken,
        f: F,
    ) -> Result<(u64, ()), HostError>
    where
        F: FnOnce(&mut Self, &mut MemoryAccessIoWrapper<Caller>) -> Result<U, RunFallibleError>,
        R: From<Result<U, u32>> + Sized,
    {
        self.run_any(
            io,
            gas,
            token,
            |ctx: &mut Self, io| -> Result<_, UndefinedTerminationReason> {
                let res = f(ctx, io);
                let res = ctx.process_fallible_func_result(res)?;

                // TODO: move above or make normal process memory access.
                let mut registry = MemoryAccessRegistry::default();
                let write_res = registry.register_write_as::<R>(res_ptr);
                let mut io = registry.pre_process(ctx)?;
                io.write_as(ctx, write_res, R::from(res))
                    .map_err(Into::into)
            },
        )
    }

    pub fn alloc(&mut self, pages: u32) -> Result<WasmPage, <Ext>::AllocError> {
        let mut state = self.take_state();
        let mut memory = state.memory.clone();
        let res = state.ext.alloc(self.caller, &mut memory, pages);
        self.caller.data_mut().replace(state);
        res
    }

    /// Process fallible syscall function result
    pub fn process_fallible_func_result<U: Sized>(
        &mut self,
        res: Result<U, RunFallibleError>,
    ) -> Result<Result<U, u32>, UndefinedTerminationReason> {
        match res {
            Err(RunFallibleError::FallibleExt(ext_err)) => {
                let code = ext_err.to_u32();
                log::trace!(target: "syscalls", "fallible syscall error: {ext_err}");
                Ok(Err(code))
            }
            Err(RunFallibleError::UndefinedTerminationReason(reason)) => Err(reason),
            Ok(res) => Ok(Ok(res)),
        }
    }

    /// Process alloc function result
    pub fn process_alloc_func_result<U: Sized, ExtAllocError: BackendAllocSyscallError>(
        &mut self,
        res: Result<U, ExtAllocError>,
    ) -> Result<Result<U, ExtAllocError>, UndefinedTerminationReason> {
        match res {
            Ok(t) => Ok(Ok(t)),
            Err(err) => match err.into_backend_error() {
                Ok(ext_err) => Err(ext_err.into()),
                Err(alloc_err) => Ok(Err(alloc_err)),
            },
        }
    }

    pub fn check_func_forbiddenness(&mut self, syscall_name: SyscallName) -> Result<(), HostError> {
        if self.ext_mut().forbidden_funcs().contains(&syscall_name)
            || self.ext_mut().msg_ctx().kind().forbids(syscall_name)
        {
            self.set_termination_reason(
                ActorTerminationReason::Trap(TrapExplanation::ForbiddenFunction).into(),
            );
            return Err(HostError);
        }

        Ok(())
    }
}<|MERGE_RESOLUTION|>--- conflicted
+++ resolved
@@ -19,18 +19,13 @@
 //! sp-sandbox runtime (here it's program execution state) realization.
 
 use crate::{
-<<<<<<< HEAD
-    error::{BackendAllocSyscallError, RunFallibleError, UndefinedTerminationReason},
-    memory::{
-        BackendMemory, ExecutorMemory, MemoryAccessError, MemoryAccessIo, MemoryAccessRegistry,
-    },
-=======
     error::{
         ActorTerminationReason, BackendAllocSyscallError, RunFallibleError, TrapExplanation,
         UndefinedTerminationReason,
     },
-    memory::{BackendMemory, ExecutorMemory, MemoryAccessRegistry},
->>>>>>> 7935c43d
+    memory::{
+        BackendMemory, ExecutorMemory, MemoryAccessError, MemoryAccessIo, MemoryAccessRegistry,
+    },
     state::{HostState, State},
     BackendExternalities,
 };
