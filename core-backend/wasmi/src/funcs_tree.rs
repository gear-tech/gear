--- conflicted
+++ resolved
@@ -65,16 +65,16 @@
         f.build(SendInit, |forbidden| F::send_init(store, forbidden, memory)),
         f.build(SendPush, |forbidden| F::send_push(store, forbidden, memory)),
         f.build(Read, |forbidden| F::read(store, forbidden, memory)),
-        f.build(Size, |forbidden| F::size(store, forbidden)),
+        f.build(Size, |forbidden| F::size(store, forbidden, memory)),
         f.build(Exit, |forbidden| F::exit(store, forbidden, memory)),
         f.build(StatusCode, |forbidden| {
             F::status_code(store, forbidden, memory)
         }),
         f.build(Alloc, |forbidden| F::alloc(store, forbidden, memory)),
         f.build(Free, |forbidden| F::free(store, forbidden)),
-        f.build(BlockHeight, |forbidden| F::block_height(store, forbidden)),
+        f.build(BlockHeight, |forbidden| F::block_height(store, forbidden, memory)),
         f.build(BlockTimestamp, |forbidden| {
-            F::block_timestamp(store, forbidden)
+            F::block_timestamp(store, forbidden, memory)
         }),
         f.build(ReservationSend, |forbidden| {
             F::reservation_send(store, forbidden, memory)
@@ -82,29 +82,9 @@
         f.build(ReservationSendCommit, |forbidden| {
             F::reservation_send_commit(store, forbidden, memory)
         }),
-<<<<<<< HEAD
         f.build(Origin, |forbidden| F::origin(store, forbidden, memory)),
         f.build(Reply, |forbidden| F::reply(store, forbidden, memory)),
         f.build(ReplyWGas, |forbidden| {
-=======
-        f.build("gr_read", |forbidden| F::read(store, forbidden, memory)),
-        f.build("gr_size", |forbidden| F::size(store, forbidden, memory)),
-        f.build("gr_exit", |forbidden| F::exit(store, forbidden, memory)),
-        f.build("gr_status_code", |forbidden| {
-            F::status_code(store, forbidden, memory)
-        }),
-        f.build("alloc", |forbidden| F::alloc(store, forbidden, memory)),
-        f.build("free", |forbidden| F::free(store, forbidden)),
-        f.build("gr_block_height", |forbidden| {
-            F::block_height(store, forbidden, memory)
-        }),
-        f.build("gr_block_timestamp", |forbidden| {
-            F::block_timestamp(store, forbidden, memory)
-        }),
-        f.build("gr_origin", |forbidden| F::origin(store, forbidden, memory)),
-        f.build("gr_reply", |forbidden| F::reply(store, forbidden, memory)),
-        f.build("gr_reply_wgas", |forbidden| {
->>>>>>> 2756ad78
             F::reply_wgas(store, forbidden, memory)
         }),
         f.build(ReplyCommit, |forbidden| {
@@ -118,7 +98,7 @@
             F::reply_push(store, forbidden, memory)
         }),
         f.build(Debug, |forbidden| F::debug(store, forbidden, memory)),
-        f.build(GasAvailable, |forbidden| F::gas_available(store, forbidden)),
+        f.build(GasAvailable, |forbidden| F::gas_available(store, forbidden, memory)),
         f.build(MessageId, |forbidden| {
             F::message_id(store, forbidden, memory)
         }),
@@ -128,18 +108,7 @@
         f.build(ReservationReplyCommit, |forbidden| {
             F::reservation_reply_commit(store, forbidden, memory)
         }),
-<<<<<<< HEAD
         f.build(ProgramId, |forbidden| {
-=======
-        f.build("gr_debug", |forbidden| F::debug(store, forbidden, memory)),
-        f.build("gr_gas_available", |forbidden| {
-            F::gas_available(store, forbidden, memory)
-        }),
-        f.build("gr_message_id", |forbidden| {
-            F::message_id(store, forbidden, memory)
-        }),
-        f.build("gr_program_id", |forbidden| {
->>>>>>> 2756ad78
             F::program_id(store, forbidden, memory)
         }),
         f.build(Source, |forbidden| F::source(store, forbidden, memory)),
@@ -166,15 +135,10 @@
         f.build(UnreserveGas, |forbidden| {
             F::unreserve_gas(store, forbidden, memory)
         }),
-<<<<<<< HEAD
         f.build(OutOfGas, |_| F::out_of_gas(store)),
         f.build(OutOfAllowance, |_| F::out_of_allowance(store)),
         f.build(SystemReserveGas, |forbidden| {
-            F::system_reserve_gas(store, forbidden)
-=======
-        f.build("gr_system_reserve_gas", |forbidden| {
             F::system_reserve_gas(store, forbidden, memory)
->>>>>>> 2756ad78
         }),
     ]
     .into();
