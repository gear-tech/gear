// This file is part of Gear.

// Copyright (C) 2022-2023 Gear Technologies Inc.
// SPDX-License-Identifier: GPL-3.0-or-later WITH Classpath-exception-2.0

// This program is free software: you can redistribute it and/or modify
// it under the terms of the GNU General Public License as published by
// the Free Software Foundation, either version 3 of the License, or
// (at your option) any later version.

// This program is distributed in the hope that it will be useful,
// but WITHOUT ANY WARRANTY; without even the implied warranty of
// MERCHANTABILITY or FITNESS FOR A PARTICULAR PURPOSE. See the
// GNU General Public License for more details.

// You should have received a copy of the GNU General Public License
// along with this program. If not, see <https://www.gnu.org/licenses/>.

//! `build` function that collects all the syscalls.

use crate::{runtime::CallerWrap, state::HostState, wasmi::Caller};
use alloc::collections::{BTreeMap, BTreeSet};
use gear_backend_common::{
    funcs::FuncsHandler as CommonFuncsHandler, BackendAllocExternalitiesError,
    BackendExternalities, BackendExternalitiesError,
};
use gear_wasm_instrument::syscalls::SysCallName::{self, *};
use wasmi::{core::Trap, Func, Memory, Store};

struct FunctionBuilder(BTreeSet<SysCallName>);

impl FunctionBuilder {
    fn build<Handler>(&self, name: SysCallName, handler: Handler) -> (SysCallName, Func)
    where
        Handler: FnOnce(bool) -> Func,
    {
        let forbidden = self.0.contains(&name);
        (name, handler(forbidden))
    }
}

#[allow(unused_macros)]
macro_rules! wrap_common_func_internal_ret {
    ($func:path, $($arg_name:ident),*) => {
        |store: &mut Store<_>, forbidden, memory| {
            let func = move |caller: Caller<'_, HostState<Ext>>, $($arg_name,)*| -> Result<(_, ), Trap>
            {
                let mut ctx = CallerWrap::prepare(caller, forbidden, memory)?;
                $func(&mut ctx, $($arg_name,)*).map(|ret| (ret,))
            };
            Func::wrap(store, func)
        }
    }
}

macro_rules! wrap_common_func_internal_no_ret {
    ($func:path, $($arg_name:ident),*) => {
        |store: &mut Store<_>, forbidden, memory| {
            let func = move |caller: Caller<'_, HostState<Ext>>, $($arg_name,)*| -> Result<(), Trap>
            {
                let mut ctx = CallerWrap::prepare(caller, forbidden, memory)?;
                $func(&mut ctx, $($arg_name,)*)
            };
            Func::wrap(store, func)
        }
    }
}

#[rustfmt::skip]
macro_rules! wrap_common_func {
    ($func:path, () -> ()) =>   { wrap_common_func_internal_no_ret!($func,) };
    ($func:path, (1) -> ()) =>  { wrap_common_func_internal_no_ret!($func, a) };
    ($func:path, (2) -> ()) =>  { wrap_common_func_internal_no_ret!($func, a, b) };
    ($func:path, (3) -> ()) =>  { wrap_common_func_internal_no_ret!($func, a, b, c) };
    ($func:path, (4) -> ()) =>  { wrap_common_func_internal_no_ret!($func, a, b, c, d) };
    ($func:path, (5) -> ()) =>  { wrap_common_func_internal_no_ret!($func, a, b, c, d, e) };
    ($func:path, (6) -> ()) =>  { wrap_common_func_internal_no_ret!($func, a, b, c, d, e, f) };
    ($func:path, (7) -> ()) =>  { wrap_common_func_internal_no_ret!($func, a, b, c, d, e, f, g) };
    ($func:path, (8) -> ()) =>  { wrap_common_func_internal_no_ret!($func, a, b, c, d, e, f, g, h) };

    ($func:path, () -> (1)) =>  { wrap_common_func_internal_ret!($func,)};
    ($func:path, (1) -> (1)) => { wrap_common_func_internal_ret!($func, a)};
    ($func:path, (2) -> (1)) => { wrap_common_func_internal_ret!($func, a, b)};
    ($func:path, (3) -> (1)) => { wrap_common_func_internal_ret!($func, a, b, c)};
    ($func:path, (4) -> (1)) => { wrap_common_func_internal_ret!($func, a, b, c, d)};
    ($func:path, (5) -> (1)) => { wrap_common_func_internal_ret!($func, a, b, c, d, e)};
    ($func:path, (6) -> (1)) => { wrap_common_func_internal_ret!($func, a, b, c, d, e, f)};
    ($func:path, (7) -> (1)) => { wrap_common_func_internal_ret!($func, a, b, c, d, e, f, g)};
    ($func:path, (8) -> (1)) => { wrap_common_func_internal_ret!($func, a, b, c, d, e, f, g, h)};
}

pub(crate) fn build<Ext>(
    store: &mut Store<HostState<Ext>>,
    memory: Memory,
    forbidden_funcs: BTreeSet<SysCallName>,
) -> BTreeMap<SysCallName, Func>
where
    Ext: BackendExternalities + 'static,
    Ext::Error: BackendExternalitiesError,
    Ext::AllocError: BackendAllocExternalitiesError<ExtError = Ext::Error>,
{
    let f = FunctionBuilder(forbidden_funcs);

    #[rustfmt::skip]
    let funcs: BTreeMap<_, _> = [
        f.build(Send, |forbidden| wrap_common_func!(CommonFuncsHandler::send, (5) -> ())(store, forbidden, memory)),
        f.build(SendWGas, |forbidden| wrap_common_func!(CommonFuncsHandler::send_wgas, (6) -> ())(store, forbidden, memory)),
        f.build(SendCommit, |forbidden| wrap_common_func!(CommonFuncsHandler::send_commit, (4) -> ())(store, forbidden, memory)),
        f.build(SendCommitWGas, |forbidden| wrap_common_func!(CommonFuncsHandler::send_commit_wgas, (5) -> ())(store, forbidden, memory)),
        f.build(SendInit, |forbidden| wrap_common_func!(CommonFuncsHandler::send_init, (1) -> ())(store, forbidden, memory)),
        f.build(SendPush, |forbidden| wrap_common_func!(CommonFuncsHandler::send_push, (4) -> ())(store, forbidden, memory)),
        f.build(Read, |forbidden| wrap_common_func!(CommonFuncsHandler::read, (4) -> ())(store, forbidden, memory)),
        f.build(Size, |forbidden| wrap_common_func!(CommonFuncsHandler::size, (1) -> ())(store, forbidden, memory)),
        f.build(Exit, |forbidden| wrap_common_func!(CommonFuncsHandler::exit, (1) -> ())(store, forbidden, memory)),
        f.build(StatusCode, |forbidden| wrap_common_func!(CommonFuncsHandler::status_code, (1) -> ())(store, forbidden, memory)),
        f.build(Alloc, |forbidden| wrap_common_func!(CommonFuncsHandler::alloc, (1) -> (1))(store, forbidden, memory)),
        f.build(Free, |forbidden| wrap_common_func!(CommonFuncsHandler::free, (1) -> (1))(store, forbidden, memory)),
        f.build(BlockHeight, |forbidden| wrap_common_func!(CommonFuncsHandler::block_height, (1) -> ())(store, forbidden, memory)),
        f.build(BlockTimestamp, |forbidden| wrap_common_func!(CommonFuncsHandler::block_timestamp, (1) -> ())(store, forbidden, memory)),
        f.build(ReservationSend, |forbidden| wrap_common_func!(CommonFuncsHandler::reservation_send, (5) -> ())(store, forbidden, memory)),
        f.build(ReservationSendCommit, |forbidden| wrap_common_func!(CommonFuncsHandler::reservation_send_commit, (4) -> ())(store, forbidden, memory)),
<<<<<<< HEAD
        f.build(Origin, |forbidden| wrap_common_func!(CommonFuncsHandler::origin, (1) -> ())(store, forbidden, memory)),
        f.build(Reply, |forbidden| wrap_common_func!(CommonFuncsHandler::reply, (4) -> ())(store, forbidden, memory)),
        f.build(ReplyWGas, |forbidden| wrap_common_func!(CommonFuncsHandler::reply_wgas, (5) -> ())(store, forbidden, memory)),
        f.build(ReplyCommit, |forbidden| wrap_common_func!(CommonFuncsHandler::reply_commit, (2) -> ())(store, forbidden, memory)),
        f.build(ReplyCommitWGas, |forbidden| wrap_common_func!(CommonFuncsHandler::reply_commit_wgas, (3) -> ())(store, forbidden, memory)),
=======
        f.build(Reply, |forbidden| wrap_common_func!(CommonFuncsHandler::reply, (5) -> ())(store, forbidden, memory)),
        f.build(ReplyWGas, |forbidden| wrap_common_func!(CommonFuncsHandler::reply_wgas, (6) -> ())(store, forbidden, memory)),
        f.build(ReplyCommit, |forbidden| wrap_common_func!(CommonFuncsHandler::reply_commit, (3) -> ())(store, forbidden, memory)),
        f.build(ReplyCommitWGas, |forbidden| wrap_common_func!(CommonFuncsHandler::reply_commit_wgas, (4) -> ())(store, forbidden, memory)),
>>>>>>> f6a0d632
        f.build(ReplyTo, |forbidden| wrap_common_func!(CommonFuncsHandler::reply_to, (1) -> ())(store, forbidden, memory)),
        f.build(SignalFrom, |forbidden| wrap_common_func!(CommonFuncsHandler::signal_from, (1) -> ())(store, forbidden, memory)),
        f.build(ReplyPush, |forbidden| wrap_common_func!(CommonFuncsHandler::reply_push, (3) -> ())(store, forbidden, memory)),
        f.build(ReplyInput, |forbidden| wrap_common_func!(CommonFuncsHandler::reply_input, (4) -> ())(store, forbidden, memory)),
        f.build(ReplyPushInput, |forbidden| wrap_common_func!(CommonFuncsHandler::reply_push_input, (3) -> ())(store, forbidden, memory)),
        f.build(ReplyInputWGas, |forbidden| wrap_common_func!(CommonFuncsHandler::reply_input_wgas, (5) -> ())(store, forbidden, memory)),
        f.build(SendInput, |forbidden| wrap_common_func!(CommonFuncsHandler::send_input, (5) -> ())(store, forbidden, memory)),
        f.build(SendPushInput, |forbidden| wrap_common_func!(CommonFuncsHandler::send_push_input, (4) -> ())(store, forbidden, memory)),
        f.build(SendInputWGas, |forbidden| wrap_common_func!(CommonFuncsHandler::send_input_wgas, (6) -> ())(store, forbidden, memory)),
        f.build(Debug, |forbidden| wrap_common_func!(CommonFuncsHandler::debug, (2) -> ())(store, forbidden, memory)),
        f.build(Panic, |forbidden| wrap_common_func!(CommonFuncsHandler::panic, (2) -> ())(store, forbidden, memory)),
        f.build(OomPanic, |forbidden| wrap_common_func!(CommonFuncsHandler::oom_panic, () -> ())(store, forbidden, memory)),
        f.build(GasAvailable, |forbidden| wrap_common_func!(CommonFuncsHandler::gas_available, (1) -> ())(store, forbidden, memory)),
        f.build(MessageId, |forbidden| wrap_common_func!(CommonFuncsHandler::message_id, (1) -> ())(store, forbidden, memory)),
        f.build(ReservationReply, |forbidden| wrap_common_func!(CommonFuncsHandler::reservation_reply, (4) -> ())(store, forbidden, memory)),
        f.build(ReservationReplyCommit, |forbidden| wrap_common_func!(CommonFuncsHandler::reservation_reply_commit, (2) -> ())(store, forbidden, memory)),
        f.build(PayProgramRent, |forbidden| wrap_common_func!(CommonFuncsHandler::pay_program_rent, (2) -> ())(store, forbidden, memory)),
        f.build(ProgramId, |forbidden| wrap_common_func!(CommonFuncsHandler::program_id, (1) -> ())(store, forbidden, memory)),
        f.build(Source, |forbidden| wrap_common_func!(CommonFuncsHandler::source, (1) -> ())(store, forbidden, memory)),
        f.build(Value, |forbidden| wrap_common_func!(CommonFuncsHandler::value, (1) -> ())(store, forbidden, memory)),
        f.build(ValueAvailable, |forbidden| wrap_common_func!(CommonFuncsHandler::value_available, (1) -> ())(store, forbidden, memory)),
        f.build(Random, |forbidden| wrap_common_func!(CommonFuncsHandler::random, (2) -> ())(store, forbidden, memory)),
        f.build(Leave, |forbidden| wrap_common_func!(CommonFuncsHandler::leave, () -> ())(store, forbidden, memory)),
        f.build(Wait, |forbidden| wrap_common_func!(CommonFuncsHandler::wait, () -> ())(store, forbidden, memory)),
        f.build(WaitFor, |forbidden| wrap_common_func!(CommonFuncsHandler::wait_for, (1) -> ())(store, forbidden, memory)),
        f.build(WaitUpTo, |forbidden| wrap_common_func!(CommonFuncsHandler::wait_up_to, (1) -> ())(store, forbidden, memory)),
        f.build(Wake, |forbidden| wrap_common_func!(CommonFuncsHandler::wake, (3) -> ())(store, forbidden, memory)),
        f.build(CreateProgram, |forbidden| wrap_common_func!(CommonFuncsHandler::create_program, (7) -> ())(store, forbidden, memory)),
        f.build(CreateProgramWGas, |forbidden| wrap_common_func!(CommonFuncsHandler::create_program_wgas, (8) -> ())(store, forbidden, memory)),
        f.build(Error, |forbidden| wrap_common_func!(CommonFuncsHandler::error, (2) -> ())(store, forbidden, memory)),
        f.build(ReserveGas, |forbidden| wrap_common_func!(CommonFuncsHandler::reserve_gas, (3) -> ())(store, forbidden, memory)),
        f.build(ReplyDeposit, |forbidden| wrap_common_func!(CommonFuncsHandler::reply_deposit, (3) -> ())(store, forbidden, memory)),
        f.build(UnreserveGas, |forbidden| wrap_common_func!(CommonFuncsHandler::unreserve_gas, (2) -> ())(store, forbidden, memory)),
        f.build(OutOfGas, |_| wrap_common_func!(CommonFuncsHandler::out_of_gas, () -> ())(store, false, memory)),
        f.build(OutOfAllowance, |_| wrap_common_func!(CommonFuncsHandler::out_of_allowance, () -> ())(store, false, memory)),
        f.build(SystemReserveGas, |forbidden| wrap_common_func!(CommonFuncsHandler::system_reserve_gas, (2) -> ())(store, forbidden, memory)),
    ]
    .into();

    assert_eq!(
        funcs.len(),
        SysCallName::count(),
        "Not all existing sys-calls were added to the module's env."
    );

    funcs
}<|MERGE_RESOLUTION|>--- conflicted
+++ resolved
@@ -119,18 +119,10 @@
         f.build(BlockTimestamp, |forbidden| wrap_common_func!(CommonFuncsHandler::block_timestamp, (1) -> ())(store, forbidden, memory)),
         f.build(ReservationSend, |forbidden| wrap_common_func!(CommonFuncsHandler::reservation_send, (5) -> ())(store, forbidden, memory)),
         f.build(ReservationSendCommit, |forbidden| wrap_common_func!(CommonFuncsHandler::reservation_send_commit, (4) -> ())(store, forbidden, memory)),
-<<<<<<< HEAD
-        f.build(Origin, |forbidden| wrap_common_func!(CommonFuncsHandler::origin, (1) -> ())(store, forbidden, memory)),
         f.build(Reply, |forbidden| wrap_common_func!(CommonFuncsHandler::reply, (4) -> ())(store, forbidden, memory)),
         f.build(ReplyWGas, |forbidden| wrap_common_func!(CommonFuncsHandler::reply_wgas, (5) -> ())(store, forbidden, memory)),
         f.build(ReplyCommit, |forbidden| wrap_common_func!(CommonFuncsHandler::reply_commit, (2) -> ())(store, forbidden, memory)),
         f.build(ReplyCommitWGas, |forbidden| wrap_common_func!(CommonFuncsHandler::reply_commit_wgas, (3) -> ())(store, forbidden, memory)),
-=======
-        f.build(Reply, |forbidden| wrap_common_func!(CommonFuncsHandler::reply, (5) -> ())(store, forbidden, memory)),
-        f.build(ReplyWGas, |forbidden| wrap_common_func!(CommonFuncsHandler::reply_wgas, (6) -> ())(store, forbidden, memory)),
-        f.build(ReplyCommit, |forbidden| wrap_common_func!(CommonFuncsHandler::reply_commit, (3) -> ())(store, forbidden, memory)),
-        f.build(ReplyCommitWGas, |forbidden| wrap_common_func!(CommonFuncsHandler::reply_commit_wgas, (4) -> ())(store, forbidden, memory)),
->>>>>>> f6a0d632
         f.build(ReplyTo, |forbidden| wrap_common_func!(CommonFuncsHandler::reply_to, (1) -> ())(store, forbidden, memory)),
         f.build(SignalFrom, |forbidden| wrap_common_func!(CommonFuncsHandler::signal_from, (1) -> ())(store, forbidden, memory)),
         f.build(ReplyPush, |forbidden| wrap_common_func!(CommonFuncsHandler::reply_push, (3) -> ())(store, forbidden, memory)),
