// This file is part of Gear.

// Copyright (C) 2022-2023 Gear Technologies Inc.
// SPDX-License-Identifier: GPL-3.0-or-lat&er WITH Classpath-exception-2.0

// This program is free software: you can redistribute it and/or modify
// it under the terms of the GNU General Public License as published by
// the Free Software Foundation, either version 3 of the License, or
// (at your option) any later version.

// This program is distributed in the hope that it will be useful,
// but WITHOUT ANY WARRANTY; without even the implied warranty of
// MERCHANTABILITY or FITNESS FOR A PARTICULAR PURPOSE. See the
// GNU General Public License for more details.

// You should have received a copy of the GNU General Public License
// along with this program. If not, see <https://www.gnu.org/licenses/>.

//! Runtime implementation for wasmi backend.

use crate::{memory::MemoryWrapRef, state::HostState};
use alloc::vec::Vec;
use codec::{Decode, MaxEncodedLen};
use gear_backend_common::{
    memory::{
        MemoryAccessError, MemoryAccessManager, MemoryAccessRecorder, MemoryOwner, WasmMemoryRead,
        WasmMemoryReadAs, WasmMemoryReadDecoded, WasmMemoryWrite, WasmMemoryWriteAs,
    },
    runtime::{RunFallibleError, Runtime},
    ActorTerminationReason, BackendExternalities, BackendState, TrapExplanation,
    UndefinedTerminationReason,
};
use gear_core::{costs::RuntimeCosts, pages::WasmPage};
use gear_wasm_instrument::GLOBAL_NAME_GAS;
use wasmi::{
    core::{Trap, TrapCode, Value},
    AsContextMut, Caller, Memory as WasmiMemory,
};

use crate::state::State;

pub(crate) fn caller_host_state_mut<'a, 'b: 'a, Ext>(
    caller: &'a mut Caller<'b, Option<Ext>>,
) -> &'a mut Ext {
    caller
        .host_data_mut()
        .as_mut()
        .unwrap_or_else(|| unreachable!("host_state must be set before execution"))
}

pub(crate) fn caller_host_state_take<'a, 'b: 'a, Ext>(
    caller: &'a mut Caller<'b, Option<Ext>>,
) -> Ext {
    caller
        .host_data_mut()
        .take()
        .unwrap_or_else(|| unreachable!("host_state must be set before execution"))
}

pub(crate) struct CallerWrap<'a, Ext> {
    pub caller: Caller<'a, HostState<Ext>>,
    pub manager: MemoryAccessManager<Ext>,
    pub memory: WasmiMemory,
}

impl<'a, Ext: BackendExternalities + 'static> Runtime<Ext> for CallerWrap<'a, Ext> {
    type Error = Trap;

    fn ext_mut(&mut self) -> &mut Ext {
        &mut self
            .caller
            .host_data_mut()
            .as_mut()
            .unwrap_or_else(|| unreachable!("host_state must be set before execution"))
            .ext
    }

    fn unreachable_error() -> Self::Error {
        Trap::Code(TrapCode::Unreachable)
    }

    #[track_caller]
    fn run_any<T, F>(
        &mut self,
        _gas: u64,
        _allowance: u64,
        cost: RuntimeCosts,
        f: F,
    ) -> Result<(T, u64, u64), Self::Error>
    where
        F: FnOnce(&mut Self) -> Result<T, UndefinedTerminationReason>,
    {
        self.with_globals_update(|ctx| {
            ctx.host_state_mut().ext.charge_gas_runtime(cost)?;
            f(ctx).map(|r| (r, 0, 0))
        })
    }

    #[track_caller]
    fn run_fallible<T: Sized, F, R>(
        &mut self,
        gas: u64,
        allowance: u64,
        res_ptr: u32,
        cost: RuntimeCosts,
        f: F,
    ) -> Result<((), u64, u64), Self::Error>
    where
        F: FnOnce(&mut Self) -> Result<T, RunFallibleError>,
        R: From<Result<T, u32>> + Sized,
    {
        self.run_any(
<<<<<<< HEAD
            gas,
            allowance,
            cost,
            |ctx: &mut Self| -> Result<_, TerminationReason> {
=======
            cost,
            |ctx: &mut Self| -> Result<_, UndefinedTerminationReason> {
>>>>>>> 6f7a21d3
                let res = f(ctx);
                let res = ctx.host_state_mut().process_fallible_func_result(res)?;

                // TODO: move above or make normal process memory access.
                let write_res = ctx.register_write_as::<R>(res_ptr);

                ctx.write_as(write_res, R::from(res)).map_err(Into::into)
            },
        )
    }

    fn alloc(&mut self, pages: u32) -> Result<WasmPage, <Ext>::AllocError> {
        let mut state = caller_host_state_take(&mut self.caller);
        let mut mem = CallerWrap::memory(&mut self.caller, self.memory);
        let res = state.ext.alloc(pages, &mut mem);
        self.caller.host_data_mut().replace(state);
        res
    }
}

impl<'a, Ext: BackendExternalities + 'static> CallerWrap<'a, Ext> {
    #[track_caller]
    pub fn prepare(
        caller: Caller<'a, HostState<Ext>>,
        forbidden: bool,
        memory: WasmiMemory,
    ) -> Result<Self, Trap> {
        let mut wrapper = Self {
            caller,
            manager: Default::default(),
            memory,
        };

        if forbidden {
            wrapper.host_state_mut().set_termination_reason(
                ActorTerminationReason::Trap(TrapExplanation::ForbiddenFunction).into(),
            );

            return Err(TrapCode::Unreachable.into());
        }

        let f = || {
            let gas_global = wrapper.caller.get_export(GLOBAL_NAME_GAS)?.into_global()?;

            Some(gas_global.get(&wrapper.caller).try_into::<i64>()? as u64)
        };

        let gas_left =
            f().unwrap_or_else(|| unreachable!("Globals must be checked during env creation"));

        wrapper
            .host_state_mut()
            .ext
            .decrease_current_counter_to(gas_left);

        Ok(wrapper)
    }

    #[track_caller]
    pub fn host_state_mut(&mut self) -> &mut State<Ext> {
        caller_host_state_mut(&mut self.caller)
    }

    #[track_caller]
    pub fn memory<'b, 'c: 'b>(
        caller: &'b mut Caller<'c, Option<State<Ext>>>,
        memory: WasmiMemory,
    ) -> MemoryWrapRef<'b, Ext> {
        MemoryWrapRef::<'b, _> {
            memory,
            store: caller.as_context_mut(),
        }
    }

    fn update_globals(&mut self) {
        let gas = self.host_state_mut().ext.define_current_counter();

        let mut f = || {
            let gas_global = self.caller.get_export(GLOBAL_NAME_GAS)?.into_global()?;
            gas_global
                .set(&mut self.caller, Value::I64(gas as i64))
                .ok()?;
            Some(())
        };

        f().unwrap_or_else(|| unreachable!("Globals must be checked during env creation"));
    }

    fn with_memory<R, F>(&mut self, f: F) -> Result<R, MemoryAccessError>
    where
        F: FnOnce(
            &mut MemoryAccessManager<Ext>,
            &mut MemoryWrapRef<Ext>,
            &mut u64,
        ) -> Result<R, MemoryAccessError>,
    {
        let mut gas_counter = self.host_state_mut().ext.define_current_counter();

        let mut memory = Self::memory(&mut self.caller, self.memory);

        // With memory ops do similar subtractions for both counters.
        let res = f(&mut self.manager, &mut memory, &mut gas_counter);

        self.host_state_mut()
            .ext
            .decrease_current_counter_to(gas_counter);
        res
    }

    fn with_globals_update<T, F>(&mut self, f: F) -> Result<T, Trap>
    where
        F: FnOnce(&mut Self) -> Result<T, UndefinedTerminationReason>,
    {
        let result = f(self).map_err(|err| {
            self.host_state_mut().set_termination_reason(err);
            Trap::from(TrapCode::Unreachable)
        });

        self.update_globals();

        result
    }
}

impl<'a, Ext> MemoryAccessRecorder for CallerWrap<'a, Ext> {
    fn register_read(&mut self, ptr: u32, size: u32) -> WasmMemoryRead {
        self.manager.register_read(ptr, size)
    }

    fn register_read_as<T: Sized>(&mut self, ptr: u32) -> WasmMemoryReadAs<T> {
        self.manager.register_read_as(ptr)
    }

    fn register_read_decoded<T: Decode + MaxEncodedLen>(
        &mut self,
        ptr: u32,
    ) -> WasmMemoryReadDecoded<T> {
        self.manager.register_read_decoded(ptr)
    }

    fn register_write(&mut self, ptr: u32, size: u32) -> WasmMemoryWrite {
        self.manager.register_write(ptr, size)
    }

    fn register_write_as<T: Sized>(&mut self, ptr: u32) -> WasmMemoryWriteAs<T> {
        self.manager.register_write_as(ptr)
    }
}

impl<Ext> BackendState for CallerWrap<'_, Ext> {
    fn set_termination_reason(&mut self, reason: UndefinedTerminationReason) {
        caller_host_state_mut(&mut self.caller).set_termination_reason(reason);
    }
}

impl<'a, Ext: BackendExternalities + 'static> MemoryOwner for CallerWrap<'a, Ext> {
    fn read(&mut self, read: WasmMemoryRead) -> Result<Vec<u8>, MemoryAccessError> {
        self.with_memory(|manager, memory, gas_left| manager.read(memory, read, gas_left))
    }

    fn read_as<T: Sized>(&mut self, read: WasmMemoryReadAs<T>) -> Result<T, MemoryAccessError> {
        self.with_memory(|manager, memory, gas_left| manager.read_as(memory, read, gas_left))
    }

    fn read_decoded<T: Decode + MaxEncodedLen>(
        &mut self,
        read: WasmMemoryReadDecoded<T>,
    ) -> Result<T, MemoryAccessError> {
        self.with_memory(move |manager, memory, gas_left| {
            manager.read_decoded(memory, read, gas_left)
        })
    }

    fn write(&mut self, write: WasmMemoryWrite, buff: &[u8]) -> Result<(), MemoryAccessError> {
        self.with_memory(move |manager, memory, gas_left| {
            manager.write(memory, write, buff, gas_left)
        })
    }

    fn write_as<T: Sized>(
        &mut self,
        write: WasmMemoryWriteAs<T>,
        obj: T,
    ) -> Result<(), MemoryAccessError> {
        self.with_memory(move |manager, memory, gas_left| {
            manager.write_as(memory, write, obj, gas_left)
        })
    }
}<|MERGE_RESOLUTION|>--- conflicted
+++ resolved
@@ -83,16 +83,15 @@
     fn run_any<T, F>(
         &mut self,
         _gas: u64,
-        _allowance: u64,
         cost: RuntimeCosts,
         f: F,
-    ) -> Result<(T, u64, u64), Self::Error>
+    ) -> Result<(T, u64), Self::Error>
     where
         F: FnOnce(&mut Self) -> Result<T, UndefinedTerminationReason>,
     {
         self.with_globals_update(|ctx| {
             ctx.host_state_mut().ext.charge_gas_runtime(cost)?;
-            f(ctx).map(|r| (r, 0, 0))
+            f(ctx).map(|r| (r, 0))
         })
     }
 
@@ -100,25 +99,18 @@
     fn run_fallible<T: Sized, F, R>(
         &mut self,
         gas: u64,
-        allowance: u64,
         res_ptr: u32,
         cost: RuntimeCosts,
         f: F,
-    ) -> Result<((), u64, u64), Self::Error>
+    ) -> Result<((), u64), Self::Error>
     where
         F: FnOnce(&mut Self) -> Result<T, RunFallibleError>,
         R: From<Result<T, u32>> + Sized,
     {
         self.run_any(
-<<<<<<< HEAD
             gas,
-            allowance,
-            cost,
-            |ctx: &mut Self| -> Result<_, TerminationReason> {
-=======
             cost,
             |ctx: &mut Self| -> Result<_, UndefinedTerminationReason> {
->>>>>>> 6f7a21d3
                 let res = f(ctx);
                 let res = ctx.host_state_mut().process_fallible_func_result(res)?;
 
