--- conflicted
+++ resolved
@@ -39,10 +39,7 @@
 use gear_core::{
     buffer::{RuntimeBuffer, RuntimeBufferSizeError},
     env::Ext,
-<<<<<<< HEAD
     ids::{ProgramId, ReservationId},
-=======
->>>>>>> 06271b3d
     memory::Memory,
     message::{HandlePacket, InitPacket, Payload, PayloadSizeError, ReplyPacket},
 };
