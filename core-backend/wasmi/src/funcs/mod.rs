// This file is part of Gear.

// Copyright (C) 2022 Gear Technologies Inc.
// SPDX-License-Identifier: GPL-3.0-or-later WITH Classpath-exception-2.0

// This program is free software: you can redistribute it and/or modify
// it under the terms of the GNU General Public License as published by
// the Free Software Foundation, either version 3 of the License, or
// (at your option) any later version.

// This program is distributed in the hope that it will be useful,
// but WITHOUT ANY WARRANTY; without even the implied warranty of
// MERCHANTABILITY or FITNESS FOR A PARTICULAR PURPOSE. See the
// GNU General Public License for more details.

// You should have received a copy of the GNU General Public License
// along with this program. If not, see <https://www.gnu.org/licenses/>.

mod internal;

use crate::{funcs::internal::CallerWrap, memory::MemoryWrapRef, state::HostState};
use blake2_rfc::blake2b::blake2b;
use codec::{Decode, Encode};
use core::{convert::TryInto, marker::PhantomData};
use gear_backend_common::{
    memory::{MemoryAccessError, MemoryAccessRecorder, MemoryOwner},
<<<<<<< HEAD
    ActorSyscallFuncError, BackendExt, BackendExtError, BackendState, IntoExtErrorForResult,
    SyscallFuncError, TerminationReason, TrapExplanation,
=======
    BackendExt, BackendExtError, BackendState, FuncError, TerminationReason,
>>>>>>> 8d0b4a9a
};
use gear_core::{
    env::Ext,
    memory::{PageU32Size, WasmPage},
    message::{HandlePacket, InitPacket, MessageWaitedType, ReplyPacket},
};
use gear_core_errors::ExtError;
use gear_wasm_instrument::{GLOBAL_NAME_ALLOWANCE, GLOBAL_NAME_GAS};
use gsys::{
    BlockNumberWithHash, Hash, HashWithValue, LengthBytes, LengthWithCode, LengthWithGas,
    LengthWithHandle, LengthWithHash, LengthWithTwoHashes, TwoHashesWithValue,
};
use wasmi::{
    core::{Trap, TrapCode, Value},
    AsContextMut, Caller, Func, Memory as WasmiMemory, Store,
};

// TODO: change it to u32::MAX (issue #2027)
const PTR_SPECIAL: u32 = i32::MAX as u32;

pub struct FuncsHandler<E: Ext + 'static> {
    _phantom: PhantomData<E>,
}

type FnResult<T> = Result<(T,), Trap>;
type EmptyOutput = Result<(), Trap>;

impl<E> FuncsHandler<E>
where
    E: BackendExt + 'static,
    E::Error: BackendExtError,
{
    pub fn send(store: &mut Store<HostState<E>>, forbidden: bool, memory: WasmiMemory) -> Func {
        let func = move |caller: Caller<'_, HostState<E>>,
                         pid_value_ptr: u32,
                         payload_ptr: u32,
                         len: u32,
                         delay: u32,
                         err_mid_ptr: u32|
              -> EmptyOutput {
            let mut ctx = CallerWrap::prepare(caller, forbidden, memory)?;

            ctx.run_fallible::<_, _, LengthWithHash>(err_mid_ptr, |ctx| {
                let read_hash_val = ctx.register_read_as(pid_value_ptr);
                let read_payload = ctx.register_read(payload_ptr, len);

                let HashWithValue {
                    hash: destination,
                    value,
                } = ctx.read_as(read_hash_val)?;
                let payload = ctx.read(read_payload)?.try_into()?;

                let state = ctx.host_state_mut();
                state
                    .ext
                    .send(HandlePacket::new(destination.into(), payload, value), delay)
                    .map_err(Into::into)
            })
        };

        Func::wrap(store, func)
    }

    pub fn send_wgas(
        store: &mut Store<HostState<E>>,
        forbidden: bool,
        memory: WasmiMemory,
    ) -> Func {
        let func = move |caller: Caller<'_, HostState<E>>,
                         pid_value_ptr: u32,
                         payload_ptr: u32,
                         len: u32,
                         gas_limit: u64,
                         delay: u32,
                         err_mid_ptr: u32|
              -> EmptyOutput {
            let mut ctx = CallerWrap::prepare(caller, forbidden, memory)?;

            ctx.run_fallible::<_, _, LengthWithHash>(err_mid_ptr, |ctx| {
                let read_hash_val = ctx.register_read_as(pid_value_ptr);
                let read_payload = ctx.register_read(payload_ptr, len);

                let HashWithValue {
                    hash: destination,
                    value,
                } = ctx.read_as(read_hash_val)?;
                let payload = ctx.read(read_payload)?.try_into()?;

                let state = ctx.host_state_mut();
                state
                    .ext
                    .send(
                        HandlePacket::new_with_gas(destination.into(), payload, gas_limit, value),
                        delay,
                    )
                    .map_err(Into::into)
            })
        };

        Func::wrap(store, func)
    }

    pub fn send_commit(
        store: &mut Store<HostState<E>>,
        forbidden: bool,
        memory: WasmiMemory,
    ) -> Func {
        let func = move |caller: Caller<'_, HostState<E>>,
                         handle: u32,
                         pid_value_ptr: u32,
                         delay: u32,
                         err_mid_ptr: u32|
              -> EmptyOutput {
            let mut ctx = CallerWrap::prepare(caller, forbidden, memory)?;

            ctx.run_fallible::<_, _, LengthWithHash>(err_mid_ptr, |ctx| {
                let read_pid_value = ctx.register_read_as(pid_value_ptr);

                let HashWithValue {
                    hash: destination,
                    value,
                } = ctx.read_as(read_pid_value)?;

                let state = ctx.host_state_mut();
                state
                    .ext
                    .send_commit(
                        handle,
                        HandlePacket::new(destination.into(), Default::default(), value),
                        delay,
                    )
                    .map_err(Into::into)
            })
        };

        Func::wrap(store, func)
    }

    pub fn send_commit_wgas(
        store: &mut Store<HostState<E>>,
        forbidden: bool,
        memory: WasmiMemory,
    ) -> Func {
        let func = move |caller: Caller<'_, HostState<E>>,
                         handle: u32,
                         pid_value_ptr: u32,
                         gas_limit: u64,
                         delay: u32,
                         err_mid_ptr: u32|
              -> EmptyOutput {
            let mut ctx = CallerWrap::prepare(caller, forbidden, memory)?;

            ctx.run_fallible::<_, _, LengthWithHash>(err_mid_ptr, |ctx| {
                let read_pid_value = ctx.register_read_as(pid_value_ptr);

                let HashWithValue {
                    hash: destination,
                    value,
                } = ctx.read_as(read_pid_value)?;

                let state = ctx.host_state_mut();
                state
                    .ext
                    .send_commit(
                        handle,
                        HandlePacket::new_with_gas(
                            destination.into(),
                            Default::default(),
                            gas_limit,
                            value,
                        ),
                        delay,
                    )
                    .map_err(Into::into)
            })
        };

        Func::wrap(store, func)
    }

    pub fn send_init(
        store: &mut Store<HostState<E>>,
        forbidden: bool,
        memory: WasmiMemory,
    ) -> Func {
        let func = move |caller: Caller<'_, HostState<E>>, err_handle_ptr: u32| -> EmptyOutput {
            let mut ctx = CallerWrap::prepare(caller, forbidden, memory)?;

            ctx.run_fallible::<_, _, LengthWithHandle>(err_handle_ptr, |ctx| {
                let state = ctx.host_state_mut();
                state.ext.send_init().map_err(Into::into)
            })
        };

        Func::wrap(store, func)
    }

    pub fn send_push(
        store: &mut Store<HostState<E>>,
        forbidden: bool,
        memory: WasmiMemory,
    ) -> Func {
        let func = move |caller: Caller<'_, HostState<E>>,
                         handle: u32,
                         payload_ptr: u32,
                         len: u32,
                         err_ptr: u32|
              -> EmptyOutput {
            let mut ctx = CallerWrap::prepare(caller, forbidden, memory)?;

            ctx.run_fallible::<_, _, LengthBytes>(err_ptr, |ctx| {
                let read_payload = ctx.register_read(payload_ptr, len);
                let payload = ctx.read(read_payload)?;

                let state = ctx.host_state_mut();
                state.ext.send_push(handle, &payload).map_err(Into::into)
            })
        };

        Func::wrap(store, func)
    }

    pub fn reservation_send(
        store: &mut Store<HostState<E>>,
        forbidden: bool,
        memory: WasmiMemory,
    ) -> Func {
        let func = move |caller: Caller<'_, HostState<E>>,
                         rid_pid_value_ptr: u32,
                         payload_ptr: u32,
                         len: u32,
                         delay: u32,
                         err_mid_ptr: u32|
              -> EmptyOutput {
            let mut ctx = CallerWrap::prepare(caller, forbidden, memory)?;

            ctx.run_fallible::<_, _, LengthWithHash>(err_mid_ptr, |ctx| {
                let read_rid_pid_value = ctx.register_read_as(rid_pid_value_ptr);
                let read_payload = ctx.register_read(payload_ptr, len);

                let TwoHashesWithValue {
                    hash1: reservation_id,
                    hash2: destination,
                    value,
                } = ctx.read_as(read_rid_pid_value)?;
                let payload = ctx.read(read_payload)?.try_into()?;

                let state = ctx.host_state_mut();
                state
                    .ext
                    .reservation_send(
                        reservation_id.into(),
                        HandlePacket::new(destination.into(), payload, value),
                        delay,
                    )
                    .map_err(Into::into)
            })
        };

        Func::wrap(store, func)
    }

    pub fn reservation_send_commit(
        store: &mut Store<HostState<E>>,
        forbidden: bool,
        memory: WasmiMemory,
    ) -> Func {
        let func = move |caller: Caller<'_, HostState<E>>,
                         handle: u32,
                         rid_pid_value_ptr: u32,
                         delay: u32,
                         err_mid_ptr: u32|
              -> EmptyOutput {
            let mut ctx = CallerWrap::prepare(caller, forbidden, memory)?;

            ctx.run_fallible::<_, _, LengthWithHash>(err_mid_ptr, |ctx| {
                let read_rid_pid_value = ctx.register_read_as(rid_pid_value_ptr);

                let TwoHashesWithValue {
                    hash1: reservation_id,
                    hash2: destination,
                    value,
                } = ctx.read_as(read_rid_pid_value)?;

                let state = ctx.host_state_mut();
                state
                    .ext
                    .reservation_send_commit(
                        reservation_id.into(),
                        handle,
                        HandlePacket::new(destination.into(), Default::default(), value),
                        delay,
                    )
                    .map_err(Into::into)
            })
        };

        Func::wrap(store, func)
    }

    pub fn read(store: &mut Store<HostState<E>>, forbidden: bool, memory: WasmiMemory) -> Func {
        let func = move |caller: Caller<'_, HostState<E>>,
                         at: u32,
                         len: u32,
                         buffer_ptr: u32,
                         err_len_ptr: u32|
              -> EmptyOutput {
            let mut ctx = CallerWrap::prepare(caller, forbidden, memory)?;

            ctx.run_fallible_state_taken::<_, _, LengthBytes>(err_len_ptr, |ctx, state| {
                let buffer = state.ext.read(at, len)?;

                let write_buffer = ctx.register_write(buffer_ptr, len);
                ctx.write(write_buffer, buffer).map_err(Into::into)
            })
        };

        Func::wrap(store, func)
    }

    pub fn size(store: &mut Store<HostState<E>>, forbidden: bool, memory: WasmiMemory) -> Func {
        let func = move |caller: Caller<'_, HostState<E>>, length_ptr: u32| -> EmptyOutput {
            let mut ctx = CallerWrap::prepare(caller, forbidden, memory)?;

            ctx.run(|ctx| {
                let size = ctx.host_state_mut().ext.size()? as u32;

                let write_size = ctx.register_write_as(length_ptr);
                ctx.write_as(write_size, size.to_le_bytes())
                    .map_err(Into::into)
            })
        };

        Func::wrap(store, func)
    }

    pub fn exit(store: &mut Store<HostState<E>>, forbidden: bool, memory: WasmiMemory) -> Func {
        let func = move |caller: Caller<'_, HostState<E>>, inheritor_id_ptr: u32| -> EmptyOutput {
            let mut ctx = CallerWrap::prepare(caller, forbidden, memory)?;

            ctx.run(|ctx| -> Result<(), _> {
                let read_inheritor_id = ctx.register_read_decoded(inheritor_id_ptr);
                let inheritor_id = ctx.read_decoded(read_inheritor_id)?;

                ctx.host_state_mut().ext.exit()?;

                Err(TerminationReason::Exit(inheritor_id).into())
            })
        };

        Func::wrap(store, func)
    }

    pub fn status_code(
        store: &mut Store<HostState<E>>,
        forbidden: bool,
        memory: WasmiMemory,
    ) -> Func {
        let func = move |caller: Caller<'_, HostState<E>>, err_code_ptr: u32| -> EmptyOutput {
            let mut ctx = CallerWrap::prepare(caller, forbidden, memory)?;

            ctx.run_fallible::<_, _, LengthWithCode>(err_code_ptr, |ctx| {
                let state = ctx.host_state_mut();
                state.ext.status_code().map_err(Into::into)
            })
        };

        Func::wrap(store, func)
    }

    pub fn alloc(store: &mut Store<HostState<E>>, forbidden: bool, memory: WasmiMemory) -> Func {
        let func = move |caller: Caller<'_, HostState<E>>, pages: u32| -> FnResult<u32> {
            let pages = WasmPage::new(pages).map_err(|_| Trap::Code(TrapCode::Unreachable))?;

            let mut ctx = CallerWrap::prepare(caller, forbidden, memory)?;

            ctx.run_state_taken(|ctx, state| {
                let mut mem = ctx.memory();
                let page = state.ext.alloc(pages, &mut mem)?;
                log::debug!("Alloc {:?} pages at {:?}", pages, page);
                Ok((page.raw(),))
            })
        };

        Func::wrap(store, func)
    }

    pub fn free(store: &mut Store<HostState<E>>, forbidden: bool, memory: WasmiMemory) -> Func {
        let func = move |caller: Caller<'_, HostState<E>>, page: u32| -> EmptyOutput {
            let page = WasmPage::new(page).map_err(|_| Trap::Code(TrapCode::Unreachable))?;

            let mut ctx = CallerWrap::prepare(caller, forbidden, memory)?;

            ctx.run(|ctx| {
                ctx.host_state_mut()
                    .ext
                    .free(page)
                    .map(|_| log::debug!("Free {:?}", page))
                    .map_err(Into::into)
            })
        };

        Func::wrap(store, func)
    }

    pub fn block_height(
        store: &mut Store<HostState<E>>,
        forbidden: bool,
        memory: WasmiMemory,
    ) -> Func {
        let func = move |caller: Caller<'_, HostState<E>>, height_ptr: u32| -> EmptyOutput {
            let mut ctx = CallerWrap::prepare(caller, forbidden, memory)?;

            ctx.run(|ctx| {
                let height = ctx.host_state_mut().ext.block_height()?;

                let write_height = ctx.register_write_as(height_ptr);
                ctx.write_as(write_height, height.to_le_bytes())
                    .map_err(Into::into)
            })
        };

        Func::wrap(store, func)
    }

    pub fn block_timestamp(
        store: &mut Store<HostState<E>>,
        forbidden: bool,
        memory: WasmiMemory,
    ) -> Func {
        let func = move |caller: Caller<'_, HostState<E>>, timestamp_ptr: u32| -> EmptyOutput {
            let mut ctx = CallerWrap::prepare(caller, forbidden, memory)?;

            ctx.run(|ctx| {
                let timestamp = ctx.host_state_mut().ext.block_timestamp()?;

                let write_timestamp = ctx.register_write_as(timestamp_ptr);
                ctx.write_as(write_timestamp, timestamp.to_le_bytes())
                    .map_err(Into::into)
            })
        };

        Func::wrap(store, func)
    }

    pub fn origin(store: &mut Store<HostState<E>>, forbidden: bool, memory: WasmiMemory) -> Func {
        let func = move |caller: Caller<'_, HostState<E>>, origin_ptr: u32| -> EmptyOutput {
            let mut ctx = CallerWrap::prepare(caller, forbidden, memory)?;

            ctx.run(|ctx| {
                let origin = ctx.host_state_mut().ext.origin()?;

                let write_origin = ctx.register_write_as(origin_ptr);
                ctx.write_as(write_origin, origin.into_bytes())
                    .map_err(Into::into)
            })
        };

        Func::wrap(store, func)
    }

    pub fn reply(store: &mut Store<HostState<E>>, forbidden: bool, memory: WasmiMemory) -> Func {
        let func = move |caller: Caller<'_, HostState<E>>,
                         payload_ptr: u32,
                         len: u32,
                         value_ptr: u32,
                         delay: u32,
                         err_mid_ptr: u32|
              -> EmptyOutput {
            let mut ctx = CallerWrap::prepare(caller, forbidden, memory)?;

            ctx.run_fallible::<_, _, LengthWithHash>(err_mid_ptr, |ctx| {
                let read_payload = ctx.register_read(payload_ptr, len);

                let value = if value_ptr != PTR_SPECIAL {
                    let read_value = ctx.register_read_decoded::<u128>(value_ptr);
                    ctx.read_decoded(read_value)?
                } else {
                    0
                };
                let payload = ctx.read(read_payload)?.try_into()?;

                let state = ctx.host_state_mut();
                state
                    .ext
                    .reply(ReplyPacket::new(payload, value), delay)
                    .map_err(Into::into)
            })
        };

        Func::wrap(store, func)
    }

    pub fn reply_wgas(
        store: &mut Store<HostState<E>>,
        forbidden: bool,
        memory: WasmiMemory,
    ) -> Func {
        let func = move |caller: Caller<'_, HostState<E>>,
                         payload_ptr: u32,
                         len: u32,
                         gas_limit: u64,
                         value_ptr: u32,
                         delay: u32,
                         err_mid_ptr: u32|
              -> EmptyOutput {
            let mut ctx = CallerWrap::prepare(caller, forbidden, memory)?;

            ctx.run_fallible::<_, _, LengthWithHash>(err_mid_ptr, |ctx| {
                let read_payload = ctx.register_read(payload_ptr, len);

                let value = if value_ptr != PTR_SPECIAL {
                    let read_value = ctx.register_read_decoded::<u128>(value_ptr);
                    ctx.read_decoded(read_value)?
                } else {
                    0
                };
                let payload = ctx.read(read_payload)?.try_into()?;

                let state = ctx.host_state_mut();
                state
                    .ext
                    .reply(ReplyPacket::new_with_gas(payload, gas_limit, value), delay)
                    .map_err(Into::into)
            })
        };

        Func::wrap(store, func)
    }

    pub fn reply_commit(
        store: &mut Store<HostState<E>>,
        forbidden: bool,
        memory: WasmiMemory,
    ) -> Func {
        let func = move |caller: Caller<'_, HostState<E>>,
                         value_ptr: u32,
                         delay: u32,
                         err_mid_ptr: u32|
              -> EmptyOutput {
            let mut ctx = CallerWrap::prepare(caller, forbidden, memory)?;

            ctx.run_fallible::<_, _, LengthWithHash>(err_mid_ptr, |ctx| {
                let value = if value_ptr != PTR_SPECIAL {
                    let read_value = ctx.register_read_decoded::<u128>(value_ptr);
                    ctx.read_decoded(read_value)?
                } else {
                    0
                };

                let state = ctx.host_state_mut();
                state
                    .ext
                    .reply_commit(ReplyPacket::new(Default::default(), value), delay)
                    .map_err(Into::into)
            })
        };

        Func::wrap(store, func)
    }

    pub fn reply_commit_wgas(
        store: &mut Store<HostState<E>>,
        forbidden: bool,
        memory: WasmiMemory,
    ) -> Func {
        let func = move |caller: Caller<'_, HostState<E>>,
                         gas_limit: u64,
                         value_ptr: u32,
                         delay: u32,
                         err_mid_ptr: u32|
              -> EmptyOutput {
            let mut ctx = CallerWrap::prepare(caller, forbidden, memory)?;

            ctx.run_fallible::<_, _, LengthWithHash>(err_mid_ptr, |ctx| {
                let value = if value_ptr != PTR_SPECIAL {
                    let read_value = ctx.register_read_decoded::<u128>(value_ptr);
                    ctx.read_decoded(read_value)?
                } else {
                    0
                };

                let state = ctx.host_state_mut();
                state
                    .ext
                    .reply_commit(
                        ReplyPacket::new_with_gas(Default::default(), gas_limit, value),
                        delay,
                    )
                    .map_err(Into::into)
            })
        };

        Func::wrap(store, func)
    }

    pub fn reservation_reply(
        store: &mut Store<HostState<E>>,
        forbidden: bool,
        memory: WasmiMemory,
    ) -> Func {
        let func = move |caller: Caller<'_, HostState<E>>,
                         rid_value_ptr: u32,
                         payload_ptr: u32,
                         len: u32,
                         delay: u32,
                         err_mid_ptr: u32|
              -> EmptyOutput {
            let mut ctx = CallerWrap::prepare(caller, forbidden, memory)?;

            ctx.run_fallible::<_, _, LengthWithHash>(err_mid_ptr, |ctx| {
                let read_rid_value = ctx.register_read_as(rid_value_ptr);
                let read_payload = ctx.register_read(payload_ptr, len);

                let HashWithValue {
                    hash: reservation_id,
                    value,
                } = ctx.read_as(read_rid_value)?;
                let payload = ctx.read(read_payload)?.try_into()?;

                let state = ctx.host_state_mut();
                state
                    .ext
                    .reservation_reply(
                        reservation_id.into(),
                        ReplyPacket::new(payload, value),
                        delay,
                    )
                    .map_err(Into::into)
            })
        };

        Func::wrap(store, func)
    }

    pub fn reservation_reply_commit(
        store: &mut Store<HostState<E>>,
        forbidden: bool,
        memory: WasmiMemory,
    ) -> Func {
        let func = move |caller: Caller<'_, HostState<E>>,
                         rid_value_ptr: u32,
                         delay: u32,
                         err_mid_ptr: u32|
              -> EmptyOutput {
            let mut ctx = CallerWrap::prepare(caller, forbidden, memory)?;

            ctx.run_fallible::<_, _, LengthWithHash>(err_mid_ptr, |ctx| {
                let read_rid_value = ctx.register_read_as(rid_value_ptr);

                let HashWithValue {
                    hash: reservation_id,
                    value,
                } = ctx.read_as(read_rid_value)?;

                let state = ctx.host_state_mut();
                state
                    .ext
                    .reservation_reply_commit(
                        reservation_id.into(),
                        ReplyPacket::new(Default::default(), value),
                        delay,
                    )
                    .map_err(Into::into)
            })
        };

        Func::wrap(store, func)
    }

    pub fn reply_to(store: &mut Store<HostState<E>>, forbidden: bool, memory: WasmiMemory) -> Func {
        let func = move |caller: Caller<'_, HostState<E>>, err_mid_ptr: u32| -> EmptyOutput {
            let mut ctx = CallerWrap::prepare(caller, forbidden, memory)?;

            ctx.run_fallible::<_, _, LengthWithHash>(err_mid_ptr, |ctx| {
                let state = ctx.host_state_mut();
                state.ext.reply_to().map_err(Into::into)
            })
        };

        Func::wrap(store, func)
    }

    pub fn signal_from(
        store: &mut Store<HostState<E>>,
        forbidden: bool,
        memory: WasmiMemory,
    ) -> Func {
        let func = move |caller: Caller<'_, HostState<E>>, err_mid_ptr: u32| -> EmptyOutput {
            let mut ctx = CallerWrap::prepare(caller, forbidden, memory)?;

            ctx.run_fallible::<_, _, LengthWithHash>(err_mid_ptr, |ctx| {
                let state = ctx.host_state_mut();
                state.ext.signal_from().map_err(Into::into)
            })
        };

        Func::wrap(store, func)
    }

    pub fn reply_push(
        store: &mut Store<HostState<E>>,
        forbidden: bool,
        memory: WasmiMemory,
    ) -> Func {
        let func = move |caller: Caller<'_, HostState<E>>,
                         payload_ptr: u32,
                         len: u32,
                         err_ptr: u32|
              -> EmptyOutput {
            let mut ctx = CallerWrap::prepare(caller, forbidden, memory)?;

            ctx.run_fallible::<_, _, LengthBytes>(err_ptr, |ctx| {
                let read_payload = ctx.register_read(payload_ptr, len);
                let payload = ctx.read(read_payload)?;

                let state = ctx.host_state_mut();
                state.ext.reply_push(&payload).map_err(Into::into)
            })
        };

        Func::wrap(store, func)
    }

    pub fn reply_input(
        store: &mut Store<HostState<E>>,
        forbidden: bool,
        memory: WasmiMemory,
    ) -> Func {
        let func = move |caller: Caller<'_, HostState<E>>,
                         offset: u32,
                         len: u32,
                         value_ptr: u32,
                         delay: u32,
                         err_mid_ptr: u32|
              -> EmptyOutput {
            let mut ctx = CallerWrap::prepare(caller, forbidden, memory)?;

            ctx.run_fallible::<_, _, LengthWithHash>(err_mid_ptr, |ctx| {
                let value = if value_ptr != PTR_SPECIAL {
                    let read_value = ctx.register_read_decoded(value_ptr);
                    ctx.read_decoded(read_value)?
                } else {
                    0
                };

                let state = ctx.host_state_mut();
                let mut f = || {
                    state.ext.reply_push_input(offset, len)?;
                    state
                        .ext
                        .reply_commit(ReplyPacket::new(Default::default(), value), delay)
                };

                f().map_err(Into::into)
            })
        };

        Func::wrap(store, func)
    }

    pub fn reply_push_input(
        store: &mut Store<HostState<E>>,
        forbidden: bool,
        memory: WasmiMemory,
    ) -> Func {
        let func = move |caller: Caller<'_, HostState<E>>,
                         offset: u32,
                         len: u32,
                         err_ptr: u32|
              -> EmptyOutput {
            let mut ctx = CallerWrap::prepare(caller, forbidden, memory)?;

            ctx.run_fallible::<_, _, LengthBytes>(err_ptr, |ctx| {
                let state = ctx.host_state_mut();
                state.ext.reply_push_input(offset, len).map_err(Into::into)
            })
        };

        Func::wrap(store, func)
    }

    pub fn reply_input_wgas(
        store: &mut Store<HostState<E>>,
        forbidden: bool,
        memory: WasmiMemory,
    ) -> Func {
        let func = move |caller: Caller<'_, HostState<E>>,
                         offset: u32,
                         len: u32,
                         gas_limit: u64,
                         value_ptr: u32,
                         delay: u32,
                         err_mid_ptr: u32|
              -> EmptyOutput {
            let mut ctx = CallerWrap::prepare(caller, forbidden, memory)?;

            ctx.run_fallible::<_, _, LengthWithHash>(err_mid_ptr, |ctx| {
                let value = if value_ptr != PTR_SPECIAL {
                    let read_value = ctx.register_read_decoded(value_ptr);
                    ctx.read_decoded(read_value)?
                } else {
                    0
                };

                let state = ctx.host_state_mut();
                let mut f = || {
                    state.ext.reply_push_input(offset, len)?;
                    state.ext.reply_commit(
                        ReplyPacket::new_with_gas(Default::default(), gas_limit, value),
                        delay,
                    )
                };

                f().map_err(Into::into)
            })
        };

        Func::wrap(store, func)
    }

    pub fn send_input(
        store: &mut Store<HostState<E>>,
        forbidden: bool,
        memory: WasmiMemory,
    ) -> Func {
        let func = move |caller: Caller<'_, HostState<E>>,
                         pid_value_ptr: u32,
                         offset: u32,
                         len: u32,
                         delay: u32,
                         err_mid_ptr: u32|
              -> EmptyOutput {
            let mut ctx = CallerWrap::prepare(caller, forbidden, memory)?;

            ctx.run_fallible::<_, _, LengthWithHash>(err_mid_ptr, |ctx| {
                let read_pid_value = ctx.register_read_as(pid_value_ptr);

                let HashWithValue {
                    hash: destination,
                    value,
                } = ctx.read_as(read_pid_value)?;

                let state = ctx.host_state_mut();
                let mut f = || {
                    let handle = state.ext.send_init()?;
                    state.ext.send_push_input(handle, offset, len)?;
                    state.ext.send_commit(
                        handle,
                        HandlePacket::new(destination.into(), Default::default(), value),
                        delay,
                    )
                };

                f().map_err(Into::into)
            })
        };

        Func::wrap(store, func)
    }

    pub fn send_push_input(
        store: &mut Store<HostState<E>>,
        forbidden: bool,
        memory: WasmiMemory,
    ) -> Func {
        let func = move |caller: Caller<'_, HostState<E>>,
                         handle: u32,
                         offset: u32,
                         len: u32,
                         err_ptr: u32|
              -> EmptyOutput {
            let mut ctx = CallerWrap::prepare(caller, forbidden, memory)?;

            ctx.run_fallible::<_, _, LengthBytes>(err_ptr, |ctx| {
                let state = ctx.host_state_mut();
                state
                    .ext
                    .send_push_input(handle, offset, len)
                    .map_err(Into::into)
            })
        };

        Func::wrap(store, func)
    }

    pub fn send_input_wgas(
        store: &mut Store<HostState<E>>,
        forbidden: bool,
        memory: WasmiMemory,
    ) -> Func {
        let func = move |caller: Caller<'_, HostState<E>>,
                         pid_value_ptr: u32,
                         offset: u32,
                         len: u32,
                         gas_limit: u64,
                         delay: u32,
                         err_mid_ptr: u32|
              -> EmptyOutput {
            let mut ctx = CallerWrap::prepare(caller, forbidden, memory)?;

            ctx.run_fallible::<_, _, LengthWithHash>(err_mid_ptr, |ctx| {
                let read_pid_value = ctx.register_read_as(pid_value_ptr);

                let HashWithValue {
                    hash: destination,
                    value,
                } = ctx.read_as(read_pid_value)?;

                let state = ctx.host_state_mut();
                let mut f = || {
                    let handle = state.ext.send_init()?;
                    state.ext.send_push_input(handle, offset, len)?;
                    state.ext.send_commit(
                        handle,
                        HandlePacket::new_with_gas(
                            destination.into(),
                            Default::default(),
                            gas_limit,
                            value,
                        ),
                        delay,
                    )
                };

                f().map_err(Into::into)
            })
        };

        Func::wrap(store, func)
    }

    pub fn debug(store: &mut Store<HostState<E>>, forbidden: bool, memory: WasmiMemory) -> Func {
        let func =
            move |caller: Caller<'_, HostState<E>>, string_ptr: u32, len: u32| -> EmptyOutput {
                let mut ctx = CallerWrap::prepare(caller, forbidden, memory)?;

                ctx.run(|ctx| {
                    let read_data = ctx.register_read(string_ptr, len);

                    let data = ctx.read(read_data)?;

                    let s = String::from_utf8(data)?;
                    ctx.host_state_mut().ext.debug(&s).map_err(Into::into)
                })
            };

        Func::wrap(store, func)
    }

    pub fn panic(store: &mut Store<HostState<E>>, forbidden: bool, memory: WasmiMemory) -> Func {
        let func =
            move |caller: Caller<'_, HostState<E>>, string_ptr: u32, len: u32| -> EmptyOutput {
                let mut ctx = CallerWrap::prepare(caller, forbidden, memory)?;

                ctx.run(|ctx| {
                    let read_data = ctx.register_read(string_ptr, len);

                    let data = ctx.read(read_data)?;

                    let s = String::from_utf8_lossy(&data).to_string();

                    Err(ActorSyscallFuncError::Terminated(TerminationReason::Trap(
                        TrapExplanation::Panic(s.into()),
                    ))
                    .into())
                })
            };

        Func::wrap(store, func)
    }

    pub fn reserve_gas(
        store: &mut Store<HostState<E>>,
        forbidden: bool,
        memory: WasmiMemory,
    ) -> Func {
        let func = move |caller: Caller<'_, HostState<E>>,
                         gas: u64,
                         duration: u32,
                         err_rid_ptr: u32|
              -> EmptyOutput {
            let mut ctx = CallerWrap::prepare(caller, forbidden, memory)?;

            ctx.run_fallible::<_, _, LengthWithHash>(err_rid_ptr, |ctx| {
                let state = ctx.host_state_mut();
                state.ext.reserve_gas(gas, duration).map_err(Into::into)
            })
        };

        Func::wrap(store, func)
    }

    pub fn unreserve_gas(
        store: &mut Store<HostState<E>>,
        forbidden: bool,
        memory: WasmiMemory,
    ) -> Func {
        let func = move |caller: Caller<'_, HostState<E>>,
                         reservation_id_ptr: u32,
                         err_unreserved_ptr: u32|
              -> EmptyOutput {
            let mut ctx = CallerWrap::prepare(caller, forbidden, memory)?;

            ctx.run_fallible::<_, _, LengthWithGas>(err_unreserved_ptr, |ctx| {
                let read_reservation_id = ctx.register_read_decoded(reservation_id_ptr);
                let id = ctx.read_decoded(read_reservation_id)?;

                let state = ctx.host_state_mut();
                state.ext.unreserve_gas(id).map_err(Into::into)
            })
        };

        Func::wrap(store, func)
    }

    pub fn system_reserve_gas(
        store: &mut Store<HostState<E>>,
        forbidden: bool,
        memory: WasmiMemory,
    ) -> Func {
        let func = move |caller: Caller<'_, HostState<E>>, gas: u64, err_ptr: u32| {
            let mut ctx = CallerWrap::prepare(caller, forbidden, memory)?;

            ctx.run_fallible::<_, _, LengthBytes>(err_ptr, |ctx| {
                let state = ctx.host_state_mut();
                state.ext.system_reserve_gas(gas).map_err(Into::into)
            })
        };

        Func::wrap(store, func)
    }

    pub fn gas_available(
        store: &mut Store<HostState<E>>,
        forbidden: bool,
        memory: WasmiMemory,
    ) -> Func {
        let func = move |caller: Caller<'_, HostState<E>>, gas_ptr: u32| -> EmptyOutput {
            let mut ctx = CallerWrap::prepare(caller, forbidden, memory)?;

            ctx.run(|ctx| {
                let gas = ctx.host_state_mut().ext.gas_available()?;

                let write_gas = ctx.register_write_as(gas_ptr);
                ctx.write_as(write_gas, gas.to_le_bytes())
                    .map_err(Into::into)
            })
        };

        Func::wrap(store, func)
    }

    pub fn message_id(
        store: &mut Store<HostState<E>>,
        forbidden: bool,
        memory: WasmiMemory,
    ) -> Func {
        let func = move |caller: Caller<'_, HostState<E>>, message_id_ptr: u32| -> EmptyOutput {
            let mut ctx = CallerWrap::prepare(caller, forbidden, memory)?;

            ctx.run(|ctx| {
                let message_id = ctx.host_state_mut().ext.message_id()?;

                let write_message_id = ctx.register_write_as(message_id_ptr);
                ctx.write_as(write_message_id, message_id.into_bytes())
                    .map_err(Into::into)
            })
        };

        Func::wrap(store, func)
    }

    pub fn program_id(
        store: &mut Store<HostState<E>>,
        forbidden: bool,
        memory: WasmiMemory,
    ) -> Func {
        let func = move |caller: Caller<'_, HostState<E>>, program_id_ptr: u32| -> EmptyOutput {
            let mut ctx = CallerWrap::prepare(caller, forbidden, memory)?;

            ctx.run(|ctx| {
                let program_id = ctx.host_state_mut().ext.program_id()?;

                let write_program_id = ctx.register_write_as(program_id_ptr);
                ctx.write_as(write_program_id, program_id.into_bytes())
                    .map_err(Into::into)
            })
        };

        Func::wrap(store, func)
    }

    pub fn source(store: &mut Store<HostState<E>>, forbidden: bool, memory: WasmiMemory) -> Func {
        let func = move |caller: Caller<'_, HostState<E>>, source_ptr: u32| -> EmptyOutput {
            let mut ctx = CallerWrap::prepare(caller, forbidden, memory)?;

            ctx.run(|ctx| {
                let source = ctx.host_state_mut().ext.source()?;

                let write_source = ctx.register_write_as(source_ptr);
                ctx.write_as(write_source, source.into_bytes())
                    .map_err(Into::into)
            })
        };

        Func::wrap(store, func)
    }

    pub fn value(store: &mut Store<HostState<E>>, forbidden: bool, memory: WasmiMemory) -> Func {
        let func = move |caller: Caller<'_, HostState<E>>, value_ptr: u32| -> EmptyOutput {
            let mut ctx = CallerWrap::prepare(caller, forbidden, memory)?;

            ctx.run(|ctx| {
                let value = ctx.host_state_mut().ext.value()?;

                let write_value = ctx.register_write_as(value_ptr);
                ctx.write_as(write_value, value.to_le_bytes())
                    .map_err(Into::into)
            })
        };

        Func::wrap(store, func)
    }

    pub fn value_available(
        store: &mut Store<HostState<E>>,
        forbidden: bool,
        memory: WasmiMemory,
    ) -> Func {
        let func = move |caller: Caller<'_, HostState<E>>, value_ptr: u32| -> EmptyOutput {
            let mut ctx = CallerWrap::prepare(caller, forbidden, memory)?;

            ctx.run(|ctx| {
                let value_available = ctx.host_state_mut().ext.value_available()?;

                let write_value = ctx.register_write_as(value_ptr);
                ctx.write_as(write_value, value_available.to_le_bytes())
                    .map_err(Into::into)
            })
        };

        Func::wrap(store, func)
    }

    pub fn random(store: &mut Store<HostState<E>>, forbidden: bool, memory: WasmiMemory) -> Func {
        let func = move |caller: Caller<'_, HostState<E>>,
                         subject_ptr: u32,
                         bn_random_ptr: u32|
              -> EmptyOutput {
            let mut ctx = CallerWrap::prepare(caller, forbidden, memory)?;

            ctx.run(|ctx| {
                let read_subject = ctx.register_read_decoded(subject_ptr);
                let write_bn_random = ctx.register_write_as::<BlockNumberWithHash>(bn_random_ptr);

                let raw_subject: Hash = ctx.read_decoded(read_subject)?;

                let (random, bn) = ctx.host_state_mut().ext.random()?;
                let subject = [&raw_subject, random].concat();

                let mut hash = [0; 32];
                hash.copy_from_slice(blake2b(32, &[], &subject).as_bytes());

                ctx.write_as(write_bn_random, BlockNumberWithHash { bn, hash })
                    .map_err(Into::into)
            })
        };

        Func::wrap(store, func)
    }

    pub fn leave(store: &mut Store<HostState<E>>, forbidden: bool, memory: WasmiMemory) -> Func {
        let func = move |caller: Caller<'_, HostState<E>>| -> EmptyOutput {
            let mut ctx = CallerWrap::prepare(caller, forbidden, memory)?;

            ctx.run(|ctx| -> Result<(), _> {
                ctx.host_state_mut().ext.leave()?;
                Err(TerminationReason::Leave.into())
            })
        };

        Func::wrap(store, func)
    }

    pub fn wait(store: &mut Store<HostState<E>>, forbidden: bool, memory: WasmiMemory) -> Func {
        let func = move |caller: Caller<'_, HostState<E>>| -> EmptyOutput {
            let mut ctx = CallerWrap::prepare(caller, forbidden, memory)?;

            ctx.run(|ctx| -> Result<(), _> {
                ctx.host_state_mut().ext.wait()?;
                Err(TerminationReason::Wait(None, MessageWaitedType::Wait).into())
            })
        };

        Func::wrap(store, func)
    }

    pub fn wait_for(store: &mut Store<HostState<E>>, forbidden: bool, memory: WasmiMemory) -> Func {
        let func = move |caller: Caller<'_, HostState<E>>, duration: u32| -> EmptyOutput {
            let mut ctx = CallerWrap::prepare(caller, forbidden, memory)?;

            ctx.run(|ctx| -> Result<(), _> {
                ctx.host_state_mut().ext.wait_for(duration)?;
                Err(TerminationReason::Wait(Some(duration), MessageWaitedType::WaitFor).into())
            })
        };

        Func::wrap(store, func)
    }

    pub fn wait_up_to(
        store: &mut Store<HostState<E>>,
        forbidden: bool,
        memory: WasmiMemory,
    ) -> Func {
        let func = move |caller: Caller<'_, HostState<E>>, duration: u32| -> EmptyOutput {
            let mut ctx = CallerWrap::prepare(caller, forbidden, memory)?;

            ctx.run(|ctx| -> Result<(), _> {
                let waited_type = if ctx.host_state_mut().ext.wait_up_to(duration)? {
                    MessageWaitedType::WaitUpToFull
                } else {
                    MessageWaitedType::WaitUpTo
                };
                Err(TerminationReason::Wait(Some(duration), waited_type).into())
            })
        };

        Func::wrap(store, func)
    }

    pub fn wake(store: &mut Store<HostState<E>>, forbidden: bool, memory: WasmiMemory) -> Func {
        let func = move |caller: Caller<'_, HostState<E>>,
                         message_id_ptr: u32,
                         delay: u32,
                         err_ptr: u32|
              -> EmptyOutput {
            let mut ctx = CallerWrap::prepare(caller, forbidden, memory)?;

            ctx.run_fallible::<_, _, LengthBytes>(err_ptr, |ctx| {
                let read_message_id = ctx.register_read_decoded(message_id_ptr);

                let message_id = ctx.read_decoded(read_message_id)?;

                let state = ctx.host_state_mut();
                state.ext.wake(message_id, delay).map_err(Into::into)
            })
        };

        Func::wrap(store, func)
    }

    pub fn create_program(
        store: &mut Store<HostState<E>>,
        forbidden: bool,
        memory: WasmiMemory,
    ) -> Func {
        let func = move |caller: Caller<'_, HostState<E>>,
                         cid_value_ptr: u32,
                         salt_ptr: u32,
                         salt_len: u32,
                         payload_ptr: u32,
                         payload_len: u32,
                         delay: u32,
                         err_mid_pid_ptr: u32|
              -> EmptyOutput {
            let mut ctx = CallerWrap::prepare(caller, forbidden, memory)?;

            ctx.run_fallible::<_, _, LengthWithTwoHashes>(err_mid_pid_ptr, |ctx| {
                let read_cid_value = ctx.register_read_as(cid_value_ptr);
                let read_salt = ctx.register_read(salt_ptr, salt_len);
                let read_payload = ctx.register_read(payload_ptr, payload_len);

                let HashWithValue {
                    hash: code_id,
                    value,
                } = ctx.read_as(read_cid_value)?;
                let salt = ctx.read(read_salt)?.try_into()?;
                let payload = ctx.read(read_payload)?.try_into()?;

                let state = ctx.host_state_mut();
                state
                    .ext
                    .create_program(InitPacket::new(code_id.into(), salt, payload, value), delay)
                    .map_err(Into::into)
            })
        };

        Func::wrap(store, func)
    }

    pub fn create_program_wgas(
        store: &mut Store<HostState<E>>,
        forbidden: bool,
        memory: WasmiMemory,
    ) -> Func {
        let func = move |caller: Caller<'_, HostState<E>>,
                         cid_value_ptr: u32,
                         salt_ptr: u32,
                         salt_len: u32,
                         payload_ptr: u32,
                         payload_len: u32,
                         gas_limit: u64,
                         delay: u32,
                         err_mid_pid_ptr: u32|
              -> EmptyOutput {
            let mut ctx = CallerWrap::prepare(caller, forbidden, memory)?;

            ctx.run_fallible::<_, _, LengthWithTwoHashes>(err_mid_pid_ptr, |ctx| {
                let read_cid_value = ctx.register_read_as(cid_value_ptr);
                let read_salt = ctx.register_read(salt_ptr, salt_len);
                let read_payload = ctx.register_read(payload_ptr, payload_len);

                let HashWithValue {
                    hash: code_id,
                    value,
                } = ctx.read_as(read_cid_value)?;
                let salt = ctx.read(read_salt)?.try_into()?;
                let payload = ctx.read(read_payload)?.try_into()?;

                let state = ctx.host_state_mut();
                state
                    .ext
                    .create_program(
                        InitPacket::new_with_gas(code_id.into(), salt, payload, gas_limit, value),
                        delay,
                    )
                    .map_err(Into::into)
            })
        };

        Func::wrap(store, func)
    }

    pub fn error(store: &mut Store<HostState<E>>, forbidden: bool, memory: WasmiMemory) -> Func {
        let func = move |caller: Caller<'_, HostState<E>>,
                         err_buf_ptr: u32,
                         err_len_ptr: u32|
              -> EmptyOutput {
            let mut ctx = CallerWrap::prepare(caller, forbidden, memory)?;

            ctx.run_fallible::<_, _, LengthBytes>(err_len_ptr, |ctx| {
                let state = ctx.host_state_mut();

                state.ext.charge_error()?;

                if let Some(err) = state.fallible_syscall_error.as_ref() {
                    let err = err.encode();
                    let write_error_bytes = ctx.register_write(err_buf_ptr, err.len() as u32);
                    ctx.write(write_error_bytes, err.as_ref())
                        .map_err(Into::into)
                } else {
                    Err(E::Error::from_ext_error(ExtError::SyscallUsage).into())
                }
            })
        };

        Func::wrap(store, func)
    }

    pub fn out_of_gas(store: &mut Store<HostState<E>>) -> Func {
        let func = move |mut caller: Caller<'_, HostState<E>>| -> EmptyOutput {
            let host_state = internal::caller_host_state_mut(&mut caller);
            let termination_reason = host_state.ext.out_of_gas().into_termination_reason();
            host_state.set_termination_reason(termination_reason);
            Err(TrapCode::Unreachable.into())
        };

        Func::wrap(store, func)
    }

    pub fn out_of_allowance(store: &mut Store<HostState<E>>) -> Func {
        let func = move |mut caller: Caller<'_, HostState<E>>| -> EmptyOutput {
            let host_state = internal::caller_host_state_mut(&mut caller);
            let termination_reason = host_state.ext.out_of_allowance().into_termination_reason();
            host_state.set_termination_reason(termination_reason);
            Err(TrapCode::Unreachable.into())
        };

        Func::wrap(store, func)
    }
}<|MERGE_RESOLUTION|>--- conflicted
+++ resolved
@@ -24,12 +24,7 @@
 use core::{convert::TryInto, marker::PhantomData};
 use gear_backend_common::{
     memory::{MemoryAccessError, MemoryAccessRecorder, MemoryOwner},
-<<<<<<< HEAD
-    ActorSyscallFuncError, BackendExt, BackendExtError, BackendState, IntoExtErrorForResult,
-    SyscallFuncError, TerminationReason, TrapExplanation,
-=======
-    BackendExt, BackendExtError, BackendState, FuncError, TerminationReason,
->>>>>>> 8d0b4a9a
+    BackendExt, BackendExtError, BackendState, FuncError, TerminationReason, TrapExplanation,
 };
 use gear_core::{
     env::Ext,
