// This file is part of Gear.

// Copyright (C) 2022 Gear Technologies Inc.
// SPDX-License-Identifier: GPL-3.0-or-later WITH Classpath-exception-2.0

// This program is free software: you can redistribute it and/or modify
// it under the terms of the GNU General Public License as published by
// the Free Software Foundation, either version 3 of the License, or
// (at your option) any later version.

// This program is distributed in the hope that it will be useful,
// but WITHOUT ANY WARRANTY; without even the implied warranty of
// MERCHANTABILITY or FITNESS FOR A PARTICULAR PURPOSE. See the
// GNU General Public License for more details.

// You should have received a copy of the GNU General Public License
// along with this program. If not, see <https://www.gnu.org/licenses/>.

mod internal;

use crate::{funcs::internal::CallerWrap, memory::MemoryWrapRef, state::HostState};
#[cfg(not(feature = "std"))]
use alloc::string::ToString;
use blake2_rfc::blake2b::blake2b;
use codec::{Decode, Encode};
use core::{
    fmt::{Debug, Display},
    marker::PhantomData,
    ops::Range,
};
use gear_backend_common::{
    error_processor::IntoExtError, AsTerminationReason, IntoExtInfo, TerminationReason,
    TrapExplanation,
};
use gear_core::{
    buffer::{RuntimeBuffer, RuntimeBufferSizeError},
    env::Ext,
    memory::{Memory, PageU32Size, WasmPageNumber},
    message::{
        HandlePacket, InitPacket, MessageWaitedType, Payload, PayloadSizeError, ReplyPacket,
    },
};
use gear_core_errors::{CoreError, MemoryError};
use gear_wasm_instrument::{GLOBAL_NAME_ALLOWANCE, GLOBAL_NAME_GAS};
use gsys::{
    BlockNumberWithHash, Hash, HashWithValue, LengthWithCode, LengthWithGas, LengthWithHandle,
    LengthWithHash, LengthWithTwoHashes, TwoHashesWithValue,
};
use wasmi::{
    core::{Trap, TrapCode, Value},
    AsContextMut, Caller, Func, Memory as WasmiMemory, Store,
};

#[derive(Debug, derive_more::Display, Encode, Decode)]
pub enum FuncError<E: Display> {
    #[display(fmt = "{_0}")]
    Core(E),
    #[display(fmt = "Runtime Error")]
    HostError,
    #[display(fmt = "{_0}")]
    Memory(MemoryError),
    #[display(fmt = "{_0}")]
    RuntimeBufferSize(RuntimeBufferSizeError),
    #[display(fmt = "{_0}")]
    PayloadBufferSize(PayloadSizeError),
    #[display(fmt = "Failed to parse debug string")]
    DebugStringParsing,
    #[display(fmt = "`gr_error` expects error occurred earlier")]
    SyscallErrorExpected,
    #[display(fmt = "Terminated: {_0:?}")]
    Terminated(TerminationReason),
    #[display(fmt = "Cannot take data by indexes {_0:?} from message with size {_1}")]
    ReadWrongRange(Range<u32>, u32),
    #[display(fmt = "Overflow at {_0} + len {_1} in `gr_read`")]
    ReadLenOverflow(u32, u32),
}

impl<E> FuncError<E>
where
    E: Display,
{
    pub fn into_termination_reason(self) -> TerminationReason {
        match self {
            Self::Terminated(reason) => reason,
            err => TerminationReason::Trap(TrapExplanation::Other(err.to_string().into())),
        }
    }
}

impl<E: Display> From<MemoryError> for FuncError<E> {
    fn from(err: MemoryError) -> Self {
        Self::Memory(err)
    }
}

pub struct FuncsHandler<E: Ext + 'static> {
    _phantom: PhantomData<E>,
}

type FnResult<T> = Result<(T,), Trap>;
type EmptyOutput = Result<(), Trap>;

impl<E> FuncsHandler<E>
where
    E: Ext + IntoExtInfo<E::Error> + 'static,
    E::Error: Encode + AsTerminationReason + IntoExtError,
{
    pub fn send(store: &mut Store<HostState<E>>, forbidden: bool, memory: WasmiMemory) -> Func {
        let func = move |caller: Caller<'_, HostState<E>>,
                         pid_value_ptr: u32,
                         payload_ptr: u32,
                         len: u32,
                         delay: u32,
                         err_mid_ptr: u32|
              -> EmptyOutput {
            let mut caller = CallerWrap::prepare(caller, forbidden)?;

            let mut payload = Payload::try_new_default(len as usize).map_err(|e| {
                caller.host_state_mut().err = FuncError::PayloadBufferSize(e);
                Trap::from(TrapCode::Unreachable)
            })?;

            let (destination, value) = caller.read(&memory, |mem_ref| {
                let HashWithValue {
                    hash: destination,
                    value,
                } = mem_ref.read_memory_as(pid_value_ptr)?;
                mem_ref.read(payload_ptr, payload.get_mut())?;

                Ok((destination.into(), value))
            })?;

            caller.call_fallible(
                &memory,
                |ext| ext.send(HandlePacket::new(destination, payload, value), delay),
                |res, mut mem_ref| {
                    let err_mid = res
                        .map(|message_id| LengthWithHash {
                            hash: message_id.into(),
                            ..Default::default()
                        })
                        .unwrap_or_else(|length| LengthWithHash {
                            length,
                            ..Default::default()
                        });

                    mem_ref.write_memory_as(err_mid_ptr, err_mid)
                },
            )
        };

        Func::wrap(store, func)
    }

    pub fn send_wgas(
        store: &mut Store<HostState<E>>,
        forbidden: bool,
        memory: WasmiMemory,
    ) -> Func {
        let func = move |caller: Caller<'_, HostState<E>>,
                         pid_value_ptr: u32,
                         payload_ptr: u32,
                         len: u32,
                         gas_limit: u64,
                         delay: u32,
                         err_mid_ptr: u32|
              -> EmptyOutput {
            let mut caller = CallerWrap::prepare(caller, forbidden)?;

            let mut payload = Payload::try_new_default(len as usize).map_err(|e| {
                caller.host_state_mut().err = FuncError::PayloadBufferSize(e);
                Trap::from(TrapCode::Unreachable)
            })?;

            let (destination, value) = caller.read(&memory, |mem_ref| {
                let HashWithValue {
                    hash: destination,
                    value,
                } = mem_ref.read_memory_as(pid_value_ptr)?;
                mem_ref.read(payload_ptr, payload.get_mut())?;

                Ok((destination.into(), value))
            })?;

            caller.call_fallible(
                &memory,
                |ext| {
                    ext.send(
                        HandlePacket::new_with_gas(destination, payload, gas_limit, value),
                        delay,
                    )
                },
                |res, mut mem_ref| {
                    let err_mid = res
                        .map(|message_id| LengthWithHash {
                            hash: message_id.into(),
                            ..Default::default()
                        })
                        .unwrap_or_else(|length| LengthWithHash {
                            length,
                            ..Default::default()
                        });

                    mem_ref.write_memory_as(err_mid_ptr, err_mid)
                },
            )
        };

        Func::wrap(store, func)
    }

    pub fn send_commit(
        store: &mut Store<HostState<E>>,
        forbidden: bool,
        memory: WasmiMemory,
    ) -> Func {
        let func = move |caller: Caller<'_, HostState<E>>,
                         handle: u32,
                         pid_value_ptr: u32,
                         delay: u32,
                         err_mid_ptr: u32|
              -> EmptyOutput {
            let mut caller = CallerWrap::prepare(caller, forbidden)?;

            let (destination, value) = caller.read(&memory, |mem_ref| {
                let HashWithValue {
                    hash: destination,
                    value,
                } = mem_ref.read_memory_as(pid_value_ptr)?;

                Ok((destination.into(), value))
            })?;

            caller.call_fallible(
                &memory,
                |ext| {
                    ext.send_commit(
                        handle,
                        HandlePacket::new(destination, Default::default(), value),
                        delay,
                    )
                },
                |res, mut mem_ref| {
                    let err_mid = res
                        .map(|message_id| LengthWithHash {
                            hash: message_id.into(),
                            ..Default::default()
                        })
                        .unwrap_or_else(|length| LengthWithHash {
                            length,
                            ..Default::default()
                        });

                    mem_ref.write_memory_as(err_mid_ptr, err_mid)
                },
            )
        };

        Func::wrap(store, func)
    }

    pub fn send_commit_wgas(
        store: &mut Store<HostState<E>>,
        forbidden: bool,
        memory: WasmiMemory,
    ) -> Func {
        let func = move |caller: Caller<'_, HostState<E>>,
                         handle: u32,
                         pid_value_ptr: u32,
                         gas_limit: u64,
                         delay: u32,
                         err_mid_ptr: u32|
              -> EmptyOutput {
            let mut caller = CallerWrap::prepare(caller, forbidden)?;

            let (destination, value) = caller.read(&memory, |mem_ref| {
                let HashWithValue {
                    hash: destination,
                    value,
                } = mem_ref.read_memory_as(pid_value_ptr)?;

                Ok((destination.into(), value))
            })?;

            caller.call_fallible(
                &memory,
                |ext| {
                    ext.send_commit(
                        handle,
                        HandlePacket::new_with_gas(
                            destination,
                            Default::default(),
                            gas_limit,
                            value,
                        ),
                        delay,
                    )
                },
                |res, mut mem_ref| {
                    let err_mid = res
                        .map(|message_id| LengthWithHash {
                            hash: message_id.into(),
                            ..Default::default()
                        })
                        .unwrap_or_else(|length| LengthWithHash {
                            length,
                            ..Default::default()
                        });

                    mem_ref.write_memory_as(err_mid_ptr, err_mid)
                },
            )
        };

        Func::wrap(store, func)
    }

    pub fn send_init(
        store: &mut Store<HostState<E>>,
        forbidden: bool,
        memory: WasmiMemory,
    ) -> Func {
        let func = move |caller: Caller<'_, HostState<E>>, err_handle_ptr: u32| -> EmptyOutput {
            let mut caller = CallerWrap::prepare(caller, forbidden)?;

            caller.call_fallible(
                &memory,
                |ext| ext.send_init(),
                |res, mut mem_ref| {
                    let err_handle = res
                        .map(|handle| LengthWithHandle {
                            handle,
                            ..Default::default()
                        })
                        .unwrap_or_else(|length| LengthWithHandle {
                            length,
                            ..Default::default()
                        });

                    mem_ref.write_memory_as(err_handle_ptr, err_handle)
                },
            )
        };

        Func::wrap(store, func)
    }

    pub fn send_push(
        store: &mut Store<HostState<E>>,
        forbidden: bool,
        memory: WasmiMemory,
    ) -> Func {
        let func = move |caller: Caller<'_, HostState<E>>,
                         handle: u32,
                         payload_ptr: u32,
                         len: u32,
                         err_ptr: u32|
              -> EmptyOutput {
            let mut caller = CallerWrap::prepare(caller, forbidden)?;

            let mut payload = Payload::try_new_default(len as usize).map_err(|e| {
                caller.host_state_mut().err = FuncError::PayloadBufferSize(e);
                Trap::from(TrapCode::Unreachable)
            })?;

            caller.read(&memory, |mem_ref| {
                mem_ref.read(payload_ptr, payload.get_mut())?;
                Ok(())
            })?;

            caller.call_fallible(
                &memory,
                |ext| ext.send_push(handle, payload.get()),
                |res, mut mem_ref| {
                    let len = res.map(|_| 0).unwrap_or_else(|e| e);
                    mem_ref.write(err_ptr, &len.to_le_bytes())
                },
            )
        };

        Func::wrap(store, func)
    }

    pub fn reservation_send(
        store: &mut Store<HostState<E>>,
        forbidden: bool,
        memory: WasmiMemory,
    ) -> Func {
        let func = move |caller: Caller<'_, HostState<E>>,
                         rid_pid_value_ptr: u32,
                         payload_ptr: u32,
                         len: u32,
                         delay: u32,
                         err_mid_ptr: u32|
              -> EmptyOutput {
            let mut caller = CallerWrap::prepare(caller, forbidden)?;

            let mut payload = Payload::try_new_default(len as usize).map_err(|e| {
                caller.host_state_mut().err = FuncError::PayloadBufferSize(e);
                Trap::from(TrapCode::Unreachable)
            })?;

            let (reservation_id, destination, value) = caller.read(&memory, |mem_ref| {
                let TwoHashesWithValue {
                    hash1: reservation_id,
                    hash2: destination,
                    value,
                } = mem_ref.read_memory_as(rid_pid_value_ptr)?;
                mem_ref.read(payload_ptr, payload.get_mut())?;
                Ok((reservation_id.into(), destination.into(), value))
            })?;

            caller.call_fallible(
                &memory,
                |ext| {
                    ext.reservation_send(
                        reservation_id,
                        HandlePacket::new(destination, payload, value),
                        delay,
                    )
                },
                |res, mut mem_ref| {
                    let err_mid = res
                        .map(|message_id| LengthWithHash {
                            hash: message_id.into(),
                            ..Default::default()
                        })
                        .unwrap_or_else(|length| LengthWithHash {
                            length,
                            ..Default::default()
                        });

                    mem_ref.write_memory_as(err_mid_ptr, err_mid)
                },
            )
        };

        Func::wrap(store, func)
    }

    pub fn reservation_send_commit(
        store: &mut Store<HostState<E>>,
        forbidden: bool,
        memory: WasmiMemory,
    ) -> Func {
        let func = move |caller: Caller<'_, HostState<E>>,
                         handle: u32,
                         rid_pid_value_ptr: u32,
                         delay: u32,
                         err_mid_ptr: u32|
              -> EmptyOutput {
            let mut caller = CallerWrap::prepare(caller, forbidden)?;

            let (reservation_id, destination, value) = caller.read(&memory, |mem_ref| {
                let TwoHashesWithValue {
                    hash1: reservation_id,
                    hash2: destination,
                    value,
                } = mem_ref.read_memory_as(rid_pid_value_ptr)?;
                Ok((reservation_id.into(), destination.into(), value))
            })?;

            caller.call_fallible(
                &memory,
                |ext| {
                    ext.reservation_send_commit(
                        reservation_id,
                        handle,
                        HandlePacket::new(destination, Default::default(), value),
                        delay,
                    )
                },
                |res, mut mem_ref| {
                    let err_mid = res
                        .map(|message_id| LengthWithHash {
                            hash: message_id.into(),
                            ..Default::default()
                        })
                        .unwrap_or_else(|length| LengthWithHash {
                            length,
                            ..Default::default()
                        });

                    mem_ref.write_memory_as(err_mid_ptr, err_mid)
                },
            )
        };

        Func::wrap(store, func)
    }

    pub fn read(store: &mut Store<HostState<E>>, forbidden: bool, memory: WasmiMemory) -> Func {
        let func = move |caller: Caller<'_, HostState<E>>,
                         at: u32,
                         len: u32,
                         buffer_ptr: u32,
                         err_ptr: u32|
              -> EmptyOutput {
            let mut caller = CallerWrap::prepare(caller, forbidden)?;

            let last_idx = match at.checked_add(len) {
                Some(i) => i,
                None => {
                    let err = FuncError::ReadLenOverflow(at, len);
                    let size = Encode::encoded_size(&err) as u32;
                    return if let Err(err) =
                        caller.memory(&memory).write(err_ptr, &size.to_le_bytes())
                    {
                        caller.host_state_mut().err = err.into();
                        Err(Trap::from(TrapCode::Unreachable))
                    } else {
                        caller.host_state_mut().err = err;
                        caller.update_globals()?;
                        Ok(())
                    };
                }
            };

            let call_result = caller.host_state_mut().ext.read();
            let message = match call_result {
                Ok(m) => m,
                Err(e) => {
                    caller.host_state_mut().err = FuncError::Core(e);
                    caller.update_globals()?;
                    return Err(TrapCode::Unreachable.into());
                }
            };

<<<<<<< HEAD
            let unchecked_read = err_ptr == u32::MAX;
            let err = FuncError::ReadWrongRange(at..last_idx, message.len() as u32);
            let size = Encode::encoded_size(&err) as u32;

            if !unchecked_read && last_idx > message.len() as u32 {
                return if let Err(err) = caller
                    .memory(&memory)
                    .write(err_ptr as usize, &size.to_le_bytes())
=======
            if last_idx > message.len() as u32 {
                let err = FuncError::ReadWrongRange(at..last_idx, message.len() as u32);
                let size = Encode::encoded_size(&err) as u32;
                return if let Err(err) = caller.memory(&memory).write(err_ptr, &size.to_le_bytes())
>>>>>>> ae09f618
                {
                    caller.host_state_mut().err = err.into();
                    Err(Trap::from(TrapCode::Unreachable))
                } else {
                    caller.host_state_mut().err = err;
                    caller.update_globals()?;
                    Ok(())
                };
            }

            // non critical copy due to non-production backend
            let message = message[at as usize..last_idx as usize].to_vec();
<<<<<<< HEAD
            match caller.memory(&memory).write(buffer_ptr as usize, &message) {
                Ok(()) => {
                    if unchecked_read {
                        caller.host_state_mut().err =
                            FuncError::ReadLenOverflow(err_ptr, size).into();
                    }
                    caller.update_globals()
                }
=======
            match caller.memory(&memory).write(buffer_ptr, &message) {
                Ok(()) => caller.update_globals(),
>>>>>>> ae09f618
                Err(e) => {
                    caller.host_state_mut().err = e.into();
                    Err(Trap::from(TrapCode::Unreachable))
                }
            }
        };

        Func::wrap(store, func)
    }

    pub fn size(store: &mut Store<HostState<E>>, forbidden: bool, memory: WasmiMemory) -> Func {
        let func = move |caller: Caller<'_, HostState<E>>, length_ptr: u32| -> EmptyOutput {
            let mut caller = CallerWrap::prepare(caller, forbidden)?;

            caller.call_infallible(
                &memory,
                |ext| ext.size(),
                |res, mut mem_ref| mem_ref.write(length_ptr, &res.to_le_bytes()),
            )
        };

        Func::wrap(store, func)
    }

    pub fn exit(store: &mut Store<HostState<E>>, forbidden: bool, memory: WasmiMemory) -> Func {
        let func = move |caller: Caller<'_, HostState<E>>, inheritor_id_ptr: u32| -> EmptyOutput {
            let mut caller = CallerWrap::prepare(caller, forbidden)?;

            let inheritor_id = caller.read(&memory, |mem_ref| {
                mem_ref.read_memory_decoded(inheritor_id_ptr)
            })?;

            caller.host_state_mut().ext.exit().map_err(|e| {
                caller.host_state_mut().err = FuncError::Core(e);
                Trap::from(TrapCode::Unreachable)
            })?;

            // Required here due to post processing query of globals.
            caller.update_globals()?;

            caller.host_state_mut().err =
                FuncError::Terminated(TerminationReason::Exit(inheritor_id));
            Err(TrapCode::Unreachable.into())
        };

        Func::wrap(store, func)
    }

    pub fn status_code(
        store: &mut Store<HostState<E>>,
        forbidden: bool,
        memory: WasmiMemory,
    ) -> Func {
        let func = move |caller: Caller<'_, HostState<E>>, err_code_ptr: u32| -> EmptyOutput {
            let mut caller = CallerWrap::prepare(caller, forbidden)?;

            caller.call_fallible(
                &memory,
                |ext| ext.status_code(),
                |res, mut mem_ref| {
                    let err_code = res
                        .map(|code| LengthWithCode {
                            code,
                            ..Default::default()
                        })
                        .unwrap_or_else(|length| LengthWithCode {
                            length,
                            ..Default::default()
                        });

                    mem_ref.write_memory_as(err_code_ptr, err_code)
                },
            )
        };

        Func::wrap(store, func)
    }

    pub fn alloc(store: &mut Store<HostState<E>>, forbidden: bool, memory: WasmiMemory) -> Func {
        let func = move |caller: Caller<'_, HostState<E>>, pages: u32| -> FnResult<u32> {
            let pages =
                WasmPageNumber::new(pages).map_err(|_| Trap::Code(TrapCode::Unreachable))?;

            let caller = CallerWrap::prepare(caller, forbidden)?;
            let mut caller = caller.into_inner();

            let mut host_state = caller.host_data_mut().take();
            let mut mem_ref = MemoryWrapRef {
                memory,
                store: caller.as_context_mut(),
            };

            let page = host_state
                .as_mut()
                .expect("alloc; state should be set")
                .ext
                .alloc(pages, &mut mem_ref);

            *caller.host_data_mut() = host_state;

            let mut caller = CallerWrap::from_inner(caller);
            match page {
                Ok(page) => {
                    log::debug!("Allocate {pages:?} at {page:?}");
                    caller.update_globals()?;
                    Ok((page.raw(),))
                }
                Err(e) => {
                    caller.host_state_mut().err = FuncError::Core(e);
                    Err(Trap::from(TrapCode::Unreachable))
                }
            }
        };

        Func::wrap(store, func)
    }

    pub fn free(store: &mut Store<HostState<E>>, forbidden: bool) -> Func {
        let func = move |caller: Caller<'_, HostState<E>>, page: u32| -> EmptyOutput {
            let page = WasmPageNumber::new(page).map_err(|_| Trap::Code(TrapCode::Unreachable))?;

            let mut caller = CallerWrap::prepare(caller, forbidden)?;

            if let Err(e) = caller.host_state_mut().ext.free(page) {
                log::debug!("FREE ERROR: {e}");
                caller.host_state_mut().err = FuncError::Core(e);

                return Err(Trap::from(TrapCode::Unreachable));
            }

            log::debug!("FREE: {page:?}");
            caller.update_globals()?;

            Ok(())
        };

        Func::wrap(store, func)
    }

    pub fn block_height(
        store: &mut Store<HostState<E>>,
        forbidden: bool,
        memory: WasmiMemory,
    ) -> Func {
        let func = move |caller: Caller<'_, HostState<E>>, height_ptr: u32| -> EmptyOutput {
            let mut caller = CallerWrap::prepare(caller, forbidden)?;

            caller.call_infallible(
                &memory,
                |ext| ext.block_height(),
                |res, mut mem_ref| mem_ref.write(height_ptr, &res.to_le_bytes()),
            )
        };

        Func::wrap(store, func)
    }

    pub fn block_timestamp(
        store: &mut Store<HostState<E>>,
        forbidden: bool,
        memory: WasmiMemory,
    ) -> Func {
        let func = move |caller: Caller<'_, HostState<E>>, timestamp_ptr: u32| -> EmptyOutput {
            let mut caller = CallerWrap::prepare(caller, forbidden)?;

            caller.call_infallible(
                &memory,
                |ext| ext.block_timestamp(),
                |res, mut mem_ref| mem_ref.write(timestamp_ptr, &res.to_le_bytes()),
            )
        };

        Func::wrap(store, func)
    }

    pub fn origin(store: &mut Store<HostState<E>>, forbidden: bool, memory: WasmiMemory) -> Func {
        let func = move |caller: Caller<'_, HostState<E>>, origin_ptr: u32| -> EmptyOutput {
            let mut caller = CallerWrap::prepare(caller, forbidden)?;

            caller.call_infallible(
                &memory,
                |ext| ext.origin(),
                |res, mut mem_ref| mem_ref.write(origin_ptr, res.as_ref()),
            )
        };

        Func::wrap(store, func)
    }

    pub fn reply(store: &mut Store<HostState<E>>, forbidden: bool, memory: WasmiMemory) -> Func {
        let func = move |caller: Caller<'_, HostState<E>>,
                         payload_ptr: u32,
                         len: u32,
                         value_ptr: u32,
                         delay: u32,
                         err_mid_ptr: u32|
              -> EmptyOutput {
            let mut caller = CallerWrap::prepare(caller, forbidden)?;

            let mut payload = Payload::try_new_default(len as usize).map_err(|e| {
                caller.host_state_mut().err = FuncError::PayloadBufferSize(e);
                Trap::from(TrapCode::Unreachable)
            })?;

            let value = caller.read(&memory, |mem_ref| {
                mem_ref.read(payload_ptr, payload.get_mut())?;

                if value_ptr as i32 == i32::MAX {
                    Ok(0)
                } else {
                    mem_ref.read_memory_decoded(value_ptr)
                }
            })?;

            caller.call_fallible(
                &memory,
                |ext| ext.reply(ReplyPacket::new(payload, value), delay),
                |res, mut mem_ref| {
                    let err_mid = res
                        .map(|message_id| LengthWithHash {
                            hash: message_id.into(),
                            ..Default::default()
                        })
                        .unwrap_or_else(|length| LengthWithHash {
                            length,
                            ..Default::default()
                        });

                    mem_ref.write_memory_as(err_mid_ptr, err_mid)
                },
            )
        };

        Func::wrap(store, func)
    }

    pub fn reply_wgas(
        store: &mut Store<HostState<E>>,
        forbidden: bool,
        memory: WasmiMemory,
    ) -> Func {
        let func = move |caller: Caller<'_, HostState<E>>,
                         payload_ptr: u32,
                         len: u32,
                         gas_limit: u64,
                         value_ptr: u32,
                         delay: u32,
                         err_mid_ptr: u32|
              -> EmptyOutput {
            let mut caller = CallerWrap::prepare(caller, forbidden)?;

            let mut payload = Payload::try_new_default(len as usize).map_err(|e| {
                caller.host_state_mut().err = FuncError::PayloadBufferSize(e);
                Trap::from(TrapCode::Unreachable)
            })?;

            let value = caller.read(&memory, |mem_ref| {
                mem_ref.read(payload_ptr, payload.get_mut())?;

                if value_ptr as i32 == i32::MAX {
                    Ok(0)
                } else {
                    mem_ref.read_memory_decoded(value_ptr)
                }
            })?;

            caller.call_fallible(
                &memory,
                |ext| ext.reply(ReplyPacket::new_with_gas(payload, gas_limit, value), delay),
                |res, mut mem_ref| {
                    let err_mid = res
                        .map(|message_id| LengthWithHash {
                            hash: message_id.into(),
                            ..Default::default()
                        })
                        .unwrap_or_else(|length| LengthWithHash {
                            length,
                            ..Default::default()
                        });

                    mem_ref.write_memory_as(err_mid_ptr, err_mid)
                },
            )
        };

        Func::wrap(store, func)
    }

    pub fn reply_commit(
        store: &mut Store<HostState<E>>,
        forbidden: bool,
        memory: WasmiMemory,
    ) -> Func {
        let func = move |caller: Caller<'_, HostState<E>>,
                         value_ptr: u32,
                         delay: u32,
                         err_mid_ptr: u32|
              -> EmptyOutput {
            let mut caller = CallerWrap::prepare(caller, forbidden)?;

            let value = caller.read(&memory, |mem_ref| {
                if value_ptr as i32 == i32::MAX {
                    Ok(0)
                } else {
                    mem_ref.read_memory_decoded(value_ptr)
                }
            })?;

            caller.call_fallible(
                &memory,
                |ext| ext.reply_commit(ReplyPacket::new(Default::default(), value), delay),
                |res, mut mem_ref| {
                    let err_mid = res
                        .map(|message_id| LengthWithHash {
                            hash: message_id.into(),
                            ..Default::default()
                        })
                        .unwrap_or_else(|length| LengthWithHash {
                            length,
                            ..Default::default()
                        });

                    mem_ref.write_memory_as(err_mid_ptr, err_mid)
                },
            )
        };

        Func::wrap(store, func)
    }

    pub fn reply_commit_wgas(
        store: &mut Store<HostState<E>>,
        forbidden: bool,
        memory: WasmiMemory,
    ) -> Func {
        let func = move |caller: Caller<'_, HostState<E>>,
                         gas_limit: u64,
                         value_ptr: u32,
                         delay: u32,
                         err_mid_ptr: u32|
              -> EmptyOutput {
            let mut caller = CallerWrap::prepare(caller, forbidden)?;

            let value = caller.read(&memory, |mem_ref| {
                if value_ptr as i32 == i32::MAX {
                    Ok(0)
                } else {
                    mem_ref.read_memory_decoded(value_ptr)
                }
            })?;

            caller.call_fallible(
                &memory,
                |ext| {
                    ext.reply_commit(
                        ReplyPacket::new_with_gas(Default::default(), gas_limit, value),
                        delay,
                    )
                },
                |res, mut mem_ref| {
                    let err_mid = res
                        .map(|message_id| LengthWithHash {
                            hash: message_id.into(),
                            ..Default::default()
                        })
                        .unwrap_or_else(|length| LengthWithHash {
                            length,
                            ..Default::default()
                        });

                    mem_ref.write_memory_as(err_mid_ptr, err_mid)
                },
            )
        };

        Func::wrap(store, func)
    }

    pub fn reservation_reply(
        store: &mut Store<HostState<E>>,
        forbidden: bool,
        memory: WasmiMemory,
    ) -> Func {
        let func = move |caller: Caller<'_, HostState<E>>,
                         rid_value_ptr: u32,
                         payload_ptr: u32,
                         len: u32,
                         delay: u32,
                         err_mid_ptr: u32|
              -> EmptyOutput {
            let mut caller = CallerWrap::prepare(caller, forbidden)?;

            let mut payload = Payload::try_new_default(len as usize).map_err(|e| {
                caller.host_state_mut().err = FuncError::PayloadBufferSize(e);
                Trap::from(TrapCode::Unreachable)
            })?;

            let (reservation_id, value) = caller.read(&memory, |mem_ref| {
                let HashWithValue {
                    hash: reservation_id,
                    value,
                } = mem_ref.read_memory_as(rid_value_ptr)?;
                mem_ref.read(payload_ptr, payload.get_mut())?;
                Ok((reservation_id.into(), value))
            })?;

            caller.call_fallible(
                &memory,
                |ext| {
                    ext.reservation_reply(reservation_id, ReplyPacket::new(payload, value), delay)
                },
                |res, mut mem_ref| {
                    let err_mid = res
                        .map(|message_id| LengthWithHash {
                            hash: message_id.into(),
                            ..Default::default()
                        })
                        .unwrap_or_else(|length| LengthWithHash {
                            length,
                            ..Default::default()
                        });

                    mem_ref.write_memory_as(err_mid_ptr, err_mid)
                },
            )
        };

        Func::wrap(store, func)
    }

    pub fn reservation_reply_commit(
        store: &mut Store<HostState<E>>,
        forbidden: bool,
        memory: WasmiMemory,
    ) -> Func {
        let func = move |caller: Caller<'_, HostState<E>>,
                         rid_value_ptr: u32,
                         delay: u32,
                         err_mid_ptr: u32|
              -> EmptyOutput {
            let mut caller = CallerWrap::prepare(caller, forbidden)?;

            let (reservation_id, value) = caller.read(&memory, |mem_ref| {
                let HashWithValue {
                    hash: reservation_id,
                    value,
                } = mem_ref.read_memory_as(rid_value_ptr)?;
                Ok((reservation_id.into(), value))
            })?;

            caller.call_fallible(
                &memory,
                |ext| {
                    ext.reservation_reply_commit(
                        reservation_id,
                        ReplyPacket::new(Default::default(), value),
                        delay,
                    )
                },
                |res, mut mem_ref| {
                    let err_mid = res
                        .map(|message_id| LengthWithHash {
                            hash: message_id.into(),
                            ..Default::default()
                        })
                        .unwrap_or_else(|length| LengthWithHash {
                            length,
                            ..Default::default()
                        });

                    mem_ref.write_memory_as(err_mid_ptr, err_mid)
                },
            )
        };

        Func::wrap(store, func)
    }

    pub fn reply_to(store: &mut Store<HostState<E>>, forbidden: bool, memory: WasmiMemory) -> Func {
        let func = move |caller: Caller<'_, HostState<E>>, err_mid_ptr: u32| -> EmptyOutput {
            let mut caller = CallerWrap::prepare(caller, forbidden)?;

            caller.call_fallible(
                &memory,
                |ext| ext.reply_to(),
                |res, mut mem_ref| {
                    let err_mid = res
                        .map(|message_id| LengthWithHash {
                            hash: message_id.into(),
                            ..Default::default()
                        })
                        .unwrap_or_else(|length| LengthWithHash {
                            length,
                            ..Default::default()
                        });

                    mem_ref.write_memory_as(err_mid_ptr, err_mid)
                },
            )
        };

        Func::wrap(store, func)
    }

    pub fn signal_from(
        store: &mut Store<HostState<E>>,
        forbidden: bool,
        memory: WasmiMemory,
    ) -> Func {
        let func = move |caller: Caller<'_, HostState<E>>, err_mid_ptr: u32| -> EmptyOutput {
            let mut caller = CallerWrap::prepare(caller, forbidden)?;

            caller.call_fallible(
                &memory,
                |ext| ext.signal_from(),
                |res, mut mem_ref| {
                    let err_mid = res
                        .map(|message_id| LengthWithHash {
                            hash: message_id.into(),
                            ..Default::default()
                        })
                        .unwrap_or_else(|length| LengthWithHash {
                            length,
                            ..Default::default()
                        });

                    mem_ref.write_memory_as(err_mid_ptr, err_mid)
                },
            )
        };

        Func::wrap(store, func)
    }

    pub fn reply_push(
        store: &mut Store<HostState<E>>,
        forbidden: bool,
        memory: WasmiMemory,
    ) -> Func {
        let func = move |caller: Caller<'_, HostState<E>>,
                         payload_ptr: u32,
                         len: u32,
                         err_ptr: u32|
              -> EmptyOutput {
            let mut caller = CallerWrap::prepare(caller, forbidden)?;

            let mut payload = RuntimeBuffer::try_new_default(len as usize).map_err(|e| {
                caller.host_state_mut().err = FuncError::RuntimeBufferSize(e);
                Trap::from(TrapCode::Unreachable)
            })?;

            caller.read(&memory, |mem_ref| {
                mem_ref.read(payload_ptr, payload.get_mut())
            })?;

            caller.call_fallible(
                &memory,
                |ext| ext.reply_push(payload.get()),
                |res, mut mem_ref| {
                    let len = res.map(|_| 0).unwrap_or_else(|e| e);
                    mem_ref.write(err_ptr, &len.to_le_bytes())
                },
            )
        };

        Func::wrap(store, func)
    }

    pub fn reply_input(
        store: &mut Store<HostState<E>>,
        forbidden: bool,
        memory: WasmiMemory,
    ) -> Func {
        let func = move |caller: Caller<'_, HostState<E>>,
                         offset: u32,
                         len: u32,
                         value_ptr: u32,
                         delay: u32,
                         err_mid_ptr: u32|
              -> EmptyOutput {
            let mut caller = CallerWrap::prepare(caller, forbidden)?;

            let value = caller.read(&memory, |mem_ref| {
                if value_ptr as i32 == i32::MAX {
                    Ok(0)
                } else {
                    mem_ref.read_memory_decoded(value_ptr)
                }
            })?;

            caller.call_fallible(
                &memory,
                |ext| {
                    ext.reply_push_input(offset, len)?;
                    ext.reply_commit(ReplyPacket::new(Default::default(), value), delay)
                },
                |res, mut mem_ref| {
                    let err_mid = res
                        .map(|message_id| LengthWithHash {
                            hash: message_id.into(),
                            ..Default::default()
                        })
                        .unwrap_or_else(|length| LengthWithHash {
                            length,
                            ..Default::default()
                        });

                    mem_ref.write_memory_as(err_mid_ptr, err_mid)
                },
            )
        };

        Func::wrap(store, func)
    }

    pub fn reply_push_input(
        store: &mut Store<HostState<E>>,
        forbidden: bool,
        memory: WasmiMemory,
    ) -> Func {
        let func = move |caller: Caller<'_, HostState<E>>,
                         offset: u32,
                         len: u32,
                         err_ptr: u32|
              -> EmptyOutput {
            let mut caller = CallerWrap::prepare(caller, forbidden)?;

            caller.call_fallible(
                &memory,
                |ext| ext.reply_push_input(offset, len),
                |res, mut mem_ref| {
                    let len = res.map(|_| 0).unwrap_or_else(|e| e);
                    mem_ref.write(err_ptr, &len.to_le_bytes())
                },
            )
        };

        Func::wrap(store, func)
    }

    pub fn reply_input_wgas(
        store: &mut Store<HostState<E>>,
        forbidden: bool,
        memory: WasmiMemory,
    ) -> Func {
        let func = move |caller: Caller<'_, HostState<E>>,
                         offset: u32,
                         len: u32,
                         gas_limit: u64,
                         value_ptr: u32,
                         delay: u32,
                         err_mid_ptr: u32|
              -> EmptyOutput {
            let mut caller = CallerWrap::prepare(caller, forbidden)?;

            let value = caller.read(&memory, |mem_ref| {
                if value_ptr as i32 == i32::MAX {
                    Ok(0)
                } else {
                    mem_ref.read_memory_decoded(value_ptr)
                }
            })?;

            caller.call_fallible(
                &memory,
                |ext| {
                    ext.reply_push_input(offset, len)?;
                    ext.reply_commit(
                        ReplyPacket::new_with_gas(Default::default(), gas_limit, value),
                        delay,
                    )
                },
                |res, mut mem_ref| {
                    let err_mid = res
                        .map(|message_id| LengthWithHash {
                            hash: message_id.into(),
                            ..Default::default()
                        })
                        .unwrap_or_else(|length| LengthWithHash {
                            length,
                            ..Default::default()
                        });

                    mem_ref.write_memory_as(err_mid_ptr, err_mid)
                },
            )
        };

        Func::wrap(store, func)
    }

    pub fn send_input(
        store: &mut Store<HostState<E>>,
        forbidden: bool,
        memory: WasmiMemory,
    ) -> Func {
        let func = move |caller: Caller<'_, HostState<E>>,
                         pid_value_ptr: u32,
                         offset: u32,
                         len: u32,
                         delay: u32,
                         err_mid_ptr: u32|
              -> EmptyOutput {
            let mut caller = CallerWrap::prepare(caller, forbidden)?;

            let (destination, value) = caller.read(&memory, |mem_ref| {
                let HashWithValue {
                    hash: destination,
                    value,
                } = mem_ref.read_memory_as(pid_value_ptr)?;

                Ok((destination.into(), value))
            })?;

            caller.call_fallible(
                &memory,
                |ext| {
                    let handle = ext.send_init()?;
                    ext.send_push_input(handle, offset, len)?;
                    ext.send_commit(
                        handle,
                        HandlePacket::new(destination, Default::default(), value),
                        delay,
                    )
                },
                |res, mut mem_ref| {
                    let err_mid = res
                        .map(|message_id| LengthWithHash {
                            hash: message_id.into(),
                            ..Default::default()
                        })
                        .unwrap_or_else(|length| LengthWithHash {
                            length,
                            ..Default::default()
                        });

                    mem_ref.write_memory_as(err_mid_ptr, err_mid)
                },
            )
        };

        Func::wrap(store, func)
    }

    pub fn send_push_input(
        store: &mut Store<HostState<E>>,
        forbidden: bool,
        memory: WasmiMemory,
    ) -> Func {
        let func = move |caller: Caller<'_, HostState<E>>,
                         handle: u32,
                         offset: u32,
                         len: u32,
                         err_ptr: u32|
              -> EmptyOutput {
            let mut caller = CallerWrap::prepare(caller, forbidden)?;

            caller.call_fallible(
                &memory,
                |ext| ext.send_push_input(handle, offset, len),
                |res, mut mem_ref| {
                    let len = res.map(|_| 0).unwrap_or_else(|e| e);
                    mem_ref.write(err_ptr, &len.to_le_bytes())
                },
            )
        };

        Func::wrap(store, func)
    }

    pub fn send_input_wgas(
        store: &mut Store<HostState<E>>,
        forbidden: bool,
        memory: WasmiMemory,
    ) -> Func {
        let func = move |caller: Caller<'_, HostState<E>>,
                         pid_value_ptr: u32,
                         offset: u32,
                         len: u32,
                         gas_limit: u64,
                         delay: u32,
                         err_mid_ptr: u32|
              -> EmptyOutput {
            let mut caller = CallerWrap::prepare(caller, forbidden)?;

            let (destination, value) = caller.read(&memory, |mem_ref| {
                let HashWithValue {
                    hash: destination,
                    value,
                } = mem_ref.read_memory_as(pid_value_ptr)?;

                Ok((destination.into(), value))
            })?;

            caller.call_fallible(
                &memory,
                |ext| {
                    let handle = ext.send_init()?;
                    ext.send_push_input(handle, offset, len)?;
                    ext.send_commit(
                        handle,
                        HandlePacket::new_with_gas(
                            destination,
                            Default::default(),
                            gas_limit,
                            value,
                        ),
                        delay,
                    )
                },
                |res, mut mem_ref| {
                    let err_mid = res
                        .map(|message_id| LengthWithHash {
                            hash: message_id.into(),
                            ..Default::default()
                        })
                        .unwrap_or_else(|length| LengthWithHash {
                            length,
                            ..Default::default()
                        });

                    mem_ref.write_memory_as(err_mid_ptr, err_mid)
                },
            )
        };

        Func::wrap(store, func)
    }

    pub fn debug(store: &mut Store<HostState<E>>, forbidden: bool, memory: WasmiMemory) -> Func {
        let func =
            move |caller: Caller<'_, HostState<E>>, string_ptr: u32, len: u32| -> EmptyOutput {
                let mut caller = CallerWrap::prepare(caller, forbidden)?;

                let mut buffer = RuntimeBuffer::try_new_default(len as usize).map_err(|e| {
                    caller.host_state_mut().err = FuncError::RuntimeBufferSize(e);
                    Trap::from(TrapCode::Unreachable)
                })?;

                caller.read(&memory, |mem_ref| {
                    mem_ref.read(string_ptr, buffer.get_mut())
                })?;

                let string = core::str::from_utf8(buffer.get()).map_err(|_| {
                    caller.host_state_mut().err = FuncError::DebugStringParsing;
                    Trap::from(TrapCode::Unreachable)
                })?;

                caller.host_state_mut().ext.debug(string).map_err(|e| {
                    caller.host_state_mut().err = FuncError::Core(e);
                    Trap::from(TrapCode::Unreachable)
                })?;

                caller.update_globals()?;

                Ok(())
            };

        Func::wrap(store, func)
    }

    pub fn reserve_gas(
        store: &mut Store<HostState<E>>,
        forbidden: bool,
        memory: WasmiMemory,
    ) -> Func {
        let func = move |caller: Caller<'_, HostState<E>>,
                         gas: u64,
                         duration: u32,
                         err_rid_ptr: u32|
              -> EmptyOutput {
            let mut caller = CallerWrap::prepare(caller, forbidden)?;

            caller.call_fallible(
                &memory,
                |ext| ext.reserve_gas(gas, duration),
                |res, mut mem_ref| {
                    let err_rid = res
                        .map(|reservation_id| LengthWithHash {
                            hash: reservation_id.into(),
                            ..Default::default()
                        })
                        .unwrap_or_else(|length| LengthWithHash {
                            length,
                            ..Default::default()
                        });

                    mem_ref.write_memory_as(err_rid_ptr, err_rid)
                },
            )
        };

        Func::wrap(store, func)
    }

    pub fn unreserve_gas(
        store: &mut Store<HostState<E>>,
        forbidden: bool,
        memory: WasmiMemory,
    ) -> Func {
        let func = move |caller: Caller<'_, HostState<E>>,
                         reservation_id_ptr: u32,
                         err_unreserved_ptr: u32|
              -> EmptyOutput {
            let mut caller = CallerWrap::prepare(caller, forbidden)?;

            let reservation_id = caller.read(&memory, |mem_ref| {
                mem_ref.read_memory_decoded(reservation_id_ptr)
            })?;

            caller.call_fallible(
                &memory,
                |ext| ext.unreserve_gas(reservation_id),
                |res, mut mem_ref| {
                    let err_unreserved = res
                        .map(|gas| LengthWithGas {
                            gas,
                            ..Default::default()
                        })
                        .unwrap_or_else(|length| LengthWithGas {
                            length,
                            ..Default::default()
                        });

                    mem_ref.write_memory_as(err_unreserved_ptr, err_unreserved)
                },
            )
        };

        Func::wrap(store, func)
    }

    pub fn system_reserve_gas(
        store: &mut Store<HostState<E>>,
        forbidden: bool,
        memory: WasmiMemory,
    ) -> Func {
        let func = move |caller: Caller<'_, HostState<E>>, gas: u64, err_ptr: u32| {
            let mut caller = CallerWrap::prepare(caller, forbidden)?;

            caller.call_fallible(
                &memory,
                |ext| ext.system_reserve_gas(gas),
                |res, mut mem_ref| {
                    let len = res.map(|()| 0).unwrap_or_else(|e| e);
                    mem_ref.write(err_ptr, &len.to_le_bytes())
                },
            )
        };

        Func::wrap(store, func)
    }

    pub fn gas_available(
        store: &mut Store<HostState<E>>,
        forbidden: bool,
        memory: WasmiMemory,
    ) -> Func {
        let func = move |caller: Caller<'_, HostState<E>>, gas_ptr: u32| -> EmptyOutput {
            let mut caller = CallerWrap::prepare(caller, forbidden)?;

            caller.call_infallible(
                &memory,
                |ext| ext.gas_available(),
                |res, mut mem_ref| mem_ref.write(gas_ptr, &res.to_le_bytes()),
            )
        };

        Func::wrap(store, func)
    }

    pub fn message_id(
        store: &mut Store<HostState<E>>,
        forbidden: bool,
        memory: WasmiMemory,
    ) -> Func {
        let func = move |caller: Caller<'_, HostState<E>>, message_id_ptr: u32| -> EmptyOutput {
            let mut caller = CallerWrap::prepare(caller, forbidden)?;

            caller.call_infallible(
                &memory,
                |ext| ext.message_id(),
                |res, mut mem_ref| mem_ref.write(message_id_ptr, res.as_ref()),
            )
        };

        Func::wrap(store, func)
    }

    pub fn program_id(
        store: &mut Store<HostState<E>>,
        forbidden: bool,
        memory: WasmiMemory,
    ) -> Func {
        let func = move |caller: Caller<'_, HostState<E>>, program_id_ptr: u32| -> EmptyOutput {
            let mut caller = CallerWrap::prepare(caller, forbidden)?;

            caller.call_infallible(
                &memory,
                |ext| ext.program_id(),
                |res, mut mem_ref| mem_ref.write(program_id_ptr, res.as_ref()),
            )
        };

        Func::wrap(store, func)
    }

    pub fn source(store: &mut Store<HostState<E>>, forbidden: bool, memory: WasmiMemory) -> Func {
        let func = move |caller: Caller<'_, HostState<E>>, source_ptr: u32| -> EmptyOutput {
            let mut caller = CallerWrap::prepare(caller, forbidden)?;

            caller.call_infallible(
                &memory,
                |ext| ext.source(),
                |res, mut mem_ref| mem_ref.write(source_ptr, res.as_ref()),
            )
        };

        Func::wrap(store, func)
    }

    pub fn value(store: &mut Store<HostState<E>>, forbidden: bool, memory: WasmiMemory) -> Func {
        let func = move |caller: Caller<'_, HostState<E>>, value_ptr: u32| -> EmptyOutput {
            let mut caller = CallerWrap::prepare(caller, forbidden)?;

            caller.call_infallible(
                &memory,
                |ext| ext.value(),
                |res, mut mem_ref| mem_ref.write(value_ptr, &res.to_le_bytes()),
            )
        };

        Func::wrap(store, func)
    }

    pub fn value_available(
        store: &mut Store<HostState<E>>,
        forbidden: bool,
        memory: WasmiMemory,
    ) -> Func {
        let func = move |caller: Caller<'_, HostState<E>>, value_ptr: u32| -> EmptyOutput {
            let mut caller = CallerWrap::prepare(caller, forbidden)?;

            caller.call_infallible(
                &memory,
                |ext| ext.value_available(),
                |res, mut mem_ref| mem_ref.write(value_ptr, &res.to_le_bytes()),
            )
        };

        Func::wrap(store, func)
    }

    pub fn random(store: &mut Store<HostState<E>>, forbidden: bool, memory: WasmiMemory) -> Func {
        let func = move |caller: Caller<'_, HostState<E>>,
                         subject_ptr: u32,
                         bn_random_ptr: u32|
              -> EmptyOutput {
            let mut caller = CallerWrap::prepare(caller, forbidden)?;

            let raw_subject = caller.read(&memory, |mem_ref| {
                mem_ref.read_memory_decoded::<Hash>(subject_ptr)
            })?;

            let call_result = caller.host_state_mut().ext.random();
            let (random, bn) = match call_result {
                Ok((random, bn)) => (random, bn),
                Err(e) => {
                    caller.host_state_mut().err = FuncError::Core(e);
                    return Err(Trap::from(TrapCode::Unreachable));
                }
            };

            let subject = [&raw_subject, random].concat();
            caller.call_infallible(
                &memory,
                |_ext| Ok(()),
                |_res, mut mem_ref| {
                    let mut hash = [0; 32];
                    hash.copy_from_slice(blake2b(32, &[], &subject).as_bytes());

                    mem_ref.write_memory_as(bn_random_ptr, BlockNumberWithHash { bn, hash })
                },
            )
        };

        Func::wrap(store, func)
    }

    pub fn leave(store: &mut Store<HostState<E>>, forbidden: bool) -> Func {
        let func = move |caller: Caller<'_, HostState<E>>| -> EmptyOutput {
            let mut caller = CallerWrap::prepare(caller, forbidden)?;

            caller.host_state_mut().ext.leave().map_err(|e| {
                caller.host_state_mut().err = FuncError::Core(e);
                Trap::from(TrapCode::Unreachable)
            })?;

            caller.host_state_mut().err = FuncError::Terminated(TerminationReason::Leave);
            Err(Trap::from(TrapCode::Unreachable))
        };

        Func::wrap(store, func)
    }

    pub fn wait(store: &mut Store<HostState<E>>, forbidden: bool) -> Func {
        let func = move |caller: Caller<'_, HostState<E>>| -> EmptyOutput {
            let mut caller = CallerWrap::prepare(caller, forbidden)?;

            caller.host_state_mut().ext.wait().map_err(|e| {
                caller.host_state_mut().err = FuncError::Core(e);
                Trap::from(TrapCode::Unreachable)
            })?;

            // Required here due to post processing query of globals.
            caller.update_globals()?;

            caller.host_state_mut().err =
                FuncError::Terminated(TerminationReason::Wait(None, MessageWaitedType::Wait));

            Err(Trap::from(TrapCode::Unreachable))
        };

        Func::wrap(store, func)
    }

    pub fn wait_for(store: &mut Store<HostState<E>>, forbidden: bool) -> Func {
        let func = move |caller: Caller<'_, HostState<E>>, duration: u32| -> EmptyOutput {
            let mut caller = CallerWrap::prepare(caller, forbidden)?;

            caller
                .host_state_mut()
                .ext
                .wait_for(duration)
                .map_err(|e| {
                    caller.host_state_mut().err = FuncError::Core(e);
                    Trap::from(TrapCode::Unreachable)
                })?;

            // Required here due to post processing query of globals.
            caller.update_globals()?;

            caller.host_state_mut().err = FuncError::Terminated(TerminationReason::Wait(
                Some(duration),
                MessageWaitedType::WaitFor,
            ));

            Err(Trap::from(TrapCode::Unreachable))
        };

        Func::wrap(store, func)
    }

    pub fn wait_up_to(store: &mut Store<HostState<E>>, forbidden: bool) -> Func {
        let func = move |caller: Caller<'_, HostState<E>>, duration: u32| -> EmptyOutput {
            let mut caller = CallerWrap::prepare(caller, forbidden)?;

            let enough = caller
                .host_state_mut()
                .ext
                .wait_up_to(duration)
                .map_err(|e| {
                    caller.host_state_mut().err = FuncError::Core(e);
                    Trap::from(TrapCode::Unreachable)
                })?;

            // Required here due to post processing query of globals.
            caller.update_globals()?;

            caller.host_state_mut().err = FuncError::Terminated(TerminationReason::Wait(
                Some(duration),
                if enough {
                    MessageWaitedType::WaitUpToFull
                } else {
                    MessageWaitedType::WaitUpTo
                },
            ));

            Err(Trap::from(TrapCode::Unreachable))
        };

        Func::wrap(store, func)
    }

    pub fn wake(store: &mut Store<HostState<E>>, forbidden: bool, memory: WasmiMemory) -> Func {
        let func = move |caller: Caller<'_, HostState<E>>,
                         message_id_ptr: u32,
                         delay: u32,
                         err_ptr: u32|
              -> EmptyOutput {
            let mut caller = CallerWrap::prepare(caller, forbidden)?;

            let message_id = caller.read(&memory, |mem_ref| {
                mem_ref.read_memory_decoded(message_id_ptr)
            })?;

            caller.call_fallible(
                &memory,
                |ext| ext.wake(message_id, delay),
                |res, mut mem_ref| {
                    let len = res.map(|_| 0).unwrap_or_else(|e| e);
                    mem_ref.write(err_ptr, &len.to_le_bytes())
                },
            )
        };

        Func::wrap(store, func)
    }

    pub fn create_program(
        store: &mut Store<HostState<E>>,
        forbidden: bool,
        memory: WasmiMemory,
    ) -> Func {
        let func = move |caller: Caller<'_, HostState<E>>,
                         cid_value_ptr: u32,
                         salt_ptr: u32,
                         salt_len: u32,
                         payload_ptr: u32,
                         payload_len: u32,
                         delay: u32,
                         err_mid_pid_ptr: u32|
              -> EmptyOutput {
            let mut caller = CallerWrap::prepare(caller, forbidden)?;

            let mut salt = Payload::try_new_default(salt_len as usize).map_err(|e| {
                caller.host_state_mut().err = FuncError::PayloadBufferSize(e);
                Trap::from(TrapCode::Unreachable)
            })?;

            let mut payload = Payload::try_new_default(payload_len as usize).map_err(|e| {
                caller.host_state_mut().err = FuncError::PayloadBufferSize(e);
                Trap::from(TrapCode::Unreachable)
            })?;

            let (code_id, value) = caller.read(&memory, |mem_ref| {
                let HashWithValue {
                    hash: code_id,
                    value,
                } = mem_ref.read_memory_as(cid_value_ptr)?;
                mem_ref.read(payload_ptr, payload.get_mut())?;
                mem_ref.read(salt_ptr, salt.get_mut())?;

                Ok((code_id.into(), value))
            })?;

            caller.call_fallible(
                &memory,
                |ext| ext.create_program(InitPacket::new(code_id, salt, payload, value), delay),
                |res, mut mem_ref| {
                    let err_mid_pid = res
                        .map(|(message_id, program_id)| LengthWithTwoHashes {
                            hash1: message_id.into(),
                            hash2: program_id.into(),
                            ..Default::default()
                        })
                        .unwrap_or_else(|length| LengthWithTwoHashes {
                            length,
                            ..Default::default()
                        });

                    mem_ref.write_memory_as(err_mid_pid_ptr, err_mid_pid)
                },
            )
        };

        Func::wrap(store, func)
    }

    pub fn create_program_wgas(
        store: &mut Store<HostState<E>>,
        forbidden: bool,
        memory: WasmiMemory,
    ) -> Func {
        let func = move |caller: Caller<'_, HostState<E>>,
                         cid_value_ptr: u32,
                         salt_ptr: u32,
                         salt_len: u32,
                         payload_ptr: u32,
                         payload_len: u32,
                         gas_limit: u64,
                         delay: u32,
                         err_mid_pid_ptr: u32|
              -> EmptyOutput {
            let mut caller = CallerWrap::prepare(caller, forbidden)?;

            let mut salt = Payload::try_new_default(salt_len as usize).map_err(|e| {
                caller.host_state_mut().err = FuncError::PayloadBufferSize(e);
                Trap::from(TrapCode::Unreachable)
            })?;

            let mut payload = Payload::try_new_default(payload_len as usize).map_err(|e| {
                caller.host_state_mut().err = FuncError::PayloadBufferSize(e);
                Trap::from(TrapCode::Unreachable)
            })?;

            let (code_id, value) = caller.read(&memory, |mem_ref| {
                let HashWithValue {
                    hash: code_id,
                    value,
                } = mem_ref.read_memory_as(cid_value_ptr)?;
                mem_ref.read(payload_ptr, payload.get_mut())?;
                mem_ref.read(salt_ptr, salt.get_mut())?;

                Ok((code_id.into(), value))
            })?;

            caller.call_fallible(
                &memory,
                |ext| {
                    ext.create_program(
                        InitPacket::new_with_gas(code_id, salt, payload, gas_limit, value),
                        delay,
                    )
                },
                |res, mut mem_ref| {
                    let err_mid_pid = res
                        .map(|(message_id, program_id)| LengthWithTwoHashes {
                            hash1: message_id.into(),
                            hash2: program_id.into(),
                            ..Default::default()
                        })
                        .unwrap_or_else(|length| LengthWithTwoHashes {
                            length,
                            ..Default::default()
                        });

                    mem_ref.write_memory_as(err_mid_pid_ptr, err_mid_pid)
                },
            )
        };

        Func::wrap(store, func)
    }

    pub fn error(store: &mut Store<HostState<E>>, forbidden: bool, memory: WasmiMemory) -> Func {
        let func =
            move |caller: Caller<'_, HostState<E>>, error_ptr: u32, err_ptr: u32| -> EmptyOutput {
                let mut caller = CallerWrap::prepare(caller, forbidden)?;

                caller.call_fallible(
                    &memory,
                    |ext| ext.last_error().map(Encode::encode),
                    |res, mut mem_ref| {
                        let len = match res {
                            Ok(err) => {
                                mem_ref.write(error_ptr, err.as_ref())?;
                                0
                            }
                            Err(e) => e,
                        };

                        mem_ref.write(err_ptr, &len.to_le_bytes())
                    },
                )
            };

        Func::wrap(store, func)
    }

    pub fn out_of_gas(store: &mut Store<HostState<E>>) -> Func {
        let func = move |mut caller: Caller<'_, HostState<E>>| -> EmptyOutput {
            let host_state = caller
                .host_data_mut()
                .as_mut()
                .expect("host_state should be set before execution");

            host_state.err = FuncError::Core(host_state.ext.out_of_gas());
            Err(TrapCode::Unreachable.into())
        };

        Func::wrap(store, func)
    }

    pub fn out_of_allowance(store: &mut Store<HostState<E>>) -> Func {
        let func = move |mut caller: Caller<'_, HostState<E>>| -> EmptyOutput {
            let host_state = caller
                .host_data_mut()
                .as_mut()
                .expect("host_state should be set before execution");

            host_state.ext.out_of_allowance();
            host_state.err = FuncError::Terminated(TerminationReason::GasAllowanceExceeded);

            Err(TrapCode::Unreachable.into())
        };

        Func::wrap(store, func)
    }
}<|MERGE_RESOLUTION|>--- conflicted
+++ resolved
@@ -526,21 +526,12 @@
                 }
             };
 
-<<<<<<< HEAD
             let unchecked_read = err_ptr == u32::MAX;
             let err = FuncError::ReadWrongRange(at..last_idx, message.len() as u32);
             let size = Encode::encoded_size(&err) as u32;
 
             if !unchecked_read && last_idx > message.len() as u32 {
-                return if let Err(err) = caller
-                    .memory(&memory)
-                    .write(err_ptr as usize, &size.to_le_bytes())
-=======
-            if last_idx > message.len() as u32 {
-                let err = FuncError::ReadWrongRange(at..last_idx, message.len() as u32);
-                let size = Encode::encoded_size(&err) as u32;
                 return if let Err(err) = caller.memory(&memory).write(err_ptr, &size.to_le_bytes())
->>>>>>> ae09f618
                 {
                     caller.host_state_mut().err = err.into();
                     Err(Trap::from(TrapCode::Unreachable))
@@ -553,19 +544,13 @@
 
             // non critical copy due to non-production backend
             let message = message[at as usize..last_idx as usize].to_vec();
-<<<<<<< HEAD
-            match caller.memory(&memory).write(buffer_ptr as usize, &message) {
+            match caller.memory(&memory).write(buffer_ptr, &message) {
                 Ok(()) => {
                     if unchecked_read {
-                        caller.host_state_mut().err =
-                            FuncError::ReadLenOverflow(err_ptr, size).into();
+                        caller.host_state_mut().err = FuncError::ReadOverflow(err_ptr, size).into();
                     }
                     caller.update_globals()
                 }
-=======
-            match caller.memory(&memory).write(buffer_ptr, &message) {
-                Ok(()) => caller.update_globals(),
->>>>>>> ae09f618
                 Err(e) => {
                     caller.host_state_mut().err = e.into();
                     Err(Trap::from(TrapCode::Unreachable))
