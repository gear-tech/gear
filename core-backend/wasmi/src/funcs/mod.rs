// This file is part of Gear.

// Copyright (C) 2022 Gear Technologies Inc.
// SPDX-License-Identifier: GPL-3.0-or-later WITH Classpath-exception-2.0

// This program is free software: you can redistribute it and/or modify
// it under the terms of the GNU General Public License as published by
// the Free Software Foundation, either version 3 of the License, or
// (at your option) any later version.

// This program is distributed in the hope that it will be useful,
// but WITHOUT ANY WARRANTY; without even the implied warranty of
// MERCHANTABILITY or FITNESS FOR A PARTICULAR PURPOSE. See the
// GNU General Public License for more details.

// You should have received a copy of the GNU General Public License
// along with this program. If not, see <https://www.gnu.org/licenses/>.

mod internal;

use crate::{funcs::internal::CallerWrap, memory::MemoryWrapRef, state::HostState};
#[cfg(not(feature = "std"))]
use alloc::string::ToString;
use blake2_rfc::blake2b::blake2b;
use codec::{Decode, Encode};
use core::{
    convert::TryInto,
    fmt::{Debug, Display},
    marker::PhantomData,
    ops::Range,
};
use gear_backend_common::{
    error_processor::{IntoExtError, ProcessError},
    memory::{MemoryAccessError, MemoryAccessRecorder, MemoryOwner},
    AsTerminationReason, IntoExtInfo, TerminationReason, TrapExplanation,
};
use gear_core::{
    buffer::RuntimeBufferSizeError,
    env::Ext,
    memory::{PageU32Size, WasmPageNumber},
    message::{HandlePacket, InitPacket, MessageWaitedType, PayloadSizeError, ReplyPacket},
};
use gear_core_errors::{CoreError, MemoryError};
use gear_wasm_instrument::{GLOBAL_NAME_ALLOWANCE, GLOBAL_NAME_GAS};
use gsys::{
    BlockNumberWithHash, Hash, HashWithValue, LengthWithCode, LengthWithGas, LengthWithHandle,
    LengthWithHash, LengthWithTwoHashes, TwoHashesWithValue,
};
use wasmi::{
    core::{Trap, TrapCode, Value},
    AsContextMut, Caller, Func, Memory as WasmiMemory, Store,
};

// TODO: change it to u32::MAX (issue #2027)
const PTR_SPECIAL: u32 = i32::MAX as u32;

#[derive(Debug, derive_more::Display, derive_more::From)]
pub enum FuncError<E: Display> {
    #[display(fmt = "{_0}")]
    Core(E),
    #[display(fmt = "Binary code has wrong instrumentation")]
    WrongInstrumentation,
    #[display(fmt = "{_0}")]
    Memory(MemoryError),
    #[from]
    #[display(fmt = "{_0}")]
    PayloadSize(PayloadSizeError),
    #[from]
    #[display(fmt = "{_0}")]
    RuntimeBufferSize(RuntimeBufferSizeError),
    #[display(fmt = "Failed to parse debug string")]
    DebugStringParsing,
    #[display(fmt = "`gr_error` expects error occurred earlier")]
    SyscallErrorExpected,
    #[display(fmt = "Terminated: {_0:?}")]
    Terminated(TerminationReason),
    #[display(fmt = "Cannot take data by indexes {_0:?} from message with size {_1}")]
    ReadWrongRange(Range<u32>, u32),
    #[display(fmt = "Cannot write data by indexes {_0:?} from message with size {_1}")]
    WriteWrongRange(Range<u32>, u32),
    #[display(fmt = "Overflow at {_0} + len {_1} in `gr_read`")]
    ReadLenOverflow(u32, u32),
    #[display(fmt = "Cannot decode value from memory")]
    DecodeValueError,
    #[display(fmt = "Failed to parse debug string")]
    DebugString,
    #[display(fmt = "Buffer size {_0} is not equal to pre-registered size {_1}")]
    WrongBufferSize(usize, u32),
}

impl<E: Display> From<MemoryAccessError> for FuncError<E> {
    fn from(err: MemoryAccessError) -> Self {
        match err {
            MemoryAccessError::Memory(err) => Self::Memory(err),
            MemoryAccessError::RuntimeBuffer(err) => Self::RuntimeBufferSize(err),
            MemoryAccessError::DecodeError => Self::DecodeValueError,
            MemoryAccessError::WrongBufferSize(buffer_size, size) => {
                Self::WrongBufferSize(buffer_size, size)
            }
        }
    }
}

impl<E> FuncError<E>
where
    E: Display,
{
    pub fn into_termination_reason(self) -> TerminationReason {
        match self {
            Self::Terminated(reason) => reason,
            err => TerminationReason::Trap(TrapExplanation::Other(err.to_string().into())),
        }
    }
}

impl<E: Display> From<MemoryError> for FuncError<E> {
    fn from(err: MemoryError) -> Self {
        Self::Memory(err)
    }
}

pub struct FuncsHandler<E: Ext + 'static> {
    _phantom: PhantomData<E>,
}

type FnResult<T> = Result<(T,), Trap>;
type EmptyOutput = Result<(), Trap>;

impl<E> FuncsHandler<E>
where
    E: Ext + IntoExtInfo<E::Error> + 'static,
    E::Error: Encode + AsTerminationReason + IntoExtError,
{
    pub fn send(store: &mut Store<HostState<E>>, forbidden: bool, memory: WasmiMemory) -> Func {
        let func = move |caller: Caller<'_, HostState<E>>,
                         pid_value_ptr: u32,
                         payload_ptr: u32,
                         len: u32,
                         delay: u32,
                         err_mid_ptr: u32|
              -> EmptyOutput {
            let mut ctx = CallerWrap::prepare(caller, forbidden, memory)?;

            ctx.run(|ctx| {
                let read_hash_val = ctx.register_read_as(pid_value_ptr);
                let read_payload = ctx.register_read(payload_ptr, len);
                let write_err_mid = ctx.register_write_as(err_mid_ptr);

                let HashWithValue {
                    hash: destination,
                    value,
                } = ctx.read_as(read_hash_val)?;
                let payload = ctx.read(read_payload)?.try_into()?;

                ctx.host_state_mut()
                    .ext
                    .send(HandlePacket::new(destination.into(), payload, value), delay)
                    .process_error()
                    .map_err(FuncError::Core)?
                    .proc_res(|res| ctx.write_as(write_err_mid, LengthWithHash::from(res)))
            })
        };

        Func::wrap(store, func)
    }

    pub fn send_wgas(
        store: &mut Store<HostState<E>>,
        forbidden: bool,
        memory: WasmiMemory,
    ) -> Func {
        let func = move |caller: Caller<'_, HostState<E>>,
                         pid_value_ptr: u32,
                         payload_ptr: u32,
                         len: u32,
                         gas_limit: u64,
                         delay: u32,
                         err_mid_ptr: u32|
              -> EmptyOutput {
            let mut ctx = CallerWrap::prepare(caller, forbidden, memory)?;

            ctx.run(|ctx| {
                let read_hash_val = ctx.register_read_as(pid_value_ptr);
                let read_payload = ctx.register_read(payload_ptr, len);
                let write_err_mid = ctx.register_write_as(err_mid_ptr);

                let HashWithValue {
                    hash: destination,
                    value,
                } = ctx.read_as(read_hash_val)?;
                let payload = ctx.read(read_payload)?.try_into()?;

                ctx.host_state_mut()
                    .ext
                    .send(
                        HandlePacket::new_with_gas(destination.into(), payload, gas_limit, value),
                        delay,
                    )
                    .process_error()
                    .map_err(FuncError::Core)?
                    .proc_res(|res| ctx.write_as(write_err_mid, LengthWithHash::from(res)))
            })
        };

        Func::wrap(store, func)
    }

    pub fn send_commit(
        store: &mut Store<HostState<E>>,
        forbidden: bool,
        memory: WasmiMemory,
    ) -> Func {
        let func = move |caller: Caller<'_, HostState<E>>,
                         handle: u32,
                         pid_value_ptr: u32,
                         delay: u32,
                         err_mid_ptr: u32|
              -> EmptyOutput {
            let mut ctx = CallerWrap::prepare(caller, forbidden, memory)?;

            ctx.run(|ctx| {
                let read_pid_value = ctx.register_read_as(pid_value_ptr);
                let write_err_mid = ctx.register_write_as(err_mid_ptr);

                let HashWithValue {
                    hash: destination,
                    value,
                } = ctx.read_as(read_pid_value)?;

                ctx.host_state_mut()
                    .ext
                    .send_commit(
                        handle,
                        HandlePacket::new(destination.into(), Default::default(), value),
                        delay,
                    )
                    .process_error()
                    .map_err(FuncError::Core)?
                    .proc_res(|res| ctx.write_as(write_err_mid, LengthWithHash::from(res)))
            })
        };

        Func::wrap(store, func)
    }

    pub fn send_commit_wgas(
        store: &mut Store<HostState<E>>,
        forbidden: bool,
        memory: WasmiMemory,
    ) -> Func {
        let func = move |caller: Caller<'_, HostState<E>>,
                         handle: u32,
                         pid_value_ptr: u32,
                         gas_limit: u64,
                         delay: u32,
                         err_mid_ptr: u32|
              -> EmptyOutput {
            let mut ctx = CallerWrap::prepare(caller, forbidden, memory)?;

            ctx.run(|ctx| {
                let read_pid_value = ctx.register_read_as(pid_value_ptr);
                let write_err_mid = ctx.register_write_as(err_mid_ptr);

                let HashWithValue {
                    hash: destination,
                    value,
                } = ctx.read_as(read_pid_value)?;

                ctx.host_state_mut()
                    .ext
                    .send_commit(
                        handle,
                        HandlePacket::new_with_gas(
                            destination.into(),
                            Default::default(),
                            gas_limit,
                            value,
                        ),
                        delay,
                    )
                    .process_error()
                    .map_err(FuncError::Core)?
                    .proc_res(|res| ctx.write_as(write_err_mid, LengthWithHash::from(res)))
            })
        };

        Func::wrap(store, func)
    }

    pub fn send_init(
        store: &mut Store<HostState<E>>,
        forbidden: bool,
        memory: WasmiMemory,
    ) -> Func {
        let func = move |caller: Caller<'_, HostState<E>>, err_handle_ptr: u32| -> EmptyOutput {
            let mut ctx = CallerWrap::prepare(caller, forbidden, memory)?;

            ctx.run(|ctx| {
                let write_err_handle = ctx.register_write_as(err_handle_ptr);

                ctx.host_state_mut()
                    .ext
                    .send_init()
                    .process_error()
                    .map_err(FuncError::Core)?
                    .proc_res(|res| ctx.write_as(write_err_handle, LengthWithHandle::from(res)))
            })
        };

        Func::wrap(store, func)
    }

    pub fn send_push(
        store: &mut Store<HostState<E>>,
        forbidden: bool,
        memory: WasmiMemory,
    ) -> Func {
        let func = move |caller: Caller<'_, HostState<E>>,
                         handle: u32,
                         payload_ptr: u32,
                         len: u32,
                         err_ptr: u32|
              -> EmptyOutput {
            let mut ctx = CallerWrap::prepare(caller, forbidden, memory)?;

            ctx.run(|ctx| {
                let read_payload = ctx.register_read(payload_ptr, len);
                let write_err_len = ctx.register_write_as(err_ptr);

                let payload = ctx.read(read_payload)?;

                let len = ctx
                    .host_state_mut()
                    .ext
                    .send_push(handle, &payload)
                    .process_error()
                    .map_err(FuncError::Core)?
                    .error_len();

                ctx.write_as(write_err_len, len.to_le_bytes())
                    .map_err(Into::into)
            })
        };

        Func::wrap(store, func)
    }

    pub fn reservation_send(
        store: &mut Store<HostState<E>>,
        forbidden: bool,
        memory: WasmiMemory,
    ) -> Func {
        let func = move |caller: Caller<'_, HostState<E>>,
                         rid_pid_value_ptr: u32,
                         payload_ptr: u32,
                         len: u32,
                         delay: u32,
                         err_mid_ptr: u32|
              -> EmptyOutput {
            let mut ctx = CallerWrap::prepare(caller, forbidden, memory)?;

            ctx.run(|ctx| {
                let read_rid_pid_value = ctx.register_read_as(rid_pid_value_ptr);
                let read_payload = ctx.register_read(payload_ptr, len);
                let write_err_mid = ctx.register_write_as(err_mid_ptr);

                let TwoHashesWithValue {
                    hash1: reservation_id,
                    hash2: destination,
                    value,
                } = ctx.read_as(read_rid_pid_value)?;
                let payload = ctx.read(read_payload)?.try_into()?;

                ctx.host_state_mut()
                    .ext
                    .reservation_send(
                        reservation_id.into(),
                        HandlePacket::new(destination.into(), payload, value),
                        delay,
                    )
                    .process_error()
                    .map_err(FuncError::Core)?
                    .proc_res(|res| ctx.write_as(write_err_mid, LengthWithHash::from(res)))
            })
        };

        Func::wrap(store, func)
    }

    pub fn reservation_send_commit(
        store: &mut Store<HostState<E>>,
        forbidden: bool,
        memory: WasmiMemory,
    ) -> Func {
        let func = move |caller: Caller<'_, HostState<E>>,
                         handle: u32,
                         rid_pid_value_ptr: u32,
                         delay: u32,
                         err_mid_ptr: u32|
              -> EmptyOutput {
            let mut ctx = CallerWrap::prepare(caller, forbidden, memory)?;

            ctx.run(|ctx| {
                let read_rid_pid_value = ctx.register_read_as(rid_pid_value_ptr);
                let write_err_mid = ctx.register_write_as(err_mid_ptr);

                let TwoHashesWithValue {
                    hash1: reservation_id,
                    hash2: destination,
                    value,
                } = ctx.read_as(read_rid_pid_value)?;

                ctx.host_state_mut()
                    .ext
                    .reservation_send_commit(
                        reservation_id.into(),
                        handle,
                        HandlePacket::new(destination.into(), Default::default(), value),
                        delay,
                    )
                    .process_error()
                    .map_err(FuncError::Core)?
                    .proc_res(|res| ctx.write_as(write_err_mid, LengthWithHash::from(res)))
            })
        };

        Func::wrap(store, func)
    }

    fn validated(
        ext: &'_ mut E,
        at: u32,
        len: u32,
    ) -> Result<&'_ [u8], FuncError<<E as Ext>::Error>> {
        let msg = ext.read().map_err(FuncError::Core)?;

        let last_idx = at
            .checked_add(len)
            .ok_or_else(|| FuncError::ReadLenOverflow(at, len))?;

        if last_idx as usize > msg.len() {
            return Err(FuncError::ReadWrongRange(at..last_idx, msg.len() as u32));
        }

        Ok(&msg[at as usize..last_idx as usize])
    }

    pub fn read(store: &mut Store<HostState<E>>, forbidden: bool, memory: WasmiMemory) -> Func {
        let func = move |caller: Caller<'_, HostState<E>>,
                         at: u32,
                         len: u32,
                         buffer_ptr: u32,
                         err_len_ptr: u32|
              -> EmptyOutput {
            let mut ctx = CallerWrap::prepare(caller, forbidden, memory)?;

            ctx.run_state_taken(|ctx, state| {
                let write_err_len = ctx.register_write_as(err_len_ptr);

<<<<<<< HEAD
            let unchecked_read = err_ptr == u32::MAX;
            let err = FuncError::ReadWrongRange(at..last_idx, message.len() as u32);
            let size = Encode::encoded_size(&err) as u32;

            if !unchecked_read && last_idx > message.len() as u32 {
                return if let Err(err) = caller.memory(&memory).write(err_ptr, &size.to_le_bytes())
                {
                    caller.host_state_mut().err = err.into();
                    Err(Trap::from(TrapCode::Unreachable))
=======
                let length = if let Ok(buffer) = Self::validated(&mut state.ext, at, len) {
                    let write_buffer = ctx.register_write(buffer_ptr, len);
                    ctx.write(write_buffer, buffer)?;
                    0u32
>>>>>>> 07df4112
                } else {
                    // TODO: issue #1652.
                    1u32
                };

<<<<<<< HEAD
            // non critical copy due to non-production backend
            let message = message[at as usize..last_idx as usize].to_vec();
            match caller.memory(&memory).write(buffer_ptr, &message) {
                Ok(()) => {
                    if unchecked_read {
                        caller.host_state_mut().err =
                            FuncError::WriteWrongRange(err_ptr..err_ptr + size, size);
                    }
                    caller.update_globals()
                }
                Err(e) => {
                    caller.host_state_mut().err = e.into();
                    Err(Trap::from(TrapCode::Unreachable))
                }
            }
=======
                ctx.write_as(write_err_len, length.to_le_bytes())
                    .map_err(Into::into)
            })
>>>>>>> 07df4112
        };

        Func::wrap(store, func)
    }

    pub fn size(store: &mut Store<HostState<E>>, forbidden: bool, memory: WasmiMemory) -> Func {
        let func = move |caller: Caller<'_, HostState<E>>, length_ptr: u32| -> EmptyOutput {
            let mut ctx = CallerWrap::prepare(caller, forbidden, memory)?;

            ctx.run(|ctx| {
                let write_size = ctx.register_write_as(length_ptr);

                let size = ctx.host_state_mut().ext.size().map_err(FuncError::Core)? as u32;

                ctx.write_as(write_size, size.to_le_bytes())
                    .map_err(Into::into)
            })
        };

        Func::wrap(store, func)
    }

    pub fn exit(store: &mut Store<HostState<E>>, forbidden: bool, memory: WasmiMemory) -> Func {
        let func = move |caller: Caller<'_, HostState<E>>, inheritor_id_ptr: u32| -> EmptyOutput {
            let mut ctx = CallerWrap::prepare(caller, forbidden, memory)?;

            ctx.run(|ctx| -> Result<(), _> {
                let read_inheritor_id = ctx.register_read_decoded(inheritor_id_ptr);

                let inheritor_id = ctx.read_decoded(read_inheritor_id)?;

                ctx.host_state_mut().ext.exit().map_err(FuncError::Core)?;

                Err(FuncError::Terminated(TerminationReason::Exit(inheritor_id)))
            })
        };

        Func::wrap(store, func)
    }

    pub fn status_code(
        store: &mut Store<HostState<E>>,
        forbidden: bool,
        memory: WasmiMemory,
    ) -> Func {
        let func = move |caller: Caller<'_, HostState<E>>, err_code_ptr: u32| -> EmptyOutput {
            let mut ctx = CallerWrap::prepare(caller, forbidden, memory)?;

            ctx.run(|ctx| {
                let write_err_code = ctx.register_write_as(err_code_ptr);

                ctx.host_state_mut()
                    .ext
                    .status_code()
                    .process_error()
                    .map_err(FuncError::Core)?
                    .proc_res(|res| ctx.write_as(write_err_code, LengthWithCode::from(res)))
            })
        };

        Func::wrap(store, func)
    }

    pub fn alloc(store: &mut Store<HostState<E>>, forbidden: bool, memory: WasmiMemory) -> Func {
        let func = move |caller: Caller<'_, HostState<E>>, pages: u32| -> FnResult<u32> {
            let pages =
                WasmPageNumber::new(pages).map_err(|_| Trap::Code(TrapCode::Unreachable))?;

            let mut ctx = CallerWrap::prepare(caller, forbidden, memory)?;

            ctx.run_state_taken(|ctx, state| {
                let mut mem = ctx.memory();
                let page = state.ext.alloc(pages, &mut mem).map_err(FuncError::Core)?;
                log::debug!("Alloc {:?} pages at {:?}", pages, page);
                Ok((page.raw(),))
            })
        };

        Func::wrap(store, func)
    }

    pub fn free(store: &mut Store<HostState<E>>, forbidden: bool, memory: WasmiMemory) -> Func {
        let func = move |caller: Caller<'_, HostState<E>>, page: u32| -> EmptyOutput {
            let page = WasmPageNumber::new(page).map_err(|_| Trap::Code(TrapCode::Unreachable))?;

            let mut ctx = CallerWrap::prepare(caller, forbidden, memory)?;

            ctx.run(|ctx| {
                ctx.host_state_mut()
                    .ext
                    .free(page)
                    .map(|_| log::debug!("Free {:?}", page))
                    .map_err(FuncError::Core)
            })
        };

        Func::wrap(store, func)
    }

    pub fn block_height(
        store: &mut Store<HostState<E>>,
        forbidden: bool,
        memory: WasmiMemory,
    ) -> Func {
        let func = move |caller: Caller<'_, HostState<E>>, height_ptr: u32| -> EmptyOutput {
            let mut ctx = CallerWrap::prepare(caller, forbidden, memory)?;

            ctx.run(|ctx| {
                let write_height = ctx.register_write_as(height_ptr);

                let height = ctx
                    .host_state_mut()
                    .ext
                    .block_height()
                    .map_err(FuncError::Core)?;

                ctx.write_as(write_height, height.to_le_bytes())
                    .map_err(Into::into)
            })
        };

        Func::wrap(store, func)
    }

    pub fn block_timestamp(
        store: &mut Store<HostState<E>>,
        forbidden: bool,
        memory: WasmiMemory,
    ) -> Func {
        let func = move |caller: Caller<'_, HostState<E>>, timestamp_ptr: u32| -> EmptyOutput {
            let mut ctx = CallerWrap::prepare(caller, forbidden, memory)?;

            ctx.run(|ctx| {
                let write_timestamp = ctx.register_write_as(timestamp_ptr);

                let timestamp = ctx
                    .host_state_mut()
                    .ext
                    .block_timestamp()
                    .map_err(FuncError::Core)?;

                ctx.write_as(write_timestamp, timestamp.to_le_bytes())
                    .map_err(Into::into)
            })
        };

        Func::wrap(store, func)
    }

    pub fn origin(store: &mut Store<HostState<E>>, forbidden: bool, memory: WasmiMemory) -> Func {
        let func = move |caller: Caller<'_, HostState<E>>, origin_ptr: u32| -> EmptyOutput {
            let mut ctx = CallerWrap::prepare(caller, forbidden, memory)?;

            ctx.run(|ctx| {
                let write_origin = ctx.register_write_as(origin_ptr);

                let origin = ctx.host_state_mut().ext.origin().map_err(FuncError::Core)?;

                ctx.write_as(write_origin, origin.into_bytes())
                    .map_err(Into::into)
            })
        };

        Func::wrap(store, func)
    }

    pub fn reply(store: &mut Store<HostState<E>>, forbidden: bool, memory: WasmiMemory) -> Func {
        let func = move |caller: Caller<'_, HostState<E>>,
                         payload_ptr: u32,
                         len: u32,
                         value_ptr: u32,
                         delay: u32,
                         err_mid_ptr: u32|
              -> EmptyOutput {
            let mut ctx = CallerWrap::prepare(caller, forbidden, memory)?;

            ctx.run(|ctx| {
                let read_payload = ctx.register_read(payload_ptr, len);
                let write_err_mid = ctx.register_write_as(err_mid_ptr);

                let value = if value_ptr != PTR_SPECIAL {
                    let read_value = ctx.register_read_decoded::<u128>(value_ptr);
                    ctx.read_decoded(read_value)?
                } else {
                    0
                };
                let payload = ctx.read(read_payload)?.try_into()?;

                ctx.host_state_mut()
                    .ext
                    .reply(ReplyPacket::new(payload, value), delay)
                    .process_error()
                    .map_err(FuncError::Core)?
                    .proc_res(|res| ctx.write_as(write_err_mid, LengthWithHash::from(res)))
            })
        };

        Func::wrap(store, func)
    }

    pub fn reply_wgas(
        store: &mut Store<HostState<E>>,
        forbidden: bool,
        memory: WasmiMemory,
    ) -> Func {
        let func = move |caller: Caller<'_, HostState<E>>,
                         payload_ptr: u32,
                         len: u32,
                         gas_limit: u64,
                         value_ptr: u32,
                         delay: u32,
                         err_mid_ptr: u32|
              -> EmptyOutput {
            let mut ctx = CallerWrap::prepare(caller, forbidden, memory)?;

            ctx.run(|ctx| {
                let read_payload = ctx.register_read(payload_ptr, len);
                let write_err_mid = ctx.register_write_as(err_mid_ptr);

                let value = if value_ptr != PTR_SPECIAL {
                    let read_value = ctx.register_read_decoded::<u128>(value_ptr);
                    ctx.read_decoded(read_value)?
                } else {
                    0
                };
                let payload = ctx.read(read_payload)?.try_into()?;

                ctx.host_state_mut()
                    .ext
                    .reply(ReplyPacket::new_with_gas(payload, gas_limit, value), delay)
                    .process_error()
                    .map_err(FuncError::Core)?
                    .proc_res(|res| ctx.write_as(write_err_mid, LengthWithHash::from(res)))
            })
        };

        Func::wrap(store, func)
    }

    pub fn reply_commit(
        store: &mut Store<HostState<E>>,
        forbidden: bool,
        memory: WasmiMemory,
    ) -> Func {
        let func = move |caller: Caller<'_, HostState<E>>,
                         value_ptr: u32,
                         delay: u32,
                         err_mid_ptr: u32|
              -> EmptyOutput {
            let mut ctx = CallerWrap::prepare(caller, forbidden, memory)?;

            ctx.run(|ctx| {
                let write_err_mid = ctx.register_write_as(err_mid_ptr);

                let value = if value_ptr != PTR_SPECIAL {
                    let read_value = ctx.register_read_decoded::<u128>(value_ptr);
                    ctx.read_decoded(read_value)?
                } else {
                    0
                };

                ctx.host_state_mut()
                    .ext
                    .reply_commit(ReplyPacket::new(Default::default(), value), delay)
                    .process_error()
                    .map_err(FuncError::Core)?
                    .proc_res(|res| ctx.write_as(write_err_mid, LengthWithHash::from(res)))
            })
        };

        Func::wrap(store, func)
    }

    pub fn reply_commit_wgas(
        store: &mut Store<HostState<E>>,
        forbidden: bool,
        memory: WasmiMemory,
    ) -> Func {
        let func = move |caller: Caller<'_, HostState<E>>,
                         gas_limit: u64,
                         value_ptr: u32,
                         delay: u32,
                         err_mid_ptr: u32|
              -> EmptyOutput {
            let mut ctx = CallerWrap::prepare(caller, forbidden, memory)?;

            ctx.run(|ctx| {
                let write_err_mid = ctx.register_write_as(err_mid_ptr);

                let value = if value_ptr != PTR_SPECIAL {
                    let read_value = ctx.register_read_decoded::<u128>(value_ptr);
                    ctx.read_decoded(read_value)?
                } else {
                    0
                };

                ctx.host_state_mut()
                    .ext
                    .reply_commit(
                        ReplyPacket::new_with_gas(Default::default(), gas_limit, value),
                        delay,
                    )
                    .process_error()
                    .map_err(FuncError::Core)?
                    .proc_res(|res| ctx.write_as(write_err_mid, LengthWithHash::from(res)))
            })
        };

        Func::wrap(store, func)
    }

    pub fn reservation_reply(
        store: &mut Store<HostState<E>>,
        forbidden: bool,
        memory: WasmiMemory,
    ) -> Func {
        let func = move |caller: Caller<'_, HostState<E>>,
                         rid_value_ptr: u32,
                         payload_ptr: u32,
                         len: u32,
                         delay: u32,
                         err_mid_ptr: u32|
              -> EmptyOutput {
            let mut ctx = CallerWrap::prepare(caller, forbidden, memory)?;

            ctx.run(|ctx| {
                let read_rid_value = ctx.register_read_as(rid_value_ptr);
                let read_payload = ctx.register_read(payload_ptr, len);
                let write_err_mid = ctx.register_write_as(err_mid_ptr);

                let HashWithValue {
                    hash: reservation_id,
                    value,
                } = ctx.read_as(read_rid_value)?;
                let payload = ctx.read(read_payload)?.try_into()?;

                ctx.host_state_mut()
                    .ext
                    .reservation_reply(
                        reservation_id.into(),
                        ReplyPacket::new(payload, value),
                        delay,
                    )
                    .process_error()
                    .map_err(FuncError::Core)?
                    .proc_res(|res| ctx.write_as(write_err_mid, LengthWithHash::from(res)))
            })
        };

        Func::wrap(store, func)
    }

    pub fn reservation_reply_commit(
        store: &mut Store<HostState<E>>,
        forbidden: bool,
        memory: WasmiMemory,
    ) -> Func {
        let func = move |caller: Caller<'_, HostState<E>>,
                         rid_value_ptr: u32,
                         delay: u32,
                         err_mid_ptr: u32|
              -> EmptyOutput {
            let mut ctx = CallerWrap::prepare(caller, forbidden, memory)?;

            ctx.run(|ctx| {
                let read_rid_value = ctx.register_read_as(rid_value_ptr);
                let write_err_mid = ctx.register_write_as(err_mid_ptr);

                let HashWithValue {
                    hash: reservation_id,
                    value,
                } = ctx.read_as(read_rid_value)?;

                ctx.host_state_mut()
                    .ext
                    .reservation_reply_commit(
                        reservation_id.into(),
                        ReplyPacket::new(Default::default(), value),
                        delay,
                    )
                    .process_error()
                    .map_err(FuncError::Core)?
                    .proc_res(|res| ctx.write_as(write_err_mid, LengthWithHash::from(res)))
            })
        };

        Func::wrap(store, func)
    }

    pub fn reply_to(store: &mut Store<HostState<E>>, forbidden: bool, memory: WasmiMemory) -> Func {
        let func = move |caller: Caller<'_, HostState<E>>, err_mid_ptr: u32| -> EmptyOutput {
            let mut ctx = CallerWrap::prepare(caller, forbidden, memory)?;

            ctx.run(|ctx| {
                let write_err_mid = ctx.register_write_as(err_mid_ptr);

                ctx.host_state_mut()
                    .ext
                    .reply_to()
                    .process_error()
                    .map_err(FuncError::Core)?
                    .proc_res(|res| ctx.write_as(write_err_mid, LengthWithHash::from(res)))
            })
        };

        Func::wrap(store, func)
    }

    pub fn signal_from(
        store: &mut Store<HostState<E>>,
        forbidden: bool,
        memory: WasmiMemory,
    ) -> Func {
        let func = move |caller: Caller<'_, HostState<E>>, err_mid_ptr: u32| -> EmptyOutput {
            let mut ctx = CallerWrap::prepare(caller, forbidden, memory)?;

            ctx.run(|ctx| {
                let write_err_mid = ctx.register_write_as(err_mid_ptr);

                ctx.host_state_mut()
                    .ext
                    .signal_from()
                    .process_error()
                    .map_err(FuncError::Core)?
                    .proc_res(|res| ctx.write_as(write_err_mid, LengthWithHash::from(res)))
            })
        };

        Func::wrap(store, func)
    }

    pub fn reply_push(
        store: &mut Store<HostState<E>>,
        forbidden: bool,
        memory: WasmiMemory,
    ) -> Func {
        let func = move |caller: Caller<'_, HostState<E>>,
                         payload_ptr: u32,
                         len: u32,
                         err_ptr: u32|
              -> EmptyOutput {
            let mut ctx = CallerWrap::prepare(caller, forbidden, memory)?;

            ctx.run(|ctx| {
                let read_payload = ctx.register_read(payload_ptr, len);
                let write_err_len = ctx.register_write_as(err_ptr);

                let payload = ctx.read(read_payload)?;

                let len = ctx
                    .host_state_mut()
                    .ext
                    .reply_push(&payload)
                    .process_error()
                    .map_err(FuncError::Core)?
                    .error_len();

                ctx.write_as(write_err_len, len.to_le_bytes())
                    .map_err(Into::into)
            })
        };

        Func::wrap(store, func)
    }

    pub fn reply_input(
        store: &mut Store<HostState<E>>,
        forbidden: bool,
        memory: WasmiMemory,
    ) -> Func {
        let func = move |caller: Caller<'_, HostState<E>>,
                         offset: u32,
                         len: u32,
                         value_ptr: u32,
                         delay: u32,
                         err_mid_ptr: u32|
              -> EmptyOutput {
            let mut ctx = CallerWrap::prepare(caller, forbidden, memory)?;

            ctx.run(|ctx| {
                let write_err_mid = ctx.register_write_as(err_mid_ptr);

                let value = if value_ptr != PTR_SPECIAL {
                    let read_value = ctx.register_read_decoded(value_ptr);
                    ctx.read_decoded(read_value)?
                } else {
                    0
                };

                let push_result = ctx.host_state_mut().ext.reply_push_input(offset, len);
                push_result
                    .and_then(|_| {
                        ctx.host_state_mut()
                            .ext
                            .reply_commit(ReplyPacket::new(Default::default(), value), delay)
                    })
                    .process_error()
                    .map_err(FuncError::Core)?
                    .proc_res(|res| ctx.write_as(write_err_mid, LengthWithHash::from(res)))
            })
        };

        Func::wrap(store, func)
    }

    pub fn reply_push_input(
        store: &mut Store<HostState<E>>,
        forbidden: bool,
        memory: WasmiMemory,
    ) -> Func {
        let func = move |caller: Caller<'_, HostState<E>>,
                         offset: u32,
                         len: u32,
                         err_ptr: u32|
              -> EmptyOutput {
            let mut ctx = CallerWrap::prepare(caller, forbidden, memory)?;

            ctx.run(|ctx| {
                let write_err_len = ctx.register_write_as(err_ptr);

                let result_len = ctx
                    .host_state_mut()
                    .ext
                    .reply_push_input(offset, len)
                    .process_error()
                    .map_err(FuncError::Core)?
                    .error_len();

                ctx.write_as(write_err_len, result_len.to_le_bytes())
                    .map_err(Into::into)
            })
        };

        Func::wrap(store, func)
    }

    pub fn reply_input_wgas(
        store: &mut Store<HostState<E>>,
        forbidden: bool,
        memory: WasmiMemory,
    ) -> Func {
        let func = move |caller: Caller<'_, HostState<E>>,
                         offset: u32,
                         len: u32,
                         gas_limit: u64,
                         value_ptr: u32,
                         delay: u32,
                         err_mid_ptr: u32|
              -> EmptyOutput {
            let mut ctx = CallerWrap::prepare(caller, forbidden, memory)?;

            ctx.run(|ctx| {
                let write_err_mid = ctx.register_write_as(err_mid_ptr);

                let value = if value_ptr != PTR_SPECIAL {
                    let read_value = ctx.register_read_decoded(value_ptr);
                    ctx.read_decoded(read_value)?
                } else {
                    0
                };

                let push_result = ctx.host_state_mut().ext.reply_push_input(offset, len);
                push_result
                    .and_then(|_| {
                        ctx.host_state_mut().ext.reply_commit(
                            ReplyPacket::new_with_gas(Default::default(), gas_limit, value),
                            delay,
                        )
                    })
                    .process_error()
                    .map_err(FuncError::Core)?
                    .proc_res(|res| ctx.write_as(write_err_mid, LengthWithHash::from(res)))
            })
        };

        Func::wrap(store, func)
    }

    pub fn send_input(
        store: &mut Store<HostState<E>>,
        forbidden: bool,
        memory: WasmiMemory,
    ) -> Func {
        let func = move |caller: Caller<'_, HostState<E>>,
                         pid_value_ptr: u32,
                         offset: u32,
                         len: u32,
                         delay: u32,
                         err_mid_ptr: u32|
              -> EmptyOutput {
            let mut ctx = CallerWrap::prepare(caller, forbidden, memory)?;

            ctx.run(|ctx| {
                let read_pid_value = ctx.register_read_as(pid_value_ptr);
                let write_err_mid = ctx.register_write_as(err_mid_ptr);

                let HashWithValue {
                    hash: destination,
                    value,
                } = ctx.read_as(read_pid_value)?;

                let handle = ctx.host_state_mut().ext.send_init();
                let push_result = handle.and_then(|h| {
                    ctx.host_state_mut()
                        .ext
                        .send_push_input(h, offset, len)
                        .map(|_| h)
                });
                push_result
                    .and_then(|h| {
                        ctx.host_state_mut().ext.send_commit(
                            h,
                            HandlePacket::new(destination.into(), Default::default(), value),
                            delay,
                        )
                    })
                    .process_error()
                    .map_err(FuncError::Core)?
                    .proc_res(|res| ctx.write_as(write_err_mid, LengthWithHash::from(res)))
            })
        };

        Func::wrap(store, func)
    }

    pub fn send_push_input(
        store: &mut Store<HostState<E>>,
        forbidden: bool,
        memory: WasmiMemory,
    ) -> Func {
        let func = move |caller: Caller<'_, HostState<E>>,
                         handle: u32,
                         offset: u32,
                         len: u32,
                         err_ptr: u32|
              -> EmptyOutput {
            let mut ctx = CallerWrap::prepare(caller, forbidden, memory)?;

            ctx.run(|ctx| {
                let write_err_len = ctx.register_write_as(err_ptr);

                let result_len = ctx
                    .host_state_mut()
                    .ext
                    .send_push_input(handle, offset, len)
                    .process_error()
                    .map_err(FuncError::Core)?
                    .error_len();

                ctx.write_as(write_err_len, result_len.to_le_bytes())
                    .map_err(Into::into)
            })
        };

        Func::wrap(store, func)
    }

    pub fn send_input_wgas(
        store: &mut Store<HostState<E>>,
        forbidden: bool,
        memory: WasmiMemory,
    ) -> Func {
        let func = move |caller: Caller<'_, HostState<E>>,
                         pid_value_ptr: u32,
                         offset: u32,
                         len: u32,
                         gas_limit: u64,
                         delay: u32,
                         err_mid_ptr: u32|
              -> EmptyOutput {
            let mut ctx = CallerWrap::prepare(caller, forbidden, memory)?;

            ctx.run(|ctx| {
                let read_pid_value = ctx.register_read_as(pid_value_ptr);
                let write_err_mid = ctx.register_write_as(err_mid_ptr);

                let HashWithValue {
                    hash: destination,
                    value,
                } = ctx.read_as(read_pid_value)?;

                let handle = ctx.host_state_mut().ext.send_init();
                let push_result = handle.and_then(|h| {
                    ctx.host_state_mut()
                        .ext
                        .send_push_input(h, offset, len)
                        .map(|_| h)
                });
                push_result
                    .and_then(|h| {
                        ctx.host_state_mut().ext.send_commit(
                            h,
                            HandlePacket::new_with_gas(
                                destination.into(),
                                Default::default(),
                                gas_limit,
                                value,
                            ),
                            delay,
                        )
                    })
                    .process_error()
                    .map_err(FuncError::Core)?
                    .proc_res(|res| ctx.write_as(write_err_mid, LengthWithHash::from(res)))
            })
        };

        Func::wrap(store, func)
    }

    pub fn debug(store: &mut Store<HostState<E>>, forbidden: bool, memory: WasmiMemory) -> Func {
        let func =
            move |caller: Caller<'_, HostState<E>>, string_ptr: u32, len: u32| -> EmptyOutput {
                let mut ctx = CallerWrap::prepare(caller, forbidden, memory)?;

                ctx.run(|ctx| {
                    let read_data = ctx.register_read(string_ptr, len);

                    let data = ctx.read(read_data)?;

                    let s = String::from_utf8(data).map_err(|_| FuncError::DebugString)?;
                    ctx.host_state_mut()
                        .ext
                        .debug(&s)
                        .map_err(FuncError::Core)?;

                    Ok(())
                })
            };

        Func::wrap(store, func)
    }

    pub fn reserve_gas(
        store: &mut Store<HostState<E>>,
        forbidden: bool,
        memory: WasmiMemory,
    ) -> Func {
        let func = move |caller: Caller<'_, HostState<E>>,
                         gas: u64,
                         duration: u32,
                         err_rid_ptr: u32|
              -> EmptyOutput {
            let mut ctx = CallerWrap::prepare(caller, forbidden, memory)?;

            ctx.run(|ctx| {
                let write_err_rid = ctx.register_write_as(err_rid_ptr);

                ctx.host_state_mut()
                    .ext
                    .reserve_gas(gas, duration)
                    .process_error()
                    .map_err(FuncError::Core)?
                    .proc_res(|res| ctx.write_as(write_err_rid, LengthWithHash::from(res)))
            })
        };

        Func::wrap(store, func)
    }

    pub fn unreserve_gas(
        store: &mut Store<HostState<E>>,
        forbidden: bool,
        memory: WasmiMemory,
    ) -> Func {
        let func = move |caller: Caller<'_, HostState<E>>,
                         reservation_id_ptr: u32,
                         err_unreserved_ptr: u32|
              -> EmptyOutput {
            let mut ctx = CallerWrap::prepare(caller, forbidden, memory)?;

            ctx.run(|ctx| {
                let read_reservation_id = ctx.register_read_decoded(reservation_id_ptr);
                let write_err_unreserved = ctx.register_write_as(err_unreserved_ptr);

                let id = ctx.read_decoded(read_reservation_id)?;

                ctx.host_state_mut()
                    .ext
                    .unreserve_gas(id)
                    .process_error()
                    .map_err(FuncError::Core)?
                    .proc_res(|res| ctx.write_as(write_err_unreserved, LengthWithGas::from(res)))
            })
        };

        Func::wrap(store, func)
    }

    pub fn system_reserve_gas(
        store: &mut Store<HostState<E>>,
        forbidden: bool,
        memory: WasmiMemory,
    ) -> Func {
        let func = move |caller: Caller<'_, HostState<E>>, gas: u64, err_ptr: u32| {
            let mut ctx = CallerWrap::prepare(caller, forbidden, memory)?;

            ctx.run(|ctx| {
                let write_err_len = ctx.register_write_as(err_ptr);

                let len = ctx
                    .host_state_mut()
                    .ext
                    .system_reserve_gas(gas)
                    .process_error()
                    .map_err(FuncError::Core)?
                    .error_len();

                ctx.write_as(write_err_len, len.to_le_bytes())
                    .map_err(Into::into)
            })
        };

        Func::wrap(store, func)
    }

    pub fn gas_available(
        store: &mut Store<HostState<E>>,
        forbidden: bool,
        memory: WasmiMemory,
    ) -> Func {
        let func = move |caller: Caller<'_, HostState<E>>, gas_ptr: u32| -> EmptyOutput {
            let mut ctx = CallerWrap::prepare(caller, forbidden, memory)?;

            ctx.run(|ctx| {
                let write_gas = ctx.register_write_as(gas_ptr);

                let gas = ctx
                    .host_state_mut()
                    .ext
                    .gas_available()
                    .map_err(FuncError::Core)?;

                ctx.write_as(write_gas, gas.to_le_bytes())
                    .map_err(Into::into)
            })
        };

        Func::wrap(store, func)
    }

    pub fn message_id(
        store: &mut Store<HostState<E>>,
        forbidden: bool,
        memory: WasmiMemory,
    ) -> Func {
        let func = move |caller: Caller<'_, HostState<E>>, message_id_ptr: u32| -> EmptyOutput {
            let mut ctx = CallerWrap::prepare(caller, forbidden, memory)?;

            ctx.run(|ctx| {
                let write_message_id = ctx.register_write_as(message_id_ptr);

                let message_id = ctx
                    .host_state_mut()
                    .ext
                    .message_id()
                    .map_err(FuncError::Core)?;

                ctx.write_as(write_message_id, message_id.into_bytes())
                    .map_err(Into::into)
            })
        };

        Func::wrap(store, func)
    }

    pub fn program_id(
        store: &mut Store<HostState<E>>,
        forbidden: bool,
        memory: WasmiMemory,
    ) -> Func {
        let func = move |caller: Caller<'_, HostState<E>>, program_id_ptr: u32| -> EmptyOutput {
            let mut ctx = CallerWrap::prepare(caller, forbidden, memory)?;

            ctx.run(|ctx| {
                let write_program_id = ctx.register_write_as(program_id_ptr);

                let program_id = ctx
                    .host_state_mut()
                    .ext
                    .program_id()
                    .map_err(FuncError::Core)?;

                ctx.write_as(write_program_id, program_id.into_bytes())
                    .map_err(Into::into)
            })
        };

        Func::wrap(store, func)
    }

    pub fn source(store: &mut Store<HostState<E>>, forbidden: bool, memory: WasmiMemory) -> Func {
        let func = move |caller: Caller<'_, HostState<E>>, source_ptr: u32| -> EmptyOutput {
            let mut ctx = CallerWrap::prepare(caller, forbidden, memory)?;

            ctx.run(|ctx| {
                let write_source = ctx.register_write_as(source_ptr);

                let source = ctx.host_state_mut().ext.source().map_err(FuncError::Core)?;

                ctx.write_as(write_source, source.into_bytes())
                    .map_err(Into::into)
            })
        };

        Func::wrap(store, func)
    }

    pub fn value(store: &mut Store<HostState<E>>, forbidden: bool, memory: WasmiMemory) -> Func {
        let func = move |caller: Caller<'_, HostState<E>>, value_ptr: u32| -> EmptyOutput {
            let mut ctx = CallerWrap::prepare(caller, forbidden, memory)?;

            ctx.run(|ctx| {
                let write_value = ctx.register_write_as(value_ptr);

                let value = ctx.host_state_mut().ext.value().map_err(FuncError::Core)?;

                ctx.write_as(write_value, value.to_le_bytes())
                    .map_err(Into::into)
            })
        };

        Func::wrap(store, func)
    }

    pub fn value_available(
        store: &mut Store<HostState<E>>,
        forbidden: bool,
        memory: WasmiMemory,
    ) -> Func {
        let func = move |caller: Caller<'_, HostState<E>>, value_ptr: u32| -> EmptyOutput {
            let mut ctx = CallerWrap::prepare(caller, forbidden, memory)?;

            ctx.run(|ctx| {
                let write_value = ctx.register_write_as(value_ptr);

                let value_available = ctx
                    .host_state_mut()
                    .ext
                    .value_available()
                    .map_err(FuncError::Core)?;

                ctx.write_as(write_value, value_available.to_le_bytes())
                    .map_err(Into::into)
            })
        };

        Func::wrap(store, func)
    }

    pub fn random(store: &mut Store<HostState<E>>, forbidden: bool, memory: WasmiMemory) -> Func {
        let func = move |caller: Caller<'_, HostState<E>>,
                         subject_ptr: u32,
                         bn_random_ptr: u32|
              -> EmptyOutput {
            let mut ctx = CallerWrap::prepare(caller, forbidden, memory)?;

            ctx.run(|ctx| {
                let read_subject = ctx.register_read_decoded(subject_ptr);
                let write_bn_random = ctx.register_write_as::<BlockNumberWithHash>(bn_random_ptr);

                let raw_subject: Hash = ctx.read_decoded(read_subject)?;

                let (random, bn) = ctx.host_state_mut().ext.random().map_err(FuncError::Core)?;
                let subject = [&raw_subject, random].concat();

                let mut hash = [0; 32];
                hash.copy_from_slice(blake2b(32, &[], &subject).as_bytes());

                ctx.write_as(write_bn_random, BlockNumberWithHash { bn, hash })
                    .map_err(Into::into)
            })
        };

        Func::wrap(store, func)
    }

    pub fn leave(store: &mut Store<HostState<E>>, forbidden: bool, memory: WasmiMemory) -> Func {
        let func = move |caller: Caller<'_, HostState<E>>| -> EmptyOutput {
            let mut ctx = CallerWrap::prepare(caller, forbidden, memory)?;

            ctx.run(|ctx| -> Result<(), _> {
                Err(ctx
                    .host_state_mut()
                    .ext
                    .leave()
                    .map_err(FuncError::Core)
                    .err()
                    .unwrap_or_else(|| FuncError::Terminated(TerminationReason::Leave)))
            })
        };

        Func::wrap(store, func)
    }

    pub fn wait(store: &mut Store<HostState<E>>, forbidden: bool, memory: WasmiMemory) -> Func {
        let func = move |caller: Caller<'_, HostState<E>>| -> EmptyOutput {
            let mut ctx = CallerWrap::prepare(caller, forbidden, memory)?;

            ctx.run(|ctx| -> Result<(), _> {
                Err(ctx
                    .host_state_mut()
                    .ext
                    .wait()
                    .map_err(FuncError::Core)
                    .err()
                    .unwrap_or_else(|| {
                        FuncError::Terminated(TerminationReason::Wait(
                            None,
                            MessageWaitedType::Wait,
                        ))
                    }))
            })
        };

        Func::wrap(store, func)
    }

    pub fn wait_for(store: &mut Store<HostState<E>>, forbidden: bool, memory: WasmiMemory) -> Func {
        let func = move |caller: Caller<'_, HostState<E>>, duration: u32| -> EmptyOutput {
            let mut ctx = CallerWrap::prepare(caller, forbidden, memory)?;

            ctx.run(|ctx| -> Result<(), _> {
                Err(ctx
                    .host_state_mut()
                    .ext
                    .wait_for(duration)
                    .map_err(FuncError::Core)
                    .err()
                    .unwrap_or_else(|| {
                        FuncError::Terminated(TerminationReason::Wait(
                            Some(duration),
                            MessageWaitedType::WaitFor,
                        ))
                    }))
            })
        };

        Func::wrap(store, func)
    }

    pub fn wait_up_to(
        store: &mut Store<HostState<E>>,
        forbidden: bool,
        memory: WasmiMemory,
    ) -> Func {
        let func = move |caller: Caller<'_, HostState<E>>, duration: u32| -> EmptyOutput {
            let mut ctx = CallerWrap::prepare(caller, forbidden, memory)?;

            ctx.run(|ctx| -> Result<(), _> {
                Err(FuncError::Terminated(TerminationReason::Wait(
                    Some(duration),
                    if ctx
                        .host_state_mut()
                        .ext
                        .wait_up_to(duration)
                        .map_err(FuncError::Core)?
                    {
                        MessageWaitedType::WaitUpToFull
                    } else {
                        MessageWaitedType::WaitUpTo
                    },
                )))
            })
        };

        Func::wrap(store, func)
    }

    pub fn wake(store: &mut Store<HostState<E>>, forbidden: bool, memory: WasmiMemory) -> Func {
        let func = move |caller: Caller<'_, HostState<E>>,
                         message_id_ptr: u32,
                         delay: u32,
                         err_ptr: u32|
              -> EmptyOutput {
            let mut ctx = CallerWrap::prepare(caller, forbidden, memory)?;

            ctx.run(|ctx| {
                let read_message_id = ctx.register_read_decoded(message_id_ptr);
                let write_err_len = ctx.register_write_as(err_ptr);

                let message_id = ctx.read_decoded(read_message_id)?;

                let len = ctx
                    .host_state_mut()
                    .ext
                    .wake(message_id, delay)
                    .process_error()
                    .map_err(FuncError::Core)?
                    .error_len();

                ctx.write_as(write_err_len, len.to_le_bytes())
                    .map_err(Into::into)
            })
        };

        Func::wrap(store, func)
    }

    pub fn create_program(
        store: &mut Store<HostState<E>>,
        forbidden: bool,
        memory: WasmiMemory,
    ) -> Func {
        let func = move |caller: Caller<'_, HostState<E>>,
                         cid_value_ptr: u32,
                         salt_ptr: u32,
                         salt_len: u32,
                         payload_ptr: u32,
                         payload_len: u32,
                         delay: u32,
                         err_mid_pid_ptr: u32|
              -> EmptyOutput {
            let mut ctx = CallerWrap::prepare(caller, forbidden, memory)?;

            ctx.run(|ctx| {
                let read_cid_value = ctx.register_read_as(cid_value_ptr);
                let read_salt = ctx.register_read(salt_ptr, salt_len);
                let read_payload = ctx.register_read(payload_ptr, payload_len);
                let write_err_mid_pid = ctx.register_write_as(err_mid_pid_ptr);

                let HashWithValue {
                    hash: code_id,
                    value,
                } = ctx.read_as(read_cid_value)?;
                let salt = ctx.read(read_salt)?.try_into()?;
                let payload = ctx.read(read_payload)?.try_into()?;

                ctx.host_state_mut()
                    .ext
                    .create_program(InitPacket::new(code_id.into(), salt, payload, value), delay)
                    .process_error()
                    .map_err(FuncError::Core)?
                    .proc_res(|res| ctx.write_as(write_err_mid_pid, LengthWithTwoHashes::from(res)))
            })
        };

        Func::wrap(store, func)
    }

    pub fn create_program_wgas(
        store: &mut Store<HostState<E>>,
        forbidden: bool,
        memory: WasmiMemory,
    ) -> Func {
        let func = move |caller: Caller<'_, HostState<E>>,
                         cid_value_ptr: u32,
                         salt_ptr: u32,
                         salt_len: u32,
                         payload_ptr: u32,
                         payload_len: u32,
                         gas_limit: u64,
                         delay: u32,
                         err_mid_pid_ptr: u32|
              -> EmptyOutput {
            let mut ctx = CallerWrap::prepare(caller, forbidden, memory)?;

            ctx.run(|ctx| {
                let read_cid_value = ctx.register_read_as(cid_value_ptr);
                let read_salt = ctx.register_read(salt_ptr, salt_len);
                let read_payload = ctx.register_read(payload_ptr, payload_len);
                let write_err_mid_pid = ctx.register_write_as(err_mid_pid_ptr);

                let HashWithValue {
                    hash: code_id,
                    value,
                } = ctx.read_as(read_cid_value)?;
                let salt = ctx.read(read_salt)?.try_into()?;
                let payload = ctx.read(read_payload)?.try_into()?;

                ctx.host_state_mut()
                    .ext
                    .create_program(
                        InitPacket::new_with_gas(code_id.into(), salt, payload, gas_limit, value),
                        delay,
                    )
                    .process_error()
                    .map_err(FuncError::Core)?
                    .proc_res(|res| ctx.write_as(write_err_mid_pid, LengthWithTwoHashes::from(res)))
            })
        };

        Func::wrap(store, func)
    }

    pub fn error(store: &mut Store<HostState<E>>, forbidden: bool, memory: WasmiMemory) -> Func {
        let func =
            move |caller: Caller<'_, HostState<E>>, error_ptr: u32, err_ptr: u32| -> EmptyOutput {
                let mut ctx = CallerWrap::prepare(caller, forbidden, memory)?;

                ctx.run(|ctx| {
                    ctx.host_state_mut()
                        .ext
                        .last_error_encoded()
                        .process_error()
                        .map_err(FuncError::Core)?
                        .proc_res(|res| -> Result<(), FuncError<E::Error>> {
                            let write_err_len = ctx.register_write_as(err_ptr);
                            let length = match res {
                                Ok(err) => {
                                    let write_error_bytes =
                                        ctx.register_write(error_ptr, err.len() as u32);
                                    ctx.write(write_error_bytes, err.as_ref())?;
                                    0
                                }
                                Err(length) => length,
                            };

                            ctx.host_state_mut()
                                .ext
                                .charge_error()
                                .map_err(FuncError::Core)?;
                            ctx.write_as(write_err_len, length.to_le_bytes())?;
                            Ok(())
                        })
                })
            };

        Func::wrap(store, func)
    }

    pub fn out_of_gas(store: &mut Store<HostState<E>>) -> Func {
        let func = move |mut caller: Caller<'_, HostState<E>>| -> EmptyOutput {
            let host_state = caller
                .host_data_mut()
                .as_mut()
                .expect("host_state should be set before execution");

            host_state.err = FuncError::Core(host_state.ext.out_of_gas());
            Err(TrapCode::Unreachable.into())
        };

        Func::wrap(store, func)
    }

    pub fn out_of_allowance(store: &mut Store<HostState<E>>) -> Func {
        let func = move |mut caller: Caller<'_, HostState<E>>| -> EmptyOutput {
            let host_state = caller
                .host_data_mut()
                .as_mut()
                .expect("host_state should be set before execution");

            host_state.ext.out_of_allowance();
            host_state.err = FuncError::Terminated(TerminationReason::GasAllowanceExceeded);

            Err(TrapCode::Unreachable.into())
        };

        Func::wrap(store, func)
    }
}<|MERGE_RESOLUTION|>--- conflicted
+++ resolved
@@ -457,48 +457,18 @@
             ctx.run_state_taken(|ctx, state| {
                 let write_err_len = ctx.register_write_as(err_len_ptr);
 
-<<<<<<< HEAD
-            let unchecked_read = err_ptr == u32::MAX;
-            let err = FuncError::ReadWrongRange(at..last_idx, message.len() as u32);
-            let size = Encode::encoded_size(&err) as u32;
-
-            if !unchecked_read && last_idx > message.len() as u32 {
-                return if let Err(err) = caller.memory(&memory).write(err_ptr, &size.to_le_bytes())
-                {
-                    caller.host_state_mut().err = err.into();
-                    Err(Trap::from(TrapCode::Unreachable))
-=======
                 let length = if let Ok(buffer) = Self::validated(&mut state.ext, at, len) {
                     let write_buffer = ctx.register_write(buffer_ptr, len);
                     ctx.write(write_buffer, buffer)?;
                     0u32
->>>>>>> 07df4112
                 } else {
                     // TODO: issue #1652.
                     1u32
                 };
 
-<<<<<<< HEAD
-            // non critical copy due to non-production backend
-            let message = message[at as usize..last_idx as usize].to_vec();
-            match caller.memory(&memory).write(buffer_ptr, &message) {
-                Ok(()) => {
-                    if unchecked_read {
-                        caller.host_state_mut().err =
-                            FuncError::WriteWrongRange(err_ptr..err_ptr + size, size);
-                    }
-                    caller.update_globals()
-                }
-                Err(e) => {
-                    caller.host_state_mut().err = e.into();
-                    Err(Trap::from(TrapCode::Unreachable))
-                }
-            }
-=======
                 ctx.write_as(write_err_len, length.to_le_bytes())
                     .map_err(Into::into)
             })
->>>>>>> 07df4112
         };
 
         Func::wrap(store, func)
