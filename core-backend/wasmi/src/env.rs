--- conflicted
+++ resolved
@@ -34,14 +34,9 @@
 use gear_core::{
     env::Externalities,
     gas::GasLeft,
-<<<<<<< HEAD
     memory::HostPointer,
-    message::{DispatchKind, WasmEntry},
+    message::{DispatchKind, WasmEntryPoint},
     pages::{PageU32Size, WasmPage},
-=======
-    memory::{HostPointer, PageU32Size, WasmPage},
-    message::{DispatchKind, WasmEntryPoint},
->>>>>>> ba15f037
 };
 use gear_wasm_instrument::{GLOBAL_NAME_ALLOWANCE, GLOBAL_NAME_GAS, STACK_END_EXPORT_NAME};
 use wasmi::{
