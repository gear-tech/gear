// This file is part of Gear.

// Copyright (C) 2022-2023 Gear Technologies Inc.
// SPDX-License-Identifier: GPL-3.0-or-lat&er WITH Classpath-exception-2.0

// This program is free software: you can redistribute it and/or modify
// it under the terms of the GNU General Public License as published by
// the Free Software Foundation, either version 3 of the License, or
// (at your option) any later version.

// This program is distributed in the hope that it will be useful,
// but WITHOUT ANY WARRANTY; without even the implied warranty of
// MERCHANTABILITY or FITNESS FOR A PARTICULAR PURPOSE. See the
// GNU General Public License for more details.

// You should have received a copy of the GNU General Public License
// along with this program. If not, see <https://www.gnu.org/licenses/>.

//! wasmi environment for running a module.

use crate::{
    funcs_tree,
    memory::MemoryWrap,
    state::{HostState, State},
};
use alloc::{collections::BTreeSet, format, string::ToString};
use core::{any::Any, convert::Infallible, fmt::Display};
use gear_backend_common::{
    lazy_pages::{GlobalsAccessConfig, GlobalsAccessError, GlobalsAccessMod, GlobalsAccessor},
    ActorTerminationReason, BackendAllocExternalitiesError, BackendExternalities,
    BackendExternalitiesError, BackendReport, BackendTermination, Environment, EnvironmentError,
    EnvironmentExecutionResult, LimitedStr,
};
use gear_core::{
    env::Externalities,
    gas::GasLeft,
    memory::HostPointer,
    message::{DispatchKind, WasmEntryPoint},
    pages::{PageNumber, WasmPage},
};
use gear_wasm_instrument::{GLOBAL_NAME_ALLOWANCE, GLOBAL_NAME_GAS, STACK_END_EXPORT_NAME};
use wasmi::{
    core::Value, Engine, Extern, Global, Instance, Linker, Memory, MemoryType, Module, Store,
};

#[derive(Debug, derive_more::Display, derive_more::From)]
pub enum WasmiEnvironmentError {
    #[from]
    #[display(fmt = "Failed to create env memory: {_0:?}")]
    CreateEnvMemory(wasmi::errors::MemoryError),
    #[from]
    #[display(fmt = "Unable to link item: {_0:?}")]
    Linking(wasmi::errors::LinkerError),
    #[display(fmt = "Gas counter not found or has wrong type")]
    WrongInjectedGas,
    #[display(fmt = "Allowance counter not found or has wrong type")]
    WrongInjectedAllowance,
}

macro_rules! gas_amount {
    ($store:ident) => {
        $store
            .state()
            .as_ref()
            .unwrap_or_else(|| unreachable!("State must be set in `WasmiEnvironment::new`; qed"))
            .ext
            .gas_amount()
    };
}

/// Environment to run one module at a time providing Ext.
pub struct WasmiEnvironment<Ext, EntryPoint = DispatchKind>
where
    Ext: Externalities,
    EntryPoint: WasmEntryPoint,
{
    instance: Instance,
    store: Store<HostState<Ext>>,
    memory: Memory,
    entries: BTreeSet<DispatchKind>,
    entry_point: EntryPoint,
}

struct GlobalsAccessProvider<Ext: Externalities> {
    instance: Instance,
    store: Option<Store<HostState<Ext>>>,
}

impl<Ext: Externalities> GlobalsAccessProvider<Ext> {
    fn get_global(&self, name: &str) -> Option<Global> {
        let store = self.store.as_ref()?;
        self.instance
            .get_export(store, name)
            .and_then(|export| export.into_global())
    }
}

<<<<<<< HEAD
impl<E: Ext + 'static> GlobalsAccessor for GlobalsAccessProvider<E> {
    fn get_i64(&self, name: &LimitedStr) -> Result<i64, GlobalsAccessError> {
=======
impl<Ext: Externalities + 'static> GlobalsAccessor for GlobalsAccessProvider<Ext> {
    fn get_i64(&self, name: LimitedStr) -> Result<i64, GlobalsAccessError> {
>>>>>>> 3c617b42
        self.get_global(name.as_str())
            .and_then(|global| {
                let store = self.store.as_ref()?;
                if let Value::I64(val) = global.get(store) {
                    Some(val)
                } else {
                    None
                }
            })
            .ok_or(GlobalsAccessError)
    }

    fn set_i64(&mut self, name: &LimitedStr, value: i64) -> Result<(), GlobalsAccessError> {
        self.get_global(name.as_str())
            .and_then(|global| {
                let store = self.store.as_mut()?;
                global.set(store, Value::I64(value)).ok()
            })
            .ok_or(GlobalsAccessError)
    }

    fn as_any_mut(&mut self) -> &mut dyn Any {
        self
    }
}

impl<EnvExt, EntryPoint> Environment<EntryPoint> for WasmiEnvironment<EnvExt, EntryPoint>
where
    EnvExt: BackendExternalities + 'static,
    EnvExt::UnrecoverableError: BackendExternalitiesError,
    EnvExt::FallibleError: BackendExternalitiesError,
    EnvExt::AllocError: BackendAllocExternalitiesError<ExtError = EnvExt::UnrecoverableError>,
    EntryPoint: WasmEntryPoint,
{
    type Ext = EnvExt;
    type Memory = MemoryWrap<EnvExt>;
    type SystemError = WasmiEnvironmentError;

    fn new(
        ext: Self::Ext,
        binary: &[u8],
        entry_point: EntryPoint,
        entries: BTreeSet<DispatchKind>,
        mem_size: WasmPage,
    ) -> Result<Self, EnvironmentError<Self::SystemError, Infallible>> {
        use EnvironmentError::*;
        use WasmiEnvironmentError::*;

        let engine = Engine::default();
        let mut store: Store<HostState<EnvExt>> = Store::new(&engine, None);

        let mut linker: Linker<HostState<EnvExt>> = Linker::new();

        let memory_type = MemoryType::new(mem_size.raw(), None);
        let memory =
            Memory::new(&mut store, memory_type).map_err(|e| System(CreateEnvMemory(e)))?;

        linker
            .define("env", "memory", memory)
            .map_err(|e| System(Linking(e)))?;

        let entry_forbidden = entry_point
            .try_into_kind()
            .as_ref()
            .map(DispatchKind::forbidden_funcs)
            .unwrap_or_default();

        let forbidden_funcs = ext
            .forbidden_funcs()
            .iter()
            .copied()
            .chain(entry_forbidden)
            .collect();

        let functions = funcs_tree::build(&mut store, memory, forbidden_funcs);
        for (name, function) in functions {
            linker
                .define("env", name.to_str(), function)
                .map_err(|e| System(Linking(e)))?;
        }
        let module = Module::new(store.engine(), binary)
            .map_err(|e| Actor(ext.gas_amount(), e.to_string()))?;

        let runtime = State {
            ext,
            termination_reason: ActorTerminationReason::Success.into(),
        };

        *store.state_mut() = Some(runtime);

        let instance_pre = linker
            .instantiate(&mut store, &module)
            .map_err(|e| Actor(gas_amount!(store), e.to_string()))?;

        let instance = instance_pre
            .ensure_no_start(&mut store)
            .map_err(|e| Actor(gas_amount!(store), e.to_string()))?;

        Ok(Self {
            instance,
            store,
            memory,
            entries,
            entry_point,
        })
    }

    fn execute<PrepareMemory, PrepareMemoryError>(
        self,
        prepare_memory: PrepareMemory,
    ) -> EnvironmentExecutionResult<PrepareMemoryError, Self, EntryPoint>
    where
        PrepareMemory: FnOnce(
            &mut Self::Memory,
            Option<u32>,
            GlobalsAccessConfig,
        ) -> Result<(), PrepareMemoryError>,
        PrepareMemoryError: Display,
    {
        use EnvironmentError::*;
        use WasmiEnvironmentError::*;

        let Self {
            instance,
            mut store,
            memory,
            entries,
            entry_point,
        } = self;

        let stack_end = instance
            .get_export(&store, STACK_END_EXPORT_NAME)
            .and_then(Extern::into_global)
            .and_then(|g| g.get(&store).try_into::<u32>());

        let GasLeft { gas, allowance } = store
            .state()
            .as_ref()
            .unwrap_or_else(|| unreachable!("State must be set in `WasmiEnvironment::new`"))
            .ext
            .gas_left();

        let gear_gas = instance
            .get_export(&store, GLOBAL_NAME_GAS)
            .and_then(Extern::into_global)
            .and_then(|g| g.set(&mut store, Value::I64(gas as i64)).map(|_| g).ok())
            .ok_or(System(WrongInjectedGas))?;

        let gear_allowance = instance
            .get_export(&store, GLOBAL_NAME_ALLOWANCE)
            .and_then(Extern::into_global)
            .and_then(|g| {
                g.set(&mut store, Value::I64(allowance as i64))
                    .map(|_| g)
                    .ok()
            })
            .ok_or(System(WrongInjectedAllowance))?;

        let mut globals_provider = GlobalsAccessProvider {
            instance,
            store: None,
        };
        let globals_provider_dyn_ref = &mut globals_provider as &mut dyn GlobalsAccessor;

        let needs_execution = entry_point
            .try_into_kind()
            .map(|kind| entries.contains(&kind))
            .unwrap_or(true);

        // Pointer to the globals access provider is valid until the end of `execute` method.
        // So, we can safely use it inside lazy-pages and be sure that it points to the valid object.
        // We cannot guaranty that `store` (and so globals also) will be in a valid state,
        // because executor mut-borrows `store` during execution. But if it's in a valid state
        // each moment when protect memory signal can occur, than this trick is pretty safe.
        let globals_access_ptr = &globals_provider_dyn_ref as *const _ as HostPointer;

        let globals_config = GlobalsAccessConfig {
            access_ptr: globals_access_ptr,
            access_mod: GlobalsAccessMod::NativeRuntime,
        };

        let mut memory_wrap = MemoryWrap::new(memory, store);
        prepare_memory(&mut memory_wrap, stack_end, globals_config).map_err(|e| {
            let store = &memory_wrap.store;
            PrepareMemory(gas_amount!(store), e)
        })?;

        let mut store = memory_wrap.into_store();
        let res = if needs_execution {
            let func = instance
                .get_export(&store, entry_point.as_entry())
                .and_then(Extern::into_func)
                .ok_or(Actor(
                    gas_amount!(store),
                    format!("Entry export `{}` not found", entry_point.as_entry()),
                ))?;

            let entry_func = func.typed::<(), (), _>(&mut store).map_err(|_| {
                Actor(
                    gas_amount!(store),
                    format!("Wrong type of entry `{}`", entry_point.as_entry()),
                )
            })?;

            let store_option = &mut globals_provider_dyn_ref
                .as_any_mut()
                .downcast_mut::<GlobalsAccessProvider<EnvExt>>()
                // Provider is `GlobalsAccessProvider`, so panic is impossible.
                .unwrap_or_else(|| unreachable!("Provider must be `GlobalsAccessProvider`"))
                .store;

            store_option.replace(store);
            let res = entry_func.call(
                store_option
                    .as_mut()
                    // We set store above, so panic is impossible.
                    .unwrap_or_else(|| unreachable!("Store must be set before")),
                (),
            );
            store = globals_provider.store.take().unwrap();

            res
        } else {
            Ok(())
        };

        let gas = gear_gas
            .get(&store)
            .try_into::<i64>()
            .ok_or(System(WrongInjectedGas))?;
        let allowance = gear_allowance
            .get(&store)
            .try_into::<i64>()
            .ok_or(System(WrongInjectedAllowance))?;

        let state = store
            .state_mut()
            .take()
            .unwrap_or_else(|| unreachable!("State must be set in `WasmiEnvironment::new`; qed"));

        let (ext, _, termination_reason) = state.terminate(res, gas, allowance);

        Ok(BackendReport {
            termination_reason,
            memory_wrap: MemoryWrap::new(memory, store),
            ext,
        })
    }
}<|MERGE_RESOLUTION|>--- conflicted
+++ resolved
@@ -95,13 +95,8 @@
     }
 }
 
-<<<<<<< HEAD
-impl<E: Ext + 'static> GlobalsAccessor for GlobalsAccessProvider<E> {
+impl<Ext: Externalities + 'static> GlobalsAccessor for GlobalsAccessProvider<Ext> {
     fn get_i64(&self, name: &LimitedStr) -> Result<i64, GlobalsAccessError> {
-=======
-impl<Ext: Externalities + 'static> GlobalsAccessor for GlobalsAccessProvider<Ext> {
-    fn get_i64(&self, name: LimitedStr) -> Result<i64, GlobalsAccessError> {
->>>>>>> 3c617b42
         self.get_global(name.as_str())
             .and_then(|global| {
                 let store = self.store.as_ref()?;
