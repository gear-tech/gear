--- conflicted
+++ resolved
@@ -24,197 +24,6 @@
     verbose: i32,
 }
 
-<<<<<<< HEAD
-#[derive(Debug, derive_more::From)]
-pub struct DisplayedPayload(Vec<u8>);
-
-impl fmt::Display for DisplayedPayload {
-    fn fmt(&self, f: &mut fmt::Formatter) -> fmt::Result {
-        if let Ok(utf8) = std::str::from_utf8(&self.0[..]) {
-            write!(f, "utf-8 ({})", utf8)
-        } else {
-            write!(f, "bytes ({:?})", &self.0[..])
-        }
-    }
-}
-
-#[derive(Debug, Display)]
-#[display(fmt = "expected: {}, actual: {}", expected, actual)]
-pub struct ContentMismatch<T: std::fmt::Display + std::fmt::Debug> {
-    expected: T,
-    actual: T,
-}
-
-#[derive(Debug, Display)]
-pub enum MessageContentMismatch {
-    Destination(ContentMismatch<ProgramId>),
-    Payload(ContentMismatch<DisplayedPayload>),
-    GasLimit(ContentMismatch<u64>),
-}
-
-#[derive(Debug, Display)]
-pub enum MessagesError {
-    Count(ContentMismatch<usize>),
-    #[display(fmt = "at position: {}, mismatch {}", at, mismatch)]
-    AtPosition {
-        at: usize,
-        mismatch: MessageContentMismatch,
-    },
-}
-
-impl MessagesError {
-    fn count(expected: usize, actual: usize) -> Self {
-        Self::Count(ContentMismatch { expected, actual })
-    }
-
-    fn payload(at: usize, expected: Vec<u8>, actual: Vec<u8>) -> Self {
-        Self::AtPosition {
-            at,
-            mismatch: MessageContentMismatch::Payload(ContentMismatch {
-                expected: expected.into(),
-                actual: actual.into(),
-            }),
-        }
-    }
-
-    fn destination(at: usize, expected: ProgramId, actual: ProgramId) -> Self {
-        Self::AtPosition {
-            at,
-            mismatch: MessageContentMismatch::Destination(ContentMismatch { expected, actual }),
-        }
-    }
-
-    fn gas_limit(at: usize, expected: u64, actual: u64) -> Self {
-        Self::AtPosition {
-            at,
-            mismatch: MessageContentMismatch::GasLimit(ContentMismatch { expected, actual }),
-        }
-    }
-}
-
-fn check_messages(
-    messages: &[Message],
-    expected_messages: &[sample::Message],
-) -> Result<(), Vec<MessagesError>> {
-    let mut errors = Vec::new();
-    if expected_messages.len() != messages.len() {
-        errors.push(MessagesError::count(
-            expected_messages.len(),
-            messages.len(),
-        ))
-    } else {
-        expected_messages
-            .iter()
-            .zip(messages.iter())
-            .enumerate()
-            .for_each(|(position, (exp, msg))| {
-                if ProgramId::from(exp.destination) != msg.dest {
-                    errors.push(MessagesError::destination(
-                        position,
-                        exp.destination.into(),
-                        msg.dest,
-                    ))
-                }
-                if exp
-                    .payload
-                    .as_ref()
-                    .map(|payload| !payload.equals(msg.payload.as_ref()))
-                    .unwrap_or(false)
-                {
-                    errors.push(MessagesError::payload(
-                        position,
-                        exp.payload
-                            .as_ref()
-                            .expect("Checked above.")
-                            .clone()
-                            .into_raw(),
-                        msg.payload.clone().into_raw(),
-                    ))
-                }
-                if let Some(expected_gas_limit) = exp.gas_limit {
-                    if expected_gas_limit != msg.gas_limit {
-                        errors.push(MessagesError::gas_limit(
-                            position,
-                            expected_gas_limit,
-                            msg.gas_limit,
-                        ))
-                    }
-                }
-            });
-    }
-
-    if errors.is_empty() {
-        Ok(())
-    } else {
-        Err(errors)
-    }
-}
-
-fn check_allocations(
-    programs: &[Program],
-    expected_pages: &[sample::AllocationStorage],
-) -> Result<(), Vec<String>> {
-    let mut errors = Vec::new();
-    for exp in expected_pages {
-        for program in programs {
-            if ProgramId::from(exp.program_id) == program.id() {
-                if !program.get_pages().contains_key(&exp.page_num.into()) {
-                    errors.push(format!(
-                        "Expectation error (PageNumber doesn't match, expected: {})",
-                        exp.page_num
-                    ));
-                }
-            }
-        }
-    }
-
-    if errors.is_empty() {
-        Ok(())
-    } else {
-        Err(errors)
-    }
-}
-
-fn check_memory(
-    program_storage: &mut Vec<Program>,
-    expected_memory: &[sample::BytesAt],
-) -> Result<(), Vec<String>> {
-    let mut errors = Vec::new();
-    for case in expected_memory {
-        for p in &mut *program_storage {
-            if p.id() == ProgramId::from(case.program_id) {
-                let page = case.address / PAGE_SIZE;
-                if let Some(page_buf) = p.get_page((page as u32).into()) {
-                    if page_buf[case.address - page * PAGE_SIZE
-                        ..(case.address - page * PAGE_SIZE) + case.bytes.len()]
-                        != case.bytes
-                    {
-                        errors.push("Expectation error (Static memory doesn't match)".to_string());
-                    }
-                } else {
-                    errors.push("Expectation error (Incorrect memory address)".to_string());
-                }
-            }
-        }
-    }
-    if errors.is_empty() {
-        Ok(())
-    } else {
-        Err(errors)
-    }
-}
-
-fn read_test_from_file<P: AsRef<std::path::Path>>(path: P) -> anyhow::Result<Test> {
-    let file = fs::File::open(path.as_ref())
-        .map_err(|e| anyhow::anyhow!("Error loading '{}': {}", path.as_ref().display(), e))?;
-    let u = serde_yaml::from_reader(file)
-        .map_err(|e| anyhow::anyhow!("Error decoding '{}': {}", path.as_ref().display(), e))?;
-
-    Ok(u)
-}
-
-=======
->>>>>>> 2c31b96e
 pub fn main() -> anyhow::Result<()> {
     let opts: Opts = Opts::parse();
     let mut print_log = false;
