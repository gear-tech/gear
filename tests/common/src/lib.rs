--- conflicted
+++ resolved
@@ -25,11 +25,8 @@
 use gear_backend_common::{Environment, IntoExtInfo};
 use gear_backend_wasmtime::WasmtimeEnvironment;
 use gear_core::{
-<<<<<<< HEAD
     identifiers::{MessageId, ProgramId},
-=======
     env::Ext as EnvExt,
->>>>>>> 10e450f7
     memory::PageNumber,
     message::{Dispatch, DispatchKind, Message},
     program::Program,
