--- conflicted
+++ resolved
@@ -44,14 +44,8 @@
 
 #[frame_support::pallet]
 pub mod pallet {
-<<<<<<< HEAD
-    use super::offchain::PayeeInfo;
-    use super::*;
+    use super::{offchain::PayeeInfo, *};
     use common::{storage::*, GasPrice, Origin, PaymentProvider, ValueTree};
-=======
-    use super::{offchain::PayeeInfo, *};
-    use common::{storage::*, GasPrice, Origin, PaymentProvider};
->>>>>>> a60b5b0c
     use frame_support::{
         dispatch::{DispatchError, DispatchResultWithPostInfo},
         pallet_prelude::*,
