--- conflicted
+++ resolved
@@ -288,29 +288,6 @@
                         })
                     },
                 )
-<<<<<<< HEAD
-                .for_each(|(dispatch, bn)| {
-                    let Dispatch { message, kind, .. } = dispatch;
-                    let program_id = message.dest;
-
-                    let mut gas_tree = ValueView::get(GAS_VALUE_PREFIX, message.id)
-                        .expect("A message in wait list must have an associated value tree");
-                    let duration = current_block.saturated_into::<u32>().saturating_sub(bn);
-                    let full_fee = T::WaitListFeePerBlock::get().saturating_mul(duration.into());
-
-                    // Taking the amount locked in the respective value tree as the ground truth
-                    // of the amount of gas a message has at its disposal to account for and correct
-                    // potential discrepancy between this value and the message `gas_limit` field.
-                    let actual_gas_limit = gas_tree.value();
-                    let free_gas_limit =
-                        actual_gas_limit.saturating_sub(T::TrapReplyExistentialGasLimit::get());
-
-                    let new_free_gas_limit = free_gas_limit.saturating_sub(full_fee);
-
-                    let actual_fee = free_gas_limit.saturating_sub(new_free_gas_limit);
-
-                    gas_tree.spend(actual_fee);
-=======
                 .for_each(|(fee, origin, mut dispatch, msg_gas_balance)| {
                     let msg_id = dispatch.message.id;
                     if let Err(e) = <T as pallet_gear::Config>::GasHandler::spend(msg_id, fee) {
@@ -321,7 +298,6 @@
                         return;
                     };
                     let total_reward = T::GasPrice::gas_price(fee);
->>>>>>> 2ddc6a01
 
                     // Counter-balance the created imbalance with a value transfer
                     match external_account {
@@ -411,17 +387,8 @@
                         dispatch.message.gas_limit = new_msg_gas_balance;
                         common::insert_waiting_message(
                             program_id,
-<<<<<<< HEAD
-                            message.id,
-                            Dispatch {
-                                message,
-                                kind,
-                                payload_store: None,
-                            },
-=======
                             msg_id,
                             dispatch,
->>>>>>> 2ddc6a01
                             current_block.saturated_into(),
                         );
                     }
