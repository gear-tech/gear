// This file is part of Gear.

// Copyright (C) 2021-2022 Gear Technologies Inc.
// SPDX-License-Identifier: GPL-3.0-or-later WITH Classpath-exception-2.0

// This program is free software: you can redistribute it and/or modify
// it under the terms of the GNU General Public License as published by
// the Free Software Foundation, either version 3 of the License, or
// (at your option) any later version.

// This program is distributed in the hope that it will be useful,
// but WITHOUT ANY WARRANTY; without even the implied warranty of
// MERCHANTABILITY or FITNESS FOR A PARTICULAR PURPOSE. See the
// GNU General Public License for more details.

// You should have received a copy of the GNU General Public License
// along with this program. If not, see <https://www.gnu.org/licenses/>.

use crate as pallet_usage;
use codec::Decode;
use common::Origin as _;
use frame_support::traits::{ConstU64, FindAuthor, OffchainWorker, OnInitialize};
use frame_support::{construct_runtime, parameter_types};
use frame_system as system;
use gear_core::{identifiers::CodeId, program::Program};
use parking_lot::RwLock;
use primitive_types::H256;
use sp_core::offchain::{
    testing::{PoolState, TestOffchainExt, TestTransactionPoolExt},
    Duration, OffchainDbExt, OffchainWorkerExt, TransactionPoolExt,
};
use sp_io::offchain;
use sp_runtime::{
    offchain::storage::StorageValueRef,
    testing::{Header, TestXt},
    traits::{BlakeTwo256, IdentityLookup},
    Perbill,
};
use std::sync::Arc;

type UncheckedExtrinsic = frame_system::mocking::MockUncheckedExtrinsic<Test>;
type Block = frame_system::mocking::MockBlock<Test>;

pub const BLOCK_AUTHOR: u64 = 255;

// Configure a mock runtime to test the pallet.
construct_runtime!(
    pub enum Test where
        Block = Block,
        NodeBlock = Block,
        UncheckedExtrinsic = UncheckedExtrinsic,
    {
        System: system::{Pallet, Call, Config, Storage, Event<T>},
        GearProgram: pallet_gear_program::{Pallet, Storage, Event<T>},
        Gear: pallet_gear::{Pallet, Call, Storage, Event<T>},
        Gas: pallet_gas::{Pallet, Storage},
        Usage: pallet_usage::{Pallet, Call, Storage, Event<T>, ValidateUnsigned},
        Balances: pallet_balances::{Pallet, Call, Storage, Config<T>, Event<T>},
        Authorship: pallet_authorship::{Pallet, Storage},
        Timestamp: pallet_timestamp::{Pallet, Call, Storage, Inherent},
    }
);

impl pallet_balances::Config for Test {
    type MaxLocks = ();
    type MaxReserves = ();
    type ReserveIdentifier = [u8; 8];
    type Balance = u128;
    type DustRemoval = ();
    type Event = Event;
    type ExistentialDeposit = ExistentialDeposit;
    type AccountStore = System;
    type WeightInfo = ();
}

parameter_types! {
    pub const BlockHashCount: u64 = 250;
    pub const SS58Prefix: u8 = 42;
    pub const ExistentialDeposit: u64 = 100;
}

impl system::Config for Test {
    type BaseCallFilter = frame_support::traits::Everything;
    type BlockWeights = ();
    type BlockLength = ();
    type DbWeight = ();
    type Origin = Origin;
    type Call = Call;
    type Index = u64;
    type BlockNumber = u64;
    type Hash = H256;
    type Hashing = BlakeTwo256;
    type AccountId = u64;
    type Lookup = IdentityLookup<Self::AccountId>;
    type Header = Header;
    type Event = Event;
    type BlockHashCount = BlockHashCount;
    type Version = ();
    type PalletInfo = PalletInfo;
    type AccountData = pallet_balances::AccountData<u128>;
    type OnNewAccount = ();
    type OnKilledAccount = ();
    type SystemWeightInfo = ();
    type SS58Prefix = SS58Prefix;
    type OnSetCode = ();
    type MaxConsumers = frame_support::traits::ConstU32<16>;
}

pub struct GasConverter;
impl common::GasPrice for GasConverter {
    type Balance = u128;
}

impl pallet_gear_program::Config for Test {
    type Event = Event;
    type WeightInfo = ();
    type Currency = Balances;
}

parameter_types! {
    pub const WaitListFeePerBlock: u64 = 100;
}

impl pallet_gear::Config for Test {
    type Event = Event;
    type Currency = Balances;
    type GasPrice = GasConverter;
    type GasHandler = Gas;
    type WeightInfo = ();
    type BlockGasLimit = ();
    type DebugInfo = ();
    type WaitListFeePerBlock = WaitListFeePerBlock;
}

impl pallet_gas::Config for Test {}

parameter_types! {
    pub const WaitListTraversalInterval: u32 = 5;
    pub const MaxBatchSize: u32 = 10;
    pub const ExpirationDuration: u64 = 3000;
    pub const ExternalSubmitterRewardFraction: Perbill = Perbill::from_percent(10);
}

impl pallet_usage::Config for Test {
    type Event = Event;
    type PaymentProvider = Gear;
    type WeightInfo = ();
    type WaitListTraversalInterval = WaitListTraversalInterval;
    type ExpirationDuration = ExpirationDuration;
    type MaxBatchSize = MaxBatchSize;
    type TrapReplyExistentialGasLimit = ConstU64<1000>;
    type ExternalSubmitterRewardFraction = ExternalSubmitterRewardFraction;
}

pub struct FixedBlockAuthor;

impl FindAuthor<u64> for FixedBlockAuthor {
    fn find_author<'a, I>(_digests: I) -> Option<u64>
    where
        I: 'a + IntoIterator<Item = (sp_runtime::ConsensusEngineId, &'a [u8])>,
    {
        Some(BLOCK_AUTHOR)
    }
}

impl pallet_authorship::Config for Test {
    type FindAuthor = FixedBlockAuthor;
    type UncleGenerations = ();
    type FilterUncle = ();
    type EventHandler = ();
}

pub(crate) type Extrinsic = TestXt<Call, ()>;

impl<LocalCall> frame_system::offchain::SendTransactionTypes<LocalCall> for Test
where
    Call: From<LocalCall>,
{
    type OverarchingCall = Call;
    type Extrinsic = Extrinsic;
}

impl pallet_timestamp::Config for Test {
    type Moment = u64;
    type OnTimestampSet = ();
    type MinimumPeriod = ();
    type WeightInfo = ();
}

// Build genesis storage according to the mock runtime.
pub fn new_test_ext() -> sp_io::TestExternalities {
    let mut t = system::GenesisConfig::default()
        .build_storage::<Test>()
        .unwrap();

    pallet_balances::GenesisConfig::<Test> {
        balances: vec![
            (1, 1_000_000_u128),
            (2, 1_000_000_u128),
            (3, 1_000_000_u128),
            (4, 1_000_000_u128),
            (5, 1_000_000_u128),
            (6, 1_000_000_u128),
            (7, 1_000_000_u128),
            (8, 1_000_000_u128),
            (9, 1_000_000_u128),
            (10, 1_000_000_u128),
            (BLOCK_AUTHOR, 101_u128),
        ],
    }
    .assimilate_storage(&mut t)
    .unwrap();

    let mut ext = sp_io::TestExternalities::new(t);
    ext.execute_with(|| System::set_block_number(1));
    ext
}

pub fn with_offchain_ext() -> (sp_io::TestExternalities, Arc<RwLock<PoolState>>) {
    let mut ext = new_test_ext();
    let (offchain, _) = TestOffchainExt::new();
    let (pool, pool_state) = TestTransactionPoolExt::new();

    ext.register_extension(OffchainDbExt::new(offchain.clone()));
    ext.register_extension(OffchainWorkerExt::new(offchain));
    ext.register_extension(TransactionPoolExt::new(pool));

    (ext, pool_state)
}

pub(crate) fn run_to_block(n: u64) {
    let now = System::block_number();
    for i in now + 1..=n {
        System::set_block_number(i);
        Usage::on_initialize(i);
    }
}

pub(crate) fn run_to_block_with_ocw(n: u64) {
    let now = System::block_number();
    for i in now + 1..=n {
        System::set_block_number(i);
        Usage::on_initialize(i);
        increase_offchain_time(1_000);
        Usage::offchain_worker(i);
    }
}

pub(crate) fn increase_offchain_time(ms: u64) {
    offchain::sleep_until(offchain::timestamp().add(Duration::from_millis(ms)));
}

pub(crate) fn get_current_offchain_time() -> u64 {
    offchain::timestamp().unix_millis()
}

pub(crate) fn get_offchain_storage_value<T: Decode>(key: &[u8]) -> Option<T> {
    let storage_value_ref = StorageValueRef::persistent(key);
    storage_value_ref.get::<T>().ok().flatten()
}

<<<<<<< HEAD
pub(crate) fn set_program(program: Program) {
    let code_hash = CodeId::generate(program.code()).into_origin();
    if !common::code_exists(code_hash) {
        common::set_code(code_hash, program.code());
    }
    common::set_program(
        H256::from_slice(program.id().as_ref()),
        common::ActiveProgram {
            static_pages: program.static_pages(),
            persistent_pages: program
                .get_pages()
                .iter()
                .map(|(num, _)| num.raw())
                .collect(),
            code_hash,
            state: common::ProgramState::Initialized,
        },
        program
            .get_pages()
            .iter()
            .map(|(num, buf)| {
                let buf = buf
                    .as_ref()
                    .expect("When set program, each page must have data");
                (num.raw(), buf.to_vec())
            })
            .collect(),
    );
=======
pub(crate) fn decode_txs(pool: Arc<RwLock<PoolState>>) -> Vec<Extrinsic> {
    pool.read()
        .transactions
        .iter()
        .cloned()
        .map(|bytes| {
            let tx = Extrinsic::decode(&mut &bytes[..]).unwrap();
            tx
        })
        .collect::<Vec<_>>()
>>>>>>> efe8db92
}<|MERGE_RESOLUTION|>--- conflicted
+++ resolved
@@ -259,11 +259,10 @@
     storage_value_ref.get::<T>().ok().flatten()
 }
 
-<<<<<<< HEAD
 pub(crate) fn set_program(program: Program) {
     let code_hash = CodeId::generate(program.code()).into_origin();
     if !common::code_exists(code_hash) {
-        common::set_code(code_hash, program.code());
+        common::set_code(code_hash, program.checked_code());
     }
     common::set_program(
         H256::from_slice(program.id().as_ref()),
@@ -288,7 +287,8 @@
             })
             .collect(),
     );
-=======
+}
+
 pub(crate) fn decode_txs(pool: Arc<RwLock<PoolState>>) -> Vec<Extrinsic> {
     pool.read()
         .transactions
@@ -299,5 +299,4 @@
             tx
         })
         .collect::<Vec<_>>()
->>>>>>> efe8db92
 }