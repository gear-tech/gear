--- conflicted
+++ resolved
@@ -30,11 +30,7 @@
     ids::{MessageId, ProgramId},
     message::{DispatchKind, StoredDispatch, StoredMessage},
 };
-<<<<<<< HEAD
-use hex_literal::hex;
 use pallet_gear_messenger::Pallet as MessengerPallet;
-=======
->>>>>>> 3eaaa48a
 use sp_runtime::offchain::{
     storage_lock::{StorageLock, Time},
     Duration,
