// This file is part of Gear.

// Copyright (C) 2021-2022 Gear Technologies Inc.
// SPDX-License-Identifier: GPL-3.0-or-later WITH Classpath-exception-2.0

// This program is free software: you can redistribute it and/or modify
// it under the terms of the GNU General Public License as published by
// the Free Software Foundation, either version 3 of the License, or
// (at your option) any later version.

// This program is distributed in the hope that it will be useful,
// but WITHOUT ANY WARRANTY; without even the implied warranty of
// MERCHANTABILITY or FITNESS FOR A PARTICULAR PURPOSE. See the
// GNU General Public License for more details.

// You should have received a copy of the GNU General Public License
// along with this program. If not, see <https://www.gnu.org/licenses/>.

use super::*;
use crate::{mock::*, offchain::PayeeInfo};
use codec::Decode;
<<<<<<< HEAD
use common::{
    self,
    storage::{Messenger, StorageDeque},
    DAGBasedLedger, Origin as _,
};
=======
use common::{self, Origin as _, ValueTree};
>>>>>>> 85b21d04
use core::convert::TryInto;
use frame_support::{assert_ok, traits::ReservableCurrency};
use gear_core::{
    ids::{MessageId, ProgramId},
    message::{DispatchKind, StoredDispatch, StoredMessage},
};
use pallet_gear_messenger::Pallet as MessengerPallet;
use sp_runtime::offchain::{
    storage_lock::{StorageLock, Time},
    Duration,
};

pub(crate) fn init_logger() {
    let _ = env_logger::Builder::from_default_env()
        .format_module_path(false)
        .format_level(true)
        .try_init();
}

fn populate_wait_list(n: u64, bn: u32, num_users: u64, gas_limits: Vec<u64>) {
    for i in 0_u64..n {
        let prog_id = (i + 1).into();
        let msg_id = (100_u64 * n + i + 1).into();
        let blk_num = i % (bn as u64) + 1;
        let user_id = (i % num_users + 1).into();
        let gas_limit = gas_limits[i as usize];
        let message = StoredMessage::new(msg_id, user_id, prog_id, Default::default(), 0, None);
        common::insert_waiting_message(
            prog_id.into_origin(),
            msg_id.into_origin(),
            StoredDispatch::new(DispatchKind::Handle, message, None),
            blk_num.try_into().unwrap(),
        );
        let _ = <Test as pallet_gear::Config>::GasHandler::create(
            user_id.into_origin(),
            msg_id.into_origin(),
            gas_limit,
        );
    }
}

fn populate_wait_list_with_split(
    n: u64,
    bn: u32,
    user_id: impl Into<ProgramId> + Copy,
    gas_limit: u64,
) {
    let mut last_msg_id: Option<MessageId> = None;
    let user_id = user_id.into();
    for i in 0_u64..n {
        let prog_id = (i + 1).into();
        let msg_id = (100_u64 * n + i + 1).into();
        let blk_num = i % (bn as u64) + 1;
        let message = StoredMessage::new(msg_id, user_id, prog_id, Default::default(), 0, None);
        common::insert_waiting_message(
            prog_id.into_origin(),
            msg_id.into_origin(),
            StoredDispatch::new(DispatchKind::Handle, message, None),
            blk_num.try_into().unwrap(),
        );
        if let Some(last_msg_id) = last_msg_id {
            let _ = <Test as pallet_gear::Config>::GasHandler::split(
                last_msg_id.into_origin(),
                msg_id.into_origin(),
            );
        } else {
            let _ = <Test as pallet_gear::Config>::GasHandler::create(
                user_id.into_origin(),
                msg_id.into_origin(),
                gas_limit,
            );
        }
        last_msg_id = Some(msg_id);
    }
}

fn wait_list_contents() -> Vec<(StoredDispatch, u32)> {
    frame_support::storage::PrefixIterator::<(StoredDispatch, u32)>::new(
        common::STORAGE_WAITLIST_PREFIX.to_vec(),
        common::STORAGE_WAITLIST_PREFIX.to_vec(),
        |_, mut value| {
            let decoded = <(StoredDispatch, u32)>::decode(&mut value)?;
            Ok(decoded)
        },
    )
    .collect()
}

#[test]
fn ocw_interval_maintained() {
    init_logger();
    let (mut ext, pool) = with_offchain_ext();
    ext.execute_with(|| {
        // Assert the tx pool is empty
        assert_eq!(pool.read().transactions.len(), 0);

        // Pretend the network has been up for a while
        run_to_block_with_ocw(10);

        // Expected number of batches needed to scan the entire wait list
        let num_batches = 3_u32;

        // Populate wait list with `Test::MaxBatchSize` x `num_bathces` messages
        let num_entries = <Test as Config>::MaxBatchSize::get()
            .saturating_mul(num_batches)
            .saturating_sub(1) as u64;
        assert_eq!(num_entries, 29);
        populate_wait_list(num_entries, 10, 1, vec![10_000; num_entries as usize]);

        // Assert the tx pool has exactly 2 extrinsics (one in each 5 blocks)
        assert_eq!(pool.read().transactions.len(), 2);

        run_to_block_with_ocw(14);

        // Next OCW will not run until block 15, hence num tx in pool remains unchanged
        assert_eq!(pool.read().transactions.len(), 2);
        // Ensure that the current "invoicing" round started at block 10
        assert_eq!(
            get_offchain_storage_value(offchain::STORAGE_ROUND_STARTED_AT),
            Some(10_u32)
        );

        // From block 15 on we expect to have a new transaction every block
        run_to_block_with_ocw(15);
        assert_eq!(pool.read().transactions.len(), 3);
        // New "invoicing" round has started, as well
        assert_eq!(
            get_offchain_storage_value(offchain::STORAGE_ROUND_STARTED_AT),
            Some(15_u32)
        );

        // Last seen key in the wait list should be that of the 10th message
        assert_eq!(
            get_offchain_storage_value(offchain::STORAGE_LAST_KEY),
            Some(common::wait_key(
                10_u64.into_origin(),
                2910_u64.into_origin()
            ))
        );

        run_to_block_with_ocw(16);
        assert_eq!(pool.read().transactions.len(), 4);

        // Last seen key in the wait list should be that of the 20th message
        assert_eq!(
            get_offchain_storage_value(offchain::STORAGE_LAST_KEY),
            Some(common::wait_key(
                20_u64.into_origin(),
                2920_u64.into_origin()
            ))
        );

        run_to_block_with_ocw(17);
        assert_eq!(pool.read().transactions.len(), 5);
        // The wait list should have been completely exhausted at this moment,
        // the last key points at the wait list storage prefix
        assert_eq!(
            get_offchain_storage_value(offchain::STORAGE_LAST_KEY),
            Some(common::STORAGE_WAITLIST_PREFIX.to_vec())
        );

        // Expect to idle for 2 blocks
        run_to_block_with_ocw(19);
        assert_eq!(
            get_offchain_storage_value(offchain::STORAGE_ROUND_STARTED_AT),
            Some(15_u32)
        );
        assert_eq!(pool.read().transactions.len(), 5);

        // The whole cycle is starting anew at block 20
        run_to_block_with_ocw(20);
        // New invoicing round has started
        assert_eq!(
            get_offchain_storage_value(offchain::STORAGE_ROUND_STARTED_AT),
            Some(20_u32)
        );
        // Another transaction added to the pool
        assert_eq!(pool.read().transactions.len(), 6);
    })
}

#[test]
fn ocw_overlapping_prevented() {
    init_logger();
    let (mut ext, pool) = with_offchain_ext();
    ext.execute_with(|| {
        assert_eq!(pool.read().transactions.len(), 0);

        // Acquire the lock, as if another thread is mid-way
        let mut lock = StorageLock::<'_, Time>::with_deadline(
            offchain::STORAGE_OCW_LOCK,
            Duration::from_millis(10_000),
        );
        let _guard = lock.lock();

        // The OCW at block 5 will block until the lock expires after 10 seconds
        run_to_block_with_ocw(5);
        assert_eq!(pool.read().transactions.len(), 1);

        // The OCW at block 5 has run but it had to wait for the lock expiration
        let current_time = get_current_offchain_time();
        let elapsed_at_least = 10_000_u64;
        assert!(
            current_time > elapsed_at_least,
            "current_time = {}, elapsed_at_least = {}",
            current_time,
            elapsed_at_least
        );
    })
}

#[test]
fn ocw_interval_stretches_for_large_wait_list() {
    init_logger();
    let (mut ext, pool) = with_offchain_ext();
    ext.execute_with(|| {
        // Pretend the network has been up for a while
        run_to_block_with_ocw(10);

        // Expected number of batches needed to scan the entire wait list
        let num_batches = 7_u32;

        // Populate wait list with `Test::MaxBatchSize` x `num_bathces` messages
        let batch_size = <Test as Config>::MaxBatchSize::get() as u64;
        let num_entries = batch_size.saturating_mul(num_batches as u64);
        assert_eq!(num_entries, 70);
        populate_wait_list(num_entries, 10, 1, vec![10_000; num_entries as usize]);

        // Assert the tx pool has exactly 2 extrinsics (after each 5 blocks)
        assert_eq!(pool.read().transactions.len(), 2);

        run_to_block_with_ocw(14);

        // Now OCW will not run until block 15, hence num tx in pool remains unchanged
        assert_eq!(pool.read().transactions.len(), 2);
        // Ensure that the current "invoicing" round started at block 10
        assert_eq!(
            get_offchain_storage_value(offchain::STORAGE_ROUND_STARTED_AT),
            Some(10_u32)
        );

        // From block 15 on we expect to have a new transaction every block
        run_to_block_with_ocw(15);
        assert_eq!(pool.read().transactions.len(), 3);

        // New "invoicing" round has started
        assert_eq!(
            get_offchain_storage_value(offchain::STORAGE_ROUND_STARTED_AT),
            Some(15_u32)
        );

        // The last tx in the pool contains batch #1 of messages
        let latest_tx = decode_txs(pool.clone())[..]
            .last()
            .expect("Checked above")
            .clone();
        assert!(matches!(
            latest_tx.call,
            mock::Call::Usage(pallet::Call::collect_waitlist_rent { .. })
        ));
        if let mock::Call::Usage(pallet::Call::collect_waitlist_rent { payees_list }) =
            latest_tx.call
        {
            for (
                i,
                PayeeInfo {
                    program_id,
                    message_id,
                },
            ) in payees_list.into_iter().enumerate()
            {
                let i = i as u64;
                assert_eq!(
                    (program_id, message_id),
                    (
                        (i + 1).into_origin(),
                        (100_u64 * (num_entries as u64) + i + 1).into_origin()
                    )
                );
            }
        } else {
            unreachable!()
        }

        // Last seen key in the wait list should be that of the 10th message
        assert_eq!(
            get_offchain_storage_value(offchain::STORAGE_LAST_KEY),
            Some(common::wait_key(
                10_u64.into_origin(),
                7010_u64.into_origin()
            ))
        );

        run_to_block_with_ocw(16);
        assert_eq!(pool.read().transactions.len(), 4);

        // The last tx in the pool now contains batch #2 of messages
        let latest_tx = decode_txs(pool.clone())[..]
            .last()
            .expect("Checked above")
            .clone();
        assert!(matches!(
            latest_tx.call,
            mock::Call::Usage(pallet::Call::collect_waitlist_rent { .. })
        ));
        if let mock::Call::Usage(pallet::Call::collect_waitlist_rent { payees_list }) =
            latest_tx.call
        {
            for (
                i,
                PayeeInfo {
                    program_id,
                    message_id,
                },
            ) in payees_list.into_iter().enumerate()
            {
                let i = i as u64;
                assert_eq!(
                    (program_id, message_id),
                    (
                        (batch_size + i + 1).into_origin(),
                        (100_u64 * (num_entries as u64) + batch_size + i + 1).into_origin()
                    )
                );
            }
        } else {
            unreachable!()
        }

        // Last seen key in the wait list should be that of the 20th message
        assert_eq!(
            get_offchain_storage_value(offchain::STORAGE_LAST_KEY),
            Some(common::wait_key(
                20_u64.into_origin(),
                7020_u64.into_origin()
            ))
        );

        run_to_block_with_ocw(17);
        assert_eq!(pool.read().transactions.len(), 5);
        run_to_block_with_ocw(18);
        assert_eq!(pool.read().transactions.len(), 6);
        run_to_block_with_ocw(19);
        assert_eq!(pool.read().transactions.len(), 7);
        run_to_block_with_ocw(20);
        assert_eq!(pool.read().transactions.len(), 8);
        run_to_block_with_ocw(21);
        assert_eq!(pool.read().transactions.len(), 9);

        // The wait list should have been completely exhausted at this moment,
        // however, the last key should still be that of the last message (#70)
        assert_eq!(
            get_offchain_storage_value(offchain::STORAGE_LAST_KEY),
            Some(common::wait_key(
                70_u64.into_origin(),
                7070_u64.into_origin()
            ))
        );

        run_to_block_with_ocw(22);
        // We don't expect the current round counter to be reset as long as the
        // last key refers to some message (not the wait list prefix)
        assert_eq!(
            get_offchain_storage_value(offchain::STORAGE_ROUND_STARTED_AT),
            Some(15_u32)
        );
        // A new transactions still added, although the payload should be empty
        assert_eq!(pool.read().transactions.len(), 10);
        // The last key should now point at the wait list storage prefix
        assert_eq!(
            get_offchain_storage_value(offchain::STORAGE_LAST_KEY),
            Some(common::STORAGE_WAITLIST_PREFIX.to_vec())
        );

        // The whole cycle is starting anew (without any idling between the rounds)
        run_to_block_with_ocw(23);
        // New invoicing round has started
        assert_eq!(
            get_offchain_storage_value(offchain::STORAGE_ROUND_STARTED_AT),
            Some(23_u32)
        );
        // Another transaction added to the pool
        assert_eq!(pool.read().transactions.len(), 11);
    })
}

#[test]
fn rent_charge_works() {
    init_logger();
    new_test_ext().execute_with(|| {
        // Reserve some currency on users' accounts
        for i in 1_u64..=10 {
            assert_ok!(<Balances as ReservableCurrency<_>>::reserve(&i, 10_000));
        }

        run_to_block(10);

        // Populate wait list
        // We have 10 messages in the wait list submitted one at a time by different users
        populate_wait_list(10, 10, 10, vec![10_000; 10]);

        let wl = wait_list_contents()
            .into_iter()
            .map(|(d, n)| (d.into_parts().1, n))
            .collect::<Vec<_>>();

        assert_eq!(wl.len(), 10);
        assert_eq!(wl[0].0.id(), 1001.into());
        assert_eq!(wl[9].0.id(), 1010.into());

        run_to_block(15);

        // Calling the unsigned version of the extrinsic
        assert_ok!(Usage::collect_waitlist_rent(
            Origin::none(),
            vec![
                PayeeInfo {
                    program_id: 1.into_origin(),
                    message_id: 1001.into_origin()
                },
                PayeeInfo {
                    program_id: 2.into_origin(),
                    message_id: 1002.into_origin()
                },
                PayeeInfo {
                    program_id: 3.into_origin(),
                    message_id: 1003.into_origin()
                },
                PayeeInfo {
                    program_id: 4.into_origin(),
                    message_id: 1004.into_origin()
                },
                PayeeInfo {
                    program_id: 5.into_origin(),
                    message_id: 1005.into_origin()
                },
            ],
        ));
        // The i-th message was placed in the wait list at i-th block. Therefore at block 15
        // the 1st message has stayed in the wait list for 14 blocks whereas the 5th message -
        // for 10 blocks. The rent is 100 units of gas per block. Expect the sender of the
        // 1st message to have paid 1400 gas (converted to currency units in 1:1 ratio
        // through to the sender of the 5th message who should have paid 1000 gas only.
        assert_eq!(Balances::reserved_balance(&1), 8_600);
        assert_eq!(Balances::reserved_balance(&2), 8_700);
        assert_eq!(Balances::reserved_balance(&3), 8_800);
        assert_eq!(Balances::reserved_balance(&4), 8_900);
        assert_eq!(Balances::reserved_balance(&5), 9_000);

        // The insertion block number has been reset for the first 5 messages
        let wl = wait_list_contents()
            .into_iter()
            .map(|(d, n)| (d.into_parts().1, n))
            .collect::<Vec<_>>();

        // current block number
        assert_eq!(wl[0].1, 15);
        assert_eq!(wl[4].1, 15);
        // initial block number
        assert_eq!(wl[5].1, 6);
        assert_eq!(wl[9].1, 10);

        // Check that the collected rent adds up
        assert_eq!(Balances::free_balance(&BLOCK_AUTHOR), 6101);
    });
}

#[test]
fn trap_reply_message_is_sent() {
    init_logger();
    new_test_ext().execute_with(|| {
        // 1st user has just above `T::TrapReplyExistentialGasLimit` reserved
        assert_ok!(<Balances as ReservableCurrency<_>>::reserve(&1, 1_100));
        // 2nd user already has less than `T::TrapReplyExistentialGasLimit` reserved
        assert_ok!(<Balances as ReservableCurrency<_>>::reserve(&2, 500));

        run_to_block(10);

        // Populate wait list with 2 messages
        populate_wait_list(2, 10, 2, vec![1_100, 500]);

        let wl = wait_list_contents();
        assert_eq!(wl.len(), 2);

        // Insert respective programs to the program storage
        let _program_1 = crate::mock::set_program::<Test>(1.into(), [0; 32].into(), 10);
        let _program_2 = crate::mock::set_program::<Test>(2.into(), [0; 32].into(), 10);

        run_to_block(15);

        // Calling the unsigned version of the extrinsic
        assert_ok!(Usage::collect_waitlist_rent(
            Origin::none(),
            vec![
                PayeeInfo {
                    program_id: 1.into_origin(),
                    message_id: 201.into_origin()
                },
                PayeeInfo {
                    program_id: 2.into_origin(),
                    message_id: 202.into_origin()
                },
            ],
        ));

        // The first message still was charged the amount in excess
        assert_eq!(Balances::reserved_balance(&1), 1_000);

        // The second message wasn't charged at all before emitting trap reply
        assert_eq!(Balances::reserved_balance(&2), 500);

        // Ensure there are two trap reply messages in the message queue
        let message = <MessengerPallet<Test> as Messenger>::Queue::pop_front()
            .expect("Storage corrupted")
            .expect("No messages in queue");

        assert_eq!(message.source(), 1.into());
        assert_eq!(message.destination(), 1.into());
        assert_eq!(
            message.reply(),
            Some((201.into(), core_processor::ERR_EXIT_CODE))
        );
        // Check that respective `ValueNode` have been created by splitting the parent node
        assert_eq!(
            <Test as pallet_gear::Config>::GasHandler::get_limit(message.id().into_origin())
                .unwrap()
                .unwrap(),
            1000
        );

        // Second trap reply message
        let message = <MessengerPallet<Test> as Messenger>::Queue::pop_front()
            .expect("Storage corrupted")
            .expect("No messages in queue");
        assert_eq!(message.source(), 2.into());
        assert_eq!(message.destination(), 2.into());
        assert_eq!(
            message.reply(),
            Some((202.into(), core_processor::ERR_EXIT_CODE))
        );

        assert_eq!(
            <Test as pallet_gear::Config>::GasHandler::get_limit(message.id().into_origin())
                .unwrap()
                .unwrap(),
            500
        );
    });
}

#[test]
fn external_submitter_gets_rewarded() {
    init_logger();
    new_test_ext().execute_with(|| {
        // Reserve some currency on users' accounts
        for i in 1_u64..=5 {
            assert_ok!(<Balances as ReservableCurrency<_>>::reserve(&i, 10_000));
        }

        run_to_block(10);

        // Populate wait list
        populate_wait_list(5, 10, 5, vec![10_000; 10]);

        run_to_block(15);

        // Calling the signed extrinsic
        assert_ok!(Usage::collect_waitlist_rent(
            Origin::signed(10),
            vec![
                PayeeInfo {
                    program_id: 1.into_origin(),
                    message_id: 501.into_origin()
                },
                PayeeInfo {
                    program_id: 2.into_origin(),
                    message_id: 502.into_origin()
                },
                PayeeInfo {
                    program_id: 3.into_origin(),
                    message_id: 503.into_origin()
                },
                PayeeInfo {
                    program_id: 4.into_origin(),
                    message_id: 504.into_origin()
                },
                PayeeInfo {
                    program_id: 5.into_origin(),
                    message_id: 505.into_origin()
                },
            ],
        ));

        // Check that the collected rent adds up:
        // 10% goes to the external user, the rest - to a validator
        assert_eq!(Balances::free_balance(&10), 1_000_600);
        assert_eq!(Balances::free_balance(&BLOCK_AUTHOR), 5501);
    });
}

#[test]
fn dust_discarded_with_noop() {
    init_logger();
    new_test_ext().execute_with(|| {
        // Message sender has reserved just above `T::TrapReplyExistentialGasLimit`
        assert_ok!(<Balances as ReservableCurrency<_>>::reserve(&1, 1_100));

        run_to_block(10);

        // Populate wait list with 2 messages
        populate_wait_list(1, 10, 1, vec![1_100]);

        let wl = wait_list_contents();
        assert_eq!(wl.len(), 1);

        run_to_block(15);

        // Calling the unsigned version of the extrinsic
        assert_ok!(Usage::collect_waitlist_rent(
            Origin::signed(11), // AccountId without any balance
            vec![PayeeInfo {
                program_id: 1.into_origin(),
                message_id: 101.into_origin()
            },],
        ));

        // The amount destined to the tx submitter is below `ExistentialDeposit`
        // It should have been removed as dust, no change in the beneficiary free balance
        assert_eq!(Balances::free_balance(&11), 0);
    });
}

#[test]
fn gas_properly_handled_for_trap_replies() {
    init_logger();
    new_test_ext().execute_with(|| {
        // 3st user has just above `T::TrapReplyExistentialGasLimit` reserved
        assert_ok!(<Balances as ReservableCurrency<_>>::reserve(&3, 1_100));
        // 4nd user already has less than `T::TrapReplyExistentialGasLimit` reserved
        assert_ok!(<Balances as ReservableCurrency<_>>::reserve(&4, 500));

        run_to_block(10);

        // Populate wait list with 2 messages
        populate_wait_list_with_split(2, 10, 3, 1_100);

        let wl = wait_list_contents();
        assert_eq!(wl.len(), 2);

        // Insert respective programs to the program storage
        let _program_1 = crate::mock::set_program::<Test>(1.into(), [0; 32].into(), 10);
        let _program_2 = crate::mock::set_program::<Test>(2.into(), [0; 32].into(), 10);

        run_to_block(15);

        // Calling the unsigned version of the extrinsic
        assert_ok!(Usage::collect_waitlist_rent(
            Origin::none(),
            vec![
                PayeeInfo {
                    program_id: 1.into_origin(),
                    message_id: 201.into_origin()
                },
                PayeeInfo {
                    program_id: 2.into_origin(),
                    message_id: 202.into_origin()
                },
            ],
        ));

        // Both messages should have been removed from wait list
        assert_eq!(wait_list_contents().len(), 0);

        assert!(!pallet_gear_program::Pallet::<Test>::program_exists(
            ProgramId::from(3).into_origin()
        ));
        assert!(!pallet_gear_program::Pallet::<Test>::program_exists(
            ProgramId::from(4).into_origin()
        ));

        // 100 gas spent for rent payment by 1st message, other gas unreserved, due to addition of message into mailbox.
        assert_eq!(
            <Test as pallet_gear::Config>::GasHandler::total_issuance(),
            0
        );

        // Ensure the message sender has the funds unreserved
        assert_eq!(Balances::reserved_balance(&3), 0);
        assert_eq!(Balances::free_balance(&3), 999_900); // Initital 1_000_000 less 100 paid for rent
        assert_eq!(Balances::free_balance(&BLOCK_AUTHOR), 201); // Initial 101 + 100 charged for rent
    });
}<|MERGE_RESOLUTION|>--- conflicted
+++ resolved
@@ -19,15 +19,11 @@
 use super::*;
 use crate::{mock::*, offchain::PayeeInfo};
 use codec::Decode;
-<<<<<<< HEAD
 use common::{
     self,
     storage::{Messenger, StorageDeque},
-    DAGBasedLedger, Origin as _,
+    Origin as _, ValueTree,
 };
-=======
-use common::{self, Origin as _, ValueTree};
->>>>>>> 85b21d04
 use core::convert::TryInto;
 use frame_support::{assert_ok, traits::ReservableCurrency};
 use gear_core::{
