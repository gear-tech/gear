// This file is part of Gear.

// Copyright (C) 2021-2022 Gear Technologies Inc.
// SPDX-License-Identifier: GPL-3.0-or-later WITH Classpath-exception-2.0

// This program is free software: you can redistribute it and/or modify
// it under the terms of the GNU General Public License as published by
// the Free Software Foundation, either version 3 of the License, or
// (at your option) any later version.

// This program is distributed in the hope that it will be useful,
// but WITHOUT ANY WARRANTY; without even the implied warranty of
// MERCHANTABILITY or FITNESS FOR A PARTICULAR PURPOSE. See the
// GNU General Public License for more details.

// You should have received a copy of the GNU General Public License
// along with this program. If not, see <https://www.gnu.org/licenses/>.

use super::*;
use crate::{mock::*, offchain::PayeeInfo};
use codec::Decode;
use common::{self, DAGBasedLedger, Origin as _};
use core::convert::TryInto;
use frame_support::{assert_ok, traits::ReservableCurrency};
<<<<<<< HEAD
use gear_core::{message::DispatchKind, program::InstrumentedCode};
=======
use gear_core::{
    code::CheckedCode,
    message::{DispatchKind, StoredDispatch, StoredMessage},
};
>>>>>>> f2d5d468
use hex_literal::hex;
use sp_runtime::offchain::{
    storage_lock::{StorageLock, Time},
    Duration,
};

pub(crate) fn init_logger() {
    let _ = env_logger::Builder::from_default_env()
        .format_module_path(false)
        .format_level(true)
        .try_init();
}

fn populate_wait_list(n: u64, bn: u32, num_users: u64, gas_limits: Vec<u64>) {
    for i in 0_u64..n {
        let prog_id = (i + 1).into();
        let msg_id = (100_u64 * n + i + 1).into();
        let blk_num = i % (bn as u64) + 1;
        let user_id = (i % num_users + 1).into();
        let gas_limit = gas_limits[i as usize];
        let message = StoredMessage::new(msg_id, user_id, prog_id, Default::default(), 0, None);
        common::insert_waiting_message(
            prog_id.into_origin(),
            msg_id.into_origin(),
            StoredDispatch::new(DispatchKind::Handle, message, None),
            blk_num.try_into().unwrap(),
        );
        let _ = <Test as pallet_gear::Config>::GasHandler::create(
            user_id.into_origin(),
            msg_id.into_origin(),
            gas_limit,
        );
    }
}

fn wait_list_contents() -> Vec<(StoredDispatch, u32)> {
    frame_support::storage::PrefixIterator::<(StoredDispatch, u32)>::new(
        common::STORAGE_WAITLIST_PREFIX.to_vec(),
        common::STORAGE_WAITLIST_PREFIX.to_vec(),
        |_, mut value| {
            let decoded = <(StoredDispatch, u32)>::decode(&mut value)?;
            Ok(decoded)
        },
    )
    .collect()
}

#[test]
fn ocw_interval_maintained() {
    init_logger();
    let (mut ext, pool) = with_offchain_ext();
    ext.execute_with(|| {
        // Assert the tx pool is empty
        assert_eq!(pool.read().transactions.len(), 0);

        // Pretend the network has been up for a while
        run_to_block_with_ocw(10);

        // Expected number of batches needed to scan the entire wait list
        let num_batches = 3_u32;

        // Populate wait list with `Test::MaxBatchSize` x `num_bathces` messages
        let num_entries = <Test as Config>::MaxBatchSize::get()
            .saturating_mul(num_batches)
            .saturating_sub(1) as u64;
        assert_eq!(num_entries, 29);
        populate_wait_list(num_entries, 10, 1, vec![10_000; num_entries as usize]);

        // Assert the tx pool has exactly 2 extrinsics (one in each 5 blocks)
        assert_eq!(pool.read().transactions.len(), 2);

        run_to_block_with_ocw(14);

        // Next OCW will not run until block 15, hence num tx in pool remains unchanged
        assert_eq!(pool.read().transactions.len(), 2);
        // Ensure that the current "invoicing" round started at block 10
        assert_eq!(
            get_offchain_storage_value(offchain::STORAGE_ROUND_STARTED_AT),
            Some(10_u32)
        );

        // From block 15 on we expect to have a new transaction every block
        run_to_block_with_ocw(15);
        assert_eq!(pool.read().transactions.len(), 3);
        // New "invoicing" round has started, as well
        assert_eq!(
            get_offchain_storage_value(offchain::STORAGE_ROUND_STARTED_AT),
            Some(15_u32)
        );

        // Last seen key in the wait list should be that of the 10th message
        assert_eq!(
            get_offchain_storage_value(offchain::STORAGE_LAST_KEY),
            Some(common::wait_key(
                10_u64.into_origin(),
                2910_u64.into_origin()
            ))
        );

        run_to_block_with_ocw(16);
        assert_eq!(pool.read().transactions.len(), 4);

        // Last seen key in the wait list should be that of the 20th message
        assert_eq!(
            get_offchain_storage_value(offchain::STORAGE_LAST_KEY),
            Some(common::wait_key(
                20_u64.into_origin(),
                2920_u64.into_origin()
            ))
        );

        run_to_block_with_ocw(17);
        assert_eq!(pool.read().transactions.len(), 5);
        // The wait list should have been completely exhausted at this moment,
        // the last key points at the wait list storage prefix
        assert_eq!(
            get_offchain_storage_value(offchain::STORAGE_LAST_KEY),
            Some(common::STORAGE_WAITLIST_PREFIX.to_vec())
        );

        // Expect to idle for 2 blocks
        run_to_block_with_ocw(19);
        assert_eq!(
            get_offchain_storage_value(offchain::STORAGE_ROUND_STARTED_AT),
            Some(15_u32)
        );
        assert_eq!(pool.read().transactions.len(), 5);

        // The whole cycle is starting anew at block 20
        run_to_block_with_ocw(20);
        // New invoicing round has started
        assert_eq!(
            get_offchain_storage_value(offchain::STORAGE_ROUND_STARTED_AT),
            Some(20_u32)
        );
        // Another transaction added to the pool
        assert_eq!(pool.read().transactions.len(), 6);
    })
}

#[test]
fn ocw_overlapping_prevented() {
    init_logger();
    let (mut ext, pool) = with_offchain_ext();
    ext.execute_with(|| {
        assert_eq!(pool.read().transactions.len(), 0);

        // Acquire the lock, as if another thread is mid-way
        let mut lock = StorageLock::<'_, Time>::with_deadline(
            offchain::STORAGE_OCW_LOCK,
            Duration::from_millis(10_000),
        );
        let _guard = lock.lock();

        // The OCW at block 5 will block until the lock expires after 10 seconds
        run_to_block_with_ocw(5);
        assert_eq!(pool.read().transactions.len(), 1);

        // The OCW at block 5 has run but it had to wait for the lock expiration
        let current_time = get_current_offchain_time();
        let elapsed_at_least = 10_000_u64;
        assert!(
            current_time > elapsed_at_least,
            "current_time = {}, elapsed_at_least = {}",
            current_time,
            elapsed_at_least
        );
    })
}

#[test]
fn ocw_interval_stretches_for_large_wait_list() {
    init_logger();
    let (mut ext, pool) = with_offchain_ext();
    ext.execute_with(|| {
        // Pretend the network has been up for a while
        run_to_block_with_ocw(10);

        // Expected number of batches needed to scan the entire wait list
        let num_batches = 7_u32;

        // Populate wait list with `Test::MaxBatchSize` x `num_bathces` messages
        let batch_size = <Test as Config>::MaxBatchSize::get() as u64;
        let num_entries = batch_size.saturating_mul(num_batches as u64);
        assert_eq!(num_entries, 70);
        populate_wait_list(num_entries, 10, 1, vec![10_000; num_entries as usize]);

        // Assert the tx pool has exactly 2 extrinsics (after each 5 blocks)
        assert_eq!(pool.read().transactions.len(), 2);

        run_to_block_with_ocw(14);

        // Now OCW will not run until block 15, hence num tx in pool remains unchanged
        assert_eq!(pool.read().transactions.len(), 2);
        // Ensure that the current "invoicing" round started at block 10
        assert_eq!(
            get_offchain_storage_value(offchain::STORAGE_ROUND_STARTED_AT),
            Some(10_u32)
        );

        // From block 15 on we expect to have a new transaction every block
        run_to_block_with_ocw(15);
        assert_eq!(pool.read().transactions.len(), 3);

        // New "invoicing" round has started
        assert_eq!(
            get_offchain_storage_value(offchain::STORAGE_ROUND_STARTED_AT),
            Some(15_u32)
        );

        // The last tx in the pool contains batch #1 of messages
        let latest_tx = decode_txs(pool.clone())[..]
            .last()
            .expect("Checked above")
            .clone();
        assert!(matches!(
            latest_tx.call,
            mock::Call::Usage(pallet::Call::collect_waitlist_rent { .. })
        ));
        if let mock::Call::Usage(pallet::Call::collect_waitlist_rent { payees_list }) =
            latest_tx.call
        {
            for (
                i,
                PayeeInfo {
                    program_id,
                    message_id,
                },
            ) in payees_list.into_iter().enumerate()
            {
                let i = i as u64;
                assert_eq!(
                    (program_id, message_id),
                    (
                        (i + 1).into_origin(),
                        (100_u64 * (num_entries as u64) + i + 1).into_origin()
                    )
                );
            }
        } else {
            unreachable!()
        }

        // Last seen key in the wait list should be that of the 10th message
        assert_eq!(
            get_offchain_storage_value(offchain::STORAGE_LAST_KEY),
            Some(common::wait_key(
                10_u64.into_origin(),
                7010_u64.into_origin()
            ))
        );

        run_to_block_with_ocw(16);
        assert_eq!(pool.read().transactions.len(), 4);

        // The last tx in the pool now contains batch #2 of messages
        let latest_tx = decode_txs(pool.clone())[..]
            .last()
            .expect("Checked above")
            .clone();
        assert!(matches!(
            latest_tx.call,
            mock::Call::Usage(pallet::Call::collect_waitlist_rent { .. })
        ));
        if let mock::Call::Usage(pallet::Call::collect_waitlist_rent { payees_list }) =
            latest_tx.call
        {
            for (
                i,
                PayeeInfo {
                    program_id,
                    message_id,
                },
            ) in payees_list.into_iter().enumerate()
            {
                let i = i as u64;
                assert_eq!(
                    (program_id, message_id),
                    (
                        (batch_size + i + 1).into_origin(),
                        (100_u64 * (num_entries as u64) + batch_size + i + 1).into_origin()
                    )
                );
            }
        } else {
            unreachable!()
        }

        // Last seen key in the wait list should be that of the 20th message
        assert_eq!(
            get_offchain_storage_value(offchain::STORAGE_LAST_KEY),
            Some(common::wait_key(
                20_u64.into_origin(),
                7020_u64.into_origin()
            ))
        );

        run_to_block_with_ocw(17);
        assert_eq!(pool.read().transactions.len(), 5);
        run_to_block_with_ocw(18);
        assert_eq!(pool.read().transactions.len(), 6);
        run_to_block_with_ocw(19);
        assert_eq!(pool.read().transactions.len(), 7);
        run_to_block_with_ocw(20);
        assert_eq!(pool.read().transactions.len(), 8);
        run_to_block_with_ocw(21);
        assert_eq!(pool.read().transactions.len(), 9);

        // The wait list should have been completely exhausted at this moment,
        // however, the last key should still be that of the last message (#70)
        assert_eq!(
            get_offchain_storage_value(offchain::STORAGE_LAST_KEY),
            Some(common::wait_key(
                70_u64.into_origin(),
                7070_u64.into_origin()
            ))
        );

        run_to_block_with_ocw(22);
        // We don't expect the current round counter to be reset as long as the
        // last key refers to some message (not the wait list prefix)
        assert_eq!(
            get_offchain_storage_value(offchain::STORAGE_ROUND_STARTED_AT),
            Some(15_u32)
        );
        // A new transactions still added, although the payload should be empty
        assert_eq!(pool.read().transactions.len(), 10);
        // The last key should now point at the wait list storage prefix
        assert_eq!(
            get_offchain_storage_value(offchain::STORAGE_LAST_KEY),
            Some(common::STORAGE_WAITLIST_PREFIX.to_vec())
        );

        // The whole cycle is starting anew (without any idling between the rounds)
        run_to_block_with_ocw(23);
        // New invoicing round has started
        assert_eq!(
            get_offchain_storage_value(offchain::STORAGE_ROUND_STARTED_AT),
            Some(23_u32)
        );
        // Another transaction added to the pool
        assert_eq!(pool.read().transactions.len(), 11);
    })
}

#[test]
fn rent_charge_works() {
    init_logger();
    new_test_ext().execute_with(|| {
        // Reserve some currency on users' accounts
        for i in 1_u64..=10 {
            assert_ok!(<Balances as ReservableCurrency<_>>::reserve(&i, 10_000));
        }

        run_to_block(10);

        // Populate wait list
        // We have 10 messages in the wait list submitted one at a time by different users
        populate_wait_list(10, 10, 10, vec![10_000; 10]);

        let wl = wait_list_contents()
            .into_iter()
            .map(|(d, n)| (d.message().clone(), n))
            .collect::<Vec<_>>();
        assert_eq!(wl.len(), 10);
        assert_eq!(wl[0].0.id(), 1001.into());
        assert_eq!(wl[9].0.id(), 1010.into());

        run_to_block(15);

        // Calling the unsigned version of the extrinsic
        assert_ok!(Usage::collect_waitlist_rent(
            Origin::none(),
            vec![
                PayeeInfo {
                    program_id: 1.into_origin(),
                    message_id: 1001.into_origin()
                },
                PayeeInfo {
                    program_id: 2.into_origin(),
                    message_id: 1002.into_origin()
                },
                PayeeInfo {
                    program_id: 3.into_origin(),
                    message_id: 1003.into_origin()
                },
                PayeeInfo {
                    program_id: 4.into_origin(),
                    message_id: 1004.into_origin()
                },
                PayeeInfo {
                    program_id: 5.into_origin(),
                    message_id: 1005.into_origin()
                },
            ],
        ));
        // The i-th message was placed in the wait list at i-th block. Therefore at block 15
        // the 1st message has stayed in the wait list for 14 blocks whereas the 5th message -
        // for 10 blocks. The rent is 100 units of gas per block. Expect the sender of the
        // 1st message to have paid 1400 gas (converted to currency units in 1:1 ratio
        // through to the sender of the 5th message who should have paid 1000 gas only.
        assert_eq!(Balances::reserved_balance(&1), 8_600);
        assert_eq!(Balances::reserved_balance(&2), 8_700);
        assert_eq!(Balances::reserved_balance(&3), 8_800);
        assert_eq!(Balances::reserved_balance(&4), 8_900);
        assert_eq!(Balances::reserved_balance(&5), 9_000);

        // The insertion block number has been reset for the first 5 messages
        let wl = wait_list_contents()
            .into_iter()
            .map(|(d, n)| (d.message().clone(), n))
            .collect::<Vec<_>>();
        // current block number
        assert_eq!(wl[0].1, 15);
        assert_eq!(wl[4].1, 15);
        // initial block number
        assert_eq!(wl[5].1, 6);
        assert_eq!(wl[9].1, 10);

        // Check that the collected rent adds up
        assert_eq!(Balances::free_balance(&BLOCK_AUTHOR), 6101);
    });
}

#[test]
fn trap_reply_message_is_sent() {
    init_logger();
    new_test_ext().execute_with(|| {
        // 1st user has just above `T::TrapReplyExistentialGasLimit` reserved
        assert_ok!(<Balances as ReservableCurrency<_>>::reserve(&1, 1_100));
        // 2nd user already has less than `T::TrapReplyExistentialGasLimit` reserved
        assert_ok!(<Balances as ReservableCurrency<_>>::reserve(&2, 500));

        run_to_block(10);

        // Populate wait list with 2 messages
        populate_wait_list(2, 10, 2, vec![1_100, 500]);

        let wl = wait_list_contents()
            .into_iter()
            .map(|(d, n)| (d.message().clone(), n))
            .collect::<Vec<_>>();
        assert_eq!(wl.len(), 2);

        // Insert respective programs to the program storage
        let program_1 = gear_core::program::Program::new(
            1.into(),
            InstrumentedCode::new(
                hex!("0061736d01000000020f0103656e76066d656d6f7279020001").to_vec(),
                1,
                1,
            ),
        );
        crate::mock::set_program(program_1);

        let program_2 = gear_core::program::Program::new(
            2.into(),
            InstrumentedCode::new(
                hex!("0061736d01000000020f0103656e76066d656d6f7279020001").to_vec(),
                1,
                1,
            ),
        );
        crate::mock::set_program(program_2);

        run_to_block(15);

        // Calling the unsigned version of the extrinsic
        assert_ok!(Usage::collect_waitlist_rent(
            Origin::none(),
            vec![
                PayeeInfo {
                    program_id: 1.into_origin(),
                    message_id: 201.into_origin()
                },
                PayeeInfo {
                    program_id: 2.into_origin(),
                    message_id: 202.into_origin()
                },
            ],
        ));

        // The first message still was charged the amount in excess
        assert_eq!(Balances::reserved_balance(&1), 1_000);

        // The second message wasn't charged at all before emitting trap reply
        assert_eq!(Balances::reserved_balance(&2), 500);

        // Ensure there are two trap reply messages in the message queue
        let message = common::dequeue_dispatch().unwrap();
        assert_eq!(message.source(), 1.into());
        assert_eq!(message.destination(), 1.into());
        assert_eq!(
            message.reply(),
            Some((201.into(), core_processor::ERR_EXIT_CODE))
        );
        // Check that respective `ValueNode` have been created by splitting the parent node
        assert_eq!(
            <Test as pallet_gear::Config>::GasHandler::get_limit(message.id().into_origin())
                .unwrap()
                .0,
            1000
        );

        // Second trap reply message
        let message = common::dequeue_dispatch().unwrap();
        assert_eq!(message.source(), 2.into());
        assert_eq!(message.destination(), 2.into());
        assert_eq!(
            message.reply(),
            Some((202.into(), core_processor::ERR_EXIT_CODE))
        );

        assert_eq!(
            <Test as pallet_gear::Config>::GasHandler::get_limit(message.id().into_origin())
                .unwrap()
                .0,
            500
        );
    });
}

#[test]
fn external_submitter_gets_rewarded() {
    init_logger();
    new_test_ext().execute_with(|| {
        // Reserve some currency on users' accounts
        for i in 1_u64..=5 {
            assert_ok!(<Balances as ReservableCurrency<_>>::reserve(&i, 10_000));
        }

        run_to_block(10);

        // Populate wait list
        populate_wait_list(5, 10, 5, vec![10_000; 10]);

        run_to_block(15);

        // Calling the signed extrinsic
        assert_ok!(Usage::collect_waitlist_rent(
            Origin::signed(10),
            vec![
                PayeeInfo {
                    program_id: 1.into_origin(),
                    message_id: 501.into_origin()
                },
                PayeeInfo {
                    program_id: 2.into_origin(),
                    message_id: 502.into_origin()
                },
                PayeeInfo {
                    program_id: 3.into_origin(),
                    message_id: 503.into_origin()
                },
                PayeeInfo {
                    program_id: 4.into_origin(),
                    message_id: 504.into_origin()
                },
                PayeeInfo {
                    program_id: 5.into_origin(),
                    message_id: 505.into_origin()
                },
            ],
        ));

        // Check that the collected rent adds up:
        // 10% goes to the external user, the rest - to a validator
        assert_eq!(Balances::free_balance(&10), 1_000_600);
        assert_eq!(Balances::free_balance(&BLOCK_AUTHOR), 5501);
    });
}

#[test]
fn dust_discarded_with_noop() {
    init_logger();
    new_test_ext().execute_with(|| {
        // Message sender has reserved just above `T::TrapReplyExistentialGasLimit`
        assert_ok!(<Balances as ReservableCurrency<_>>::reserve(&1, 1_100));

        run_to_block(10);

        // Populate wait list with 2 messages
        populate_wait_list(1, 10, 1, vec![1_100]);

        let wl = wait_list_contents()
            .into_iter()
            .map(|(d, n)| (d.message().clone(), n))
            .collect::<Vec<_>>();
        assert_eq!(wl.len(), 1);

        run_to_block(15);

        // Calling the unsigned version of the extrinsic
        assert_ok!(Usage::collect_waitlist_rent(
            Origin::signed(11), // AccountId without any balance
            vec![PayeeInfo {
                program_id: 1.into_origin(),
                message_id: 101.into_origin()
            },],
        ));

        // The amount destined to the tx submitter is below `ExistentialDeposit`
        // It should have been removed as dust, no change in the beneficiary free balance
        assert_eq!(Balances::free_balance(&11), 0);
    });
}<|MERGE_RESOLUTION|>--- conflicted
+++ resolved
@@ -22,14 +22,10 @@
 use common::{self, DAGBasedLedger, Origin as _};
 use core::convert::TryInto;
 use frame_support::{assert_ok, traits::ReservableCurrency};
-<<<<<<< HEAD
-use gear_core::{message::DispatchKind, program::InstrumentedCode};
-=======
 use gear_core::{
-    code::CheckedCode,
+    code::InstrumentedCode,
     message::{DispatchKind, StoredDispatch, StoredMessage},
 };
->>>>>>> f2d5d468
 use hex_literal::hex;
 use sp_runtime::offchain::{
     storage_lock::{StorageLock, Time},
