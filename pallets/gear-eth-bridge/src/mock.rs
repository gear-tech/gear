// This file is part of Gear.

// Copyright (C) 2021-2025 Gear Technologies Inc.
// SPDX-License-Identifier: GPL-3.0-or-later WITH Classpath-exception-2.0

// This program is free software: you can redistribute it and/or modify
// it under the terms of the GNU General Public License as published by
// the Free Software Foundation, either version 3 of the License, or
// (at your option) any later version.

// This program is distributed in the hope that it will be useful,
// but WITHOUT ANY WARRANTY; without even the implied warranty of
// MERCHANTABILITY or FITNESS FOR A PARTICULAR PURPOSE. See the
// GNU General Public License for more details.

// You should have received a copy of the GNU General Public License
// along with this program. If not, see <https://www.gnu.org/licenses/>.

use crate::{self as pallet_gear_eth_bridge};
use common::Origin as _;
use frame_support::{
<<<<<<< HEAD
    construct_runtime, parameter_types,
    traits::{ConstU32, ConstU64, FindAuthor, Hooks, SortedMembers},
    PalletId,
=======
    PalletId, construct_runtime, parameter_types,
    traits::{ConstBool, ConstU32, ConstU64, FindAuthor, Hooks, SortedMembers},
>>>>>>> 41a35aef
};
use frame_support_test::TestRandomness;
use frame_system::{self as system, EnsureSignedBy, pallet_prelude::BlockNumberFor};
use gprimitives::ActorId;
use pallet_gear_builtin::ActorWithId;
use pallet_session::{SessionManager, ShouldEndSession};
use sp_core::{H256, ed25519::Public};
use sp_runtime::{
    BuildStorage, impl_opaque_keys,
    traits::{AccountIdConversion, BlakeTwo256, IdentityLookup},
};
use sp_std::convert::{TryFrom, TryInto};

pub type AccountId = u64;
type BlockNumber = u64;
type Balance = u128;
type Block = frame_system::mocking::MockBlock<Test>;
pub type Moment = u64;

pub(crate) const SIGNER: AccountId = 1;
pub(crate) const BLOCK_AUTHOR: AccountId = 10001;

pub(crate) const EXISTENTIAL_DEPOSIT: u128 = UNITS;
pub(crate) const ENDOWMENT: u128 = 1_000 * UNITS;

pub(crate) const UNITS: u128 = 1_000_000_000_000; // 10^(-12) precision
pub(crate) const MILLISECS_PER_BLOCK: u64 = 3_000;

// Configure a mock runtime to test the pallet.
construct_runtime!(
    pub enum Test
    {
        System: system,
        Timestamp: pallet_timestamp,
        Authorship: pallet_authorship,
        Grandpa: pallet_grandpa,
        Balances: pallet_balances,
        Session: pallet_session,

        GearProgram: pallet_gear_program,
        GearMessenger: pallet_gear_messenger,
        GearScheduler: pallet_gear_scheduler,
        GearBank: pallet_gear_bank,
        Gear: pallet_gear,
        GearGas: pallet_gear_gas,
        GearBuiltin: pallet_gear_builtin,
        GearEthBridge: pallet_gear_eth_bridge,
    }
);

impl_opaque_keys! {
    pub struct SessionKeys {
        pub grandpa: Grandpa,
    }
}

mod grandpa_keys_handler {
    use super::{AccountId, GearEthBridge, Grandpa};
    use frame_support::traits::OneSessionHandler;
    use sp_runtime::BoundToRuntimeAppPublic;
    use sp_std::vec::Vec;

    /// Due to requirement of pallet_session to have one keys handler for each
    /// type of opaque keys, this implementation is necessary: aggregates
    /// `Grandpa` and `GearEthBridge` handling of grandpa keys rotations.
    pub struct GrandpaAndGearEthBridge;

    impl BoundToRuntimeAppPublic for GrandpaAndGearEthBridge {
        type Public = <Grandpa as BoundToRuntimeAppPublic>::Public;
    }

    impl OneSessionHandler<AccountId> for GrandpaAndGearEthBridge {
        type Key = <Grandpa as OneSessionHandler<AccountId>>::Key;
        fn on_before_session_ending() {
            Grandpa::on_before_session_ending();
            GearEthBridge::on_before_session_ending();
        }
        fn on_disabled(validator_index: u32) {
            Grandpa::on_disabled(validator_index);
            GearEthBridge::on_disabled(validator_index);
        }
        fn on_genesis_session<'a, I>(validators: I)
        where
            I: 'a + Iterator<Item = (&'a AccountId, Self::Key)>,
            AccountId: 'a,
        {
            let validators: Vec<_> = validators.collect();
            Grandpa::on_genesis_session(validators.clone().into_iter());
            GearEthBridge::on_genesis_session(validators.into_iter());
        }
        fn on_new_session<'a, I>(changed: bool, validators: I, queued_validators: I)
        where
            I: 'a + Iterator<Item = (&'a AccountId, Self::Key)>,
            AccountId: 'a,
        {
            let validators: Vec<_> = validators.collect();
            let queued_validators: Vec<_> = queued_validators.collect();

            log::debug!(
                "on_new_session(changed={changed}, validators={validators:?}, queued_validators={queued_validators:?})"
            );

            Grandpa::on_new_session(
                changed,
                validators.clone().into_iter(),
                queued_validators.clone().into_iter(),
            );
            GearEthBridge::on_new_session(
                changed,
                validators.into_iter(),
                queued_validators.into_iter(),
            );
        }
    }
}

pub type VaraSessionHandler = (grandpa_keys_handler::GrandpaAndGearEthBridge,);

parameter_types! {
    pub const BlockHashCount: u64 = 250;
    pub const ExistentialDeposit: Balance = EXISTENTIAL_DEPOSIT;
}

common::impl_pallet_system!(Test);
common::impl_pallet_balances!(Test);
common::impl_pallet_authorship!(Test);
common::impl_pallet_timestamp!(Test);

parameter_types! {
    pub const BlockGasLimit: u64 = 100_000_000_000;
    pub const OutgoingLimit: u32 = 1024;
    pub const OutgoingBytesLimit: u32 = 64 * 1024 * 1024;
    pub ReserveThreshold: BlockNumber = 1;
    pub GearSchedule: pallet_gear::Schedule<Test> = <pallet_gear::Schedule<Test>>::default();
    pub RentFreePeriod: BlockNumber = 12_000;
    pub RentCostPerBlock: Balance = 11;
    pub ResumeMinimalPeriod: BlockNumber = 100;
    pub ResumeSessionDuration: BlockNumber = 1_000;
    pub const PerformanceMultiplier: u32 = 100;
    pub const BankPalletId: PalletId = PalletId(*b"py/gbank");
    pub const GasMultiplier: common::GasMultiplier<Balance, u64> = common::GasMultiplier::ValuePerGas(100);
    pub const MockTransportFee: Balance = UNITS;
}

pallet_gear_bank::impl_config!(Test);
pallet_gear_gas::impl_config!(Test);
pallet_gear_scheduler::impl_config!(Test);
pallet_gear_program::impl_config!(Test);
pallet_gear_messenger::impl_config!(Test, CurrentBlockNumber = Gear);
pallet_gear::impl_config!(
    Test,
    Schedule = GearSchedule,
    BuiltinDispatcherFactory = GearBuiltin,
);

pub const BUILTIN_ID: u64 = 3;

pub(crate) fn mock_builtin_id() -> ActorId {
    GearBuiltin::generate_actor_id(BUILTIN_ID)
}

impl pallet_gear_builtin::Config for Test {
    type RuntimeCall = RuntimeCall;
    type Builtins = (ActorWithId<BUILTIN_ID, crate::builtin::Actor<Test>>,);
    type BlockLimiter = GearGas;
    type WeightInfo = ();
}

pub const EPOCH_DURATION_IN_BLOCKS: BlockNumber = 6;

pub const SLOT_DURATION: Moment = MILLISECS_PER_BLOCK;

pub const EPOCH_DURATION_IN_SLOTS: u64 = {
    const SLOT_FILL_RATE: f64 = MILLISECS_PER_BLOCK as f64 / SLOT_DURATION as f64;

    (EPOCH_DURATION_IN_BLOCKS as f64 * SLOT_FILL_RATE) as u64
};

parameter_types! {
    pub const SessionsPerEra: u32 = 6;
    pub const EpochDuration: u64 = EPOCH_DURATION_IN_SLOTS;
    pub const ExpectedBlockTime: Moment = MILLISECS_PER_BLOCK;
    pub const MaxAuthorities: u32 = 100_000;
    pub const MaxNominatorRewardedPerValidator: u32 = 256;
}

impl pallet_grandpa::Config for Test {
    type RuntimeEvent = RuntimeEvent;

    type WeightInfo = ();
    type MaxAuthorities = MaxAuthorities;
    type MaxNominators = MaxNominatorRewardedPerValidator;
    type MaxSetIdSessionEntries = ();
    type KeyOwnerProof = sp_session::MembershipProof;
    type EquivocationReportSystem = ();
}

pub struct TestSessionRotator;

impl ShouldEndSession<BlockNumber> for TestSessionRotator {
    fn should_end_session(now: BlockNumber) -> bool {
        if now > 1 {
            (now - 1).is_multiple_of(EpochDuration::get())
        } else {
            false
        }
    }
}

pub fn era_validators(session_idx: u32, do_set_keys: bool) -> Vec<AccountId> {
    let era = session_idx / SessionsPerEra::get() + 1;

    let first_validator = 1_000 + era as u64;
    let last_validator = first_validator + 3;

    (first_validator..last_validator)
        .inspect(|&acc| {
            if do_set_keys {
                let grandpa = account_into_grandpa_key(acc);
                pallet_session::NextKeys::<Test>::insert(acc, SessionKeys { grandpa });
            }
        })
        .collect()
}

pub fn era_validators_authority_set(
    session_idx: u32,
) -> Vec<(
    sp_consensus_grandpa::AuthorityId,
    sp_consensus_grandpa::AuthorityWeight,
)> {
    era_validators(session_idx, false)
        .into_iter()
        .map(account_into_grandpa_pair)
        .collect()
}

pub fn account_into_grandpa_key(id: AccountId) -> sp_consensus_grandpa::AuthorityId {
    Public::from_raw(ActorId::from(id).into_bytes()).into()
}

pub fn account_into_grandpa_pair(
    id: AccountId,
) -> (
    sp_consensus_grandpa::AuthorityId,
    sp_consensus_grandpa::AuthorityWeight,
) {
    (account_into_grandpa_key(id), 1)
}

pub struct TestSessionManager;

impl SessionManager<AccountId> for TestSessionManager {
    fn new_session(session_idx: u32) -> Option<Vec<AccountId>> {
        session_idx
            .is_multiple_of(SessionsPerEra::get())
            .then(|| era_validators(session_idx, true))
    }
    fn start_session(_: u32) {}
    fn end_session(_: u32) {}
}

impl pallet_session::Config for Test {
    type RuntimeEvent = RuntimeEvent;
    type ValidatorId = <Self as frame_system::Config>::AccountId;
    type ValidatorIdOf = ();
    type ShouldEndSession = TestSessionRotator;
    type NextSessionRotation = ();
    type SessionManager = TestSessionManager;
    type SessionHandler = VaraSessionHandler;
    type Keys = SessionKeys;
    type WeightInfo = pallet_session::weights::SubstrateWeight<Test>;
}

parameter_types! {
    pub const GearEthBridgePalletId: PalletId = PalletId(*b"py/gethb");
    pub MockBridgeBuiltinAddress: AccountId = mock_builtin_id().cast();

    pub MockBridgeAdminAccount: AccountId = GearEthBridgePalletId::get().into_sub_account_truncating("bridge_admin");
    pub MockBridgePauserAccount: AccountId = GearEthBridgePalletId::get().into_sub_account_truncating("bridge_pauser");
}

pub struct MockBridgeControlAccounts;
impl SortedMembers<AccountId> for MockBridgeControlAccounts {
    fn sorted_members() -> Vec<AccountId> {
        let mut members = vec![
            MockBridgeAdminAccount::get(),
            MockBridgePauserAccount::get(),
        ];
        members.sort();
        members
    }
}

pub struct MockBridgeAdminAccounts;
impl SortedMembers<AccountId> for MockBridgeAdminAccounts {
    fn sorted_members() -> Vec<AccountId> {
        vec![MockBridgeAdminAccount::get()]
    }
}

impl pallet_gear_eth_bridge::Config for Test {
    type ControlOrigin = EnsureSignedBy<MockBridgeControlAccounts, AccountId>;
    type AdminOrigin = EnsureSignedBy<MockBridgeAdminAccounts, AccountId>;
    type PalletId = GearEthBridgePalletId;
    type BuiltinAddress = MockBridgeBuiltinAddress;
    type RuntimeEvent = RuntimeEvent;
    type MaxPayloadSize = ConstU32<1024>;
    type QueueCapacity = ConstU32<32>;
    type SessionsPerEra = SessionsPerEra;
    type BridgeAdmin = MockBridgeAdminAccount;
    type BridgePauser = MockBridgePauserAccount;
    type WeightInfo = ();
}

// Build genesis storage according to the mock runtime.
#[derive(Default)]
pub struct ExtBuilder {
    endowed_accounts: Vec<AccountId>,
    endowment: Balance,
}

impl ExtBuilder {
    pub fn endowment(mut self, e: Balance) -> Self {
        self.endowment = e;
        self
    }

    pub fn endowed_accounts(mut self, accounts: Vec<AccountId>) -> Self {
        self.endowed_accounts = accounts;
        self
    }

    pub fn build(self) -> sp_io::TestExternalities {
        let mut storage = system::GenesisConfig::<Test>::default()
            .build_storage()
            .unwrap();

        pallet_balances::GenesisConfig::<Test> {
            balances: self
                .endowed_accounts
                .iter()
                .map(|k| (*k, self.endowment))
                .collect(),
        }
        .assimilate_storage(&mut storage)
        .unwrap();

        let keys = era_validators(0, false)
            .into_iter()
            .map(|i| {
                let grandpa = account_into_grandpa_key(i);

                (i, i, SessionKeys { grandpa })
            })
            .collect();

        pallet_session::GenesisConfig::<Test> {
            keys,
            ..Default::default()
        }
        .assimilate_storage(&mut storage)
        .unwrap();

        let mut ext: sp_io::TestExternalities = storage.into();

        ext.execute_with(|| {
            on_initialize(1);
        });
        ext
    }
}

pub(crate) fn run_to_block(n: u64) {
    while System::block_number() < n {
        let current_blk = System::block_number();

        Gear::run(RuntimeOrigin::none(), None).unwrap();
        on_finalize(current_blk);

        let new_block_number = current_blk + 1;
        on_initialize(new_block_number);
    }
}

pub(crate) fn run_to_next_block() {
    run_for_n_blocks(1)
}

pub(crate) fn run_for_n_blocks(n: u64) {
    run_to_block(System::block_number() + n);
}

// Run on_initialize hooks in order as they appear in AllPalletsWithSystem.
pub(crate) fn on_initialize(new: BlockNumberFor<Test>) {
    System::set_block_number(new);
    Timestamp::set_timestamp(new.saturating_mul(MILLISECS_PER_BLOCK));
    Authorship::on_initialize(new);
    Grandpa::on_initialize(new);
    Balances::on_initialize(new);
    Session::on_initialize(new);

    GearProgram::on_initialize(new);
    GearMessenger::on_initialize(new);
    GearScheduler::on_initialize(new);
    GearBank::on_initialize(new);
    Gear::on_initialize(new);
    GearGas::on_initialize(new);
    GearBuiltin::on_initialize(new);
    GearEthBridge::on_initialize(new);
}

// Run on_finalize hooks (in pallets reverse order, as they appear in AllPalletsWithSystem)
pub(crate) fn on_finalize(bn: BlockNumberFor<Test>) {
    GearEthBridge::on_finalize(bn);
    GearBuiltin::on_finalize(bn);
    GearGas::on_finalize(bn);
    Gear::on_finalize(bn);
    GearBank::on_finalize(bn);
    GearScheduler::on_finalize(bn);
    GearMessenger::on_finalize(bn);
    GearProgram::on_finalize(bn);

    Session::on_finalize(bn);
    Balances::on_finalize(bn);
    Grandpa::on_finalize(bn);
    Authorship::on_finalize(bn);

    assert!(!System::events().iter().any(|e| {
        matches!(
            e.event,
            RuntimeEvent::Gear(pallet_gear::Event::QueueNotProcessed)
        )
    }))
}

pub(crate) fn on_finalize_gear_block(bn: BlockNumberFor<Test>) {
    Gear::run(frame_support::dispatch::RawOrigin::None.into(), None).unwrap();
    on_finalize(bn);
}

pub(crate) fn new_test_ext() -> sp_io::TestExternalities {
    let bank_address = GearBank::bank_address();

    let mut endowed_accounts = vec![bank_address, SIGNER, BLOCK_AUTHOR];
    endowed_accounts.extend(GearBuiltin::list_builtins());

    ExtBuilder::default()
        .endowment(ENDOWMENT)
        .endowed_accounts(endowed_accounts)
        .build()
}

pub(crate) fn init_logger() {
    let _ = tracing_subscriber::fmt::try_init();
}<|MERGE_RESOLUTION|>--- conflicted
+++ resolved
@@ -19,14 +19,8 @@
 use crate::{self as pallet_gear_eth_bridge};
 use common::Origin as _;
 use frame_support::{
-<<<<<<< HEAD
-    construct_runtime, parameter_types,
+    PalletId, construct_runtime, parameter_types,
     traits::{ConstU32, ConstU64, FindAuthor, Hooks, SortedMembers},
-    PalletId,
-=======
-    PalletId, construct_runtime, parameter_types,
-    traits::{ConstBool, ConstU32, ConstU64, FindAuthor, Hooks, SortedMembers},
->>>>>>> 41a35aef
 };
 use frame_support_test::TestRandomness;
 use frame_system::{self as system, EnsureSignedBy, pallet_prelude::BlockNumberFor};
