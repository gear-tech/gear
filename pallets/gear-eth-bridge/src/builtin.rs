// This file is part of Gear.

// Copyright (C) 2024-2025 Gear Technologies Inc.
// SPDX-License-Identifier: GPL-3.0-or-later WITH Classpath-exception-2.0

// This program is free software: you can redistribute it and/or modify
// it under the terms of the GNU General Public License as published by
// the Free Software Foundation, either version 3 of the License, or
// (at your option) any later version.

// This program is distributed in the hope that it will be useful,
// but WITHOUT ANY WARRANTY; without even the implied warranty of
// MERCHANTABILITY or FITNESS FOR A PARTICULAR PURPOSE. See the
// GNU General Public License for more details.

// You should have received a copy of the GNU General Public License
// along with this program. If not, see <https://www.gnu.org/licenses/>.

<<<<<<< HEAD
use crate::{Config, Error, Pallet, TransportFee, WeightInfo};
use builtins_common::{
    BuiltinActorError, BuiltinContext,
    eth_bridge::{Request, Response},
};
use common::Origin;
use core::marker::PhantomData;
use frame_support::traits::EnsureOrigin;
use frame_system::RawOrigin;
=======
use crate::{Config, Error, Pallet, QueueId, TransportFee, WeightInfo};
use common::Origin;
use core::marker::PhantomData;
use gbuiltin_eth_bridge::{Request, Response};
>>>>>>> c92f3da4
use gear_core::{
    buffer::Payload,
    limited::LimitedStr,
    message::{StoredDispatch, Value},
};
use gprimitives::{ActorId, H160};
use pallet_gear_builtin::{BuiltinActor, BuiltinReply};
use parity_scale_codec::{Decode, Encode};
use sp_runtime::traits::UniqueSaturatedInto;
use sp_std::vec::Vec;

/// Gear builtin actor providing functionality of `pallet-gear-eth-bridge`.
///
/// Check out `gbuiltin-eth-bridge` to observe builtin interface.
pub struct Actor<T: Config>(PhantomData<T>);

impl<T: Config> BuiltinActor for Actor<T>
where
    T::AccountId: Origin,
{
    fn handle(
        dispatch: &StoredDispatch,
        context: &mut BuiltinContext,
    ) -> Result<BuiltinReply, BuiltinActorError> {
        let source = dispatch.source();

        let from_governance = Pallet::<T>::ensure_admin_or_pauser(source).is_ok();

        let fee: Value = TransportFee::<T>::get().unique_saturated_into();

        if !from_governance && dispatch.value() < fee {
            return Err(BuiltinActorError::InsufficientValue);
        }

        // If the origin is governance, we do not charge a fee and return the full value.
        let refund = if from_governance {
            dispatch.value()
        } else {
            dispatch.value().saturating_sub(fee)
        };

        let request = Request::decode(&mut dispatch.payload_bytes())
            .map_err(|_| BuiltinActorError::DecodingError)?;

        match request {
            Request::SendEthMessage {
                destination,
                payload,
            } => Ok(BuiltinReply {
                payload: send_message_request::<T>(source, destination, payload, context)?,
                value: refund,
            }),
        }
    }

    fn max_gas() -> u64 {
        Default::default()
    }
}

fn send_message_request<T: Config>(
    source: ActorId,
    destination: H160,
    payload: Vec<u8>,
    context: &mut BuiltinContext,
) -> Result<Payload, BuiltinActorError> {
    let gas_cost = <T as Config>::WeightInfo::send_eth_message().ref_time();

    context.try_charge_gas(gas_cost)?;

    Pallet::<T>::queue_message(source, destination, payload)
        .map(|(nonce, hash)| {
            let block_number = <frame_system::Pallet<T>>::block_number().unique_saturated_into();
            let queue_id = QueueId::<T>::get();

            Response::EthMessageQueued {
                block_number,
                hash,
                nonce,
                queue_id,
            }
            .encode()
            .try_into()
            .unwrap_or_else(|_| unreachable!("response max encoded len is less than maximum"))
        })
        .map_err(|e| BuiltinActorError::Custom(LimitedStr::from_small_str(error_to_str(&e))))
}

pub fn error_to_str<T: Config>(error: &Error<T>) -> &'static str {
    match error {
        Error::BridgeIsNotYetInitialized => "Send message: bridge is not yet initialized",
        Error::BridgeIsPaused => "Send message: bridge is paused",
        Error::MaxPayloadSizeExceeded => "Send message: message max payload size exceeded",
        Error::InsufficientValueApplied => "Send message: insufficient value applied",
        Error::__Ignore(_, _) => unreachable!("never constructed"),
    }
}<|MERGE_RESOLUTION|>--- conflicted
+++ resolved
@@ -16,8 +16,7 @@
 // You should have received a copy of the GNU General Public License
 // along with this program. If not, see <https://www.gnu.org/licenses/>.
 
-<<<<<<< HEAD
-use crate::{Config, Error, Pallet, TransportFee, WeightInfo};
+use crate::{Config, Error, Pallet, QueueId, TransportFee, WeightInfo};
 use builtins_common::{
     BuiltinActorError, BuiltinContext,
     eth_bridge::{Request, Response},
@@ -26,12 +25,6 @@
 use core::marker::PhantomData;
 use frame_support::traits::EnsureOrigin;
 use frame_system::RawOrigin;
-=======
-use crate::{Config, Error, Pallet, QueueId, TransportFee, WeightInfo};
-use common::Origin;
-use core::marker::PhantomData;
-use gbuiltin_eth_bridge::{Request, Response};
->>>>>>> c92f3da4
 use gear_core::{
     buffer::Payload,
     limited::LimitedStr,
