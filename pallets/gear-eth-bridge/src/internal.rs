--- conflicted
+++ resolved
@@ -16,18 +16,13 @@
 // You should have received a copy of the GNU General Public License
 // along with this program. If not, see <https://www.gnu.org/licenses/>.
 
-<<<<<<< HEAD
-use crate::{Config, Error, MessageNonce};
-use builtins_common::eth_bridge;
-use frame_support::{ensure, traits::Get};
-=======
 use crate::{
     AuthoritySetHash, ClearTimer, Config, Error, Event, Initialized, MessageNonce, Pallet, Paused,
     Queue, QueueCapacityOf, QueueChanged, QueueId, QueueMerkleRoot, QueuesInfo, ResetQueueOnInit,
 };
+use builtins_common::eth_bridge;
 use common::Origin;
 use frame_support::{Blake2_256, StorageHasher, ensure, traits::Get, weights::Weight};
->>>>>>> c92f3da4
 use gprimitives::{ActorId, H160, H256, U256};
 use pallet_gear_eth_bridge_primitives::EthMessage;
 use parity_scale_codec::{Decode, Encode, MaxEncodedLen};
@@ -266,20 +261,10 @@
 
     /// Returns hash of the message using `Keccak256` hasher.
     fn hash(&self) -> H256 {
-<<<<<<< HEAD
         eth_bridge::bridge_call_hash(
             self.nonce(),
             self.source(),
             self.destination(),
-=======
-        let mut nonce = [0; 32];
-        self.nonce().to_big_endian(&mut nonce);
-
-        let bytes = [
-            nonce.as_ref(),
-            self.source().as_bytes(),
-            self.destination().as_bytes(),
->>>>>>> c92f3da4
             self.payload(),
             Keccak256::hash,
         )
