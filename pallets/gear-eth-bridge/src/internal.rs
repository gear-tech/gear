--- conflicted
+++ resolved
@@ -17,11 +17,8 @@
 // along with this program. If not, see <https://www.gnu.org/licenses/>.
 
 use crate::{Config, Error, MessageNonce};
-<<<<<<< HEAD
 use binary_merkle_tree::MerkleProof;
 use common::Origin;
-=======
->>>>>>> d53adc1e
 use frame_support::{ensure, traits::Get};
 use gprimitives::{ActorId, H160, H256, U256};
 use pallet_gear_eth_bridge_primitives::EthMessage;
@@ -61,17 +58,9 @@
     }
 
     /// Returns hash of the message using `Keccak256` hasher.
-<<<<<<< HEAD
-    ///
-    /// Has `pub(crate)` visibility due to dependency on substrate
-    /// runtime interface (keccak hashing).
-    pub(crate) fn hash(&self) -> H256 {
-        let nonce = self.nonce.to_little_endian();
-=======
     fn hash(&self) -> H256 {
         let mut nonce = [0; 32];
         self.nonce().to_little_endian(&mut nonce);
->>>>>>> d53adc1e
 
         let bytes = [
             nonce.as_ref(),
