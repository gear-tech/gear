use crate::{
<<<<<<< HEAD
=======
    Config, EthMessage, WeightInfo, builtin,
>>>>>>> 41a35aef
    internal::EthMessageExt,
    mock::{mock_builtin_id as builtin_id, *},
};
use common::Origin as _;
use frame_support::{
    Blake2_256, StorageHasher, assert_noop, assert_ok, assert_storage_noop, traits::Get,
};
use gbuiltin_eth_bridge::{Request, Response};
use gear_core_errors::{ErrorReplyReason, ReplyCode, SimpleExecutionError, SuccessReplyReason};
use pallet_gear::Event as GearEvent;
use pallet_gear_builtin::BuiltinActorError;
use pallet_grandpa::Event as GrandpaEvent;
use pallet_session::Event as SessionEvent;
use parity_scale_codec::{Decode, Encode};
use sp_core::{H160, H256};
use sp_runtime::traits::{BadOrigin, Keccak256};
use utils::*;

const EPOCH_BLOCKS: u64 = EpochDuration::get();
const ERA_BLOCKS: u64 = EPOCH_BLOCKS * SessionsPerEra::get() as u64;
const WHEN_INITIALIZED: u64 = 42;

type AuthoritySetHash = crate::AuthoritySetHash<Test>;
type MessageNonce = crate::MessageNonce<Test>;
type Queue = crate::Queue<Test>;
type QueueChanged = crate::QueueChanged<Test>;
type QueueMerkleRoot = crate::QueueMerkleRoot<Test>;
type Initialized = crate::Initialized<Test>;
type Paused = crate::Paused<Test>;
type Event = crate::Event<Test>;
type Error = crate::Error<Test>;
type Currency = crate::CurrencyOf<Test>;

#[test]
fn bridge_got_initialized() {
    init_logger();
    new_test_ext().execute_with(|| {
        run_to_block(1);
        do_events_assertion(0, 1, []);
        assert!(!Initialized::get());
        assert!(!QueueMerkleRoot::exists());
        assert!(Paused::get());

        run_to_block(EPOCH_BLOCKS);
        do_events_assertion(0, 6, []);

        run_to_block(EPOCH_BLOCKS + 1);
        do_events_assertion(1, 7, [SessionEvent::NewSession { session_index: 1 }.into()]);

        run_to_block(EPOCH_BLOCKS * 2);
        do_events_assertion(1, 12, []);

        run_to_block(EPOCH_BLOCKS * 2 + 1);
        do_events_assertion(
            2,
            13,
            [SessionEvent::NewSession { session_index: 2 }.into()],
        );

        run_to_block(EPOCH_BLOCKS * 3);
        do_events_assertion(2, 18, []);

        run_to_block(EPOCH_BLOCKS * 3 + 1);
        do_events_assertion(
            3,
            19,
            [SessionEvent::NewSession { session_index: 3 }.into()],
        );

        run_to_block(EPOCH_BLOCKS * 4);
        do_events_assertion(3, 24, []);

        run_to_block(EPOCH_BLOCKS * 4 + 1);
        do_events_assertion(
            4,
            25,
            [SessionEvent::NewSession { session_index: 4 }.into()],
        );

        run_to_block(EPOCH_BLOCKS * 5);
        do_events_assertion(4, 30, []);

        run_to_block(EPOCH_BLOCKS * 5 + 1);
        do_events_assertion(
            5,
            31,
            [SessionEvent::NewSession { session_index: 5 }.into()],
        );

        run_to_block(ERA_BLOCKS);
        do_events_assertion(5, 36, []);

        run_to_block(ERA_BLOCKS + 1);
        do_events_assertion(
            6,
            37,
            [
                SessionEvent::NewSession { session_index: 6 }.into(),
                Event::BridgeInitialized.into(),
            ],
        );
        assert_eq!(QueueMerkleRoot::get(), Some(H256::zero()));
        assert!(Initialized::get());
        assert!(Paused::get());

        on_finalize_gear_block(ERA_BLOCKS + 1);
        do_events_assertion(
            6,
            37,
            [GrandpaEvent::NewAuthorities {
                authority_set: era_validators_authority_set(6),
            }
            .into()],
        );
    })
}

#[test]
fn bridge_unpause_works() {
    init_logger();
    new_test_ext().execute_with(|| {
        run_to_block(WHEN_INITIALIZED);

        assert_noop!(
            GearEthBridge::unpause(RuntimeOrigin::signed(SIGNER)),
            BadOrigin
        );

        assert_ok!(GearEthBridge::unpause(RuntimeOrigin::root()));

        System::assert_last_event(Event::BridgeUnpaused.into());

        assert!(!Paused::get());

        assert_storage_noop!(assert_ok!(GearEthBridge::unpause(RuntimeOrigin::root())));
    })
}

#[test]
fn bridge_pause_works() {
    init_logger();
    new_test_ext().execute_with(|| {
        run_to_block(WHEN_INITIALIZED);

        assert_noop!(
            GearEthBridge::pause(RuntimeOrigin::signed(SIGNER)),
            BadOrigin
        );

        assert_storage_noop!(assert_ok!(GearEthBridge::pause(RuntimeOrigin::root())));

        assert_ok!(GearEthBridge::unpause(RuntimeOrigin::root()));

        assert_ok!(GearEthBridge::pause(RuntimeOrigin::root()));

        System::assert_last_event(Event::BridgePaused.into());

        assert!(Paused::get());

        assert_storage_noop!(assert_ok!(GearEthBridge::pause(RuntimeOrigin::root())));
    })
}

#[test]
fn bridge_send_eth_message_works() {
    init_logger();
    new_test_ext().execute_with(|| {
        run_to_block(WHEN_INITIALIZED);

        assert_ok!(GearEthBridge::set_fee(
            RuntimeOrigin::root(),
            MockTransportFee::get()
        ));
        assert_ok!(GearEthBridge::unpause(RuntimeOrigin::root()));

        assert_noop!(
            GearEthBridge::send_eth_message(RuntimeOrigin::root(), H160::zero(), vec![]),
            BadOrigin
        );

        assert_eq!(MessageNonce::get(), 0.into());
        assert!(Queue::get().is_empty());

        // Send a message via the pallet extrinsic

        let destination = H160::random();
        let payload = H256::random().as_bytes().to_vec();
        let mut gas_meter = GasSpentMeter::start();
        let mut signer_balance = balance_of(&SIGNER);
        let builtin_id = AccountId::from_origin(builtin_id().into());
        let mut builtin_balance = balance_of(&builtin_id);
        let fee = MockTransportFee::get();

        let message = unsafe {
            EthMessage::new_unchecked(0.into(), SIGNER.cast(), destination, payload.clone())
        };
        let hash = message.hash();
        let mut queue = vec![hash];

        assert_ok!(GearEthBridge::send_eth_message(
            RuntimeOrigin::signed(SIGNER),
            destination,
            payload
        ));

        signer_balance -= gas_meter.spent() + fee;
        builtin_balance += fee;

        System::assert_last_event(Event::MessageQueued { message, hash }.into());

        assert_eq!(MessageNonce::get(), 1.into());
        assert_eq!(Queue::get(), queue);
        // Check that the fee was charged and transferred to the builtin
        assert_eq!(balance_of(&SIGNER), signer_balance);
        assert_eq!(balance_of(&builtin_id), builtin_balance);

        let destination = H160::random();
        let payload = H256::random().as_bytes().to_vec();

        let message = unsafe {
            EthMessage::new_unchecked(1.into(), SIGNER.cast(), destination, payload.clone())
        };
        let nonce = message.nonce();
        let hash = message.hash();

        queue.push(hash);

        let (response, _, _) = run_block_with_builtin_call(
            SIGNER,
            Request::SendEthMessage {
                destination,
                payload,
            },
            None,
            fee,
        );

        signer_balance -= gas_meter.spent() + fee;
        builtin_balance += fee;

        let response = Response::decode(&mut response.as_ref()).expect("should be `Response`");

        assert_eq!(response, Response::EthMessageQueued { nonce, hash });

        System::assert_has_event(Event::MessageQueued { message, hash }.into());

        assert_eq!(MessageNonce::get(), 2.into());
        assert_eq!(Queue::get(), queue);
        // Check that the fee was charged and transferred to the builtin
        assert_eq!(balance_of(&SIGNER), signer_balance);
        assert_eq!(balance_of(&builtin_id), builtin_balance);
    })
}

#[test]
fn bridge_queue_root_changes() {
    init_logger();
    new_test_ext().execute_with(|| {
        run_to_block(WHEN_INITIALIZED);

        assert_ok!(GearEthBridge::unpause(RuntimeOrigin::root()));

        assert!(!QueueChanged::get());

        for _ in 0..4 {
            assert_ok!(GearEthBridge::send_eth_message(
                RuntimeOrigin::signed(SIGNER),
                H160::random(),
                H256::random().as_bytes().to_vec()
            ));

            assert!(QueueChanged::get());
        }

        let expected_root = binary_merkle_tree::merkle_root::<Keccak256, _>(Queue::get());

        on_finalize_gear_block(WHEN_INITIALIZED);

        System::assert_last_event(Event::QueueMerkleRootChanged(expected_root).into());
        assert!(!QueueChanged::get());

        on_initialize(WHEN_INITIALIZED + 1);

        assert!(!QueueChanged::get());
    })
}

#[test]
fn bridge_updates_authorities_and_clears() {
    init_logger();
    new_test_ext().execute_with(|| {
        assert!(!AuthoritySetHash::exists());

        run_to_block(ERA_BLOCKS + 1);
        do_events_assertion(6, 37, None::<[_; 0]>);

        on_finalize_gear_block(ERA_BLOCKS + 1);
        do_events_assertion(
            6,
            37,
            [GrandpaEvent::NewAuthorities {
                authority_set: era_validators_authority_set(6),
            }
            .into()],
        );

        on_initialize(ERA_BLOCKS + 2);
        do_events_assertion(6, 38, []);

        assert!(!AuthoritySetHash::exists());

        assert_ok!(GearEthBridge::unpause(RuntimeOrigin::root()));

        for _ in 0..5 {
            assert_ok!(GearEthBridge::send_eth_message(
                RuntimeOrigin::signed(SIGNER),
                H160::zero(),
                vec![]
            ));
        }

        on_finalize_gear_block(ERA_BLOCKS + 2);

        assert_eq!(System::events().len(), 7);
        assert!(matches!(
            System::events().last().expect("infallible").event,
            RuntimeEvent::GearEthBridge(Event::QueueMerkleRootChanged(_))
        ));
        assert!(!QueueMerkleRoot::get().expect("infallible").is_zero());

        on_initialize(ERA_BLOCKS + 3);
        do_events_assertion(6, 39, None::<[_; 0]>);

        run_to_block(ERA_BLOCKS + EPOCH_BLOCKS * 5);
        do_events_assertion(
            10,
            66,
            [
                SessionEvent::NewSession { session_index: 7 }.into(),
                SessionEvent::NewSession { session_index: 8 }.into(),
                SessionEvent::NewSession { session_index: 9 }.into(),
                SessionEvent::NewSession { session_index: 10 }.into(),
            ],
        );

        let authority_set = era_validators_authority_set(12);
        let authority_set_ids_concat = authority_set
            .clone()
            .into_iter()
            .flat_map(|(public, _)| public.into_inner().0)
            .collect::<Vec<u8>>();
        let authority_set_hash: H256 = Blake2_256::hash(&authority_set_ids_concat).into();

        run_to_block(ERA_BLOCKS + EPOCH_BLOCKS * 5 + 1);
        do_events_assertion(
            11,
            67,
            [
                SessionEvent::NewSession { session_index: 11 }.into(),
                Event::AuthoritySetHashChanged(authority_set_hash).into(),
            ],
        );

        assert_eq!(
            AuthoritySetHash::get().expect("infallible"),
            authority_set_hash
        );
        assert!(!QueueMerkleRoot::get().expect("infallible").is_zero());

        run_to_block(ERA_BLOCKS * 2 + 1);
        do_events_assertion(
            12,
            73,
            [SessionEvent::NewSession { session_index: 12 }.into()],
        );

        on_finalize_gear_block(ERA_BLOCKS * 2 + 1);
        System::assert_last_event(GrandpaEvent::NewAuthorities { authority_set }.into());

        System::reset_events();

        on_initialize(ERA_BLOCKS * 2 + 2);
        do_events_assertion(12, 74, [Event::BridgeCleared.into()]);

        assert!(!AuthoritySetHash::exists());
        assert!(QueueMerkleRoot::get().expect("infallible").is_zero());

        run_to_block(ERA_BLOCKS * 2 + EPOCH_BLOCKS * 5);
        do_events_assertion(
            16,
            102,
            [
                SessionEvent::NewSession { session_index: 13 }.into(),
                SessionEvent::NewSession { session_index: 14 }.into(),
                SessionEvent::NewSession { session_index: 15 }.into(),
                SessionEvent::NewSession { session_index: 16 }.into(),
            ],
        );

        let authority_set = era_validators_authority_set(18);
        let authority_set_ids_concat = authority_set
            .clone()
            .into_iter()
            .flat_map(|(public, _)| public.into_inner().0)
            .collect::<Vec<u8>>();
        let authority_set_hash: H256 = Blake2_256::hash(&authority_set_ids_concat).into();

        run_to_block(ERA_BLOCKS * 2 + EPOCH_BLOCKS * 5 + 1);
        do_events_assertion(
            17,
            103,
            [
                SessionEvent::NewSession { session_index: 17 }.into(),
                Event::AuthoritySetHashChanged(authority_set_hash).into(),
            ],
        );

        run_to_block(ERA_BLOCKS * 3 + 1);
        on_finalize_gear_block(ERA_BLOCKS * 3 + 1);
        do_events_assertion(
            18,
            109,
            [
                SessionEvent::NewSession { session_index: 18 }.into(),
                GrandpaEvent::NewAuthorities { authority_set }.into(),
            ],
        );

        on_initialize(ERA_BLOCKS * 3 + 2);
        do_events_assertion(18, 110, [Event::BridgeCleared.into()]);
    })
}

#[test]
fn bridge_queues_governance_messages_when_over_capacity() {
    init_logger();
    new_test_ext().execute_with(|| {
        run_to_block(WHEN_INITIALIZED);

        assert_ok!(GearEthBridge::set_fee(
            RuntimeOrigin::root(),
            MockTransportFee::get()
        ));

        assert_ok!(GearEthBridge::unpause(RuntimeOrigin::root()));

        let queue_capacity: u32 = <Test as crate::Config>::QueueCapacity::get();

        for _ in 0..queue_capacity {
            assert_ok!(GearEthBridge::send_eth_message(
                RuntimeOrigin::signed(SIGNER),
                H160::zero(),
                vec![]
            ));
        }

        let msg_queue_len = Queue::get().len();
        assert_eq!(msg_queue_len, queue_capacity as usize);

        GearEthBridge::send_eth_message(
            RuntimeOrigin::signed(<Test as crate::Config>::BridgeAdmin::get()),
            H160::zero(),
            vec![],
        )
        .unwrap();

        assert_eq!(Queue::get().len(), msg_queue_len + 1);

        let _ = run_block_with_builtin_call(
            <Test as crate::Config>::BridgePauser::get(),
            Request::SendEthMessage {
                destination: H160::zero(),
                payload: vec![],
            },
            None,
            0,
        );

        assert_eq!(Queue::get().len(), msg_queue_len + 2);
    })
}

#[test]
fn bridge_is_not_yet_initialized_err() {
    init_logger();
    new_test_ext().execute_with(|| {
        const ERR: Error = Error::BridgeIsNotYetInitialized;

        run_to_block(1);
        run_block_and_assert_bridge_error(ERR);

        run_to_block(ERA_BLOCKS - 1);
        run_block_and_assert_bridge_error(ERR);
    })
}

#[test]
fn bridge_is_paused_err() {
    init_logger();
    new_test_ext().execute_with(|| {
        const ERR: Error = Error::BridgeIsPaused;

        run_to_block(WHEN_INITIALIZED);
        run_block_and_assert_messaging_error(
            Request::SendEthMessage {
                destination: H160::zero(),
                payload: vec![],
            },
            ERR,
        );
    })
}

#[test]
fn bridge_max_payload_size_exceeded_err() {
    init_logger();
    new_test_ext().execute_with(|| {
        const ERR: Error = Error::MaxPayloadSizeExceeded;

        run_to_block(WHEN_INITIALIZED);

        assert_ok!(GearEthBridge::unpause(RuntimeOrigin::root()));

        let max_payload_size: u32 = <Test as crate::Config>::MaxPayloadSize::get();

        run_block_and_assert_messaging_error(
            Request::SendEthMessage {
                destination: H160::zero(),
                payload: vec![0; max_payload_size as usize + 1],
            },
            ERR,
        );
    })
}

#[test]
fn bridge_queue_capacity_exceeded_err() {
    init_logger();
    new_test_ext().execute_with(|| {
        const ERR: Error = Error::QueueCapacityExceeded;

        run_to_block(WHEN_INITIALIZED);

        assert_ok!(GearEthBridge::unpause(RuntimeOrigin::root()));

        for _ in 0..<Test as crate::Config>::QueueCapacity::get() {
            assert_ok!(GearEthBridge::send_eth_message(
                RuntimeOrigin::signed(SIGNER),
                H160::zero(),
                vec![]
            ));
        }

        run_block_and_assert_messaging_error(
            Request::SendEthMessage {
                destination: H160::zero(),
                payload: vec![],
            },
            ERR,
        );
    })
}

#[test]
fn bridge_incorrect_value_applied_err() {
    init_logger();
    new_test_ext().execute_with(|| {
        run_to_block(WHEN_INITIALIZED);

        assert_ok!(GearEthBridge::set_fee(
            RuntimeOrigin::root(),
            MockTransportFee::get()
        ));
        assert_ok!(GearEthBridge::unpause(RuntimeOrigin::root()));

        let signer_balance = balance_of(&SIGNER);
        let mut gas_meter = GasSpentMeter::start();

        let (response, _, _) = run_block_with_builtin_call(
            SIGNER,
            Request::SendEthMessage {
                destination: H160::zero(),
                payload: vec![],
            },
            None,
            1,
        );

        assert_eq!(
            String::from_utf8_lossy(&response),
            format!("{}", BuiltinActorError::InsufficientValue)
        );

        // Check that value/fee was not charged
        assert_eq!(balance_of(&SIGNER), signer_balance - gas_meter.spent());
    })
}

#[test]
fn bridge_value_returned() {
    init_logger();
    new_test_ext().execute_with(|| {
        const ADDITIONAL_VALUE: u128 = 42;

        run_to_block(WHEN_INITIALIZED);

        assert_ok!(GearEthBridge::set_fee(
            RuntimeOrigin::root(),
            MockTransportFee::get()
        ));
        assert_ok!(GearEthBridge::unpause(RuntimeOrigin::root()));

        let mut gas_meter = GasSpentMeter::start();
        let mut signer_balance = balance_of(&SIGNER);
        let builtin_id = AccountId::from_origin(builtin_id().into());
        let mut builtin_balance = balance_of(&builtin_id);
        let transfer_fee = MockTransportFee::get();

        let destination = H160::random();
        let payload = H256::random().as_bytes().to_vec();

        let (response, value, err_code) = run_block_with_builtin_call(
            SIGNER,
            Request::SendEthMessage {
                destination,
                payload,
            },
            None,
            transfer_fee + ADDITIONAL_VALUE,
        );

        let _response = Response::decode(&mut response.as_ref()).expect("should be `Response`");

        signer_balance -= gas_meter.spent() + transfer_fee;
        builtin_balance += transfer_fee;

        run_for_n_blocks(40);

        assert_eq!(err_code, ReplyCode::Success(SuccessReplyReason::Manual));

        assert_eq!(value, ADDITIONAL_VALUE);
        assert_eq!(balance_of(&SIGNER), signer_balance);
        assert_eq!(balance_of(&builtin_id), builtin_balance);
    })
}

#[test]
fn bridge_insufficient_gas_err() {
    init_logger();
    new_test_ext().execute_with(|| {
        const ERR_CODE: ReplyCode = ReplyCode::Error(ErrorReplyReason::Execution(
            SimpleExecutionError::RanOutOfGas,
        ));

        run_to_block(WHEN_INITIALIZED);

        assert_ok!(GearEthBridge::unpause(RuntimeOrigin::root()));

        let (_, _, code) = run_block_with_builtin_call(
            SIGNER,
            Request::SendEthMessage {
                destination: H160::zero(),
                payload: vec![],
            },
            Some(<Test as Config>::WeightInfo::send_eth_message().ref_time() - 1),
            0,
        );

        assert_eq!(code, ERR_CODE);
    })
}

mod utils {
    use super::*;
    use crate::builtin;
    use gear_core::message::{UserMessage, Value};
    use gprimitives::MessageId;

    #[track_caller]
    pub(crate) fn run_block_and_assert_bridge_error(error: Error) {
        assert_noop!(GearEthBridge::pause(RuntimeOrigin::root()), error.clone());

        assert_noop!(GearEthBridge::unpause(RuntimeOrigin::root()), error.clone());

        run_block_and_assert_messaging_error(
            Request::SendEthMessage {
                destination: H160::zero(),
                payload: vec![],
            },
            error,
        );
    }

    #[track_caller]
    pub(crate) fn run_block_and_assert_messaging_error(request: Request, error: Error) {
        let err_str = builtin::error_to_str(&error);

        assert_noop!(
            match request.clone() {
                Request::SendEthMessage {
                    destination,
                    payload,
                } => {
                    GearEthBridge::send_eth_message(
                        RuntimeOrigin::signed(SIGNER),
                        destination,
                        payload,
                    )
                }
            },
            error
        );

        let (response, _, _) = run_block_with_builtin_call(SIGNER, request, None, 0);

        assert_eq!(String::from_utf8_lossy(&response), err_str);
    }

    #[track_caller]
    pub(crate) fn run_block_with_builtin_call(
        source: AccountId,
        request: Request,
        gas_limit: Option<u64>,
        value: u128,
    ) -> (Vec<u8>, Value, ReplyCode) {
        assert_ok!(Gear::send_message(
            RuntimeOrigin::signed(source),
            builtin_id(),
            request.encode(),
            gas_limit
                .unwrap_or_else(|| <Test as Config>::WeightInfo::send_eth_message().ref_time()),
            value,
            false,
        ));

        let mid = last_message_queued();

        run_to_next_block();

        let message = last_user_message_sent();

        let reply_details = message.details().expect("must be reply");
        assert_eq!(reply_details.to_message_id(), mid);

        (
            message.payload_bytes().to_vec(),
            message.value(),
            reply_details.to_reply_code(),
        )
    }

    #[track_caller]
    pub(crate) fn last_message_queued() -> MessageId {
        System::events()
            .into_iter()
            .rev()
            .find_map(|e| {
                if let RuntimeEvent::Gear(GearEvent::MessageQueued { id, .. }) = e.event {
                    Some(id)
                } else {
                    None
                }
            })
            .expect("message queued not found")
    }

    #[track_caller]
    pub(crate) fn last_user_message_sent() -> UserMessage {
        System::events()
            .into_iter()
            .rev()
            .find_map(|e| {
                if let RuntimeEvent::Gear(GearEvent::UserMessageSent { message, .. }) = e.event {
                    Some(message)
                } else {
                    None
                }
            })
            .expect("user message sent not found")
    }

    #[track_caller]
    pub(crate) fn do_events_assertion<const N: usize>(
        session: u32,
        block_number: u64,
        events: impl Into<Option<[RuntimeEvent; N]>>,
    ) {
        assert_eq!(Session::current_index(), session);
        assert_eq!(System::block_number(), block_number);

        if let Some(events) = events.into() {
            let system_events = System::events()
                .into_iter()
                .map(|v| v.event)
                .collect::<Vec<_>>();

            assert_eq!(
                system_events,
                events.to_vec(),
                "System events count: {}, expected: {N}",
                system_events.len()
            );
        }

        System::reset_events();
    }

    pub(crate) fn balance_of(account: &AccountId) -> Value {
        Currency::free_balance(account)
    }

    pub(crate) fn balance_of_author() -> Value {
        balance_of(&Authorship::author().expect("author exist"))
    }

    pub(crate) struct GasSpentMeter {
        current: Value,
    }

    impl GasSpentMeter {
        pub(crate) fn start() -> Self {
            Self {
                current: balance_of_author(),
            }
        }

        pub(crate) fn spent(&mut self) -> Value {
            let spent = balance_of_author() - self.current;
            self.current = balance_of_author();
            spent
        }
    }
}<|MERGE_RESOLUTION|>--- conflicted
+++ resolved
@@ -1,8 +1,5 @@
 use crate::{
-<<<<<<< HEAD
-=======
-    Config, EthMessage, WeightInfo, builtin,
->>>>>>> 41a35aef
+    Config, EthMessage, WeightInfo,
     internal::EthMessageExt,
     mock::{mock_builtin_id as builtin_id, *},
 };
