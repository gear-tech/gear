--- conflicted
+++ resolved
@@ -32,15 +32,11 @@
 #[frame_support::pallet]
 pub mod pallet {
     use super::*;
-<<<<<<< HEAD
     use common::{
         self,
         storage::{Messenger, StorageDeque},
-        Origin, Program,
+        CodeStorage, Origin, Program,
     };
-=======
-    use common::{self, CodeStorage, Origin, Program};
->>>>>>> 546f3919
     use core::fmt;
     use frame_support::{
         dispatch::DispatchResultWithPostInfo, pallet_prelude::*, storage::PrefixIterator,
