// This file is part of Gear.

// Copyright (C) 2021 Gear Technologies Inc.
// SPDX-License-Identifier: GPL-3.0-or-later WITH Classpath-exception-2.0

// This program is free software: you can redistribute it and/or modify
// it under the terms of the GNU General Public License as published by
// the Free Software Foundation, either version 3 of the License, or
// (at your option) any later version.

// This program is distributed in the hope that it will be useful,
// but WITHOUT ANY WARRANTY; without even the implied warranty of
// MERCHANTABILITY or FITNESS FOR A PARTICULAR PURPOSE. See the
// GNU General Public License for more details.

// You should have received a copy of the GNU General Public License
// along with this program. If not, see <https://www.gnu.org/licenses/>.

#![cfg_attr(not(feature = "std"), no_std)]

#[macro_use]
extern crate alloc;

pub use pallet::*;
pub use weights::WeightInfo;

// #[cfg(feature = "runtime-benchmarks")]
// mod benchmarking;
pub mod weights;

#[cfg(test)]
mod mock;

#[cfg(test)]
mod tests;

#[frame_support::pallet]
pub mod pallet {
    use super::*;
    use common::{self, Dispatch, Program};
    use frame_support::{
        dispatch::DispatchResultWithPostInfo, pallet_prelude::*, storage::PrefixIterator,
    };
    use frame_system::pallet_prelude::*;
    use primitive_types::H256;
    use scale_info::TypeInfo;
    use sp_std::{collections::btree_map::BTreeMap, convert::TryInto, prelude::*};

    #[pallet::config]
    pub trait Config: frame_system::Config {
        /// Because this pallet emits events, it depends on the runtime's definition of an event.
        type Event: From<Event<Self>>
            + IsType<<Self as frame_system::Config>::Event>
            + TryInto<Event<Self>>;

        /// Weight information for extrinsics in this pallet.
        type WeightInfo: WeightInfo;
    }

    #[pallet::pallet]
    #[pallet::without_storage_info]
    #[pallet::generate_store(pub(super) trait Store)]
    pub struct Pallet<T>(_);

    #[pallet::event]
    #[pallet::generate_deposit(pub(super) fn deposit_event)]
    pub enum Event<T: Config> {
        DebugMode(bool),
        /// A snapshot of the debug data: programs and message queue ('debug mode' only)
        DebugDataSnapshot(DebugData),
    }

    // GearSupport pallet error.
    #[pallet::error]
    pub enum Error<T> {}

    #[derive(Debug, Encode, Decode, Clone, Default, PartialEq, TypeInfo)]
    pub struct ProgramDetails {
        pub id: H256,
        pub static_pages: u32,
        pub persistent_pages: BTreeMap<u32, Vec<u8>>,
        pub code_hash: H256,
        pub nonce: u64,
    }

    #[derive(Debug, Encode, Decode, Clone, Default, PartialEq, TypeInfo)]
    pub struct DebugData {
        pub dispatch_queue: Vec<Dispatch>,
        pub programs: Vec<ProgramDetails>,
    }

    #[pallet::storage]
    #[pallet::getter(fn debug_mode)]
    pub type DebugMode<T> = StorageValue<_, bool, ValueQuery>;

    #[pallet::storage]
    #[pallet::getter(fn remap_program_id)]
    pub type RemapId<T> = StorageValue<_, bool, ValueQuery>;

    #[pallet::storage]
    #[pallet::getter(fn programs_map)]
    pub type ProgramsMap<T> = StorageValue<_, BTreeMap<H256, H256>, ValueQuery>;

    #[pallet::hooks]
    impl<T: Config> Hooks<BlockNumberFor<T>> for Pallet<T> {
        /// Initialization
        fn on_initialize(_bn: BlockNumberFor<T>) -> Weight {
            0_u64
        }

        /// Finalization
        fn on_finalize(_bn: BlockNumberFor<T>) {}
    }

    #[derive(Decode, Encode)]
    struct Node {
        value: Message,
        next: Option<H256>,
    }

    impl<T: Config> pallet_gear::DebugInfo for Pallet<T> {
        fn do_snapshot() {
<<<<<<< HEAD
            #[derive(Decode)]
            struct Node {
                value: Dispatch,
                next: Option<H256>,
            }

=======
>>>>>>> c0f6d0b1
            let mq_head_key = [common::STORAGE_MESSAGE_PREFIX, b"head"].concat();
            let mut dispatch_queue = vec![];

            if let Some(head) = sp_io::storage::get(&mq_head_key) {
                let mut next_id = H256::from_slice(&head[..]);
                loop {
                    let next_node_key =
                        [common::STORAGE_MESSAGE_PREFIX, next_id.as_bytes()].concat();
                    if let Some(bytes) = sp_io::storage::get(&next_node_key) {
                        let current_node = Node::decode(&mut &bytes[..]).unwrap();
                        dispatch_queue.push(current_node.value);
                        match current_node.next {
                            Some(h) => next_id = h,
                            None => break,
                        }
                    }
                }
            }

            let programs = PrefixIterator::<(H256, Program)>::new(
                common::STORAGE_PROGRAM_PREFIX.to_vec(),
                common::STORAGE_PROGRAM_PREFIX.to_vec(),
                |key, mut value| {
                    assert_eq!(key.len(), 32);
                    let program_id = H256::from_slice(key);
                    let program = Program::decode(&mut value)?;
                    Ok((program_id, program))
                },
            )
            .filter_map(|(id, prog)| prog.try_into().ok().map(|p| (id, p)))
            .map(|(id, p): (H256, common::ActiveProgram)| ProgramDetails {
                id,
                static_pages: p.static_pages,
                persistent_pages: common::get_program_pages(id, p.persistent_pages)
                    .expect("active program exists, therefore pages do"),
                code_hash: p.code_hash,
                nonce: p.nonce,
            })
            .collect();

            Self::deposit_event(Event::DebugDataSnapshot(DebugData {
                dispatch_queue,
                programs,
            }));
        }

        fn is_enabled() -> bool {
            Self::debug_mode()
        }

        fn is_remap_id_enabled() -> bool {
            Self::remap_program_id()
        }

        fn remap_id() {
            let programs_map = ProgramsMap::<T>::get();
            let mq_head_key = [common::STORAGE_MESSAGE_PREFIX, b"head"].concat();

            if let Some(head) = sp_io::storage::get(&mq_head_key) {
                let mut next_id = H256::from_slice(&head[..]);
                loop {
                    let next_node_key =
                        [common::STORAGE_MESSAGE_PREFIX, next_id.as_bytes()].concat();
                    if let Some(bytes) = sp_io::storage::get(&next_node_key) {
                        let mut current_node = Node::decode(&mut &bytes[..]).unwrap();
                        for (k, v) in programs_map.iter() {
                            if *k == current_node.value.dest {
                                current_node.value.dest = *v;
                                sp_io::storage::set(&next_node_key, &current_node.encode());
                            }

                            if *v == current_node.value.source {
                                current_node.value.source = *k;
                                sp_io::storage::set(&next_node_key, &current_node.encode());
                            }
                        }

                        match current_node.next {
                            Some(h) => next_id = h,
                            None => break,
                        }
                    }
                }
            }
        }
    }

    #[pallet::call]
    impl<T: Config> Pallet<T> {
        /// Turn the debug mode on and off.
        ///
        /// The origin must be the root.
        ///
        /// Parameters:
        /// - `debug_mode_on`: if true, debug mode will be turned on, turned off otherwise.
        ///
        /// Emits the following events:
        /// - `DebugMode(debug_mode_on).
        #[pallet::weight(<T as Config>::WeightInfo::enable_debug_mode())]
        pub fn enable_debug_mode(
            origin: OriginFor<T>,
            debug_mode_on: bool,
        ) -> DispatchResultWithPostInfo {
            ensure_root(origin)?;
            DebugMode::<T>::put(debug_mode_on);

            Self::deposit_event(Event::DebugMode(debug_mode_on));

            // This extrinsic is not chargeable
            Ok(Pays::No.into())
        }
    }
}<|MERGE_RESOLUTION|>--- conflicted
+++ resolved
@@ -120,15 +120,12 @@
 
     impl<T: Config> pallet_gear::DebugInfo for Pallet<T> {
         fn do_snapshot() {
-<<<<<<< HEAD
             #[derive(Decode)]
             struct Node {
                 value: Dispatch,
                 next: Option<H256>,
             }
 
-=======
->>>>>>> c0f6d0b1
             let mq_head_key = [common::STORAGE_MESSAGE_PREFIX, b"head"].concat();
             let mut dispatch_queue = vec![];
 
