--- conflicted
+++ resolved
@@ -56,16 +56,12 @@
         /// Storage with messages.
         type Messenger: Messenger<QueuedDispatch = StoredDispatch>;
 
-<<<<<<< HEAD
         /// Storage with programs data.
-        type ProgramStorage: ProgramStorage + IterableMap<(ProgramId, (Program, Self::BlockNumber))>;
+        type ProgramStorage: ProgramStorage
+            + IterableMap<(ProgramId, common::Program<Self::BlockNumber>)>;
 
         /// Weight information for extrinsics in this pallet.
         type WeightInfo: WeightInfo;
-=======
-        type ProgramStorage: ProgramStorage
-            + IterableMap<(ProgramId, common::Program<Self::BlockNumber>)>;
->>>>>>> 491542ef
     }
 
     #[pallet::pallet]
@@ -142,29 +138,18 @@
                 .collect();
 
             let programs = T::ProgramStorage::iter()
-<<<<<<< HEAD
-                .map(|(id, (prog, _bn))| {
-                    let Program::Active(program) = prog else {
+                .map(|(id, program)| {
+                    let Program::Active(active) = program else {
                         return ProgramDetails {
                             id,
                             state: ProgramState::Inactive,
-=======
-                .map(|(id, program)| {
-                    let active = match program {
-                        Program::Active(active) => active,
-                        _ => {
-                            return ProgramDetails {
-                                id,
-                                state: ProgramState::Terminated,
-                            }
->>>>>>> 491542ef
                         }
                     };
 
-                    let code_id = CodeId::from_origin(program.code_hash);
+                    let code_id = CodeId::from_origin(active.code_hash);
                     let persistent_pages = T::ProgramStorage::get_program_data_for_pages(
                         id,
-                        program.pages_with_data.iter(),
+                        active.pages_with_data.iter(),
                     )
                     .unwrap_or_else(|e| unreachable!("Program storage corrupted! {:?}", e));
 
