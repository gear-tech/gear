// This file is part of Gear.

// Copyright (C) 2021-2023 Gear Technologies Inc.
// SPDX-License-Identifier: GPL-3.0-or-later WITH Classpath-exception-2.0

// This program is free software: you can redistribute it and/or modify
// it under the terms of the GNU General Public License as published by
// the Free Software Foundation, either version 3 of the License, or
// (at your option) any later version.

// This program is distributed in the hope that it will be useful,
// but WITHOUT ANY WARRANTY; without even the implied warranty of
// MERCHANTABILITY or FITNESS FOR A PARTICULAR PURPOSE. See the
// GNU General Public License for more details.

// You should have received a copy of the GNU General Public License
// along with this program. If not, see <https://www.gnu.org/licenses/>.

use super::*;
use crate::mock::*;
use common::{self, event::MessageEntry, CodeStorage, Origin as _};
use frame_support::assert_ok;
#[cfg(feature = "lazy-pages")]
use gear_core::pages::GearPage;
use gear_core::{
    ids::{CodeId, MessageId, ProgramId},
<<<<<<< HEAD
    memory::PageBuf,
    message::{DispatchKind, StoredDispatch, StoredMessage},
    pages::{PageU32Size, WasmPage},
=======
    memory::{PageBuf, PageU32Size, WasmPage},
    message::{DispatchKind, StoredDispatch, StoredMessage, UserMessage},
>>>>>>> ba15f037
};
use gear_wasm_instrument::STACK_END_EXPORT_NAME;
use pallet_gear::{DebugInfo, Event, Pallet as PalletGear};
use parity_scale_codec::Encode;
use sp_core::H256;
use sp_std::collections::{btree_map::BTreeMap, btree_set::BTreeSet};

const DEFAULT_SALT: &[u8] = b"salt";

pub(crate) fn init_logger() {
    let _ = env_logger::Builder::from_default_env()
        .format_module_path(false)
        .format_level(true)
        .try_init();
}

fn parse_wat(source: &str) -> Vec<u8> {
    wabt::Wat2Wasm::new()
        .validate(true)
        .convert(source)
        .expect("failed to parse module")
        .as_ref()
        .to_vec()
}

fn h256_code_hash(code: &[u8]) -> H256 {
    CodeId::generate(code).into_origin()
}

#[test]
fn vec() {
    use demo_vec::WASM_BINARY;

    init_logger();
    new_test_ext().execute_with(|| {
        assert_ok!(Gear::upload_program(
            RuntimeOrigin::signed(1),
            WASM_BINARY.to_vec(),
            b"salt".to_vec(),
            vec![],
            10_000_000_000,
            0,
        ));

        let vec_id = get_last_program_id();

        run_to_next_block(None);

        let code_id = CodeId::generate(WASM_BINARY);

        let code = <Test as pallet_gear::Config>::CodeStorage::get_code(code_id)
            .expect("code should be in the storage");

        let static_pages = code.static_pages().raw();

        assert_ok!(Gear::send_message(
            RuntimeOrigin::signed(1),
            vec_id,
            131072i32.encode(),
            10_000_000_000,
            0,
        ));

        run_to_next_block(None);

        let reply = maybe_last_message(1).expect("Should be");
        assert_eq!(reply.payload_bytes(), 131072i32.encode());

        GearDebug::do_snapshot();
        let snapshot = get_last_snapshot();

        assert!(snapshot.dispatch_queue.is_empty());
        assert_eq!(snapshot.programs.len(), 1);

        let program_details = &snapshot.programs[0];
        assert_eq!(program_details.id, vec_id);

        let crate::ProgramState::Active(ref program_info) = program_details.state else { panic!("Inactive program") };
        assert_eq!(program_info.code_hash, code_id.into_origin());

        let pages = program_info.persistent_pages.keys().fold(BTreeSet::new(), |mut set, page| {
            let page = page.to_page::<WasmPage>().raw();
            if page >= static_pages {
                set.insert(page);
            }
            set
        });

        let pages = pages.into_iter().collect::<Vec<_>>();
        assert_eq!(pages, vec![17, 18]);
    });
}

#[test]
fn debug_mode_works() {
    let wat_1 = r#"
        (module
            (import "env" "memory" (memory 16))
            (export "init" (func $init))
            (export "handle" (func $handle))
            (func $init)
            (func $handle)
        )"#;

    let wat_2 = r#"
        (module
            (import "env" "memory" (memory 16))
            (import "env" "alloc"  (func $alloc (param i32) (result i32)))
            (export "init" (func $init))
            (export "handle" (func $handle))
            (func $handle
              i32.const 4
              call $alloc
              drop
            )
            (func $init)
        )"#;

    init_logger();
    new_test_ext().execute_with(|| {
        let code_1 = parse_wat(wat_1);
        let code_2 = parse_wat(wat_2);

        let program_id_1 = ProgramId::generate(CodeId::generate(&code_1), DEFAULT_SALT);
        let program_id_2 = ProgramId::generate(CodeId::generate(&code_2), DEFAULT_SALT);

        PalletGear::<Test>::upload_program(
            RuntimeOrigin::signed(1),
            code_1.clone(),
            DEFAULT_SALT.to_vec(),
            Vec::new(),
            10_000_000_000_u64,
            0_u128,
        )
        .expect("Failed to submit program");

        // Enable debug-mode
        DebugMode::<Test>::put(true);

        run_to_block(2, None);

        GearDebug::do_snapshot();

        let static_pages = 16.into();

        System::assert_last_event(
            crate::Event::DebugDataSnapshot(DebugData {
                dispatch_queue: vec![],
                programs: vec![crate::ProgramDetails {
                    id: program_id_1,
                    state: crate::ProgramState::Active(crate::ProgramInfo {
                        static_pages,
                        persistent_pages: Default::default(),
                        code_hash: h256_code_hash(&code_1),
                    }),
                }],
            })
            .into(),
        );

        PalletGear::<Test>::upload_program(
            RuntimeOrigin::signed(1),
            code_2.clone(),
            DEFAULT_SALT.to_vec(),
            Vec::new(),
            10_000_000_000_u64,
            0_u128,
        )
        .expect("Failed to submit program");

        run_to_block(3, None);

        GearDebug::do_snapshot();

        System::assert_last_event(
            crate::Event::DebugDataSnapshot(DebugData {
                dispatch_queue: vec![],
                programs: vec![
                    crate::ProgramDetails {
                        id: program_id_1,
                        state: crate::ProgramState::Active(crate::ProgramInfo {
                            static_pages,
                            persistent_pages: Default::default(),
                            code_hash: h256_code_hash(&code_1),
                        }),
                    },
                    crate::ProgramDetails {
                        id: program_id_2,
                        state: crate::ProgramState::Active(crate::ProgramInfo {
                            static_pages,
                            persistent_pages: Default::default(),
                            code_hash: h256_code_hash(&code_2),
                        }),
                    },
                ],
            })
            .into(),
        );

        PalletGear::<Test>::send_message(
            RuntimeOrigin::signed(1),
            program_id_1,
            vec![],
            1_000_000_000_u64,
            0_u128,
        )
        .expect("Failed to send message");

        let message_id_1 = get_last_message_id();

        PalletGear::<Test>::send_message(
            RuntimeOrigin::signed(1),
            program_id_2,
            vec![],
            1_000_000_000_u64,
            0_u128,
        )
        .expect("Failed to send message");

        let message_id_2 = get_last_message_id();

        run_to_block(4, Some(0)); // no message will get processed

        GearDebug::do_snapshot();

        System::assert_last_event(
            crate::Event::DebugDataSnapshot(DebugData {
                dispatch_queue: vec![
                    StoredDispatch::new(
                        DispatchKind::Handle,
                        StoredMessage::new(
                            message_id_1,
                            1.into(),
                            program_id_1,
                            Default::default(),
                            0,
                            None,
                        ),
                        None,
                    ),
                    StoredDispatch::new(
                        DispatchKind::Handle,
                        StoredMessage::new(
                            message_id_2,
                            1.into(),
                            program_id_2,
                            Default::default(),
                            0,
                            None,
                        ),
                        None,
                    ),
                ],
                programs: vec![
                    crate::ProgramDetails {
                        id: program_id_1,
                        state: crate::ProgramState::Active(crate::ProgramInfo {
                            static_pages,
                            persistent_pages: Default::default(),
                            code_hash: h256_code_hash(&code_1),
                        }),
                    },
                    crate::ProgramDetails {
                        id: program_id_2,
                        state: crate::ProgramState::Active(crate::ProgramInfo {
                            static_pages,
                            persistent_pages: Default::default(),
                            code_hash: h256_code_hash(&code_2),
                        }),
                    },
                ],
            })
            .into(),
        );

        run_to_block(5, None); // no message will get processed
        GearDebug::do_snapshot();

        // only programs left!
        System::assert_last_event(
            crate::Event::DebugDataSnapshot(DebugData {
                dispatch_queue: vec![],
                programs: vec![
                    crate::ProgramDetails {
                        id: program_id_1,
                        state: crate::ProgramState::Active(crate::ProgramInfo {
                            static_pages,
                            persistent_pages: Default::default(),
                            code_hash: h256_code_hash(&code_1),
                        }),
                    },
                    crate::ProgramDetails {
                        id: program_id_2,
                        state: crate::ProgramState::Active(crate::ProgramInfo {
                            static_pages,
                            persistent_pages: Default::default(),
                            code_hash: h256_code_hash(&code_2),
                        }),
                    },
                ],
            })
            .into(),
        );
    })
}

fn get_last_message_id() -> MessageId {
    let event = match System::events().last().map(|r| r.event.clone()) {
        Some(super::mock::RuntimeEvent::Gear(e)) => e,
        _ => unreachable!("Should be one Gear event"),
    };

    match event {
        Event::MessageQueued { id, .. } => id,
        Event::UserMessageSent { message, .. } => message.id(),
        _ => unreachable!("expect sending"),
    }
}

#[track_caller]
fn get_last_program_id() -> ProgramId {
    let event = match System::events().last().map(|r| r.event.clone()) {
        Some(super::mock::RuntimeEvent::Gear(e)) => e,
        _ => unreachable!("Should be one Gear event"),
    };

    match event {
        Event::MessageQueued {
            destination,
            entry: MessageEntry::Init,
            ..
        } => destination,
        _ => unreachable!("expect RuntimeEvent::InitMessageEnqueued"),
    }
}

#[track_caller]
fn maybe_last_message(account: u64) -> Option<UserMessage> {
    System::events().into_iter().rev().find_map(|e| {
        if let super::mock::RuntimeEvent::Gear(Event::UserMessageSent { message, .. }) = e.event {
            if message.destination() == account.into() {
                Some(message)
            } else {
                None
            }
        } else {
            None
        }
    })
}

#[track_caller]
fn get_last_event() -> crate::mock::RuntimeEvent {
    System::events()
        .into_iter()
        .last()
        .expect("failed to get last event")
        .event
}

#[track_caller]
fn get_last_snapshot() -> DebugData {
    match get_last_event() {
        crate::mock::RuntimeEvent::GearDebug(crate::Event::DebugDataSnapshot(data)) => data,
        _ => panic!("Should be one GearDebug event"),
    }
}

#[cfg(feature = "lazy-pages")]
#[test]
fn check_not_allocated_pages() {
    // Currently we has no mechanism to restrict not allocated pages access during wasm execution
    // (this is true only for pages, which is laying inside allocated wasm memory,
    //  but which is not marked as allocated for program)
    // So, the test checks, that these pages can be used during execution,
    // but wont' be updated or uploaded to storage after execution.
    let wat = r#"
        (module
            (import "env" "memory" (memory 0))
            (import "env" "alloc" (func $alloc (param i32) (result i32)))
            (import "env" "free" (func $free (param i32) (result i32)))
            (export "init" (func $init))
            (export "handle" (func $handle))
            (func $init
                (local $i i32)

                ;; alloc 8 pages, so mem pages are: 0..=7
                (block
                    i32.const 8
                    call $alloc
                    i32.eqz
                    br_if 0
                    unreachable
                )

                ;; free all pages between 0 and 7
                (loop
                    local.get $i
                    i32.const 1
                    i32.add
                    local.set $i

                    local.get $i
                    call $free
                    drop

                    local.get $i
                    i32.const 6
                    i32.ne
                    br_if 0
                )

                ;; write data in all pages, even in free one
                i32.const 0
                local.set $i
                (loop
                    local.get $i
                    i32.const 0x10000
                    i32.mul
                    i32.const 0x42
                    i32.store

                    local.get $i
                    i32.const 1
                    i32.add
                    local.set $i

                    local.get $i
                    i32.const 8
                    i32.ne
                    br_if 0
                )
            )
            (func $handle
                (local $i i32)

                ;; checks that all not allocated pages (0..=6) has zero values
                ;; !!! currently we can use not allocated pages during execution
                (loop
                    local.get $i
                    i32.const 1
                    i32.add
                    local.set $i

                    (block
                        local.get $i
                        i32.const 0x10000
                        i32.mul
                        i32.load
                        i32.eqz
                        br_if 0
                        unreachable
                    )

                    local.get $i
                    i32.const 6
                    i32.ne
                    br_if 0
                )

                ;; page 1 is allocated, so must have value, which we set in init
                (block
                    i32.const 0
                    i32.load
                    i32.const 0x42
                    i32.eq
                    br_if 0
                    unreachable
                )

                ;; page 7 is allocated, so must have value, which we set in init
                (block
                    i32.const 0x70000
                    i32.load
                    i32.const 0x42
                    i32.eq
                    br_if 0
                    unreachable
                )

                ;; store 1 to the begin of memory to identify that test goes right
                i32.const 0
                i32.const 1
                i32.store
            )
        )
    "#;

    init_logger();
    new_test_ext().execute_with(|| {
        let code = parse_wat(wat);
        let program_id = ProgramId::generate(CodeId::generate(&code), DEFAULT_SALT);
        let origin = RuntimeOrigin::signed(1);

        assert_ok!(PalletGear::<Test>::upload_program(
            origin.clone(),
            code.clone(),
            DEFAULT_SALT.to_vec(),
            Vec::new(),
            5_000_000_000_u64,
            0_u128,
        ));

        // Enable debug-mode
        DebugMode::<Test>::put(true);

        run_to_block(2, None);

        GearDebug::do_snapshot();

        let gear_page0 = GearPage::from_offset(0x0);
        let mut page0_data = PageBuf::new_zeroed();
        page0_data[0] = 0x42;

        let gear_page7 = GearPage::from_offset(0x70000);
        let mut page7_data = PageBuf::new_zeroed();
        page7_data[0] = 0x42;

        let mut persistent_pages = BTreeMap::new();
        persistent_pages.insert(gear_page0, page0_data.clone());
        persistent_pages.insert(gear_page7, page7_data);

        System::assert_last_event(
            crate::Event::DebugDataSnapshot(DebugData {
                dispatch_queue: vec![],
                programs: vec![crate::ProgramDetails {
                    id: program_id,
                    state: crate::ProgramState::Active(crate::ProgramInfo {
                        static_pages: 0.into(),
                        persistent_pages: persistent_pages.clone(),
                        code_hash: h256_code_hash(&code),
                    }),
                }],
            })
            .into(),
        );

        assert_ok!(PalletGear::<Test>::send_message(
            origin,
            program_id,
            vec![],
            5_000_000_000_u64,
            0_u128
        ));

        run_to_block(3, None);

        GearDebug::do_snapshot();

        page0_data[0] = 0x1;
        persistent_pages.insert(gear_page0, page0_data);

        System::assert_last_event(
            crate::Event::DebugDataSnapshot(DebugData {
                dispatch_queue: vec![],
                programs: vec![crate::ProgramDetails {
                    id: program_id,
                    state: crate::ProgramState::Active(crate::ProgramInfo {
                        static_pages: 0.into(),
                        persistent_pages: persistent_pages.clone(),
                        code_hash: h256_code_hash(&code),
                    }),
                }],
            })
            .into(),
        );
    })
}

#[cfg(feature = "lazy-pages")]
#[test]
fn check_changed_pages_in_storage() {
    // This test checks that only pages, which has been write accessed,
    // will be stored in storage. Also it checks that data in storage is correct.
    let wat = r#"
        (module
            (import "env" "memory" (memory 8))
            (import "env" "alloc" (func $alloc (param i32) (result i32)))
            (import "env" "free" (func $free (param i32) (result i32)))
            (export "init" (func $init))
            (export "handle" (func $handle))
            (func $init
                ;; alloc 4 pages, so mem pages are: 0..=11
                (block
                    i32.const 4
                    call $alloc
                    i32.const 8
                    i32.eq
                    br_if 0
                    unreachable
                )

                ;; access page 1 (static)
                i32.const 0x10009  ;; is symbol "9" address
                i32.const 0x30     ;; write symbol "0" there
                i32.store

                ;; access page 7 (static) but do not change it
                (block
                    i32.const 0x70001
                    i32.load
                    i32.const 0x52414547 ;; is "GEAR"
                    i32.eq
                    br_if 0
                    unreachable
                )

                ;; access page 8 (dynamic)
                i32.const 0x87654
                i32.const 0x42
                i32.store

                ;; then free page 8
                i32.const 8
                call $free
                drop

                ;; then alloc page 8 again
                (block
                    i32.const 1
                    call $alloc
                    i32.const 8
                    i32.eq
                    br_if 0
                    unreachable
                )

                ;; access page 9 (dynamic)
                i32.const 0x98765
                i32.const 0x42
                i32.store

                ;; access page 10 (dynamic) but do not change it
                (block
                    i32.const 0xa9876
                    i32.load
                    i32.eqz             ;; must be zero by default
                    br_if 0
                    unreachable
                )

                ;; access page 11 (dynamic)
                i32.const 0xb8765
                i32.const 0x42
                i32.store

                ;; then free page 11
                i32.const 11
                call $free
                drop
            )

            (func $handle
                (block
                    ;; check page 1 data
                    i32.const 0x10002
                    i64.load
                    i64.const 0x3038373635343332  ;; is symbols "23456780",
                                                  ;; "0" in the end because we change it in init
                    i64.eq
                    br_if 0
                    unreachable
                )
                (block
                    ;; check page 7 data
                    i32.const 0x70001
                    i32.load
                    i32.const 0x52414547 ;; is "GEAR"
                    i32.eq
                    br_if 0
                    unreachable
                )
                (block
                    ;; check page 8 data
                    ;; currently free + allocation must save page data,
                    ;; but this behavior may change in future.
                    i32.const 0x87654
                    i32.load
                    i32.const 0x42
                    i32.eq
                    br_if 0
                    unreachable
                )
                (block
                    ;; check page 9 data
                    i32.const 0x98765
                    i32.load
                    i32.const 0x42
                    i32.eq
                    br_if 0
                    unreachable
                )

                ;; change page 3 and 4
                ;; because we store 0x00_00_00_42 then bits will be changed
                ;; in 3th page only. But because we store by write access, then
                ;; both data will be for gear pages from 3th and 4th wasm page.
                i32.const 0x3fffd
                i32.const 0x42
                i32.store
            )

            (data $.rodata (i32.const 0x10000) "0123456789")
            (data $.rodata (i32.const 0x70001) "GEAR TECH")
        )
    "#;

    init_logger();
    new_test_ext().execute_with(|| {
        let code = parse_wat(wat);
        let program_id = ProgramId::generate(CodeId::generate(&code), DEFAULT_SALT);
        let origin = RuntimeOrigin::signed(1);

        // Code info. Must be in consensus with wasm code.
        let static_pages = 8.into();
        let page1_accessed_addr = 0x10000;
        let page3_accessed_addr = 0x3fffd;
        let page4_accessed_addr = 0x40000;
        let page8_accessed_addr = 0x87654;
        let page9_accessed_addr = 0x98765;

        assert_ok!(PalletGear::<Test>::upload_program(
            origin.clone(),
            code.clone(),
            DEFAULT_SALT.to_vec(),
            Vec::new(),
            5_000_000_000_u64,
            0_u128,
        ));

        // Enable debug-mode
        DebugMode::<Test>::put(true);

        run_to_block(2, None);

        GearDebug::do_snapshot();

        let mut persistent_pages = BTreeMap::new();

        let gear_page1 = GearPage::from_offset(page1_accessed_addr);
        let mut page1_data = PageBuf::new_zeroed();
        page1_data[..10].copy_from_slice(b"0123456780".as_slice());

        let gear_page8 = GearPage::from_offset(page8_accessed_addr);
        let mut page8_data = PageBuf::new_zeroed();
        page8_data[(page8_accessed_addr % GearPage::size()) as usize] = 0x42;

        let gear_page9 = GearPage::from_offset(page9_accessed_addr);
        let mut page9_data = PageBuf::new_zeroed();
        page9_data[(page9_accessed_addr % GearPage::size()) as usize] = 0x42;

        persistent_pages.insert(gear_page1, page1_data);
        persistent_pages.insert(gear_page8, page8_data);
        persistent_pages.insert(gear_page9, page9_data);

        System::assert_last_event(
            crate::Event::DebugDataSnapshot(DebugData {
                dispatch_queue: vec![],
                programs: vec![crate::ProgramDetails {
                    id: program_id,
                    state: crate::ProgramState::Active(crate::ProgramInfo {
                        static_pages,
                        persistent_pages: persistent_pages.clone(),
                        code_hash: h256_code_hash(&code),
                    }),
                }],
            })
            .into(),
        );

        assert_ok!(PalletGear::<Test>::send_message(
            origin,
            program_id,
            vec![],
            5_000_000_000_u64,
            0_u128
        ));

        run_to_block(3, None);

        GearDebug::do_snapshot();

        let gear_page3 = GearPage::from_offset(page3_accessed_addr);
        let mut page3_data = PageBuf::new_zeroed();
        page3_data[(page3_accessed_addr % GearPage::size()) as usize] = 0x42;

        let gear_page4 = GearPage::from_offset(page4_accessed_addr);

        persistent_pages.insert(gear_page3, page3_data);
        persistent_pages.insert(gear_page4, PageBuf::new_zeroed());

        System::assert_last_event(
            crate::Event::DebugDataSnapshot(DebugData {
                dispatch_queue: vec![],
                programs: vec![crate::ProgramDetails {
                    id: program_id,
                    state: crate::ProgramState::Active(crate::ProgramInfo {
                        static_pages,
                        persistent_pages,
                        code_hash: h256_code_hash(&code),
                    }),
                }],
            })
            .into(),
        );
    })
}

#[test]
fn check_gear_stack_end() {
    // This test checks that all pages, before stack end addr, must not be updated in storage.
    let wat = format!(
        r#"
        (module
            (import "env" "memory" (memory 4))
            (export "init" (func $init))
            (func $init
                ;; write to 0 wasm page (virtual stack)
                i32.const 0x0
                i32.const 0x42
                i32.store

                ;; write to 1 wasm page (virtual stack)
                i32.const 0x10000
                i32.const 0x42
                i32.store

                ;; write to 2 wasm page
                i32.const 0x20000
                i32.const 0x42
                i32.store

                ;; write to 3 wasm page
                i32.const 0x30000
                i32.const 0x42
                i32.store
            )
            ;; "stack" contains 0 and 1 wasm pages
            (global (;0;) (mut i32) (i32.const 0x20000))
            (export "{STACK_END_EXPORT_NAME}" (global 0))
        )
    "#
    );

    init_logger();
    new_test_ext().execute_with(|| {
        let code = parse_wat(wat.as_str());
        let program_id = ProgramId::generate(CodeId::generate(&code), DEFAULT_SALT);
        let origin = RuntimeOrigin::signed(1);

        assert_ok!(PalletGear::<Test>::upload_program(
            origin,
            code.clone(),
            DEFAULT_SALT.to_vec(),
            Vec::new(),
            5_000_000_000_u64,
            0_u128,
        ));

        // Enable debug-mode
        DebugMode::<Test>::put(true);

        run_to_block(2, None);

        GearDebug::do_snapshot();

        let mut persistent_pages = BTreeMap::new();

        let gear_page2 = WasmPage::from(2).to_page();
        let gear_page3 = WasmPage::from(3).to_page();
        let mut page_data = PageBuf::new_zeroed();
        page_data[0] = 0x42;

        persistent_pages.insert(gear_page2, page_data.clone());
        persistent_pages.insert(gear_page3, page_data);

        #[cfg(feature = "lazy-pages")]
        log::debug!("LAZY-PAGES IS ON");

        #[cfg(not(feature = "lazy-pages"))]
        log::debug!("LAZY-PAGES IS OFF");

        System::assert_last_event(
            crate::Event::DebugDataSnapshot(DebugData {
                dispatch_queue: vec![],
                programs: vec![crate::ProgramDetails {
                    id: program_id,
                    state: crate::ProgramState::Active(crate::ProgramInfo {
                        static_pages: 4.into(),
                        persistent_pages,
                        code_hash: h256_code_hash(&code),
                    }),
                }],
            })
            .into(),
        );
    })
}<|MERGE_RESOLUTION|>--- conflicted
+++ resolved
@@ -24,14 +24,9 @@
 use gear_core::pages::GearPage;
 use gear_core::{
     ids::{CodeId, MessageId, ProgramId},
-<<<<<<< HEAD
     memory::PageBuf,
-    message::{DispatchKind, StoredDispatch, StoredMessage},
+    message::{DispatchKind, StoredDispatch, StoredMessage, UserMessage},
     pages::{PageU32Size, WasmPage},
-=======
-    memory::{PageBuf, PageU32Size, WasmPage},
-    message::{DispatchKind, StoredDispatch, StoredMessage, UserMessage},
->>>>>>> ba15f037
 };
 use gear_wasm_instrument::STACK_END_EXPORT_NAME;
 use pallet_gear::{DebugInfo, Event, Pallet as PalletGear};
