// This file is part of Gear.

// Copyright (C) 2021-2023 Gear Technologies Inc.
// SPDX-License-Identifier: GPL-3.0-or-later WITH Classpath-exception-2.0

// This program is free software: you can redistribute it and/or modify
// it under the terms of the GNU General Public License as published by
// the Free Software Foundation, either version 3 of the License, or
// (at your option) any later version.

// This program is distributed in the hope that it will be useful,
// but WITHOUT ANY WARRANTY; without even the implied warranty of
// MERCHANTABILITY or FITNESS FOR A PARTICULAR PURPOSE. See the
// GNU General Public License for more details.

// You should have received a copy of the GNU General Public License
// along with this program. If not, see <https://www.gnu.org/licenses/>.

use crate as pallet_gear_debug;
use common::storage::Limiter;
use frame_support::{
    construct_runtime,
    dispatch::DispatchClass,
    parameter_types,
    traits::{FindAuthor, Get, OnFinalize, OnInitialize},
    weights::Weight,
};
use frame_support_test::TestRandomness;
use frame_system::{self as system, limits::BlockWeights};
use pallet_gear::GasAllowanceOf;
use primitive_types::H256;
use sp_core::ConstBool;
use sp_runtime::{
<<<<<<< HEAD
    generic,
=======
>>>>>>> d383807b
    traits::{BlakeTwo256, ConstU64, IdentityLookup},
    BuildStorage,
};
use sp_std::convert::{TryFrom, TryInto};

type Block = frame_system::mocking::MockBlock<Test>;
pub type AccountId = u64;
pub type BlockNumber = u64;
type Balance = u128;

pub const BLOCK_AUTHOR: AccountId = 255;

<<<<<<< HEAD
=======
impl pallet_balances::Config for Test {
    type MaxLocks = ();
    type MaxReserves = ();
    type ReserveIdentifier = [u8; 8];
    type Balance = Balance;
    type DustRemoval = ();
    type RuntimeEvent = RuntimeEvent;
    type ExistentialDeposit = ExistentialDeposit;
    type AccountStore = System;
    type WeightInfo = ();
    type FreezeIdentifier = ();
    type MaxFreezes = ();
    type RuntimeHoldReason = RuntimeHoldReason;
    type MaxHolds = ();
}

>>>>>>> d383807b
parameter_types! {
    pub const BlockHashCount: BlockNumber = 250;
    pub const ExistentialDeposit: Balance = 1;
}

<<<<<<< HEAD
=======
impl system::Config for Test {
    type BaseCallFilter = frame_support::traits::Everything;
    type BlockWeights = ();
    type BlockLength = ();
    type DbWeight = ();
    type RuntimeOrigin = RuntimeOrigin;
    type RuntimeCall = RuntimeCall;
    type Nonce = u64;
    type Hash = H256;
    type Hashing = BlakeTwo256;
    type AccountId = AccountId;
    type Lookup = IdentityLookup<Self::AccountId>;
    type Block = Block;
    type RuntimeEvent = RuntimeEvent;
    type BlockHashCount = BlockHashCount;
    type Version = ();
    type PalletInfo = PalletInfo;
    type AccountData = pallet_balances::AccountData<u128>;
    type OnNewAccount = ();
    type OnKilledAccount = ();
    type SystemWeightInfo = ();
    type SS58Prefix = SS58Prefix;
    type OnSetCode = ();
    type MaxConsumers = frame_support::traits::ConstU32<16>;
}

>>>>>>> d383807b
impl pallet_gear_debug::Config for Test {
    type RuntimeEvent = RuntimeEvent;
    type WeightInfo = ();
    type CodeStorage = GearProgram;
    type ProgramStorage = GearProgram;
    type Messenger = GearMessenger;
}

parameter_types! {
    pub const OutgoingLimit: u32 = 1024;
    pub const BlockGasLimit: u64 = 100_000_000_000;
    pub const PerformanceMultiplier: u32 = 100;
}

parameter_types! {
    pub RentFreePeriod: BlockNumber = 1_000;
    pub RentCostPerBlock: Balance = 11;
    pub ResumeMinimalPeriod: BlockNumber = 100;
    pub ResumeSessionDuration: BlockNumber = 1_000;
    pub const BankAddress: AccountId = 15082001;
    pub const GasMultiplier: common::GasMultiplier<Balance, u64> = common::GasMultiplier::ValuePerGas(25);
    pub ReserveThreshold: BlockNumber = 1;
}

// Configure a mock runtime to test the pallet.
construct_runtime!(
    pub enum Test
    {
        System: system,
        GearDebug: pallet_gear_debug,
        Balances: pallet_balances,
        Authorship: pallet_authorship,
        Timestamp: pallet_timestamp,
        GearProgram: pallet_gear_program,
        GearMessenger: pallet_gear_messenger,
        GearScheduler: pallet_gear_scheduler,
        GearBank: pallet_gear_bank,
        Gear: pallet_gear,
        GearGas: pallet_gear_gas,
    }
);

common::impl_pallet_system!(Test, DbWeight = (), BlockWeights = ());
common::impl_pallet_balances!(Test);
common::impl_pallet_authorship!(Test);
common::impl_pallet_timestamp!(Test);
pallet_gear_program::impl_config!(Test);
pallet_gear_messenger::impl_config!(Test, CurrentBlockNumber = Gear);
pallet_gear_scheduler::impl_config!(Test);
pallet_gear_bank::impl_config!(Test);
pallet_gear::impl_config!(Test, DebugInfo = pallet_gear_debug::Pallet<Test>, ProgramRentEnabled = ConstBool<false>);
pallet_gear_gas::impl_config!(Test);

// Build genesis storage according to the mock runtime.
pub fn new_test_ext() -> sp_io::TestExternalities {
    let mut t = system::GenesisConfig::<Test>::default()
        .build_storage()
        .unwrap();

    pallet_balances::GenesisConfig::<Test> {
        balances: vec![
            (1, 100_000_000_000_000_u128),
            (2, 2_000_u128),
            (BLOCK_AUTHOR, 1_000_u128),
            (BankAddress::get(), ExistentialDeposit::get()),
        ],
    }
    .assimilate_storage(&mut t)
    .unwrap();

    let mut ext = sp_io::TestExternalities::new(t);
    ext.execute_with(|| {
        System::set_block_number(1);
        Gear::on_initialize(System::block_number());
    });
    ext
}

pub fn run_to_block(n: u64, remaining_weight: Option<u64>) {
    while System::block_number() < n {
        System::on_finalize(System::block_number());
        System::set_block_number(System::block_number() + 1);
        System::on_initialize(System::block_number());
        GearGas::on_initialize(System::block_number());
        GearMessenger::on_initialize(System::block_number());
        Gear::on_initialize(System::block_number());

        if let Some(remaining_weight) = remaining_weight {
            GasAllowanceOf::<Test>::put(remaining_weight);
            let max_block_weight =
                <<Test as frame_system::Config>::BlockWeights as Get<BlockWeights>>::get()
                    .max_block;
            System::register_extra_weight_unchecked(
                max_block_weight.saturating_sub(Weight::from_parts(remaining_weight, 0)),
                frame_support::dispatch::DispatchClass::Normal,
            );
        }

        // Spend the maximum weight of the block to account for the weight of Gear::run() in the current block.
        let max_block_weight =
            <<Test as frame_system::Config>::BlockWeights as Get<BlockWeights>>::get().max_block;
        System::register_extra_weight_unchecked(max_block_weight, DispatchClass::Mandatory);
        Gear::run(frame_support::dispatch::RawOrigin::None.into(), None).unwrap();
        Gear::on_finalize(System::block_number());

        assert!(!System::events().iter().any(|e| {
            matches!(
                e.event,
                RuntimeEvent::Gear(pallet_gear::Event::QueueNotProcessed)
            )
        }))
    }
}

pub fn run_to_next_block(remaining_weight: Option<u64>) {
    run_to_block(System::block_number() + 1, remaining_weight);
}<|MERGE_RESOLUTION|>--- conflicted
+++ resolved
@@ -26,15 +26,11 @@
     weights::Weight,
 };
 use frame_support_test::TestRandomness;
-use frame_system::{self as system, limits::BlockWeights};
+use frame_system::{self as system, limits::BlockWeights, pallet_prelude::BlockNumberFor};
 use pallet_gear::GasAllowanceOf;
 use primitive_types::H256;
 use sp_core::ConstBool;
 use sp_runtime::{
-<<<<<<< HEAD
-    generic,
-=======
->>>>>>> d383807b
     traits::{BlakeTwo256, ConstU64, IdentityLookup},
     BuildStorage,
 };
@@ -42,64 +38,16 @@
 
 type Block = frame_system::mocking::MockBlock<Test>;
 pub type AccountId = u64;
-pub type BlockNumber = u64;
+pub type BlockNumber = BlockNumberFor<Test>;
 type Balance = u128;
 
 pub const BLOCK_AUTHOR: AccountId = 255;
 
-<<<<<<< HEAD
-=======
-impl pallet_balances::Config for Test {
-    type MaxLocks = ();
-    type MaxReserves = ();
-    type ReserveIdentifier = [u8; 8];
-    type Balance = Balance;
-    type DustRemoval = ();
-    type RuntimeEvent = RuntimeEvent;
-    type ExistentialDeposit = ExistentialDeposit;
-    type AccountStore = System;
-    type WeightInfo = ();
-    type FreezeIdentifier = ();
-    type MaxFreezes = ();
-    type RuntimeHoldReason = RuntimeHoldReason;
-    type MaxHolds = ();
-}
-
->>>>>>> d383807b
 parameter_types! {
     pub const BlockHashCount: BlockNumber = 250;
     pub const ExistentialDeposit: Balance = 1;
 }
 
-<<<<<<< HEAD
-=======
-impl system::Config for Test {
-    type BaseCallFilter = frame_support::traits::Everything;
-    type BlockWeights = ();
-    type BlockLength = ();
-    type DbWeight = ();
-    type RuntimeOrigin = RuntimeOrigin;
-    type RuntimeCall = RuntimeCall;
-    type Nonce = u64;
-    type Hash = H256;
-    type Hashing = BlakeTwo256;
-    type AccountId = AccountId;
-    type Lookup = IdentityLookup<Self::AccountId>;
-    type Block = Block;
-    type RuntimeEvent = RuntimeEvent;
-    type BlockHashCount = BlockHashCount;
-    type Version = ();
-    type PalletInfo = PalletInfo;
-    type AccountData = pallet_balances::AccountData<u128>;
-    type OnNewAccount = ();
-    type OnKilledAccount = ();
-    type SystemWeightInfo = ();
-    type SS58Prefix = SS58Prefix;
-    type OnSetCode = ();
-    type MaxConsumers = frame_support::traits::ConstU32<16>;
-}
-
->>>>>>> d383807b
 impl pallet_gear_debug::Config for Test {
     type RuntimeEvent = RuntimeEvent;
     type WeightInfo = ();
