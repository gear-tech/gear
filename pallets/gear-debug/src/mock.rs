// This file is part of Gear.

// Copyright (C) 2021-2022 Gear Technologies Inc.
// SPDX-License-Identifier: GPL-3.0-or-later WITH Classpath-exception-2.0

// This program is free software: you can redistribute it and/or modify
// it under the terms of the GNU General Public License as published by
// the Free Software Foundation, either version 3 of the License, or
// (at your option) any later version.

// This program is distributed in the hope that it will be useful,
// but WITHOUT ANY WARRANTY; without even the implied warranty of
// MERCHANTABILITY or FITNESS FOR A PARTICULAR PURPOSE. See the
// GNU General Public License for more details.

// You should have received a copy of the GNU General Public License
// along with this program. If not, see <https://www.gnu.org/licenses/>.

use crate as pallet_gear_debug;
use common::QueueRunner;
use frame_support::{
    construct_runtime, parameter_types,
    traits::{FindAuthor, OnFinalize, OnInitialize},
};
use frame_system as system;
use pallet_gear_messenger::Weight;
use primitive_types::H256;
use sp_runtime::{
    testing::Header,
    traits::{BlakeTwo256, ConstU64, IdentityLookup},
};
use sp_std::convert::{TryFrom, TryInto};

type UncheckedExtrinsic = frame_system::mocking::MockUncheckedExtrinsic<Test>;
type Block = frame_system::mocking::MockBlock<Test>;

pub const BLOCK_AUTHOR: u64 = 255;

impl pallet_balances::Config for Test {
    type MaxLocks = ();
    type MaxReserves = ();
    type ReserveIdentifier = [u8; 8];
    type Balance = u128;
    type DustRemoval = ();
    type RuntimeEvent = RuntimeEvent;
    type ExistentialDeposit = ExistentialDeposit;
    type AccountStore = System;
    type WeightInfo = ();
}

parameter_types! {
    pub const BlockHashCount: u64 = 250;
    pub const SS58Prefix: u8 = 42;
    pub const ExistentialDeposit: u64 = 1;
}

impl system::Config for Test {
    type BaseCallFilter = frame_support::traits::Everything;
    type BlockWeights = ();
    type BlockLength = ();
    type DbWeight = ();
<<<<<<< HEAD
    type Origin = Origin;
=======
    type RuntimeOrigin = RuntimeOrigin;
>>>>>>> 06271b3d
    type RuntimeCall = RuntimeCall;
    type Index = u64;
    type BlockNumber = u64;
    type Hash = H256;
    type Hashing = BlakeTwo256;
    type AccountId = u64;
    type Lookup = IdentityLookup<Self::AccountId>;
    type Header = Header;
    type RuntimeEvent = RuntimeEvent;
    type BlockHashCount = BlockHashCount;
    type Version = ();
    type PalletInfo = PalletInfo;
    type AccountData = pallet_balances::AccountData<u128>;
    type OnNewAccount = ();
    type OnKilledAccount = ();
    type SystemWeightInfo = ();
    type SS58Prefix = SS58Prefix;
    type OnSetCode = ();
    type MaxConsumers = frame_support::traits::ConstU32<16>;
}

impl pallet_gear_debug::Config for Test {
    type RuntimeEvent = RuntimeEvent;
    type WeightInfo = ();
    type CodeStorage = GearProgram;
    type Messenger = GearMessenger;
}

pub struct FixedBlockAuthor;

impl FindAuthor<u64> for FixedBlockAuthor {
    fn find_author<'a, I>(_digests: I) -> Option<u64>
    where
        I: 'a + IntoIterator<Item = (sp_runtime::ConsensusEngineId, &'a [u8])>,
    {
        Some(BLOCK_AUTHOR)
    }
}

impl pallet_authorship::Config for Test {
    type FindAuthor = FixedBlockAuthor;
    type UncleGenerations = ();
    type FilterUncle = ();
    type EventHandler = ();
}

parameter_types! {
    pub const MinimumPeriod: u64 = 500;
    pub const OutgoingLimit: u32 = 1024;
    pub const BlockGasLimit: u64 = 100_000_000_000;
}

impl pallet_timestamp::Config for Test {
    type Moment = u64;
    type OnTimestampSet = ();
    type MinimumPeriod = MinimumPeriod;
    type WeightInfo = ();
}

pub struct GasConverter;
impl common::GasPrice for GasConverter {
    type Balance = u128;
}

impl pallet_gear_program::Config for Test {
    type RuntimeEvent = RuntimeEvent;
    type WeightInfo = ();
    type Currency = Balances;
    type Messenger = GearMessenger;
}

impl pallet_gear::Config for Test {
    type RuntimeEvent = RuntimeEvent;
    type Currency = Balances;
    type GasPrice = GasConverter;
    type WeightInfo = ();
    type OutgoingLimit = OutgoingLimit;
    type DebugInfo = super::Pallet<Test>;
    type Schedule = ();
    type CodeStorage = GearProgram;
    type MailboxThreshold = ConstU64<3000>;
    type Messenger = GearMessenger;
    type GasProvider = GearGas;
    type BlockLimiter = GearGas;
    type Scheduler = GearScheduler;
    type QueueRunner = Gear;
}

impl pallet_gear_messenger::Config for Test {
    type BlockLimiter = GearGas;
}

impl pallet_gear_scheduler::Config for Test {
    type BlockLimiter = GearGas;
    type ReserveThreshold = ConstU64<1>;
    type WaitlistCost = ConstU64<100>;
    type MailboxCost = ConstU64<100>;
}

impl pallet_gear_gas::Config for Test {
    type BlockGasLimit = BlockGasLimit;
}

// Configure a mock runtime to test the pallet.
construct_runtime!(
    pub enum Test where
        Block = Block,
        NodeBlock = Block,
        UncheckedExtrinsic = UncheckedExtrinsic,
    {
        System: system,
        GearDebug: pallet_gear_debug,
        Balances: pallet_balances,
        Authorship: pallet_authorship,
        Timestamp: pallet_timestamp,
        GearProgram: pallet_gear_program,
        GearMessenger: pallet_gear_messenger,
        GearScheduler: pallet_gear_scheduler,
        Gear: pallet_gear,
        GearGas: pallet_gear_gas,
    }
);

// Build genesis storage according to the mock runtime.
#[allow(unused)]
pub fn new_test_ext() -> sp_io::TestExternalities {
    let mut t = system::GenesisConfig::default()
        .build_storage::<Test>()
        .unwrap();

    pallet_balances::GenesisConfig::<Test> {
        balances: vec![
            (1, 100_000_000_000_u128),
            (2, 2_u128),
            (BLOCK_AUTHOR, 1_u128),
        ],
    }
    .assimilate_storage(&mut t)
    .unwrap();

    let mut ext = sp_io::TestExternalities::new(t);
    ext.execute_with(|| System::set_block_number(1));
    ext
}

pub fn run_to_block(n: u64, remaining_weight: Option<u64>) {
    while System::block_number() < n {
        System::on_finalize(System::block_number());
        System::set_block_number(System::block_number() + 1);
        System::on_initialize(System::block_number());
        GearGas::on_initialize(System::block_number());
        GearMessenger::on_initialize(System::block_number());
        Gear::on_initialize(System::block_number());
        let remaining_weight =
            remaining_weight.unwrap_or(pallet_gear::BlockGasLimitOf::<Test>::get());
<<<<<<< HEAD
        Gear::on_idle(
            System::block_number(),
            Weight::from_ref_time(remaining_weight),
        );
=======

        Gear::run_queue(remaining_weight);
        Gear::on_finalize(System::block_number());
>>>>>>> 06271b3d
    }
}<|MERGE_RESOLUTION|>--- conflicted
+++ resolved
@@ -23,7 +23,6 @@
     traits::{FindAuthor, OnFinalize, OnInitialize},
 };
 use frame_system as system;
-use pallet_gear_messenger::Weight;
 use primitive_types::H256;
 use sp_runtime::{
     testing::Header,
@@ -59,11 +58,7 @@
     type BlockWeights = ();
     type BlockLength = ();
     type DbWeight = ();
-<<<<<<< HEAD
-    type Origin = Origin;
-=======
     type RuntimeOrigin = RuntimeOrigin;
->>>>>>> 06271b3d
     type RuntimeCall = RuntimeCall;
     type Index = u64;
     type BlockNumber = u64;
@@ -219,15 +214,8 @@
         Gear::on_initialize(System::block_number());
         let remaining_weight =
             remaining_weight.unwrap_or(pallet_gear::BlockGasLimitOf::<Test>::get());
-<<<<<<< HEAD
-        Gear::on_idle(
-            System::block_number(),
-            Weight::from_ref_time(remaining_weight),
-        );
-=======
 
         Gear::run_queue(remaining_weight);
         Gear::on_finalize(System::block_number());
->>>>>>> 06271b3d
     }
 }