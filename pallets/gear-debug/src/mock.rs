--- conflicted
+++ resolved
@@ -132,11 +132,7 @@
     type GasPrice = GasConverter;
     type GasHandler = Gas;
     type WeightInfo = ();
-<<<<<<< HEAD
-=======
-    type BlockGasLimit = BlockGasLimit;
     type OutgoingLimit = OutgoingLimit;
->>>>>>> 3eaaa48a
     type DebugInfo = super::Pallet<Test>;
     type WaitListFeePerBlock = ();
     type Schedule = ();
