[package]
name = "pallet-gear"
version = "2.0.0"
authors = ['Gear Technologies']
edition = '2018'
license = "GPL-3.0"
homepage = "https://gear-tech.io"
repository = "https://github.com/gear-tech/gear"
description = "Gear main pallet"
readme = "README.md"

[package.metadata.docs.rs]
targets = ["x86_64-unknown-linux-gnu"]

[dependencies]
codec = { package = "parity-scale-codec", version = "3.1.2", default-features = false, features = ["derive"] }
scale-info = { version = "2.1.1", default-features = false, features = ["derive"] }
log = { version = "0.4.17", default-features = false }
primitive-types = { version = "0.12.0", default-features = false, features = ["scale-info"] }
gear-wasm-instrument = { path = "../../utils/wasm-instrument", default-features = false }
derive_more = "0.99.17"
env_logger = { version = "0.9", optional = true }
scopeguard = { version = "1.1.0", default-features = false }

# Internal deps
common = { package = "gear-common", path = "../../common", default-features = false }
gear-lazy-pages-common = { path = "../../common/lazy-pages", default-features = false, optional = true }
core-processor = { package = "gear-core-processor", path = "../../core-processor", default-features = false }
gear-core = { path = "../../core", default-features = false }
gear-core-errors = { path = "../../core-errors", default-features = false }
gear-backend-common = { path = "../../core-backend/common", default-features = false }
gear-backend-sandbox = { path = "../../core-backend/sandbox", default-features = false }
gear-backend-wasmi = { path = "../../core-backend/wasmi", default-features = false, optional = true }
pallet-gear-proc-macro = { version = "2.0.0", path = "proc-macro" }

# Substrate deps
<<<<<<< HEAD
frame-support = { version = "4.0.0-dev", git = "https://github.com/gear-tech/substrate.git", branch = "gear-polkadot-v0.9.33", default-features = false }
frame-system = { version = "4.0.0-dev", git = "https://github.com/gear-tech/substrate.git", branch = "gear-polkadot-v0.9.33", default-features = false }
frame-benchmarking = { version = "4.0.0-dev", git = "https://github.com/gear-tech/substrate.git", branch = "gear-polkadot-v0.9.33", default-features = false, optional = true }
sp-core = { version = "6.0.0", git = "https://github.com/gear-tech/substrate.git", branch = "gear-polkadot-v0.9.33", default-features = false }
sp-std = { version = "4.0.0-dev", git = "https://github.com/gear-tech/substrate.git", branch = "gear-polkadot-v0.9.33", default-features = false }
sp-io = { version = "6.0.0", git = "https://github.com/gear-tech/substrate.git", branch = "gear-polkadot-v0.9.33", default-features = false }
sp-runtime = { version = "6.0.0", git = "https://github.com/gear-tech/substrate.git", branch = "gear-polkadot-v0.9.33", default-features = false }
sp-externalities = { version = "0.12.0", git = "https://github.com/gear-tech/substrate.git", branch = "gear-polkadot-v0.9.33", default-features = false }
pallet-balances = { version = "4.0.0-dev", default-features = false, git = "https://github.com/gear-tech/substrate.git", branch = "gear-polkadot-v0.9.33" }
pallet-authorship = { version = "4.0.0-dev", default-features = false, git = "https://github.com/gear-tech/substrate.git", branch = "gear-polkadot-v0.9.33" }
pallet-timestamp = { version = "4.0.0-dev", default-features = false, git = "https://github.com/gear-tech/substrate.git", branch = "gear-polkadot-v0.9.33" }
=======
frame-support = { version = "4.0.0-dev", git = "https://github.com/gear-tech/substrate.git", branch = "gear-polkadot-v0.9.36", default-features = false }
frame-system = { version = "4.0.0-dev", git = "https://github.com/gear-tech/substrate.git", branch = "gear-polkadot-v0.9.36", default-features = false }
frame-benchmarking = { version = "4.0.0-dev", git = "https://github.com/gear-tech/substrate.git", branch = "gear-polkadot-v0.9.36", default-features = false, optional = true }
sp-core = { version = "7.0.0", git = "https://github.com/gear-tech/substrate.git", branch = "gear-polkadot-v0.9.36", default-features = false }
sp-std = { version = "5.0.0-dev", git = "https://github.com/gear-tech/substrate.git", branch = "gear-polkadot-v0.9.36", default-features = false }
sp-io = { version = "7.0.0", git = "https://github.com/gear-tech/substrate.git", branch = "gear-polkadot-v0.9.36", default-features = false }
sp-runtime = { version = "7.0.0", git = "https://github.com/gear-tech/substrate.git", branch = "gear-polkadot-v0.9.36", default-features = false }
sp-externalities = { version = "0.13.0", git = "https://github.com/gear-tech/substrate.git", branch = "gear-polkadot-v0.9.36", default-features = false }
pallet-balances = { version = "4.0.0-dev", default-features = false, git = "https://github.com/gear-tech/substrate.git", branch = "gear-polkadot-v0.9.36" }
pallet-authorship = { version = "4.0.0-dev", default-features = false, git = "https://github.com/gear-tech/substrate.git", branch = "gear-polkadot-v0.9.36" }
pallet-timestamp = { version = "4.0.0-dev", default-features = false, git = "https://github.com/gear-tech/substrate.git", branch = "gear-polkadot-v0.9.36" }
pallet-gear-program = { path = "../gear-program", default-features = false }
>>>>>>> 8d6bec87

sp-consensus-babe = { version = "0.10.0-dev", optional = true, git = "https://github.com/gear-tech/substrate.git", branch = "gear-polkadot-v0.9.36", default-features = false }

# Benchmark deps
sp-sandbox = { version = "0.10.0-dev", git = "https://github.com/gear-tech/substrate.git", branch = "gear-polkadot-v0.9.36", default-features = false, optional = true }
serde = { version = "1", optional = true, features = ["derive"] }
rand = { version = "0.8", optional = true, default-features = false }
rand_pcg = { version = "0.3", optional = true }
test-syscalls = { path = "../../examples/binaries/sys-calls", optional = true, default-features = false }
demo-proxy = { path = "../../examples/binaries/proxy", optional = true, default-features = false }

[dev-dependencies]
wabt = "0.10"
hex = { version = "0.4.3" }
blake2-rfc = { version = "0.2.18", default-features = false }
demo-async-tester = { path = "../../examples/binaries/async-tester" }
demo-btree = { path = "../../examples/binaries/btree" }
demo-delayed-sender = { path = "../../examples/binaries/delayed-sender" }
demo-distributor = { path = "../../examples/binaries/distributor" }
demo-init-fail-sender = { path = "../../examples/binaries/init-fail-sender" }
demo-init-wait = { path = "../../examples/binaries/init-wait" }
demo-init-wait-reply-exit = { path = "../../examples/binaries/init-wait-reply-exit" }
demo-new-meta = { path = "../../examples/binaries/new-meta" }
demo-exit-init = { path = "../../examples/binaries/exit-init" }
demo-exit-handle = { path = "../../examples/binaries/exit-handle" }
demo-exit-handle-sender = { path = "../../examples/binaries/exit-handle-sender" }
demo-program-factory = { path = "../../examples/binaries/program-factory" }
demo-proxy-relay = { path = "../../examples/binaries/proxy-relay" }
demo-proxy-with-gas = { path = "../../examples/binaries/proxy-with-gas" }
demo-init-with-value = { path = "../../examples/binaries/init-with-value" }
demo-gasless-wasting = { path = "../../examples/binaries/gasless-wasting" }
demo-gas-burned = { path = "../../examples/binaries/gas-burned" }
demo-waiting-proxy = { path = "../../examples/binaries/waiting-proxy" }
demo-calc-hash = { path = "../../examples/binaries/calc-hash" }
demo-calc-hash-over-blocks = { path = "../../examples/binaries/calc-hash/over-blocks" }
demo-calc-hash-in-one-block = { path = "../../examples/binaries/calc-hash/in-one-block" }
demo-compose = { path = "../../examples/binaries/compose" }
demo-mul-by-const = { path = "../../examples/binaries/mul-by-const" }
demo-value-sender = { path = "../../examples/binaries/value-sender" }
demo-waiter = { path = "../../examples/binaries/waiter" }
demo-wait-timeout = { path = "../../examples/binaries/wait-timeout" }
demo-reserve-gas = { path = "../../examples/binaries/reserve-gas" }
demo-send-from-reservation = { path = "../../examples/binaries/send-from-reservation" }
demo-signal-entry = { path = "../../examples/binaries/signal-entry" }
demo-async-signal-entry = { path = "../../examples/binaries/async-signal-entry" }
demo-async-custom-entry = { path = "../../examples/binaries/async-custom-entry" }
page_size = "0.5.0"
frame-support-test = { version = "3.0.0", git = "https://github.com/gear-tech/substrate.git", branch = "gear-polkadot-v0.9.36" }
pallet-gear-gas = { path = "../gas" }
pallet-gear-messenger = { path = "../gear-messenger" }
pallet-gear-scheduler = { path = "../gear-scheduler" }
pallet-gear-program = { path = "../gear-program" }
gear-runtime-interface = { path = "../../runtime-interface" }
gmeta = { path = "../../gmeta" }

[features]
default = ['std']
std = [
	"codec/std",
	"env_logger",
	"log/std",
	"common/std",
	"frame-benchmarking?/std",
	"frame-support/std",
	"frame-system/std",
	"gear-wasm-instrument/std",
	"scopeguard/use_std",
	"gear-backend-sandbox/std",
	"gear-backend-wasmi/std",
	"scale-info/std",
	"sp-io/std",
	"sp-std/std",
	"sp-core/std",
	"sp-runtime/std",
	"sp-externalities/std",
	"pallet-balances/std",
	"pallet-authorship/std",
	"pallet-gear-proc-macro/full",
	"primitive-types/std",
	"serde/std",
	"gear-lazy-pages-common?/std",
	"sp-consensus-babe/std",
	"test-syscalls/std",
	"demo-proxy/std",
]
runtime-benchmarks = [
	"frame-benchmarking/runtime-benchmarks",
	"frame-system/runtime-benchmarks",
	"frame-support/runtime-benchmarks",
	"common/runtime-benchmarks",
	"gear-backend-common/mock",
	"gear-core-errors/codec",
	"sp-sandbox",
	"sp-consensus-babe",
	"rand",
	"rand_pcg",
	"test-syscalls/wasm-wrapper",
	"demo-proxy/wasm-wrapper",
]
try-runtime = ["frame-support/try-runtime"]
lazy-pages = ["gear-lazy-pages-common"]<|MERGE_RESOLUTION|>--- conflicted
+++ resolved
@@ -34,19 +34,6 @@
 pallet-gear-proc-macro = { version = "2.0.0", path = "proc-macro" }
 
 # Substrate deps
-<<<<<<< HEAD
-frame-support = { version = "4.0.0-dev", git = "https://github.com/gear-tech/substrate.git", branch = "gear-polkadot-v0.9.33", default-features = false }
-frame-system = { version = "4.0.0-dev", git = "https://github.com/gear-tech/substrate.git", branch = "gear-polkadot-v0.9.33", default-features = false }
-frame-benchmarking = { version = "4.0.0-dev", git = "https://github.com/gear-tech/substrate.git", branch = "gear-polkadot-v0.9.33", default-features = false, optional = true }
-sp-core = { version = "6.0.0", git = "https://github.com/gear-tech/substrate.git", branch = "gear-polkadot-v0.9.33", default-features = false }
-sp-std = { version = "4.0.0-dev", git = "https://github.com/gear-tech/substrate.git", branch = "gear-polkadot-v0.9.33", default-features = false }
-sp-io = { version = "6.0.0", git = "https://github.com/gear-tech/substrate.git", branch = "gear-polkadot-v0.9.33", default-features = false }
-sp-runtime = { version = "6.0.0", git = "https://github.com/gear-tech/substrate.git", branch = "gear-polkadot-v0.9.33", default-features = false }
-sp-externalities = { version = "0.12.0", git = "https://github.com/gear-tech/substrate.git", branch = "gear-polkadot-v0.9.33", default-features = false }
-pallet-balances = { version = "4.0.0-dev", default-features = false, git = "https://github.com/gear-tech/substrate.git", branch = "gear-polkadot-v0.9.33" }
-pallet-authorship = { version = "4.0.0-dev", default-features = false, git = "https://github.com/gear-tech/substrate.git", branch = "gear-polkadot-v0.9.33" }
-pallet-timestamp = { version = "4.0.0-dev", default-features = false, git = "https://github.com/gear-tech/substrate.git", branch = "gear-polkadot-v0.9.33" }
-=======
 frame-support = { version = "4.0.0-dev", git = "https://github.com/gear-tech/substrate.git", branch = "gear-polkadot-v0.9.36", default-features = false }
 frame-system = { version = "4.0.0-dev", git = "https://github.com/gear-tech/substrate.git", branch = "gear-polkadot-v0.9.36", default-features = false }
 frame-benchmarking = { version = "4.0.0-dev", git = "https://github.com/gear-tech/substrate.git", branch = "gear-polkadot-v0.9.36", default-features = false, optional = true }
@@ -58,8 +45,6 @@
 pallet-balances = { version = "4.0.0-dev", default-features = false, git = "https://github.com/gear-tech/substrate.git", branch = "gear-polkadot-v0.9.36" }
 pallet-authorship = { version = "4.0.0-dev", default-features = false, git = "https://github.com/gear-tech/substrate.git", branch = "gear-polkadot-v0.9.36" }
 pallet-timestamp = { version = "4.0.0-dev", default-features = false, git = "https://github.com/gear-tech/substrate.git", branch = "gear-polkadot-v0.9.36" }
-pallet-gear-program = { path = "../gear-program", default-features = false }
->>>>>>> 8d6bec87
 
 sp-consensus-babe = { version = "0.10.0-dev", optional = true, git = "https://github.com/gear-tech/substrate.git", branch = "gear-polkadot-v0.9.36", default-features = false }
 
