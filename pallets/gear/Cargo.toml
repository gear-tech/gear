--- conflicted
+++ resolved
@@ -24,18 +24,6 @@
 runner = { package = "gear-node-runner", path = "../../node-runner", default-features = false }
 
 # Substrate deps
-<<<<<<< HEAD
-frame-support = { version = "4.0.0-dev", git = "https://github.com/ukint-vs/substrate.git", default-features = false }
-frame-system = { version = "4.0.0-dev", git = "https://github.com/ukint-vs/substrate.git", default-features = false }
-frame-benchmarking = { version = "4.0.0-dev", git = "https://github.com/ukint-vs/substrate.git", default-features = false, optional = true }
-sp-core = { version = "4.0.0-dev", git = "https://github.com/ukint-vs/substrate.git", default-features = false }
-sp-inherents = { version = "4.0.0-dev", git = "https://github.com/ukint-vs/substrate.git", default-features = false }
-sp-std = { version = "4.0.0-dev", git = "https://github.com/ukint-vs/substrate.git", default-features = false }
-sp-io = { version = "4.0.0-dev", git = "https://github.com/ukint-vs/substrate.git", default-features = false }
-sp-runtime = { version = "4.0.0-dev", git = "https://github.com/ukint-vs/substrate.git", default-features = false }
-pallet-balances = { version = "4.0.0-dev", default-features = false, git = "https://github.com/ukint-vs/substrate.git" }
-pallet-authorship = { version = "4.0.0-dev", default-features = false, git = "https://github.com/ukint-vs/substrate.git" }
-=======
 frame-support = { version = "4.0.0-dev", git = "https://github.com/gear-tech/substrate.git", default-features = false }
 frame-system = { version = "4.0.0-dev", git = "https://github.com/gear-tech/substrate.git", default-features = false }
 frame-benchmarking = { version = "4.0.0-dev", git = "https://github.com/gear-tech/substrate.git", default-features = false, optional = true }
@@ -46,7 +34,6 @@
 sp-runtime = { version = "4.0.0-dev", git = "https://github.com/gear-tech/substrate.git", default-features = false }
 pallet-balances = { version = "4.0.0-dev", default-features = false, git = "https://github.com/gear-tech/substrate.git" }
 pallet-authorship = { version = "4.0.0-dev", default-features = false, git = "https://github.com/gear-tech/substrate.git" }
->>>>>>> a0a2c283
 
 [dev-dependencies]
 serde = "1.0.101"
