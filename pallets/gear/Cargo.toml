[package]
name = "pallet-gear"
version = "2.0.0"
authors = ['Gear Technologies']
edition = '2018'
license = "GPL-3.0"
homepage = "https://gear-tech.io"
repository = "https://github.com/gear-tech/gear"
description = "Gear main pallet"
readme = "README.md"

[package.metadata.docs.rs]
targets = ["x86_64-unknown-linux-gnu"]

[dependencies]
<<<<<<< HEAD
codec = { package = "parity-scale-codec", version = "2", default-features = false, features = [
	"derive",
] }
scale-info = { version = "1.0", default-features = false, features = [
	"derive",
] }
=======
codec = { package = "parity-scale-codec", version = "2", default-features = false, features = ["derive"] }
scale-info = { version = "1.0", default-features = false, features = ["derive"] }
>>>>>>> c9ea7064
log = { version = "0.4.14", default-features = false }
parity-wasm = { version = "0.42.2", default-features = false, optional = true }
primitive-types = { version = "0.10.1", default-features = false, features = ["scale-info"] }

# Internal deps
common = { package = "gear-common", path = "../../common", default-features = false }
runner = { package = "gear-node-runner", path = "../../node-runner", default-features = false }

# Substrate deps
frame-support = { version = "4.0.0-dev", git = "https://github.com/ukint-vs/substrate.git", default-features = false }
frame-system = { version = "4.0.0-dev", git = "https://github.com/ukint-vs/substrate.git", default-features = false }
frame-benchmarking = { version = "4.0.0-dev", git = "https://github.com/ukint-vs/substrate.git", default-features = false, optional = true }
sp-core = { version = "4.0.0-dev", git = "https://github.com/ukint-vs/substrate.git", default-features = false }
sp-inherents = { version = "4.0.0-dev", git = "https://github.com/ukint-vs/substrate.git", default-features = false }
sp-std = { version = "4.0.0-dev", git = "https://github.com/ukint-vs/substrate.git", default-features = false }
sp-io = { version = "4.0.0-dev", git = "https://github.com/ukint-vs/substrate.git", default-features = false }
sp-runtime = { version = "4.0.0-dev", git = "https://github.com/ukint-vs/substrate.git", default-features = false }
pallet-balances = { version = "4.0.0-dev", default-features = false, git = "https://github.com/ukint-vs/substrate.git" }
pallet-authorship = { version = "4.0.0-dev", default-features = false, git = "https://github.com/ukint-vs/substrate.git" }

[dev-dependencies]
serde = "1.0.101"
env_logger = "0.9"
wabt = "0.10"
gear-core = { path = "../../core" }
hex-literal = "0.3.3"

[features]
default = ['std']
std = [
	"codec/std",
	"log/std",
	"common/std",
	"runner/std",
	"frame-support/std",
	"frame-system/std",
<<<<<<< HEAD
=======
	"rti/std",
	"scale-info/std",
>>>>>>> c9ea7064
	"sp-io/std",
	"sp-std/std",
	"sp-core/std",
	"sp-runtime/std",
	"sp-inherents/std",
	"pallet-balances/std",
	"pallet-authorship/std",
	"primitive-types/std",
]
runtime-benchmarks = [
	"frame-benchmarking",
	"frame-system/runtime-benchmarks",
	"frame-support/runtime-benchmarks",
	"parity-wasm",
]<|MERGE_RESOLUTION|>--- conflicted
+++ resolved
@@ -13,17 +13,8 @@
 targets = ["x86_64-unknown-linux-gnu"]
 
 [dependencies]
-<<<<<<< HEAD
-codec = { package = "parity-scale-codec", version = "2", default-features = false, features = [
-	"derive",
-] }
-scale-info = { version = "1.0", default-features = false, features = [
-	"derive",
-] }
-=======
 codec = { package = "parity-scale-codec", version = "2", default-features = false, features = ["derive"] }
 scale-info = { version = "1.0", default-features = false, features = ["derive"] }
->>>>>>> c9ea7064
 log = { version = "0.4.14", default-features = false }
 parity-wasm = { version = "0.42.2", default-features = false, optional = true }
 primitive-types = { version = "0.10.1", default-features = false, features = ["scale-info"] }
@@ -60,11 +51,7 @@
 	"runner/std",
 	"frame-support/std",
 	"frame-system/std",
-<<<<<<< HEAD
-=======
-	"rti/std",
 	"scale-info/std",
->>>>>>> c9ea7064
 	"sp-io/std",
 	"sp-std/std",
 	"sp-core/std",
