[package]
name = "pallet-gear"
version = "2.0.0"
authors = ['Gear Technologies']
edition = '2018'
license = "GPL-3.0"
homepage = "https://gear-tech.io"
repository = "https://github.com/gear-tech/gear"
description = "Gear main pallet"
readme = "README.md"

[package.metadata.docs.rs]
targets = ["x86_64-unknown-linux-gnu"]

[dependencies]
codec = { package = "parity-scale-codec", version = "2", default-features = false, features = ["derive"] }
scale-info = { version = "1.0", default-features = false, features = ["derive"] }
log = { version = "0.4.14", default-features = false }
parity-wasm = { version = "0.42.2", default-features = false, optional = true }
primitive-types = { version = "0.10.1", default-features = false, features = ["scale-info"] }

# Internal deps
common = { package = "gear-common", path = "../../common", default-features = false }
core-processor = { package = "gear-core-processor", path = "../../core-processor" }
gear-core = { path = "../../core" }
gear-backend-common = { path = "../../core-backend/common", default-features = false }
gear-backend-sandbox = { path = "../../core-backend/sandbox", default-features = false }
gear-runtime-interface = { path = "../../runtime-interface", default-features = false }
pallet-gas = { path = "../gas", default-features = false }

# Substrate deps
frame-support = { version = "4.0.0-dev", git = "https://github.com/gear-tech/substrate.git", branch = "gear-stable", default-features = false }
frame-system = { version = "4.0.0-dev", git = "https://github.com/gear-tech/substrate.git", branch = "gear-stable", default-features = false }
frame-benchmarking = { version = "4.0.0-dev", git = "https://github.com/gear-tech/substrate.git", branch = "gear-stable", default-features = false, optional = true }
sp-core = { version = "5.0.0", git = "https://github.com/gear-tech/substrate.git", branch = "gear-stable", default-features = false }
sp-std = { version = "4.0.0-dev", git = "https://github.com/gear-tech/substrate.git", branch = "gear-stable", default-features = false }
sp-io = { version = "5.0.0", git = "https://github.com/gear-tech/substrate.git", branch = "gear-stable", default-features = false }
sp-runtime = { version = "5.0.0", git = "https://github.com/gear-tech/substrate.git", branch = "gear-stable", default-features = false }
sp-arithmetic = { version = "4.0.0-dev", git = "https://github.com/gear-tech/substrate.git", branch = "gear-stable", default-features = false }
pallet-balances = { version = "4.0.0-dev", default-features = false, git = "https://github.com/gear-tech/substrate.git", branch = "gear-stable" }
pallet-authorship = { version = "4.0.0-dev", default-features = false, git = "https://github.com/gear-tech/substrate.git", branch = "gear-stable" }
pallet-timestamp = { version = "4.0.0-dev", default-features = false, git = "https://github.com/gear-tech/substrate.git", branch = "gear-stable" }

[dev-dependencies]
serde = "1.0.136"
env_logger = "0.9"
wabt = "0.10"
gear-core = { path = "../../core" }
hex-literal = "0.3.4"
tests-distributor = { path = "../../tests/distributor" }
tests-init-wait = { path = "../../tests/init-wait" }
tests-exit-init = { path = "../../tests/exit-init" }
tests-exit-handle = { path = "../../tests/exit-handle" }
<<<<<<< HEAD
tests-proxy = { path = "../../tests/proxy" }
=======
tests-program-factory = { path = "../../tests/program-factory" }
>>>>>>> 841de834

[features]
default = ['std']
std = [
	"codec/std",
	"log/std",
	"common/std",
	"frame-support/std",
	"frame-system/std",
	"gear-backend-sandbox/std",
	"pallet-gas/std",
	"scale-info/std",
	"sp-io/std",
	"sp-std/std",
	"sp-core/std",
	"sp-runtime/std",
	"pallet-balances/std",
	"pallet-authorship/std",
	"primitive-types/std",
	"serde/std",
	"gear-runtime-interface/std",
]
runtime-benchmarks = [
	"frame-benchmarking",
	"frame-system/runtime-benchmarks",
	"frame-support/runtime-benchmarks",
	"parity-wasm",
]<|MERGE_RESOLUTION|>--- conflicted
+++ resolved
@@ -51,11 +51,8 @@
 tests-init-wait = { path = "../../tests/init-wait" }
 tests-exit-init = { path = "../../tests/exit-init" }
 tests-exit-handle = { path = "../../tests/exit-handle" }
-<<<<<<< HEAD
+tests-program-factory = { path = "../../tests/program-factory" }
 tests-proxy = { path = "../../tests/proxy" }
-=======
-tests-program-factory = { path = "../../tests/program-factory" }
->>>>>>> 841de834
 
 [features]
 default = ['std']
