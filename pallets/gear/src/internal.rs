--- conflicted
+++ resolved
@@ -895,11 +895,7 @@
         // but this logic appears here for future purposes.
         let message = if message
             .details()
-<<<<<<< HEAD
-            .map(|r_d| ReplyCode::from(r_d).is_error())
-=======
             .map(|r_d| r_d.to_reply_code().is_error())
->>>>>>> 6dd7f4cb
             .unwrap_or(false)
         {
             message
