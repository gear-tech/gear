--- conflicted
+++ resolved
@@ -34,16 +34,11 @@
     storage::*,
     GasTree, LockId, LockableTree, Origin,
 };
-<<<<<<< HEAD
 use core::{
     cmp::{Ord, Ordering},
     num::NonZeroUsize,
 };
-use frame_support::traits::{Currency, ExistenceRequirement};
-=======
-use core::cmp::{Ord, Ordering};
 use frame_support::traits::{fungible, Currency, ExistenceRequirement};
->>>>>>> b44ccba3
 use frame_system::pallet_prelude::BlockNumberFor;
 use gear_core::{
     ids::{prelude::*, MessageId, ProgramId, ReservationId},
