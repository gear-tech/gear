--- conflicted
+++ resolved
@@ -380,14 +380,12 @@
         (waitlisted, hold_interval): (StoredDispatch, Interval<BlockNumberFor<T>>),
         reason: MessageWokenReason,
     ) -> StoredDispatch {
-<<<<<<< HEAD
+        // Expected block number to finish task.
+        let expected = hold_interval.finish;
+
         // Unlocking all funds, that were locked for storing.
         GasHandlerOf::<T>::unlock_all(waitlisted.id())
             .unwrap_or_else(|e| unreachable!("GasTree corrupted! {:?}", e));
-=======
-        // Expected block number to finish task.
-        let expected = hold_interval.finish;
->>>>>>> f79b7dec
 
         // Charging for holding.
         Self::charge_for_hold(
