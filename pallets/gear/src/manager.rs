--- conflicted
+++ resolved
@@ -34,11 +34,7 @@
 };
 use gear_core::{
     memory::PageNumber,
-<<<<<<< HEAD
-    message::{Dispatch, MessageId},
-=======
-    message::{ExitCode, Message, MessageId},
->>>>>>> 6f0d1cf7
+    message::{Dispatch, ExitCode, Message, MessageId},
     program::{Program, ProgramId},
 };
 use primitive_types::H256;
@@ -166,8 +162,6 @@
     T::AccountId: Origin,
     GH: GasHandler,
 {
-<<<<<<< HEAD
-=======
     pub fn program_from_code(
         &self,
         id: H256,
@@ -176,11 +170,6 @@
         Program::new(ProgramId::from_origin(id), code).ok()
     }
 
-    pub fn get_program(&self, id: H256) -> Option<gear_core::program::Program> {
-        common::native::get_program(ProgramId::from_origin(id))
-    }
-
->>>>>>> 6f0d1cf7
     pub fn set_program(&self, program: gear_core::program::Program, message_id: H256) {
         let persistent_pages: BTreeMap<u32, Vec<u8>> = program
             .get_pages()
