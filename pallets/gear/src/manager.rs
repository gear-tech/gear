--- conflicted
+++ resolved
@@ -22,11 +22,9 @@
 };
 use alloc::collections::BTreeMap;
 use codec::{Decode, Encode};
-<<<<<<< HEAD
-use common::{storage::*, ActiveProgram, CodeStorage, DAGBasedLedger, GasPrice, Origin, Program};
-=======
-use common::{ActiveProgram, CodeStorage, DAGBasedLedger, GasPrice, Origin, Program, ProgramState};
->>>>>>> 546f3919
+use common::{
+    storage::*, ActiveProgram, CodeStorage, DAGBasedLedger, GasPrice, Origin, Program, ProgramState,
+};
 use core_processor::common::{
     DispatchOutcome as CoreDispatchOutcome, ExecutableActor, JournalHandler,
 };
