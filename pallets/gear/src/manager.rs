// This file is part of Gear.

// Copyright (C) 2021-2022 Gear Technologies Inc.
// SPDX-License-Identifier: GPL-3.0-or-later WITH Classpath-exception-2.0

// This program is free software: you can redistribute it and/or modify
// it under the terms of the GNU General Public License as published by
// the Free Software Foundation, either version 3 of the License, or
// (at your option) any later version.

// This program is distributed in the hope that it will be useful,
// but WITHOUT ANY WARRANTY; without even the implied warranty of
// MERCHANTABILITY or FITNESS FOR A PARTICULAR PURPOSE. See the
// GNU General Public License for more details.

// You should have received a copy of the GNU General Public License
// along with this program. If not, see <https://www.gnu.org/licenses/>.

use crate::{
    pallet::Reason, Authorship, Config, DispatchOutcome, Event, ExecutionResult, GearProgramPallet,
    MessageInfo, Pallet,
};
use codec::{Decode, Encode};
use common::{DAGBasedLedger, GasPrice, Origin, Program, QueuedDispatch};
use core_processor::common::{
    DispatchOutcome as CoreDispatchOutcome, ExecutableActor, JournalHandler,
};
use frame_support::traits::{
    BalanceStatus, Currency, ExistenceRequirement, Get, Imbalance, ReservableCurrency,
};
use gear_core::{
    memory::PageNumber,
    message::{Dispatch, ExitCode, MessageId},
<<<<<<< HEAD
    program::{
        CheckedCodeWithHash, CodeHash, InstrumentedCodeWithHash, Program as NativeProgram,
        ProgramId,
    },
=======
    program::{CheckedCodeWithHash, CodeHash, Program as NativeProgram, ProgramId},
>>>>>>> efe8db92
};
use primitive_types::H256;
use sp_runtime::{
    traits::{UniqueSaturatedInto, Zero},
    SaturatedConversion,
};
use sp_std::{collections::btree_set::BTreeSet, marker::PhantomData, prelude::*};

pub struct ExtManager<T: Config> {
    // Messages with these destinations will be forcibly pushed to the queue.
    marked_destinations: BTreeSet<ProgramId>,
    _phantom: PhantomData<T>,
}

#[derive(Decode, Encode)]
pub enum HandleKind {
    Init(Vec<u8>),
    Handle(H256),
    Reply(H256, ExitCode),
}

impl<T: Config> Default for ExtManager<T>
where
    T::AccountId: Origin,
{
    fn default() -> Self {
        ExtManager {
            _phantom: PhantomData,
            marked_destinations: Default::default(),
        }
    }
}

impl<T: Config> ExtManager<T>
where
    T::AccountId: Origin,
{
    /// NOTE: By calling this function we can't differ whether `None` returned, because
    /// program with `id` doesn't exist or it's terminated
    pub fn get_executable_actor(&self, id: H256) -> Option<ExecutableActor> {
        let program = common::get_program(id)
            .and_then(|prog_with_status| prog_with_status.try_into_native(id).ok())?;

        let balance =
            <T as Config>::Currency::free_balance(&<T::AccountId as Origin>::from_origin(id))
                .unique_saturated_into();

        Some(ExecutableActor { program, balance })
    }

    pub fn set_program(
        &self,
        program_id: ProgramId,
<<<<<<< HEAD
        instrumented_code_hash: InstrumentedCodeWithHash,
        message_id: H256,
    ) {
        let (instrumented_code, code_hash) = instrumented_code_hash.into_parts();
=======
        checked_code_hash: CheckedCodeWithHash,
        message_id: H256,
    ) {
        let (checked_code, code_hash) = checked_code_hash.into_parts();
>>>>>>> efe8db92
        let code_hash: H256 = code_hash.into_origin();
        assert!(
            common::code_exists(code_hash),
            "Program set must be called only when code exists",
        );

<<<<<<< HEAD
        let program = NativeProgram::new(program_id, instrumented_code);
=======
        let program = NativeProgram::new(program_id, checked_code);
>>>>>>> efe8db92

        // An empty program has been just constructed: it contains no persistent pages.
        let program = common::ActiveProgram {
            static_pages: program.static_pages(),
            nonce: program.message_nonce(),
            persistent_pages: Default::default(),
            code_hash,
            state: common::ProgramState::Uninitialized { message_id },
        };

        common::set_program(program_id.into_origin(), program, Default::default());
    }
}

impl<T: Config> JournalHandler for ExtManager<T>
where
    T::AccountId: Origin,
{
    fn message_dispatched(&mut self, outcome: CoreDispatchOutcome) {
        let event = match outcome {
            CoreDispatchOutcome::Success(message_id) => {
                log::trace!("Dispatch outcome success: {:?}", message_id);

                Event::MessageDispatched(DispatchOutcome {
                    message_id: message_id.into_origin(),
                    outcome: ExecutionResult::Success,
                })
            }
            CoreDispatchOutcome::MessageTrap {
                message_id,
                program_id,
                trap,
            } => {
                let reason = trap
                    .map(|v| {
                        log::info!(
                            target: "runtime::gear",
                            "🪤 Program {} terminated with a trap: {}",
                            program_id.into_origin(),
                            v
                        );
                        v.as_bytes().to_vec()
                    })
                    .unwrap_or_default();

                log::trace!("Dispatch outcome trap: {:?}", message_id);

                Event::MessageDispatched(DispatchOutcome {
                    message_id: message_id.into_origin(),
                    outcome: ExecutionResult::Failure(reason),
                })
            }
            CoreDispatchOutcome::InitSuccess {
                message_id,
                origin,
                program_id,
            } => {
                let program_id = program_id.into_origin();
                let event = Event::InitSuccess(MessageInfo {
                    message_id: message_id.into_origin(),
                    origin: origin.into_origin(),
                    program_id,
                });

                common::waiting_init_take_messages(program_id)
                    .into_iter()
                    .for_each(|m_id| {
                        if let Some((m, _)) = common::remove_waiting_message(program_id, m_id) {
                            common::queue_dispatch(m);
                        }
                    });

                common::set_program_initialized(program_id);

                log::trace!(
                    "Dispatch ({:?}) init success for program {:?}",
                    message_id,
                    program_id
                );

                event
            }
            CoreDispatchOutcome::InitFailure {
                message_id,
                origin,
                program_id,
                reason,
            } => {
                let program_id = program_id.into_origin();
                let origin = origin.into_origin();

                // Some messages addressed to the program could be processed
                // in the queue before init message. For example, that could
                // happen when init message had more gas limit then rest block
                // gas allowance, but a dispatch message to the program was
                // dequeued. The other case is async init.
                common::waiting_init_take_messages(program_id)
                    .into_iter()
                    .for_each(|m_id| {
                        if let Some((m, _)) = common::remove_waiting_message(program_id, m_id) {
                            common::queue_dispatch(m);
                        }
                    });

                let res = common::set_program_terminated_status(program_id);
                assert!(res.is_ok(), "only active program can cause init failure");

                log::trace!(
                    "Dispatch ({:?}) init failure for program {:?}",
                    message_id,
                    program_id
                );

                Event::InitFailure(
                    MessageInfo {
                        message_id: message_id.into_origin(),
                        origin,
                        program_id,
                    },
                    Reason::Dispatch(reason.as_bytes().to_vec()),
                )
            }
            CoreDispatchOutcome::NoExecution(message_id) => {
                Event::MessageNotExecuted(message_id.into_origin())
            }
        };

        Pallet::<T>::deposit_event(event);
    }

    fn gas_burned(&mut self, message_id: MessageId, amount: u64) {
        let message_id = message_id.into_origin();

        log::debug!("burned: {:?} from: {:?}", amount, message_id);

        Pallet::<T>::decrease_gas_allowance(amount);

        match T::GasHandler::spend(message_id, amount) {
            Ok(_) => {
                if let Some(origin) = T::GasHandler::get_origin(message_id) {
                    let charge = T::GasPrice::gas_price(amount);
                    if let Some(author) = Authorship::<T>::author() {
                        let _ = <T as Config>::Currency::repatriate_reserved(
                            &<T::AccountId as Origin>::from_origin(origin),
                            &author,
                            charge,
                            BalanceStatus::Free,
                        );
                    }
                } else {
                    log::debug!(
                        target: "essential",
                        "Failed to get limit of {:?}",
                        message_id,
                    );
                }
            }
            Err(err) => {
                log::debug!(
                    "Error spending {:?} gas for message_id {:?}: {:?}",
                    amount,
                    message_id,
                    err
                )
            }
        }
    }

    fn exit_dispatch(&mut self, id_exited: ProgramId, value_destination: ProgramId) {
        let program_id = id_exited.into_origin();

        for message in common::remove_program_waitlist(program_id) {
            common::queue_dispatch(message);
        }

        let res = common::set_program_terminated_status(program_id);
        assert!(res.is_ok(), "`exit` can be called only from active program");

        let program_account = &<T::AccountId as Origin>::from_origin(program_id);
        let balance = <T as Config>::Currency::total_balance(program_account);
        if !balance.is_zero() {
            <T as Config>::Currency::transfer(
                program_account,
                &<T::AccountId as Origin>::from_origin(value_destination.into_origin()),
                balance,
                ExistenceRequirement::AllowDeath,
            )
            .expect("balance is not zero; should not fail");
        }
    }

    fn message_consumed(&mut self, message_id: MessageId) {
        let message_id = message_id.into_origin();

        if let Some((neg_imbalance, external)) = T::GasHandler::consume(message_id) {
            let gas_left = neg_imbalance.peek();
            log::debug!("Unreserve balance on message processed: {}", gas_left);

            let refund = T::GasPrice::gas_price(gas_left);

            let _ = <T as Config>::Currency::unreserve(
                &<T::AccountId as Origin>::from_origin(external),
                refund,
            );
        }
    }

    fn send_dispatch(&mut self, message_id: MessageId, dispatch: Dispatch) {
        let message_id = message_id.into_origin();
        let (gas_limit, dispatch) = QueuedDispatch::without_gas_limit(dispatch);

        if dispatch.message.value != 0
            && <T as Config>::Currency::reserve(
                &<T::AccountId as Origin>::from_origin(dispatch.message.source),
                dispatch.message.value.unique_saturated_into(),
            )
            .is_err()
        {
            log::debug!(
                "Message (from: {:?}) {:?} will be skipped",
                message_id,
                dispatch.message
            );
            return;
        }

        log::debug!(
            "Sending message {:?} from {:?}",
            dispatch.message,
            message_id
        );

        let destination = dispatch.message.dest;
        if GearProgramPallet::<T>::program_exists(destination)
            || self
                .marked_destinations
                .contains(&ProgramId::from_origin(destination))
        {
            if let Some(gas_limit) = gas_limit {
                let _ =
                    T::GasHandler::split_with_value(message_id, *dispatch.message_id(), gas_limit);
            } else {
                let _ = T::GasHandler::split(message_id, *dispatch.message_id());
            }
            common::queue_dispatch(dispatch);
        } else {
            // Being placed into a user's mailbox means the end of a message life cycle.
            // There can be no further processing whatsoever, hence any gas attempted to be
            // passed along must be returned (i.e. remain in the parent message's value tree).
            Pallet::<T>::insert_to_mailbox(destination, dispatch.message.clone());
            Pallet::<T>::deposit_event(Event::Log(dispatch.message));
        }
    }

    fn wait_dispatch(&mut self, dispatch: Dispatch) {
        let (_gas_limit, dispatch) = QueuedDispatch::without_gas_limit(dispatch);

        let dest = dispatch.message.dest;
        let message_id = dispatch.message.id;

        common::insert_waiting_message(
            dest,
            message_id,
            dispatch.clone(),
            <frame_system::Pallet<T>>::block_number().unique_saturated_into(),
        );

        Pallet::<T>::deposit_event(Event::AddedToWaitList(dispatch.message));
    }

    fn wake_message(
        &mut self,
        message_id: MessageId,
        program_id: ProgramId,
        awakening_id: MessageId,
    ) {
        let awakening_id = awakening_id.into_origin();

        if let Some((dispatch, bn)) =
            common::remove_waiting_message(program_id.into_origin(), awakening_id)
        {
            let duration = <frame_system::Pallet<T>>::block_number()
                .saturated_into::<u32>()
                .saturating_sub(bn);
            let chargeable_amount = T::WaitListFeePerBlock::get().saturating_mul(duration.into());

            match T::GasHandler::spend(message_id.into_origin(), chargeable_amount) {
                Ok(_) => {
                    if let Some(origin) = T::GasHandler::get_origin(message_id.into_origin()) {
                        let charge = T::GasPrice::gas_price(chargeable_amount);
                        if let Some(author) = Authorship::<T>::author() {
                            let _ = <T as Config>::Currency::repatriate_reserved(
                                &<T::AccountId as Origin>::from_origin(origin),
                                &author,
                                charge,
                                BalanceStatus::Free,
                            );
                        }
                    } else {
                        log::debug!(
                            target: "essential",
                            "Failed to get limit of {:?}",
                            message_id,
                        );
                    }
                }
                Err(err) => {
                    log::debug!(
                        target: "essential",
                        "Error charging {:?} gas rent of getting out of waitlist for message_id {:?}: {:?}",
                        chargeable_amount,
                        message_id,
                        err,
                    )
                }
            };

            common::queue_dispatch(dispatch);

            Pallet::<T>::deposit_event(Event::RemovedFromWaitList(awakening_id));
        } else {
            log::debug!(
                "Attempt to awaken unknown message {:?} from {:?}",
                awakening_id,
                message_id.into_origin()
            );
        }
    }

    fn update_nonce(&mut self, program_id: ProgramId, nonce: u64) {
        common::set_program_nonce(program_id.into_origin(), nonce);
    }

    fn update_page(
        &mut self,
        program_id: ProgramId,
        page_number: PageNumber,
        data: Option<Vec<u8>>,
    ) {
        let program_id = program_id.into_origin();
        let page_number = page_number.raw();

        let program = common::get_program(program_id)
            .expect("page update guaranteed to be called only for existing and active program");

        if let Program::Active(prog) = program {
            let mut persistent_pages = prog.persistent_pages;

            if let Some(data) = data {
                persistent_pages.insert(page_number);
                common::set_program_page(program_id, page_number, data);
            } else {
                persistent_pages.remove(&page_number);
                common::remove_program_page(program_id, page_number);
            }

            common::set_program_persistent_pages(program_id, persistent_pages);
        };
    }

    fn send_value(&mut self, from: ProgramId, to: Option<ProgramId>, value: u128) {
        let from = from.into_origin();
        if let Some(to) = to {
            let to = to.into_origin();
            log::debug!(
                "Value send of amount {:?} from {:?} to {:?}",
                value,
                from,
                to
            );
            let from = <T::AccountId as Origin>::from_origin(from);
            let to = <T::AccountId as Origin>::from_origin(to);
            if <T as Config>::Currency::can_reserve(&to, <T as Config>::Currency::minimum_balance())
            {
                // `to` account exists, so we can repatriate reserved value for it.
                let _ = <T as Config>::Currency::repatriate_reserved(
                    &from,
                    &to,
                    value.unique_saturated_into(),
                    BalanceStatus::Free,
                );
            } else {
                <T as Config>::Currency::unreserve(&from, value.unique_saturated_into());
                let _ = <T as Config>::Currency::transfer(
                    &from,
                    &to,
                    value.unique_saturated_into(),
                    ExistenceRequirement::AllowDeath,
                );
            }
        } else {
            log::debug!("Value unreserve of amount {:?} from {:?}", value, from,);
            let from = <T::AccountId as Origin>::from_origin(from);
            <T as Config>::Currency::unreserve(&from, value.unique_saturated_into());
        }
    }

    fn store_new_programs(&mut self, code_hash: CodeHash, candidates: Vec<(ProgramId, MessageId)>) {
        // let code_hash = code_hash.inner().into();

        if let Some(code) = common::get_code(code_hash.inner().into()) {
            for (candidate_id, init_message) in candidates {
                if !GearProgramPallet::<T>::program_exists(candidate_id.into_origin()) {
<<<<<<< HEAD
                    let checked_code_hash = InstrumentedCodeWithHash::new(code.clone(), code_hash);
=======
                    let checked_code_hash = CheckedCodeWithHash::new(code.clone());
>>>>>>> efe8db92
                    self.set_program(candidate_id, checked_code_hash, init_message.into_origin());
                } else {
                    log::debug!("Program with id {:?} already exists", candidate_id);
                }
            }
        } else {
            log::debug!(
                "No referencing code with code hash {:?} for candidate programs",
                code_hash
            );
            for (candidate, _) in candidates {
                self.marked_destinations.insert(candidate);
            }
        }
    }
}<|MERGE_RESOLUTION|>--- conflicted
+++ resolved
@@ -31,14 +31,10 @@
 use gear_core::{
     memory::PageNumber,
     message::{Dispatch, ExitCode, MessageId},
-<<<<<<< HEAD
     program::{
         CheckedCodeWithHash, CodeHash, InstrumentedCodeWithHash, Program as NativeProgram,
         ProgramId,
     },
-=======
-    program::{CheckedCodeWithHash, CodeHash, Program as NativeProgram, ProgramId},
->>>>>>> efe8db92
 };
 use primitive_types::H256;
 use sp_runtime::{
@@ -92,28 +88,17 @@
     pub fn set_program(
         &self,
         program_id: ProgramId,
-<<<<<<< HEAD
         instrumented_code_hash: InstrumentedCodeWithHash,
         message_id: H256,
     ) {
         let (instrumented_code, code_hash) = instrumented_code_hash.into_parts();
-=======
-        checked_code_hash: CheckedCodeWithHash,
-        message_id: H256,
-    ) {
-        let (checked_code, code_hash) = checked_code_hash.into_parts();
->>>>>>> efe8db92
         let code_hash: H256 = code_hash.into_origin();
         assert!(
             common::code_exists(code_hash),
             "Program set must be called only when code exists",
         );
 
-<<<<<<< HEAD
         let program = NativeProgram::new(program_id, instrumented_code);
-=======
-        let program = NativeProgram::new(program_id, checked_code);
->>>>>>> efe8db92
 
         // An empty program has been just constructed: it contains no persistent pages.
         let program = common::ActiveProgram {
@@ -512,16 +497,10 @@
     }
 
     fn store_new_programs(&mut self, code_hash: CodeHash, candidates: Vec<(ProgramId, MessageId)>) {
-        // let code_hash = code_hash.inner().into();
-
         if let Some(code) = common::get_code(code_hash.inner().into()) {
             for (candidate_id, init_message) in candidates {
                 if !GearProgramPallet::<T>::program_exists(candidate_id.into_origin()) {
-<<<<<<< HEAD
                     let checked_code_hash = InstrumentedCodeWithHash::new(code.clone(), code_hash);
-=======
-                    let checked_code_hash = CheckedCodeWithHash::new(code.clone());
->>>>>>> efe8db92
                     self.set_program(candidate_id, checked_code_hash, init_message.into_origin());
                 } else {
                     log::debug!("Program with id {:?} already exists", candidate_id);
