// This file is part of Gear.

// Copyright (C) 2021-2022 Gear Technologies Inc.
// SPDX-License-Identifier: GPL-3.0-or-later WITH Classpath-exception-2.0

// This program is free software: you can redistribute it and/or modify
// it under the terms of the GNU General Public License as published by
// the Free Software Foundation, either version 3 of the License, or
// (at your option) any later version.

// This program is distributed in the hope that it will be useful,
// but WITHOUT ANY WARRANTY; without even the implied warranty of
// MERCHANTABILITY or FITNESS FOR A PARTICULAR PURPOSE. See the
// GNU General Public License for more details.

// You should have received a copy of the GNU General Public License
// along with this program. If not, see <https://www.gnu.org/licenses/>.

use crate::{
    pallet::Reason, Authorship, Config, DispatchOutcome, Event, ExecutionResult, GearProgramPallet,
    MessageInfo, Pallet,
};
use codec::{Decode, Encode};
use common::{DAGBasedLedger, GasPrice, Origin, Program, STORAGE_PROGRAM_PREFIX};
use core_processor::common::{
    CollectState, DispatchOutcome as CoreDispatchOutcome, ExecutableActor, JournalHandler, State,
};
use frame_support::{
    storage::PrefixIterator,
    traits::{BalanceStatus, Currency, ExistenceRequirement, Get, Imbalance, ReservableCurrency},
};
use gear_core::{
    identifiers::{CodeId, MessageId, ProgramId},
    memory::PageNumber,
    message::{Dispatch, ExitCode, StoredDispatch},
    program::Program as NativeProgram,
};
use primitive_types::H256;
use sp_runtime::{
    traits::{UniqueSaturatedInto, Zero},
    SaturatedConversion,
};
use sp_std::{
    collections::{btree_map::BTreeMap, btree_set::BTreeSet},
    marker::PhantomData,
    prelude::*,
};

pub struct ExtManager<T: Config> {
    // Messages with these destinations will be forcibly pushed to the queue.
    marked_destinations: BTreeSet<ProgramId>,
    _phantom: PhantomData<T>,
}

#[derive(Decode, Encode)]
pub enum HandleKind {
    Init(Vec<u8>),
    Handle(H256),
    Reply(H256, ExitCode),
}

impl<T: Config> CollectState for ExtManager<T>
where
    T::AccountId: Origin,
{
    fn collect(&self) -> State {
        let actors: BTreeMap<ProgramId, ExecutableActor> = PrefixIterator::<H256>::new(
            STORAGE_PROGRAM_PREFIX.to_vec(),
            STORAGE_PROGRAM_PREFIX.to_vec(),
            |key, _| Ok(H256::from_slice(key)),
        )
        .filter_map(|k| {
            self.get_executable_actor(k)
                .map(|actor| (actor.program.id(), actor))
        })
        .map(|(id, mut actor)| {
            let pages_data = {
                let page_numbers = actor.program.get_pages().keys().map(|k| k.raw()).collect();
                let data = common::get_program_pages(id.into_origin(), page_numbers)
                    .expect("active program exists, therefore pages do");
                data.into_iter().map(|(k, v)| (k.into(), v)).collect()
            };
            let _ = actor.program.set_pages(pages_data);
            (id, actor)
        })
        .collect();

        let dispatch_queue = common::dispatch_iter()
            .map(|msg| {
                let id = msg.id();
                (
                    msg,
                    T::GasHandler::get_limit(id.into_origin())
                        .expect("Should never fail if ValueNode works properly")
                        .0,
                )
            })
            .collect();

        State {
            dispatch_queue,
            actors,
            ..Default::default()
        }
    }
}

impl<T: Config> Default for ExtManager<T>
where
    T::AccountId: Origin,
{
    fn default() -> Self {
        ExtManager {
            _phantom: PhantomData,
            marked_destinations: Default::default(),
        }
    }
}

impl<T: Config> ExtManager<T>
where
    T::AccountId: Origin,
{
    /// NOTE: By calling this function we can't differ whether `None` returned, because
    /// program with `id` doesn't exist or it's terminated
    pub fn get_executable_actor(&self, id: H256) -> Option<ExecutableActor> {
        let program = common::get_program(id)
            .and_then(|prog_with_status| prog_with_status.try_into_native(id).ok())?;

        let balance =
            <T as Config>::Currency::free_balance(&<T::AccountId as Origin>::from_origin(id))
                .unique_saturated_into();

        Some(ExecutableActor { program, balance })
    }

    pub fn set_program(&self, program: NativeProgram, message_id: H256) {
        assert!(
            program.get_pages().is_empty(),
            "Must has empty persistent pages, has {:?}",
            program.get_pages()
        );
        let code_hash = CodeId::generate(program.code()).into_origin();
        assert!(
            common::code_exists(code_hash),
            "Program set must be called only when code exists",
        );

        let persistent_pages: BTreeMap<u32, Vec<u8>> = program
            .get_pages()
            .iter()
            .map(|(k, v)| (k.raw(), v.as_ref().expect("Must have page data").to_vec()))
            .collect();

        let id = program.id().into_origin();

        let program = common::ActiveProgram {
            static_pages: program.static_pages(),
            persistent_pages: persistent_pages.keys().copied().collect(),
            code_hash,
            state: common::ProgramState::Uninitialized { message_id },
        };

        common::set_program(id, program, persistent_pages);
    }
}

impl<T: Config> JournalHandler for ExtManager<T>
where
    T::AccountId: Origin,
{
    fn message_dispatched(&mut self, outcome: CoreDispatchOutcome) {
        let event = match outcome {
            CoreDispatchOutcome::Success(message_id) => {
                log::trace!("Dispatch outcome success: {:?}", message_id);

                Event::MessageDispatched(DispatchOutcome {
                    message_id: message_id.into_origin(),
                    outcome: ExecutionResult::Success,
                })
            }
            CoreDispatchOutcome::MessageTrap {
                message_id,
                program_id,
                trap,
            } => {
                let reason = trap
                    .map(|v| {
                        log::info!(
                            target: "runtime::gear",
                            "🪤 Program {} terminated with a trap: {}",
                            program_id.into_origin(),
                            v
                        );
                        v.as_bytes().to_vec()
                    })
                    .unwrap_or_default();

                log::trace!("Dispatch outcome trap: {:?}", message_id);

                Event::MessageDispatched(DispatchOutcome {
                    message_id: message_id.into_origin(),
                    outcome: ExecutionResult::Failure(reason),
                })
            }
            CoreDispatchOutcome::InitSuccess {
                message_id,
                origin,
                program_id,
            } => {
                let program_id = program_id.into_origin();
                let event = Event::InitSuccess(MessageInfo {
                    message_id: message_id.into_origin(),
                    origin: origin.into_origin(),
                    program_id,
                });

                common::waiting_init_take_messages(program_id)
                    .into_iter()
                    .for_each(|m_id| {
                        if let Some((m, _)) = common::remove_waiting_message(program_id, m_id) {
                            common::queue_dispatch(m);
                        }
                    });

                common::set_program_initialized(program_id);

                log::trace!(
                    "Dispatch ({:?}) init success for program {:?}",
                    message_id,
                    program_id
                );

                event
            }
            CoreDispatchOutcome::InitFailure {
                message_id,
                origin,
                program_id,
                reason,
            } => {
                let program_id = program_id.into_origin();
                let origin = origin.into_origin();

                // Some messages addressed to the program could be processed
                // in the queue before init message. For example, that could
                // happen when init message had more gas limit then rest block
                // gas allowance, but a dispatch message to the program was
                // dequeued. The other case is async init.
                common::waiting_init_take_messages(program_id)
                    .into_iter()
                    .for_each(|m_id| {
                        if let Some((m, _)) = common::remove_waiting_message(program_id, m_id) {
                            common::queue_dispatch(m);
                        }
                    });

                let res = common::set_program_terminated_status(program_id);
                assert!(res.is_ok(), "only active program can cause init failure");

                log::trace!(
                    "Dispatch ({:?}) init failure for program {:?}",
                    message_id,
                    program_id
                );

                Event::InitFailure(
                    MessageInfo {
                        message_id: message_id.into_origin(),
                        origin,
                        program_id,
                    },
                    Reason::Dispatch(reason.as_bytes().to_vec()),
                )
            }
            CoreDispatchOutcome::NoExecution(message_id) => {
                Event::MessageNotExecuted(message_id.into_origin())
            }
        };

        Pallet::<T>::deposit_event(event);
    }

    fn gas_burned(&mut self, message_id: MessageId, amount: u64) {
        let message_id = message_id.into_origin();

        log::debug!("burned: {:?} from: {:?}", amount, message_id);

        Pallet::<T>::decrease_gas_allowance(amount);

        match T::GasHandler::spend(message_id, amount) {
            Ok(_) => {
                if let Some((_, origin)) = T::GasHandler::get_limit(message_id) {
                    let charge = T::GasPrice::gas_price(amount);
                    if let Some(author) = Authorship::<T>::author() {
                        let _ = <T as Config>::Currency::repatriate_reserved(
                            &<T::AccountId as Origin>::from_origin(origin),
                            &author,
                            charge,
                            BalanceStatus::Free,
                        );
                    }
                } else {
                    log::debug!(
                        target: "essential",
                        "Failed to get limit of {:?}",
                        message_id,
                    );
                }
            }
            Err(err) => {
                log::debug!(
                    "Error spending {:?} gas for message_id {:?}: {:?}",
                    amount,
                    message_id,
                    err
                )
            }
        }
    }

    fn exit_dispatch(&mut self, id_exited: ProgramId, value_destination: ProgramId) {
        let program_id = id_exited.into_origin();

        for message in common::remove_program_waitlist(program_id) {
            common::queue_dispatch(message);
        }

        let res = common::set_program_terminated_status(program_id);
        assert!(res.is_ok(), "`exit` can be called only from active program");

        let program_account = &<T::AccountId as Origin>::from_origin(program_id);
        let balance = <T as Config>::Currency::total_balance(program_account);
        if !balance.is_zero() {
            <T as Config>::Currency::transfer(
                program_account,
                &<T::AccountId as Origin>::from_origin(value_destination.into_origin()),
                balance,
                ExistenceRequirement::AllowDeath,
            )
            .expect("balance is not zero; should not fail");
        }
    }

    fn message_consumed(&mut self, message_id: MessageId) {
        let message_id = message_id.into_origin();

        if let Some((neg_imbalance, external)) = T::GasHandler::consume(message_id) {
            let gas_left = neg_imbalance.peek();
            log::debug!("Unreserve balance on message processed: {}", gas_left);

            let refund = T::GasPrice::gas_price(gas_left);

            let _ = <T as Config>::Currency::unreserve(
                &<T::AccountId as Origin>::from_origin(external),
                refund,
            );
        }
    }

    fn send_dispatch(&mut self, message_id: MessageId, dispatch: Dispatch) {
        let message_id = message_id.into_origin();
        let gas_limit = dispatch.gas_limit();
        let dispatch = dispatch.into_stored();

<<<<<<< HEAD
        if dispatch.value() != 0
            && T::Currency::reserve(
                &<T::AccountId as Origin>::from_origin(dispatch.source().into_origin()),
                dispatch.value().unique_saturated_into(),
=======
        if dispatch.message.value != 0
            && <T as Config>::Currency::reserve(
                &<T::AccountId as Origin>::from_origin(dispatch.message.source),
                dispatch.message.value.unique_saturated_into(),
>>>>>>> 10e450f7
            )
            .is_err()
        {
            log::debug!(
                "Message (from: {:?}) {:?} will be skipped",
                message_id,
                dispatch.message()
            );
            return;
        }

        log::debug!(
            "Sending message {:?} from {:?}",
            dispatch.message(),
            message_id
        );

<<<<<<< HEAD
        if common::program_exists(dispatch.destination().into_origin())
            || self.marked_destinations.contains(&dispatch.destination())
=======
        let destination = dispatch.message.dest;
        if GearProgramPallet::<T>::program_exists(destination)
            || self
                .marked_destinations
                .contains(&ProgramId::from_origin(destination))
>>>>>>> 10e450f7
        {
            if let Some(gas_limit) = gas_limit {
                let _ = T::GasHandler::split_with_value(
                    message_id,
                    dispatch.id().into_origin(),
                    gas_limit,
                );
            } else {
                let _ = T::GasHandler::split(message_id, dispatch.id().into_origin());
            }
            common::queue_dispatch(dispatch);
        } else {
            // Being placed into a user's mailbox means the end of a message life cycle.
            // There can be no further processing whatsoever, hence any gas attempted to be
            // passed along must be returned (i.e. remain in the parent message's value tree).
<<<<<<< HEAD
            Pallet::<T>::insert_to_mailbox(
                dispatch.destination().into_origin(),
                dispatch.message().clone(),
            );
            Pallet::<T>::deposit_event(Event::Log(dispatch.message().clone()));
=======
            Pallet::<T>::insert_to_mailbox(destination, dispatch.message.clone());
            Pallet::<T>::deposit_event(Event::Log(dispatch.message));
>>>>>>> 10e450f7
        }
    }

    fn wait_dispatch(&mut self, dispatch: StoredDispatch) {
        common::insert_waiting_message(
            dispatch.destination().into_origin(),
            dispatch.id().into_origin(),
            dispatch.clone(),
            <frame_system::Pallet<T>>::block_number().unique_saturated_into(),
        );

        Pallet::<T>::deposit_event(Event::AddedToWaitList(dispatch));
    }

    fn wake_message(
        &mut self,
        message_id: MessageId,
        program_id: ProgramId,
        awakening_id: MessageId,
    ) {
        let awakening_id = awakening_id.into_origin();

        if let Some((dispatch, bn)) =
            common::remove_waiting_message(program_id.into_origin(), awakening_id)
        {
            let duration = <frame_system::Pallet<T>>::block_number()
                .saturated_into::<u32>()
                .saturating_sub(bn);
            let chargeable_amount = T::WaitListFeePerBlock::get().saturating_mul(duration.into());

            match T::GasHandler::spend(message_id.into_origin(), chargeable_amount) {
                Ok(_) => {
                    if let Some((_, origin)) = T::GasHandler::get_limit(message_id.into_origin()) {
                        let charge = T::GasPrice::gas_price(chargeable_amount);
                        if let Some(author) = Authorship::<T>::author() {
                            let _ = <T as Config>::Currency::repatriate_reserved(
                                &<T::AccountId as Origin>::from_origin(origin),
                                &author,
                                charge,
                                BalanceStatus::Free,
                            );
                        }
                    } else {
                        log::debug!(
                            target: "essential",
                            "Failed to get limit of {:?}",
                            message_id,
                        );
                    }
                }
                Err(err) => {
                    log::debug!(
                        target: "essential",
                        "Error charging {:?} gas rent of getting out of waitlist for message_id {:?}: {:?}",
                        chargeable_amount,
                        message_id,
                        err,
                    )
                }
            };

            common::queue_dispatch(dispatch);

            Pallet::<T>::deposit_event(Event::RemovedFromWaitList(awakening_id));
        } else {
            log::debug!(
                "Attempt to awaken unknown message {:?} from {:?}",
                awakening_id,
                message_id.into_origin()
            );
        }
    }

    fn update_page(
        &mut self,
        program_id: ProgramId,
        page_number: PageNumber,
        data: Option<Vec<u8>>,
    ) {
        let program_id = program_id.into_origin();
        let page_number = page_number.raw();

        let program = common::get_program(program_id)
            .expect("page update guaranteed to be called only for existing and active program");

        if let Program::Active(prog) = program {
            let mut persistent_pages = prog.persistent_pages;

            if let Some(data) = data {
                persistent_pages.insert(page_number);
                common::set_program_page(program_id, page_number, data);
            } else {
                persistent_pages.remove(&page_number);
                common::remove_program_page(program_id, page_number);
            }

            common::set_program_persistent_pages(program_id, persistent_pages);
        };
    }

    fn send_value(&mut self, from: ProgramId, to: Option<ProgramId>, value: u128) {
        let from = from.into_origin();
        if let Some(to) = to {
            let to = to.into_origin();
            log::debug!(
                "Value send of amount {:?} from {:?} to {:?}",
                value,
                from,
                to
            );
            let from = <T::AccountId as Origin>::from_origin(from);
            let to = <T::AccountId as Origin>::from_origin(to);
            if <T as Config>::Currency::can_reserve(&to, <T as Config>::Currency::minimum_balance())
            {
                // `to` account exists, so we can repatriate reserved value for it.
                let _ = <T as Config>::Currency::repatriate_reserved(
                    &from,
                    &to,
                    value.unique_saturated_into(),
                    BalanceStatus::Free,
                );
            } else {
                <T as Config>::Currency::unreserve(&from, value.unique_saturated_into());
                let _ = <T as Config>::Currency::transfer(
                    &from,
                    &to,
                    value.unique_saturated_into(),
                    ExistenceRequirement::AllowDeath,
                );
            }
        } else {
            log::debug!("Value unreserve of amount {:?} from {:?}", value, from,);
            let from = <T::AccountId as Origin>::from_origin(from);
            <T as Config>::Currency::unreserve(&from, value.unique_saturated_into());
        }
    }

    fn store_new_programs(&mut self, code_hash: CodeId, candidates: Vec<(ProgramId, MessageId)>) {
        let code_hash: [u8; 32] = code_hash.into();
        let code_hash = code_hash.into();

        if let Some(code) = common::get_code(code_hash) {
            for (candidate_id, init_message) in candidates {
                if !GearProgramPallet::<T>::program_exists(candidate_id.into_origin()) {
                    // Code hash for invalid code can't be added to the storage from extrinsics.
                    let new_program = NativeProgram::new(candidate_id, code.clone())
                        .expect("guaranteed to be valid");
                    self.set_program(new_program, init_message.into_origin());
                } else {
                    log::debug!("Program with id {:?} already exists", candidate_id);
                }
            }
        } else {
            log::debug!(
                "No referencing code with code hash {:?} for candidate programs",
                code_hash
            );
            for (candidate, _) in candidates {
                self.marked_destinations.insert(candidate);
            }
        }
    }
}<|MERGE_RESOLUTION|>--- conflicted
+++ resolved
@@ -363,17 +363,10 @@
         let gas_limit = dispatch.gas_limit();
         let dispatch = dispatch.into_stored();
 
-<<<<<<< HEAD
         if dispatch.value() != 0
-            && T::Currency::reserve(
+            && <T as Config>::Currency::reserve(
                 &<T::AccountId as Origin>::from_origin(dispatch.source().into_origin()),
                 dispatch.value().unique_saturated_into(),
-=======
-        if dispatch.message.value != 0
-            && <T as Config>::Currency::reserve(
-                &<T::AccountId as Origin>::from_origin(dispatch.message.source),
-                dispatch.message.value.unique_saturated_into(),
->>>>>>> 10e450f7
             )
             .is_err()
         {
@@ -391,16 +384,8 @@
             message_id
         );
 
-<<<<<<< HEAD
-        if common::program_exists(dispatch.destination().into_origin())
+        if GearProgramPallet::<T>::program_exists(dispatch.destination().into_origin())
             || self.marked_destinations.contains(&dispatch.destination())
-=======
-        let destination = dispatch.message.dest;
-        if GearProgramPallet::<T>::program_exists(destination)
-            || self
-                .marked_destinations
-                .contains(&ProgramId::from_origin(destination))
->>>>>>> 10e450f7
         {
             if let Some(gas_limit) = gas_limit {
                 let _ = T::GasHandler::split_with_value(
@@ -416,16 +401,11 @@
             // Being placed into a user's mailbox means the end of a message life cycle.
             // There can be no further processing whatsoever, hence any gas attempted to be
             // passed along must be returned (i.e. remain in the parent message's value tree).
-<<<<<<< HEAD
             Pallet::<T>::insert_to_mailbox(
                 dispatch.destination().into_origin(),
                 dispatch.message().clone(),
             );
             Pallet::<T>::deposit_event(Event::Log(dispatch.message().clone()));
-=======
-            Pallet::<T>::insert_to_mailbox(destination, dispatch.message.clone());
-            Pallet::<T>::deposit_event(Event::Log(dispatch.message));
->>>>>>> 10e450f7
         }
     }
 
