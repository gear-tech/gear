// This file is part of Gear.

// Copyright (C) 2022 Gear Technologies Inc.
// SPDX-License-Identifier: GPL-3.0-or-later WITH Classpath-exception-2.0

// This program is free software: you can redistribute it and/or modify
// it under the terms of the GNU General Public License as published by
// the Free Software Foundation, either version 3 of the License, or
// (at your option) any later version.

// This program is distributed in the hope that it will be useful,
// but WITHOUT ANY WARRANTY; without even the implied warranty of
// MERCHANTABILITY or FITNESS FOR A PARTICULAR PURPOSE. See the
// GNU General Public License for more details.

// You should have received a copy of the GNU General Public License
// along with this program. If not, see <https://www.gnu.org/licenses/>.

//! This module contains the cost schedule and supporting code that constructs a
//! sane default schedule from a `WeightInfo` implementation.

#![allow(unused_parens)]

use crate::{weights::WeightInfo, Config};

use codec::{Decode, Encode};
<<<<<<< HEAD
use frame_support::weights::Weight;
use gear_core::{code, costs::HostFnWeights as CoreHostFnWeights, message};
=======
use core_processor::configs::PageCosts;
use frame_support::traits::Get;
use gear_core::{
    code,
    costs::HostFnWeights as CoreHostFnWeights,
    memory::{GearPage, GranularityPage, PageU32Size, WasmPage},
    message,
};
>>>>>>> 2341c54f
use gear_wasm_instrument::{parity_wasm::elements, wasm_instrument::gas_metering};
use pallet_gear_proc_macro::{ScheduleDebug, WeightDebug};
use scale_info::TypeInfo;
#[cfg(feature = "std")]
use serde::{Deserialize, Serialize};
use sp_runtime::RuntimeDebug;
use sp_std::{marker::PhantomData, vec::Vec};

/// How many API calls are executed in a single batch. The reason for increasing the amount
/// of API calls in batches (per benchmark component increase) is so that the linear regression
/// has an easier time determining the contribution of that component.
pub const API_BENCHMARK_BATCH_SIZE: u32 = 80;

/// How many instructions are executed in a single batch. The reasoning is the same
/// as for `API_BENCHMARK_BATCH_SIZE`.
pub const INSTR_BENCHMARK_BATCH_SIZE: u32 = 500;

/// Definition of the cost schedule and other parameterization for the wasm vm.
///
/// Its [`Default`] implementation is the designated way to initialize this type. It uses
/// the benchmarked information supplied by [`Config::WeightInfo`]. All of its fields are
/// public and can therefore be modified. For example in order to change some of the limits
/// and set a custom instruction weight version the following code could be used:
/// ```rust
/// use pallet_gear::{Schedule, Limits, InstructionWeights, Config};
///
/// fn create_schedule<T: Config>() -> Schedule<T> {
///     Schedule {
///         limits: Limits {
///                 globals: 3,
///                 locals: 3,
///                 parameters: 3,
///                 memory_pages: 16,
///                 table_size: 3,
///                 br_table_size: 3,
///                 .. Default::default()
///             },
///         instruction_weights: InstructionWeights {
///                 version: 5,
///             .. Default::default()
///         },
///             .. Default::default()
///     }
/// }
/// ```
///
/// # Note
///
/// Please make sure to bump the [`InstructionWeights::version`] whenever substantial
/// changes are made to its values.
#[cfg_attr(feature = "std", derive(Serialize, Deserialize))]
#[cfg_attr(feature = "std", serde(bound(serialize = "", deserialize = "")))]
#[derive(Clone, Encode, Decode, PartialEq, Eq, ScheduleDebug, TypeInfo)]
#[scale_info(skip_type_params(T))]
pub struct Schedule<T: Config> {
    /// Describes the upper limits on various metrics.
    pub limits: Limits,

    /// The weights for individual wasm instructions.
    pub instruction_weights: InstructionWeights<T>,

    /// The weights for each imported function a program is allowed to call.
    pub host_fn_weights: HostFnWeights<T>,

    /// The weights for memory interaction.
    pub memory_weights: MemoryWeights<T>,

    /// WASM module instantiation per byte cost.
    pub module_instantiation_per_byte: Weight,

    /// Single db write per byte cost.
    pub db_write_per_byte: Weight,

    /// Single db read per byte cost.
    pub db_read_per_byte: Weight,

    /// WASM code instrumentation base cost.
    pub code_instrumentation_cost: Weight,

    /// WASM code instrumentation per-byte cost.
    pub code_instrumentation_byte_cost: Weight,
}

/// Describes the upper limits on various metrics.
///
/// # Note
///
/// The values in this struct should never be decreased. The reason is that decreasing those
/// values will break existing programs which are above the new limits when a
/// re-instrumentation is triggered.
#[cfg_attr(feature = "std", derive(Serialize, Deserialize))]
#[derive(Clone, Encode, Decode, PartialEq, Eq, RuntimeDebug, TypeInfo)]
pub struct Limits {
    /// Maximum allowed stack height in number of elements.
    ///
    /// See <https://wiki.parity.io/WebAssembly-StackHeight> to find out
    /// how the stack frame cost is calculated. Each element can be of one of the
    /// wasm value types. This means the maximum size per element is 64bit.
    ///
    /// # Note
    ///
    /// It is safe to disable (pass `None`) the `stack_height` when the execution engine
    /// is part of the runtime and hence there can be no indeterminism between different
    /// client resident execution engines.
    pub stack_height: Option<u32>,

    /// Maximum number of globals a module is allowed to declare.
    ///
    /// Globals are not limited through the linear memory limit `memory_pages`.
    pub globals: u32,

    /// Maximum number of locals a function can have.
    ///
    /// As wasm engine initializes each of the local, we need to limit their number to confine
    /// execution costs.
    pub locals: u32,

    /// Maximum numbers of parameters a function can have.
    ///
    /// Those need to be limited to prevent a potentially exploitable interaction with
    /// the stack height instrumentation: The costs of executing the stack height
    /// instrumentation for an indirectly called function scales linearly with the amount
    /// of parameters of this function. Because the stack height instrumentation itself is
    /// is not weight metered its costs must be static (via this limit) and included in
    /// the costs of the instructions that cause them (call, call_indirect).
    pub parameters: u32,

    /// Maximum number of memory pages allowed for a program.
    pub memory_pages: u16,

    /// Maximum number of elements allowed in a table.
    ///
    /// Currently, the only type of element that is allowed in a table is funcref.
    pub table_size: u32,

    /// Maximum number of elements that can appear as immediate value to the br_table instruction.
    pub br_table_size: u32,

    /// The maximum length of a subject in bytes used for PRNG generation.
    pub subject_len: u32,

    /// The maximum nesting level of the call stack.
    pub call_depth: u32,

    /// The maximum size of a message payload in bytes.
    pub payload_len: u32,

    /// The maximum length of a program code in bytes. This limit applies to the instrumented
    /// version of the code. Therefore `instantiate_with_code` can fail even when supplying
    /// a wasm binary below this maximum size.
    pub code_len: u32,
}

impl Limits {
    /// The maximum memory size in bytes that a program can occupy.
    pub fn max_memory_size(&self) -> u32 {
        self.memory_pages as u32 * 64 * 1024
    }
}

/// Describes the weight for all categories of supported wasm instructions.
///
/// There there is one field for each wasm instruction that describes the weight to
/// execute one instruction of that name. There are a few exceptions:
///
/// 1. If there is a i64 and a i32 variant of an instruction we use the weight
///    of the former for both.
/// 2. The following instructions are free of charge because they merely structure the
///    wasm module and cannot be spammed without making the module invalid (and rejected):
///    End, Unreachable, Return, Else
/// 3. The following instructions cannot be benchmarked because they are removed by any
///    real world execution engine as a preprocessing step and therefore don't yield a
///    meaningful benchmark result. However, in contrast to the instructions mentioned
///    in 2. they can be spammed. We price them with the same weight as the "default"
///    instruction (i64.const): Block, Loop, Nop
/// 4. We price both i64.const and drop as InstructionWeights.i64const / 2. The reason
///    for that is that we cannot benchmark either of them on its own but we need their
///    individual values to derive (by subtraction) the weight of all other instructions
///    that use them as supporting instructions. Supporting means mainly pushing arguments
///    and dropping return values in order to maintain a valid module.
#[cfg_attr(feature = "std", derive(Serialize, Deserialize))]
#[derive(Clone, Encode, Decode, PartialEq, Eq, ScheduleDebug, TypeInfo)]
#[scale_info(skip_type_params(T))]
pub struct InstructionWeights<T: Config> {
    /// Version of the instruction weights.
    ///
    /// # Note
    ///
    /// Should be incremented whenever any instruction weight is changed. The
    /// reason is that changes to instruction weights require a re-instrumentation
    /// in order to apply the changes to an already deployed code. The re-instrumentation
    /// is triggered by comparing the version of the current schedule with the version the code was
    /// instrumented with. Changes usually happen when pallet_gear is re-benchmarked.
    ///
    /// Changes to other parts of the schedule should not increment the version in
    /// order to avoid unnecessary re-instrumentations.
    pub version: u32,
    pub i64const: u32,
    pub i64load: u32,
    pub i64store: u32,
    pub select: u32,
    pub r#if: u32,
    pub br: u32,
    pub br_if: u32,
    pub br_table: u32,
    pub br_table_per_entry: u32,
    pub call: u32,
    pub call_indirect: u32,
    pub call_indirect_per_param: u32,
    pub call_per_local: u32,
    pub local_get: u32,
    pub local_set: u32,
    pub local_tee: u32,
    pub global_get: u32,
    pub global_set: u32,
    pub memory_current: u32,
    pub i64clz: u32,
    pub i64ctz: u32,
    pub i64popcnt: u32,
    pub i64eqz: u32,
    pub i64extendsi32: u32,
    pub i64extendui32: u32,
    pub i32wrapi64: u32,
    pub i64eq: u32,
    pub i64ne: u32,
    pub i64lts: u32,
    pub i64ltu: u32,
    pub i64gts: u32,
    pub i64gtu: u32,
    pub i64les: u32,
    pub i64leu: u32,
    pub i64ges: u32,
    pub i64geu: u32,
    pub i64add: u32,
    pub i64sub: u32,
    pub i64mul: u32,
    pub i64divs: u32,
    pub i64divu: u32,
    pub i64rems: u32,
    pub i64remu: u32,
    pub i64and: u32,
    pub i64or: u32,
    pub i64xor: u32,
    pub i64shl: u32,
    pub i64shrs: u32,
    pub i64shru: u32,
    pub i64rotl: u32,
    pub i64rotr: u32,
    /// The type parameter is used in the default implementation.
    #[codec(skip)]
    pub _phantom: PhantomData<T>,
}

/// Describes the weight for each imported function that a program is allowed to call.
#[cfg_attr(feature = "std", derive(Serialize, Deserialize))]
#[derive(Clone, Encode, Decode, PartialEq, Eq, WeightDebug, TypeInfo)]
#[scale_info(skip_type_params(T))]
pub struct HostFnWeights<T: Config> {
    /// Weight of calling `alloc`.
    pub alloc: Weight,

    /// Weight of calling `alloc`.
    pub free: Weight,

    /// Weight of calling `gr_reserve_gas`.
    pub gr_reserve_gas: Weight,

    /// Weight of calling `gr_unreserve_gas`
    pub gr_unreserve_gas: Weight,

    /// Weight of calling `gr_system_reserve_gas`
    pub gr_system_reserve_gas: Weight,

    /// Weight of calling `gr_gas_available`.
    pub gr_gas_available: Weight,

    /// Weight of calling `gr_message_id`.
    pub gr_message_id: Weight,

    /// Weight of calling `gr_origin`.
    pub gr_origin: Weight,

    /// Weight of calling `gr_program_id`.
    pub gr_program_id: Weight,

    /// Weight of calling `gr_source`.
    pub gr_source: Weight,

    /// Weight of calling `gr_value`.
    pub gr_value: Weight,

    /// Weight of calling `gr_value_available`.
    pub gr_value_available: Weight,

    /// Weight of calling `gr_size`.
    pub gr_size: Weight,

    /// Weight of calling `gr_read`.
    pub gr_read: Weight,

    /// Weight per payload byte by `gr_read`.
    pub gr_read_per_byte: Weight,

    /// Weight of calling `gr_block_height`.
    pub gr_block_height: Weight,

    /// Weight of calling `gr_block_timestamp`.
    pub gr_block_timestamp: Weight,

    /// Weight of calling `gr_random`.
    pub gr_random: Weight,

    /// Weight of calling `gr_value_available`.
    pub gr_send_init: Weight,

    /// Weight of calling `gr_send_push`.
    pub gr_send_push: Weight,

    /// Weight per payload byte by `gr_send_push`.
    pub gr_send_push_per_byte: Weight,

    /// Weight of calling `gr_send_commit`.
    pub gr_send_commit: Weight,

    /// Weight per payload byte by `gr_send_commit`.
    pub gr_send_commit_per_byte: Weight,

    /// Weight of calling `gr_reservation_send_commit`.
    pub gr_reservation_send_commit: Weight,

    /// Weight per payload byte by `gr_reservation_send_commit`.
    pub gr_reservation_send_commit_per_byte: Weight,

    /// Weight of calling `gr_reply_commit`.
    pub gr_reply_commit: Weight,

    /// Weight of calling `gr_reservation_reply_commit`.
    pub gr_reservation_reply_commit: Weight,

    /// Weight per payload byte by `gr_reservation_reply_commit`.
    pub gr_reservation_reply_commit_per_byte: Weight,

    /// Weight of calling `gr_reply_push`.
    pub gr_reply_push: Weight,

    /// Weight per payload byte by `gr_reply_push`.
    pub gr_reply_push_per_byte: Weight,

    /// Weight of calling `gr_reply_to`.
    pub gr_reply_to: Weight,

    /// Weight of calling `gr_signal_from`.
    pub gr_signal_from: Weight,

    /// Weight of calling `gr_reply_push_input`.
    pub gr_reply_push_input: Weight,

    /// Weight per payload byte by `gr_reply_push_input`.
    pub gr_reply_push_input_per_byte: Weight,

    /// Weight of calling `gr_send_push_input`.
    pub gr_send_push_input: Weight,

    /// Weight per payload byte by `gr_send_push_input`.
    pub gr_send_push_input_per_byte: Weight,

    /// Weight of calling `gr_debug`.
    pub gr_debug: Weight,

    /// Weight per payload byte by `gr_debug_per_byte`.
    pub gr_debug_per_byte: Weight,

    /// Weight of calling `gr_error`.
    pub gr_error: Weight,

    /// Weight of calling `gr_status_code`.
    pub gr_status_code: Weight,

    /// Weight of calling `gr_exit`.
    pub gr_exit: Weight,

    /// Weight of calling `gr_leave`.
    pub gr_leave: Weight,

    /// Weight of calling `gr_wait`.
    pub gr_wait: Weight,

    /// Weight of calling `gr_wait_for`.
    pub gr_wait_for: Weight,

    /// Weight of calling `gr_wait_up_to`.
    pub gr_wait_up_to: Weight,

    /// Weight of calling `gr_wake`.
    pub gr_wake: Weight,

    /// Weight of calling `create_program_wgas`.
    pub gr_create_program_wgas: Weight,

    /// Weight per payload byte by `create_program_wgas`.
    pub gr_create_program_wgas_payload_per_byte: Weight,

    /// Weight per salt byte by `create_program_wgas`.
    pub gr_create_program_wgas_salt_per_byte: Weight,

    /// The type parameter is used in the default implementation.
    #[codec(skip)]
    pub _phantom: PhantomData<T>,
}

/// Describes the weight for memory interaction.
#[cfg_attr(feature = "std", derive(Serialize, Deserialize))]
#[derive(Clone, Encode, Decode, PartialEq, Eq, WeightDebug, TypeInfo)]
#[scale_info(skip_type_params(T))]
pub struct MemoryWeights<T: Config> {
<<<<<<< HEAD
    /// Lazy-pages read access cost per one gear page.
    pub lazy_pages_read: Weight,

    /// Lazy-pages write access cost per one gear page.
    pub lazy_pages_write: Weight,

    /// Lazy-pages write after read access cost per one gear page.
    pub lazy_pages_write_after_read: Weight,

    /// Weight of initial page.
    pub initial_cost: Weight,

    /// Weight of allocated page.
    pub allocation_cost: Weight,

    /// Weight of growing page.
    pub grow_cost: Weight,

    /// Weight of loading page.
    pub load_cost: Weight,
=======
    /// Cost per one [GranularityPage] signal `read` processing in lazy-pages,
    /// it does not include cost for loading page data from storage.
    pub signal_read: u64,

    /// Cost per one [GranularityPage] signal `write` processing in lazy-pages,
    /// it does not include cost for loading page data from storage.
    pub signal_write: u64,

    /// Cost per one [GranularityPage] signal `write after read` processing in lazy-pages,
    /// it does not include cost for loading page data from storage.
    pub lazy_pages_signal_write_after_read: u64,

    /// Cost per one [GranularityPage] host func `read` access processing in lazy-pages,
    /// it does not include cost for loading page data from storage.
    pub lazy_pages_host_func_read: u64,

    /// Cost per one [GranularityPage] host func `write` access processing in lazy-pages,
    /// it does not include cost for loading page data from storage.
    pub lazy_pages_host_func_write: u64,

    /// Cost per one [GranularityPage] host func `write after read` access processing in lazy-pages,
    /// it does not include cost for loading page data from storage.
    pub lazy_pages_host_func_write_after_read: u64,

    /// Cost per one [GranularityPage] data loading from storage
    /// and moving it in program memory.
    pub load_page_data: u64,

    /// Cost per one [GranularityPage] uploading data to storage.
    pub upload_page_data: u64,

    /// Cost per one [WasmPage] static page. Static pages can have static data,
    /// and executor must to move this data to static pages before execution.
    pub static_page: u64,

    /// Cost per one [WasmPage] for memory growing.
    pub mem_grow: u64,

    /// Cost per one [GranularityPage].
    /// When we read page data from storage in para-chain, then it should be sent to relay-chain,
    /// in order to use it for process queue execution. So, reading from storage cause
    /// additional resources consumption after block(s) production on para-chain.
    pub parachain_read_heuristic: u64,
>>>>>>> 2341c54f

    /// The type parameter is used in the default implementation.
    #[codec(skip)]
    pub _phantom: PhantomData<T>,
}

impl<T: Config> From<MemoryWeights<T>> for PageCosts {
    fn from(val: MemoryWeights<T>) -> Self {
        Self {
            signal_read: val.signal_read.into(),
            signal_write: val.signal_write.into(),
            lazy_pages_signal_write_after_read: val.lazy_pages_signal_write_after_read.into(),
            lazy_pages_host_func_read: val.lazy_pages_host_func_read.into(),
            lazy_pages_host_func_write: val.lazy_pages_host_func_write.into(),
            lazy_pages_host_func_write_after_read: val.lazy_pages_host_func_write_after_read.into(),
            load_page_data: val.load_page_data.into(),
            upload_page_data: val.upload_page_data.into(),
            static_page: val.static_page.into(),
            mem_grow: val.mem_grow.into(),
            parachain_load_heuristic: val.parachain_read_heuristic.into(),
        }
    }
}

macro_rules! replace_token {
    ($_in:tt $replacement:tt) => {
        $replacement
    };
}

macro_rules! call_zero {
    ($name:ident, $( $arg:expr ),*) => {
        <T as Config>::WeightInfo::$name($( replace_token!($arg 0) ),*)
    };
}

macro_rules! cost_args {
    ($name:ident, $( $arg: expr ),+) => {
        (<T as Config>::WeightInfo::$name($( $arg ),+).saturating_sub(call_zero!($name, $( $arg ),+))).ref_time()
    }
}

macro_rules! cost_batched_args {
    ($name:ident, $( $arg: expr ),+) => {
        cost_args!($name, $( $arg ),+) / u64::from(API_BENCHMARK_BATCH_SIZE)
    }
}

macro_rules! cost_instr_no_params_with_batch_size {
    ($name:ident, $batch_size:expr) => {
        (cost_args!($name, 1) / u64::from($batch_size)) as u32
    };
}

macro_rules! cost_instr_with_batch_size {
    ($name:ident, $num_params:expr, $batch_size:expr) => {
        cost_instr_no_params_with_batch_size!($name, $batch_size).saturating_sub(
            (cost_instr_no_params_with_batch_size!(instr_i64const, $batch_size) / 2)
                .saturating_mul($num_params),
        )
    };
}

macro_rules! cost_instr {
    ($name:ident, $num_params:expr) => {
        cost_instr_with_batch_size!($name, $num_params, INSTR_BENCHMARK_BATCH_SIZE)
    };
}

macro_rules! cost_byte_args {
    ($name:ident, $( $arg: expr ),+) => {
        cost_args!($name, $( $arg ),+) / 1024
    }
}

macro_rules! cost_byte_batched_args {
    ($name:ident, $( $arg: expr ),+) => {
        cost_batched_args!($name, $( $arg ),+) / 1024
    }
}

macro_rules! cost {
    ($name:ident) => {
        cost_args!($name, 1)
    };
}

macro_rules! cost_batched {
    ($name:ident) => {
        cost_batched_args!($name, 1)
    };
}

macro_rules! cost_byte {
    ($name:ident) => {
        cost_byte_args!($name, 1)
    };
}

macro_rules! cost_byte_batched {
    ($name:ident) => {
        cost_byte_batched_args!($name, 1)
    };
}

macro_rules! to_weight {
    ($ref_time:expr $(, $proof_size:expr )?) => {
        Weight::from_ref_time($ref_time)$(.set_proof_size($proof_size))?
    };
}

impl<T: Config> Default for Schedule<T> {
    fn default() -> Self {
        Self {
            limits: Default::default(),
            instruction_weights: Default::default(),
            host_fn_weights: Default::default(),
            memory_weights: Default::default(),
            db_write_per_byte: to_weight!(cost_byte!(db_write_per_kb)),
            db_read_per_byte: to_weight!(cost_byte!(db_read_per_kb)),
            module_instantiation_per_byte: to_weight!(cost_byte!(instantiate_module_per_kb)),
            code_instrumentation_cost: call_zero!(reinstrument_per_kb, 0),
            code_instrumentation_byte_cost: to_weight!(cost_byte!(reinstrument_per_kb)),
        }
    }
}

impl Default for Limits {
    fn default() -> Self {
        Self {
            stack_height: None,
            globals: 256,
            locals: 1024,
            parameters: 128,
            memory_pages: code::MAX_WASM_PAGE_COUNT,
            // 4k function pointers (This is in count not bytes).
            table_size: 4096,
            br_table_size: 256,
            subject_len: 32,
            call_depth: 32,
            payload_len: message::MAX_PAYLOAD_SIZE as u32,
            code_len: 512 * 1024,
        }
    }
}

impl<T: Config> Default for InstructionWeights<T> {
    fn default() -> Self {
        Self {
            version: 6,
            i64const: cost_instr!(instr_i64const, 1),
            i64load: cost_instr!(instr_i64load, 0),
            i64store: cost_instr!(instr_i64store, 1),
            select: cost_instr!(instr_select, 2),
            r#if: cost_instr!(instr_if, 0),
            br: cost_instr!(instr_br, 0),
            br_if: cost_instr!(instr_br_if, 1),
            br_table: cost_instr!(instr_br_table, 0),
            br_table_per_entry: cost_instr!(instr_br_table_per_entry, 0),
            call: cost_instr!(instr_call, 2),
            call_indirect: cost_instr!(instr_call_indirect, 1),
            call_indirect_per_param: cost_instr!(instr_call_indirect_per_param, 1),
            call_per_local: cost_instr!(instr_call_per_local, 1),
            local_get: cost_instr!(instr_local_get, 0),
            local_set: cost_instr!(instr_local_set, 1),
            local_tee: cost_instr!(instr_local_tee, 1),
            global_get: cost_instr!(instr_global_get, 0),
            global_set: cost_instr!(instr_global_set, 1),
            memory_current: cost_instr!(instr_memory_current, 1),
            i64clz: cost_instr!(instr_i64clz, 2),
            i64ctz: cost_instr!(instr_i64ctz, 2),
            i64popcnt: cost_instr!(instr_i64popcnt, 2),
            i64eqz: cost_instr!(instr_i64eqz, 2),
            i64extendsi32: cost_instr!(instr_i64extendsi32, 2),
            i64extendui32: cost_instr!(instr_i64extendui32, 2),
            i32wrapi64: cost_instr!(instr_i32wrapi64, 2),
            i64eq: cost_instr!(instr_i64eq, 3),
            i64ne: cost_instr!(instr_i64ne, 3),
            i64lts: cost_instr!(instr_i64lts, 3),
            i64ltu: cost_instr!(instr_i64ltu, 3),
            i64gts: cost_instr!(instr_i64gts, 3),
            i64gtu: cost_instr!(instr_i64gtu, 3),
            i64les: cost_instr!(instr_i64les, 3),
            i64leu: cost_instr!(instr_i64leu, 3),
            i64ges: cost_instr!(instr_i64ges, 3),
            i64geu: cost_instr!(instr_i64geu, 3),
            i64add: cost_instr!(instr_i64add, 3),
            i64sub: cost_instr!(instr_i64sub, 3),
            i64mul: cost_instr!(instr_i64mul, 3),
            i64divs: cost_instr!(instr_i64divs, 3),
            i64divu: cost_instr!(instr_i64divu, 3),
            i64rems: cost_instr!(instr_i64rems, 3),
            i64remu: cost_instr!(instr_i64remu, 3),
            i64and: cost_instr!(instr_i64and, 3),
            i64or: cost_instr!(instr_i64or, 3),
            i64xor: cost_instr!(instr_i64xor, 3),
            i64shl: cost_instr!(instr_i64shl, 3),
            i64shrs: cost_instr!(instr_i64shrs, 3),
            i64shru: cost_instr!(instr_i64shru, 3),
            i64rotl: cost_instr!(instr_i64rotl, 3),
            i64rotr: cost_instr!(instr_i64rotr, 3),
            _phantom: PhantomData,
        }
    }
}

impl<T: Config> HostFnWeights<T> {
    pub fn into_core(self) -> CoreHostFnWeights {
        CoreHostFnWeights {
            alloc: self.alloc.ref_time(),
            free: self.free.ref_time(),
            gr_reserve_gas: self.gr_reserve_gas.ref_time(),
            gr_unreserve_gas: self.gr_unreserve_gas.ref_time(),
            gr_system_reserve_gas: self.gr_system_reserve_gas.ref_time(),
            gr_gas_available: self.gr_gas_available.ref_time(),
            gr_message_id: self.gr_message_id.ref_time(),
            gr_origin: self.gr_origin.ref_time(),
            gr_program_id: self.gr_program_id.ref_time(),
            gr_source: self.gr_source.ref_time(),
            gr_value: self.gr_value.ref_time(),
            gr_value_available: self.gr_value_available.ref_time(),
            gr_size: self.gr_size.ref_time(),
            gr_read: self.gr_read.ref_time(),
            gr_read_per_byte: self.gr_read_per_byte.ref_time(),
            gr_block_height: self.gr_block_height.ref_time(),
            gr_block_timestamp: self.gr_block_timestamp.ref_time(),
            gr_random: self.gr_random.ref_time(),
            gr_send_init: self.gr_send_init.ref_time(),
            gr_send_push: self.gr_send_push.ref_time(),
            gr_send_push_per_byte: self.gr_send_push_per_byte.ref_time(),
            gr_send_commit: self.gr_send_commit.ref_time(),
            gr_send_commit_per_byte: self.gr_send_commit_per_byte.ref_time(),
            gr_reservation_send_commit: self.gr_reservation_send_commit.ref_time(),
            gr_reservation_send_commit_per_byte: self
                .gr_reservation_send_commit_per_byte
                .ref_time(),
            gr_reply_commit: self.gr_reply_commit.ref_time(),
            gr_reservation_reply_commit: self.gr_reservation_reply_commit.ref_time(),
            gr_reservation_reply_commit_per_byte: self
                .gr_reservation_reply_commit_per_byte
                .ref_time(),
            gr_reply_push: self.gr_reply_push.ref_time(),
            gr_reply_push_per_byte: self.gr_reply_push_per_byte.ref_time(),
            gr_debug: self.gr_debug.ref_time(),
            gr_debug_per_byte: self.gr_debug_per_byte.ref_time(),
            gr_error: self.gr_error.ref_time(),
            gr_reply_to: self.gr_reply_to.ref_time(),
            gr_signal_from: self.gr_signal_from.ref_time(),
            gr_status_code: self.gr_status_code.ref_time(),
            gr_exit: self.gr_exit.ref_time(),
            gr_leave: self.gr_leave.ref_time(),
            gr_wait: self.gr_wait.ref_time(),
            gr_wait_for: self.gr_wait_for.ref_time(),
            gr_wait_up_to: self.gr_wait_up_to.ref_time(),
            gr_wake: self.gr_wake.ref_time(),
            gr_create_program_wgas: self.gr_create_program_wgas.ref_time(),
            gr_create_program_wgas_payload_per_byte: self
                .gr_create_program_wgas_payload_per_byte
                .ref_time(),
            gr_create_program_wgas_salt_per_byte: self
                .gr_create_program_wgas_salt_per_byte
                .ref_time(),
            gr_send_push_input: self.gr_send_push_input.ref_time(),
            gr_send_push_input_per_byte: self.gr_send_push_input_per_byte.ref_time(),
            gr_reply_push_input: self.gr_reply_push_input.ref_time(),
            gr_reply_push_input_per_byte: self.gr_reply_push_input_per_byte.ref_time(),
        }
    }
}

impl<T: Config> Default for HostFnWeights<T> {
    fn default() -> Self {
        Self {
            alloc: to_weight!(cost_batched!(alloc)),
            free: to_weight!(cost_batched!(free)),
            gr_reserve_gas: to_weight!(cost_batched!(gr_reserve_gas)),
            gr_system_reserve_gas: to_weight!(cost_batched!(gr_system_reserve_gas)),
            gr_unreserve_gas: to_weight!(cost_batched!(gr_unreserve_gas)),
            gr_gas_available: to_weight!(cost_batched!(gr_gas_available)),
            gr_message_id: to_weight!(cost_batched!(gr_message_id)),
            gr_origin: to_weight!(cost_batched!(gr_origin)),
            gr_program_id: to_weight!(cost_batched!(gr_program_id)),
            gr_source: to_weight!(cost_batched!(gr_source)),
            gr_value: to_weight!(cost_batched!(gr_value)),
            gr_value_available: to_weight!(cost_batched!(gr_value_available)),
            gr_size: to_weight!(cost_batched!(gr_size)),
            gr_read: to_weight!(cost_batched!(gr_read)),
            gr_read_per_byte: to_weight!(cost_byte_batched!(gr_read_per_kb)),
            gr_block_height: to_weight!(cost_batched!(gr_block_height)),
            gr_block_timestamp: to_weight!(cost_batched!(gr_block_timestamp)),
            gr_random: to_weight!(cost_batched!(gr_random)),
            gr_send_init: to_weight!(cost_batched!(gr_send_init)),
            gr_send_push: to_weight!(cost_batched!(gr_send_push)),
            gr_send_push_per_byte: to_weight!(cost_byte_batched!(gr_send_push_per_kb)),
            gr_send_commit: to_weight!(cost_batched!(gr_send_commit)),
            gr_send_commit_per_byte: to_weight!(cost_byte_batched!(gr_send_commit_per_kb)),
            gr_reservation_send_commit: to_weight!(cost_batched!(gr_reservation_send_commit)),
            gr_reservation_send_commit_per_byte: to_weight!(cost_byte_batched!(
                gr_reservation_send_commit_per_kb
            )),
            gr_reply_commit: to_weight!(cost_batched!(gr_reply_commit)),
            gr_reservation_reply_commit: to_weight!(cost_batched!(gr_reservation_reply_commit)),
            gr_reservation_reply_commit_per_byte: to_weight!(cost_byte!(
                gr_reservation_reply_commit_per_kb
            )),
            gr_reply_push: to_weight!(cost_batched!(gr_reply_push)),
            gr_reply_push_per_byte: to_weight!(cost_byte_batched!(gr_reply_push_per_kb)),
            gr_debug: to_weight!(cost_batched!(gr_debug)),
            gr_debug_per_byte: to_weight!(cost_byte_batched!(gr_debug_per_kb)),
            // TODO: https://github.com/gear-tech/gear/issues/1846
            gr_error: to_weight!(cost_batched!(gr_error)),
            gr_reply_to: to_weight!(cost_batched!(gr_reply_to)),
            gr_signal_from: to_weight!(cost_batched!(gr_signal_from)),
            gr_status_code: to_weight!(cost_batched!(gr_status_code)),
            gr_exit: to_weight!(cost!(gr_exit)),
            gr_leave: to_weight!(cost!(gr_leave)),
            gr_wait: to_weight!(cost!(gr_wait)),
            gr_wait_for: to_weight!(cost!(gr_wait_for)),
            gr_wait_up_to: to_weight!(cost!(gr_wait_up_to)),
            gr_wake: to_weight!(cost_batched!(gr_wake)),
            gr_create_program_wgas: to_weight!(cost_batched!(gr_create_program_wgas)),
            gr_create_program_wgas_payload_per_byte: to_weight!(cost_byte_batched_args!(
                gr_create_program_wgas_per_kb,
                1,
                0
            )),
            gr_create_program_wgas_salt_per_byte: to_weight!(cost_byte_batched_args!(
                gr_create_program_wgas_per_kb,
                0,
                1
            )),
            gr_send_push_input: to_weight!(cost_batched!(gr_send_push_input)),
            gr_send_push_input_per_byte: to_weight!(cost_byte_batched!(gr_send_push_input_per_kb)),
            gr_reply_push_input: to_weight!(cost_batched!(gr_reply_push_input)),
            gr_reply_push_input_per_byte: to_weight!(cost_byte_batched!(
                gr_reply_push_input_per_kb
            )),
            _phantom: PhantomData,
        }
    }
}

impl<T: Config> Default for MemoryWeights<T> {
    fn default() -> Self {
        macro_rules! cost_per_granularity_page {
            ($name:ident) => {
                cost!($name) / (WasmPage::size() / GranularityPage::size()) as u64
            };
        }

        // Memory access thru host function benchmark uses a syscall,
        // which accesses memory. So, we have to subtract corresponding syscall weight.
        macro_rules! host_func_access {
            ($name:ident, $syscall:ident) => {
                cost_per_granularity_page!($name).saturating_sub(cost_batched!($syscall))
            };
        }

        let lazy_pages_signal_read = cost_per_granularity_page!(lazy_pages_signal_read);
        let lazy_pages_host_func_read = host_func_access!(lazy_pages_host_func_read, gr_debug);
        let kb_number_in_one_granularity_page = GranularityPage::size() as u64 / 1024;

        Self {
<<<<<<< HEAD
            // TODO: set values for lazy-pages from WeightInfo (issue #1893)
            lazy_pages_read: Weight::from_ref_time(100),
            lazy_pages_write: Weight::from_ref_time(100),
            lazy_pages_write_after_read: Weight::from_ref_time(100),
            initial_cost: <T as Config>::WeightInfo::initial_cost(),
            allocation_cost: <T as Config>::WeightInfo::allocation_cost(),
            grow_cost: <T as Config>::WeightInfo::grow_cost(),
            load_cost: <T as Config>::WeightInfo::load_cost(),
=======
            signal_read: lazy_pages_signal_read,
            signal_write: cost_per_granularity_page!(lazy_pages_signal_write),
            lazy_pages_signal_write_after_read: cost_per_granularity_page!(
                lazy_pages_signal_write_after_read
            ),
            lazy_pages_host_func_read,
            lazy_pages_host_func_write: host_func_access!(lazy_pages_host_func_write, gr_read),
            lazy_pages_host_func_write_after_read: host_func_access!(
                lazy_pages_host_func_write_after_read,
                gr_random
            )
            .saturating_sub(lazy_pages_host_func_read),
            load_page_data: cost_per_granularity_page!(lazy_pages_load_page_storage_data)
                .saturating_sub(lazy_pages_signal_read),
            upload_page_data: cost!(db_write_per_kb)
                .saturating_mul(kb_number_in_one_granularity_page)
                .saturating_sub(
                    T::DbWeight::get()
                        .writes((GranularityPage::size() / GearPage::size()) as u64)
                        .ref_time(),
                ),
            // TODO: make benches to calculate static page cost and mem grow cost (issue #2226)
            static_page: 100,
            mem_grow: 100,
            // TODO: make it non-zero for para-chains (issue #2225)
            parachain_read_heuristic: 0,
>>>>>>> 2341c54f
            _phantom: PhantomData,
        }
    }
}

struct ScheduleRules<'a, T: Config> {
    schedule: &'a Schedule<T>,
    params: Vec<u32>,
}

impl<T: Config> Schedule<T> {
    pub fn rules(&self, module: &elements::Module) -> impl gas_metering::Rules + '_ {
        ScheduleRules {
            schedule: self,
            params: module
                .type_section()
                .iter()
                .flat_map(|section| section.types())
                .map(|func| {
                    let elements::Type::Function(func) = func;
                    func.params().len() as u32
                })
                .collect(),
        }
    }
}

impl<'a, T: Config> gas_metering::Rules for ScheduleRules<'a, T> {
    fn instruction_cost(&self, instruction: &elements::Instruction) -> Option<u32> {
        use self::elements::Instruction::*;
        let w = &self.schedule.instruction_weights;
        let max_params = self.schedule.limits.parameters;

        let weight = match *instruction {
            End | Unreachable | Return | Else | Block(_) | Loop(_) | Nop | Drop => 0,
            I32Const(_) | I64Const(_) => w.i64const,
            I32Load(_, _)
            | I32Load8S(_, _)
            | I32Load8U(_, _)
            | I32Load16S(_, _)
            | I32Load16U(_, _)
            | I64Load(_, _)
            | I64Load8S(_, _)
            | I64Load8U(_, _)
            | I64Load16S(_, _)
            | I64Load16U(_, _)
            | I64Load32S(_, _)
            | I64Load32U(_, _) => w.i64load,
            I32Store(_, _)
            | I32Store8(_, _)
            | I32Store16(_, _)
            | I64Store(_, _)
            | I64Store8(_, _)
            | I64Store16(_, _)
            | I64Store32(_, _) => w.i64store,
            Select => w.select,
            If(_) => w.r#if,
            Br(_) => w.br,
            BrIf(_) => w.br_if,
            Call(_) => w.call,
            GetLocal(_) => w.local_get,
            SetLocal(_) => w.local_set,
            TeeLocal(_) => w.local_tee,
            GetGlobal(_) => w.global_get,
            SetGlobal(_) => w.global_set,
            CurrentMemory(_) => w.memory_current,
            CallIndirect(idx, _) => *self.params.get(idx as usize).unwrap_or(&max_params),
            BrTable(ref data) => w
                .br_table
                .saturating_add(w.br_table_per_entry.saturating_mul(data.table.len() as u32)),
            I32Clz | I64Clz => w.i64clz,
            I32Ctz | I64Ctz => w.i64ctz,
            I32Popcnt | I64Popcnt => w.i64popcnt,
            I32Eqz | I64Eqz => w.i64eqz,
            I64ExtendSI32 => w.i64extendsi32,
            I64ExtendUI32 => w.i64extendui32,
            I32WrapI64 => w.i32wrapi64,
            I32Eq | I64Eq => w.i64eq,
            I32Ne | I64Ne => w.i64ne,
            I32LtS | I64LtS => w.i64lts,
            I32LtU | I64LtU => w.i64ltu,
            I32GtS | I64GtS => w.i64gts,
            I32GtU | I64GtU => w.i64gtu,
            I32LeS | I64LeS => w.i64les,
            I32LeU | I64LeU => w.i64leu,
            I32GeS | I64GeS => w.i64ges,
            I32GeU | I64GeU => w.i64geu,
            I32Add | I64Add => w.i64add,
            I32Sub | I64Sub => w.i64sub,
            I32Mul | I64Mul => w.i64mul,
            I32DivS | I64DivS => w.i64divs,
            I32DivU | I64DivU => w.i64divu,
            I32RemS | I64RemS => w.i64rems,
            I32RemU | I64RemU => w.i64remu,
            I32And | I64And => w.i64and,
            I32Or | I64Or => w.i64or,
            I32Xor | I64Xor => w.i64xor,
            I32Shl | I64Shl => w.i64shl,
            I32ShrS | I64ShrS => w.i64shrs,
            I32ShrU | I64ShrU => w.i64shru,
            I32Rotl | I64Rotl => w.i64rotl,
            I32Rotr | I64Rotr => w.i64rotr,

            // Returning None makes the gas instrumentation fail which we intend for
            // unsupported or unknown instructions.
            _ => return None,
        };
        Some(weight)
    }

    fn memory_grow_cost(&self) -> gas_metering::MemoryGrowCost {
        gas_metering::MemoryGrowCost::Free
    }

    fn call_per_local_cost(&self) -> u32 {
        self.schedule.instruction_weights.call_per_local
    }
}

#[cfg(test)]
mod test {
    use super::*;
    use crate::mock::Test;
    use gas_metering::Rules;

    fn all_measured_instructions() -> Vec<elements::Instruction> {
        use elements::{BlockType, BrTableData, Instruction::*};
        let default_table_data = BrTableData {
            table: Default::default(),
            default: 0,
        };

        // A set of instructions weights for which the Gear provides.
        // Instruction must not be removed (!), but can be added.
        vec![
            End,
            Unreachable,
            Return,
            Else,
            I32Const(0),
            I64Const(0),
            Block(BlockType::NoResult),
            Loop(BlockType::NoResult),
            Nop,
            Drop,
            I32Load(0, 0),
            I32Load8S(0, 0),
            I32Load8U(0, 0),
            I32Load16S(0, 0),
            I32Load16U(0, 0),
            I64Load(0, 0),
            I64Load8S(0, 0),
            I64Load8U(0, 0),
            I64Load16S(0, 0),
            I64Load16U(0, 0),
            I64Load32S(0, 0),
            I64Load32U(0, 0),
            I32Store(0, 0),
            I32Store8(0, 0),
            I32Store16(0, 0),
            I64Store(0, 0),
            I64Store8(0, 0),
            I64Store16(0, 0),
            I64Store32(0, 0),
            Select,
            If(BlockType::NoResult),
            Br(0),
            BrIf(0),
            Call(0),
            GetLocal(0),
            SetLocal(0),
            TeeLocal(0),
            GetGlobal(0),
            SetGlobal(0),
            CurrentMemory(0),
            CallIndirect(0, 0),
            BrTable(default_table_data.into()),
            I32Clz,
            I64Clz,
            I32Ctz,
            I64Ctz,
            I32Popcnt,
            I64Popcnt,
            I32Eqz,
            I64Eqz,
            I64ExtendSI32,
            I64ExtendUI32,
            I32WrapI64,
            I32Eq,
            I64Eq,
            I32Ne,
            I64Ne,
            I32LtS,
            I64LtS,
            I32LtU,
            I64LtU,
            I32GtS,
            I64GtS,
            I32GtU,
            I64GtU,
            I32LeS,
            I64LeS,
            I32LeU,
            I64LeU,
            I32GeS,
            I64GeS,
            I32GeU,
            I64GeU,
            I32Add,
            I64Add,
            I32Sub,
            I64Sub,
            I32Mul,
            I64Mul,
            I32DivS,
            I64DivS,
            I32DivU,
            I64DivU,
            I32RemS,
            I64RemS,
            I32RemU,
            I64RemU,
            I32And,
            I64And,
            I32Or,
            I64Or,
            I32Xor,
            I64Xor,
            I32Shl,
            I64Shl,
            I32ShrS,
            I64ShrS,
            I32ShrU,
            I64ShrU,
            I32Rotl,
            I64Rotl,
            I32Rotr,
            I64Rotr,
        ]
    }

    fn default_wasm_module() -> elements::Module {
        let simple_wat = r#"
        (module
            (import "env" "memory" (memory 1))
            (export "handle" (func $handle))
            (export "init" (func $init))
            (func $handle)
            (func $init)
        )"#;
        elements::Module::from_bytes(
            wabt::Wat2Wasm::new()
                .validate(false)
                .convert(simple_wat)
                .expect("failed to parse module"),
        )
        .expect("module instantiation failed")
    }

    // This test must never fail during local development/release.
    //
    // The instruction set in the test mustn't be changed. Test checks
    // whether no instruction weight was removed from Rules, so backward
    // compatibility is reached.
    #[test]
    fn instructions_backward_compatibility() {
        let schedule = Schedule::<Test>::default();
        let rules = schedule.rules(&default_wasm_module());
        all_measured_instructions()
            .iter()
            .for_each(|i| assert!(rules.instruction_cost(i).is_some()))
    }
}<|MERGE_RESOLUTION|>--- conflicted
+++ resolved
@@ -24,19 +24,14 @@
 use crate::{weights::WeightInfo, Config};
 
 use codec::{Decode, Encode};
-<<<<<<< HEAD
-use frame_support::weights::Weight;
-use gear_core::{code, costs::HostFnWeights as CoreHostFnWeights, message};
-=======
 use core_processor::configs::PageCosts;
-use frame_support::traits::Get;
+use frame_support::{traits::Get, weights::Weight};
 use gear_core::{
     code,
     costs::HostFnWeights as CoreHostFnWeights,
     memory::{GearPage, GranularityPage, PageU32Size, WasmPage},
     message,
 };
->>>>>>> 2341c54f
 use gear_wasm_instrument::{parity_wasm::elements, wasm_instrument::gas_metering};
 use pallet_gear_proc_macro::{ScheduleDebug, WeightDebug};
 use scale_info::TypeInfo;
@@ -452,72 +447,49 @@
 #[derive(Clone, Encode, Decode, PartialEq, Eq, WeightDebug, TypeInfo)]
 #[scale_info(skip_type_params(T))]
 pub struct MemoryWeights<T: Config> {
-<<<<<<< HEAD
-    /// Lazy-pages read access cost per one gear page.
-    pub lazy_pages_read: Weight,
-
-    /// Lazy-pages write access cost per one gear page.
-    pub lazy_pages_write: Weight,
-
-    /// Lazy-pages write after read access cost per one gear page.
-    pub lazy_pages_write_after_read: Weight,
-
-    /// Weight of initial page.
-    pub initial_cost: Weight,
-
-    /// Weight of allocated page.
-    pub allocation_cost: Weight,
-
-    /// Weight of growing page.
-    pub grow_cost: Weight,
-
-    /// Weight of loading page.
-    pub load_cost: Weight,
-=======
     /// Cost per one [GranularityPage] signal `read` processing in lazy-pages,
     /// it does not include cost for loading page data from storage.
-    pub signal_read: u64,
+    pub signal_read: Weight,
 
     /// Cost per one [GranularityPage] signal `write` processing in lazy-pages,
     /// it does not include cost for loading page data from storage.
-    pub signal_write: u64,
+    pub signal_write: Weight,
 
     /// Cost per one [GranularityPage] signal `write after read` processing in lazy-pages,
     /// it does not include cost for loading page data from storage.
-    pub lazy_pages_signal_write_after_read: u64,
+    pub lazy_pages_signal_write_after_read: Weight,
 
     /// Cost per one [GranularityPage] host func `read` access processing in lazy-pages,
     /// it does not include cost for loading page data from storage.
-    pub lazy_pages_host_func_read: u64,
+    pub lazy_pages_host_func_read: Weight,
 
     /// Cost per one [GranularityPage] host func `write` access processing in lazy-pages,
     /// it does not include cost for loading page data from storage.
-    pub lazy_pages_host_func_write: u64,
+    pub lazy_pages_host_func_write: Weight,
 
     /// Cost per one [GranularityPage] host func `write after read` access processing in lazy-pages,
     /// it does not include cost for loading page data from storage.
-    pub lazy_pages_host_func_write_after_read: u64,
+    pub lazy_pages_host_func_write_after_read: Weight,
 
     /// Cost per one [GranularityPage] data loading from storage
     /// and moving it in program memory.
-    pub load_page_data: u64,
+    pub load_page_data: Weight,
 
     /// Cost per one [GranularityPage] uploading data to storage.
-    pub upload_page_data: u64,
+    pub upload_page_data: Weight,
 
     /// Cost per one [WasmPage] static page. Static pages can have static data,
     /// and executor must to move this data to static pages before execution.
-    pub static_page: u64,
+    pub static_page: Weight,
 
     /// Cost per one [WasmPage] for memory growing.
-    pub mem_grow: u64,
+    pub mem_grow: Weight,
 
     /// Cost per one [GranularityPage].
     /// When we read page data from storage in para-chain, then it should be sent to relay-chain,
     /// in order to use it for process queue execution. So, reading from storage cause
     /// additional resources consumption after block(s) production on para-chain.
-    pub parachain_read_heuristic: u64,
->>>>>>> 2341c54f
+    pub parachain_read_heuristic: Weight,
 
     /// The type parameter is used in the default implementation.
     #[codec(skip)]
@@ -527,17 +499,23 @@
 impl<T: Config> From<MemoryWeights<T>> for PageCosts {
     fn from(val: MemoryWeights<T>) -> Self {
         Self {
-            signal_read: val.signal_read.into(),
-            signal_write: val.signal_write.into(),
-            lazy_pages_signal_write_after_read: val.lazy_pages_signal_write_after_read.into(),
-            lazy_pages_host_func_read: val.lazy_pages_host_func_read.into(),
-            lazy_pages_host_func_write: val.lazy_pages_host_func_write.into(),
-            lazy_pages_host_func_write_after_read: val.lazy_pages_host_func_write_after_read.into(),
-            load_page_data: val.load_page_data.into(),
-            upload_page_data: val.upload_page_data.into(),
-            static_page: val.static_page.into(),
-            mem_grow: val.mem_grow.into(),
-            parachain_load_heuristic: val.parachain_read_heuristic.into(),
+            signal_read: val.signal_read.ref_time().into(),
+            signal_write: val.signal_write.ref_time().into(),
+            lazy_pages_signal_write_after_read: val
+                .lazy_pages_signal_write_after_read
+                .ref_time()
+                .into(),
+            lazy_pages_host_func_read: val.lazy_pages_host_func_read.ref_time().into(),
+            lazy_pages_host_func_write: val.lazy_pages_host_func_write.ref_time().into(),
+            lazy_pages_host_func_write_after_read: val
+                .lazy_pages_host_func_write_after_read
+                .ref_time()
+                .into(),
+            load_page_data: val.load_page_data.ref_time().into(),
+            upload_page_data: val.upload_page_data.ref_time().into(),
+            static_page: val.static_page.ref_time().into(),
+            mem_grow: val.mem_grow.ref_time().into(),
+            parachain_load_heuristic: val.parachain_read_heuristic.ref_time().into(),
         }
     }
 }
@@ -881,43 +859,37 @@
         let kb_number_in_one_granularity_page = GranularityPage::size() as u64 / 1024;
 
         Self {
-<<<<<<< HEAD
-            // TODO: set values for lazy-pages from WeightInfo (issue #1893)
-            lazy_pages_read: Weight::from_ref_time(100),
-            lazy_pages_write: Weight::from_ref_time(100),
-            lazy_pages_write_after_read: Weight::from_ref_time(100),
-            initial_cost: <T as Config>::WeightInfo::initial_cost(),
-            allocation_cost: <T as Config>::WeightInfo::allocation_cost(),
-            grow_cost: <T as Config>::WeightInfo::grow_cost(),
-            load_cost: <T as Config>::WeightInfo::load_cost(),
-=======
-            signal_read: lazy_pages_signal_read,
-            signal_write: cost_per_granularity_page!(lazy_pages_signal_write),
-            lazy_pages_signal_write_after_read: cost_per_granularity_page!(
+            signal_read: to_weight!(lazy_pages_signal_read),
+            signal_write: to_weight!(cost_per_granularity_page!(lazy_pages_signal_write)),
+            lazy_pages_signal_write_after_read: to_weight!(cost_per_granularity_page!(
                 lazy_pages_signal_write_after_read
-            ),
-            lazy_pages_host_func_read,
-            lazy_pages_host_func_write: host_func_access!(lazy_pages_host_func_write, gr_read),
-            lazy_pages_host_func_write_after_read: host_func_access!(
+            )),
+            lazy_pages_host_func_read: to_weight!(lazy_pages_host_func_read),
+            lazy_pages_host_func_write: to_weight!(host_func_access!(
+                lazy_pages_host_func_write,
+                gr_read
+            )),
+            lazy_pages_host_func_write_after_read: to_weight!(host_func_access!(
                 lazy_pages_host_func_write_after_read,
                 gr_random
             )
-            .saturating_sub(lazy_pages_host_func_read),
-            load_page_data: cost_per_granularity_page!(lazy_pages_load_page_storage_data)
-                .saturating_sub(lazy_pages_signal_read),
-            upload_page_data: cost!(db_write_per_kb)
+            .saturating_sub(lazy_pages_host_func_read)),
+            load_page_data: to_weight!(cost_per_granularity_page!(
+                lazy_pages_load_page_storage_data
+            )
+            .saturating_sub(lazy_pages_signal_read)),
+            upload_page_data: to_weight!(cost!(db_write_per_kb)
                 .saturating_mul(kb_number_in_one_granularity_page)
                 .saturating_sub(
                     T::DbWeight::get()
                         .writes((GranularityPage::size() / GearPage::size()) as u64)
                         .ref_time(),
-                ),
+                )),
             // TODO: make benches to calculate static page cost and mem grow cost (issue #2226)
-            static_page: 100,
-            mem_grow: 100,
+            static_page: Weight::from_ref_time(100),
+            mem_grow: Weight::from_ref_time(100),
             // TODO: make it non-zero for para-chains (issue #2225)
-            parachain_read_heuristic: 0,
->>>>>>> 2341c54f
+            parachain_read_heuristic: Weight::zero(),
             _phantom: PhantomData,
         }
     }
