// This file is part of Gear.

// Copyright (C) 2022-2024 Gear Technologies Inc.
// SPDX-License-Identifier: GPL-3.0-or-later WITH Classpath-exception-2.0

// This program is free software: you can redistribute it and/or modify
// it under the terms of the GNU General Public License as published by
// the Free Software Foundation, either version 3 of the License, or
// (at your option) any later version.

// This program is distributed in the hope that it will be useful,
// but WITHOUT ANY WARRANTY; without even the implied warranty of
// MERCHANTABILITY or FITNESS FOR A PARTICULAR PURPOSE. See the
// GNU General Public License for more details.

// You should have received a copy of the GNU General Public License
// along with this program. If not, see <https://www.gnu.org/licenses/>.

//! This module contains the cost schedule and supporting code that constructs a
//! sane default schedule from a `WeightInfo` implementation.

#![allow(unused_parens)]

use crate::{weights::WeightInfo, Config, CostsPerBlockOf, DbWeightOf};
use common::scheduler::SchedulingCostsPerBlock;
use core_processor::configs::{ExtCosts, ProcessCosts, RentCosts};
use frame_support::{traits::Get, weights::Weight};
use gear_core::{
<<<<<<< HEAD
    code::MAX_WASM_PAGES_AMOUNT,
    costs::HostFnWeights as CoreHostFnWeights,
=======
    code::MAX_WASM_PAGE_AMOUNT,
    costs::SyscallCosts,
>>>>>>> 6061bdf1
    message,
    pages::{GearPage, PageNumber, WasmPage},
};
use gear_lazy_pages_common::LazyPagesCosts;
use gear_wasm_instrument::{
    gas_metering::{MemoryGrowCost, Rules},
    parity_wasm::elements::{Instruction, Module, SignExtInstruction, Type},
};
use pallet_gear_proc_macro::{ScheduleDebug, WeightDebug};
use scale_info::TypeInfo;
#[cfg(feature = "std")]
use serde::{Deserialize, Serialize};
use sp_runtime::{
    codec::{Decode, Encode},
    RuntimeDebug,
};
use sp_std::{marker::PhantomData, vec::Vec};

/// How many API calls are executed in a single batch. The reason for increasing the amount
/// of API calls in batches (per benchmark component increase) is so that the linear regression
/// has an easier time determining the contribution of that component.
pub const API_BENCHMARK_BATCH_SIZE: u32 = 80;

/// How many instructions are executed in a single batch. The reasoning is the same
/// as for `API_BENCHMARK_BATCH_SIZE`.
pub const INSTR_BENCHMARK_BATCH_SIZE: u32 = 500;

/// Constant for `stack_height` is calculated via `calc-stack-height` utility to be small enough
/// to avoid stack overflow in wasmer and wasmi executors.
/// To avoid potential stack overflow problems we have a panic in sandbox in case,
/// execution is ended with stack overflow error. So, process queue execution will be
/// stopped and we will be able to investigate the problem and decrease this constant if needed.
#[cfg(not(feature = "fuzz"))]
pub const STACK_HEIGHT_LIMIT: u32 = 36_743;

/// For the fuzzer, we take the maximum possible stack limit calculated by the `calc-stack-height`
/// utility, which would be suitable for Linux machines. This has a positive effect on code coverage.
#[cfg(feature = "fuzz")]
pub const FUZZER_STACK_HEIGHT_LIMIT: u32 = 65_000;

/// Definition of the cost schedule and other parameterization for the wasm vm.
///
/// Its [`Default`] implementation is the designated way to initialize this type. It uses
/// the benchmarked information supplied by [`Config::WeightInfo`]. All of its fields are
/// public and can therefore be modified. For example in order to change some of the limits
/// and set a custom instruction weight version the following code could be used:
/// ```rust
/// use pallet_gear::{Schedule, Limits, InstructionWeights, Config};
///
/// fn create_schedule<T: Config>() -> Schedule<T> {
///     Schedule {
///         limits: Limits {
///                 globals: 3,
///                 locals: 3,
///                 parameters: 3,
///                 memory_pages: 16,
///                 table_size: 3,
///                 br_table_size: 3,
///                 .. Default::default()
///             },
///         instruction_weights: InstructionWeights {
///                 version: 5,
///             .. Default::default()
///         },
///             .. Default::default()
///     }
/// }
/// ```
///
/// # Note
///
/// Please make sure to bump the [`InstructionWeights::version`] whenever substantial
/// changes are made to its values.
#[cfg_attr(feature = "std", derive(Serialize, Deserialize))]
#[cfg_attr(feature = "std", serde(bound(serialize = "", deserialize = "")))]
#[derive(Clone, Encode, Decode, PartialEq, Eq, ScheduleDebug, TypeInfo)]
#[scale_info(skip_type_params(T))]
pub struct Schedule<T: Config> {
    /// Describes the upper limits on various metrics.
    pub limits: Limits,

    /// The weights for individual wasm instructions.
    pub instruction_weights: InstructionWeights<T>,

    /// The weights for each imported function a program is allowed to call.
    pub syscall_weights: SyscallWeights<T>,

    /// The weights for memory interaction.
    pub memory_weights: MemoryWeights<T>,

    /// WASM module instantiation per byte cost.
    pub module_instantiation_per_byte: Weight,

    /// Single db write per byte cost.
    pub db_write_per_byte: Weight,

    /// Single db read per byte cost.
    pub db_read_per_byte: Weight,

    /// WASM code instrumentation base cost.
    pub code_instrumentation_cost: Weight,

    /// WASM code instrumentation per-byte cost.
    pub code_instrumentation_byte_cost: Weight,
}

/// Describes the upper limits on various metrics.
///
/// # Note
///
/// The values in this struct should never be decreased. The reason is that decreasing those
/// values will break existing programs which are above the new limits when a
/// re-instrumentation is triggered.
#[cfg_attr(feature = "std", derive(Serialize, Deserialize))]
#[derive(Clone, Encode, Decode, PartialEq, Eq, RuntimeDebug, TypeInfo)]
pub struct Limits {
    /// Maximum allowed stack height in number of elements.
    ///
    /// See <https://wiki.parity.io/WebAssembly-StackHeight> to find out
    /// how the stack frame cost is calculated. Each element can be of one of the
    /// wasm value types. This means the maximum size per element is 64bit.
    ///
    /// # Note
    ///
    /// It is safe to disable (pass `None`) the `stack_height` when the execution engine
    /// is part of the runtime and hence there can be no indeterminism between different
    /// client resident execution engines.
    pub stack_height: Option<u32>,

    /// Maximum number of globals a module is allowed to declare.
    ///
    /// Globals are not limited through the linear memory limit `memory_pages`.
    pub globals: u32,

    /// Maximum number of locals a function can have.
    ///
    /// As wasm engine initializes each of the local, we need to limit their number to confine
    /// execution costs.
    pub locals: u32,

    /// Maximum numbers of parameters a function can have.
    ///
    /// Those need to be limited to prevent a potentially exploitable interaction with
    /// the stack height instrumentation: The costs of executing the stack height
    /// instrumentation for an indirectly called function scales linearly with the amount
    /// of parameters of this function. Because the stack height instrumentation itself is
    /// is not weight metered its costs must be static (via this limit) and included in
    /// the costs of the instructions that cause them (call, call_indirect).
    pub parameters: u32,

    /// Maximum number of memory pages allowed for a program.
    pub memory_pages: u32,

    /// Maximum number of elements allowed in a table.
    ///
    /// Currently, the only type of element that is allowed in a table is funcref.
    pub table_size: u32,

    /// Maximum number of elements that can appear as immediate value to the br_table instruction.
    pub br_table_size: u32,

    /// The maximum length of a subject in bytes used for PRNG generation.
    pub subject_len: u32,

    /// The maximum nesting level of the call stack.
    pub call_depth: u32,

    /// The maximum size of a message payload in bytes.
    pub payload_len: u32,

    /// The maximum length of a program code in bytes. This limit applies to the instrumented
    /// version of the code. Therefore `instantiate_with_code` can fail even when supplying
    /// a wasm binary below this maximum size.
    pub code_len: u32,
}

impl Limits {
    /// The maximum memory size in bytes that a program can occupy.
    pub fn max_memory_size(&self) -> u32 {
        self.memory_pages * 64 * 1024
    }
}

/// Describes the weight for all categories of supported wasm instructions.
///
/// There there is one field for each wasm instruction that describes the weight to
/// execute one instruction of that name. There are a few exceptions:
///
/// 1. If there is a i64 and a i32 variant of an instruction we use the weight
///    of the former for both.
/// 2. The following instructions are free of charge because they merely structure the
///    wasm module and cannot be spammed without making the module invalid (and rejected):
///    End, Unreachable, Return, Else
/// 3. The following instructions cannot be benchmarked because they are removed by any
///    real world execution engine as a preprocessing step and therefore don't yield a
///    meaningful benchmark result. However, in contrast to the instructions mentioned
///    in 2. they can be spammed. We price them with the same weight as the "default"
///    instruction (i64.const): Block, Loop, Nop
/// 4. We price both i64.const and drop as InstructionWeights.i64const / 2. The reason
///    for that is that we cannot benchmark either of them on its own but we need their
///    individual values to derive (by subtraction) the weight of all other instructions
///    that use them as supporting instructions. Supporting means mainly pushing arguments
///    and dropping return values in order to maintain a valid module.
#[cfg_attr(feature = "std", derive(Serialize, Deserialize))]
#[derive(Clone, Encode, Decode, PartialEq, Eq, ScheduleDebug, TypeInfo)]
#[scale_info(skip_type_params(T))]
pub struct InstructionWeights<T: Config> {
    /// Version of the instruction weights.
    ///
    /// # Note
    ///
    /// Should be incremented whenever any instruction weight is changed. The
    /// reason is that changes to instruction weights require a re-instrumentation
    /// in order to apply the changes to an already deployed code. The re-instrumentation
    /// is triggered by comparing the version of the current schedule with the version the code was
    /// instrumented with. Changes usually happen when pallet_gear is re-benchmarked.
    ///
    /// Changes to other parts of the schedule should not increment the version in
    /// order to avoid unnecessary re-instrumentations.
    pub version: u32,
    pub i64const: u32,
    pub i64load: u32,
    pub i32load: u32,
    pub i64store: u32,
    pub i32store: u32,
    pub select: u32,
    pub r#if: u32,
    pub br: u32,
    pub br_if: u32,
    pub br_table: u32,
    pub br_table_per_entry: u32,
    pub call: u32,
    pub call_indirect: u32,
    pub call_indirect_per_param: u32,
    pub call_per_local: u32,
    pub local_get: u32,
    pub local_set: u32,
    pub local_tee: u32,
    pub global_get: u32,
    pub global_set: u32,
    pub memory_current: u32,
    pub i64clz: u32,
    pub i32clz: u32,
    pub i64ctz: u32,
    pub i32ctz: u32,
    pub i64popcnt: u32,
    pub i32popcnt: u32,
    pub i64eqz: u32,
    pub i32eqz: u32,
    pub i32extend8s: u32,
    pub i32extend16s: u32,
    pub i64extend8s: u32,
    pub i64extend16s: u32,
    pub i64extend32s: u32,
    pub i64extendsi32: u32,
    pub i64extendui32: u32,
    pub i32wrapi64: u32,
    pub i64eq: u32,
    pub i32eq: u32,
    pub i64ne: u32,
    pub i32ne: u32,
    pub i64lts: u32,
    pub i32lts: u32,
    pub i64ltu: u32,
    pub i32ltu: u32,
    pub i64gts: u32,
    pub i32gts: u32,
    pub i64gtu: u32,
    pub i32gtu: u32,
    pub i64les: u32,
    pub i32les: u32,
    pub i64leu: u32,
    pub i32leu: u32,
    pub i64ges: u32,
    pub i32ges: u32,
    pub i64geu: u32,
    pub i32geu: u32,
    pub i64add: u32,
    pub i32add: u32,
    pub i64sub: u32,
    pub i32sub: u32,
    pub i64mul: u32,
    pub i32mul: u32,
    pub i64divs: u32,
    pub i32divs: u32,
    pub i64divu: u32,
    pub i32divu: u32,
    pub i64rems: u32,
    pub i32rems: u32,
    pub i64remu: u32,
    pub i32remu: u32,
    pub i64and: u32,
    pub i32and: u32,
    pub i64or: u32,
    pub i32or: u32,
    pub i64xor: u32,
    pub i32xor: u32,
    pub i64shl: u32,
    pub i32shl: u32,
    pub i64shrs: u32,
    pub i32shrs: u32,
    pub i64shru: u32,
    pub i32shru: u32,
    pub i64rotl: u32,
    pub i32rotl: u32,
    pub i64rotr: u32,
    pub i32rotr: u32,
    /// The type parameter is used in the default implementation.
    #[codec(skip)]
    #[cfg_attr(feature = "std", serde(skip))]
    pub _phantom: PhantomData<T>,
}

/// Describes the weight for each imported function that a program is allowed to call.
#[cfg_attr(feature = "std", derive(Serialize, Deserialize))]
#[derive(Clone, Encode, Decode, PartialEq, Eq, WeightDebug, TypeInfo)]
#[scale_info(skip_type_params(T))]
pub struct SyscallWeights<T: Config> {
    /// Weight of calling `alloc`.
    pub alloc: Weight,

    /// Weight of calling `alloc` per page.
    pub alloc_per_page: Weight,

    /// Weight of calling `alloc` per intervals amount in program allocations.
    pub alloc_per_interval: Weight,

    /// Weight of calling `free`.
    pub free: Weight,

    /// Weight of calling `free` per intervals amount in program allocations.
    pub free_per_interval: Weight,

    /// Weight of calling `free_range`.
    pub free_range: Weight,

    /// Weight of calling `free_range` per page.
    pub free_range_per_page: Weight,

    /// Weight of calling `free_range` per intervals amount in program allocations.
    pub free_range_per_interval: Weight,

    /// Weight of calling `gr_reserve_gas`.
    pub gr_reserve_gas: Weight,

    /// Weight of calling `gr_unreserve_gas`
    pub gr_unreserve_gas: Weight,

    /// Weight of calling `gr_system_reserve_gas`
    pub gr_system_reserve_gas: Weight,

    /// Weight of calling `gr_gas_available`.
    pub gr_gas_available: Weight,

    /// Weight of calling `gr_message_id`.
    pub gr_message_id: Weight,

    /// Weight of calling `gr_program_id`.
    pub gr_program_id: Weight,

    /// Weight of calling `gr_source`.
    pub gr_source: Weight,

    /// Weight of calling `gr_value`.
    pub gr_value: Weight,

    /// Weight of calling `gr_value_available`.
    pub gr_value_available: Weight,

    /// Weight of calling `gr_size`.
    pub gr_size: Weight,

    /// Weight of calling `gr_read`.
    pub gr_read: Weight,

    /// Weight per payload byte by `gr_read`.
    pub gr_read_per_byte: Weight,

    /// Weight of calling `gr_env_vars`.
    pub gr_env_vars: Weight,

    /// Weight of calling `gr_block_height`.
    pub gr_block_height: Weight,

    /// Weight of calling `gr_block_timestamp`.
    pub gr_block_timestamp: Weight,

    /// Weight of calling `gr_random`.
    pub gr_random: Weight,

    /// Weight of calling `gr_reply_deposit`.
    pub gr_reply_deposit: Weight,

    /// Weight of calling `gr_send`.
    pub gr_send: Weight,

    /// Weight per payload byte in `gr_send`.
    pub gr_send_per_byte: Weight,

    /// Weight of calling `gr_send_wgas`.
    pub gr_send_wgas: Weight,

    /// Weight per payload byte in `gr_send_wgas`.
    pub gr_send_wgas_per_byte: Weight,

    /// Weight of calling `gr_value_available`.
    pub gr_send_init: Weight,

    /// Weight of calling `gr_send_push`.
    pub gr_send_push: Weight,

    /// Weight per payload byte by `gr_send_push`.
    pub gr_send_push_per_byte: Weight,

    /// Weight of calling `gr_send_commit`.
    pub gr_send_commit: Weight,

    /// Weight of calling `gr_send_commit_wgas`.
    pub gr_send_commit_wgas: Weight,

    /// Weight of calling `gr_reservation_send`.
    pub gr_reservation_send: Weight,

    /// Weight per payload byte in `gr_reservation_send`.
    pub gr_reservation_send_per_byte: Weight,

    /// Weight of calling `gr_reservation_send_commit`.
    pub gr_reservation_send_commit: Weight,

    /// Weight of calling `gr_reply_commit`.
    pub gr_reply_commit: Weight,

    /// Weight of calling `gr_reply_commit_wgas`.
    pub gr_reply_commit_wgas: Weight,

    /// Weight of calling `gr_reservation_reply`.
    pub gr_reservation_reply: Weight,

    /// Weight of calling `gr_reservation_reply` per one payload byte.
    pub gr_reservation_reply_per_byte: Weight,

    /// Weight of calling `gr_reservation_reply_commit`.
    pub gr_reservation_reply_commit: Weight,

    /// Weight of calling `gr_reply_push`.
    pub gr_reply_push: Weight,

    /// Weight of calling `gr_reply`.
    pub gr_reply: Weight,

    /// Weight of calling `gr_reply` per one payload byte.
    pub gr_reply_per_byte: Weight,

    /// Weight of calling `gr_reply_wgas`.
    pub gr_reply_wgas: Weight,

    /// Weight of calling `gr_reply_wgas` per one payload byte.
    pub gr_reply_wgas_per_byte: Weight,

    /// Weight per payload byte by `gr_reply_push`.
    pub gr_reply_push_per_byte: Weight,

    /// Weight of calling `gr_reply_to`.
    pub gr_reply_to: Weight,

    /// Weight of calling `gr_signal_code`.
    pub gr_signal_code: Weight,

    /// Weight of calling `gr_signal_from`.
    pub gr_signal_from: Weight,

    /// Weight of calling `gr_reply_input`.
    pub gr_reply_input: Weight,

    /// Weight of calling `gr_reply_input_wgas`.
    pub gr_reply_input_wgas: Weight,

    /// Weight of calling `gr_reply_push_input`.
    pub gr_reply_push_input: Weight,

    /// Weight per payload byte by `gr_reply_push_input`.
    pub gr_reply_push_input_per_byte: Weight,

    /// Weight of calling `gr_send_input`.
    pub gr_send_input: Weight,

    /// Weight of calling `gr_send_input_wgas`.
    pub gr_send_input_wgas: Weight,

    /// Weight of calling `gr_send_push_input`.
    pub gr_send_push_input: Weight,

    /// Weight per payload byte by `gr_send_push_input`.
    pub gr_send_push_input_per_byte: Weight,

    /// Weight of calling `gr_debug`.
    pub gr_debug: Weight,

    /// Weight per payload byte by `gr_debug_per_byte`.
    pub gr_debug_per_byte: Weight,

    /// Weight of calling `gr_reply_code`.
    pub gr_reply_code: Weight,

    /// Weight of calling `gr_exit`.
    pub gr_exit: Weight,

    /// Weight of calling `gr_leave`.
    pub gr_leave: Weight,

    /// Weight of calling `gr_wait`.
    pub gr_wait: Weight,

    /// Weight of calling `gr_wait_for`.
    pub gr_wait_for: Weight,

    /// Weight of calling `gr_wait_up_to`.
    pub gr_wait_up_to: Weight,

    /// Weight of calling `gr_wake`.
    pub gr_wake: Weight,

    /// Weight of calling `gr_create_program`.
    pub gr_create_program: Weight,

    /// Weight per payload byte in `gr_create_program`.
    pub gr_create_program_payload_per_byte: Weight,

    /// Weight per salt byte in `gr_create_program`
    pub gr_create_program_salt_per_byte: Weight,

    /// Weight of calling `create_program_wgas`.
    pub gr_create_program_wgas: Weight,

    /// Weight per payload byte by `create_program_wgas`.
    pub gr_create_program_wgas_payload_per_byte: Weight,

    /// Weight per salt byte by `create_program_wgas`.
    pub gr_create_program_wgas_salt_per_byte: Weight,

    /// The type parameter is used in the default implementation.
    #[codec(skip)]
    #[cfg_attr(feature = "std", serde(skip))]
    pub _phantom: PhantomData<T>,
}

/// Describes the weight for memory interaction.
///
/// Each weight with `lazy_pages_` prefix includes weight for storage read,
/// because for each first page access we need to at least check whether page exists in storage.
/// But they do not include cost for loading page data from storage into program memory.
/// This weight is taken in account separately, when loading occurs.
///
/// Lazy-pages write accesses does not include cost for uploading page data to storage,
/// because uploading happens after execution, so benchmarks do not include this cost.
/// But they include cost for processing changed page data in runtime.
#[cfg_attr(feature = "std", derive(Serialize, Deserialize))]
#[derive(Clone, Encode, Decode, PartialEq, Eq, WeightDebug, TypeInfo)]
#[scale_info(skip_type_params(T))]
pub struct MemoryWeights<T: Config> {
    /// Cost per one [GearPage] signal `read` processing in lazy-pages,
    pub lazy_pages_signal_read: Weight,

    /// Cost per one [GearPage] signal `write` processing in lazy-pages,
    pub lazy_pages_signal_write: Weight,

    /// Cost per one [GearPage] signal `write after read` processing in lazy-pages,
    pub lazy_pages_signal_write_after_read: Weight,

    /// Cost per one [GearPage] host func `read` access processing in lazy-pages,
    pub lazy_pages_host_func_read: Weight,

    /// Cost per one [GearPage] host func `write` access processing in lazy-pages,
    pub lazy_pages_host_func_write: Weight,

    /// Cost per one [GearPage] host func `write after read` access processing in lazy-pages,
    pub lazy_pages_host_func_write_after_read: Weight,

    /// Cost per one [GearPage] data loading from storage and moving it in program memory.
    /// Does not include cost for storage read, because it is taken in account separately.
    pub load_page_data: Weight,

    /// Cost per one [GearPage] uploading data to storage.
    /// Does not include cost for processing changed page data in runtime,
    /// cause it is taken in account separately.
    pub upload_page_data: Weight,

    /// Cost per one [WasmPage] static page. Static pages can have static data,
    /// and executor must to move this data to static pages before execution.
    pub static_page: Weight,

    /// Cost per one [WasmPage] for memory growing.
    pub mem_grow: Weight,

    /// Cost per one [WasmPage] for memory growing.
    pub mem_grow_per_page: Weight,

    /// Cost per one [GearPage].
    /// When we read page data from storage in para-chain, then it should be sent to relay-chain,
    /// in order to use it for process queue execution. So, reading from storage cause
    /// additional resources consumption after block(s) production on para-chain.
    pub parachain_read_heuristic: Weight,

    /// The type parameter is used in the default implementation.
    #[codec(skip)]
    #[cfg_attr(feature = "std", serde(skip))]
    pub _phantom: PhantomData<T>,
}

impl<T: Config> From<MemoryWeights<T>> for LazyPagesCosts {
    fn from(val: MemoryWeights<T>) -> Self {
        Self {
            signal_read: val.lazy_pages_signal_read.ref_time().into(),
            signal_write: val
                .lazy_pages_signal_write
                .saturating_add(val.upload_page_data)
                .ref_time()
                .into(),
            signal_write_after_read: val
                .lazy_pages_signal_write_after_read
                .saturating_add(val.upload_page_data)
                .ref_time()
                .into(),
            host_func_read: val.lazy_pages_host_func_read.ref_time().into(),
            host_func_write: val
                .lazy_pages_host_func_write
                .saturating_add(val.upload_page_data)
                .ref_time()
                .into(),
            host_func_write_after_read: val
                .lazy_pages_host_func_write_after_read
                .saturating_add(val.upload_page_data)
                .ref_time()
                .into(),
            load_page_storage_data: val
                .load_page_data
                .saturating_add(val.parachain_read_heuristic)
                .ref_time()
                .into(),
<<<<<<< HEAD
            load_page_data: val.load_page_data.ref_time().into(),
            upload_page_data: val.upload_page_data.ref_time().into(),
            static_page: val.static_page.ref_time().into(),
            mem_grow: val.mem_grow.ref_time(),
            mem_grow_per_page: val.mem_grow_per_page.ref_time().into(),
            parachain_load_heuristic: val.parachain_read_heuristic.ref_time().into(),
=======
>>>>>>> 6061bdf1
        }
    }
}

macro_rules! replace_token {
    ($_in:tt $replacement:tt) => {
        $replacement
    };
}

macro_rules! call_zero {
    ($name:ident, $( $arg:expr ),*) => {
        <T as Config>::WeightInfo::$name($( replace_token!($arg 0) ),*)
    };
}

macro_rules! cost_args {
    ($name:ident, $( $arg: expr ),+) => {
        (<T as Config>::WeightInfo::$name($( $arg ),+).saturating_sub(call_zero!($name, $( $arg ),+))).ref_time()
    }
}

macro_rules! cost_batched_args {
    ($name:ident, $( $arg: expr ),+) => {
        cost_args!($name, $( $arg ),+) / u64::from(API_BENCHMARK_BATCH_SIZE)
    }
}

macro_rules! cost_instr_no_params_with_batch_size {
    ($name:ident, $batch_size:expr) => {
        (cost_args!($name, 1) / u64::from($batch_size)) as u32
    };
}

macro_rules! cost_instr_with_batch_size {
    ($name:ident, $num_params:expr, $batch_size:expr) => {
        cost_instr_no_params_with_batch_size!($name, $batch_size).saturating_sub(
            (cost_instr_no_params_with_batch_size!(instr_i64const, $batch_size) / 2)
                .saturating_mul($num_params),
        )
    };
}

macro_rules! cost_instr {
    ($name:ident, $num_params:expr) => {
        cost_instr_with_batch_size!($name, $num_params, INSTR_BENCHMARK_BATCH_SIZE)
    };
}

macro_rules! cost_byte_args {
    ($name:ident, $( $arg: expr ),+) => {
        cost_args!($name, $( $arg ),+) / 1024
    }
}

macro_rules! cost_byte_batched_args {
    ($name:ident, $( $arg: expr ),+) => {
        cost_batched_args!($name, $( $arg ),+) / 1024
    }
}

macro_rules! cost {
    ($name:ident) => {
        cost_args!($name, 1)
    };
}

macro_rules! cost_batched {
    ($name:ident) => {
        cost_batched_args!($name, 1)
    };
}

macro_rules! cost_byte {
    ($name:ident) => {
        cost_byte_args!($name, 1)
    };
}

macro_rules! cost_byte_batched {
    ($name:ident) => {
        cost_byte_batched_args!($name, 1)
    };
}

macro_rules! to_weight {
    ($ref_time:expr $(, $proof_size:expr )?) => {
        Weight::from_parts($ref_time, 0)$(.set_proof_size($proof_size))?
    };
}

impl<T: Config> Default for Schedule<T> {
    fn default() -> Self {
        Self {
            limits: Default::default(),
            instruction_weights: Default::default(),
            syscall_weights: Default::default(),
            memory_weights: Default::default(),
            db_write_per_byte: to_weight!(cost_byte!(db_write_per_kb)),
            db_read_per_byte: to_weight!(cost_byte!(db_read_per_kb)),
            module_instantiation_per_byte: to_weight!(cost_byte!(instantiate_module_per_kb)),
            code_instrumentation_cost: call_zero!(reinstrument_per_kb, 0),
            code_instrumentation_byte_cost: to_weight!(cost_byte!(reinstrument_per_kb)),
        }
    }
}

impl Default for Limits {
    fn default() -> Self {
        Self {
            #[cfg(not(feature = "fuzz"))]
            stack_height: Some(STACK_HEIGHT_LIMIT),
            #[cfg(feature = "fuzz")]
            stack_height: Some(FUZZER_STACK_HEIGHT_LIMIT),
            globals: 256,
            locals: 1024,
            parameters: 128,
            memory_pages: MAX_WASM_PAGES_AMOUNT.raw(),
            // 4k function pointers (This is in count not bytes).
            table_size: 4096,
            br_table_size: 256,
            subject_len: 32,
            call_depth: 32,
            payload_len: message::MAX_PAYLOAD_SIZE as u32,
            code_len: 512 * 1024,
        }
    }
}

impl<T: Config> Default for InstructionWeights<T> {
    fn default() -> Self {
        Self {
            version: 1201,
            i64const: cost_instr!(instr_i64const, 1),
            i64load: cost_instr!(instr_i64load, 0),
            i32load: cost_instr!(instr_i32load, 0),
            i64store: cost_instr!(instr_i64store, 1),
            i32store: cost_instr!(instr_i32store, 0),
            select: cost_instr!(instr_select, 2),
            r#if: cost_instr!(instr_if, 0),
            br: cost_instr!(instr_br, 0),
            br_if: cost_instr!(instr_br_if, 1),
            br_table: cost_instr!(instr_br_table, 0),
            br_table_per_entry: cost_instr!(instr_br_table_per_entry, 0),
            call: cost_instr!(instr_call, 2),
            call_indirect: cost_instr!(instr_call_indirect, 1),
            call_indirect_per_param: cost_instr!(instr_call_indirect_per_param, 1),
            call_per_local: cost_instr!(instr_call_per_local, 1),
            local_get: cost_instr!(instr_local_get, 0),
            local_set: cost_instr!(instr_local_set, 1),
            local_tee: cost_instr!(instr_local_tee, 1),
            global_get: cost_instr!(instr_global_get, 0),
            global_set: cost_instr!(instr_global_set, 1),
            memory_current: cost_instr!(instr_memory_current, 1),
            i64clz: cost_instr!(instr_i64clz, 1),
            i32clz: cost_instr!(instr_i32clz, 1),
            i64ctz: cost_instr!(instr_i64ctz, 1),
            i32ctz: cost_instr!(instr_i32ctz, 1),
            i64popcnt: cost_instr!(instr_i64popcnt, 1),
            i32popcnt: cost_instr!(instr_i32popcnt, 1),
            i64eqz: cost_instr!(instr_i64eqz, 1),
            i32eqz: cost_instr!(instr_i32eqz, 1),
            i32extend8s: cost_instr!(instr_i32extend8s, 0),
            i32extend16s: cost_instr!(instr_i32extend16s, 0),
            i64extend8s: cost_instr!(instr_i64extend8s, 1),
            i64extend16s: cost_instr!(instr_i64extend16s, 1),
            i64extend32s: cost_instr!(instr_i64extend32s, 1),
            i64extendsi32: cost_instr!(instr_i64extendsi32, 0),
            i64extendui32: cost_instr!(instr_i64extendui32, 0),
            i32wrapi64: cost_instr!(instr_i32wrapi64, 1),
            i64eq: cost_instr!(instr_i64eq, 2),
            i32eq: cost_instr!(instr_i32eq, 2),
            i64ne: cost_instr!(instr_i64ne, 2),
            i32ne: cost_instr!(instr_i32ne, 2),
            i64lts: cost_instr!(instr_i64lts, 2),
            i32lts: cost_instr!(instr_i32lts, 2),
            i64ltu: cost_instr!(instr_i64ltu, 2),
            i32ltu: cost_instr!(instr_i32ltu, 2),
            i64gts: cost_instr!(instr_i64gts, 2),
            i32gts: cost_instr!(instr_i32gts, 2),
            i64gtu: cost_instr!(instr_i64gtu, 2),
            i32gtu: cost_instr!(instr_i32gtu, 2),
            i64les: cost_instr!(instr_i64les, 2),
            i32les: cost_instr!(instr_i32les, 2),
            i64leu: cost_instr!(instr_i64leu, 2),
            i32leu: cost_instr!(instr_i32leu, 2),
            i64ges: cost_instr!(instr_i64ges, 2),
            i32ges: cost_instr!(instr_i32ges, 2),
            i64geu: cost_instr!(instr_i64geu, 2),
            i32geu: cost_instr!(instr_i32geu, 2),
            i64add: cost_instr!(instr_i64add, 2),
            i32add: cost_instr!(instr_i32add, 2),
            i64sub: cost_instr!(instr_i64sub, 2),
            i32sub: cost_instr!(instr_i32sub, 2),
            i64mul: cost_instr!(instr_i64mul, 2),
            i32mul: cost_instr!(instr_i32mul, 2),
            i64divs: cost_instr!(instr_i64divs, 2),
            i32divs: cost_instr!(instr_i32divs, 2),
            i64divu: cost_instr!(instr_i64divu, 2),
            i32divu: cost_instr!(instr_i32divu, 2),
            i64rems: cost_instr!(instr_i64rems, 2),
            i32rems: cost_instr!(instr_i32rems, 2),
            i64remu: cost_instr!(instr_i64remu, 2),
            i32remu: cost_instr!(instr_i32remu, 2),
            i64and: cost_instr!(instr_i64and, 2),
            i32and: cost_instr!(instr_i32and, 2),
            i64or: cost_instr!(instr_i64or, 2),
            i32or: cost_instr!(instr_i32or, 2),
            i64xor: cost_instr!(instr_i64xor, 2),
            i32xor: cost_instr!(instr_i32xor, 2),
            i64shl: cost_instr!(instr_i64shl, 2),
            i32shl: cost_instr!(instr_i32shl, 2),
            i64shrs: cost_instr!(instr_i64shrs, 2),
            i32shrs: cost_instr!(instr_i32shrs, 2),
            i64shru: cost_instr!(instr_i64shru, 2),
            i32shru: cost_instr!(instr_i32shru, 2),
            i64rotl: cost_instr!(instr_i64rotl, 2),
            i32rotl: cost_instr!(instr_i32rotl, 2),
            i64rotr: cost_instr!(instr_i64rotr, 2),
            i32rotr: cost_instr!(instr_i32rotr, 2),
            _phantom: PhantomData,
        }
    }
}

<<<<<<< HEAD
impl<T: Config> HostFnWeights<T> {
    pub fn into_core(self) -> CoreHostFnWeights {
        CoreHostFnWeights {
            alloc: self.alloc.ref_time(),
            alloc_per_page: self.alloc_per_page.ref_time(),
            alloc_per_interval: self.alloc_per_interval.ref_time(),
            free: self.free.ref_time(),
            free_per_interval: self.free_per_interval.ref_time(),
            free_range: self.free_range.ref_time(),
            free_range_per_page: self.free_range_per_page.ref_time(),
            free_range_per_interval: self.free_range_per_interval.ref_time(),
            gr_reserve_gas: self.gr_reserve_gas.ref_time(),
            gr_unreserve_gas: self.gr_unreserve_gas.ref_time(),
            gr_system_reserve_gas: self.gr_system_reserve_gas.ref_time(),
            gr_gas_available: self.gr_gas_available.ref_time(),
            gr_message_id: self.gr_message_id.ref_time(),
            gr_program_id: self.gr_program_id.ref_time(),
            gr_source: self.gr_source.ref_time(),
            gr_value: self.gr_value.ref_time(),
            gr_value_available: self.gr_value_available.ref_time(),
            gr_size: self.gr_size.ref_time(),
            gr_read: self.gr_read.ref_time(),
            gr_read_per_byte: self.gr_read_per_byte.ref_time(),
            gr_env_vars: self.gr_env_vars.ref_time(),
            gr_block_height: self.gr_block_height.ref_time(),
            gr_block_timestamp: self.gr_block_timestamp.ref_time(),
            gr_random: self.gr_random.ref_time(),
            gr_reply_deposit: self.gr_reply_deposit.ref_time(),
            gr_send: self.gr_send.ref_time(),
            gr_send_per_byte: self.gr_send_per_byte.ref_time(),
            gr_send_wgas: self.gr_send_wgas.ref_time(),
            gr_send_wgas_per_byte: self.gr_send_wgas_per_byte.ref_time(),
            gr_send_init: self.gr_send_init.ref_time(),
            gr_send_push: self.gr_send_push.ref_time(),
            gr_send_push_per_byte: self.gr_send_push_per_byte.ref_time(),
            gr_send_commit: self.gr_send_commit.ref_time(),
            gr_send_commit_wgas: self.gr_send_commit_wgas.ref_time(),
            gr_reservation_send: self.gr_reservation_send.ref_time(),
            gr_reservation_send_per_byte: self.gr_reservation_send_per_byte.ref_time(),
            gr_reservation_send_commit: self.gr_reservation_send_commit.ref_time(),
            gr_send_input: self.gr_send_input.ref_time(),
            gr_send_input_wgas: self.gr_send_input_wgas.ref_time(),
            gr_send_push_input: self.gr_send_push_input.ref_time(),
            gr_send_push_input_per_byte: self.gr_send_push_input_per_byte.ref_time(),
            gr_reply: self.gr_reply.ref_time(),
            gr_reply_per_byte: self.gr_reply_per_byte.ref_time(),
            gr_reply_wgas: self.gr_reply_wgas.ref_time(),
            gr_reply_wgas_per_byte: self.gr_reply_wgas_per_byte.ref_time(),
            gr_reply_push: self.gr_reply_push.ref_time(),
            gr_reply_push_per_byte: self.gr_reply_push_per_byte.ref_time(),
            gr_reply_commit: self.gr_reply_commit.ref_time(),
            gr_reply_commit_wgas: self.gr_reply_commit_wgas.ref_time(),
            gr_reservation_reply: self.gr_reservation_reply.ref_time(),
            gr_reservation_reply_per_byte: self.gr_reservation_reply_per_byte.ref_time(),
            gr_reservation_reply_commit: self.gr_reservation_reply_commit.ref_time(),
            gr_reply_input: self.gr_reply_input.ref_time(),
            gr_reply_input_wgas: self.gr_reply_input_wgas.ref_time(),
            gr_reply_push_input: self.gr_reply_push_input.ref_time(),
            gr_reply_push_input_per_byte: self.gr_reply_push_input_per_byte.ref_time(),
            gr_debug: self.gr_debug.ref_time(),
            gr_debug_per_byte: self.gr_debug_per_byte.ref_time(),
            gr_reply_to: self.gr_reply_to.ref_time(),
            gr_signal_code: self.gr_signal_code.ref_time(),
            gr_signal_from: self.gr_signal_from.ref_time(),
            gr_reply_code: self.gr_reply_code.ref_time(),
            gr_exit: self.gr_exit.ref_time(),
            gr_leave: self.gr_leave.ref_time(),
            gr_wait: self.gr_wait.ref_time(),
            gr_wait_for: self.gr_wait_for.ref_time(),
            gr_wait_up_to: self.gr_wait_up_to.ref_time(),
            gr_wake: self.gr_wake.ref_time(),
            gr_create_program: self.gr_create_program.ref_time(),
            gr_create_program_payload_per_byte: self.gr_create_program_payload_per_byte.ref_time(),
            gr_create_program_salt_per_byte: self.gr_create_program_salt_per_byte.ref_time(),
            gr_create_program_wgas: self.gr_create_program_wgas.ref_time(),
            gr_create_program_wgas_payload_per_byte: self
=======
impl<T: Config> From<SyscallWeights<T>> for SyscallCosts {
    fn from(weights: SyscallWeights<T>) -> SyscallCosts {
        SyscallCosts {
            alloc: weights.alloc.ref_time().into(),
            alloc_per_page: weights.alloc_per_page.ref_time().into(),
            free: weights.free.ref_time().into(),
            free_range: weights.free_range.ref_time().into(),
            free_range_per_page: weights.free_range_per_page.ref_time().into(),
            gr_reserve_gas: weights.gr_reserve_gas.ref_time().into(),
            gr_unreserve_gas: weights.gr_unreserve_gas.ref_time().into(),
            gr_system_reserve_gas: weights.gr_system_reserve_gas.ref_time().into(),
            gr_gas_available: weights.gr_gas_available.ref_time().into(),
            gr_message_id: weights.gr_message_id.ref_time().into(),
            gr_program_id: weights.gr_program_id.ref_time().into(),
            gr_source: weights.gr_source.ref_time().into(),
            gr_value: weights.gr_value.ref_time().into(),
            gr_value_available: weights.gr_value_available.ref_time().into(),
            gr_size: weights.gr_size.ref_time().into(),
            gr_read: weights.gr_read.ref_time().into(),
            gr_read_per_byte: weights.gr_read_per_byte.ref_time().into(),
            gr_env_vars: weights.gr_env_vars.ref_time().into(),
            gr_block_height: weights.gr_block_height.ref_time().into(),
            gr_block_timestamp: weights.gr_block_timestamp.ref_time().into(),
            gr_random: weights.gr_random.ref_time().into(),
            gr_reply_deposit: weights.gr_reply_deposit.ref_time().into(),
            gr_send: weights.gr_send.ref_time().into(),
            gr_send_per_byte: weights.gr_send_per_byte.ref_time().into(),
            gr_send_wgas: weights.gr_send_wgas.ref_time().into(),
            gr_send_wgas_per_byte: weights.gr_send_wgas_per_byte.ref_time().into(),
            gr_send_init: weights.gr_send_init.ref_time().into(),
            gr_send_push: weights.gr_send_push.ref_time().into(),
            gr_send_push_per_byte: weights.gr_send_push_per_byte.ref_time().into(),
            gr_send_commit: weights.gr_send_commit.ref_time().into(),
            gr_send_commit_wgas: weights.gr_send_commit_wgas.ref_time().into(),
            gr_reservation_send: weights.gr_reservation_send.ref_time().into(),
            gr_reservation_send_per_byte: weights.gr_reservation_send_per_byte.ref_time().into(),
            gr_reservation_send_commit: weights.gr_reservation_send_commit.ref_time().into(),
            gr_send_input: weights.gr_send_input.ref_time().into(),
            gr_send_input_wgas: weights.gr_send_input_wgas.ref_time().into(),
            gr_send_push_input: weights.gr_send_push_input.ref_time().into(),
            gr_send_push_input_per_byte: weights.gr_send_push_input_per_byte.ref_time().into(),
            gr_reply: weights.gr_reply.ref_time().into(),
            gr_reply_per_byte: weights.gr_reply_per_byte.ref_time().into(),
            gr_reply_wgas: weights.gr_reply_wgas.ref_time().into(),
            gr_reply_wgas_per_byte: weights.gr_reply_wgas_per_byte.ref_time().into(),
            gr_reply_push: weights.gr_reply_push.ref_time().into(),
            gr_reply_push_per_byte: weights.gr_reply_push_per_byte.ref_time().into(),
            gr_reply_commit: weights.gr_reply_commit.ref_time().into(),
            gr_reply_commit_wgas: weights.gr_reply_commit_wgas.ref_time().into(),
            gr_reservation_reply: weights.gr_reservation_reply.ref_time().into(),
            gr_reservation_reply_per_byte: weights.gr_reservation_reply_per_byte.ref_time().into(),
            gr_reservation_reply_commit: weights.gr_reservation_reply_commit.ref_time().into(),
            gr_reply_input: weights.gr_reply_input.ref_time().into(),
            gr_reply_input_wgas: weights.gr_reply_input_wgas.ref_time().into(),
            gr_reply_push_input: weights.gr_reply_push_input.ref_time().into(),
            gr_reply_push_input_per_byte: weights.gr_reply_push_input_per_byte.ref_time().into(),
            gr_debug: weights.gr_debug.ref_time().into(),
            gr_debug_per_byte: weights.gr_debug_per_byte.ref_time().into(),
            gr_reply_to: weights.gr_reply_to.ref_time().into(),
            gr_signal_code: weights.gr_signal_code.ref_time().into(),
            gr_signal_from: weights.gr_signal_from.ref_time().into(),
            gr_reply_code: weights.gr_reply_code.ref_time().into(),
            gr_exit: weights.gr_exit.ref_time().into(),
            gr_leave: weights.gr_leave.ref_time().into(),
            gr_wait: weights.gr_wait.ref_time().into(),
            gr_wait_for: weights.gr_wait_for.ref_time().into(),
            gr_wait_up_to: weights.gr_wait_up_to.ref_time().into(),
            gr_wake: weights.gr_wake.ref_time().into(),
            gr_create_program: weights.gr_create_program.ref_time().into(),
            gr_create_program_payload_per_byte: weights
                .gr_create_program_payload_per_byte
                .ref_time()
                .into(),
            gr_create_program_salt_per_byte: weights
                .gr_create_program_salt_per_byte
                .ref_time()
                .into(),
            gr_create_program_wgas: weights.gr_create_program_wgas.ref_time().into(),
            gr_create_program_wgas_payload_per_byte: weights
>>>>>>> 6061bdf1
                .gr_create_program_wgas_payload_per_byte
                .ref_time()
                .into(),
            gr_create_program_wgas_salt_per_byte: weights
                .gr_create_program_wgas_salt_per_byte
                .ref_time()
                .into(),
        }
    }
}

impl<T: Config> Default for SyscallWeights<T> {
    fn default() -> Self {
        Self {
            gr_reply_deposit: to_weight!(cost_batched!(gr_reply_deposit))
                .saturating_sub(to_weight!(cost_batched!(gr_send))),

            gr_send: to_weight!(cost_batched!(gr_send)),
            gr_send_per_byte: to_weight!(cost_byte_batched!(gr_send_per_kb)),
            gr_send_wgas: to_weight!(cost_batched!(gr_send_wgas)),
            gr_send_wgas_per_byte: to_weight!(cost_byte_batched!(gr_send_wgas_per_kb)),
            gr_send_init: to_weight!(cost_batched!(gr_send_init)),
            gr_send_push: to_weight!(cost_batched!(gr_send_push)),
            gr_send_push_per_byte: to_weight!(cost_byte_batched!(gr_send_push_per_kb)),
            gr_send_commit: to_weight!(cost_batched!(gr_send_commit)),
            gr_send_commit_wgas: to_weight!(cost_batched!(gr_send_commit_wgas)),
            gr_reservation_send: to_weight!(cost_batched!(gr_reservation_send)),
            gr_reservation_send_per_byte: to_weight!(cost_byte_batched!(
                gr_reservation_send_per_kb
            )),
            gr_reservation_send_commit: to_weight!(cost_batched!(gr_reservation_send_commit)),
            gr_send_input: to_weight!(cost_batched!(gr_send_input)),
            gr_send_input_wgas: to_weight!(cost_batched!(gr_send_input_wgas)),
            gr_send_push_input: to_weight!(cost_batched!(gr_send_push_input)),
            gr_send_push_input_per_byte: to_weight!(cost_byte_batched!(gr_send_push_input_per_kb)),

            gr_reply: to_weight!(cost!(gr_reply)),
            gr_reply_per_byte: to_weight!(cost_byte!(gr_reply_per_kb)),
            gr_reply_wgas: to_weight!(cost!(gr_reply_wgas)),
            gr_reply_wgas_per_byte: to_weight!(cost_byte!(gr_reply_wgas_per_kb)),
            gr_reply_push: to_weight!(cost_batched!(gr_reply_push)),
            gr_reply_push_per_byte: to_weight!(cost_byte!(gr_reply_push_per_kb)),
            gr_reply_commit: to_weight!(cost!(gr_reply_commit)),
            gr_reply_commit_wgas: to_weight!(cost!(gr_reply_commit_wgas)),
            gr_reservation_reply: to_weight!(cost!(gr_reservation_reply)),
            gr_reservation_reply_per_byte: to_weight!(cost!(gr_reservation_reply_per_kb)),
            gr_reservation_reply_commit: to_weight!(cost!(gr_reservation_reply_commit)),
            gr_reply_input: to_weight!(cost!(gr_reply_input)),
            gr_reply_input_wgas: to_weight!(cost!(gr_reply_input_wgas)),
            gr_reply_push_input: to_weight!(cost_batched!(gr_reply_push_input)),
            gr_reply_push_input_per_byte: to_weight!(cost_byte!(gr_reply_push_input_per_kb)),

            alloc: to_weight!(cost_batched!(alloc))
                .saturating_sub(to_weight!(cost_batched!(alloc_per_page))),
            alloc_per_page: to_weight!(cost_batched!(alloc_per_page)),
            alloc_per_interval: to_weight!(cost_batched!(alloc_per_interval)),
            free: to_weight!(cost_batched!(free)),
            free_per_interval: to_weight!(cost_batched!(free_per_interval)),
            free_range: to_weight!(cost_batched!(free_range)),
            free_range_per_page: to_weight!(cost_batched!(free_range_per_page)),
            free_range_per_interval: to_weight!(cost_batched!(free_range_per_interval)),

            gr_reserve_gas: to_weight!(cost!(gr_reserve_gas)),
            gr_system_reserve_gas: to_weight!(cost_batched!(gr_system_reserve_gas)),
            gr_unreserve_gas: to_weight!(cost!(gr_unreserve_gas)),
            gr_gas_available: to_weight!(cost_batched!(gr_gas_available)),
            gr_message_id: to_weight!(cost_batched!(gr_message_id)),
            gr_program_id: to_weight!(cost_batched!(gr_program_id)),
            gr_source: to_weight!(cost_batched!(gr_source)),
            gr_value: to_weight!(cost_batched!(gr_value)),
            gr_value_available: to_weight!(cost_batched!(gr_value_available)),
            gr_size: to_weight!(cost_batched!(gr_size)),
            gr_read: to_weight!(cost_batched!(gr_read)),
            gr_read_per_byte: to_weight!(cost_byte_batched!(gr_read_per_kb)),
            gr_env_vars: to_weight!(cost_batched!(gr_env_vars)),
            gr_block_height: to_weight!(cost_batched!(gr_block_height)),
            gr_block_timestamp: to_weight!(cost_batched!(gr_block_timestamp)),
            gr_random: to_weight!(cost_batched!(gr_random)),
            gr_debug: to_weight!(cost_batched!(gr_debug)),
            gr_debug_per_byte: to_weight!(cost_byte_batched!(gr_debug_per_kb)),
            gr_reply_to: to_weight!(cost_batched!(gr_reply_to)),
            gr_signal_code: to_weight!(cost_batched!(gr_signal_code)),
            gr_signal_from: to_weight!(cost_batched!(gr_signal_from)),
            gr_reply_code: to_weight!(cost_batched!(gr_reply_code)),
            gr_exit: to_weight!(cost!(gr_exit)),
            gr_leave: to_weight!(cost!(gr_leave)),
            gr_wait: to_weight!(cost!(gr_wait)),
            gr_wait_for: to_weight!(cost!(gr_wait_for)),
            gr_wait_up_to: to_weight!(cost!(gr_wait_up_to)),
            gr_wake: to_weight!(cost_batched!(gr_wake)),

            gr_create_program: to_weight!(cost_batched!(gr_create_program)),
            gr_create_program_payload_per_byte: to_weight!(cost_byte_batched_args!(
                gr_create_program_per_kb,
                1,
                0
            )),
            gr_create_program_salt_per_byte: to_weight!(cost_byte_batched_args!(
                gr_create_program_per_kb,
                0,
                1
            )),
            gr_create_program_wgas: to_weight!(cost_batched!(gr_create_program_wgas)),
            gr_create_program_wgas_payload_per_byte: to_weight!(cost_byte_batched_args!(
                gr_create_program_wgas_per_kb,
                1,
                0
            )),
            gr_create_program_wgas_salt_per_byte: to_weight!(cost_byte_batched_args!(
                gr_create_program_wgas_per_kb,
                0,
                1
            )),
            _phantom: PhantomData,
        }
    }
}

impl<T: Config> Default for MemoryWeights<T> {
    fn default() -> Self {
        // In benchmarks we calculate cost per wasm page,
        // so here we must convert it to cost per gear page.
        macro_rules! to_cost_per_gear_page {
            ($name:ident) => {
                cost!($name) / (WasmPage::SIZE / GearPage::SIZE) as u64
            };
        }

        const KB_SIZE: u64 = 1024;

        // Memory access thru host function benchmark uses a syscall,
        // which accesses memory. So, we have to subtract corresponding syscall weight.
        macro_rules! host_func_access {
            ($name:ident, $syscall:ident) => {{
                let syscall_per_kb_weight = cost_batched!($syscall);
                let syscall_per_gear_page_weight =
                    (syscall_per_kb_weight / KB_SIZE) * GearPage::SIZE as u64;
                to_cost_per_gear_page!($name).saturating_sub(syscall_per_gear_page_weight)
            }};
        }

        const KB_AMOUNT_IN_ONE_GEAR_PAGE: u64 = GearPage::SIZE as u64 / KB_SIZE;
        const _: () = assert!(KB_AMOUNT_IN_ONE_GEAR_PAGE > 0);
        const _: () = assert!(GearPage::SIZE as u64 % KB_SIZE == 0);

        Self {
            lazy_pages_signal_read: to_weight!(to_cost_per_gear_page!(lazy_pages_signal_read)),
            lazy_pages_signal_write: to_weight!(to_cost_per_gear_page!(lazy_pages_signal_write)),
            lazy_pages_signal_write_after_read: to_weight!(to_cost_per_gear_page!(
                lazy_pages_signal_write_after_read
            )),
            lazy_pages_host_func_read: to_weight!(host_func_access!(
                lazy_pages_host_func_read,
                gr_debug_per_kb
            )),
            lazy_pages_host_func_write: to_weight!(host_func_access!(
                lazy_pages_host_func_write,
                gr_read_per_kb
            )),
            lazy_pages_host_func_write_after_read: to_weight!(host_func_access!(
                lazy_pages_host_func_write_after_read,
                gr_read_per_kb
            )),
            // As you can see from calculation: `load_page_data` doesn't include weight for db read.
            // This is correct situation, because this weight is already included in above
            // lazy-pages weights.
            load_page_data: to_weight!(to_cost_per_gear_page!(lazy_pages_load_page_storage_data)
                .saturating_sub(to_cost_per_gear_page!(lazy_pages_signal_read))),
            upload_page_data: to_weight!(cost!(db_write_per_kb)
                .saturating_mul(KB_AMOUNT_IN_ONE_GEAR_PAGE)
                .saturating_add(T::DbWeight::get().writes(1).ref_time())),
            // TODO: make benches to calculate static page cost and mem grow cost (issue #2226)
            static_page: Weight::from_parts(100, 0),
            mem_grow: to_weight!(cost_batched!(mem_grow)),
            mem_grow_per_page: to_weight!(cost_batched!(mem_grow_per_page)),
            // TODO: make it non-zero for para-chains (issue #2225)
            parachain_read_heuristic: Weight::zero(),
            _phantom: PhantomData,
        }
    }
}

struct ScheduleRules<'a, T: Config> {
    schedule: &'a Schedule<T>,
    params: Vec<u32>,
}

impl<T: Config> Schedule<T> {
    pub fn rules(&self, module: &Module) -> impl Rules + '_ {
        ScheduleRules {
            schedule: self,
            params: module
                .type_section()
                .iter()
                .flat_map(|section| section.types())
                .map(|func| {
                    let Type::Function(func) = func;
                    func.params().len() as u32
                })
                .collect(),
        }
    }

    pub fn process_costs(&self) -> ProcessCosts {
        ProcessCosts {
            ext: ExtCosts {
                syscalls: self.syscall_weights.clone().into(),
                rent: RentCosts {
                    waitlist: CostsPerBlockOf::<T>::waitlist().into(),
                    dispatch_stash: CostsPerBlockOf::<T>::dispatch_stash().into(),
                    reservation: CostsPerBlockOf::<T>::reservation().into(),
                },
                mem_grow: self.memory_weights.mem_grow.ref_time().into(),
            },
            lazy_pages: self.memory_weights.clone().into(),
            read: DbWeightOf::<T>::get().reads(1).ref_time().into(),
            read_per_byte: self.db_read_per_byte.ref_time().into(),
            write: DbWeightOf::<T>::get().writes(1).ref_time().into(),
            static_page: self.memory_weights.static_page.ref_time().into(),
            instrumentation: self.code_instrumentation_cost.ref_time().into(),
            instrumentation_per_byte: self.code_instrumentation_byte_cost.ref_time().into(),
            module_instantiation_per_byte: self.module_instantiation_per_byte.ref_time().into(),
        }
    }
}

impl<'a, T: Config> Rules for ScheduleRules<'a, T> {
    fn instruction_cost(&self, instruction: &Instruction) -> Option<u32> {
        use Instruction::*;
        use SignExtInstruction::*;

        let w = &self.schedule.instruction_weights;
        let max_params = self.schedule.limits.parameters;

        let weight = match *instruction {
            End | Unreachable | Return | Else | Block(_) | Loop(_) | Nop | Drop => 0,
            I32Const(_) | I64Const(_) => w.i64const,
            I32Load(_, _)
            | I32Load8S(_, _)
            | I32Load8U(_, _)
            | I32Load16S(_, _)
            | I32Load16U(_, _) => w.i32load,
            I64Load(_, _)
            | I64Load8S(_, _)
            | I64Load8U(_, _)
            | I64Load16S(_, _)
            | I64Load16U(_, _)
            | I64Load32S(_, _)
            | I64Load32U(_, _) => w.i64load,
            I32Store(_, _) | I32Store8(_, _) | I32Store16(_, _) => w.i32store,
            I64Store(_, _) | I64Store8(_, _) | I64Store16(_, _) | I64Store32(_, _) => w.i64store,
            Select => w.select,
            If(_) => w.r#if,
            Br(_) => w.br,
            BrIf(_) => w.br_if,
            Call(_) => w.call,
            GetLocal(_) => w.local_get,
            SetLocal(_) => w.local_set,
            TeeLocal(_) => w.local_tee,
            GetGlobal(_) => w.global_get,
            SetGlobal(_) => w.global_set,
            CurrentMemory(_) => w.memory_current,
            CallIndirect(idx, _) => *self.params.get(idx as usize).unwrap_or(&max_params),
            BrTable(ref data) => w
                .br_table
                .saturating_add(w.br_table_per_entry.saturating_mul(data.table.len() as u32)),
            I32Clz => w.i32clz,
            I64Clz => w.i64clz,
            I32Ctz => w.i32ctz,
            I64Ctz => w.i64ctz,
            I32Popcnt => w.i32popcnt,
            I64Popcnt => w.i64popcnt,
            I32Eqz => w.i32eqz,
            I64Eqz => w.i64eqz,
            I64ExtendSI32 => w.i64extendsi32,
            I64ExtendUI32 => w.i64extendui32,
            I32WrapI64 => w.i32wrapi64,
            I32Eq => w.i32eq,
            I64Eq => w.i64eq,
            I32Ne => w.i32ne,
            I64Ne => w.i64ne,
            I32LtS => w.i32lts,
            I64LtS => w.i64lts,
            I32LtU => w.i32ltu,
            I64LtU => w.i64ltu,
            I32GtS => w.i32gts,
            I64GtS => w.i64gts,
            I32GtU => w.i32gtu,
            I64GtU => w.i64gtu,
            I32LeS => w.i32les,
            I64LeS => w.i64les,
            I32LeU => w.i32leu,
            I64LeU => w.i64leu,
            I32GeS => w.i32ges,
            I64GeS => w.i64ges,
            I32GeU => w.i32geu,
            I64GeU => w.i64geu,
            I32Add => w.i32add,
            I64Add => w.i64add,
            I32Sub => w.i32sub,
            I64Sub => w.i64sub,
            I32Mul => w.i32mul,
            I64Mul => w.i64mul,
            I32DivS => w.i32divs,
            I64DivS => w.i64divs,
            I32DivU => w.i32divu,
            I64DivU => w.i64divu,
            I32RemS => w.i32rems,
            I64RemS => w.i64rems,
            I32RemU => w.i32remu,
            I64RemU => w.i64remu,
            I32And => w.i32and,
            I64And => w.i64and,
            I32Or => w.i32or,
            I64Or => w.i64or,
            I32Xor => w.i32xor,
            I64Xor => w.i64xor,
            I32Shl => w.i32shl,
            I64Shl => w.i64shl,
            I32ShrS => w.i32shrs,
            I64ShrS => w.i64shrs,
            I32ShrU => w.i32shru,
            I64ShrU => w.i64shru,
            I32Rotl => w.i32rotl,
            I64Rotl => w.i64rotl,
            I32Rotr => w.i32rotr,
            I64Rotr => w.i64rotr,
            SignExt(ref s) => match s {
                I32Extend8S => w.i32extend8s,
                I32Extend16S => w.i32extend16s,
                I64Extend8S => w.i64extend8s,
                I64Extend16S => w.i64extend16s,
                I64Extend32S => w.i64extend32s,
            },
            // Returning None makes the gas instrumentation fail which we intend for
            // unsupported or unknown instructions.
            _ => return None,
        };
        Some(weight)
    }

    fn memory_grow_cost(&self) -> MemoryGrowCost {
        MemoryGrowCost::Free
    }

    fn call_per_local_cost(&self) -> u32 {
        self.schedule.instruction_weights.call_per_local
    }
}

#[cfg(test)]
mod test {
    use super::*;
    use crate::mock::Test;
    use gear_wasm_instrument::{
        gas_metering::{CustomConstantCostRules, Rules, Schedule as WasmInstrumentSchedule},
        parity_wasm::elements,
    };

    fn all_measured_instructions() -> Vec<Instruction> {
        use elements::{BlockType, BrTableData, Instruction::*};

        let default_table_data = BrTableData {
            table: Default::default(),
            default: 0,
        };

        // A set of instructions weights for which the Gear provides.
        // Instruction must not be removed (!), but can be added.
        vec![
            End,
            Unreachable,
            Return,
            Else,
            I32Const(0),
            I64Const(0),
            Block(BlockType::NoResult),
            Loop(BlockType::NoResult),
            Nop,
            Drop,
            I32Load(0, 0),
            I32Load8S(0, 0),
            I32Load8U(0, 0),
            I32Load16S(0, 0),
            I32Load16U(0, 0),
            I64Load(0, 0),
            I64Load8S(0, 0),
            I64Load8U(0, 0),
            I64Load16S(0, 0),
            I64Load16U(0, 0),
            I64Load32S(0, 0),
            I64Load32U(0, 0),
            I32Store(0, 0),
            I32Store8(0, 0),
            I32Store16(0, 0),
            I64Store(0, 0),
            I64Store8(0, 0),
            I64Store16(0, 0),
            I64Store32(0, 0),
            Select,
            If(BlockType::NoResult),
            Br(0),
            BrIf(0),
            Call(0),
            GetLocal(0),
            SetLocal(0),
            TeeLocal(0),
            GetGlobal(0),
            SetGlobal(0),
            CurrentMemory(0),
            CallIndirect(0, 0),
            BrTable(default_table_data.into()),
            I32Clz,
            I64Clz,
            I32Ctz,
            I64Ctz,
            I32Popcnt,
            I64Popcnt,
            I32Eqz,
            I64Eqz,
            I64ExtendSI32,
            I64ExtendUI32,
            I32WrapI64,
            I32Eq,
            I64Eq,
            I32Ne,
            I64Ne,
            I32LtS,
            I64LtS,
            I32LtU,
            I64LtU,
            I32GtS,
            I64GtS,
            I32GtU,
            I64GtU,
            I32LeS,
            I64LeS,
            I32LeU,
            I64LeU,
            I32GeS,
            I64GeS,
            I32GeU,
            I64GeU,
            I32Add,
            I64Add,
            I32Sub,
            I64Sub,
            I32Mul,
            I64Mul,
            I32DivS,
            I64DivS,
            I32DivU,
            I64DivU,
            I32RemS,
            I64RemS,
            I32RemU,
            I64RemU,
            I32And,
            I64And,
            I32Or,
            I64Or,
            I32Xor,
            I64Xor,
            I32Shl,
            I64Shl,
            I32ShrS,
            I64ShrS,
            I32ShrU,
            I64ShrU,
            I32Rotl,
            I64Rotl,
            I32Rotr,
            I64Rotr,
        ]
    }

    fn default_wasm_module() -> Module {
        let simple_wat = r#"
        (module
            (import "env" "memory" (memory 1))
            (export "handle" (func $handle))
            (export "init" (func $init))
            (func $handle)
            (func $init)
        )"#;
        Module::from_bytes(
            wabt::Wat2Wasm::new()
                .validate(false)
                .convert(simple_wat)
                .expect("failed to parse module"),
        )
        .expect("module instantiation failed")
    }

    // This test must never fail during local development/release.
    //
    // The instruction set in the test mustn't be changed. Test checks
    // whether no instruction weight was removed from Rules, so backward
    // compatibility is reached.
    #[test]
    fn instructions_backward_compatibility() {
        let schedule = Schedule::<Test>::default();
        let wasm_instrument_schedule = WasmInstrumentSchedule::default();

        // used in `pallet-gear` to estimate the gas used by the program
        let schedule_rules = schedule.rules(&default_wasm_module());

        // used to simulate real gas from `pallet-gear` in crates like gtest
        let wasm_instrument_schedule_rules = wasm_instrument_schedule.rules(&default_wasm_module());

        // used to simulate gas and reject unsupported instructions in unit tests
        let custom_cost_rules = CustomConstantCostRules::default();

        all_measured_instructions().iter().for_each(|i| {
            assert!(schedule_rules.instruction_cost(i).is_some());
            assert_eq!(
                schedule_rules.instruction_cost(i),
                wasm_instrument_schedule_rules.instruction_cost(i)
            );
            assert!(custom_cost_rules.instruction_cost(i).is_some());
        })
    }

    /// This function creates a program with full of empty
    /// functions, and returns the size of the wasm code.
    fn module_with_full_idx(count: usize) -> usize {
        let funcs = "(func)".repeat(count);
        let wat = format!("(module {funcs})");
        wabt::wat2wasm(wat).expect("Failed to serialize wasm").len()
    }

    #[test]
    fn deserialize_max_fn_idx_with_code_limit() {
        use gear_wasm_instrument::parity_wasm::elements::{IndexMap, Serialize, VarUint32};
        use std::io;

        // Calculates the max limit of the function indexes
        // with our code length limit.
        let code_limit = Limits::default().code_len as usize;
        let empty_program_len = module_with_full_idx(1);
        let empty_fn_len = module_with_full_idx(2) - empty_program_len;

        // NOTE:
        //
        // For triggering the bug, assigning `u32::MAX` to `max_idx`.
        let max_idx = ((code_limit - empty_program_len) / empty_fn_len + 1) as u32;

        // NOTE:
        //
        // We are not generating the wasm module in memory because it
        // takes too much.
        //
        // Mock the max idx in the index map of parity-wasm, cherry-pick
        // https://github.com/casper-network/casper-wasm/pull/1 to our
        // parity-wasm fork when this test getting failed which could be
        // happened on **raising the code len limit of our programs**.
        //
        // For the current testing machine, Apple M1 chip, 16GB memory,
        // deserializing a program with full of indexes in code size 4GB
        // will lead to the problem.
        let mut buffer = vec![];
        VarUint32::from(1u32).serialize(&mut buffer).unwrap();
        VarUint32::from(max_idx - 1).serialize(&mut buffer).unwrap();
        "foobar".to_string().serialize(&mut buffer).unwrap();

        let indexmap =
            IndexMap::<String>::deserialize(max_idx as usize, &mut io::Cursor::new(buffer))
                .unwrap();

        assert_eq!(indexmap.get(max_idx - 1), Some(&"foobar".to_string()));
        assert_eq!(indexmap.len(), 1);
    }
}<|MERGE_RESOLUTION|>--- conflicted
+++ resolved
@@ -26,13 +26,8 @@
 use core_processor::configs::{ExtCosts, ProcessCosts, RentCosts};
 use frame_support::{traits::Get, weights::Weight};
 use gear_core::{
-<<<<<<< HEAD
     code::MAX_WASM_PAGES_AMOUNT,
-    costs::HostFnWeights as CoreHostFnWeights,
-=======
-    code::MAX_WASM_PAGE_AMOUNT,
     costs::SyscallCosts,
->>>>>>> 6061bdf1
     message,
     pages::{GearPage, PageNumber, WasmPage},
 };
@@ -672,15 +667,7 @@
                 .saturating_add(val.parachain_read_heuristic)
                 .ref_time()
                 .into(),
-<<<<<<< HEAD
-            load_page_data: val.load_page_data.ref_time().into(),
-            upload_page_data: val.upload_page_data.ref_time().into(),
-            static_page: val.static_page.ref_time().into(),
-            mem_grow: val.mem_grow.ref_time(),
-            mem_grow_per_page: val.mem_grow_per_page.ref_time().into(),
-            parachain_load_heuristic: val.parachain_read_heuristic.ref_time().into(),
-=======
->>>>>>> 6061bdf1
+            // +_+_+ mem_grow_per_page: val.mem_grow_per_page.ref_time().into(),
         }
     }
 }
@@ -906,84 +893,6 @@
     }
 }
 
-<<<<<<< HEAD
-impl<T: Config> HostFnWeights<T> {
-    pub fn into_core(self) -> CoreHostFnWeights {
-        CoreHostFnWeights {
-            alloc: self.alloc.ref_time(),
-            alloc_per_page: self.alloc_per_page.ref_time(),
-            alloc_per_interval: self.alloc_per_interval.ref_time(),
-            free: self.free.ref_time(),
-            free_per_interval: self.free_per_interval.ref_time(),
-            free_range: self.free_range.ref_time(),
-            free_range_per_page: self.free_range_per_page.ref_time(),
-            free_range_per_interval: self.free_range_per_interval.ref_time(),
-            gr_reserve_gas: self.gr_reserve_gas.ref_time(),
-            gr_unreserve_gas: self.gr_unreserve_gas.ref_time(),
-            gr_system_reserve_gas: self.gr_system_reserve_gas.ref_time(),
-            gr_gas_available: self.gr_gas_available.ref_time(),
-            gr_message_id: self.gr_message_id.ref_time(),
-            gr_program_id: self.gr_program_id.ref_time(),
-            gr_source: self.gr_source.ref_time(),
-            gr_value: self.gr_value.ref_time(),
-            gr_value_available: self.gr_value_available.ref_time(),
-            gr_size: self.gr_size.ref_time(),
-            gr_read: self.gr_read.ref_time(),
-            gr_read_per_byte: self.gr_read_per_byte.ref_time(),
-            gr_env_vars: self.gr_env_vars.ref_time(),
-            gr_block_height: self.gr_block_height.ref_time(),
-            gr_block_timestamp: self.gr_block_timestamp.ref_time(),
-            gr_random: self.gr_random.ref_time(),
-            gr_reply_deposit: self.gr_reply_deposit.ref_time(),
-            gr_send: self.gr_send.ref_time(),
-            gr_send_per_byte: self.gr_send_per_byte.ref_time(),
-            gr_send_wgas: self.gr_send_wgas.ref_time(),
-            gr_send_wgas_per_byte: self.gr_send_wgas_per_byte.ref_time(),
-            gr_send_init: self.gr_send_init.ref_time(),
-            gr_send_push: self.gr_send_push.ref_time(),
-            gr_send_push_per_byte: self.gr_send_push_per_byte.ref_time(),
-            gr_send_commit: self.gr_send_commit.ref_time(),
-            gr_send_commit_wgas: self.gr_send_commit_wgas.ref_time(),
-            gr_reservation_send: self.gr_reservation_send.ref_time(),
-            gr_reservation_send_per_byte: self.gr_reservation_send_per_byte.ref_time(),
-            gr_reservation_send_commit: self.gr_reservation_send_commit.ref_time(),
-            gr_send_input: self.gr_send_input.ref_time(),
-            gr_send_input_wgas: self.gr_send_input_wgas.ref_time(),
-            gr_send_push_input: self.gr_send_push_input.ref_time(),
-            gr_send_push_input_per_byte: self.gr_send_push_input_per_byte.ref_time(),
-            gr_reply: self.gr_reply.ref_time(),
-            gr_reply_per_byte: self.gr_reply_per_byte.ref_time(),
-            gr_reply_wgas: self.gr_reply_wgas.ref_time(),
-            gr_reply_wgas_per_byte: self.gr_reply_wgas_per_byte.ref_time(),
-            gr_reply_push: self.gr_reply_push.ref_time(),
-            gr_reply_push_per_byte: self.gr_reply_push_per_byte.ref_time(),
-            gr_reply_commit: self.gr_reply_commit.ref_time(),
-            gr_reply_commit_wgas: self.gr_reply_commit_wgas.ref_time(),
-            gr_reservation_reply: self.gr_reservation_reply.ref_time(),
-            gr_reservation_reply_per_byte: self.gr_reservation_reply_per_byte.ref_time(),
-            gr_reservation_reply_commit: self.gr_reservation_reply_commit.ref_time(),
-            gr_reply_input: self.gr_reply_input.ref_time(),
-            gr_reply_input_wgas: self.gr_reply_input_wgas.ref_time(),
-            gr_reply_push_input: self.gr_reply_push_input.ref_time(),
-            gr_reply_push_input_per_byte: self.gr_reply_push_input_per_byte.ref_time(),
-            gr_debug: self.gr_debug.ref_time(),
-            gr_debug_per_byte: self.gr_debug_per_byte.ref_time(),
-            gr_reply_to: self.gr_reply_to.ref_time(),
-            gr_signal_code: self.gr_signal_code.ref_time(),
-            gr_signal_from: self.gr_signal_from.ref_time(),
-            gr_reply_code: self.gr_reply_code.ref_time(),
-            gr_exit: self.gr_exit.ref_time(),
-            gr_leave: self.gr_leave.ref_time(),
-            gr_wait: self.gr_wait.ref_time(),
-            gr_wait_for: self.gr_wait_for.ref_time(),
-            gr_wait_up_to: self.gr_wait_up_to.ref_time(),
-            gr_wake: self.gr_wake.ref_time(),
-            gr_create_program: self.gr_create_program.ref_time(),
-            gr_create_program_payload_per_byte: self.gr_create_program_payload_per_byte.ref_time(),
-            gr_create_program_salt_per_byte: self.gr_create_program_salt_per_byte.ref_time(),
-            gr_create_program_wgas: self.gr_create_program_wgas.ref_time(),
-            gr_create_program_wgas_payload_per_byte: self
-=======
 impl<T: Config> From<SyscallWeights<T>> for SyscallCosts {
     fn from(weights: SyscallWeights<T>) -> SyscallCosts {
         SyscallCosts {
@@ -1063,7 +972,6 @@
                 .into(),
             gr_create_program_wgas: weights.gr_create_program_wgas.ref_time().into(),
             gr_create_program_wgas_payload_per_byte: weights
->>>>>>> 6061bdf1
                 .gr_create_program_wgas_payload_per_byte
                 .ref_time()
                 .into(),
