// This file is part of Gear.

// Copyright (C) 2021-2022 Gear Technologies Inc.
// SPDX-License-Identifier: GPL-3.0-or-later WITH Classpath-exception-2.0

// This program is free software: you can redistribute it and/or modify
// it under the terms of the GNU General Public License as published by
// the Free Software Foundation, either version 3 of the License, or
// (at your option) any later version.

// This program is distributed in the hope that it will be useful,
// but WITHOUT ANY WARRANTY; without even the implied warranty of
// MERCHANTABILITY or FITNESS FOR A PARTICULAR PURPOSE. See the
// GNU General Public License for more details.

// You should have received a copy of the GNU General Public License
// along with this program. If not, see <https://www.gnu.org/licenses/>.

use super::*;
use common::ActiveProgram;
use core::convert::TryFrom;
use gear_core::memory::WasmPage;
use gear_wasm_instrument::syscalls::SysCallName;

pub(crate) struct CodeWithMemoryData {
    pub instrumented_code: InstrumentedCode,
    pub allocations: BTreeSet<WasmPage>,
    pub program_pages: Option<BTreeMap<GearPage, PageBuf>>,
}

impl<T: Config> Pallet<T>
where
    T::AccountId: Origin,
{
    pub(crate) fn calculate_gas_info_impl(
        source: H256,
        kind: HandleKind,
        initial_gas: u64,
        payload: Vec<u8>,
        value: u128,
        allow_other_panics: bool,
    ) -> Result<GasInfo, Vec<u8>> {
        let account = <T::AccountId as Origin>::from_origin(source);

        let balance = CurrencyOf::<T>::free_balance(&account);
        let max_balance: BalanceOf<T> =
            T::GasPrice::gas_price(initial_gas) + value.unique_saturated_into();
        CurrencyOf::<T>::deposit_creating(&account, max_balance.saturating_sub(balance));

        let who = frame_support::dispatch::RawOrigin::Signed(account);
        let value: BalanceOf<T> = value.unique_saturated_into();

        QueueOf::<T>::clear();

        match kind {
            HandleKind::Init(code) => {
                let salt = b"calculate_gas_salt".to_vec();
                Self::upload_program(who.into(), code, salt, payload, initial_gas, value).map_err(
                    |e| format!("Internal error: upload_program failed with '{e:?}'").into_bytes(),
                )?;
            }
            HandleKind::InitByHash(code_id) => {
                let salt = b"calculate_gas_salt".to_vec();
                Self::create_program(who.into(), code_id, salt, payload, initial_gas, value)
                    .map_err(|e| {
                        format!("Internal error: create_program failed with '{e:?}'").into_bytes()
                    })?;
            }
            HandleKind::Handle(destination) => {
                Self::send_message(who.into(), destination, payload, initial_gas, value).map_err(
                    |e| format!("Internal error: send_message failed with '{e:?}'").into_bytes(),
                )?;
            }
            HandleKind::Reply(reply_to_id, _status_code) => {
                Self::send_reply(who.into(), reply_to_id, payload, initial_gas, value).map_err(
                    |e| format!("Internal error: send_reply failed with '{e:?}'").into_bytes(),
                )?;
            }
            HandleKind::Signal(_signal_from, _status_code) => {
                return Err("Gas calculation for `handle_signal` is not supported"
                    .as_bytes()
                    .to_vec());
            }
        };

        let (main_message_id, main_program_id) = QueueOf::<T>::iter()
            .next()
            .ok_or_else(|| b"Internal error: failed to get last message".to_vec())
            .and_then(|queued| {
                queued
                    .map_err(|_| b"Internal error: failed to retrieve queued dispatch".to_vec())
                    .map(|dispatch| (dispatch.id(), dispatch.destination()))
            })?;

        let mut block_config = Self::block_config();
        block_config.forbidden_funcs = [SysCallName::GasAvailable].into();

        let mut min_limit = 0;
        let mut reserved = 0;
        let mut burned = 0;
        let mut may_be_returned = 0;

        let mut ext_manager = ExtManager::<T>::default();

        while let Some(queued_dispatch) =
            QueueOf::<T>::dequeue().map_err(|_| b"MQ storage corrupted".to_vec())?
        {
            let actor_id = queued_dispatch.destination();

            let actor = ext_manager
                .get_actor(actor_id)
                .ok_or_else(|| b"Program not found in the storage".to_vec())?;

            let dispatch_id = queued_dispatch.id();
            let gas_limit = GasHandlerOf::<T>::get_limit(dispatch_id)
                .map_err(|_| b"Internal error: unable to get gas limit".to_vec())?;

            // todo #1987 : consider to make more common for use in process_queue too
            let build_journal = || {
                let program_id = queued_dispatch.destination();
                let precharged_dispatch = match core_processor::precharge_for_program(
                    &block_config,
                    GasAllowanceOf::<T>::get(),
                    queued_dispatch.into_incoming(gas_limit),
                    actor_id,
                ) {
                    Ok(d) => d,
                    Err(journal) => {
                        return journal;
                    }
                };

                let balance = actor.balance;

                let context = match core_processor::precharge_for_code_length(
                    &block_config,
                    precharged_dispatch,
                    program_id,
                    actor.executable_data,
                ) {
                    Ok(c) => c,
                    Err(journal) => {
                        return journal;
                    }
                };

                let code_id = context.actor_data().code_id;
                let code_len_bytes = match T::CodeStorage::get_code_len(code_id) {
                    None => {
                        unreachable!(
                            "Program '{:?}' exists so do code len '{:?}'",
                            program_id, code_id
                        );
                    }
                    Some(c) => c,
                };

                let context = match core_processor::precharge_for_code(
                    &block_config,
                    context,
                    code_len_bytes,
                ) {
                    Ok(c) => c,
                    Err(journal) => {
                        return journal;
                    }
                };

                let code = match T::CodeStorage::get_code(code_id) {
                    None => {
                        unreachable!(
                            "Program '{:?}' exists so do code '{:?}'",
                            program_id, code_id
                        );
                    }
                    Some(c) => c,
                };

                let schedule = T::Schedule::get();
                let (code, context) = match code.instruction_weights_version()
                    == schedule.instruction_weights.version
                {
                    true => (code, ContextChargedForInstrumentation::from(context)),
                    false => {
                        let context = match core_processor::precharge_for_instrumentation(
                            &block_config,
                            context,
                            code.original_code_len(),
                        ) {
                            Ok(c) => c,
                            Err(journal) => {
                                return journal;
                            }
                        };

                        (Self::reinstrument_code(code_id, &schedule), context)
                    }
                };

                let subsequent_execution = ext_manager.program_pages_loaded(&actor_id);
                let subsequent_burned = if !subsequent_execution {
                    core_processor::precharge_for_memory(&block_config, context.clone(), true)
                        .map(|c| c.gas_counter().burned())
                        .unwrap_or(0)
                } else {
                    0
                };

                let context = match core_processor::precharge_for_memory(
                    &block_config,
                    context,
                    subsequent_execution,
                ) {
                    Ok(c) => c,
                    Err(journal) => {
                        return journal;
                    }
                };

                may_be_returned += context.gas_counter().burned() - subsequent_burned;

                let memory_pages = match Self::get_and_track_memory_pages(
                    &mut ext_manager,
                    program_id,
                    &context.actor_data().pages_with_data,
                ) {
                    None => unreachable!(),
                    Some(m) => m,
                };

                let (random, bn) = T::Randomness::random(dispatch_id.as_ref());
                let origin = ProgramId::from_origin(source);

                core_processor::process::<ExecutionEnvironment>(
                    &block_config,
                    (context, code, balance, origin).into(),
                    (random.encode(), bn.unique_saturated_into()),
                    memory_pages,
                )
                .unwrap_or_else(|e| unreachable!("core-processor logic invalidated: {}", e))
            };

            let journal = build_journal();

            let get_main_limit = || GasHandlerOf::<T>::get_limit(main_message_id).ok();

            let get_origin_msg_of = |msg_id| {
                GasHandlerOf::<T>::get_origin_key(msg_id)
                    .map_err(|_| b"Internal error: unable to get origin key".to_vec())
            };
            let from_main_chain =
                |msg_id| get_origin_msg_of(msg_id).map(|v| v == main_message_id.into());

            // TODO: Check whether we charge gas fee for submitting code after #646
            for note in journal {
                core_processor::handle_journal(vec![note.clone()], &mut ext_manager);

                if let Some(remaining_gas) = get_main_limit() {
                    min_limit = min_limit.max(initial_gas.saturating_sub(remaining_gas));
                }

                match note {
                    JournalNote::SendDispatch { dispatch, .. } => {
                        let destination =
                            T::AccountId::from_origin(dispatch.destination().into_origin());
                        if MailboxOf::<T>::contains(&destination, &dispatch.id())
                            && from_main_chain(dispatch.id())?
                        {
                            let gas_limit = dispatch
                                .gas_limit()
                                .or_else(|| GasHandlerOf::<T>::get_limit(dispatch.id()).ok())
                                .ok_or_else(|| {
                                    b"Internal error: unable to get gas limit after execution"
                                        .to_vec()
                                })?;

                            reserved = reserved.saturating_add(gas_limit);
                        }
                    }

                    JournalNote::GasBurned { amount, message_id } => {
                        if from_main_chain(message_id)? {
                            burned = burned.saturating_add(amount);
                        }
                    }

                    JournalNote::MessageDispatched {
                        outcome: CoreDispatchOutcome::MessageTrap { trap, program_id },
                        ..
                    } if program_id == main_program_id || !allow_other_panics => {
                        return Err(format!("Program terminated with a trap: {trap}").into_bytes());
                    }

                    _ => (),
                }
            }
        }

        let waited = WaitlistOf::<T>::contains(&main_program_id, &main_message_id);

        Ok(GasInfo {
            min_limit,
            reserved,
            burned,
            may_be_returned,
            waited,
        })
    }

    fn code_with_memory(program_id: ProgramId) -> Result<CodeWithMemoryData, String> {
        let (program, _bn) = ProgramStorageOf::<T>::get_program(program_id)
            .ok_or(String::from("Program not found"))?;

        let program = ActiveProgram::try_from(program)
            .map_err(|e| format!("Get active program error: {e:?}"))?;

        let code_id = CodeId::from_origin(program.code_hash);
        let instrumented_code = T::CodeStorage::get_code(code_id)
            .ok_or_else(|| String::from("Failed to get code for given program id"))?;

        #[cfg(not(feature = "lazy-pages"))]
        let program_pages = Some(
            ProgramStorageOf::<T>::get_program_data_for_pages(
                program_id,
                program.pages_with_data.iter(),
            )
            .map_err(|e| format!("Get program pages data error: {e:?}"))?,
        );

        #[cfg(feature = "lazy-pages")]
        let program_pages = None;

        let allocations = program.allocations;

        Ok(CodeWithMemoryData {
            instrumented_code,
            allocations,
            program_pages,
        })
    }

    pub(crate) fn read_state_using_wasm_impl(
        program_id: ProgramId,
        function: impl Into<String>,
        wasm: Vec<u8>,
        argument: Option<Vec<u8>>,
    ) -> Result<Vec<u8>, String> {
        #[cfg(feature = "lazy-pages")]
        assert!(lazy_pages::try_to_enable_lazy_pages(
            ProgramStorageOf::<T>::pages_final_prefix()
        ));

        let schedule = T::Schedule::get();

        if u32::try_from(wasm.len()).unwrap_or(u32::MAX) > schedule.limits.code_len {
            return Err("Wasm too big".into());
        }

        let code = Code::new_raw_with_rules(
            wasm,
            schedule.instruction_weights.version,
            false,
            |module| schedule.rules(module),
        )
        .map_err(|e| format!("Failed to construct program: {e:?}"))?;

        if u32::try_from(code.code().len()).unwrap_or(u32::MAX) > schedule.limits.code_len {
            return Err("Wasm after instrumentation too big".into());
        }

        let code_and_id = CodeAndId::new(code);
        let code_and_id = InstrumentedCodeAndId::from(code_and_id);

        let instrumented_code = code_and_id.into_parts().0;

        let mut payload = argument.unwrap_or_default();
        payload.append(&mut Self::read_state_impl(program_id)?);

<<<<<<< HEAD
        core_processor::informational::execute_for_reply::<ExecutionEnvironment<String>, String>(
=======
        let block_info = BlockInfo {
            height: Self::block_number().unique_saturated_into(),
            timestamp: <pallet_timestamp::Pallet<T>>::get().unique_saturated_into(),
        };

        core_processor::informational::execute_for_reply::<Ext, ExecutionEnvironment<String>, String>(
>>>>>>> 95bcb04a
            function.into(),
            instrumented_code,
            None,
            None,
            None,
            payload,
            BlockGasLimitOf::<T>::get() / 4,
            block_info,
        )
    }

    pub(crate) fn read_state_impl(program_id: ProgramId) -> Result<Vec<u8>, String> {
        #[cfg(feature = "lazy-pages")]
        assert!(lazy_pages::try_to_enable_lazy_pages(
            ProgramStorageOf::<T>::pages_final_prefix()
        ));

        log::debug!("Reading state of {program_id:?}");

        let CodeWithMemoryData {
            instrumented_code,
            allocations,
            program_pages,
        } = Self::code_with_memory(program_id)?;

<<<<<<< HEAD
        core_processor::informational::execute_for_reply::<ExecutionEnvironment<String>, String>(
=======
        let block_info = BlockInfo {
            height: Self::block_number().unique_saturated_into(),
            timestamp: <pallet_timestamp::Pallet<T>>::get().unique_saturated_into(),
        };

        core_processor::informational::execute_for_reply::<Ext, ExecutionEnvironment<String>, String>(
>>>>>>> 95bcb04a
            String::from("state"),
            instrumented_code,
            program_pages,
            Some(allocations),
            Some(program_id),
            Default::default(),
            BlockGasLimitOf::<T>::get() / 4,
            block_info,
        )
    }

    pub(crate) fn read_metahash_impl(program_id: ProgramId) -> Result<H256, String> {
        #[cfg(feature = "lazy-pages")]
        assert!(lazy_pages::try_to_enable_lazy_pages(
            ProgramStorageOf::<T>::pages_final_prefix()
        ));

        log::debug!("Reading metahash of {program_id:?}");

        let CodeWithMemoryData {
            instrumented_code,
            allocations,
            program_pages,
        } = Self::code_with_memory(program_id)?;

<<<<<<< HEAD
        core_processor::informational::execute_for_reply::<ExecutionEnvironment<String>, String>(
=======
        let block_info = BlockInfo {
            height: Self::block_number().unique_saturated_into(),
            timestamp: <pallet_timestamp::Pallet<T>>::get().unique_saturated_into(),
        };

        core_processor::informational::execute_for_reply::<Ext, ExecutionEnvironment<String>, String>(
>>>>>>> 95bcb04a
            String::from("metahash"),
            instrumented_code,
            program_pages,
            Some(allocations),
            Some(program_id),
            Default::default(),
            BlockGasLimitOf::<T>::get() / 4,
            block_info,
        )
        .and_then(|bytes| {
            H256::decode(&mut bytes.as_ref()).map_err(|_| "Failed to decode hash".into())
        })
    }
}<|MERGE_RESOLUTION|>--- conflicted
+++ resolved
@@ -376,16 +376,12 @@
         let mut payload = argument.unwrap_or_default();
         payload.append(&mut Self::read_state_impl(program_id)?);
 
-<<<<<<< HEAD
-        core_processor::informational::execute_for_reply::<ExecutionEnvironment<String>, String>(
-=======
         let block_info = BlockInfo {
             height: Self::block_number().unique_saturated_into(),
             timestamp: <pallet_timestamp::Pallet<T>>::get().unique_saturated_into(),
         };
 
-        core_processor::informational::execute_for_reply::<Ext, ExecutionEnvironment<String>, String>(
->>>>>>> 95bcb04a
+        core_processor::informational::execute_for_reply::<ExecutionEnvironment<String>, String>(
             function.into(),
             instrumented_code,
             None,
@@ -411,16 +407,12 @@
             program_pages,
         } = Self::code_with_memory(program_id)?;
 
-<<<<<<< HEAD
-        core_processor::informational::execute_for_reply::<ExecutionEnvironment<String>, String>(
-=======
         let block_info = BlockInfo {
             height: Self::block_number().unique_saturated_into(),
             timestamp: <pallet_timestamp::Pallet<T>>::get().unique_saturated_into(),
         };
 
-        core_processor::informational::execute_for_reply::<Ext, ExecutionEnvironment<String>, String>(
->>>>>>> 95bcb04a
+        core_processor::informational::execute_for_reply::<ExecutionEnvironment<String>, String>(
             String::from("state"),
             instrumented_code,
             program_pages,
@@ -446,16 +438,12 @@
             program_pages,
         } = Self::code_with_memory(program_id)?;
 
-<<<<<<< HEAD
-        core_processor::informational::execute_for_reply::<ExecutionEnvironment<String>, String>(
-=======
         let block_info = BlockInfo {
             height: Self::block_number().unique_saturated_into(),
             timestamp: <pallet_timestamp::Pallet<T>>::get().unique_saturated_into(),
         };
 
-        core_processor::informational::execute_for_reply::<Ext, ExecutionEnvironment<String>, String>(
->>>>>>> 95bcb04a
+        core_processor::informational::execute_for_reply::<ExecutionEnvironment<String>, String>(
             String::from("metahash"),
             instrumented_code,
             program_pages,
