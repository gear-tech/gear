// This file is part of Gear.

// Copyright (C) 2021-2022 Gear Technologies Inc.
// SPDX-License-Identifier: GPL-3.0-or-later WITH Classpath-exception-2.0

// This program is free software: you can redistribute it and/or modify
// it under the terms of the GNU General Public License as published by
// the Free Software Foundation, either version 3 of the License, or
// (at your option) any later version.

// This program is distributed in the hope that it will be useful,
// but WITHOUT ANY WARRANTY; without even the implied warranty of
// MERCHANTABILITY or FITNESS FOR A PARTICULAR PURPOSE. See the
// GNU General Public License for more details.

// You should have received a copy of the GNU General Public License
// along with this program. If not, see <https://www.gnu.org/licenses/>.

use super::*;
use common::ActiveProgram;
use core::convert::TryFrom;
use gear_core::memory::WasmPage;
use gear_wasm_instrument::syscalls::SysCallName;

pub(crate) struct CodeWithMemoryData {
    pub instrumented_code: InstrumentedCode,
    pub allocations: BTreeSet<WasmPage>,
    pub program_pages: Option<BTreeMap<GearPage, PageBuf>>,
}

impl<T: Config> Pallet<T>
where
    T::AccountId: Origin,
{
    pub(crate) fn calculate_gas_info_impl(
        source: H256,
        kind: HandleKind,
        initial_gas: u64,
        payload: Vec<u8>,
        value: u128,
        allow_other_panics: bool,
        allow_skip_zero_replies: bool,
    ) -> Result<GasInfo, Vec<u8>> {
        let account = <T::AccountId as Origin>::from_origin(source);

        let balance = CurrencyOf::<T>::free_balance(&account);
        let max_balance: BalanceOf<T> =
            T::GasPrice::gas_price(initial_gas) + value.unique_saturated_into();
        CurrencyOf::<T>::deposit_creating(&account, max_balance.saturating_sub(balance));

        let who = frame_support::dispatch::RawOrigin::Signed(account);
        let value: BalanceOf<T> = value.unique_saturated_into();

        QueueOf::<T>::clear();

        match kind {
            HandleKind::Init(code) => {
                let salt = b"calculate_gas_salt".to_vec();
                Self::upload_program(who.into(), code, salt, payload, initial_gas, value).map_err(
                    |e| format!("Internal error: upload_program failed with '{e:?}'").into_bytes(),
                )?;
            }
            HandleKind::InitByHash(code_id) => {
                let salt = b"calculate_gas_salt".to_vec();
                Self::create_program(who.into(), code_id, salt, payload, initial_gas, value)
                    .map_err(|e| {
                        format!("Internal error: create_program failed with '{e:?}'").into_bytes()
                    })?;
            }
            HandleKind::Handle(destination) => {
                Self::send_message(who.into(), destination, payload, initial_gas, value).map_err(
                    |e| format!("Internal error: send_message failed with '{e:?}'").into_bytes(),
                )?;
            }
            HandleKind::Reply(reply_to_id, _status_code) => {
                Self::send_reply(who.into(), reply_to_id, payload, initial_gas, value).map_err(
                    |e| format!("Internal error: send_reply failed with '{e:?}'").into_bytes(),
                )?;
            }
            HandleKind::Signal(_signal_from, _status_code) => {
                return Err(b"Gas calculation for `handle_signal` is not supported".to_vec());
            }
        };

        let (main_message_id, main_program_id) = QueueOf::<T>::iter()
            .next()
            .ok_or_else(|| b"Internal error: failed to get last message".to_vec())
            .and_then(|queued| {
                queued
                    .map_err(|_| b"Internal error: failed to retrieve queued dispatch".to_vec())
                    .map(|dispatch| (dispatch.id(), dispatch.destination()))
            })?;

        let mut block_config = Self::block_config();
        block_config.forbidden_funcs = [SysCallName::GasAvailable].into();

        #[cfg(feature = "lazy-pages")]
        let lazy_pages_enabled = {
            let prefix = ProgramStorageOf::<T>::pages_final_prefix();
            if !lazy_pages::try_to_enable_lazy_pages(prefix) {
                unreachable!("By some reasons we cannot run lazy-pages on this machine");
            }
            true
        };

        #[cfg(not(feature = "lazy-pages"))]
        let lazy_pages_enabled = false;

        let mut min_limit = 0;
        let mut reserved = 0;
        let mut burned = 0;

        let mut ext_manager = ExtManager::<T>::default();

        // Gas calculation info should not depend on the current block gas allowance.
        // We set it to 'block gas limit" * 5 for the calculation purposes with a subsequent restore.
        // This is done in order to avoid abusing running node. If one wants to check
        // executions exceeding the set threshold, they can build their own node with that
        // parameter set to a higher value.
        let gas_allowance = GasAllowanceOf::<T>::get();
        GasAllowanceOf::<T>::put(BlockGasLimitOf::<T>::get() * 5);
        // Restore gas allowance.
        let _guard = scopeguard::guard((), |_| GasAllowanceOf::<T>::put(gas_allowance));

        loop {
            if QueueProcessingOf::<T>::denied() {
                return Err(
                    b"Calculation gas limit exceeded. Consider using custom built node.".to_vec(),
                );
            }

            let Some(queued_dispatch) = QueueOf::<T>::dequeue()
                .map_err(|_| b"MQ storage corrupted".to_vec())? else { break; };

            let actor_id = queued_dispatch.destination();

            let actor = ext_manager
                .get_actor(actor_id)
                .ok_or_else(|| b"Program not found in the storage".to_vec())?;

            let dispatch_id = queued_dispatch.id();
            let success_reply = queued_dispatch
                .reply()
                .map(|rd| rd.status_code() == 0)
                .unwrap_or_default();
            let gas_limit = GasHandlerOf::<T>::get_limit(dispatch_id)
                .map_err(|_| b"Internal error: unable to get gas limit".to_vec())?;

            let skip_if_allowed = success_reply && gas_limit == 0;

            // todo #1987 : consider to make more common for use in process_queue too
            let build_journal = || {
                let program_id = queued_dispatch.destination();
                let precharged_dispatch = match core_processor::precharge_for_program(
                    &block_config,
                    GasAllowanceOf::<T>::get(),
                    queued_dispatch.into_incoming(gas_limit),
                    actor_id,
                ) {
                    Ok(d) => d,
                    Err(journal) => {
                        return journal;
                    }
                };

                let balance = actor.balance;

                let context = match core_processor::precharge_for_code_length(
                    &block_config,
                    precharged_dispatch,
                    program_id,
                    actor.executable_data,
                ) {
                    Ok(c) => c,
                    Err(journal) => {
                        return journal;
                    }
                };

                let code_id = context.actor_data().code_id;
                let code_len_bytes = match T::CodeStorage::get_code_len(code_id) {
                    None => {
                        unreachable!(
                            "Program '{:?}' exists so do code len '{:?}'",
                            program_id, code_id
                        );
                    }
                    Some(c) => c,
                };

                let context = match core_processor::precharge_for_code(
                    &block_config,
                    context,
                    code_len_bytes,
                ) {
                    Ok(c) => c,
                    Err(journal) => {
                        return journal;
                    }
                };

                let code = match T::CodeStorage::get_code(code_id) {
                    None => {
                        unreachable!(
                            "Program '{:?}' exists so do code '{:?}'",
                            program_id, code_id
                        );
                    }
                    Some(c) => c,
                };

                let schedule = T::Schedule::get();
                let (code, context) = match code.instruction_weights_version()
                    == schedule.instruction_weights.version
                {
                    true => (code, ContextChargedForInstrumentation::from(context)),
                    false => {
                        let context = match core_processor::precharge_for_instrumentation(
                            &block_config,
                            context,
                            code.original_code_len(),
                        ) {
                            Ok(c) => c,
                            Err(journal) => {
                                return journal;
                            }
                        };

                        (Self::reinstrument_code(code_id, &schedule), context)
                    }
                };

                let context = match core_processor::precharge_for_memory(&block_config, context) {
                    Ok(c) => c,
                    Err(journal) => {
                        return journal;
                    }
                };

                let memory_pages = match Self::get_and_track_memory_pages(
                    &mut ext_manager,
                    program_id,
                    &context.actor_data().pages_with_data,
                    lazy_pages_enabled,
                ) {
                    None => unreachable!(),
                    Some(m) => m,
                };

                let (random, bn) = T::Randomness::random(dispatch_id.as_ref());
                let origin = ProgramId::from_origin(source);

                core_processor::process::<ExecutionEnvironment>(
                    &block_config,
                    (context, code, balance, origin).into(),
                    (random.encode(), bn.unique_saturated_into()),
                    memory_pages,
                )
                .unwrap_or_else(|e| unreachable!("core-processor logic invalidated: {}", e))
            };

            let journal = build_journal();

            let get_main_limit = || GasHandlerOf::<T>::get_limit(main_message_id).ok();

            let get_origin_msg_of = |msg_id| {
                GasHandlerOf::<T>::get_origin_key(msg_id)
                    .map_err(|_| b"Internal error: unable to get origin key".to_vec())
            };
            let from_main_chain =
                |msg_id| get_origin_msg_of(msg_id).map(|v| v == main_message_id.into());

            // TODO: Check whether we charge gas fee for submitting code after #646
            for note in journal {
                core_processor::handle_journal(vec![note.clone()], &mut ext_manager);

                if let Some(remaining_gas) = get_main_limit() {
                    min_limit = min_limit.max(initial_gas.saturating_sub(remaining_gas));
                }

                match note {
                    JournalNote::SendDispatch { dispatch, .. } => {
                        let destination =
                            T::AccountId::from_origin(dispatch.destination().into_origin());
                        if MailboxOf::<T>::contains(&destination, &dispatch.id())
                            && from_main_chain(dispatch.id())?
                        {
                            let gas_limit = dispatch
                                .gas_limit()
                                .or_else(|| GasHandlerOf::<T>::get_limit(dispatch.id()).ok())
                                .ok_or_else(|| {
                                    b"Internal error: unable to get gas limit after execution"
                                        .to_vec()
                                })?;

                            reserved = reserved.saturating_add(gas_limit);
                        }
                    }

                    JournalNote::GasBurned { amount, message_id } => {
                        if from_main_chain(message_id)? {
                            burned = burned.saturating_add(amount);
                        }
                    }

                    JournalNote::MessageDispatched {
                        outcome: CoreDispatchOutcome::MessageTrap { trap, .. },
                        message_id,
                        ..
<<<<<<< HEAD
                    } if message_id == main_message_id || !allow_other_panics => {
=======
                    } if (program_id == main_program_id || !allow_other_panics)
                        && !(skip_if_allowed && allow_skip_zero_replies) =>
                    {
>>>>>>> 07797071
                        return Err(format!("Program terminated with a trap: {trap}").into_bytes());
                    }

                    _ => (),
                }
            }
        }

        let waited = WaitlistOf::<T>::contains(&main_program_id, &main_message_id);

        Ok(GasInfo {
            min_limit,
            reserved,
            burned,
            may_be_returned: 0,
            waited,
        })
    }

    fn code_with_memory(program_id: ProgramId) -> Result<CodeWithMemoryData, String> {
        let program = ProgramStorageOf::<T>::get_program(program_id)
            .ok_or(String::from("Program not found"))?;

        let program = ActiveProgram::try_from(program)
            .map_err(|e| format!("Get active program error: {e:?}"))?;

        let code_id = CodeId::from_origin(program.code_hash);
        let instrumented_code = T::CodeStorage::get_code(code_id)
            .ok_or_else(|| String::from("Failed to get code for given program id"))?;

        #[cfg(not(feature = "lazy-pages"))]
        let program_pages = Some(
            ProgramStorageOf::<T>::get_program_data_for_pages(
                program_id,
                program.pages_with_data.iter(),
            )
            .map_err(|e| format!("Get program pages data error: {e:?}"))?,
        );

        #[cfg(feature = "lazy-pages")]
        let program_pages = None;

        let allocations = program.allocations;

        Ok(CodeWithMemoryData {
            instrumented_code,
            allocations,
            program_pages,
        })
    }

    pub(crate) fn read_state_using_wasm_impl(
        program_id: ProgramId,
        function: impl Into<String>,
        wasm: Vec<u8>,
        argument: Option<Vec<u8>>,
    ) -> Result<Vec<u8>, String> {
        #[cfg(feature = "lazy-pages")]
        {
            let prefix = ProgramStorageOf::<T>::pages_final_prefix();
            if !lazy_pages::try_to_enable_lazy_pages(prefix) {
                unreachable!("By some reasons we cannot run lazy-pages on this machine");
            }
        }

        let schedule = T::Schedule::get();

        if u32::try_from(wasm.len()).unwrap_or(u32::MAX) > schedule.limits.code_len {
            return Err("Wasm too big".into());
        }

        let code = Code::new_raw_with_rules(
            wasm,
            schedule.instruction_weights.version,
            false,
            |module| schedule.rules(module),
        )
        .map_err(|e| format!("Failed to construct program: {e:?}"))?;

        if u32::try_from(code.code().len()).unwrap_or(u32::MAX) > schedule.limits.code_len {
            return Err("Wasm after instrumentation too big".into());
        }

        let code_and_id = CodeAndId::new(code);
        let code_and_id = InstrumentedCodeAndId::from(code_and_id);

        let instrumented_code = code_and_id.into_parts().0;

        let mut payload = argument.unwrap_or_default();
        payload.append(&mut Self::read_state_impl(program_id)?);

        let block_info = BlockInfo {
            height: Self::block_number().unique_saturated_into(),
            timestamp: <pallet_timestamp::Pallet<T>>::get().unique_saturated_into(),
        };

        core_processor::informational::execute_for_reply::<ExecutionEnvironment<String>, String>(
            function.into(),
            instrumented_code,
            None,
            None,
            None,
            payload,
            BlockGasLimitOf::<T>::get() / 4,
            block_info,
        )
    }

    pub(crate) fn read_state_impl(program_id: ProgramId) -> Result<Vec<u8>, String> {
        #[cfg(feature = "lazy-pages")]
        {
            let prefix = ProgramStorageOf::<T>::pages_final_prefix();
            if !lazy_pages::try_to_enable_lazy_pages(prefix) {
                unreachable!("By some reasons we cannot run lazy-pages on this machine");
            }
        }

        log::debug!("Reading state of {program_id:?}");

        let CodeWithMemoryData {
            instrumented_code,
            allocations,
            program_pages,
        } = Self::code_with_memory(program_id)?;

        let block_info = BlockInfo {
            height: Self::block_number().unique_saturated_into(),
            timestamp: <pallet_timestamp::Pallet<T>>::get().unique_saturated_into(),
        };

        core_processor::informational::execute_for_reply::<ExecutionEnvironment<String>, String>(
            String::from("state"),
            instrumented_code,
            program_pages,
            Some(allocations),
            Some(program_id),
            Default::default(),
            BlockGasLimitOf::<T>::get() / 4,
            block_info,
        )
    }

    pub(crate) fn read_metahash_impl(program_id: ProgramId) -> Result<H256, String> {
        #[cfg(feature = "lazy-pages")]
        {
            let prefix = ProgramStorageOf::<T>::pages_final_prefix();
            if !lazy_pages::try_to_enable_lazy_pages(prefix) {
                unreachable!("By some reasons we cannot run lazy-pages on this machine");
            }
        }

        log::debug!("Reading metahash of {program_id:?}");

        let CodeWithMemoryData {
            instrumented_code,
            allocations,
            program_pages,
        } = Self::code_with_memory(program_id)?;

        let block_info = BlockInfo {
            height: Self::block_number().unique_saturated_into(),
            timestamp: <pallet_timestamp::Pallet<T>>::get().unique_saturated_into(),
        };

        core_processor::informational::execute_for_reply::<ExecutionEnvironment<String>, String>(
            String::from("metahash"),
            instrumented_code,
            program_pages,
            Some(allocations),
            Some(program_id),
            Default::default(),
            BlockGasLimitOf::<T>::get() / 4,
            block_info,
        )
        .and_then(|bytes| {
            H256::decode(&mut bytes.as_ref()).map_err(|_| "Failed to decode hash".into())
        })
    }
}<|MERGE_RESOLUTION|>--- conflicted
+++ resolved
@@ -307,13 +307,9 @@
                         outcome: CoreDispatchOutcome::MessageTrap { trap, .. },
                         message_id,
                         ..
-<<<<<<< HEAD
-                    } if message_id == main_message_id || !allow_other_panics => {
-=======
-                    } if (program_id == main_program_id || !allow_other_panics)
+                    } if (message_id == main_message_id || !allow_other_panics)
                         && !(skip_if_allowed && allow_skip_zero_replies) =>
                     {
->>>>>>> 07797071
                         return Err(format!("Program terminated with a trap: {trap}").into_bytes());
                     }
 
