--- conflicted
+++ resolved
@@ -375,22 +375,11 @@
         )
     }
 
-<<<<<<< HEAD
     pub(crate) fn read_metahash_impl(
         program_id: ProgramId,
         allowance_multiplier: Option<u64>,
     ) -> Result<H256, String> {
-        #[cfg(feature = "lazy-pages")]
-        {
-            let prefix = ProgramStorageOf::<T>::pages_final_prefix();
-            if !lazy_pages::try_to_enable_lazy_pages(prefix) {
-                unreachable!("By some reasons we cannot run lazy-pages on this machine");
-            }
-        }
-=======
-    pub(crate) fn read_metahash_impl(program_id: ProgramId) -> Result<H256, String> {
         Self::enable_lazy_pages();
->>>>>>> 51669483
 
         log::debug!("Reading metahash of {program_id:?}");
 
