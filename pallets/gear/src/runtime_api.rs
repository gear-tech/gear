--- conflicted
+++ resolved
@@ -322,17 +322,13 @@
             timestamp: <pallet_timestamp::Pallet<T>>::get().unique_saturated_into(),
         };
 
-<<<<<<< HEAD
-        core_processor::informational::execute_for_reply::<Ext, String>(
-=======
         let gas_allowance = allowance_multiplier
             .unwrap_or(RUNTIME_API_BLOCK_LIMITS_COUNT)
             .saturating_mul(BlockGasLimitOf::<T>::get());
 
         Self::update_gas_allowance(gas_allowance);
 
-        core_processor::informational::execute_for_reply::<ExecutionEnvironment<String>, String>(
->>>>>>> ea680072
+        core_processor::informational::execute_for_reply::<Ext, String>(
             function.into(),
             instrumented_code,
             None,
@@ -362,17 +358,13 @@
             timestamp: <pallet_timestamp::Pallet<T>>::get().unique_saturated_into(),
         };
 
-<<<<<<< HEAD
-        core_processor::informational::execute_for_reply::<Ext, String>(
-=======
         let gas_allowance = allowance_multiplier
             .unwrap_or(RUNTIME_API_BLOCK_LIMITS_COUNT)
             .saturating_mul(BlockGasLimitOf::<T>::get());
 
         Self::update_gas_allowance(gas_allowance);
 
-        core_processor::informational::execute_for_reply::<ExecutionEnvironment<String>, String>(
->>>>>>> ea680072
+        core_processor::informational::execute_for_reply::<Ext, String>(
             String::from("state"),
             instrumented_code,
             Some(allocations),
@@ -401,17 +393,13 @@
             timestamp: <pallet_timestamp::Pallet<T>>::get().unique_saturated_into(),
         };
 
-<<<<<<< HEAD
-        core_processor::informational::execute_for_reply::<Ext, String>(
-=======
         let gas_allowance = allowance_multiplier
             .unwrap_or(RUNTIME_API_BLOCK_LIMITS_COUNT)
             .saturating_mul(BlockGasLimitOf::<T>::get());
 
         Self::update_gas_allowance(gas_allowance);
 
-        core_processor::informational::execute_for_reply::<ExecutionEnvironment<String>, String>(
->>>>>>> ea680072
+        core_processor::informational::execute_for_reply::<Ext, String>(
             String::from("metahash"),
             instrumented_code,
             Some(allocations),
