--- conflicted
+++ resolved
@@ -172,13 +172,8 @@
     submit_code {
         let c in MIN_CODE_LEN .. MAX_CODE_LEN;
         let caller: T::AccountId = account("caller", 0, 0);
-<<<<<<< HEAD
         let code = generate_wasm3(vec![0u8; (c - MIN_CODE_LEN) as usize]).unwrap();
-        let code_hash: H256 = sp_io::hashing::blake2_256(&code).into();
-=======
-        let code = vec![0u8; c as usize];
         let code_hash: H256 = CodeHash::generate(&code).into_origin();
->>>>>>> c63a53d7
     }: _(RawOrigin::Signed(caller), code)
     verify {
         assert!(common::code_exists(code_hash));
