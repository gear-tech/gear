--- conflicted
+++ resolved
@@ -133,18 +133,7 @@
         };
 
         // Load program memory pages.
-<<<<<<< HEAD
-        let memory_pages = Pallet::<T>::get_and_track_memory_pages(
-            ext_manager,
-            program_id,
-            context.actor_data().memory_infix,
-            &context.actor_data().pages_with_data,
-            lazy_pages_enabled,
-        )
-        .ok_or(QueueStepError::NoMemoryPages)?;
-=======
         ext_manager.insert_program_id_loaded_pages(program_id);
->>>>>>> 51669483
 
         let (random, bn) = T::Randomness::random(dispatch_id.as_ref());
 
