// This file is part of Gear.

// Copyright (C) 2021-2025 Gear Technologies Inc.
// SPDX-License-Identifier: GPL-3.0-or-later WITH Classpath-exception-2.0

// This program is free software: you can redistribute it and/or modify
// it under the terms of the GNU General Public License as published by
// the Free Software Foundation, either version 3 of the License, or
// (at your option) any later version.

// This program is distributed in the hope that it will be useful,
// but WITHOUT ANY WARRANTY; without even the implied warranty of
// MERCHANTABILITY or FITNESS FOR A PARTICULAR PURPOSE. See the
// GNU General Public License for more details.

// You should have received a copy of the GNU General Public License
// along with this program. If not, see <https://www.gnu.org/licenses/>.

use super::*;
use core_processor::{
    common::{DispatchResult, SuccessfulDispatchResultKind},
    ContextCharged, ProcessExecutionContext,
};
use gear_core::{code::InstrumentedCodeAndMetadata, program::ProgramState};

pub(crate) struct QueueStep<'a, T: Config> {
    pub block_config: &'a BlockConfig,
    pub gas_limit: GasBalanceOf<T>,
    pub dispatch: StoredDispatch,
    pub balance: u128,
}

impl<T: Config> pallet::Pallet<T>
where
    T::AccountId: Origin,
{
    pub(crate) fn run_queue_step(queue_step: QueueStep<'_, T>) -> Vec<JournalNote> {
        let QueueStep {
            block_config,
            gas_limit,
            dispatch,
            balance,
        } = queue_step;

        let destination_id = dispatch.destination();
        let dispatch_id = dispatch.id();
        let dispatch_kind = dispatch.kind();

        let context = ContextCharged::new(
            destination_id,
            dispatch.into_incoming(gas_limit),
            GasAllowanceOf::<T>::get(),
        );

        // To start executing a message resources of a destination program should be
        // fetched from the storage.
        // The first step is to get program data so charge gas for the operation.
        let context = match context.charge_for_program(block_config) {
            Ok(context) => context,
            Err(journal) => return journal,
        };

        log::debug!("Gas burned after Program {:?}", context.gas_burned());

        let program = match ProgramStorageOf::<T>::get_program(destination_id) {
            Some(Program::Active(program)) => program,
            Some(Program::Terminated(_)) => {
                log::trace!(
                    "Message {dispatch_id} is sent to failed init program {destination_id}"
                );
                return core_processor::process_failed_init(context);
            }
            Some(Program::Exited(program_id)) => {
                log::trace!("Message {dispatch_id} is sent to exited program {destination_id}");
                return core_processor::process_program_exited(context, program_id);
            }
            None => {
                log::trace!(
                    "Message {dispatch_id} is sent to nonexistent program {destination_id}"
                );
                return core_processor::process_code_not_exists(context);
            }
        };

        if program.state == ProgramState::Initialized && dispatch_kind == DispatchKind::Init {
            // Panic is impossible, because gear protocol does not provide functionality
            // to send second init message to any already existing program.
            let err_msg = format!(
                "run_queue_step: got init message for already initialized program. \
                Current init message id - {dispatch_id:?}, already initialized program id - {destination_id:?}."
            );

            log::error!("{err_msg}");
            unreachable!("{err_msg}");
        }

        // If the destination program is uninitialized, then we allow
        // to process message, if it's a reply or init message.
        // Otherwise, we return error reply.
        if matches!(program.state, ProgramState::Uninitialized { message_id }
            if message_id != dispatch_id && dispatch_kind != DispatchKind::Reply)
        {
            if dispatch_kind == DispatchKind::Init {
                // Panic is impossible, because gear protocol does not provide functionality
                // to send second init message to any existing program.
                let err_msg = format!(
                    "run_queue_step: got init message which is not the first init message to the program. \
                    Current init message id - {dispatch_id:?}, original init message id - {dispatch_id}, program - {destination_id:?}.",
                );

                log::error!("{err_msg}");
                unreachable!("{err_msg}");
            }

            return core_processor::process_uninitialized(context);
        }

        // Adjust gas counters for fetching code metadata.
        let context = match context.charge_for_code_metadata(block_config) {
            Ok(context) => context,
            Err(journal) => return journal,
        };

<<<<<<< HEAD
        log::debug!("Gas burned after CodeMetadata {:?}", context.gas_burned());
=======
        let allocations = if program.allocations_tree_len != 0 {
            {
                ProgramStorageOf::<T>::allocations(destination_id).unwrap_or_else(|| {
                unreachable!(
                    "`allocations_tree_len` {} is not zero, so program {destination_id:?} must have allocations",
                    program.allocations_tree_len,
                )
            })
            }
        } else {
            Default::default()
        };

        let actor_data = ExecutableActorData {
            allocations,
            code_id: program.code_hash.cast(),
            code_exports: program.code_exports,
            static_pages: program.static_pages,
            gas_reservation_map: program.gas_reservation_map,
            memory_infix: program.memory_infix,
        };
>>>>>>> 1a7cbedf

        let code_id = program.code_id;

        // The second step is to load code metadata
        let code_metadata = T::CodeStorage::get_code_metadata(code_id).unwrap_or_else(|| {
            let err_msg = format!(
                "run_queue_step: failed to get code metadata for the existing program. \
                Program id -'{destination_id:?}', Code id - '{code_id:?}'."
            );

            log::error!("{err_msg}");
            unreachable!("{err_msg}");
        });

        // TODO: This is an early check, it should be moved after re-instrumentation, in case re-instrumentation will change/add exports
        if !code_metadata.exports().contains(&dispatch_kind) {
            let (destination_id, dispatch, gas_counter, _) = context.into_parts();

            return core_processor::process_success(
                SuccessfulDispatchResultKind::Success,
                DispatchResult::success(dispatch, destination_id, gas_counter.to_amount()),
            );
        }

        let schedule = T::Schedule::get();

        // Check if the code needs to be reinstrumented.
        let needs_reinstrumentation = match code_metadata.instrumentation_status() {
            InstrumentationStatus::Instrumented(weights_version) => {
                weights_version != schedule.instruction_weights.version
            }
            InstrumentationStatus::InstrumentationFailed(weights_version) => {
                if weights_version == schedule.instruction_weights.version {
                    log::debug!(
                        "Re-instrumentation already failed for program '{destination_id:?}' \
                        with instructions weights version {weights_version}"
                    );

                    return core_processor::process_code_metadata_error(context);
                }

                true
            }
        };

        // Reinstrument the code if necessary.
        let (instrumented_code, code_metadata, context) = if needs_reinstrumentation {
            log::debug!("Re-instrumenting code for program '{destination_id:?}'");

            let context = match context
                .charge_for_original_code(block_config, code_metadata.original_code_len())
            {
                Ok(code) => code,
                Err(journal) => return journal,
            };

            log::debug!("Gas burned after Original Code {:?}", context.gas_burned());

            let context = match context
                .charge_for_instrumentation(block_config, code_metadata.original_code_len())
            {
                Ok(code) => code,
                Err(journal) => return journal,
            };

            log::debug!(
                "Gas burned after Instrumentation {:?}",
                context.gas_burned()
            );

            let instrumented_code_and_metadata =
                match Pallet::<T>::reinstrument_code(code_id, code_metadata, &schedule) {
                    Ok(code_and_metadata) => code_and_metadata,
                    Err(e) => {
                        log::debug!("Re-instrumentation error for code {code_id:?}: {e:?}");
                        return core_processor::process_reinstrumentation_error(context);
                    }
                };

            (
                instrumented_code_and_metadata.instrumented_code,
                instrumented_code_and_metadata.metadata,
                context,
            )
        } else {
            // Adjust gas counters for fetching instrumented binary code.
            let context = match context
                .charge_for_instrumented_code(block_config, code_metadata.instrumented_code_len())
            {
                Ok(context) => context,
                Err(journal) => return journal,
            };

            log::debug!(
                "Gas burned after Instrumented Code {:?}",
                context.gas_burned()
            );

            let code = T::CodeStorage::get_instrumented_code(code_id).unwrap_or_else(|| {
                // `Program` exists, so do code and code len.
                let err_msg = format!(
                    "run_queue_step: failed to get code for the existing program. \
                    Program id -'{destination_id:?}', Code id - '{code_id:?}'."
                );

                log::error!("{err_msg}");
                unreachable!("{err_msg}");
            });

            (code, code_metadata, context)
        };

        let context =
            match context.charge_for_allocations(block_config, program.allocations_tree_len) {
                Ok(context) => context,
                Err(journal) => return journal,
            };

        log::debug!("Gas burned after Allocations {:?}", context.gas_burned());

        let allocations = (program.allocations_tree_len != 0).then(|| {
            ProgramStorageOf::<T>::allocations(destination_id).unwrap_or_else(|| {
                unreachable!(
                    "`allocations_tree_len` {} is not zero, so program {destination_id:?} must have allocations",
                    program.allocations_tree_len,
                )
            })
        }).unwrap_or_default();

        let actor_data = ExecutableActorData {
            allocations,
            gas_reservation_map: program.gas_reservation_map,
            memory_infix: program.memory_infix,
        };

        // The last one thing is to load program memory. Adjust gas counters for memory pages.
        let context = match context.charge_for_module_instantiation(
            block_config,
            actor_data,
            instrumented_code.instantiated_section_sizes(),
            &code_metadata,
        ) {
            Ok(context) => context,
            Err(journal) => return journal,
        };

        log::debug!(
            "Gas burned after Module Instantiation {:?}",
            context.gas_burned()
        );

        log::debug!("Gas left after Instantiation {:?}", context.gas_left());

        let (random, bn) = T::Randomness::random(dispatch_id.as_ref());

        core_processor::process::<Ext>(
            block_config,
            ProcessExecutionContext::new
            (context, InstrumentedCodeAndMetadata{instrumented_code, metadata: code_metadata}, balance),
            (random.encode(), bn.unique_saturated_into()),
        )
        .unwrap_or_else(|e| {
            let err_msg = format!(
                "run_queue_step: failed processing message. Message id - {dispatch_id}, program id - {destination_id}. \
                Got error - {e:?}"
            );

            log::error!("{err_msg}");
            unreachable!("{err_msg}");
        })
    }

    /// Message Queue processing.
    pub(crate) fn process_queue(mut ext_manager: ExtManager<T>) {
        Self::enable_lazy_pages();

        let block_config = Self::block_config();

        if T::DebugInfo::is_remap_id_enabled() {
            T::DebugInfo::remap_id();
        }

        while QueueProcessingOf::<T>::allowed() {
            let dispatch = match QueueOf::<T>::dequeue() {
                Ok(Some(d)) => d,
                Ok(None) => break,
                Err(e) => {
                    let err_msg =
                        format!("process_queue: failed dequeuing message. Got error - {e:?}");

                    log::error!("{err_msg}");
                    unreachable!("{err_msg}")
                }
            };

            // Querying gas limit. Fails in cases of `GasTree` invalidations.
            let gas_limit = GasHandlerOf::<T>::get_limit(dispatch.id())
                .unwrap_or_else(|e| {
                    let err_msg = format!(
                        "process_queue: failed getting message gas limit. Message id - {}. Got error - {e:?}.",
                        dispatch.id()
                    );

                    log::error!("{err_msg}");
                    unreachable!("{err_msg}")
                });

            log::debug!(
                "QueueProcessing message ({:?}): {:?} to {:?} / gas_limit: {}, gas_allowance: {}",
                dispatch.kind(),
                dispatch.id(),
                dispatch.destination(),
                gas_limit,
                GasAllowanceOf::<T>::get(),
            );

            let _guard = scopeguard::guard((), |_| {
                if T::DebugInfo::is_enabled() {
                    T::DebugInfo::do_snapshot();
                }

                if T::DebugInfo::is_remap_id_enabled() {
                    T::DebugInfo::remap_id();
                }
            });

            let program_id = dispatch.destination();

            // If the dispatch destination (a.k.a. `program_id`) resolves to some `handle` function
            // of a builtin actor, we handle the dispatch as a builtin actor dispatch.
            // Otherwise we proceed with the regular flow.
            let builtin_dispatcher = ext_manager.builtins();
            if let Some(info) = builtin_dispatcher.lookup(&program_id) {
                core_processor::handle_journal(
                    builtin_dispatcher.run(info, dispatch, gas_limit),
                    &mut ext_manager,
                );
                continue;
            }

            let balance = <CurrencyOf<T> as fungible::Inspect<T::AccountId>>::reducible_balance(
                &program_id.cast(),
                Preservation::Expendable,
                Fortitude::Polite,
            );

            let journal = Self::run_queue_step(QueueStep {
                block_config: &block_config,
                gas_limit,
                dispatch,
                balance: balance.unique_saturated_into(),
            });

            core_processor::handle_journal(journal, &mut ext_manager);
        }

        let post_data: QueuePostProcessingData = ext_manager.into();
        let total_handled = DequeuedOf::<T>::get();

        if total_handled > 0 {
            Self::deposit_event(Event::MessagesDispatched {
                total: total_handled,
                statuses: post_data.dispatch_statuses,
                state_changes: post_data.state_changes,
            });
        }
    }
}<|MERGE_RESOLUTION|>--- conflicted
+++ resolved
@@ -121,31 +121,7 @@
             Err(journal) => return journal,
         };
 
-<<<<<<< HEAD
         log::debug!("Gas burned after CodeMetadata {:?}", context.gas_burned());
-=======
-        let allocations = if program.allocations_tree_len != 0 {
-            {
-                ProgramStorageOf::<T>::allocations(destination_id).unwrap_or_else(|| {
-                unreachable!(
-                    "`allocations_tree_len` {} is not zero, so program {destination_id:?} must have allocations",
-                    program.allocations_tree_len,
-                )
-            })
-            }
-        } else {
-            Default::default()
-        };
-
-        let actor_data = ExecutableActorData {
-            allocations,
-            code_id: program.code_hash.cast(),
-            code_exports: program.code_exports,
-            static_pages: program.static_pages,
-            gas_reservation_map: program.gas_reservation_map,
-            memory_infix: program.memory_infix,
-        };
->>>>>>> 1a7cbedf
 
         let code_id = program.code_id;
 
@@ -266,14 +242,18 @@
 
         log::debug!("Gas burned after Allocations {:?}", context.gas_burned());
 
-        let allocations = (program.allocations_tree_len != 0).then(|| {
-            ProgramStorageOf::<T>::allocations(destination_id).unwrap_or_else(|| {
+        let allocations = if program.allocations_tree_len != 0 {
+            {
+                ProgramStorageOf::<T>::allocations(destination_id).unwrap_or_else(|| {
                 unreachable!(
                     "`allocations_tree_len` {} is not zero, so program {destination_id:?} must have allocations",
                     program.allocations_tree_len,
                 )
             })
-        }).unwrap_or_default();
+            }
+        } else {
+            Default::default()
+        };
 
         let actor_data = ExecutableActorData {
             allocations,
