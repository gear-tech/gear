--- conflicted
+++ resolved
@@ -60,14 +60,8 @@
             Err(journal) => return journal,
         };
 
-<<<<<<< HEAD
         log::debug!("Gas burned after Program {:?}", context.gas_burned());
 
-        let Some(Program::Active(program)) = ProgramStorageOf::<T>::get_program(destination_id)
-        else {
-            log::trace!("Message {dispatch_id} is sent to non-active program {destination_id}");
-            return core_processor::process_non_executable(context);
-=======
         let program = match ProgramStorageOf::<T>::get_program(destination_id) {
             Some(Program::Active(program)) => program,
             Some(Program::Terminated(_)) => {
@@ -86,7 +80,6 @@
                 );
                 return core_processor::process_code_not_exists(context);
             }
->>>>>>> b01a769c
         };
 
         if program.state == ProgramState::Initialized && dispatch_kind == DispatchKind::Init {
