--- conflicted
+++ resolved
@@ -122,15 +122,11 @@
             unreachable!("{err_msg}");
         });
 
-<<<<<<< HEAD
         if !code_metadata
-            .code_exports()
+            .exports()
             .as_flags()
             .contains(dispatch_kind)
         {
-=======
-        if !code_metadata.exports().contains(&dispatch_kind) {
->>>>>>> 519996be
             let (destination_id, dispatch, gas_counter, _) = context.into_parts();
 
             return core_processor::process_success(
@@ -266,12 +262,6 @@
 
         let actor_data = ExecutableActorData {
             allocations,
-<<<<<<< HEAD
-            code_id: program.code_id,
-            code_exports: code_metadata.code_exports(),
-            static_pages: code_metadata.static_pages(),
-=======
->>>>>>> 519996be
             gas_reservation_map: program.gas_reservation_map,
             memory_infix: program.memory_infix,
         };
