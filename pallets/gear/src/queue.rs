// This file is part of Gear.

// Copyright (C) 2021-2024 Gear Technologies Inc.
// SPDX-License-Identifier: GPL-3.0-or-later WITH Classpath-exception-2.0

// This program is free software: you can redistribute it and/or modify
// it under the terms of the GNU General Public License as published by
// the Free Software Foundation, either version 3 of the License, or
// (at your option) any later version.

// This program is distributed in the hope that it will be useful,
// but WITHOUT ANY WARRANTY; without even the implied warranty of
// MERCHANTABILITY or FITNESS FOR A PARTICULAR PURPOSE. See the
// GNU General Public License for more details.

// You should have received a copy of the GNU General Public License
// along with this program. If not, see <https://www.gnu.org/licenses/>.

use super::*;
use core_processor::ContextChargedForInstrumentation;
use gear_core::program::ProgramState;

pub(crate) struct QueueStep<'a, T: Config> {
    pub block_config: &'a BlockConfig,
    pub gas_limit: GasBalanceOf<T>,
    pub dispatch: StoredDispatch,
    pub balance: u128,
}

impl<T: Config> pallet::Pallet<T>
where
    T::AccountId: Origin,
{
    pub(crate) fn run_queue_step(queue_step: QueueStep<'_, T>) -> Vec<JournalNote> {
        let QueueStep {
            block_config,
            gas_limit,
            dispatch,
            balance,
        } = queue_step;

        let destination_id = dispatch.destination();
        let dispatch_id = dispatch.id();
        let dispatch_kind = dispatch.kind();

        // To start executing a message resources of a destination program should be
        // fetched from the storage.
        // The first step is to get program data so charge gas for the operation.
        let context = match core_processor::precharge_for_program(
            block_config,
            GasAllowanceOf::<T>::get(),
            dispatch.into_incoming(gas_limit),
            destination_id,
        ) {
            Ok(dispatch) => dispatch,
            Err(journal) => return journal,
        };

        let Some(Program::Active(program)) = ProgramStorageOf::<T>::get_program(destination_id)
        else {
            log::trace!("Message {dispatch_id} is sent to non-active program {destination_id}");
            return core_processor::process_non_executable(context);
        };

        if program.state == ProgramState::Initialized && dispatch_kind == DispatchKind::Init {
            // Panic is impossible, because gear protocol does not provide functionality
            // to send second init message to any already existing program.
<<<<<<< HEAD
            unreachable!(
                "Init message {dispatch_id} is sent to already initialized program {destination_id}"
=======
            let err_msg = format!(
                "run_queue_step: got init message for already initialized program. \
                Current init message id - {dispatch_id:?}, already initialized program id - {destination_id:?}."
>>>>>>> d954e57e
            );

            log::error!("{err_msg}");
            unreachable!("{err_msg}");
        }

        // If the destination program is uninitialized, then we allow
        // to process message, if it's a reply or init message.
        // Otherwise, we return error reply.
        if matches!(program.state, ProgramState::Uninitialized { message_id }
            if message_id != dispatch_id && dispatch_kind != DispatchKind::Reply)
        {
            if dispatch_kind == DispatchKind::Init {
                // Panic is impossible, because gear protocol does not provide functionality
                // to send second init message to any existing program.
<<<<<<< HEAD
                unreachable!(
                    "Init message {dispatch_id} is not the first init message to the program {destination_id}"
=======
                let err_msg = format!(
                    "run_queue_step: got init message which is not the first init message to the program. \
                    Current init message id - {dispatch_id:?}, original init message id - {dispatch_id}, program - {destination_id:?}.",
>>>>>>> d954e57e
                );

                log::error!("{err_msg}");
                unreachable!("{err_msg}");
            }

            return core_processor::process_non_executable(context);
        }

        let context = match core_processor::precharge_for_allocations(
            block_config,
            context,
            program.allocations_tree_len,
        ) {
            Ok(context) => context,
            Err(journal) => return journal,
        };

        let allocations = (program.allocations_tree_len != 0).then(|| {
            ProgramStorageOf::<T>::allocations(destination_id).unwrap_or_else(|| {
                unreachable!(
                    "`allocations_tree_len` {} is not zero, so program {destination_id:?} must have allocations",
                    program.allocations_tree_len,
                )
            })
        }).unwrap_or_default();

        let actor_data = ExecutableActorData {
            allocations,
            code_id: program.code_hash.cast(),
            code_exports: program.code_exports,
            static_pages: program.static_pages,
            gas_reservation_map: program.gas_reservation_map,
            memory_infix: program.memory_infix,
        };

        // The second step is to load instrumented binary code of the program but
        // first its correct length should be obtained.
        let context =
            match core_processor::precharge_for_code_length(block_config, context, actor_data) {
                Ok(context) => context,
                Err(journal) => return journal,
            };

        // Load correct code length value.
        let code_id = context.actor_data().code_id;
        let code_len_bytes = T::CodeStorage::get_code_len(code_id).unwrap_or_else(|| {
            // `Program` exists, so do code and code len.
            let err_msg = format!(
                "run_queue_step: failed to get code len for the existing program. \
                Program id -'{destination_id:?}', Code id - '{code_id:?}'."
            );

            log::error!("{err_msg}");
            unreachable!("{err_msg}");
        });

        // Adjust gas counters for fetching instrumented binary code.
        let context =
            match core_processor::precharge_for_code(block_config, context, code_len_bytes) {
                Ok(context) => context,
                Err(journal) => return journal,
            };

        // Load instrumented binary code from storage.
        let code = T::CodeStorage::get_code(code_id).unwrap_or_else(|| {
            // `Program` exists, so do code and code len.
            let err_msg = format!(
                "run_queue_step: failed to get code for the existing program. \
                Program id -'{destination_id:?}', Code id - '{code_id:?}'."
            );

            log::error!("{err_msg}");
            unreachable!("{err_msg}");
        });

        // Reinstrument the code if necessary.
        let schedule = T::Schedule::get();
        let (code, context) =
            if code.instruction_weights_version() == schedule.instruction_weights.version {
                (code, ContextChargedForInstrumentation::from(context))
            } else {
                log::debug!("Re-instrumenting code for program '{destination_id:?}'");

                let context = match core_processor::precharge_for_instrumentation(
                    block_config,
                    context,
                    code.original_code_len(),
                ) {
                    Ok(context) => context,
                    Err(journal) => return journal,
                };

                let code = match Pallet::<T>::reinstrument_code(code_id, &schedule) {
                    Ok(code) => code,
                    Err(e) => {
                        log::debug!("Re-instrumentation error for code {code_id:?}: {e:?}");
                        return core_processor::process_reinstrumentation_error(context);
                    }
                };

                (code, context)
            };

        // The last one thing is to load program memory. Adjust gas counters for memory pages.
        let context = match core_processor::precharge_for_module_instantiation(
            block_config,
            context,
            code.instantiated_section_sizes(),
        ) {
            Ok(context) => context,
            Err(journal) => return journal,
        };

        let (random, bn) = T::Randomness::random(dispatch_id.as_ref());

        core_processor::process::<Ext>(
            block_config,
            (context, code, balance).into(),
            (random.encode(), bn.unique_saturated_into()),
        )
        .unwrap_or_else(|e| {
            let err_msg = format!(
                "run_queue_step: failed processing message. Message id - {dispatch_id}, program id - {destination_id}. \
                Got error - {e:?}"
            );

            log::error!("{err_msg}");
            unreachable!("{err_msg}");
        })
    }

    /// Message Queue processing.
    pub(crate) fn process_queue(mut ext_manager: ExtManager<T>) {
        Self::enable_lazy_pages();

        let block_config = Self::block_config();

        if T::DebugInfo::is_remap_id_enabled() {
            T::DebugInfo::remap_id();
        }

        while QueueProcessingOf::<T>::allowed() {
            let dispatch = match QueueOf::<T>::dequeue() {
                Ok(Some(d)) => d,
                Ok(None) => break,
                Err(e) => {
                    let err_msg =
                        format!("process_queue: failed dequeuing message. Got error - {e:?}");

                    log::error!("{err_msg}");
                    unreachable!("{err_msg}")
                }
            };

            // Querying gas limit. Fails in cases of `GasTree` invalidations.
            let gas_limit = GasHandlerOf::<T>::get_limit(dispatch.id())
                .unwrap_or_else(|e| {
                    let err_msg = format!(
                        "process_queue: failed getting message gas limit. Message id - {}. Got error - {e:?}.",
                        dispatch.id()
                    );

                    log::error!("{err_msg}");
                    unreachable!("{err_msg}")
                });

            log::debug!(
                "QueueProcessing message ({:?}): {:?} to {:?} / gas_limit: {}, gas_allowance: {}",
                dispatch.kind(),
                dispatch.id(),
                dispatch.destination(),
                gas_limit,
                GasAllowanceOf::<T>::get(),
            );

            let _guard = scopeguard::guard((), |_| {
                if T::DebugInfo::is_enabled() {
                    T::DebugInfo::do_snapshot();
                }

                if T::DebugInfo::is_remap_id_enabled() {
                    T::DebugInfo::remap_id();
                }
            });

            let program_id = dispatch.destination();

            // If the dispatch destination (a.k.a. `program_id`) resolves to some `handle` function
            // of a builtin actor, we handle the dispatch as a builtin actor dispatch.
            // Otherwise we proceed with the regular flow.
            let builtin_dispatcher = ext_manager.builtins();
            if let Some(f) = builtin_dispatcher.lookup(&program_id) {
                core_processor::handle_journal(
                    builtin_dispatcher.run(f, dispatch, gas_limit),
                    &mut ext_manager,
                );
                continue;
            }

            let balance = <CurrencyOf<T> as fungible::Inspect<T::AccountId>>::reducible_balance(
                &program_id.cast(),
                Preservation::Expendable,
                Fortitude::Polite,
            );

            let journal = Self::run_queue_step(QueueStep {
                block_config: &block_config,
                gas_limit,
                dispatch,
                balance: balance.unique_saturated_into(),
            });

            core_processor::handle_journal(journal, &mut ext_manager);
        }

        let post_data: QueuePostProcessingData = ext_manager.into();
        let total_handled = DequeuedOf::<T>::get();

        if total_handled > 0 {
            Self::deposit_event(Event::MessagesDispatched {
                total: total_handled,
                statuses: post_data.dispatch_statuses,
                state_changes: post_data.state_changes,
            });
        }
    }
}<|MERGE_RESOLUTION|>--- conflicted
+++ resolved
@@ -65,14 +65,9 @@
         if program.state == ProgramState::Initialized && dispatch_kind == DispatchKind::Init {
             // Panic is impossible, because gear protocol does not provide functionality
             // to send second init message to any already existing program.
-<<<<<<< HEAD
-            unreachable!(
-                "Init message {dispatch_id} is sent to already initialized program {destination_id}"
-=======
             let err_msg = format!(
                 "run_queue_step: got init message for already initialized program. \
                 Current init message id - {dispatch_id:?}, already initialized program id - {destination_id:?}."
->>>>>>> d954e57e
             );
 
             log::error!("{err_msg}");
@@ -88,14 +83,9 @@
             if dispatch_kind == DispatchKind::Init {
                 // Panic is impossible, because gear protocol does not provide functionality
                 // to send second init message to any existing program.
-<<<<<<< HEAD
-                unreachable!(
-                    "Init message {dispatch_id} is not the first init message to the program {destination_id}"
-=======
                 let err_msg = format!(
                     "run_queue_step: got init message which is not the first init message to the program. \
                     Current init message id - {dispatch_id:?}, original init message id - {dispatch_id}, program - {destination_id:?}.",
->>>>>>> d954e57e
                 );
 
                 log::error!("{err_msg}");
