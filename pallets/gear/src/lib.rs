--- conflicted
+++ resolved
@@ -68,13 +68,8 @@
     };
     use frame_system::pallet_prelude::*;
     use gear_backend_sandbox::SandboxEnvironment;
-<<<<<<< HEAD
     use gear_core::{message::DispatchKind, program::Program};
-    use manager::ExtManager;
-=======
-    use gear_core::program::Program;
     use manager::{ExtManager, HandleKind};
->>>>>>> 6f0d1cf7
     use primitive_types::H256;
     use scale_info::TypeInfo;
     use sp_runtime::traits::{Saturating, UniqueSaturatedInto};
@@ -360,7 +355,6 @@
                 }
             };
 
-<<<<<<< HEAD
             while let Some(message) = messages.pop_front() {
                 let program: Program =
                     common::get_program(message.dest).and_then(|prog_with_status| {
@@ -380,31 +374,23 @@
                     dispatch.into(),
                     block_info,
                 );
-=======
-            let dispatch = Dispatch {
-                kind,
-                message: message.into(),
-            };
-
-            let journal =
-                core_processor::process::<SandboxEnvironment<Ext>>(program, dispatch, block_info);
->>>>>>> 6f0d1cf7
-
-            for note in &journal {
-                match note {
-                    JournalNote::GasBurned { amount, .. } => {
-                        gas_burned = gas_burned.saturating_add(*amount);
+
+                for note in &journal {
+                    match note {
+                        JournalNote::GasBurned { amount, .. } => {
+                            gas_burned = gas_burned.saturating_add(*amount);
+                        }
+                        JournalNote::SendMessage { message, .. } => {
+                            gas_to_send = gas_to_send.saturating_add(message.gas_limit);
+                        }
+                        JournalNote::MessageDispatched(CoreDispatchOutcome::MessageTrap { .. }) => {
+                            return None;
+                        }
+                        _ => (),
                     }
-                    JournalNote::SendMessage { message, .. } => {
-                        gas_to_send = gas_to_send.saturating_add(message.gas_limit);
-                    }
-                    JournalNote::MessageDispatched(CoreDispatchOutcome::MessageTrap { .. }) => {
-                        return None;
-                    }
-                    _ => (),
                 }
             }
-
+                
             Some(gas_burned.saturating_add(gas_to_send))
         }
 
