--- conflicted
+++ resolved
@@ -49,7 +49,7 @@
 };
 pub use weights::WeightInfo;
 
-use alloc::format;
+use alloc::{format, string::String};
 use codec::{Decode, Encode};
 use common::{
     self, event::*, gas_provider::GasNodeId, scheduler::*, storage::*, BlockLimiter, CodeMetadata,
@@ -98,10 +98,10 @@
 use core_processor::Ext;
 
 #[cfg(feature = "std")]
-type ExecutionEnvironment = gear_backend_wasmi::WasmiEnvironment<Ext>;
+type ExecutionEnvironment<EP = DispatchKind> = gear_backend_wasmi::WasmiEnvironment<Ext, EP>;
 
 #[cfg(not(feature = "std"))]
-type ExecutionEnvironment = gear_backend_sandbox::SandboxEnvironment<Ext>;
+type ExecutionEnvironment<EP = DispatchKind> = gear_backend_sandbox::SandboxEnvironment<Ext, EP>;
 
 pub(crate) type CurrencyOf<T> = <T as Config>::Currency;
 pub(crate) type BalanceOf<T> =
@@ -210,42 +210,6 @@
 pub mod pallet {
     use super::*;
 
-<<<<<<< HEAD
-    use gear_core::memory::WasmPageNumber;
-    #[cfg(feature = "lazy-pages")]
-    use gear_lazy_pages_common as lazy_pages;
-
-    use crate::manager::{CodeInfo, ExtManager, HandleKind, QueuePostProcessingData};
-    use alloc::{format, string::String};
-    use common::{
-        self, event::*, BlockLimiter, CodeMetadata, GasPrice, GasProvider, GasTree, Origin,
-        Program, ProgramState,
-    };
-    use core::{convert::TryFrom, marker::PhantomData};
-    use core_processor::{
-        common::{Actor, DispatchOutcome as CoreDispatchOutcome, ExecutableActorData, JournalNote},
-        configs::{AllocationsConfig, BlockConfig, BlockInfo, MessageExecutionContext},
-        PrechargeResult, PrepareResult,
-    };
-    use frame_support::{
-        dispatch::{DispatchError, DispatchResultWithPostInfo, PostDispatchInfo},
-        ensure,
-        pallet_prelude::*,
-        traits::{
-            BalanceStatus, Currency, ExistenceRequirement, Get, LockableCurrency, Randomness,
-            ReservableCurrency,
-        },
-    };
-    use frame_system::pallet_prelude::{BlockNumberFor, *};
-
-    pub(crate) type CodeWithMemoryData = (
-        InstrumentedCode,
-        BTreeSet<WasmPageNumber>,
-        Option<BTreeMap<PageNumber, PageBuf>>,
-    );
-
-=======
->>>>>>> 1ad07793
     #[pallet::config]
     pub trait Config:
         frame_system::Config
@@ -776,52 +740,6 @@
             Ok(().into())
         }
 
-        pub(crate) fn read_state_using_wasm_impl(
-            program_id: ProgramId,
-            function: impl Into<String>,
-            wasm: Vec<u8>,
-            argument: Option<Vec<u8>>,
-        ) -> Result<Vec<u8>, String> {
-            #[cfg(feature = "lazy-pages")]
-            assert!(lazy_pages::try_to_enable_lazy_pages());
-
-            let schedule = T::Schedule::get();
-
-            if u32::try_from(wasm.len()).unwrap_or(u32::MAX) > schedule.limits.code_len {
-                return Err("Wasm too big".into());
-            }
-
-            let code = Code::new_raw_with_rules(
-                wasm,
-                schedule.instruction_weights.version,
-                false,
-                |module| schedule.rules(module),
-            )
-            .map_err(|e| format!("Failed to construct program: {e:?}"))?;
-
-            if u32::try_from(code.code().len()).unwrap_or(u32::MAX) > schedule.limits.code_len {
-                return Err("Wasm after instrumentation too big".into());
-            }
-
-            let code_and_id = CodeAndId::new(code);
-            let code_and_id = InstrumentedCodeAndId::from(code_and_id);
-
-            let instrumented_code = code_and_id.into_parts().0;
-
-            let mut payload = argument.unwrap_or_default();
-            payload.append(&mut Self::read_state_impl(program_id)?);
-
-            core_processor::informational::execute_for_reply::<Ext, ExecutionEnvironment>(
-                function.into(),
-                instrumented_code,
-                None,
-                None,
-                None,
-                payload,
-                BlockGasLimitOf::<T>::get() / 4,
-            )
-        }
-
         pub fn read_state_using_wasm(
             program_id: H256,
             fn_name: Vec<u8>,
@@ -838,74 +756,10 @@
                 })
         }
 
-        pub(crate) fn code_with_memory(
-            program_id: ProgramId,
-        ) -> Result<CodeWithMemoryData, String> {
-            let program = common::get_active_program(program_id.into_origin())
-                .map_err(|e| format!("Get active program error: {e:?}"))?;
-
-            let code_id = CodeId::from_origin(program.code_hash);
-
-            let code = Self::get_code(code_id, program_id)
-                .ok_or_else(|| String::from("Failed to get code for given program id"))?;
-
-            #[cfg(not(feature = "lazy-pages"))]
-            let program_pages = Some(
-                common::get_program_pages_data(program_id.into_origin(), &program)
-                    .map_err(|e| format!("Get program pages data error: {e:?}"))?,
-            );
-
-            #[cfg(feature = "lazy-pages")]
-            let program_pages = None;
-
-            Ok((code, program.allocations, program_pages))
-        }
-
-        pub(crate) fn read_state_impl(program_id: ProgramId) -> Result<Vec<u8>, String> {
-            #[cfg(feature = "lazy-pages")]
-            assert!(lazy_pages::try_to_enable_lazy_pages());
-
-            log::debug!("Reading state of {program_id:?}");
-
-            let (code, allocations, program_pages) = Self::code_with_memory(program_id)?;
-
-            core_processor::informational::execute_for_reply::<Ext, ExecutionEnvironment>(
-                String::from("state"),
-                code,
-                program_pages,
-                Some(allocations),
-                Some(program_id),
-                Default::default(),
-                BlockGasLimitOf::<T>::get() / 4,
-            )
-        }
-
         pub fn read_state(program_id: H256) -> Result<Vec<u8>, Vec<u8>> {
             let program_id = ProgramId::from_origin(program_id.into_origin());
 
             Self::read_state_impl(program_id).map_err(String::into_bytes)
-        }
-
-        pub(crate) fn read_metahash_impl(program_id: ProgramId) -> Result<H256, String> {
-            #[cfg(feature = "lazy-pages")]
-            assert!(lazy_pages::try_to_enable_lazy_pages());
-
-            log::debug!("Reading metahash of {program_id:?}");
-
-            let (code, allocations, program_pages) = Self::code_with_memory(program_id)?;
-
-            core_processor::informational::execute_for_reply::<Ext, ExecutionEnvironment>(
-                String::from("metahash"),
-                code,
-                program_pages,
-                Some(allocations),
-                Some(program_id),
-                Default::default(),
-                BlockGasLimitOf::<T>::get() / 4,
-            )
-            .and_then(|bytes| {
-                H256::decode(&mut bytes.as_ref()).map_err(|_| "Failed to decode hash".into())
-            })
         }
 
         pub fn read_metahash(program_id: H256) -> Result<H256, Vec<u8>> {
@@ -1015,232 +869,6 @@
             result
         }
 
-<<<<<<< HEAD
-        fn calculate_gas_info_impl(
-            source: H256,
-            kind: HandleKind,
-            initial_gas: u64,
-            payload: Vec<u8>,
-            value: u128,
-            allow_other_panics: bool,
-        ) -> Result<GasInfo, Vec<u8>> {
-            let account = <T::AccountId as Origin>::from_origin(source);
-
-            let balance = CurrencyOf::<T>::free_balance(&account);
-            let max_balance: BalanceOf<T> =
-                T::GasPrice::gas_price(initial_gas) + value.unique_saturated_into();
-            CurrencyOf::<T>::deposit_creating(&account, max_balance.saturating_sub(balance));
-
-            let who = frame_support::dispatch::RawOrigin::Signed(account);
-            let value: BalanceOf<T> = value.unique_saturated_into();
-
-            QueueOf::<T>::clear();
-
-            match kind {
-                HandleKind::Init(code) => {
-                    let salt = b"calculate_gas_salt".to_vec();
-                    Self::upload_program(who.into(), code, salt, payload, initial_gas, value)
-                        .map_err(|e| {
-                            format!("Internal error: upload_program failed with '{e:?}'")
-                                .into_bytes()
-                        })?;
-                }
-                HandleKind::InitByHash(code_id) => {
-                    let salt = b"calculate_gas_salt".to_vec();
-                    Self::create_program(who.into(), code_id, salt, payload, initial_gas, value)
-                        .map_err(|e| {
-                            format!("Internal error: create_program failed with '{e:?}'")
-                                .into_bytes()
-                        })?;
-                }
-                HandleKind::Handle(destination) => {
-                    Self::send_message(who.into(), destination, payload, initial_gas, value)
-                        .map_err(|e| {
-                            format!("Internal error: send_message failed with '{e:?}'").into_bytes()
-                        })?;
-                }
-                HandleKind::Reply(reply_to_id, _status_code) => {
-                    Self::send_reply(who.into(), reply_to_id, payload, initial_gas, value)
-                        .map_err(|e| {
-                            format!("Internal error: send_reply failed with '{e:?}'").into_bytes()
-                        })?;
-                }
-                HandleKind::Signal(_signal_from, _status_code) => {
-                    return Err("Gas calculation for `handle_signal` is not supported"
-                        .as_bytes()
-                        .to_vec());
-                }
-            };
-
-            let (main_message_id, main_program_id) = QueueOf::<T>::iter()
-                .next()
-                .ok_or_else(|| b"Internal error: failed to get last message".to_vec())
-                .and_then(|queued| {
-                    queued
-                        .map_err(|_| b"Internal error: failed to retrieve queued dispatch".to_vec())
-                        .map(|dispatch| (dispatch.id(), dispatch.destination()))
-                })?;
-
-            let mut block_config = Self::block_config();
-            block_config.forbidden_funcs = ["gr_gas_available"].into();
-
-            let mut min_limit = 0;
-            let mut reserved = 0;
-            let mut burned = 0;
-            let mut may_be_returned = 0;
-
-            let mut ext_manager = ExtManager::<T>::default();
-
-            while let Some(queued_dispatch) =
-                QueueOf::<T>::dequeue().map_err(|_| b"MQ storage corrupted".to_vec())?
-            {
-                let actor_id = queued_dispatch.destination();
-
-                let actor = ext_manager
-                    .get_actor(actor_id)
-                    .ok_or_else(|| b"Program not found in the storage".to_vec())?;
-
-                let dispatch_id = queued_dispatch.id();
-                let gas_limit = GasHandlerOf::<T>::get_limit(dispatch_id)
-                    .map_err(|_| b"Internal error: unable to get gas limit".to_vec())?;
-
-                let precharged_dispatch = match core_processor::precharge(
-                    &block_config,
-                    GasAllowanceOf::<T>::get(),
-                    queued_dispatch.into_incoming(gas_limit),
-                    actor_id,
-                ) {
-                    PrechargeResult::Ok(d) => d,
-                    PrechargeResult::Error(_) => {
-                        return Err(b"Failed to charge message for Program".to_vec());
-                    }
-                };
-
-                let subsequent_execution = ext_manager.program_pages_loaded(&actor_id);
-                let message_execution_context = MessageExecutionContext {
-                    actor,
-                    precharged_dispatch,
-                    origin: ProgramId::from_origin(source),
-                    subsequent_execution,
-                };
-
-                let subsequent_execution = !subsequent_execution && actor_id == main_program_id;
-                let may_be_returned_context =
-                    subsequent_execution.then(|| MessageExecutionContext {
-                        subsequent_execution,
-                        ..message_execution_context.clone()
-                    });
-
-                let journal =
-                    match core_processor::prepare(&block_config, message_execution_context) {
-                        PrepareResult::Ok(context) => {
-                            let memory_pages = match Self::get_and_track_memory_pages(
-                                &mut ext_manager,
-                                actor_id,
-                                &context.actor_data().pages_with_data,
-                            ) {
-                                None => continue,
-                                Some(m) => m,
-                            };
-
-                            let code = Self::get_code(context.actor_data().code_id, actor_id)
-                                .unwrap_or_else(|| unreachable!("Program exists so do code"));
-
-                            may_be_returned += may_be_returned_context
-                                .map(|c| {
-                                    let burned = match core_processor::prepare(&block_config, c) {
-                                        PrepareResult::Ok(context) => {
-                                            context.gas_counter().burned()
-                                        }
-                                        _ => context.gas_counter().burned(),
-                                    };
-
-                                    context.gas_counter().burned() - burned
-                                })
-                                .unwrap_or(0);
-
-                            let (random, bn) = T::Randomness::random(dispatch_id.as_ref());
-                            core_processor::process::<Ext, ExecutionEnvironment>(
-                                &block_config,
-                                (context, actor_id, code).into(),
-                                (random.encode(), bn.unique_saturated_into()),
-                                memory_pages,
-                            )
-                        }
-                        PrepareResult::WontExecute(journal) | PrepareResult::Error(journal) => {
-                            journal
-                        }
-                    };
-
-                let get_main_limit = || GasHandlerOf::<T>::get_limit(main_message_id).ok();
-
-                let get_origin_msg_of = |msg_id| {
-                    GasHandlerOf::<T>::get_origin_key(msg_id)
-                        .map_err(|_| b"Internal error: unable to get origin key".to_vec())
-                };
-                let from_main_chain =
-                    |msg_id| get_origin_msg_of(msg_id).map(|v| v == main_message_id.into());
-
-                // TODO: Check whether we charge gas fee for submitting code after #646
-                for note in journal {
-                    core_processor::handle_journal(vec![note.clone()], &mut ext_manager);
-
-                    if let Some(remaining_gas) = get_main_limit() {
-                        min_limit = min_limit.max(initial_gas.saturating_sub(remaining_gas));
-                    }
-
-                    match note {
-                        JournalNote::SendDispatch { dispatch, .. } => {
-                            let destination =
-                                T::AccountId::from_origin(dispatch.destination().into_origin());
-                            if MailboxOf::<T>::contains(&destination, &dispatch.id())
-                                && from_main_chain(dispatch.id())?
-                            {
-                                let gas_limit = dispatch
-                                    .gas_limit()
-                                    .or_else(|| GasHandlerOf::<T>::get_limit(dispatch.id()).ok())
-                                    .ok_or_else(|| {
-                                        b"Internal error: unable to get gas limit after execution"
-                                            .to_vec()
-                                    })?;
-
-                                reserved = reserved.saturating_add(gas_limit);
-                            }
-                        }
-
-                        JournalNote::GasBurned { amount, message_id } => {
-                            if from_main_chain(message_id)? {
-                                burned = burned.saturating_add(amount);
-                            }
-                        }
-
-                        JournalNote::MessageDispatched {
-                            outcome: CoreDispatchOutcome::MessageTrap { trap, program_id },
-                            ..
-                        } if program_id == main_program_id || !allow_other_panics => {
-                            return Err(
-                                format!("Program terminated with a trap: {trap}").into_bytes()
-                            );
-                        }
-
-                        _ => (),
-                    }
-                }
-            }
-
-            let waited = WaitlistOf::<T>::contains(&main_program_id, &main_message_id);
-
-            Ok(GasInfo {
-                min_limit,
-                reserved,
-                burned,
-                may_be_returned,
-                waited,
-            })
-        }
-
-=======
->>>>>>> 1ad07793
         /// Returns true if a program has been successfully initialized
         pub fn is_initialized(program_id: ProgramId) -> bool {
             common::get_program(program_id.into_origin())
@@ -1402,202 +1030,7 @@
             }
         }
 
-<<<<<<< HEAD
-        /// Message Queue processing.
-        pub fn process_queue(mut ext_manager: ExtManager<T>) {
-            let block_config = Self::block_config();
-
-            if T::DebugInfo::is_remap_id_enabled() {
-                T::DebugInfo::remap_id();
-            }
-
-            while QueueProcessingOf::<T>::allowed() {
-                if let Some(dispatch) = QueueOf::<T>::dequeue()
-                    .unwrap_or_else(|e| unreachable!("Message queue corrupted! {:?}", e))
-                {
-                    // Querying gas limit. Fails in cases of `GasTree` invalidations.
-                    let gas_limit = GasHandlerOf::<T>::get_limit(dispatch.id())
-                        .unwrap_or_else(|e| unreachable!("GasTree corrupted! {:?}", e));
-
-                    // Querying external id. Fails in cases of `GasTree` invalidations.
-                    let external = GasHandlerOf::<T>::get_external(dispatch.id())
-                        .unwrap_or_else(|e| unreachable!("GasTree corrupted! {:?}", e));
-
-                    log::debug!(
-                        "QueueProcessing message: {:?} to {:?} / gas_limit: {}, gas_allowance: {}",
-                        dispatch.id(),
-                        dispatch.destination(),
-                        gas_limit,
-                        GasAllowanceOf::<T>::get(),
-                    );
-
-                    let program_id = dispatch.destination();
-                    let dispatch_id = dispatch.id();
-                    let dispatch_reply = dispatch.reply().is_some();
-                    let precharged_dispatch = match core_processor::precharge(
-                        &block_config,
-                        GasAllowanceOf::<T>::get(),
-                        dispatch.into_incoming(gas_limit),
-                        program_id,
-                    ) {
-                        PrechargeResult::Ok(d) => d,
-                        PrechargeResult::Error(journal) => {
-                            core_processor::handle_journal(journal, &mut ext_manager);
-
-                            if T::DebugInfo::is_enabled() {
-                                T::DebugInfo::do_snapshot();
-                            }
-
-                            if T::DebugInfo::is_remap_id_enabled() {
-                                T::DebugInfo::remap_id();
-                            }
-
-                            continue;
-                        }
-                    };
-
-                    let active_actor_data = if let Some(maybe_active_program) =
-                        common::get_program(program_id.into_origin())
-                    {
-                        // Check whether message should be added to the wait list
-                        if let Program::Active(prog) = maybe_active_program {
-                            if matches!(prog.state, ProgramState::Uninitialized {message_id} if message_id != dispatch_id)
-                                && !dispatch_reply
-                            {
-                                let (dispatch, journal) =
-                                    precharged_dispatch.into_dispatch_and_note();
-                                let (kind, message, context) = dispatch.into();
-                                let dispatch = StoredDispatch::new(
-                                    kind,
-                                    message.into_stored(program_id),
-                                    context,
-                                );
-
-                                core_processor::handle_journal(journal, &mut ext_manager);
-
-                                // Adding id in on-init wake list.
-                                common::waiting_init_append_message_id(
-                                    dispatch.destination(),
-                                    dispatch.id(),
-                                );
-
-                                Self::wait_dispatch(
-                                    dispatch,
-                                    None,
-                                    MessageWaitedSystemReason::ProgramIsNotInitialized
-                                        .into_reason(),
-                                );
-
-                                if T::DebugInfo::is_enabled() {
-                                    T::DebugInfo::do_snapshot();
-                                }
-
-                                if T::DebugInfo::is_remap_id_enabled() {
-                                    T::DebugInfo::remap_id();
-                                }
-
-                                continue;
-                            }
-
-                            Some(ExecutableActorData {
-                                allocations: prog.allocations,
-                                code_id: CodeId::from_origin(prog.code_hash),
-                                code_exports: prog.code_exports,
-                                code_length_bytes: prog.code_length_bytes,
-                                static_pages: prog.static_pages,
-                                initialized: matches!(prog.state, ProgramState::Initialized),
-                                pages_with_data: prog.pages_with_data,
-                                gas_reservation_map: prog.gas_reservation_map,
-                            })
-                        } else {
-                            // Reaching this branch is possible when init message was processed with failure, while other kind of messages
-                            // were already in the queue/were added to the queue (for example. moved from wait list in case of async init)
-                            log::debug!("Program '{program_id:?}' is not active");
-                            None
-                        }
-                    } else {
-                        // When an actor sends messages, which is intended to be added to the queue
-                        // it's destination existence is always checked. The only case this doesn't
-                        // happen is when program tries to submit another program with non-existing
-                        // code hash. That's the only known case for reaching that branch.
-                        //
-                        // However there is another case with pausing program, but this API is unstable currently.
-                        None
-                    };
-
-                    let balance = CurrencyOf::<T>::free_balance(
-                        &<T::AccountId as Origin>::from_origin(program_id.into_origin()),
-                    )
-                    .unique_saturated_into();
-
-                    let message_execution_context = MessageExecutionContext {
-                        actor: Actor {
-                            balance,
-                            destination_program: program_id,
-                            executable_data: active_actor_data,
-                        },
-                        precharged_dispatch,
-                        origin: ProgramId::from_origin(external.into_origin()),
-                        subsequent_execution: ext_manager.program_pages_loaded(&program_id),
-                    };
-
-                    let journal =
-                        match core_processor::prepare(&block_config, message_execution_context) {
-                            PrepareResult::Ok(context) => {
-                                let memory_pages = match Self::get_and_track_memory_pages(
-                                    &mut ext_manager,
-                                    program_id,
-                                    &context.actor_data().pages_with_data,
-                                ) {
-                                    None => continue,
-                                    Some(m) => m,
-                                };
-
-                                let code = Self::get_code(context.actor_data().code_id, program_id)
-                                    .unwrap_or_else(|| unreachable!("Program exists so do code"));
-                                let (random, bn) = T::Randomness::random(dispatch_id.as_ref());
-                                core_processor::process::<Ext, ExecutionEnvironment>(
-                                    &block_config,
-                                    (context, program_id, code).into(),
-                                    (random.encode(), bn.unique_saturated_into()),
-                                    memory_pages,
-                                )
-                            }
-                            PrepareResult::WontExecute(journal) | PrepareResult::Error(journal) => {
-                                journal
-                            }
-                        };
-
-                    core_processor::handle_journal(journal, &mut ext_manager);
-
-                    if T::DebugInfo::is_enabled() {
-                        T::DebugInfo::do_snapshot();
-                    }
-
-                    if T::DebugInfo::is_remap_id_enabled() {
-                        T::DebugInfo::remap_id();
-                    }
-                } else {
-                    break;
-                }
-            }
-
-            let post_data: QueuePostProcessingData = ext_manager.into();
-            let total_handled = DequeuedOf::<T>::get();
-
-            if total_handled > 0 {
-                Self::deposit_event(Event::MessagesDispatched {
-                    total: total_handled,
-                    statuses: post_data.dispatch_statuses,
-                    state_changes: post_data.state_changes,
-                });
-            }
-        }
-
-        fn get_and_track_memory_pages(
-=======
         pub(crate) fn get_and_track_memory_pages(
->>>>>>> 1ad07793
             manager: &mut ExtManager<T>,
             program_id: ProgramId,
             pages_with_data: &BTreeSet<PageNumber>,
@@ -1649,7 +1082,7 @@
             Some(code)
         }
 
-        fn block_config() -> BlockConfig {
+        pub(crate) fn block_config() -> BlockConfig {
             let block_info = BlockInfo {
                 height: Self::block_number().unique_saturated_into(),
                 timestamp: <pallet_timestamp::Pallet<T>>::get().unique_saturated_into(),
