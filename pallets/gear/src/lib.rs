--- conflicted
+++ resolved
@@ -609,16 +609,7 @@
                 value.unique_saturated_into(),
             );
 
-<<<<<<< HEAD
             let reserve_fee = T::GasPrice::gas_price(gas_limit);
-=======
-            let program_id = packet.destination();
-            // Make sure there is no program with such id in program storage
-            ensure!(
-                !Self::program_exists(program_id),
-                Error::<T>::ProgramAlreadyExists
-            );
->>>>>>> 89b4188d
 
             // First we reserve enough funds on the account to pay for `gas_limit`
             // and to transfer declared value.
@@ -1210,17 +1201,9 @@
                 gas_limit,
                 value.unique_saturated_into(),
             );
-
-<<<<<<< HEAD
+          
             let reserve_fee = T::GasPrice::gas_price(gas_limit);
-=======
-            let program_id = packet.destination();
-            // Make sure there is no program with such id in program storage
-            ensure!(
-                !Self::program_exists(program_id),
-                Error::<T>::ProgramAlreadyExists
-            );
->>>>>>> 89b4188d
+
 
             // First we reserve enough funds on the account to pay for `gas_limit`
             // and to transfer declared value.
