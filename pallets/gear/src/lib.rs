// This file is part of Gear.

// Copyright (C) 2021-2022 Gear Technologies Inc.
// SPDX-License-Identifier: GPL-3.0-or-later WITH Classpath-exception-2.0

// This program is free software: you can redistribute it and/or modify
// it under the terms of the GNU General Public License as published by
// the Free Software Foundation, either version 3 of the License, or
// (at your option) any later version.

// This program is distributed in the hope that it will be useful,
// but WITHOUT ANY WARRANTY; without even the implied warranty of
// MERCHANTABILITY or FITNESS FOR A PARTICULAR PURPOSE. See the
// GNU General Public License for more details.

// You should have received a copy of the GNU General Public License
// along with this program. If not, see <https://www.gnu.org/licenses/>.

#![cfg_attr(not(feature = "std"), no_std)]
#![cfg_attr(feature = "runtime-benchmarks", recursion_limit = "512")]

extern crate alloc;

use codec::{Decode, Encode};

#[cfg(feature = "runtime-benchmarks")]
mod benchmarking;
mod ext;
mod internal;
mod schedule;

pub mod manager;
pub mod migration;
pub mod weights;

#[cfg(test)]
mod mock;

#[cfg(test)]
mod tests;

pub use crate::{
    manager::{ExtManager, HandleKind},
    pallet::*,
    schedule::{HostFnWeights, InstructionWeights, Limits, Schedule},
};
pub use weights::WeightInfo;

use common::{scheduler::*, storage::*, BlockLimiter, CodeStorage, GasProvider};
use frame_support::{
    traits::{Currency, StorageVersion},
    weights::Weight,
};
use gear_backend_sandbox::SandboxEnvironment;
use gear_core::{
    code::{Code, CodeAndId, InstrumentedCode, InstrumentedCodeAndId},
    ids::{CodeId, MessageId, ProgramId},
    message::*,
    program::Program as NativeProgram,
};
use pallet_gear_program::Pallet as GearProgramPallet;
use primitive_types::H256;
<<<<<<< HEAD
use sp_runtime::traits::{Saturating, UniqueSaturatedInto, Zero};
=======
use sp_runtime::traits::{Saturating, UniqueSaturatedInto};
>>>>>>> 094f8fcd
use sp_std::{
    collections::{btree_map::BTreeMap, btree_set::BTreeSet},
    convert::TryInto,
    prelude::*,
};

pub(crate) use frame_system::Pallet as SystemPallet;

pub(crate) type CurrencyOf<T> = <T as Config>::Currency;
pub(crate) type BalanceOf<T> =
    <<T as Config>::Currency as Currency<<T as frame_system::Config>::AccountId>>::Balance;
pub(crate) type SentOf<T> = <<T as Config>::Messenger as Messenger>::Sent;
pub(crate) type DequeuedOf<T> = <<T as Config>::Messenger as Messenger>::Dequeued;
pub(crate) type QueueProcessingOf<T> = <<T as Config>::Messenger as Messenger>::QueueProcessing;
pub(crate) type QueueOf<T> = <<T as Config>::Messenger as Messenger>::Queue;
pub(crate) type MailboxOf<T> = <<T as Config>::Messenger as Messenger>::Mailbox;
pub(crate) type WaitlistOf<T> = <<T as Config>::Messenger as Messenger>::Waitlist;
pub(crate) type MessengerCapacityOf<T> = <<T as Config>::Messenger as Messenger>::Capacity;
pub(crate) type TaskPoolOf<T> = <<T as Config>::Scheduler as Scheduler>::TaskPool;
pub(crate) type MissedBlocksOf<T> = <<T as Config>::Scheduler as Scheduler>::MissedBlocks;
pub(crate) type CostsPerBlockOf<T> = <<T as Config>::Scheduler as Scheduler>::CostsPerBlock;
pub(crate) type SchedulingCostOf<T> = <<T as Config>::Scheduler as Scheduler>::Cost;
<<<<<<< HEAD
pub(crate) type GasBalanceOf<T> = <<T as Config>::GasProvider as GasProvider>::Balance;
=======
>>>>>>> 094f8fcd
pub type Authorship<T> = pallet_authorship::Pallet<T>;
pub type GasAllowanceOf<T> = <<T as Config>::BlockLimiter as BlockLimiter>::GasAllowance;
pub type GasHandlerOf<T> = <<T as Config>::GasProvider as GasProvider>::GasTree;
pub type BlockGasLimitOf<T> = <<T as Config>::BlockLimiter as BlockLimiter>::BlockGasLimit;

/// The current storage version.
const GEAR_STORAGE_VERSION: StorageVersion = StorageVersion::new(1);

pub trait DebugInfo {
    fn is_remap_id_enabled() -> bool;
    fn remap_id();
    fn do_snapshot();
    fn is_enabled() -> bool;
}

impl DebugInfo for () {
    fn is_remap_id_enabled() -> bool {
        false
    }
    fn remap_id() {}
    fn do_snapshot() {}
    fn is_enabled() -> bool {
        false
    }
}

/// The struct contains results of gas calculation required to process
/// a message.
#[derive(Clone, Debug, Decode, Encode, PartialEq, Eq, scale_info::TypeInfo)]
#[cfg_attr(feature = "std", derive(serde::Deserialize, serde::Serialize))]
pub struct GasInfo {
    /// Represents minimum gas limit required for execution.
    pub min_limit: u64,
    /// Gas amount that we reserve for some other on-chain interactions.
    pub reserved: u64,
    /// Contains number of gas burned during message processing.
    pub burned: u64,
}

#[frame_support::pallet]
pub mod pallet {
    use super::*;

    use crate::{
        ext::LazyPagesExt,
        manager::{ExtManager, HandleKind, QueuePostProcessingData},
    };
    use alloc::format;
    use common::{
        self, event::*, lazy_pages, BlockLimiter, CodeMetadata, GasPrice, GasProvider, GasTree,
        Origin, Program, ProgramState,
    };
    use core_processor::{
        common::{Actor, DispatchOutcome as CoreDispatchOutcome, ExecutableActorData, JournalNote},
        configs::{AllocationsConfig, BlockConfig, BlockInfo, MessageExecutionContext},
        Ext,
    };
    use frame_support::{
        dispatch::{DispatchError, DispatchResultWithPostInfo},
        ensure,
        pallet_prelude::*,
        traits::{
            BalanceStatus, Currency, ExistenceRequirement, Get, LockableCurrency,
            ReservableCurrency,
        },
    };
    use frame_system::pallet_prelude::*;

    #[pallet::config]
    pub trait Config:
        frame_system::Config
        + pallet_authorship::Config
        + pallet_timestamp::Config
        + pallet_gear_program::Config<Currency = <Self as Config>::Currency>
    {
        /// Because this pallet emits events, it depends on the runtime's definition of an event.
        type Event: From<Event<Self>> + IsType<<Self as frame_system::Config>::Event>;

        /// Balances management trait for gas/value migrations.
        type Currency: LockableCurrency<Self::AccountId> + ReservableCurrency<Self::AccountId>;

        /// Gas to Currency converter
        type GasPrice: GasPrice<Balance = BalanceOf<Self>>;

        /// Weight information for extrinsics in this pallet.
        type WeightInfo: WeightInfo;

        /// Cost schedule and limits.
        #[pallet::constant]
        type Schedule: Get<Schedule<Self>>;

        /// The maximum amount of messages that can be produced in single run.
        #[pallet::constant]
        type OutgoingLimit: Get<u32>;

        type DebugInfo: DebugInfo;

        type CodeStorage: CodeStorage;

        /// The minimal gas amount for message to be inserted in mailbox.
        ///
        /// This gas will be consuming as rent for storing and message will be available
        /// for reply or claim, once gas ends, message removes.
        ///
        /// Messages with gas limit less than that minimum will not be added in mailbox,
        /// but will be seen in events.
        #[pallet::constant]
        type MailboxThreshold: Get<u64>;

        /// Messenger.
        type Messenger: Messenger<
            BlockNumber = Self::BlockNumber,
            Capacity = u32,
            OutputError = DispatchError,
            MailboxFirstKey = Self::AccountId,
            MailboxSecondKey = MessageId,
            MailboxedMessage = StoredMessage,
            QueuedDispatch = StoredDispatch,
            WaitlistFirstKey = ProgramId,
            WaitlistSecondKey = MessageId,
            WaitlistedMessage = StoredDispatch,
        >;

        /// Implementation of a ledger to account for gas creation and consumption
        type GasProvider: GasProvider<
            ExternalOrigin = Self::AccountId,
            Key = MessageId,
            Balance = u64,
            Error = DispatchError,
        >;

        /// Block limits.
        type BlockLimiter: BlockLimiter<Balance = u64>;

        /// Scheduler.
        type Scheduler: Scheduler<
            BlockNumber = Self::BlockNumber,
            Cost = u64,
            Task = ScheduledTask<Self::AccountId>,
            MissedBlocksCollection = BTreeSet<Self::BlockNumber>,
        >;
    }

    #[pallet::pallet]
    #[pallet::storage_version(GEAR_STORAGE_VERSION)]
    #[pallet::without_storage_info]
    #[pallet::generate_store(pub(super) trait Store)]
    pub struct Pallet<T>(PhantomData<T>);

    #[pallet::event]
    #[pallet::generate_deposit(pub(super) fn deposit_event)]
    pub enum Event<T: Config> {
        /// User send message to program, which was successfully
        /// added to gear message queue.
        MessageEnqueued {
            /// Generated id of the message.
            id: MessageId,
            /// Account id of the source of the message.
            source: T::AccountId,
            /// Program id, who is a destination of the message.
            destination: ProgramId,
            /// Entry point for processing of the message.
            /// On the sending stage, processing function
            /// of program is always known.
            entry: Entry,
        },

        /// Somebody sent message to user.
        UserMessageSent {
            /// Message sent.
            message: StoredMessage,
            /// Block number of expiration from `Mailbox`.
            ///
            /// Equals `Some(_)` with block number when message
            /// will be removed from `Mailbox` due to some
            /// reasons (see #642, #646 and #1010).
            ///
            /// Equals `None` if message wasn't inserted to
            /// `Mailbox` and appears as only `Event`.
            expiration: Option<T::BlockNumber>,
        },

        /// Message marked as "read" and removes it from `Mailbox`.
        /// This event only affects messages, which were
        /// already inserted in `Mailbox` before.
        UserMessageRead {
            /// Id of the message read.
            id: MessageId,
            /// The reason of the reading (removal from `Mailbox`).
            ///
            /// NOTE: See more docs about reasons at `gear_common::event`.
            reason: UserMessageReadReason,
        },

        /// The result of the messages processing within the block.
        MessagesDispatched {
            /// Total amount of messages removed from message queue.
            total: MessengerCapacityOf<T>,
            /// Execution statuses of the messages, which were already known
            /// by `Event::MessageEnqueued` (sent from user to program).
            statuses: BTreeMap<MessageId, DispatchStatus>,
            /// Ids of programs, which state changed during queue processing.
            state_changes: BTreeSet<ProgramId>,
        },

        /// Temporary `Event` variant, showing that all storages was cleared.
        ///
        /// Will be removed in favor of proper database migrations.
        DatabaseWiped,

        /// Messages execution delayed (waited) and it was successfully
        /// added to gear waitlist.
        MessageWaited {
            /// Id of the message waited.
            id: MessageId,
            /// Origin message id, which started messaging chain with programs,
            /// where currently waited message was created.
            ///
            /// Used for identifying by user, that this message associated
            /// with him and with the concrete initial message.
            origin: Option<MessageId>,
            /// The reason of the waiting (addition to `Waitlist`).
            ///
            /// NOTE: See more docs about reasons at `gear_common::event`.
            reason: MessageWaitedReason,
            /// Block number of expiration from `Waitlist`.
            ///
            /// Equals block number when message will be removed from `Waitlist`
            /// due to some reasons (see #642, #646 and #1010).
            expiration: T::BlockNumber,
        },

        /// Message is ready to continue its execution
        /// and was removed from `Waitlist`.
        MessageWoken {
            /// Id of the message woken.
            id: MessageId,
            /// The reason of the waking (removal from `Waitlist`).
            ///
            /// NOTE: See more docs about reasons at `gear_common::event`.
            reason: MessageWokenReason,
        },

        /// Any data related to programs codes changed.
        CodeChanged {
            /// Id of the code affected.
            id: CodeId,
            /// Change applied on code with current id.
            ///
            /// NOTE: See more docs about change kinds at `gear_common::event`.
            change: CodeChangeKind<T::BlockNumber>,
        },

        /// Any data related to programs changed.
        ProgramChanged {
            /// Id of the program affected.
            id: ProgramId,
            /// Change applied on program with current id.
            ///
            /// NOTE: See more docs about change kinds at `gear_common::event`.
            change: ProgramChangeKind<T::BlockNumber>,
        },
    }

    // Gear pallet error.
    #[pallet::error]
    pub enum Error<T> {
        /// Message wasn't found in mailbox.
        MessageNotFound,
        /// Not enough balance to reserve.
        ///
        /// Usually occurs when gas_limit specified is such that origin account can't afford the message.
        NotEnoughBalanceForReserve,
        /// Gas limit too high.
        ///
        /// Occurs when an extrinsic's declared `gas_limit` is greater than a block's maximum gas limit.
        GasLimitTooHigh,
        /// Program already exists.
        ///
        /// Occurs if a program with some specific program id already exists in program storage.
        ProgramAlreadyExists,
        /// Program is terminated.
        ///
        /// Program init ended up with failure, so such message destination is unavailable anymore.
        ProgramIsTerminated,
        /// Message gas tree is not found.
        ///
        /// When message claimed from mailbox has a corrupted or non-extant gas tree associated.
        NoMessageTree,
        /// Code already exists.
        ///
        /// Occurs when trying to save to storage a program code, that has been saved there.
        CodeAlreadyExists,
        /// The code supplied to `submit_code` or `submit_program` exceeds the limit specified in the
        /// current schedule.
        CodeTooLarge,
        /// Failed to create a program.
        FailedToConstructProgram,
        /// Value doesn't cover ExistentialDeposit.
        ValueLessThanMinimal,
        /// Unable to instrument program code.
        GasInstrumentationFailed,
        /// No code could be found at the supplied code hash.
        CodeNotFound,
        /// Messages storage corrupted.
        MessagesStorageCorrupted,
    }

    #[pallet::hooks]
    impl<T: Config> Hooks<BlockNumberFor<T>> for Pallet<T>
    where
        T::AccountId: Origin,
    {
        fn on_runtime_upgrade() -> Weight {
            log::debug!(target: "runtime::gear", "⚙️ Runtime upgrade");

            Weight::MAX
        }

        /// Initialization
        fn on_initialize(bn: BlockNumberFor<T>) -> Weight {
            log::debug!(target: "runtime::gear", "⚙️ Initialization of block #{:?}", bn);

            0
        }

        /// Finalization
        fn on_finalize(bn: BlockNumberFor<T>) {
            log::debug!(target: "runtime::gear", "⚙️ Finalization of block #{:?}", bn);
        }

        /// Queue processing occurs after all normal extrinsics in the block
        ///
        /// There should always remain enough weight for this hook to be invoked
        fn on_idle(bn: BlockNumberFor<T>, remaining_weight: Weight) -> Weight {
            log::debug!(
                target: "runtime::gear",
                "⚙️ Queue and tasks processing of block #{:?} with weight='{:?}'",
                bn,
                remaining_weight,
            );

            // Adjust the block gas allowance based on actual remaining weight.
            //
            // This field already was affected by gas pallet within the block,
            // so we don't need to include that db write.
            GasAllowanceOf::<T>::put(remaining_weight);

            // Ext manager creation.
            // It will be processing messages execution results following its `JournalHandler` trait implementation.
            // It also will handle delayed tasks following `TasksHandler`.
            let mut ext_manager = Default::default();

            // Processing regular and delayed tasks.
            Self::process_tasks(&mut ext_manager);

            // Processing message queue.
            Self::process_queue(ext_manager);

            // Calculating weight burned within the block.
            let weight = remaining_weight.saturating_sub(GasAllowanceOf::<T>::get() as Weight);

            log::debug!(
                target: "runtime::gear",
                "⚙️ Weight '{:?}' burned in block #{:?}",
                weight,
                bn,
            );

            weight
        }
    }

    impl<T: Config> Pallet<T>
    where
        T::AccountId: Origin,
    {
        /// Submit program for benchmarks which does not check nor instrument the code.
        #[cfg(feature = "runtime-benchmarks")]
        pub fn submit_program_raw(
            origin: OriginFor<T>,
            code: Vec<u8>,
            salt: Vec<u8>,
            init_payload: Vec<u8>,
            gas_limit: u64,
            value: BalanceOf<T>,
        ) -> DispatchResultWithPostInfo {
            let who = ensure_signed(origin)?;

            let schedule = T::Schedule::get();

            let module = wasm_instrument::parity_wasm::deserialize_buffer(&code).map_err(|e| {
                log::debug!("Module failed to load: {:?}", e);
                Error::<T>::FailedToConstructProgram
            })?;

            let code = Code::new_raw(
                code,
                schedule.instruction_weights.version,
                Some(module),
                false,
            )
            .map_err(|e| {
                log::debug!("Code failed to load: {:?}", e);
                Error::<T>::FailedToConstructProgram
            })?;

            let code_and_id = CodeAndId::new(code);

            let packet = InitPacket::new_with_gas(
                code_and_id.code_id(),
                salt,
                init_payload,
                gas_limit,
                value.unique_saturated_into(),
            );

            let program_id = packet.destination();
            // Make sure there is no program with such id in program storage
            ensure!(
                !GearProgramPallet::<T>::program_exists(program_id),
                Error::<T>::ProgramAlreadyExists
            );

            let reserve_fee = T::GasPrice::gas_price(gas_limit);

            // First we reserve enough funds on the account to pay for `gas_limit`
            // and to transfer declared value.
            CurrencyOf::<T>::reserve(&who, reserve_fee + value)
                .map_err(|_| Error::<T>::NotEnoughBalanceForReserve)?;

            let origin = who.clone().into_origin();

            let code_id = code_and_id.code_id();

            // By that call we follow the guarantee that we have in `Self::submit_code` -
            // if there's code in storage, there's also metadata for it.
            if let Ok(code_id) = Self::set_code_with_metadata(code_and_id, origin) {
                // TODO: replace this temporary (`None`) value
                // for expiration block number with properly
                // calculated one (issues #646 and #969).
                Self::deposit_event(Event::CodeChanged {
                    id: code_id,
                    change: CodeChangeKind::Active { expiration: None },
                });
            }

            let message_id = Self::next_message_id(origin);

            ExtManager::<T>::default().set_program(program_id, code_id, message_id);

            let _ = GasHandlerOf::<T>::create(
                who.clone(),
                message_id,
                packet.gas_limit().expect("Can't fail"),
            );

            let message = InitMessage::from_packet(message_id, packet);
            let dispatch = message
                .into_dispatch(ProgramId::from_origin(origin))
                .into_stored();

            QueueOf::<T>::queue(dispatch).map_err(|_| Error::<T>::MessagesStorageCorrupted)?;

            Self::deposit_event(Event::MessageEnqueued {
                id: message_id,
                source: who,
                destination: program_id,
                entry: Entry::Init,
            });

            Ok(().into())
        }

        /// Submit code for benchmarks which does not check nor instrument the code.
        #[cfg(feature = "runtime-benchmarks")]
        pub fn submit_code_raw(origin: OriginFor<T>, code: Vec<u8>) -> DispatchResultWithPostInfo {
            let who = ensure_signed(origin)?;

            let schedule = T::Schedule::get();

            let code = Code::new_raw(code, schedule.instruction_weights.version, None, false)
                .map_err(|e| {
                    log::debug!("Code failed to load: {:?}", e);
                    Error::<T>::FailedToConstructProgram
                })?;

            let code_id = Self::set_code_with_metadata(CodeAndId::new(code), who.into_origin())?;

            // TODO: replace this temporary (`None`) value
            // for expiration block number with properly
            // calculated one (issues #646 and #969).
            Self::deposit_event(Event::CodeChanged {
                id: code_id,
                change: CodeChangeKind::Active { expiration: None },
            });

            Ok(().into())
        }

        #[cfg(not(test))]
        pub fn calculate_gas_info(
            source: H256,
            kind: HandleKind,
            payload: Vec<u8>,
            value: u128,
            allow_other_panics: bool,
            initial_gas: Option<u64>,
        ) -> Result<GasInfo, Vec<u8>> {
            Self::calculate_gas_info_impl(
                source,
                kind,
                initial_gas.unwrap_or_else(BlockGasLimitOf::<T>::get),
                payload,
                value,
                allow_other_panics,
            )
        }

        #[cfg(test)]
        pub fn calculate_gas_info(
            source: H256,
            kind: HandleKind,
            payload: Vec<u8>,
            value: u128,
            allow_other_panics: bool,
        ) -> Result<GasInfo, String> {
            let GasInfo { min_limit, .. } = Self::run_with_ext_copy(|| {
                let initial_gas = BlockGasLimitOf::<T>::get();
                Self::calculate_gas_info_impl(
                    source,
                    kind.clone(),
                    initial_gas,
                    payload.clone(),
                    value,
                    allow_other_panics,
                )
                .map_err(|e| {
                    String::from_utf8(e)
                        .unwrap_or_else(|_| String::from("Failed to parse error to string"))
                })
            })?;

            Self::run_with_ext_copy(|| {
                Self::calculate_gas_info_impl(
                    source,
                    kind,
                    min_limit,
                    payload,
                    value,
                    allow_other_panics,
                )
                .map(
                    |GasInfo {
                         reserved, burned, ..
                     }| GasInfo {
                        min_limit,
                        reserved,
                        burned,
                    },
                )
                .map_err(|e| {
                    String::from_utf8(e)
                        .unwrap_or_else(|_| String::from("Failed to parse error to string"))
                })
            })
        }

        pub fn run_with_ext_copy<R, F: FnOnce() -> R>(f: F) -> R {
            sp_externalities::with_externalities(|ext| {
                ext.storage_start_transaction();
            })
            .expect("externalities should be set");

            let result = f();

            sp_externalities::with_externalities(|ext| {
                ext.storage_rollback_transaction()
                    .expect("transaction was started");
            })
            .expect("externalities should be set");

            result
        }

        fn calculate_gas_info_impl(
            source: H256,
            kind: HandleKind,
            initial_gas: u64,
            payload: Vec<u8>,
            value: u128,
            allow_other_panics: bool,
        ) -> Result<GasInfo, Vec<u8>> {
            let account = <T::AccountId as Origin>::from_origin(source);

            let balance = CurrencyOf::<T>::free_balance(&account);
            let max_balance: BalanceOf<T> =
                T::GasPrice::gas_price(initial_gas) + value.unique_saturated_into();
            CurrencyOf::<T>::deposit_creating(&account, max_balance.saturating_sub(balance));

            let who = frame_support::dispatch::RawOrigin::Signed(account);
            let value: BalanceOf<T> = value.unique_saturated_into();

            QueueOf::<T>::clear();

            match kind {
                HandleKind::Init(code) => {
                    let salt = b"calculate_gas_salt".to_vec();
                    Self::submit_program(who.into(), code, salt, payload, initial_gas, value)
                        .map_err(|e| {
                            format!("Internal error: submit_program failed with '{:?}'", e)
                                .into_bytes()
                        })?;
                }
                HandleKind::Handle(destination) => {
                    Self::send_message(who.into(), destination, payload, initial_gas, value)
                        .map_err(|e| {
                            format!("Internal error: send_message failed with '{:?}'", e)
                                .into_bytes()
                        })?;
                }
                HandleKind::Reply(reply_to_id, _exit_code) => {
                    Self::send_reply(who.into(), reply_to_id, payload, initial_gas, value)
                        .map_err(|e| {
                            format!("Internal error: send_reply failed with '{:?}'", e).into_bytes()
                        })?;
                }
            };

            let (main_message_id, main_program_id) = QueueOf::<T>::iter()
                .next()
                .ok_or_else(|| b"Internal error: failed to get last message".to_vec())
                .and_then(|queued| {
                    queued
                        .map_err(|_| b"Internal error: failed to retrieve queued dispatch".to_vec())
                        .map(|dispatch| (dispatch.id(), dispatch.destination()))
                })?;

            let block_info = BlockInfo {
                height: <frame_system::Pallet<T>>::block_number().unique_saturated_into(),
                timestamp: <pallet_timestamp::Pallet<T>>::get().unique_saturated_into(),
            };

            let existential_deposit = CurrencyOf::<T>::minimum_balance().unique_saturated_into();

            let schedule = T::Schedule::get();

            let allocations_config = AllocationsConfig {
                max_pages: gear_core::memory::WasmPageNumber(schedule.limits.memory_pages),
                init_cost: schedule.memory_weights.initial_cost,
                alloc_cost: schedule.memory_weights.allocation_cost,
                mem_grow_cost: schedule.memory_weights.grow_cost,
                load_page_cost: schedule.memory_weights.load_cost,
            };

            let block_config = BlockConfig {
                block_info,
                allocations_config,
                existential_deposit,
                outgoing_limit: T::OutgoingLimit::get(),
                host_fn_weights: schedule.host_fn_weights.into_core(),
                forbidden_funcs: ["gr_gas_available"].into(),
                mailbox_threshold: T::MailboxThreshold::get(),
            };

            let mut min_limit = 0;
            let mut reserved = 0;
            let mut burned = 0;

            let mut ext_manager = ExtManager::<T>::default();

            while let Some(queued_dispatch) =
                QueueOf::<T>::dequeue().map_err(|_| b"MQ storage corrupted".to_vec())?
            {
                let actor_id = queued_dispatch.destination();

                let lazy_pages_enabled =
                    cfg!(feature = "lazy-pages") && lazy_pages::try_to_enable_lazy_pages();

                let actor = ext_manager
                    .get_actor(actor_id, !lazy_pages_enabled)
                    .ok_or_else(|| b"Program not found in the storage".to_vec())?;

                let dispatch_id = queued_dispatch.id();
                let (gas_limit, _) = GasHandlerOf::<T>::get_limit(dispatch_id)
                    .ok()
                    .flatten()
                    .ok_or_else(|| {
                        b"Internal error: unable to get gas limit after execution".to_vec()
                    })?;

                let message_execution_context = MessageExecutionContext {
                    actor,
                    dispatch: queued_dispatch.into_incoming(gas_limit),
                    origin: ProgramId::from_origin(source),
                    gas_allowance: u64::MAX,
                };

                let journal = if lazy_pages_enabled {
                    core_processor::process::<LazyPagesExt, SandboxEnvironment<_>>(
                        &block_config,
                        message_execution_context,
                    )
                } else {
                    core_processor::process::<Ext, SandboxEnvironment<_>>(
                        &block_config,
                        message_execution_context,
                    )
                };

                let get_main_limit = || {
                    GasHandlerOf::<T>::get_limit(main_message_id).map_err(|_| {
                        b"Internal error: unable to get gas limit after execution".to_vec()
                    })
                };

                let get_origin_msg_of = |msg_id| {
                    GasHandlerOf::<T>::get_origin_key(msg_id)
                        .map_err(|_| b"Internal error: unable to get origin key".to_vec())
                        .map(|v| v.unwrap_or(msg_id))
                };

                let from_main_chain =
                    |msg_id| get_origin_msg_of(msg_id).map(|v| v == main_message_id);

                // TODO: Check whether we charge gas fee for submitting code after #646
                for note in journal {
                    core_processor::handle_journal(vec![note.clone()], &mut ext_manager);

                    if let Some((remaining_gas, _)) = get_main_limit()? {
                        min_limit = min_limit.max(initial_gas.saturating_sub(remaining_gas));
                    }

                    match note {
                        JournalNote::SendDispatch { dispatch, .. } => {
                            if from_main_chain(dispatch.id())? {
                                let gas_limit = dispatch
                                    .gas_limit()
                                    .or_else(|| {
                                        GasHandlerOf::<T>::get_limit(dispatch.id())
                                            .ok()
                                            .flatten()
                                            .map(|(g, _)| g)
                                    })
                                    .ok_or_else(|| {
                                        b"Internal error: unable to get gas limit after execution"
                                            .to_vec()
                                    })?;

                                if gas_limit >= T::MailboxThreshold::get() {
                                    reserved = reserved.saturating_add(gas_limit);
                                }
                            }
                        }

                        JournalNote::GasBurned { amount, message_id } => {
                            if from_main_chain(message_id)? {
                                burned = burned.saturating_add(amount);
                            }
                        }

                        JournalNote::MessageDispatched {
                            outcome: CoreDispatchOutcome::MessageTrap { trap, program_id },
                            ..
                        } if program_id == main_program_id || !allow_other_panics => {
                            return Err(
                                format!("Program terminated with a trap: {}", trap).into_bytes()
                            );
                        }

                        _ => (),
                    }
                }
            }

            Ok(GasInfo {
                min_limit,
                reserved,
                burned,
            })
        }

        /// Returns true if a program has been successfully initialized
        pub fn is_initialized(program_id: ProgramId) -> bool {
            common::get_program(program_id.into_origin())
                .map(|p| p.is_initialized())
                .unwrap_or(false)
        }

        /// Returns true if a program has terminated status
        pub fn is_terminated(program_id: ProgramId) -> bool {
            common::get_program(program_id.into_origin())
                .map(|p| p.is_terminated())
                .unwrap_or(false)
        }

        /// Returns MessageId for newly created user message.
        pub fn next_message_id(user_id: H256) -> MessageId {
            let nonce = SentOf::<T>::get();
            SentOf::<T>::increase();
            let block_number = <frame_system::Pallet<T>>::block_number().unique_saturated_into();
            let user_id = ProgramId::from_origin(user_id);

            MessageId::generate_from_user(block_number, user_id, nonce.into())
        }

        /// Delayed tasks processing.
        pub fn process_tasks(ext_manager: &mut ExtManager<T>) {
            // Current block number.
            let bn = <frame_system::Pallet<T>>::block_number();

            // Taking block numbers, where some incomplete tasks held.
            // If there are no such values, we charge for single read, because
            // nothing changing in database, otherwise we delete previous
            // value and charge for single write.
            //
            // We also append current bn to process it together, by iterating
            // over sorted bns set (that's the reason why `BTreeSet` used).
            let (missed_blocks, were_empty) = MissedBlocksOf::<T>::take()
                .map(|mut set| {
                    GasAllowanceOf::<T>::decrease(T::DbWeight::get().writes(1));
                    set.insert(bn);
                    (set, false)
                })
                .unwrap_or_else(|| {
                    GasAllowanceOf::<T>::decrease(T::DbWeight::get().reads(1));
                    ([bn].into(), true)
                });

            // When we had to stop processing due to insufficient gas allowance.
            let mut stopped_at = None;

            // Iterating over blocks.
            for bn in &missed_blocks {
                // Tasks drain iterator.
                let tasks = TaskPoolOf::<T>::drain_prefix_keys(*bn);

                // Checking gas allowance.
                //
                // Making sure we have gas to remove next task
                // or update missed blocks.
                if were_empty {
                    if GasAllowanceOf::<T>::get() <= T::DbWeight::get().writes(2) {
                        stopped_at = Some(*bn);
                        break;
                    }
                } else if GasAllowanceOf::<T>::get() < T::DbWeight::get().writes(2) {
                    stopped_at = Some(*bn);
                    break;
                }

                // Iterating over tasks, scheduled on `bn`.
                for task in tasks {
                    log::debug!("Processing task: {:?}", task);

                    // Decreasing gas allowance due to DB deletion.
                    GasAllowanceOf::<T>::decrease(T::DbWeight::get().writes(1));

                    // Processing task.
                    //
                    // NOTE: Gas allowance decrease should be implemented
                    // inside `TaskHandler` trait and/or inside other
                    // generic types, which interact with storage.
                    task.process_with(ext_manager);

                    // Checking gas allowance.
                    //
                    // Making sure we have gas to remove next task
                    // or update missed blocks.
                    if were_empty {
                        if GasAllowanceOf::<T>::get() <= T::DbWeight::get().writes(2) {
                            stopped_at = Some(*bn);
                            break;
                        }
                    } else if GasAllowanceOf::<T>::get() < T::DbWeight::get().writes(2) {
                        stopped_at = Some(*bn);
                        break;
                    }
                }

                // Stopping iteration over blocks if no resources left.
                if stopped_at.is_some() {
                    break;
                }
            }

            // If we didn't process all tasks and stopped at some block number,
            // then there is new missed blocks set we should store.
            if let Some(stopped_at) = stopped_at {
                // Avoiding `PartialEq` trait bound for `T::BlockNumber`.
                let stopped_at: u32 = stopped_at.unique_saturated_into();

                let actual_missed_blocks = missed_blocks
                    .into_iter()
                    .skip_while(|&x| {
                        // Avoiding `PartialEq` trait bound for `T::BlockNumber`.
                        let x: u32 = x.unique_saturated_into();
                        x != stopped_at
                    })
                    .collect();

                // Charging for inserting into missing blocks,
                // if we were reading it only (they were empty).
                if were_empty {
                    GasAllowanceOf::<T>::decrease(T::DbWeight::get().writes(1));
                }

                MissedBlocksOf::<T>::put(actual_missed_blocks);
            }
        }

        /// Message Queue processing.
        pub fn process_queue(mut ext_manager: ExtManager<T>) {
            let block_info = BlockInfo {
                height: <frame_system::Pallet<T>>::block_number().unique_saturated_into(),
                timestamp: <pallet_timestamp::Pallet<T>>::get().unique_saturated_into(),
            };

            let existential_deposit = CurrencyOf::<T>::minimum_balance().unique_saturated_into();

            let schedule = T::Schedule::get();

            let allocations_config = AllocationsConfig {
                max_pages: gear_core::memory::WasmPageNumber(schedule.limits.memory_pages),
                init_cost: schedule.memory_weights.initial_cost,
                alloc_cost: schedule.memory_weights.allocation_cost,
                mem_grow_cost: schedule.memory_weights.grow_cost,
                load_page_cost: schedule.memory_weights.load_cost,
            };

            let block_config = BlockConfig {
                block_info,
                allocations_config,
                existential_deposit,
                outgoing_limit: T::OutgoingLimit::get(),
                host_fn_weights: schedule.host_fn_weights.into_core(),
                forbidden_funcs: Default::default(),
                mailbox_threshold: T::MailboxThreshold::get(),
            };

            if T::DebugInfo::is_remap_id_enabled() {
                T::DebugInfo::remap_id();
            }

            let lazy_pages_enabled =
                cfg!(feature = "lazy-pages") && lazy_pages::try_to_enable_lazy_pages();

            while QueueProcessingOf::<T>::allowed() {
                if let Some(dispatch) = QueueOf::<T>::dequeue()
                    .unwrap_or_else(|e| unreachable!("Message queue corrupted! {:?}", e))
                {
                    // Querying gas limit. Fails in cases of `GasTree` invalidations.
                    let opt_limit = GasHandlerOf::<T>::get_limit(dispatch.id())
                        .unwrap_or_else(|e| unreachable!("GasTree corrupted! {:?}", e));
<<<<<<< HEAD

                    // Gas limit may not be found only for inexistent node.
                    let (gas_limit, _) =
                        opt_limit.unwrap_or_else(|| unreachable!("Non existent GasNode queried"));

=======

                    // Gas limit may not be found only for inexistent node.
                    let (gas_limit, _) =
                        opt_limit.unwrap_or_else(|| unreachable!("Non existent GasNode queried"));

>>>>>>> 094f8fcd
                    // Querying external id. Fails in cases of `GasTree` invalidations.
                    let opt_external = GasHandlerOf::<T>::get_external(dispatch.id())
                        .unwrap_or_else(|e| unreachable!("GasTree corrupted! {:?}", e));

                    // External id may not be found only for inexistent node.
                    let external = opt_external
                        .unwrap_or_else(|| unreachable!("Non existent GasNode queried"));

                    log::debug!(
                        "QueueProcessing message: {:?} to {:?} / gas_limit: {}, gas_allowance: {}",
                        dispatch.id(),
                        dispatch.destination(),
                        gas_limit,
                        GasAllowanceOf::<T>::get(),
                    );

                    let active_actor_data = if let Some(maybe_active_program) =
                        common::get_program(dispatch.destination().into_origin())
                    {
                        // Check whether message should be added to the wait list
                        if let Program::Active(prog) = maybe_active_program {
                            let schedule = T::Schedule::get();
                            let code_id = CodeId::from_origin(prog.code_hash);
                            let code = if let Some(code) = T::CodeStorage::get_code(code_id) {
                                if code.instruction_weights_version()
                                    == schedule.instruction_weights.version
                                {
                                    code
                                } else if let Ok(code) = Self::reinstrument_code(code_id, &schedule)
                                {
                                    // todo: charge for code instrumenting
                                    code
                                } else {
                                    // todo: mark code as unable for instrument to skip next time
                                    log::debug!(
                                        "Can not instrument code '{:?}' for program '{:?}'",
                                        code_id,
                                        dispatch.destination()
                                    );
                                    continue;
                                }
                            } else {
                                // This branch is considered unreachable,
                                // because there can't be a program
                                // without code.
                                //
                                // Reaching this code is a sign of a serious
                                // storage or logic corruption.
                                log::error!(
                                    "Code '{:?}' not found for program '{:?}'",
                                    code_id,
                                    dispatch.destination()
                                );

                                continue;
                            };

                            if matches!(prog.state, ProgramState::Uninitialized {message_id} if message_id != dispatch.id())
                                && dispatch.reply().is_none()
                            {
                                // Adding id in on-init wake list.
                                common::waiting_init_append_message_id(
                                    dispatch.destination(),
                                    dispatch.id(),
                                );

                                Self::wait_dispatch(
                                    dispatch,
                                    MessageWaitedSystemReason::ProgramIsNotInitialized
                                        .into_reason(),
                                );
                                continue;
                            }

                            let program = NativeProgram::from_parts(
                                dispatch.destination(),
                                code,
                                prog.allocations,
                                matches!(prog.state, ProgramState::Initialized),
                            );

                            let pages_data = if lazy_pages_enabled {
                                Default::default()
                            } else {
                                match common::get_program_data_for_pages(
                                    dispatch.destination().into_origin(),
                                    prog.pages_with_data.iter(),
                                ) {
                                    Ok(data) => data,
                                    Err(err) => {
                                        log::error!("Cannot get data for program pages: {}", err);
                                        continue;
                                    }
                                }
                            };

                            Some(ExecutableActorData {
                                program,
                                pages_data,
                            })
                        } else {
                            // Reaching this branch is possible when init message was processed with failure, while other kind of messages
                            // were already in the queue/were added to the queue (for example. moved from wait list in case of async init)
                            log::debug!("Program '{:?}' is not active", dispatch.destination());
                            None
                        }
                    } else {
                        // When an actor sends messages, which is intended to be added to the queue
                        // it's destination existence is always checked. The only case this doesn't
                        // happen is when program tries to submit another program with non-existing
                        // code hash. That's the only known case for reaching that branch.
                        //
                        // However there is another case with pausing program, but this API is unstable currently.
                        None
                    };

<<<<<<< HEAD
                    let balance =
                        CurrencyOf::<T>::free_balance(&<T::AccountId as Origin>::from_origin(
                            dispatch.destination().into_origin(),
                        ))
                        .unique_saturated_into();
=======
                    let balance = <T as Config>::Currency::free_balance(
                        &<T::AccountId as Origin>::from_origin(
                            dispatch.destination().into_origin(),
                        ),
                    )
                    .unique_saturated_into();
>>>>>>> 094f8fcd

                    let message_execution_context = MessageExecutionContext {
                        actor: Actor {
                            balance,
                            destination_program: dispatch.destination(),
                            executable_data: active_actor_data,
                        },
                        dispatch: dispatch.into_incoming(gas_limit),
                        origin: ProgramId::from_origin(external.into_origin()),
                        gas_allowance: GasAllowanceOf::<T>::get(),
                    };

                    let journal = if lazy_pages_enabled {
                        core_processor::process::<LazyPagesExt, SandboxEnvironment<_>>(
                            &block_config,
                            message_execution_context,
                        )
                    } else {
                        core_processor::process::<Ext, SandboxEnvironment<_>>(
                            &block_config,
                            message_execution_context,
                        )
                    };

                    core_processor::handle_journal(journal, &mut ext_manager);

                    if T::DebugInfo::is_enabled() {
                        T::DebugInfo::do_snapshot();
                    }

                    if T::DebugInfo::is_remap_id_enabled() {
                        T::DebugInfo::remap_id();
                    }
                } else {
                    break;
                }
            }

            let post_data: QueuePostProcessingData = ext_manager.into();
            let total_handled = DequeuedOf::<T>::get();

            if total_handled > 0 {
                Self::deposit_event(Event::MessagesDispatched {
                    total: total_handled,
                    statuses: post_data.dispatch_statuses,
                    state_changes: post_data.state_changes,
                });
            }
        }

        /// Sets `code` and metadata, if code doesn't exist in storage.
        ///
        /// On success returns Blake256 hash of the `code`. If code already
        /// exists (*so, metadata exists as well*), returns unit `CodeAlreadyExists` error.
        ///
        /// # Note
        /// Code existence in storage means that metadata is there too.
        pub(crate) fn set_code_with_metadata(
            code_and_id: CodeAndId,
            who: H256,
        ) -> Result<CodeId, Error<T>> {
            let code_id = code_and_id.code_id();

            let metadata = {
                let block_number =
                    <frame_system::Pallet<T>>::block_number().unique_saturated_into();
                CodeMetadata::new(who, block_number)
            };

            T::CodeStorage::add_code(code_and_id, metadata)
                .map_err(|_| Error::<T>::CodeAlreadyExists)?;

            Ok(code_id)
        }

        pub(crate) fn reinstrument_code(
            code_id: CodeId,
            schedule: &Schedule<T>,
        ) -> Result<InstrumentedCode, DispatchError> {
            let original_code =
                T::CodeStorage::get_original_code(code_id).ok_or(Error::<T>::CodeNotFound)?;
            let code = Code::try_new(
                original_code,
                schedule.instruction_weights.version,
                |module| schedule.rules(module),
            )
            .map_err(|e| {
                log::debug!("Code failed to load: {:?}", e);
                Error::<T>::FailedToConstructProgram
            })?;

            let code_and_id = CodeAndId::from_parts_unchecked(code, code_id);
            let code_and_id = InstrumentedCodeAndId::from(code_and_id);
            T::CodeStorage::update_code(code_and_id.clone());

            Ok(code_and_id.into_parts().0)
        }
    }

    #[pallet::call]
    impl<T: Config> Pallet<T>
    where
        T::AccountId: Origin,
    {
        /// Saves program `code` in storage.
        ///
        /// The extrinsic was created to provide _deploy program from program_ functionality.
        /// Anyone who wants to define a "factory" logic in program should first store the code and metadata for the "child"
        /// program in storage. So the code for the child will be initialized by program initialization request only if it exists in storage.
        ///
        /// More precisely, the code and its metadata are actually saved in the storage under the hash of the `code`. The code hash is computed
        /// as Blake256 hash. At the time of the call the `code` hash should not be in the storage. If it was stored previously, call will end up
        /// with an `CodeAlreadyExists` error. In this case user can be sure, that he can actually use the hash of his program's code bytes to define
        /// "program factory" logic in his program.
        ///
        /// Parameters
        /// - `code`: wasm code of a program as a byte vector.
        ///
        /// Emits the following events:
        /// - `SavedCode(H256)` - when the code is saved in storage.
        #[pallet::weight(
            <T as Config>::WeightInfo::submit_code(code.len() as u32)
        )]
        pub fn submit_code(origin: OriginFor<T>, code: Vec<u8>) -> DispatchResultWithPostInfo {
            let who = ensure_signed(origin)?;

            let schedule = T::Schedule::get();

            ensure!(
                code.len() as u32 <= schedule.limits.code_len,
                Error::<T>::CodeTooLarge
            );

            let code = Code::try_new(code, schedule.instruction_weights.version, |module| {
                schedule.rules(module)
            })
            .map_err(|e| {
                log::debug!("Code failed to load: {:?}", e);
                Error::<T>::FailedToConstructProgram
            })?;

            ensure!(
                code.code().len() as u32 <= schedule.limits.code_len,
                Error::<T>::CodeTooLarge
            );

            let code_id = Self::set_code_with_metadata(CodeAndId::new(code), who.into_origin())?;

            // TODO: replace this temporary (`None`) value
            // for expiration block number with properly
            // calculated one (issues #646 and #969).
            Self::deposit_event(Event::CodeChanged {
                id: code_id,
                change: CodeChangeKind::Active { expiration: None },
            });

            Ok(().into())
        }

        /// Creates program initialization request (message), that is scheduled to be run in the same block.
        ///
        /// There are no guarantees that initialization message will be run in the same block due to block
        /// gas limit restrictions. For example, when it will be the message's turn, required gas limit for it
        /// could be more than remaining block gas limit. Therefore, the message processing will be postponed
        /// until the next block.
        ///
        /// `ProgramId` is computed as Blake256 hash of concatenated bytes of `code` + `salt`. (todo #512 `code_hash` + `salt`)
        /// Such `ProgramId` must not exist in the Program Storage at the time of this call.
        ///
        /// There is the same guarantee here as in `submit_code`. That is, future program's
        /// `code` and metadata are stored before message was added to the queue and processed.
        ///
        /// The origin must be Signed and the sender must have sufficient funds to pay
        /// for `gas` and `value` (in case the latter is being transferred).
        ///
        /// Parameters:
        /// - `code`: wasm code of a program as a byte vector.
        /// - `salt`: randomness term (a seed) to allow programs with identical code
        ///   to be created independently.
        /// - `init_payload`: encoded parameters of the wasm module `init` function.
        /// - `gas_limit`: maximum amount of gas the program can spend before it is halted.
        /// - `value`: balance to be transferred to the program once it's been created.
        ///
        /// Emits the following events:
        /// - `InitMessageEnqueued(MessageInfo)` when init message is placed in the queue.
        ///
        /// # Note
        /// Faulty (uninitialized) programs still have a valid addresses (program ids) that can deterministically be derived on the
        /// caller's side upfront. It means that if messages are sent to such an address, they might still linger in the queue.
        ///
        /// In order to mitigate the risk of users' funds being sent to an address,
        /// where a valid program should have resided, while it's not,
        /// such "failed-to-initialize" programs are not silently deleted from the
        /// program storage but rather marked as "ghost" programs.
        /// Ghost program can be removed by their original author via an explicit call.
        /// The funds stored by a ghost program will be release to the author once the program
        /// has been removed.
        #[pallet::weight(
            <T as Config>::WeightInfo::submit_program(code.len() as u32, salt.len() as u32)
        )]
        pub fn submit_program(
            origin: OriginFor<T>,
            code: Vec<u8>,
            salt: Vec<u8>,
            init_payload: Vec<u8>,
            gas_limit: u64,
            value: BalanceOf<T>,
        ) -> DispatchResultWithPostInfo {
            let who = ensure_signed(origin)?;

            // Check that provided `gas_limit` value does not exceed the block gas limit
            ensure!(
                gas_limit <= BlockGasLimitOf::<T>::get(),
                Error::<T>::GasLimitTooHigh
            );

            let numeric_value: u128 = value.unique_saturated_into();
            let minimum: u128 = CurrencyOf::<T>::minimum_balance().unique_saturated_into();

            // Check that provided `value` equals 0 or greater than existential deposit
            ensure!(
                0 == numeric_value || numeric_value >= minimum,
                Error::<T>::ValueLessThanMinimal
            );

            let schedule = T::Schedule::get();

            ensure!(
                code.len() as u32 <= schedule.limits.code_len,
                Error::<T>::CodeTooLarge
            );

            let code = Code::try_new(code, schedule.instruction_weights.version, |module| {
                schedule.rules(module)
            })
            .map_err(|e| {
                log::debug!("Code failed to load: {:?}", e);
                Error::<T>::FailedToConstructProgram
            })?;

            ensure!(
                code.code().len() as u32 <= schedule.limits.code_len,
                Error::<T>::CodeTooLarge
            );

            let code_and_id = CodeAndId::new(code);

            let packet = InitPacket::new_with_gas(
                code_and_id.code_id(),
                salt,
                init_payload,
                gas_limit,
                value.unique_saturated_into(),
            );

            let program_id = packet.destination();
            // Make sure there is no program with such id in program storage
            ensure!(
                !GearProgramPallet::<T>::program_exists(program_id),
                Error::<T>::ProgramAlreadyExists
            );

            let reserve_fee = T::GasPrice::gas_price(gas_limit);

            // First we reserve enough funds on the account to pay for `gas_limit`
            // and to transfer declared value.
            CurrencyOf::<T>::reserve(&who, reserve_fee + value)
                .map_err(|_| Error::<T>::NotEnoughBalanceForReserve)?;

            let origin = who.clone().into_origin();

            let code_id = code_and_id.code_id();

            // By that call we follow the guarantee that we have in `Self::submit_code` -
            // if there's code in storage, there's also metadata for it.
            if let Ok(code_hash) = Self::set_code_with_metadata(code_and_id, origin) {
                // TODO: replace this temporary (`None`) value
                // for expiration block number with properly
                // calculated one (issues #646 and #969).
                Self::deposit_event(Event::CodeChanged {
                    id: code_hash,
                    change: CodeChangeKind::Active { expiration: None },
                });
            }

            let message_id = Self::next_message_id(origin);

            ExtManager::<T>::default().set_program(program_id, code_id, message_id);

            let _ = GasHandlerOf::<T>::create(
                who.clone(),
                message_id,
                packet.gas_limit().expect("Can't fail"),
            );

            let message = InitMessage::from_packet(message_id, packet);
            let dispatch = message
                .into_dispatch(ProgramId::from_origin(origin))
                .into_stored();

            let event = Event::MessageEnqueued {
                id: dispatch.id(),
                source: who,
                destination: dispatch.destination(),
                entry: Entry::Init,
            };

            QueueOf::<T>::queue(dispatch).map_err(|_| Error::<T>::MessagesStorageCorrupted)?;

            Self::deposit_event(event);

            Ok(().into())
        }

        /// Sends a message to a program or to another account.
        ///
        /// The origin must be Signed and the sender must have sufficient funds to pay
        /// for `gas` and `value` (in case the latter is being transferred).
        ///
        /// To avoid an undefined behavior a check is made that the destination address
        /// is not a program in uninitialized state. If the opposite holds true,
        /// the message is not enqueued for processing.
        ///
        /// Parameters:
        /// - `destination`: the message destination.
        /// - `payload`: in case of a program destination, parameters of the `handle` function.
        /// - `gas_limit`: maximum amount of gas the program can spend before it is halted.
        /// - `value`: balance to be transferred to the program once it's been created.
        ///
        /// Emits the following events:
        /// - `DispatchMessageEnqueued(MessageInfo)` when dispatch message is placed in the queue.
        #[pallet::weight(<T as Config>::WeightInfo::send_message(payload.len() as u32))]
        pub fn send_message(
            origin: OriginFor<T>,
            destination: ProgramId,
            payload: Vec<u8>,
            gas_limit: u64,
            value: BalanceOf<T>,
        ) -> DispatchResultWithPostInfo {
            let who = ensure_signed(origin)?;
            let origin = who.clone().into_origin();

            let numeric_value: u128 = value.unique_saturated_into();
            let minimum: u128 = CurrencyOf::<T>::minimum_balance().unique_saturated_into();

            // Check that provided `gas_limit` value does not exceed the block gas limit
            ensure!(
                gas_limit <= BlockGasLimitOf::<T>::get(),
                Error::<T>::GasLimitTooHigh
            );

            // Check that provided `value` equals 0 or greater than existential deposit
            ensure!(
                0 == numeric_value || numeric_value >= minimum,
                Error::<T>::ValueLessThanMinimal
            );

            let message = HandleMessage::from_packet(
                Self::next_message_id(origin),
                HandlePacket::new_with_gas(
                    destination,
                    payload,
                    gas_limit,
                    value.unique_saturated_into(),
                ),
            );

            if GearProgramPallet::<T>::program_exists(destination) {
                ensure!(
                    !Self::is_terminated(destination),
                    Error::<T>::ProgramIsTerminated
                );

                // Message is not guaranteed to be executed, that's why value is not immediately transferred.
                // That's because destination can fail to be initialized, while this dispatch message is next
                // in the queue.
                CurrencyOf::<T>::reserve(&who, value.unique_saturated_into())
                    .map_err(|_| Error::<T>::NotEnoughBalanceForReserve)?;

                let gas_limit_reserve = T::GasPrice::gas_price(gas_limit);

                // First we reserve enough funds on the account to pay for `gas_limit`
                CurrencyOf::<T>::reserve(&who, gas_limit_reserve)
                    .map_err(|_| Error::<T>::NotEnoughBalanceForReserve)?;

                let _ = GasHandlerOf::<T>::create(who.clone(), message.id(), gas_limit);

                let message = message.into_stored_dispatch(ProgramId::from_origin(origin));

                Self::deposit_event(Event::MessageEnqueued {
                    id: message.id(),
                    source: who,
                    destination: message.destination(),
                    entry: Entry::Handle,
                });

                QueueOf::<T>::queue(message).map_err(|_| Error::<T>::MessagesStorageCorrupted)?;
            } else {
                let message = message.into_stored(ProgramId::from_origin(origin));

                CurrencyOf::<T>::transfer(
                    &who,
                    &<T as frame_system::Config>::AccountId::from_origin(
                        message.destination().into_origin(),
                    ),
                    value.unique_saturated_into(),
                    ExistenceRequirement::AllowDeath,
                )
                .map_err(|_| Error::<T>::NotEnoughBalanceForReserve)?;

                Pallet::<T>::deposit_event(Event::UserMessageSent {
                    message,
                    expiration: None,
                });
            }

            Ok(().into())
        }

        /// Send reply on message in `Mailbox`.
        ///
        /// Removes message by given `MessageId` from callers `Mailbox`:
        /// rent funds become free, associated with the message value
        /// transfers from message sender to extrinsic caller.
        ///
        /// Generates reply on removed message with given parameters
        /// and pushes it in `MessageQueue`.
        ///
        /// NOTE: source of the message in mailbox guaranteed to be a program.
        ///
        /// NOTE: only user who is destination of the message, can claim value
        /// or reply on the message from mailbox.
        #[pallet::weight(<T as Config>::WeightInfo::send_reply(payload.len() as u32))]
        pub fn send_reply(
            origin: OriginFor<T>,
            reply_to_id: MessageId,
            payload: Vec<u8>,
            gas_limit: u64,
            value: BalanceOf<T>,
        ) -> DispatchResultWithPostInfo {
            // Validating origin.
            let origin = ensure_signed(origin)?;

            // Checking that applied gas limit doesn't exceed block limit.
            ensure!(
                gas_limit <= BlockGasLimitOf::<T>::get(),
                Error::<T>::GasLimitTooHigh
            );

            // Checking that applied value fits existence requirements:
            // it should be zero or not less than existential deposit.
            ensure!(
                value.is_zero() || value >= CurrencyOf::<T>::minimum_balance(),
                Error::<T>::ValueLessThanMinimal
            );

<<<<<<< HEAD
            // Reason for reading from mailbox.
            let reason = UserMessageReadRuntimeReason::MessageReplied.into_reason();
=======
            // Claim outstanding value from the original message first
            let (original_message, _bn) = MailboxOf::<T>::remove(who.clone(), reply_to_id)?;
            // TODO: burn here for holding #646.
            let mut ext_manager: ExtManager<T> = Default::default();
            ext_manager.message_consumed(reply_to_id);
            let destination = original_message.source();
>>>>>>> 094f8fcd

            // Reading message, if found, or failing extrinsic.
            let mailboxed = Self::read_message(origin.clone(), reply_to_id, reason)
                .ok_or(Error::<T>::MessageNotFound)?;

            // Checking that program, origin replies to, is not terminated.
            ensure!(
                !Self::is_terminated(mailboxed.source()),
                Error::<T>::ProgramIsTerminated
            );

            // Converting applied gas limit into value to reserve.
            let gas_limit_reserve = T::GasPrice::gas_price(gas_limit);

            // Reserving funds for gas limit and value sending.
            //
            // Note, that message is not guaranteed to be successfully executed,
            // that's why value is not immediately transferred.
            CurrencyOf::<T>::reserve(&origin, gas_limit_reserve + value)
                .map_err(|_| Error::<T>::NotEnoughBalanceForReserve)?;

            // Creating reply message.
            let message = ReplyMessage::from_packet(
                MessageId::generate_reply(mailboxed.id(), 0),
                ReplyPacket::new_with_gas(payload, gas_limit, value.unique_saturated_into()),
            );

            // Creating `GasNode` for the reply.
            GasHandlerOf::<T>::create(origin.clone(), message.id(), gas_limit)
                .unwrap_or_else(|e| unreachable!("GasTree corrupted! {:?}", e));

            // Converting reply message into appropriate type for queueing.
            let dispatch = message.into_stored_dispatch(
                ProgramId::from_origin(origin.clone().into_origin()),
                mailboxed.source(),
                mailboxed.id(),
            );

            // Pre-generating appropriate event to avoid dispatch cloning.
            let event = Event::MessageEnqueued {
                id: dispatch.id(),
                source: origin,
                destination: dispatch.destination(),
                entry: Entry::Reply(mailboxed.id()),
            };

            // Queueing dispatch.
            QueueOf::<T>::queue(dispatch)
                .unwrap_or_else(|e| unreachable!("Message queue corrupted! {:?}", e));

            // Depositing pre-generated event.
            Self::deposit_event(event);

            Ok(().into())
        }

<<<<<<< HEAD
        /// Claim value from message in `Mailbox`.
        ///
        /// Removes message by given `MessageId` from callers `Mailbox`:
        /// rent funds become free, associated with the message value
        /// transfers from message sender to extrinsic caller.
        ///
        /// NOTE: only user who is destination of the message, can claim value
        /// or reply on the message from mailbox.
        #[pallet::weight(T::DbWeight::get().writes(1))]
=======
        #[pallet::weight(<T as Config>::WeightInfo::claim_value_from_mailbox())]
>>>>>>> 094f8fcd
        pub fn claim_value_from_mailbox(
            origin: OriginFor<T>,
            message_id: MessageId,
        ) -> DispatchResultWithPostInfo {
<<<<<<< HEAD
            // Reason for reading from mailbox.
            let reason = UserMessageReadRuntimeReason::MessageClaimed.into_reason();
=======
            let (_, _bn) = MailboxOf::<T>::remove(ensure_signed(origin)?, message_id)?;
            // TODO: burn here for holding #646.
            let mut ext_manager: ExtManager<T> = Default::default();
            ext_manager.message_consumed(message_id);
>>>>>>> 094f8fcd

            // Reading message, if found, or failing extrinsic.
            Self::read_message(ensure_signed(origin)?, message_id, reason)
                .ok_or(Error::<T>::MessageNotFound)?;

            Ok(().into())
        }

        /// Reset all pallet associated storage.
        #[pallet::weight(0)]
        pub fn reset(origin: OriginFor<T>) -> DispatchResult {
            ensure_root(origin)?;
            <T as Config>::Scheduler::reset();
            <T as Config>::GasProvider::reset();
            <T as Config>::Messenger::reset();
            GearProgramPallet::<T>::reset_storage();
            common::reset_storage();

            Self::deposit_event(Event::DatabaseWiped);

            Ok(())
        }
    }

    impl<T: Config> common::PaymentProvider<T::AccountId> for Pallet<T>
    where
        T::AccountId: Origin,
    {
        type Balance = BalanceOf<T>;

        fn withhold_reserved(
            source: H256,
            dest: &T::AccountId,
            amount: Self::Balance,
        ) -> Result<(), DispatchError> {
            let leftover = CurrencyOf::<T>::repatriate_reserved(
                &<T::AccountId as Origin>::from_origin(source),
                dest,
                amount,
                BalanceStatus::Free,
            )?;

            if leftover > 0_u128.unique_saturated_into() {
                log::debug!(
                    target: "essential",
                    "Reserved funds not fully repatriated from {} to 0x{:?} : amount = {:?}, leftover = {:?}",
                    source,
                    dest,
                    amount,
                    leftover,
                );
            }

            Ok(())
        }
    }
}<|MERGE_RESOLUTION|>--- conflicted
+++ resolved
@@ -60,11 +60,7 @@
 };
 use pallet_gear_program::Pallet as GearProgramPallet;
 use primitive_types::H256;
-<<<<<<< HEAD
 use sp_runtime::traits::{Saturating, UniqueSaturatedInto, Zero};
-=======
-use sp_runtime::traits::{Saturating, UniqueSaturatedInto};
->>>>>>> 094f8fcd
 use sp_std::{
     collections::{btree_map::BTreeMap, btree_set::BTreeSet},
     convert::TryInto,
@@ -87,10 +83,7 @@
 pub(crate) type MissedBlocksOf<T> = <<T as Config>::Scheduler as Scheduler>::MissedBlocks;
 pub(crate) type CostsPerBlockOf<T> = <<T as Config>::Scheduler as Scheduler>::CostsPerBlock;
 pub(crate) type SchedulingCostOf<T> = <<T as Config>::Scheduler as Scheduler>::Cost;
-<<<<<<< HEAD
 pub(crate) type GasBalanceOf<T> = <<T as Config>::GasProvider as GasProvider>::Balance;
-=======
->>>>>>> 094f8fcd
 pub type Authorship<T> = pallet_authorship::Pallet<T>;
 pub type GasAllowanceOf<T> = <<T as Config>::BlockLimiter as BlockLimiter>::GasAllowance;
 pub type GasHandlerOf<T> = <<T as Config>::GasProvider as GasProvider>::GasTree;
@@ -1045,19 +1038,11 @@
                     // Querying gas limit. Fails in cases of `GasTree` invalidations.
                     let opt_limit = GasHandlerOf::<T>::get_limit(dispatch.id())
                         .unwrap_or_else(|e| unreachable!("GasTree corrupted! {:?}", e));
-<<<<<<< HEAD
 
                     // Gas limit may not be found only for inexistent node.
                     let (gas_limit, _) =
                         opt_limit.unwrap_or_else(|| unreachable!("Non existent GasNode queried"));
 
-=======
-
-                    // Gas limit may not be found only for inexistent node.
-                    let (gas_limit, _) =
-                        opt_limit.unwrap_or_else(|| unreachable!("Non existent GasNode queried"));
-
->>>>>>> 094f8fcd
                     // Querying external id. Fails in cases of `GasTree` invalidations.
                     let opt_external = GasHandlerOf::<T>::get_external(dispatch.id())
                         .unwrap_or_else(|e| unreachable!("GasTree corrupted! {:?}", e));
@@ -1174,20 +1159,11 @@
                         None
                     };
 
-<<<<<<< HEAD
                     let balance =
                         CurrencyOf::<T>::free_balance(&<T::AccountId as Origin>::from_origin(
                             dispatch.destination().into_origin(),
                         ))
                         .unique_saturated_into();
-=======
-                    let balance = <T as Config>::Currency::free_balance(
-                        &<T::AccountId as Origin>::from_origin(
-                            dispatch.destination().into_origin(),
-                        ),
-                    )
-                    .unique_saturated_into();
->>>>>>> 094f8fcd
 
                     let message_execution_context = MessageExecutionContext {
                         actor: Actor {
@@ -1644,17 +1620,8 @@
                 Error::<T>::ValueLessThanMinimal
             );
 
-<<<<<<< HEAD
             // Reason for reading from mailbox.
             let reason = UserMessageReadRuntimeReason::MessageReplied.into_reason();
-=======
-            // Claim outstanding value from the original message first
-            let (original_message, _bn) = MailboxOf::<T>::remove(who.clone(), reply_to_id)?;
-            // TODO: burn here for holding #646.
-            let mut ext_manager: ExtManager<T> = Default::default();
-            ext_manager.message_consumed(reply_to_id);
-            let destination = original_message.source();
->>>>>>> 094f8fcd
 
             // Reading message, if found, or failing extrinsic.
             let mailboxed = Self::read_message(origin.clone(), reply_to_id, reason)
@@ -1711,7 +1678,6 @@
             Ok(().into())
         }
 
-<<<<<<< HEAD
         /// Claim value from message in `Mailbox`.
         ///
         /// Removes message by given `MessageId` from callers `Mailbox`:
@@ -1720,23 +1686,13 @@
         ///
         /// NOTE: only user who is destination of the message, can claim value
         /// or reply on the message from mailbox.
-        #[pallet::weight(T::DbWeight::get().writes(1))]
-=======
         #[pallet::weight(<T as Config>::WeightInfo::claim_value_from_mailbox())]
->>>>>>> 094f8fcd
         pub fn claim_value_from_mailbox(
             origin: OriginFor<T>,
             message_id: MessageId,
         ) -> DispatchResultWithPostInfo {
-<<<<<<< HEAD
             // Reason for reading from mailbox.
             let reason = UserMessageReadRuntimeReason::MessageClaimed.into_reason();
-=======
-            let (_, _bn) = MailboxOf::<T>::remove(ensure_signed(origin)?, message_id)?;
-            // TODO: burn here for holding #646.
-            let mut ext_manager: ExtManager<T> = Default::default();
-            ext_manager.message_consumed(message_id);
->>>>>>> 094f8fcd
 
             // Reading message, if found, or failing extrinsic.
             Self::read_message(ensure_signed(origin)?, message_id, reason)
