// This file is part of Gear.

// Copyright (C) 2021-2023 Gear Technologies Inc.
// SPDX-License-Identifier: GPL-3.0-or-later WITH Classpath-exception-2.0

// This program is free software: you can redistribute it and/or modify
// it under the terms of the GNU General Public License as published by
// the Free Software Foundation, either version 3 of the License, or
// (at your option) any later version.

// This program is distributed in the hope that it will be useful,
// but WITHOUT ANY WARRANTY; without even the implied warranty of
// MERCHANTABILITY or FITNESS FOR A PARTICULAR PURPOSE. See the
// GNU General Public License for more details.

// You should have received a copy of the GNU General Public License
// along with this program. If not, see <https://www.gnu.org/licenses/>.

#![cfg_attr(not(feature = "std"), no_std)]
#![cfg_attr(feature = "runtime-benchmarks", recursion_limit = "1024")]

extern crate alloc;

#[cfg(feature = "runtime-benchmarks")]
mod benchmarking;

mod ext;

mod internal;
mod queue;
mod runtime_api;
mod schedule;

pub mod manager;
pub mod migration;
pub mod weights;

#[cfg(test)]
mod mock;

#[cfg(test)]
mod tests;

pub use crate::{
    manager::{ExtManager, HandleKind},
    pallet::*,
    schedule::{HostFnWeights, InstructionWeights, Limits, MemoryWeights, Schedule},
};
pub use weights::WeightInfo;

use alloc::{format, string::String};
use common::{
    self, event::*, gas_provider::GasNodeId, paused_program_storage::SessionId, scheduler::*,
    storage::*, BlockLimiter, CodeMetadata, CodeStorage, GasPrice, GasProvider, GasTree, Origin,
    PausedProgramStorage, PaymentVoucher, Program, ProgramState, ProgramStorage, QueueRunner,
};
use core::marker::PhantomData;
use core_processor::{
    common::{DispatchOutcome as CoreDispatchOutcome, ExecutableActorData, JournalNote},
    configs::{BlockConfig, BlockInfo},
};
use ext::LazyPagesExt as Ext;
use frame_support::{
    dispatch::{DispatchError, DispatchResultWithPostInfo, PostDispatchInfo},
    ensure,
    pallet_prelude::*,
    traits::{
        ConstBool, Currency, ExistenceRequirement, Get, LockableCurrency, Randomness,
        ReservableCurrency, StorageVersion,
    },
    weights::Weight,
};
use frame_system::pallet_prelude::{BlockNumberFor, *};
use gear_core::{
    code::{Code, CodeAndId, InstrumentedCode, InstrumentedCodeAndId},
    ids::{CodeId, MessageId, ProgramId, ReservationId},
    memory::PageBuf,
    message::*,
    pages::{GearPage, WasmPage},
};
use gear_lazy_pages_common as lazy_pages;
use manager::{CodeInfo, QueuePostProcessingData};
use primitive_types::H256;
use sp_runtime::{
    traits::{One, Saturating, UniqueSaturatedInto, Zero},
    SaturatedConversion,
};
use sp_std::{
    collections::{btree_map::BTreeMap, btree_set::BTreeSet},
    convert::TryInto,
    prelude::*,
};

<<<<<<< HEAD
#[cfg(feature = "std")]
type ExecutionEnvironment<EP = DispatchKind> = gear_backend_wasmi::WasmiEnvironment<Ext, EP>;

#[cfg(not(feature = "std"))]
=======
#[cfg(feature = "lazy-pages")]
use gear_lazy_pages_common as lazy_pages;

#[cfg(feature = "lazy-pages")]
use ext::LazyPagesExt as Ext;

#[cfg(not(feature = "lazy-pages"))]
use core_processor::Ext;

>>>>>>> 53208397
type ExecutionEnvironment<EP = DispatchKind> = gear_backend_sandbox::SandboxEnvironment<Ext, EP>;

pub(crate) type CurrencyOf<T> = <T as Config>::Currency;
pub(crate) type BalanceOf<T> =
    <<T as Config>::Currency as Currency<<T as frame_system::Config>::AccountId>>::Balance;
pub(crate) type SentOf<T> = <<T as Config>::Messenger as Messenger>::Sent;
pub(crate) type DbWeightOf<T> = <T as frame_system::Config>::DbWeight;
pub(crate) type DequeuedOf<T> = <<T as Config>::Messenger as Messenger>::Dequeued;
pub(crate) type QueueProcessingOf<T> = <<T as Config>::Messenger as Messenger>::QueueProcessing;
pub(crate) type QueueOf<T> = <<T as Config>::Messenger as Messenger>::Queue;
pub(crate) type MailboxOf<T> = <<T as Config>::Messenger as Messenger>::Mailbox;
pub(crate) type WaitlistOf<T> = <<T as Config>::Messenger as Messenger>::Waitlist;
pub(crate) type MessengerCapacityOf<T> = <<T as Config>::Messenger as Messenger>::Capacity;
pub(crate) type TaskPoolOf<T> = <<T as Config>::Scheduler as Scheduler>::TaskPool;
pub(crate) type FirstIncompleteTasksBlockOf<T> =
    <<T as Config>::Scheduler as Scheduler>::FirstIncompleteTasksBlock;
pub(crate) type CostsPerBlockOf<T> = <<T as Config>::Scheduler as Scheduler>::CostsPerBlock;
pub(crate) type SchedulingCostOf<T> = <<T as Config>::Scheduler as Scheduler>::Cost;
pub(crate) type DispatchStashOf<T> = <<T as Config>::Messenger as Messenger>::DispatchStash;
pub type Authorship<T> = pallet_authorship::Pallet<T>;
pub type GasAllowanceOf<T> = <<T as Config>::BlockLimiter as BlockLimiter>::GasAllowance;
pub type GasHandlerOf<T> = <<T as Config>::GasProvider as GasProvider>::GasTree;
pub type GasNodeIdOf<T> = <GasHandlerOf<T> as GasTree>::NodeId;
pub type BlockGasLimitOf<T> = <<T as Config>::BlockLimiter as BlockLimiter>::BlockGasLimit;
pub type GasBalanceOf<T> = <<T as Config>::GasProvider as GasProvider>::Balance;
pub type ProgramStorageOf<T> = <T as Config>::ProgramStorage;
pub type RentFreePeriodOf<T> = <T as Config>::ProgramRentFreePeriod;
pub type RentCostPerBlockOf<T> = <T as Config>::ProgramRentCostPerBlock;
pub type ResumeMinimalPeriodOf<T> = <T as Config>::ProgramResumeMinimalRentPeriod;
pub type ResumeSessionDurationOf<T> = <T as Config>::ProgramResumeSessionDuration;
pub(crate) type VoucherOf<T> = <T as Config>::Voucher;

/// The current storage version.
const GEAR_STORAGE_VERSION: StorageVersion = StorageVersion::new(1);

pub trait DebugInfo {
    fn is_remap_id_enabled() -> bool;
    fn remap_id();
    fn do_snapshot();
    fn is_enabled() -> bool;
}

impl DebugInfo for () {
    fn is_remap_id_enabled() -> bool {
        false
    }
    fn remap_id() {}
    fn do_snapshot() {}
    fn is_enabled() -> bool {
        false
    }
}

/// The struct contains results of gas calculation required to process
/// a message.
#[derive(Clone, Debug, Decode, Encode, PartialEq, Eq, TypeInfo)]
#[cfg_attr(feature = "std", derive(serde::Deserialize, serde::Serialize))]
pub struct GasInfo {
    /// Represents minimum gas limit required for execution.
    pub min_limit: u64,
    /// Gas amount that we reserve for some other on-chain interactions.
    pub reserved: u64,
    /// Contains number of gas burned during message processing.
    pub burned: u64,
    /// The value may be returned if a program happens to be executed
    /// the second or next time in a block.
    pub may_be_returned: u64,
    /// Was the message placed into waitlist at the end of calculating.
    ///
    /// This flag shows, that `min_limit` makes sense and have some guarantees
    /// only before insertion into waitlist.
    pub waited: bool,
}

#[frame_support::pallet]
pub mod pallet {
    use super::*;

    #[pallet::config]
    pub trait Config:
        frame_system::Config + pallet_authorship::Config + pallet_timestamp::Config
    {
        /// Because this pallet emits events, it depends on the runtime's definition of an event.
        type RuntimeEvent: From<Event<Self>>
            + TryInto<Event<Self>>
            + IsType<<Self as frame_system::Config>::RuntimeEvent>;

        /// The generator used to supply randomness to contracts through `seal_random`
        type Randomness: Randomness<Self::Hash, Self::BlockNumber>;

        /// Balances management trait for gas/value migrations.
        type Currency: LockableCurrency<Self::AccountId> + ReservableCurrency<Self::AccountId>;

        /// Gas to Currency converter
        type GasPrice: GasPrice<Balance = BalanceOf<Self>>;

        /// Weight information for extrinsics in this pallet.
        type WeightInfo: WeightInfo;

        /// Cost schedule and limits.
        #[pallet::constant]
        type Schedule: Get<Schedule<Self>>;

        /// The maximum amount of messages that can be produced in single run.
        #[pallet::constant]
        type OutgoingLimit: Get<u32>;

        type DebugInfo: DebugInfo;

        /// Implementation of a storage for program binary codes.
        type CodeStorage: CodeStorage;

        /// Implementation of a storage for programs.
        type ProgramStorage: PausedProgramStorage<
            BlockNumber = Self::BlockNumber,
            Error = DispatchError,
            AccountId = Self::AccountId,
        >;

        /// The minimal gas amount for message to be inserted in mailbox.
        ///
        /// This gas will be consuming as rent for storing and message will be available
        /// for reply or claim, once gas ends, message removes.
        ///
        /// Messages with gas limit less than that minimum will not be added in mailbox,
        /// but will be seen in events.
        #[pallet::constant]
        type MailboxThreshold: Get<u64>;

        /// Amount of reservations can exist for 1 program.
        #[pallet::constant]
        type ReservationsLimit: Get<u64>;

        /// Messenger.
        type Messenger: Messenger<
            BlockNumber = Self::BlockNumber,
            Capacity = u32,
            OutputError = DispatchError,
            MailboxFirstKey = Self::AccountId,
            MailboxSecondKey = MessageId,
            MailboxedMessage = UserStoredMessage,
            QueuedDispatch = StoredDispatch,
            WaitlistFirstKey = ProgramId,
            WaitlistSecondKey = MessageId,
            WaitlistedMessage = StoredDispatch,
            DispatchStashKey = MessageId,
        >;

        /// Implementation of a ledger to account for gas creation and consumption
        type GasProvider: GasProvider<
            ExternalOrigin = Self::AccountId,
            NodeId = GasNodeId<MessageId, ReservationId>,
            Balance = u64,
            Error = DispatchError,
        >;

        /// Block limits.
        type BlockLimiter: BlockLimiter<Balance = GasBalanceOf<Self>>;

        /// Scheduler.
        type Scheduler: Scheduler<
            BlockNumber = Self::BlockNumber,
            Cost = u64,
            Task = ScheduledTask<Self::AccountId>,
        >;

        /// Message Queue processing routing provider.
        type QueueRunner: QueueRunner<Gas = GasBalanceOf<Self>>;

        /// Type that allows to check calller's eligibility for using voucher for payment.
        type Voucher: PaymentVoucher<
            Self::AccountId,
            ProgramId,
            BalanceOf<Self>,
            VoucherId = Self::AccountId,
        >;

        /// The free of charge period of rent.
        #[pallet::constant]
        type ProgramRentFreePeriod: Get<BlockNumberFor<Self>>;

        /// The minimal amount of blocks to resume.
        #[pallet::constant]
        type ProgramResumeMinimalRentPeriod: Get<BlockNumberFor<Self>>;

        /// The program rent cost per block.
        #[pallet::constant]
        type ProgramRentCostPerBlock: Get<BalanceOf<Self>>;

        /// The amount of blocks for processing resume session.
        #[pallet::constant]
        type ProgramResumeSessionDuration: Get<BlockNumberFor<Self>>;
    }

    #[pallet::pallet]
    #[pallet::storage_version(GEAR_STORAGE_VERSION)]
    #[pallet::without_storage_info]
    pub struct Pallet<T>(PhantomData<T>);

    #[pallet::event]
    #[pallet::generate_deposit(pub(super) fn deposit_event)]
    pub enum Event<T: Config> {
        /// User sends message to program, which was successfully
        /// added to the Gear message queue.
        MessageQueued {
            /// Generated id of the message.
            id: MessageId,
            /// Account id of the source of the message.
            source: T::AccountId,
            /// Program id, who is the message's destination.
            destination: ProgramId,
            /// Entry point for processing of the message.
            /// On the sending stage, the processing function
            /// of the program is always known.
            entry: MessageEntry,
        },

        /// Somebody sent a message to the user.
        UserMessageSent {
            /// Message sent.
            message: UserMessage,
            /// Block number of expiration from `Mailbox`.
            ///
            /// Equals `Some(_)` with block number when message
            /// will be removed from `Mailbox` due to some
            /// reasons (see #642, #646 and #1010).
            ///
            /// Equals `None` if message wasn't inserted to
            /// `Mailbox` and appears as only `Event`.
            expiration: Option<T::BlockNumber>,
        },

        /// Message marked as "read" and removes it from `Mailbox`.
        /// This event only affects messages that were
        /// already inserted in `Mailbox`.
        UserMessageRead {
            /// Id of the message read.
            id: MessageId,
            /// The reason for the reading (removal from `Mailbox`).
            ///
            /// NOTE: See more docs about reasons at `gear_common::event`.
            reason: UserMessageReadReason,
        },

        /// The result of processing the messages within the block.
        MessagesDispatched {
            /// Total amount of messages removed from message queue.
            total: MessengerCapacityOf<T>,
            /// Execution statuses of the messages, which were already known
            /// by `Event::MessageQueued` (sent from user to program).
            statuses: BTreeMap<MessageId, DispatchStatus>,
            /// Ids of programs, which state changed during queue processing.
            state_changes: BTreeSet<ProgramId>,
        },

        /// Messages execution delayed (waited) and successfully
        /// added to gear waitlist.
        MessageWaited {
            /// Id of the message waited.
            id: MessageId,
            /// Origin message id, which started messaging chain with programs,
            /// where currently waited message was created.
            ///
            /// Used to identify by the user that this message associated
            /// with him and the concrete initial message.
            origin: Option<GasNodeId<MessageId, ReservationId>>,
            /// The reason of the waiting (addition to `Waitlist`).
            ///
            /// NOTE: See more docs about reasons at `gear_common::event`.
            reason: MessageWaitedReason,
            /// Block number of expiration from `Waitlist`.
            ///
            /// Equals block number when message will be removed from `Waitlist`
            /// due to some reasons (see #642, #646 and #1010).
            expiration: T::BlockNumber,
        },

        /// Message is ready to continue its execution
        /// and was removed from `Waitlist`.
        MessageWoken {
            /// Id of the message woken.
            id: MessageId,
            /// The reason of the waking (removal from `Waitlist`).
            ///
            /// NOTE: See more docs about reasons at `gear_common::event`.
            reason: MessageWokenReason,
        },

        /// Any data related to program codes changed.
        CodeChanged {
            /// Id of the code affected.
            id: CodeId,
            /// Change applied on code with current id.
            ///
            /// NOTE: See more docs about change kinds at `gear_common::event`.
            change: CodeChangeKind<T::BlockNumber>,
        },

        /// Any data related to programs changed.
        ProgramChanged {
            /// Id of the program affected.
            id: ProgramId,
            /// Change applied on program with current id.
            ///
            /// NOTE: See more docs about change kinds at `gear_common::event`.
            change: ProgramChangeKind<T::BlockNumber>,
        },

        /// The pseudo-inherent extrinsic that runs queue processing rolled back or not executed.
        QueueProcessingReverted,

        /// Program resume session has been started.
        ProgramResumeSessionStarted {
            /// Id of the session.
            session_id: SessionId,
            /// Owner of the session.
            account_id: T::AccountId,
            /// Id of the program affected.
            program_id: ProgramId,
            /// Block number when the session will be removed if not finished.
            session_end_block: T::BlockNumber,
        },
    }

    // Gear pallet error.
    #[pallet::error]
    pub enum Error<T> {
        /// Message wasn't found in the mailbox.
        MessageNotFound,
        /// Not enough balance to execute an action.
        ///
        /// Usually occurs when the gas_limit specified is such that the origin account can't afford the message.
        InsufficientBalance,
        /// Gas limit too high.
        ///
        /// Occurs when an extrinsic's declared `gas_limit` is greater than a block's maximum gas limit.
        GasLimitTooHigh,
        /// Program already exists.
        ///
        /// Occurs if a program with some specific program id already exists in program storage.
        ProgramAlreadyExists,
        /// Program is terminated.
        ///
        /// Program init failed, so such message destination is no longer unavailable.
        InactiveProgram,
        /// Message gas tree is not found.
        ///
        /// When a message claimed from the mailbox has a corrupted or non-extant gas tree associated.
        NoMessageTree,
        /// Code already exists.
        ///
        /// Occurs when trying to save to storage a program code that has been saved there.
        CodeAlreadyExists,
        /// Code does not exist.
        ///
        /// Occurs when trying to get a program code from storage, that doesn't exist.
        CodeDoesntExist,
        /// The code supplied to `upload_code` or `upload_program` exceeds the limit specified in the
        /// current schedule.
        CodeTooLarge,
        /// Failed to create a program.
        ProgramConstructionFailed,
        /// Value doesn't cover ExistentialDeposit.
        ValueLessThanMinimal,
        /// Messages storage corrupted.
        MessagesStorageCorrupted,
        /// Message queue processing is disabled.
        MessageQueueProcessingDisabled,
        /// Block count doesn't cover MinimalResumePeriod.
        ResumePeriodLessThanMinimal,
        /// Program with the specified id is not found.
        ProgramNotFound,
        /// Voucher can't be redemmed
        FailureRedeemingVoucher,
    }

    #[cfg(feature = "runtime-benchmarks")]
    #[pallet::storage]
    pub(crate) type BenchmarkStorage<T> = StorageMap<_, Identity, u32, Vec<u8>>;

    /// A flag indicating whether the message queue should be processed at the end of a block
    ///
    /// If not set, the inherent extrinsic that processes the queue will keep throwing an error
    /// thereby making the block builder exclude it from the block.
    #[pallet::storage]
    #[pallet::getter(fn execute_inherent)]
    pub(crate) type ExecuteInherent<T> = StorageValue<_, bool, ValueQuery, ConstBool<true>>;

    /// The current block number being processed.
    ///
    /// It shows block number in which queue is processed.
    /// May be less than system pallet block number if panic occurred previously.
    #[pallet::storage]
    #[pallet::getter(fn block_number)]
    pub(crate) type BlockNumber<T: Config> = StorageValue<_, T::BlockNumber, ValueQuery>;

    impl<T: Config> Get<BlockNumberFor<T>> for Pallet<T> {
        fn get() -> BlockNumberFor<T> {
            Self::block_number()
        }
    }

    /// The Gear block number before processing messages.
    ///
    /// A helper variable that mirrors the `BlockNumber` at the beginning of a block.
    /// Allows to gauge the actual `BlockNumber` progress.
    #[pallet::storage]
    #[pallet::getter(fn last_gear_block_number)]
    pub(crate) type LastGearBlockNumber<T: Config> = StorageValue<_, T::BlockNumber>;

    #[pallet::hooks]
    impl<T: Config> Hooks<BlockNumberFor<T>> for Pallet<T>
    where
        T::AccountId: Origin,
    {
        fn on_runtime_upgrade() -> Weight {
            log::debug!(target: "gear::runtime", "⚙️ Runtime upgrade");

            Zero::zero()
        }

        /// Initialization
        fn on_initialize(bn: BlockNumberFor<T>) -> Weight {
            // Incrementing Gear block number
            BlockNumber::<T>::mutate(|bn| *bn = bn.saturating_add(One::one()));

            // Align the last gear block number before inherent execution with current value
            <LastGearBlockNumber<T>>::put(Self::block_number());

            log::debug!(target: "gear::runtime", "⚙️  Initialization of block #{bn:?} (gear #{:?})", Self::block_number());

            // The `LastGearBlockNumber` is killed at the end of a block therefore its value
            // will only exist in overlay and never be committed to storage.
            // The respective write weight can be omitted and not accounted for.
            T::DbWeight::get().writes(1)
        }

        /// Finalization
        fn on_finalize(bn: BlockNumberFor<T>) {
            // Check if the queue has been processed, that is gear block number bumped again.
            // If not (while the queue processing enabled), fire an event.
            if let Some(last_gear_block_number) = <LastGearBlockNumber<T>>::take() {
                if Self::execute_inherent() && Self::block_number() <= last_gear_block_number {
                    Self::deposit_event(Event::QueueProcessingReverted);
                }
            }

            // Undoing Gear block number increment that was done upfront in `on_initialize`
            BlockNumber::<T>::mutate(|bn| *bn = bn.saturating_sub(One::one()));

            log::debug!(target: "gear::runtime", "⚙️  Finalization of block #{bn:?} (gear #{:?})", Self::block_number());
        }
    }

    impl<T: Config> Pallet<T>
    where
        T::AccountId: Origin,
    {
        /// Set gear block number.
        ///
        /// For tests only.
        #[cfg(any(feature = "std", feature = "runtime-benchmarks", test))]
        pub fn set_block_number(bn: u32) {
            use sp_runtime::SaturatedConversion;

            <BlockNumber<T>>::put(bn.saturated_into::<T::BlockNumber>());
        }

        /// Submit program for benchmarks which does not check the code.
        #[cfg(feature = "runtime-benchmarks")]
        pub fn upload_program_raw(
            origin: OriginFor<T>,
            code: Vec<u8>,
            salt: Vec<u8>,
            init_payload: Vec<u8>,
            gas_limit: u64,
            value: BalanceOf<T>,
        ) -> DispatchResultWithPostInfo {
            let who = ensure_signed(origin)?;

            let schedule = T::Schedule::get();

            let module =
                gear_wasm_instrument::parity_wasm::deserialize_buffer(&code).map_err(|e| {
                    log::debug!("Module failed to load: {:?}", e);
                    Error::<T>::ProgramConstructionFailed
                })?;

            let code = Code::new_raw(
                code,
                schedule.instruction_weights.version,
                Some(module),
                true,
                true,
            )
            .map_err(|e| {
                log::debug!("Code failed to load: {:?}", e);
                Error::<T>::ProgramConstructionFailed
            })?;

            let code_and_id = CodeAndId::new(code);
            let code_info = CodeInfo::from_code_and_id(&code_and_id);

            let packet = InitPacket::new_with_gas(
                code_and_id.code_id(),
                salt.try_into()
                    .map_err(|err: PayloadSizeError| DispatchError::Other(err.into()))?,
                init_payload
                    .try_into()
                    .map_err(|err: PayloadSizeError| DispatchError::Other(err.into()))?,
                gas_limit,
                value.unique_saturated_into(),
            );

            let program_id = packet.destination();
            // Make sure there is no program with such id in program storage
            ensure!(
                !Self::program_exists(program_id),
                Error::<T>::ProgramAlreadyExists
            );

            let reserve_fee = T::GasPrice::gas_price(gas_limit);

            // First we reserve enough funds on the account to pay for `gas_limit`
            // and to transfer declared value.
            CurrencyOf::<T>::reserve(&who, reserve_fee + value)
                .map_err(|_| Error::<T>::InsufficientBalance)?;

            let origin = who.clone().into_origin();

            // By that call we follow the guarantee that we have in `Self::upload_code` -
            // if there's code in storage, there's also metadata for it.
            if let Ok(code_id) = Self::set_code_with_metadata(code_and_id, origin) {
                // TODO: replace this temporary (`None`) value
                // for expiration block number with properly
                // calculated one (issues #646 and #969).
                Self::deposit_event(Event::CodeChanged {
                    id: code_id,
                    change: CodeChangeKind::Active { expiration: None },
                });
            }

            let message_id = Self::next_message_id(origin);
            let block_number = Self::block_number();

            ExtManager::<T>::default().set_program(
                program_id,
                &code_info,
                message_id,
                block_number.saturating_add(RentFreePeriodOf::<T>::get()),
            );

            Self::create(
                who.clone(),
                message_id,
                packet.gas_limit().expect("Infallible"),
                false,
            );

            let message = InitMessage::from_packet(message_id, packet);
            let dispatch = message
                .into_dispatch(ProgramId::from_origin(origin))
                .into_stored();

            QueueOf::<T>::queue(dispatch).map_err(|_| Error::<T>::MessagesStorageCorrupted)?;

            Self::deposit_event(Event::MessageQueued {
                id: message_id,
                source: who,
                destination: program_id,
                entry: MessageEntry::Init,
            });

            Ok(().into())
        }

        /// Submit code for benchmarks which does not check nor instrument the code.
        #[cfg(feature = "runtime-benchmarks")]
        pub fn upload_code_raw(origin: OriginFor<T>, code: Vec<u8>) -> DispatchResultWithPostInfo {
            let who = ensure_signed(origin)?;

            let schedule = T::Schedule::get();

            let code = Code::new_raw(
                code,
                schedule.instruction_weights.version,
                None,
                false,
                true,
            )
            .map_err(|e| {
                log::debug!("Code failed to load: {:?}", e);
                Error::<T>::ProgramConstructionFailed
            })?;

            let code_id = Self::set_code_with_metadata(CodeAndId::new(code), who.into_origin())?;

            // TODO: replace this temporary (`None`) value
            // for expiration block number with properly
            // calculated one (issues #646 and #969).
            Self::deposit_event(Event::CodeChanged {
                id: code_id,
                change: CodeChangeKind::Active { expiration: None },
            });

            Ok(().into())
        }

        pub fn read_state_using_wasm(
            program_id: H256,
            fn_name: Vec<u8>,
            wasm: Vec<u8>,
            argument: Option<Vec<u8>>,
        ) -> Result<Vec<u8>, Vec<u8>> {
            let program_id = ProgramId::from_origin(program_id.into_origin());

            let fn_name = String::from_utf8(fn_name)
                .map_err(|_| "Non-utf8 function name".as_bytes().to_vec())?;

            Self::read_state_using_wasm_impl(program_id, fn_name, wasm, argument)
                .map_err(String::into_bytes)
        }

        pub fn read_state(program_id: H256, payload: Vec<u8>) -> Result<Vec<u8>, Vec<u8>> {
            let program_id = ProgramId::from_origin(program_id.into_origin());

            Self::read_state_impl(program_id, payload).map_err(String::into_bytes)
        }

        pub fn read_metahash(program_id: H256) -> Result<H256, Vec<u8>> {
            let program_id = ProgramId::from_origin(program_id.into_origin());

            Self::read_metahash_impl(program_id).map_err(String::into_bytes)
        }

        #[cfg(not(test))]
        pub fn calculate_gas_info(
            source: H256,
            kind: HandleKind,
            payload: Vec<u8>,
            value: u128,
            allow_other_panics: bool,
            initial_gas: Option<u64>,
        ) -> Result<GasInfo, Vec<u8>> {
            Self::calculate_gas_info_impl(
                source,
                kind,
                initial_gas.unwrap_or_else(BlockGasLimitOf::<T>::get),
                payload,
                value,
                allow_other_panics,
                false,
            )
        }

        #[cfg(test)]
        pub fn calculate_gas_info(
            source: H256,
            kind: HandleKind,
            payload: Vec<u8>,
            value: u128,
            allow_other_panics: bool,
            allow_skip_zero_replies: bool,
        ) -> Result<GasInfo, String> {
            log::debug!("\n===== CALCULATE GAS INFO =====\n");
            log::debug!("\n--- FIRST TRY ---\n");

            let calc_gas = |initial_gas| {
                // `calculate_gas_info_impl` may change `GasAllowanceOf` and `QueueProcessingOf`.
                // We don't wanna this behavior in tests, so restore old gas allowance value
                // after gas calculation.
                let gas_allowance = GasAllowanceOf::<T>::get();
                let queue_processing = QueueProcessingOf::<T>::allowed();
                let res = Self::calculate_gas_info_impl(
                    source,
                    kind.clone(),
                    initial_gas,
                    payload.clone(),
                    value,
                    allow_other_panics,
                    allow_skip_zero_replies,
                );
                GasAllowanceOf::<T>::put(gas_allowance);
                if queue_processing {
                    QueueProcessingOf::<T>::allow();
                } else {
                    QueueProcessingOf::<T>::deny();
                }
                res
            };

            let GasInfo {
                min_limit, waited, ..
            } = Self::run_with_ext_copy(|| {
                calc_gas(BlockGasLimitOf::<T>::get()).map_err(|e| {
                    String::from_utf8(e)
                        .unwrap_or_else(|_| String::from("Failed to parse error to string"))
                })
            })?;

            log::debug!("\n--- SECOND TRY ---\n");

            let res = Self::run_with_ext_copy(|| {
                calc_gas(min_limit)
                    .map(
                        |GasInfo {
                             reserved,
                             burned,
                             may_be_returned,
                             ..
                         }| GasInfo {
                            min_limit,
                            reserved,
                            burned,
                            may_be_returned,
                            waited,
                        },
                    )
                    .map_err(|e| {
                        String::from_utf8(e)
                            .unwrap_or_else(|_| String::from("Failed to parse error to string"))
                    })
            });

            log::debug!("\n==============================\n");

            res
        }

        pub fn run_with_ext_copy<R, F: FnOnce() -> R>(f: F) -> R {
            sp_externalities::with_externalities(|ext| {
                ext.storage_start_transaction();
            })
            .expect("externalities should be set");

            let result = f();

            sp_externalities::with_externalities(|ext| {
                ext.storage_rollback_transaction()
                    .expect("transaction was started");
            })
            .expect("externalities should be set");

            result
        }

        /// Returns true if a program has been successfully initialized
        pub fn is_initialized(program_id: ProgramId) -> bool {
            ProgramStorageOf::<T>::get_program(program_id)
                .map(|program| program.is_initialized())
                .unwrap_or(false)
        }

        /// Returns true if id is a program and the program has active status.
        pub fn is_active(program_id: ProgramId) -> bool {
            ProgramStorageOf::<T>::get_program(program_id)
                .map(|program| program.is_active())
                .unwrap_or_default()
        }

        /// Returns true if id is a program and the program has terminated status.
        pub fn is_terminated(program_id: ProgramId) -> bool {
            ProgramStorageOf::<T>::get_program(program_id)
                .map(|program| program.is_terminated())
                .unwrap_or_default()
        }

        /// Returns true if id is a program and the program has exited status.
        pub fn is_exited(program_id: ProgramId) -> bool {
            ProgramStorageOf::<T>::get_program(program_id)
                .map(|program| program.is_exited())
                .unwrap_or_default()
        }

        /// Returns true if there is a program with the specified id (it may be paused).
        pub fn program_exists(program_id: ProgramId) -> bool {
            ProgramStorageOf::<T>::program_exists(program_id)
                || ProgramStorageOf::<T>::paused_program_exists(&program_id)
        }

        /// Returns exit argument of an exited program.
        pub fn exit_inheritor_of(program_id: ProgramId) -> Option<ProgramId> {
            ProgramStorageOf::<T>::get_program(program_id)
                .map(|program| {
                    if let Program::Exited(inheritor) = program {
                        Some(inheritor)
                    } else {
                        None
                    }
                })
                .unwrap_or_default()
        }

        /// Returns inheritor of terminated (failed it's init) program.
        pub fn termination_inheritor_of(program_id: ProgramId) -> Option<ProgramId> {
            ProgramStorageOf::<T>::get_program(program_id)
                .map(|program| {
                    if let Program::Terminated(inheritor) = program {
                        Some(inheritor)
                    } else {
                        None
                    }
                })
                .unwrap_or_default()
        }

        /// Returns MessageId for newly created user message.
        pub fn next_message_id(user_id: H256) -> MessageId {
            let nonce = SentOf::<T>::get();
            SentOf::<T>::increase();
            let block_number = <frame_system::Pallet<T>>::block_number().unique_saturated_into();
            let user_id = ProgramId::from_origin(user_id);

            MessageId::generate_from_user(block_number, user_id, nonce.into())
        }

        /// Delayed tasks processing.
        pub fn process_tasks(ext_manager: &mut ExtManager<T>) {
            // Current block number.
            let current_bn = Self::block_number();

            // Taking the first block number, where some incomplete tasks held.
            // If there is no such value, we charge for single read, because
            // nothing changing in database, otherwise we delete previous
            // value and charge for single write.
            //
            // We also iterate up to current bn (including) to process it together
            let (first_incomplete_block, were_empty) = FirstIncompleteTasksBlockOf::<T>::take()
                .map(|block| {
                    GasAllowanceOf::<T>::decrease(DbWeightOf::<T>::get().writes(1).ref_time());
                    (block, false)
                })
                .unwrap_or_else(|| {
                    GasAllowanceOf::<T>::decrease(DbWeightOf::<T>::get().reads(1).ref_time());
                    (current_bn, true)
                });

            // When we had to stop processing due to insufficient gas allowance.
            let mut stopped_at = None;

            // Iterating over blocks.
            let missing_blocks = (first_incomplete_block.saturated_into::<u64>()
                ..=current_bn.saturated_into())
                .map(|block| block.saturated_into::<BlockNumberFor<T>>());
            for bn in missing_blocks {
                // Tasks drain iterator.
                let tasks = TaskPoolOf::<T>::drain_prefix_keys(bn);

                // Checking gas allowance.
                //
                // Making sure we have gas to remove next task
                // or update the first block of incomplete tasks.
                if GasAllowanceOf::<T>::get() <= DbWeightOf::<T>::get().writes(2).ref_time() {
                    stopped_at = Some(bn);
                    log::debug!("Stopping processing tasks at: {stopped_at:?}");
                    break;
                }

                // Iterating over tasks, scheduled on `bn`.
                for task in tasks {
                    log::debug!("Processing task: {:?}", task);

                    // Decreasing gas allowance due to DB deletion.
                    GasAllowanceOf::<T>::decrease(DbWeightOf::<T>::get().writes(1).ref_time());

                    // Processing task.
                    //
                    // NOTE: Gas allowance decrease should be implemented
                    // inside `TaskHandler` trait and/or inside other
                    // generic types, which interact with storage.
                    task.process_with(ext_manager);

                    // Checking gas allowance.
                    //
                    // Making sure we have gas to remove next task
                    // or update the first block of incomplete tasks.
                    if GasAllowanceOf::<T>::get() <= DbWeightOf::<T>::get().writes(2).ref_time() {
                        stopped_at = Some(bn);
                        log::debug!("Stopping processing tasks at: {stopped_at:?}");
                        break;
                    }
                }

                // Stopping iteration over blocks if no resources left.
                if stopped_at.is_some() {
                    break;
                }
            }

            // If we didn't process all tasks and stopped at some block number,
            // then there are missed blocks set we should handle in next time.
            if let Some(stopped_at) = stopped_at {
                // Charging for inserting into storage of the first block of incomplete tasks,
                // if we were reading it only (they were empty).
                if were_empty {
                    GasAllowanceOf::<T>::decrease(DbWeightOf::<T>::get().writes(1).ref_time());
                }

                FirstIncompleteTasksBlockOf::<T>::put(stopped_at);
            }
        }

        pub(crate) fn enable_lazy_pages() {
            let prefix = ProgramStorageOf::<T>::pages_final_prefix();
            if !lazy_pages::try_to_enable_lazy_pages(prefix) {
                unreachable!("By some reasons we cannot run lazy-pages on this machine");
            }
        }

        pub(crate) fn block_config() -> BlockConfig {
            let block_info = BlockInfo {
                height: Self::block_number().unique_saturated_into(),
                timestamp: <pallet_timestamp::Pallet<T>>::get().unique_saturated_into(),
            };

            let existential_deposit = CurrencyOf::<T>::minimum_balance().unique_saturated_into();

            let schedule = T::Schedule::get();

            BlockConfig {
                block_info,
                max_pages: schedule.limits.memory_pages.into(),
                page_costs: schedule.memory_weights.clone().into(),
                existential_deposit,
                outgoing_limit: T::OutgoingLimit::get(),
                host_fn_weights: schedule.host_fn_weights.into_core(),
                forbidden_funcs: Default::default(),
                mailbox_threshold: T::MailboxThreshold::get(),
                waitlist_cost: CostsPerBlockOf::<T>::waitlist(),
                dispatch_hold_cost: CostsPerBlockOf::<T>::dispatch_stash(),
                reserve_for: CostsPerBlockOf::<T>::reserve_for().unique_saturated_into(),
                reservation: CostsPerBlockOf::<T>::reservation().unique_saturated_into(),
                read_cost: DbWeightOf::<T>::get().reads(1).ref_time(),
                write_cost: DbWeightOf::<T>::get().writes(1).ref_time(),
                write_per_byte_cost: schedule.db_write_per_byte.ref_time(),
                read_per_byte_cost: schedule.db_read_per_byte.ref_time(),
                module_instantiation_byte_cost: schedule.module_instantiation_per_byte.ref_time(),
                max_reservations: T::ReservationsLimit::get(),
                code_instrumentation_cost: schedule.code_instrumentation_cost.ref_time(),
                code_instrumentation_byte_cost: schedule.code_instrumentation_byte_cost.ref_time(),
                rent_cost: RentCostPerBlockOf::<T>::get().unique_saturated_into(),
            }
        }

        /// Sets `code` and metadata, if code doesn't exist in storage.
        ///
        /// On success returns Blake256 hash of the `code`. If code already
        /// exists (*so, metadata exists as well*), returns unit `CodeAlreadyExists` error.
        ///
        /// # Note
        /// Code existence in storage means that metadata is there too.
        pub(crate) fn set_code_with_metadata(
            code_and_id: CodeAndId,
            who: H256,
        ) -> Result<CodeId, Error<T>> {
            let code_id = code_and_id.code_id();

            let metadata = {
                let block_number = Self::block_number().unique_saturated_into();
                CodeMetadata::new(who, block_number)
            };

            T::CodeStorage::add_code(code_and_id, metadata)
                .map_err(|_| Error::<T>::CodeAlreadyExists)?;

            Ok(code_id)
        }

        /// Re - instruments the code under `code_id` with new gas costs for instructions
        ///
        /// The procedure of re - instrumentation is considered infallible for several reasons:
        /// 1. Once (de)serialized valid wasm module can't fail (de)serialization after inserting new gas costs.
        /// 2. The checked (for expected exports and etc.) structure of the Wasm module remains unchanged.
        /// 3. `gas` calls injection is considered infallible for once instrumented program.
        /// One detail should be mentioned here. The injection can actually fail, if cost for some wasm instruction
        /// is removed. But this case is prevented by the Gear node protocol and checked in backwards compatibility
        /// test (`schedule::tests::instructions_backward_compatibility`)
        pub(crate) fn reinstrument_code(
            code_id: CodeId,
            schedule: &Schedule<T>,
        ) -> InstrumentedCode {
            debug_assert!(T::CodeStorage::get_code(code_id).is_some());

            // By the invariant set in CodeStorage trait, original code can't exist in storage
            // without the instrumented code
            let original_code = T::CodeStorage::get_original_code(code_id).unwrap_or_else(|| unreachable!(
                "Code storage is corrupted: instrumented code with id {:?} exists while original not",
                code_id
            ));

            let code = Code::try_new(
                original_code,
                schedule.instruction_weights.version,
                |module| schedule.rules(module),
                schedule.limits.stack_height,
            )
            .unwrap_or_else(|e| unreachable!("Unexpected re-instrumentation failure: {:?}", e));

            let code_and_id = CodeAndId::from_parts_unchecked(code, code_id);
            let code_and_id = InstrumentedCodeAndId::from(code_and_id);
            T::CodeStorage::update_code(code_and_id.clone());
            let (code, _) = code_and_id.into_parts();

            code
        }

        pub(crate) fn try_new_code(code: Vec<u8>) -> Result<CodeAndId, DispatchError> {
            let schedule = T::Schedule::get();

            ensure!(
                code.len() as u32 <= schedule.limits.code_len,
                Error::<T>::CodeTooLarge
            );

            let code = Code::try_new(
                code,
                schedule.instruction_weights.version,
                |module| schedule.rules(module),
                schedule.limits.stack_height,
            )
            .map_err(|e| {
                log::debug!("Code failed to load: {:?}", e);
                Error::<T>::ProgramConstructionFailed
            })?;

            ensure!(
                code.code().len() as u32 <= schedule.limits.code_len,
                Error::<T>::CodeTooLarge
            );

            Ok(CodeAndId::new(code))
        }

        pub(crate) fn check_gas_limit_and_value(
            gas_limit: u64,
            value: BalanceOf<T>,
        ) -> Result<(), DispatchError> {
            // Checking that applied gas limit doesn't exceed block limit.
            ensure!(
                gas_limit <= BlockGasLimitOf::<T>::get(),
                Error::<T>::GasLimitTooHigh
            );

            // Checking that applied value fits existence requirements:
            // it should be zero or not less than existential deposit.
            ensure!(
                value.is_zero() || value >= CurrencyOf::<T>::minimum_balance(),
                Error::<T>::ValueLessThanMinimal
            );

            Ok(())
        }

        pub(crate) fn init_packet(
            who: T::AccountId,
            code_id: CodeId,
            salt: Vec<u8>,
            init_payload: Vec<u8>,
            gas_limit: u64,
            value: BalanceOf<T>,
        ) -> Result<InitPacket, DispatchError> {
            let packet = InitPacket::new_with_gas(
                code_id,
                salt.try_into()
                    .map_err(|err: PayloadSizeError| DispatchError::Other(err.into()))?,
                init_payload
                    .try_into()
                    .map_err(|err: PayloadSizeError| DispatchError::Other(err.into()))?,
                gas_limit,
                value.unique_saturated_into(),
            );

            let program_id = packet.destination();
            // Make sure there is no program with such id in program storage
            ensure!(
                !Self::program_exists(program_id),
                Error::<T>::ProgramAlreadyExists
            );

            let reserve_fee = T::GasPrice::gas_price(gas_limit);

            // First we reserve enough funds on the account to pay for `gas_limit`
            // and to transfer declared value.
            <T as Config>::Currency::reserve(&who, reserve_fee + value)
                .map_err(|_| Error::<T>::InsufficientBalance)?;

            Ok(packet)
        }

        pub(crate) fn do_create_program(
            who: T::AccountId,
            packet: InitPacket,
            code_info: CodeInfo,
        ) -> Result<(), DispatchError> {
            let origin = who.clone().into_origin();

            let message_id = Self::next_message_id(origin);
            let block_number = Self::block_number();
            let expiration_block = block_number.saturating_add(RentFreePeriodOf::<T>::get());

            ExtManager::<T>::default().set_program(
                packet.destination(),
                &code_info,
                message_id,
                expiration_block,
            );

            let program_id = packet.destination();
            let program_event = Event::ProgramChanged {
                id: program_id,
                change: ProgramChangeKind::ProgramSet {
                    expiration: expiration_block,
                },
            };

            Self::create(
                who.clone(),
                message_id,
                packet.gas_limit().expect("Infallible"),
                false,
            );

            let message = InitMessage::from_packet(message_id, packet);
            let dispatch = message
                .into_dispatch(ProgramId::from_origin(origin))
                .into_stored();

            let event = Event::MessageQueued {
                id: dispatch.id(),
                source: who,
                destination: dispatch.destination(),
                entry: MessageEntry::Init,
            };

            QueueOf::<T>::queue(dispatch).map_err(|_| Error::<T>::MessagesStorageCorrupted)?;

            let task = ScheduledTask::PauseProgram(program_id);
            TaskPoolOf::<T>::add(expiration_block, task)
                .unwrap_or_else(|e| unreachable!("Scheduling logic invalidated! {:?}", e));

            Self::deposit_event(program_event);
            Self::deposit_event(event);

            Ok(())
        }

        pub fn run_call(max_gas: Option<GasBalanceOf<T>>) -> Call<T> {
            Call::run { max_gas }
        }

        pub fn rent_fee_for(block_count: BlockNumberFor<T>) -> BalanceOf<T> {
            let block_count: u64 = block_count.unique_saturated_into();

            RentCostPerBlockOf::<T>::get().saturating_mul(block_count.unique_saturated_into())
        }
    }

    #[pallet::call]
    impl<T: Config> Pallet<T>
    where
        T::AccountId: Origin,
    {
        /// Saves program `code` in storage.
        ///
        /// The extrinsic was created to provide _deploy program from program_ functionality.
        /// Anyone who wants to define a "factory" logic in program should first store the code and metadata for the "child"
        /// program in storage. So the code for the child will be initialized by program initialization request only if it exists in storage.
        ///
        /// More precisely, the code and its metadata are actually saved in the storage under the hash of the `code`. The code hash is computed
        /// as Blake256 hash. At the time of the call the `code` hash should not be in the storage. If it was stored previously, call will end up
        /// with an `CodeAlreadyExists` error. In this case user can be sure, that he can actually use the hash of his program's code bytes to define
        /// "program factory" logic in his program.
        ///
        /// Parameters
        /// - `code`: wasm code of a program as a byte vector.
        ///
        /// Emits the following events:
        /// - `SavedCode(H256)` - when the code is saved in storage.
        #[pallet::call_index(0)]
        #[pallet::weight(
            <T as Config>::WeightInfo::upload_code(code.len() as u32 / 1024)
        )]
        pub fn upload_code(origin: OriginFor<T>, code: Vec<u8>) -> DispatchResultWithPostInfo {
            let who = ensure_signed(origin)?;

            let code_id =
                Self::set_code_with_metadata(Self::try_new_code(code)?, who.into_origin())?;

            // TODO: replace this temporary (`None`) value
            // for expiration block number with properly
            // calculated one (issues #646 and #969).
            Self::deposit_event(Event::CodeChanged {
                id: code_id,
                change: CodeChangeKind::Active { expiration: None },
            });

            Ok(().into())
        }

        /// Creates program initialization request (message), that is scheduled to be run in the same block.
        ///
        /// There are no guarantees that initialization message will be run in the same block due to block
        /// gas limit restrictions. For example, when it will be the message's turn, required gas limit for it
        /// could be more than remaining block gas limit. Therefore, the message processing will be postponed
        /// until the next block.
        ///
        /// `ProgramId` is computed as Blake256 hash of concatenated bytes of `code` + `salt`. (todo #512 `code_hash` + `salt`)
        /// Such `ProgramId` must not exist in the Program Storage at the time of this call.
        ///
        /// There is the same guarantee here as in `upload_code`. That is, future program's
        /// `code` and metadata are stored before message was added to the queue and processed.
        ///
        /// The origin must be Signed and the sender must have sufficient funds to pay
        /// for `gas` and `value` (in case the latter is being transferred).
        ///
        /// Parameters:
        /// - `code`: wasm code of a program as a byte vector.
        /// - `salt`: randomness term (a seed) to allow programs with identical code
        ///   to be created independently.
        /// - `init_payload`: encoded parameters of the wasm module `init` function.
        /// - `gas_limit`: maximum amount of gas the program can spend before it is halted.
        /// - `value`: balance to be transferred to the program once it's been created.
        ///
        /// Emits the following events:
        /// - `InitMessageEnqueued(MessageInfo)` when init message is placed in the queue.
        ///
        /// # Note
        /// Faulty (uninitialized) programs still have a valid addresses (program ids) that can deterministically be derived on the
        /// caller's side upfront. It means that if messages are sent to such an address, they might still linger in the queue.
        ///
        /// In order to mitigate the risk of users' funds being sent to an address,
        /// where a valid program should have resided, while it's not,
        /// such "failed-to-initialize" programs are not silently deleted from the
        /// program storage but rather marked as "ghost" programs.
        /// Ghost program can be removed by their original author via an explicit call.
        /// The funds stored by a ghost program will be release to the author once the program
        /// has been removed.
        #[pallet::call_index(1)]
        #[pallet::weight(
            <T as Config>::WeightInfo::upload_program(code.len() as u32 / 1024, salt.len() as u32)
        )]
        pub fn upload_program(
            origin: OriginFor<T>,
            code: Vec<u8>,
            salt: Vec<u8>,
            init_payload: Vec<u8>,
            gas_limit: u64,
            value: BalanceOf<T>,
        ) -> DispatchResultWithPostInfo {
            let who = ensure_signed(origin)?;

            Self::check_gas_limit_and_value(gas_limit, value)?;

            let code_and_id = Self::try_new_code(code)?;
            let code_info = CodeInfo::from_code_and_id(&code_and_id);
            let packet = Self::init_packet(
                who.clone(),
                code_and_id.code_id(),
                salt,
                init_payload,
                gas_limit,
                value,
            )?;

            if !T::CodeStorage::exists(code_and_id.code_id()) {
                // By that call we follow the guarantee that we have in `Self::upload_code` -
                // if there's code in storage, there's also metadata for it.
                let code_hash =
                    Self::set_code_with_metadata(code_and_id, who.clone().into_origin())?;

                // TODO: replace this temporary (`None`) value
                // for expiration block number with properly
                // calculated one (issues #646 and #969).
                Self::deposit_event(Event::CodeChanged {
                    id: code_hash,
                    change: CodeChangeKind::Active { expiration: None },
                });
            }

            Self::do_create_program(who, packet, code_info)?;

            Ok(().into())
        }

        /// Creates program via `code_id` from storage.
        ///
        /// Parameters:
        /// - `code_id`: wasm code id in the code storage.
        /// - `salt`: randomness term (a seed) to allow programs with identical code
        ///   to be created independently.
        /// - `init_payload`: encoded parameters of the wasm module `init` function.
        /// - `gas_limit`: maximum amount of gas the program can spend before it is halted.
        /// - `value`: balance to be transferred to the program once it's been created.
        ///
        /// Emits the following events:
        /// - `InitMessageEnqueued(MessageInfo)` when init message is placed in the queue.
        ///
        /// # NOTE
        ///
        /// For the details of this extrinsic, see `upload_code`.
        #[pallet::call_index(2)]
        #[pallet::weight(<T as Config>::WeightInfo::create_program(salt.len() as u32))]
        pub fn create_program(
            origin: OriginFor<T>,
            code_id: CodeId,
            salt: Vec<u8>,
            init_payload: Vec<u8>,
            gas_limit: u64,
            value: BalanceOf<T>,
        ) -> DispatchResultWithPostInfo {
            let who = ensure_signed(origin)?;

            // Check if code exists.
            let code = T::CodeStorage::get_code(code_id).ok_or(Error::<T>::CodeDoesntExist)?;

            // Check `gas_limit` and `value`
            Self::check_gas_limit_and_value(gas_limit, value)?;

            // Construct packet.
            let packet =
                Self::init_packet(who.clone(), code_id, salt, init_payload, gas_limit, value)?;

            Self::do_create_program(who, packet, CodeInfo::from_code(&code_id, &code))?;
            Ok(().into())
        }

        /// Sends a message to a program or to another account.
        ///
        /// The origin must be Signed and the sender must have sufficient funds to pay
        /// for `gas` and `value` (in case the latter is being transferred).
        ///
        /// To avoid an undefined behavior a check is made that the destination address
        /// is not a program in uninitialized state. If the opposite holds true,
        /// the message is not enqueued for processing.
        ///
        /// If `prepaid` flag is set, the transaction fee and the gas cost will be
        /// charged against a `voucher` that must have been issued for the sender
        /// in conjunction with the `destination` program. That means that the
        /// synthetic account corresponding to the (`AccountId`, `ProgramId`) pair must
        /// exist and have sufficient funds in it. Otherwise, the call is invalidated.
        ///
        /// Parameters:
        /// - `destination`: the message destination.
        /// - `payload`: in case of a program destination, parameters of the `handle` function.
        /// - `gas_limit`: maximum amount of gas the program can spend before it is halted.
        /// - `value`: balance to be transferred to the program once it's been created.
        /// - `prepaid`: a flag that indicates whether a voucher should be used.
        ///
        /// Emits the following events:
        /// - `DispatchMessageEnqueued(MessageInfo)` when dispatch message is placed in the queue.
        #[pallet::call_index(3)]
        #[pallet::weight(<T as Config>::WeightInfo::send_message(payload.len() as u32))]
        pub fn send_message(
            origin: OriginFor<T>,
            destination: ProgramId,
            payload: Vec<u8>,
            gas_limit: u64,
            value: BalanceOf<T>,
            prepaid: bool,
        ) -> DispatchResultWithPostInfo {
            let payload = payload
                .try_into()
                .map_err(|err: PayloadSizeError| DispatchError::Other(err.into()))?;
            let who = ensure_signed(origin)?;
            let origin = who.clone().into_origin();

            Self::check_gas_limit_and_value(gas_limit, value)?;

            let message = HandleMessage::from_packet(
                Self::next_message_id(origin),
                HandlePacket::new_with_gas(
                    destination,
                    payload,
                    gas_limit,
                    value.unique_saturated_into(),
                ),
            );

            if Self::program_exists(destination) {
                ensure!(Self::is_active(destination), Error::<T>::InactiveProgram);

                // Message is not guaranteed to be executed, that's why value is not immediately transferred.
                // That's because destination can fail to be initialized, while this dispatch message is next
                // in the queue.
                // Note: reservaton is always made against the user's account regardless whether
                // a voucher exists. The latter can only be used to pay for gas or transaction fee.
                CurrencyOf::<T>::reserve(&who, value.unique_saturated_into())
                    .map_err(|_| Error::<T>::InsufficientBalance)?;

                let gas_limit_reserve = T::GasPrice::gas_price(gas_limit);

                let external_node = if prepaid {
                    // If voucher is used, we attempt to reserve funds on the respective account.
                    // If no such voucher exists, the call is invalidated.
                    VoucherOf::<T>::redeem_with_id(who.clone(), destination, gas_limit_reserve)
                        .map_err(|_| {
                            log::error!(
                                "Failed to redeem voucher for user {:?} and program {:?}",
                                who,
                                destination,
                            );
                            Error::<T>::FailureRedeemingVoucher
                        })?
                } else {
                    // If voucher is not used, we reserve gas limit on the user's account.
                    CurrencyOf::<T>::reserve(&who, gas_limit_reserve)
                        .map_err(|_| Error::<T>::InsufficientBalance)?;
                    who.clone()
                };

                Self::create(external_node, message.id(), gas_limit, false);

                let message = message.into_stored_dispatch(ProgramId::from_origin(origin));

                Self::deposit_event(Event::MessageQueued {
                    id: message.id(),
                    source: who,
                    destination: message.destination(),
                    entry: MessageEntry::Handle,
                });

                QueueOf::<T>::queue(message).map_err(|_| Error::<T>::MessagesStorageCorrupted)?;
            } else {
                let message = message.into_stored(ProgramId::from_origin(origin));
                let message: UserMessage = message
                    .try_into()
                    .unwrap_or_else(|_| unreachable!("Signal message sent to user"));

                CurrencyOf::<T>::transfer(
                    &who,
                    &<T as frame_system::Config>::AccountId::from_origin(
                        message.destination().into_origin(),
                    ),
                    value.unique_saturated_into(),
                    ExistenceRequirement::AllowDeath,
                )
                .map_err(|_| Error::<T>::InsufficientBalance)?;

                Pallet::<T>::deposit_event(Event::UserMessageSent {
                    message,
                    expiration: None,
                });
            }

            Ok(().into())
        }

        /// Send reply on message in `Mailbox`.
        ///
        /// Removes message by given `MessageId` from callers `Mailbox`:
        /// rent funds become free, associated with the message value
        /// transfers from message sender to extrinsic caller.
        ///
        /// Generates reply on removed message with given parameters
        /// and pushes it in `MessageQueue`.
        ///
        /// NOTE: source of the message in mailbox guaranteed to be a program.
        ///
        /// NOTE: only user who is destination of the message, can claim value
        /// or reply on the message from mailbox.
        ///
        /// If `prepaid` flag is set, the transaction fee and the gas cost will be
        /// charged against a `voucher` that must have been issued for the sender
        /// in conjunction with the mailboxed message source program. That means that the
        /// synthetic account corresponding to the (`AccountId`, `ProgramId`) pair must
        /// exist and have sufficient funds in it. Otherwise, the call is invalidated.
        #[pallet::call_index(4)]
        #[pallet::weight(<T as Config>::WeightInfo::send_reply(payload.len() as u32) + if *prepaid {
            Weight::zero()
                .saturating_add(T::DbWeight::get().reads(1_u64))
                .saturating_add(T::DbWeight::get().writes(1_u64))
        } else {
            Weight::zero()
        })]
        pub fn send_reply(
            origin: OriginFor<T>,
            reply_to_id: MessageId,
            payload: Vec<u8>,
            gas_limit: u64,
            value: BalanceOf<T>,
            prepaid: bool,
        ) -> DispatchResultWithPostInfo {
            // Validating origin.
            let origin = ensure_signed(origin)?;

            let payload = payload
                .try_into()
                .map_err(|err: PayloadSizeError| DispatchError::Other(err.into()))?;

            // Reason for reading from mailbox.
            let reason = UserMessageReadRuntimeReason::MessageReplied.into_reason();

            // Reading message, if found, or failing extrinsic.
            let mailboxed = Self::read_message(origin.clone(), reply_to_id, reason)
                .ok_or(Error::<T>::MessageNotFound)?;

            Self::check_gas_limit_and_value(gas_limit, value)?;

            let destination = mailboxed.source();

            // Checking that program, origin replies to, is not terminated.
            ensure!(Self::is_active(destination), Error::<T>::InactiveProgram);

            let reply_id = MessageId::generate_reply(mailboxed.id());

            // Set zero gas limit if reply deposit exists.
            let gas_limit = if GasHandlerOf::<T>::exists_and_deposit(reply_id) {
                0
            } else {
                gas_limit
            };

            // Converting applied gas limit into value to reserve.
            let gas_limit_reserve = T::GasPrice::gas_price(gas_limit);

            let external_node = if prepaid {
                // Reserving funds for sending `value` on the sender's account
                // even though a voucher is supposed to be used.
                //
                // Note, that message is not guaranteed to be successfully executed,
                // that's why value is not immediately transferred.
                CurrencyOf::<T>::reserve(&origin, value)
                    .map_err(|_| Error::<T>::InsufficientBalance)?;
                VoucherOf::<T>::redeem_with_id(origin.clone(), destination, gas_limit_reserve)
                    .map_err(|_| {
                        log::error!(
                            "Failed to redeem voucher for user {:?} and program {:?}",
                            origin,
                            destination,
                        );
                        Error::<T>::FailureRedeemingVoucher
                    })?
            } else {
                // Reserving funds for both gas limit and value sending on the sender's account.
                //
                // Note, that message is not guaranteed to be successfully executed,
                // that's why value is not immediately transferred.
                CurrencyOf::<T>::reserve(&origin, gas_limit_reserve + value)
                    .map_err(|_| Error::<T>::InsufficientBalance)?;
                origin.clone()
            };

            // Following up with a gas node creation.
            Self::create(external_node, reply_id, gas_limit, true);

            // Creating reply message.
            let message = ReplyMessage::from_packet(
                reply_id,
                ReplyPacket::new_with_gas(payload, gas_limit, value.unique_saturated_into()),
            );

            // Converting reply message into appropriate type for queueing.
            let dispatch = message.into_stored_dispatch(
                ProgramId::from_origin(origin.clone().into_origin()),
                destination,
                mailboxed.id(),
            );

            // Pre-generating appropriate event to avoid dispatch cloning.
            let event = Event::MessageQueued {
                id: dispatch.id(),
                source: origin,
                destination: dispatch.destination(),
                entry: MessageEntry::Reply(mailboxed.id()),
            };

            // Queueing dispatch.
            QueueOf::<T>::queue(dispatch)
                .unwrap_or_else(|e| unreachable!("Message queue corrupted! {:?}", e));

            // Depositing pre-generated event.
            Self::deposit_event(event);

            Ok(().into())
        }

        /// Claim value from message in `Mailbox`.
        ///
        /// Removes message by given `MessageId` from callers `Mailbox`:
        /// rent funds become free, associated with the message value
        /// transfers from message sender to extrinsic caller.
        ///
        /// NOTE: only user who is destination of the message, can claim value
        /// or reply on the message from mailbox.
        #[pallet::call_index(5)]
        #[pallet::weight(<T as Config>::WeightInfo::claim_value())]
        pub fn claim_value(
            origin: OriginFor<T>,
            message_id: MessageId,
        ) -> DispatchResultWithPostInfo {
            // Validating origin.
            let origin = ensure_signed(origin)?;

            // Reason for reading from mailbox.
            let reason = UserMessageReadRuntimeReason::MessageClaimed.into_reason();

            // Reading message, if found, or failing extrinsic.
            let mailboxed = Self::read_message(origin.clone(), message_id, reason)
                .ok_or(Error::<T>::MessageNotFound)?;

            if Self::is_active(mailboxed.source()) {
                // Creating reply message.
                let message = ReplyMessage::auto(mailboxed.id());

                Self::create(origin.clone(), message.id(), 0, true);

                // Converting reply message into appropriate type for queueing.
                let dispatch = message.into_stored_dispatch(
                    ProgramId::from_origin(origin.into_origin()),
                    mailboxed.source(),
                    mailboxed.id(),
                );

                // Queueing dispatch.
                QueueOf::<T>::queue(dispatch)
                    .unwrap_or_else(|e| unreachable!("Message queue corrupted! {:?}", e));
            };

            Ok(().into())
        }

        /// Process message queue
        #[pallet::call_index(6)]
        #[pallet::weight((Weight::zero(), DispatchClass::Mandatory))]
        pub fn run(
            origin: OriginFor<T>,
            max_gas: Option<GasBalanceOf<T>>,
        ) -> DispatchResultWithPostInfo {
            ensure_none(origin)?;

            ensure!(
                ExecuteInherent::<T>::get(),
                Error::<T>::MessageQueueProcessingDisabled
            );

            let weight_used = <frame_system::Pallet<T>>::block_weight();
            let max_weight = <T as frame_system::Config>::BlockWeights::get().max_block;
            let remaining_weight = max_weight.saturating_sub(weight_used.total());

            // Remaining weight may exceed the minimum block gas limit set by the Limiter trait.
            let mut adjusted_gas = GasAllowanceOf::<T>::get().max(remaining_weight.ref_time());
            // Gas for queue processing can never exceed the hard limit, if the latter is provided.
            if let Some(max_gas) = max_gas {
                adjusted_gas = adjusted_gas.min(max_gas);
            };

            log::debug!(
                target: "gear::runtime",
                "⚙️  Queue and tasks processing of gear block #{:?} with {adjusted_gas}",
                Self::block_number(),
            );

            let actual_weight = <T as Config>::QueueRunner::run_queue(adjusted_gas);

            log::debug!(
                target: "gear::runtime",
                "⚙️  {} burned in gear block #{:?}",
                actual_weight,
                Self::block_number(),
            );

            // Incrementing Gear block number one more time to indicate that the queue processing
            // has been successfully completed in the current block.
            // Caveat: this increment must be done strictly after all extrinsics in the block have
            // been handled to ensure correct block number math.
            BlockNumber::<T>::mutate(|bn| *bn = bn.saturating_add(One::one()));

            Ok(PostDispatchInfo {
                actual_weight: Some(
                    Weight::from_parts(actual_weight, 0)
                        .saturating_add(T::DbWeight::get().writes(1)),
                ),
                pays_fee: Pays::No,
            })
        }

        /// Sets `ExecuteInherent` flag.
        ///
        /// Requires root origin (eventually, will only be set via referendum)
        #[pallet::call_index(7)]
        #[pallet::weight(DbWeightOf::<T>::get().writes(1))]
        pub fn set_execute_inherent(origin: OriginFor<T>, value: bool) -> DispatchResult {
            ensure_root(origin)?;

            log::debug!(target: "gear::runtime", "⚙️  Set ExecuteInherent flag to {}", value);
            ExecuteInherent::<T>::put(value);

            Ok(())
        }

        /// Pay additional rent for the program.
        #[pallet::call_index(8)]
        #[pallet::weight(<T as Config>::WeightInfo::pay_program_rent())]
        pub fn pay_program_rent(
            origin: OriginFor<T>,
            program_id: ProgramId,
            block_count: BlockNumberFor<T>,
        ) -> DispatchResultWithPostInfo {
            let who = ensure_signed(origin)?;

            ProgramStorageOf::<T>::update_active_program(
                program_id,
                |program| -> Result<(), Error<T>> {
                    Self::pay_program_rent_impl(program_id, program, &who, block_count)
                        .map_err(|_| Error::<T>::InsufficientBalance)
                },
            )??;

            Ok(().into())
        }

        /// Starts a resume session of the previously paused program.
        ///
        /// The origin must be Signed.
        ///
        /// Parameters:
        /// - `program_id`: id of the program to resume.
        /// - `allocations`: memory allocations of program prior to stop.
        /// - `code_hash`: id of the program binary code.
        #[pallet::call_index(9)]
        #[pallet::weight(<T as Config>::WeightInfo::resume_session_init())]
        pub fn resume_session_init(
            origin: OriginFor<T>,
            program_id: ProgramId,
            allocations: BTreeSet<WasmPage>,
            code_hash: CodeId,
        ) -> DispatchResultWithPostInfo {
            let who = ensure_signed(origin)?;

            let session_end_block =
                Self::block_number().saturating_add(ResumeSessionDurationOf::<T>::get());
            let session_id = ProgramStorageOf::<T>::resume_session_init(
                who.clone(),
                session_end_block,
                program_id,
                allocations,
                code_hash,
            )?;

            let task = ScheduledTask::RemoveResumeSession(session_id);
            TaskPoolOf::<T>::add(session_end_block, task)
                .unwrap_or_else(|e| unreachable!("Scheduling logic invalidated! {:?}", e));

            Self::deposit_event(Event::ProgramResumeSessionStarted {
                session_id,
                account_id: who,
                program_id,
                session_end_block,
            });

            Ok(().into())
        }

        /// Appends memory pages to the resume session.
        ///
        /// The origin must be Signed and should be the owner of the session.
        ///
        /// Parameters:
        /// - `session_id`: id of the resume session.
        /// - `memory_pages`: program memory (or its part) before it was paused.
        #[pallet::call_index(10)]
        #[pallet::weight(<T as Config>::WeightInfo::resume_session_push(memory_pages.len() as u32))]
        pub fn resume_session_push(
            origin: OriginFor<T>,
            session_id: SessionId,
            memory_pages: Vec<(GearPage, PageBuf)>,
        ) -> DispatchResultWithPostInfo {
            let who = ensure_signed(origin)?;

            ProgramStorageOf::<T>::resume_session_push(session_id, who, memory_pages)?;

            Ok(().into())
        }

        /// Finishes the program resume session.
        ///
        /// The origin must be Signed and should be the owner of the session.
        ///
        /// Parameters:
        /// - `session_id`: id of the resume session.
        /// - `block_count`: the specified period of rent.
        #[pallet::call_index(11)]
        #[pallet::weight(DbWeightOf::<T>::get().reads(1) + <T as Config>::WeightInfo::resume_session_commit(ProgramStorageOf::<T>::resume_session_page_count(session_id).unwrap_or(0)))]
        pub fn resume_session_commit(
            origin: OriginFor<T>,
            session_id: SessionId,
            block_count: BlockNumberFor<T>,
        ) -> DispatchResultWithPostInfo {
            let who = ensure_signed(origin)?;

            ensure!(
                block_count >= ResumeMinimalPeriodOf::<T>::get(),
                Error::<T>::ResumePeriodLessThanMinimal
            );

            let rent_fee = Self::rent_fee_for(block_count);
            ensure!(
                CurrencyOf::<T>::free_balance(&who) >= rent_fee,
                Error::<T>::InsufficientBalance
            );

            let result = ProgramStorageOf::<T>::resume_session_commit(
                session_id,
                who.clone(),
                Self::block_number().saturating_add(block_count),
            )?;

            let task = ScheduledTask::RemoveResumeSession(session_id);
            TaskPoolOf::<T>::delete(result.end_block, task)
                .unwrap_or_else(|e| unreachable!("Scheduling logic invalidated! {:?}", e));

            let block_author = Authorship::<T>::author()
                .unwrap_or_else(|| unreachable!("Failed to find block author!"));
            if let Some((program_id, expiration_block)) = result.info {
                let task = ScheduledTask::PauseProgram(program_id);
                TaskPoolOf::<T>::add(expiration_block, task)
                    .unwrap_or_else(|e| unreachable!("Scheduling logic invalidated! {:?}", e));

                CurrencyOf::<T>::transfer(
                    &who,
                    &block_author,
                    rent_fee,
                    ExistenceRequirement::AllowDeath,
                )
                .unwrap_or_else(|e| unreachable!("Failed to transfer rent: {:?}", e));

                Self::deposit_event(Event::ProgramChanged {
                    id: program_id,
                    change: ProgramChangeKind::Active {
                        expiration: expiration_block,
                    },
                });
            }

            Ok(().into())
        }
    }

    impl<T: Config> QueueRunner for Pallet<T>
    where
        T::AccountId: Origin,
    {
        type Gas = GasBalanceOf<T>;

        fn run_queue(initial_gas: Self::Gas) -> Self::Gas {
            // Setting adjusted initial gas allowance
            GasAllowanceOf::<T>::put(initial_gas);

            // Ext manager creation.
            // It will be processing messages execution results following its `JournalHandler` trait implementation.
            // It also will handle delayed tasks following `TasksHandler`.
            let mut ext_manager = Default::default();

            // Processing regular and delayed tasks.
            Self::process_tasks(&mut ext_manager);

            // Processing message queue.
            Self::process_queue(ext_manager);

            // Calculating weight burned within the block.
            initial_gas.saturating_sub(GasAllowanceOf::<T>::get())
        }
    }
}<|MERGE_RESOLUTION|>--- conflicted
+++ resolved
@@ -91,22 +91,6 @@
     prelude::*,
 };
 
-<<<<<<< HEAD
-#[cfg(feature = "std")]
-type ExecutionEnvironment<EP = DispatchKind> = gear_backend_wasmi::WasmiEnvironment<Ext, EP>;
-
-#[cfg(not(feature = "std"))]
-=======
-#[cfg(feature = "lazy-pages")]
-use gear_lazy_pages_common as lazy_pages;
-
-#[cfg(feature = "lazy-pages")]
-use ext::LazyPagesExt as Ext;
-
-#[cfg(not(feature = "lazy-pages"))]
-use core_processor::Ext;
-
->>>>>>> 53208397
 type ExecutionEnvironment<EP = DispatchKind> = gear_backend_sandbox::SandboxEnvironment<Ext, EP>;
 
 pub(crate) type CurrencyOf<T> = <T as Config>::Currency;
