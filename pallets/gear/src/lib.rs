// This file is part of Gear.

// Copyright (C) 2021-2022 Gear Technologies Inc.
// SPDX-License-Identifier: GPL-3.0-or-later WITH Classpath-exception-2.0

// This program is free software: you can redistribute it and/or modify
// it under the terms of the GNU General Public License as published by
// the Free Software Foundation, either version 3 of the License, or
// (at your option) any later version.

// This program is distributed in the hope that it will be useful,
// but WITHOUT ANY WARRANTY; without even the implied warranty of
// MERCHANTABILITY or FITNESS FOR A PARTICULAR PURPOSE. See the
// GNU General Public License for more details.

// You should have received a copy of the GNU General Public License
// along with this program. If not, see <https://www.gnu.org/licenses/>.

#![cfg_attr(not(feature = "std"), no_std)]
#![cfg_attr(feature = "runtime-benchmarks", recursion_limit = "512")]

extern crate alloc;

<<<<<<< HEAD
use alloc::string::ToString;

pub use pallet::*;
pub use weights::WeightInfo;

=======
>>>>>>> 1275a71c
#[cfg(feature = "runtime-benchmarks")]
mod benchmarking;
mod ext;
mod schedule;

pub mod manager;
pub mod weights;

#[cfg(test)]
mod mock;

#[cfg(test)]
mod tests;

pub use crate::{
    manager::{ExtManager, HandleKind},
    pallet::*,
    schedule::{InstructionWeights, Limits, Schedule},
};
pub use weights::WeightInfo;

use common::{
    self, CodeMetadata, CodeStorage, DAGBasedLedger, GasPrice, Origin, Program, ProgramState,
};
use core_processor::{
    common::{DispatchOutcome as CoreDispatchOutcome, ExecutableActor, JournalNote},
    configs::BlockInfo,
};

use alloc::format;
use frame_support::{
    dispatch::{DispatchError, DispatchResultWithPostInfo},
    traits::{BalanceStatus, Currency, Get, LockableCurrency, ReservableCurrency},
};

use gear_backend_sandbox::SandboxEnvironment;
use gear_core::{
    code::{Code, CodeAndId, InstrumentedCode, InstrumentedCodeAndId},
    ids::{CodeId, MessageId, ProgramId},
    message::*,
    program::Program as NativeProgram,
};
use primitive_types::H256;
use scale_info::TypeInfo;
use sp_runtime::traits::UniqueSaturatedInto;
use sp_std::convert::TryInto;
use sp_std::{fmt::Debug, prelude::*};

pub type Authorship<T> = pallet_authorship::Pallet<T>;

type BalanceOf<T> =
    <<T as Config>::Currency as Currency<<T as frame_system::Config>::AccountId>>::Balance;

use pallet_gear_program::Pallet as GearProgramPallet;

pub trait DebugInfo {
    fn is_remap_id_enabled() -> bool;
    fn remap_id();
    fn do_snapshot();
    fn is_enabled() -> bool;
}

impl DebugInfo for () {
    fn is_remap_id_enabled() -> bool {
        false
    }
    fn remap_id() {}
    fn do_snapshot() {}
    fn is_enabled() -> bool {
        false
    }
}

#[frame_support::pallet]
pub mod pallet {
    use super::*;

    use frame_support::pallet_prelude::*;
    use frame_system::pallet_prelude::*;

    use crate::manager::{ExtManager, HandleKind};

    #[pallet::config]
    pub trait Config:
        frame_system::Config
        + pallet_authorship::Config
        + pallet_timestamp::Config
        + pallet_gear_program::Config<Currency = <Self as Config>::Currency>
    {
        /// Because this pallet emits events, it depends on the runtime's definition of an event.
        type Event: From<Event<Self>> + IsType<<Self as frame_system::Config>::Event>;

        /// Gas and value transfer currency
        type Currency: LockableCurrency<Self::AccountId> + ReservableCurrency<Self::AccountId>;

        /// Gas to Currency converter
        type GasPrice: GasPrice<Balance = BalanceOf<Self>>;

        /// Implementation of a ledger to account for gas creation and consumption
        type GasHandler: DAGBasedLedger<ExternalOrigin = H256, Key = H256, Balance = u64>;

        /// Weight information for extrinsics in this pallet.
        type WeightInfo: WeightInfo;

        /// Cost schedule and limits.
        #[pallet::constant]
        type Schedule: Get<Schedule<Self>>;

        /// The maximum amount of gas that can be used within a single block.
        #[pallet::constant]
        type BlockGasLimit: Get<u64>;

        /// The maximum amount of messages that can be produced in single run.
        #[pallet::constant]
        type OutgoingLimit: Get<u32>;

        /// The cost for a message to spend one block in the wait list
        #[pallet::constant]
        type WaitListFeePerBlock: Get<u64>;

        type DebugInfo: DebugInfo;

        type CodeStorage: CodeStorage;
    }

    #[pallet::pallet]
    #[pallet::without_storage_info]
    #[pallet::generate_store(pub(super) trait Store)]
    pub struct Pallet<T>(PhantomData<T>);

    #[pallet::event]
    #[pallet::generate_deposit(pub(super) fn deposit_event)]
    pub enum Event<T: Config> {
        /// Log event from the specific program.
        Log(StoredMessage),
        /// Program created and an init message enqueued.
        InitMessageEnqueued(MessageInfo),
        /// Program initialization error.
        InitFailure(MessageInfo, Reason),
        /// Program initialized.
        InitSuccess(MessageInfo),
        /// Dispatch message with a specific ID enqueued for processing.
        DispatchMessageEnqueued(MessageInfo),
        /// Dispatched message has resulted in an outcome
        MessageDispatched(DispatchOutcome),
        /// Some number of messages processed.
        // TODO: will be replaced by more comprehensive stats
        MessagesDequeued(u32),
        /// Value and gas has been claimed from a message in mailbox by the addressee
        ClaimedValueFromMailbox(H256),
        /// A message has been added to the wait list
        AddedToWaitList(StoredDispatch),
        /// A message has been removed from the wait list
        RemovedFromWaitList(H256),
        /// Program code with a calculated code hash is saved to the storage
        CodeSaved(H256),
        /// Pallet associated storage has been wiped.
        DatabaseWiped,
        /// Message was not executed
        MessageNotExecuted(H256),
    }

    // Gear pallet error.
    #[pallet::error]
    pub enum Error<T> {
        /// Not enough balance to reserve.
        ///
        /// Usually occurs when gas_limit specified is such that origin account can't afford the message.
        NotEnoughBalanceForReserve,
        /// Gas limit too high.
        ///
        /// Occurs when an extrinsic's declared `gas_limit` is greater than a block's maximum gas limit.
        GasLimitTooHigh,
        /// Program already exists.
        ///
        /// Occurs if a program with some specific program id already exists in program storage.
        ProgramAlreadyExists,
        /// No message in the mailbox.
        ///
        /// The user tried to reply on message that was not found in his personal mailbox.
        NoMessageInMailbox,
        /// Program is terminated
        ///
        /// Program init ended up with failure, so such message destination is unavailable anymore
        ProgramIsTerminated,
        /// Message gas tree is not found.
        ///
        /// When message claimed from mailbox has a corrupted or non-extant gas tree associated.
        NoMessageTree,
        /// Code already exists
        ///
        /// Occurs when trying to save to storage a program code, that has been saved there.
        CodeAlreadyExists,
        /// The code supplied to `submit_code` or `submit_program` exceeds the limit specified in the
        /// current schedule.
        CodeTooLarge,
        /// Failed to create a program.
        FailedToConstructProgram,
        /// Value doesnt cover ExistenceDeposit
        ValueLessThanMinimal,
        /// Unable to intrument program code
        GasInstrumentationFailed,
        /// No code could be found at the supplied code hash.
        CodeNotFound,
    }

    #[derive(Debug, Encode, Decode, Clone, PartialEq, TypeInfo)]
    pub enum Reason {
        Error,
        ValueTransfer,
        Dispatch(Vec<u8>),
    }

    #[derive(Debug, Encode, Decode, Clone, PartialEq, TypeInfo)]
    pub enum ExecutionResult {
        Success,
        Failure(Vec<u8>),
    }

    #[derive(Debug, Encode, Decode, Clone, PartialEq, TypeInfo)]
    pub struct DispatchOutcome {
        pub message_id: H256,
        pub outcome: ExecutionResult,
    }

    #[derive(Debug, Encode, Decode, Clone, PartialEq, TypeInfo)]
    pub struct MessageInfo {
        pub message_id: H256,
        pub program_id: H256,
        pub origin: H256,
    }

    #[pallet::type_value]
    pub fn DefaultForGasLimit<T: Config>() -> u64 {
        T::BlockGasLimit::get()
    }

    #[pallet::storage]
    #[pallet::getter(fn gas_allowance)]
    pub type GasAllowance<T> = StorageValue<_, u64, ValueQuery, DefaultForGasLimit<T>>;

    #[pallet::type_value]
    pub fn ZeroU128() -> u128 {
        0
    }

    #[pallet::storage]
    #[pallet::getter(fn messages_sent)]
    pub type MessagesSent<T: Config> = StorageValue<_, u128, ValueQuery, ZeroU128>;

    #[pallet::type_value]
    pub fn ZeroU32() -> u32 {
        0
    }

    #[pallet::storage]
    #[pallet::getter(fn total_handled)]
    pub type TotalHandled<T: Config> = StorageValue<_, u32, ValueQuery, ZeroU32>;

    #[pallet::type_value]
    pub fn True() -> bool {
        true
    }

    #[pallet::storage]
    #[pallet::getter(fn can_process_queue)]
    pub type CanProcessQueue<T: Config> = StorageValue<_, bool, ValueQuery, True>;

    #[pallet::storage]
    #[pallet::getter(fn mailbox)]
    pub type Mailbox<T: Config> =
        StorageDoubleMap<_, Identity, T::AccountId, Identity, MessageId, StoredMessage>;

    #[pallet::hooks]
    impl<T: Config> Hooks<BlockNumberFor<T>> for Pallet<T>
    where
        T::AccountId: Origin,
    {
        fn on_runtime_upgrade() -> Weight {
            log::debug!(target: "runtime::gear::hooks", "🚧 Runtime upgrade");

            Weight::MAX
        }

        /// Initialization
        fn on_initialize(bn: BlockNumberFor<T>) -> Weight {
            log::debug!(target: "runtime::gear::hooks", "🚧 Initialization of block #{:?}", bn);

            // Reset block gas allowance
            GasAllowance::<T>::put(T::BlockGasLimit::get());
            T::DbWeight::get().writes(1)
        }

        /// Finalization
        fn on_finalize(bn: BlockNumberFor<T>) {
            log::debug!(target: "runtime::gear::hooks", "🚧 Finalization of block #{:?}", bn);
        }

        /// Queue processing occurs after all normal extrinsics in the block
        ///
        /// There should always remain enough weight for this hook to be invoked
        fn on_idle(bn: BlockNumberFor<T>, remaining_weight: Weight) -> Weight {
            log::debug!(
                target: "runtime::gear::hooks",
                "🚧 Queue processing of block #{:?} with weight='{:?}'",
                bn,
                remaining_weight,
            );

            log::debug!(
                target: "runtime::gear",
                "{} of weight remains in block {:?} after normal extrinsics have been processed",
                remaining_weight,
                bn,
            );

            // Adjust the block gas allowance based on actual remaining weight
            MessagesSent::<T>::put(0);
            TotalHandled::<T>::put(0);
            CanProcessQueue::<T>::put(true);
            GasAllowance::<T>::put(remaining_weight.saturating_sub(T::DbWeight::get().writes(3)));
            let weight = T::DbWeight::get().writes(4);
            weight.saturating_add(Self::process_queue())
        }
    }

    impl<T: Config> Pallet<T>
    where
        T::AccountId: Origin,
    {
        /// Submit program for benchmarks which does not check nor instrument the code.
        #[cfg(feature = "runtime-benchmarks")]
        pub fn submit_program_raw(
            origin: OriginFor<T>,
            code: Vec<u8>,
            salt: Vec<u8>,
            init_payload: Vec<u8>,
            gas_limit: u64,
            value: BalanceOf<T>,
        ) -> DispatchResultWithPostInfo {
            let who = ensure_signed(origin)?;

            let schedule = T::Schedule::get();

            let module = wasm_instrument::parity_wasm::deserialize_buffer(&code).map_err(|e| {
                log::debug!("Code failed to load: {:?}", e);
                Error::<T>::FailedToConstructProgram
            })?;

            let code = Code::new_raw(code, schedule.instruction_weights.version, Some(module))
                .map_err(|e| {
                    log::debug!("Code failed to load: {:?}", e);
                    Error::<T>::FailedToConstructProgram
                })?;

            let static_pages = code.static_pages();
            let code_and_id = CodeAndId::new(code);
            let code_id = code_and_id.code_id();

            let packet = InitPacket::new_with_gas(
                code_id,
                salt,
                init_payload,
                gas_limit,
                value.unique_saturated_into(),
            );

            let program_id = packet.destination();
            let id = program_id.into_origin();
            // Make sure there is no program with such id in program storage
            ensure!(
                !GearProgramPallet::<T>::program_exists(id),
                Error::<T>::ProgramAlreadyExists
            );

            let reserve_fee = T::GasPrice::gas_price(gas_limit);

            // First we reserve enough funds on the account to pay for `gas_limit`
            // and to transfer declared value.
            <T as Config>::Currency::reserve(&who, reserve_fee + value)
                .map_err(|_| Error::<T>::NotEnoughBalanceForReserve)?;

            let origin = who.into_origin();

            // By that call we follow the guarantee that we have in `Self::submit_code` -
            // if there's code in storage, there's also metadata for it.
            if let Ok(code_hash) = Self::set_code_with_metadata(code_and_id, origin) {
                Self::deposit_event(Event::CodeSaved(code_hash));
            }

            let message_id = Self::next_message_id(origin).into_origin();

            ExtManager::<T>::default().set_program(program_id, code_id, static_pages, message_id);

            let _ =
                T::GasHandler::create(origin, message_id, packet.gas_limit().expect("Can't fail"));

            let message = InitMessage::from_packet(MessageId::from_origin(message_id), packet);
            let dispatch = message
                .into_dispatch(ProgramId::from_origin(origin))
                .into_stored();

            common::queue_dispatch(dispatch);

            Self::deposit_event(Event::InitMessageEnqueued(MessageInfo {
                message_id,
                program_id: id,
                origin,
            }));

            Ok(().into())
        }

        // Messages have only two options to be inserted in mailbox:
        // 1. While message processing called `gr_wait`.
        // 2. While message addressed to program, that hadn't finished it's initialization.
        //
        // This means that program always exists in storage in active or terminated status.
        //
        // We also remove messages from mailbox for cases of out of rent (in `pallet-usage`)
        // and once program initialized or failed it's inititalization.
        pub fn insert_to_mailbox(user: H256, message: StoredMessage) {
            let user_id = &<T::AccountId as Origin>::from_origin(user);

            <Mailbox<T>>::insert(user_id, message.id(), message);
        }

        pub fn remove_from_mailbox(user: H256, message_id: H256) -> Option<StoredMessage> {
            let user_id = &<T::AccountId as Origin>::from_origin(user);
            let message_id = MessageId::from_origin(message_id);

            <Mailbox<T>>::take(user_id, message_id)
        }

        pub fn remove_and_claim_from_mailbox(
            user_id: &T::AccountId,
            message_id: H256,
        ) -> Result<StoredMessage, DispatchError> {
            let message = Self::remove_from_mailbox(user_id.clone().into_origin(), message_id)
                .ok_or(Error::<T>::NoMessageInMailbox)?;

            if message.value() > 0 {
                // Assuming the programs has enough balance
                <T as Config>::Currency::repatriate_reserved(
                    &<T::AccountId as Origin>::from_origin(message.source().into_origin()),
                    user_id,
                    message.value().unique_saturated_into(),
                    BalanceStatus::Free,
                )?;
            }

            Ok(message)
        }

        pub fn get_gas_spent(
            source: H256,
            kind: HandleKind,
            payload: Vec<u8>,
            value: u128,
        ) -> Result<u64, Vec<u8>> {
            let schedule = T::Schedule::get();
            let mut ext_manager = ExtManager::<T>::default();

            let bn: u64 = <frame_system::Pallet<T>>::block_number().unique_saturated_into();
            let root_message_id = MessageId::from(bn).into_origin();

            let dispatch = match kind {
                HandleKind::Init(ref code) => {
                    let program_id = ProgramId::generate(CodeId::generate(code), b"salt");

                    let schedule = T::Schedule::get();
                    let code = Code::try_new(
                        code.clone(),
                        schedule.instruction_weights.version,
                        |module| schedule.rules(module),
                    )
                    .map_err(|_| b"Code failed to load: {}".to_vec())?;

                    let code_and_id = CodeAndId::new(code);
                    let code_id = code_and_id.code_id();
                    let static_pages = code_and_id.code().static_pages();

                    let _ = Self::set_code_with_metadata(code_and_id, source);

                    ExtManager::<T>::default().set_program(
                        program_id,
                        code_id,
                        static_pages,
                        root_message_id,
                    );

                    Dispatch::new(
                        DispatchKind::Init,
                        Message::new(
                            MessageId::from_origin(root_message_id),
                            ProgramId::from_origin(source),
                            program_id,
                            payload,
                            Some(u64::MAX),
                            value,
                            None,
                        ),
                    )
                }
                HandleKind::Handle(dest) => Dispatch::new(
                    DispatchKind::Handle,
                    Message::new(
                        MessageId::from_origin(root_message_id),
                        ProgramId::from_origin(source),
                        ProgramId::from_origin(dest),
                        payload,
                        Some(u64::MAX),
                        value,
                        None,
                    ),
                ),
                HandleKind::Reply(msg_id, exit_code) => {
                    let msg = Self::remove_from_mailbox(source, msg_id).ok_or_else(|| {
                        b"Internal error: unable to find message in mailbox".to_vec()
                    })?;
                    Dispatch::new(
                        DispatchKind::Reply,
                        Message::new(
                            MessageId::from_origin(root_message_id),
                            ProgramId::from_origin(source),
                            msg.source(),
                            payload,
                            Some(u64::MAX),
                            value,
                            Some((msg.id(), exit_code)),
                        ),
                    )
                }
            };

            let initial_gas = T::BlockGasLimit::get();
            T::GasHandler::create(source.into_origin(), root_message_id, initial_gas)
                .map_err(|_| b"Internal error: unable to create gas handler".to_vec())?;

            let dispatch = dispatch.into_stored();

            common::clear_dispatch_queue();
            common::queue_dispatch(dispatch);

            let block_info = BlockInfo {
                height: <frame_system::Pallet<T>>::block_number().unique_saturated_into(),
                timestamp: <pallet_timestamp::Pallet<T>>::get().unique_saturated_into(),
            };

            let existential_deposit =
                <T as Config>::Currency::minimum_balance().unique_saturated_into();

            let mut max_gas_spent = 0;

            while let Some(queued_dispatch) = common::dequeue_dispatch() {
                let actor_id = queued_dispatch.destination();
                let actor = ext_manager
                    .get_executable_actor(actor_id.into_origin())
                    .ok_or_else(|| b"Program not found in the storage".to_vec())?;

                let journal = core_processor::process::<
                    ext::LazyPagesExt,
                    SandboxEnvironment<ext::LazyPagesExt>,
                >(
                    Some(actor),
                    queued_dispatch.into_incoming(initial_gas),
                    block_info,
                    existential_deposit,
                    ProgramId::from_origin(source),
                    actor_id,
                    u64::MAX,
                    T::OutgoingLimit::get(),
                    schedule.host_fn_weights.clone().into_core(),
                );

                core_processor::handle_journal(journal.clone(), &mut ext_manager);

                let (remaining_gas, _) =
                    T::GasHandler::get_limit(root_message_id).ok_or_else(|| {
                        b"Internal error: unable to get gas limit after execution".to_vec()
                    })?;

                // TODO: Check whether we charge gas fee for submitting code after #646
                for note in journal {
                    match note {
                        JournalNote::SendDispatch { .. }
                        | JournalNote::WaitDispatch(..)
                        | JournalNote::MessageConsumed(..) => {
                            let gas_spent = initial_gas.saturating_sub(remaining_gas);
                            if gas_spent > max_gas_spent {
                                max_gas_spent = gas_spent;
                            }
                        }
                        JournalNote::MessageDispatched(CoreDispatchOutcome::MessageTrap {
                            trap,
                            ..
                        }) => {
                            return Err(format!(
                                "Program terminated with a trap: {}",
                                trap.unwrap_or_else(|| "No reason".to_string())
                            )
                            .into_bytes());
                        }
                        _ => (),
                    }
                }
            }

            Ok(max_gas_spent)
        }

        pub(crate) fn decrease_gas_allowance(gas_charge: u64) {
            GasAllowance::<T>::mutate(|x| *x = x.saturating_sub(gas_charge));
        }

        pub(crate) fn message_handled() {
            TotalHandled::<T>::mutate(|x| *x = x.saturating_add(1));
        }

        pub(crate) fn stop_processing() {
            CanProcessQueue::<T>::mutate(|x| *x = false);
        }

        /// Returns true if a program has been successfully initialized
        pub fn is_initialized(program_id: H256) -> bool {
            common::get_program(program_id)
                .map(|p| p.is_initialized())
                .unwrap_or(false)
        }

        /// Returns true if a program has terminated status
        pub fn is_terminated(program_id: H256) -> bool {
            common::get_program(program_id)
                .map(|p| p.is_terminated())
                .unwrap_or(false)
        }

        /// Returns MessageId for newly created user message.
        pub fn next_message_id(user_id: H256) -> H256 {
            let nonce = Self::messages_sent();
            MessagesSent::<T>::mutate(|x| *x = x.saturating_add(1));
            let block_number = <frame_system::Pallet<T>>::block_number().unique_saturated_into();
            let user_id = ProgramId::from_origin(user_id);

            MessageId::generate_from_user(block_number, user_id, nonce).into_origin()
        }

        /// Message Queue processing.
        ///
        /// Can emit the following events:
        /// - `InitSuccess(MessageInfo)` when initialization message is processed successfully;
        /// - `InitFailure(MessageInfo, Reason)` when initialization message fails;
        /// - `Log(Message)` when a dispatched message spawns other messages (including replies);
        /// - `MessageDispatched(H256)` when a dispatch message has been processed with some outcome.
        pub fn process_queue() -> Weight {
            let mut ext_manager = ExtManager::<T>::default();

            let weight = Self::gas_allowance() as Weight;

            let block_info = BlockInfo {
                height: <frame_system::Pallet<T>>::block_number().unique_saturated_into(),
                timestamp: <pallet_timestamp::Pallet<T>>::get().unique_saturated_into(),
            };

            let existential_deposit =
                <T as Config>::Currency::minimum_balance().unique_saturated_into();

            if T::DebugInfo::is_remap_id_enabled() {
                T::DebugInfo::remap_id();
            }

            while Self::can_process_queue() {
                if let Some(dispatch) = common::dequeue_dispatch() {
                    let msg_id = dispatch.id().into_origin();
                    let (gas_limit, _) = if let Some(limit) = T::GasHandler::get_limit(msg_id) {
                        limit
                    } else {
                        log::debug!(
                            target: "essential",
                            "No gas handler for message: {:?} to {:?}",
                            dispatch.id(),
                            dispatch.destination(),
                        );

                        common::queue_dispatch(dispatch);

                        // Since we requeue the message without GasHandler we have to take
                        // into account that there can left only such messages in the queue.
                        // So stop processing when there is not enough gas/weight.
                        let consumed = T::DbWeight::get().reads(1) + T::DbWeight::get().writes(1);
                        Self::decrease_gas_allowance(consumed);
                        if Self::gas_allowance() < consumed {
                            break;
                        }

                        continue;
                    };

                    log::debug!(
                        "Processing message: {:?} to {:?} / gas_limit: {}, gas_allowance: {}",
                        dispatch.id(),
                        dispatch.destination(),
                        gas_limit,
                        Self::gas_allowance(),
                    );

                    let schedule = T::Schedule::get();
                    let program_id = dispatch.destination();
                    let current_message_id = dispatch.id();
                    let maybe_message_reply = dispatch.reply();

                    let maybe_active_actor = if let Some(maybe_active_program) =
                        common::get_program(program_id.into_origin())
                    {
                        // Check whether message should be added to the wait list
                        if let Program::Active(prog) = maybe_active_program {
                            let schedule = T::Schedule::get();
                            let code_id = CodeId::from_origin(prog.code_hash);
                            let code = if let Some(code) = T::CodeStorage::get_code(code_id) {
                                if code.instruction_weights_version()
                                    == schedule.instruction_weights.version
                                {
                                    code
                                } else if let Ok(code) = Self::reinstrument_code(code_id, &schedule)
                                {
                                    // todo: charge for code instrumenting
                                    code
                                } else {
                                    // todo: mark code as unable for instrument to skip next time
                                    continue;
                                }
                            } else {
                                log::debug!(
                                    "Code '{:?}' not found for program '{:?}'",
                                    code_id,
                                    program_id
                                );

                                continue;
                            };

                            let is_for_wait_list = maybe_message_reply.is_none()
                                && matches!(prog.state, ProgramState::Uninitialized {message_id} if message_id != current_message_id.into_origin());
                            if is_for_wait_list {
                                Self::deposit_event(Event::AddedToWaitList(dispatch.clone()));
                                common::waiting_init_append_message_id(
                                    program_id.into_origin(),
                                    current_message_id.into_origin(),
                                );
                                common::insert_waiting_message(
                                    program_id.into_origin(),
                                    current_message_id.into_origin(),
                                    dispatch,
                                    block_info.height,
                                );

                                continue;
                            }

                            let native_program = NativeProgram::from_parts(
                                program_id,
                                code,
                                prog.persistent_pages,
                                matches!(prog.state, ProgramState::Initialized),
                            );

                            let balance = <T as Config>::Currency::free_balance(
                                &<T::AccountId as Origin>::from_origin(program_id.into_origin()),
                            )
                            .unique_saturated_into();

                            Some(ExecutableActor {
                                program: native_program,
                                balance,
                            })
                        } else {
                            log::debug!("Program '{:?}' is not active", program_id,);

                            None
                        }
                    } else {
                        None
                    };

                    let origin = <T as Config>::GasHandler::get_origin(msg_id).expect(
                        "Gas node is guaranteed to exist for the key due to earlier checks",
                    );

                    let journal = core_processor::process::<
                        ext::LazyPagesExt,
                        SandboxEnvironment<ext::LazyPagesExt>,
                    >(
                        maybe_active_actor,
                        dispatch.into_incoming(gas_limit),
                        block_info,
                        existential_deposit,
                        ProgramId::from_origin(origin),
                        program_id,
                        Self::gas_allowance(),
                        T::OutgoingLimit::get(),
                        schedule.host_fn_weights.into_core(),
                    );

                    core_processor::handle_journal(journal, &mut ext_manager);

                    if T::DebugInfo::is_enabled() {
                        T::DebugInfo::do_snapshot();
                    }

                    if T::DebugInfo::is_remap_id_enabled() {
                        T::DebugInfo::remap_id();
                    }
                } else {
                    break;
                }
            }

            let total_handled = Self::total_handled();

            if total_handled > 0 {
                Self::deposit_event(Event::MessagesDequeued(total_handled));
            }

            weight.saturating_sub(Self::gas_allowance())
        }

        /// Sets `code` and metadata, if code doesn't exist in storage.
        ///
        /// On success returns Blake256 hash of the `code`. If code already
        /// exists (*so, metadata exists as well*), returns unit `CodeAlreadyExists` error.
        ///
        /// # Note
        /// Code existence in storage means that metadata is there too.
        pub(crate) fn set_code_with_metadata(
            code_and_id: CodeAndId,
            who: H256,
        ) -> Result<H256, Error<T>> {
            let hash: H256 = code_and_id.code_id().into_origin();

            let metadata = {
                let block_number =
                    <frame_system::Pallet<T>>::block_number().unique_saturated_into();
                CodeMetadata::new(who, block_number)
            };

            T::CodeStorage::add_code(code_and_id, metadata)
                .map_err(|_| Error::<T>::CodeAlreadyExists)?;

            Ok(hash)
        }

        pub(crate) fn reinstrument_code(
            code_id: CodeId,
            schedule: &Schedule<T>,
        ) -> Result<InstrumentedCode, DispatchError> {
            let original_code =
                T::CodeStorage::get_original_code(code_id).ok_or(Error::<T>::CodeNotFound)?;
            let code = Code::try_new(
                original_code,
                schedule.instruction_weights.version,
                |module| schedule.rules(module),
            )
            .map_err(|e| {
                log::debug!("Code failed to load: {:?}", e);
                Error::<T>::FailedToConstructProgram
            })?;

            let code_and_id = CodeAndId::from_parts_unchecked(code, code_id);
            let code_and_id = InstrumentedCodeAndId::from(code_and_id);
            T::CodeStorage::update_code(code_and_id.clone());

            Ok(code_and_id.into_parts().0)
        }
    }

    #[pallet::call]
    impl<T: Config> Pallet<T>
    where
        T::AccountId: Origin,
    {
        /// Saves program `code` in storage.
        ///
        /// The extrinsic was created to provide _deploy program from program_ functionality.
        /// Anyone who wants to define a "factory" logic in program should first store the code and metadata for the "child"
        /// program in storage. So the code for the child will be initialized by program initialization request only if it exists in storage.
        ///
        /// More precisely, the code and its metadata are actually saved in the storage under the hash of the `code`. The code hash is computed
        /// as Blake256 hash. At the time of the call the `code` hash should not be in the storage. If it was stored previously, call will end up
        /// with an `CodeAlreadyExists` error. In this case user can be sure, that he can actually use the hash of his program's code bytes to define
        /// "program factory" logic in his program.
        ///
        /// Parameters
        /// - `code`: wasm code of a program as a byte vector.
        ///
        /// Emits the following events:
        /// - `SavedCode(H256)` - when the code is saved in storage.
        #[pallet::weight(
            <T as Config>::WeightInfo::submit_code(code.len() as u32)
        )]
        pub fn submit_code(origin: OriginFor<T>, code: Vec<u8>) -> DispatchResultWithPostInfo {
            let who = ensure_signed(origin)?;

            let schedule = T::Schedule::get();

            ensure!(
                code.len() as u32 <= schedule.limits.code_len,
                Error::<T>::CodeTooLarge
            );

            let code = Code::try_new(code, schedule.instruction_weights.version, |module| {
                schedule.rules(module)
            })
            .map_err(|e| {
                log::debug!("Code failed to load: {:?}", e);
                Error::<T>::FailedToConstructProgram
            })?;

            ensure!(
                code.code().len() as u32 <= schedule.limits.code_len,
                Error::<T>::CodeTooLarge
            );

            let code_hash = Self::set_code_with_metadata(CodeAndId::new(code), who.into_origin())?;

            Self::deposit_event(Event::CodeSaved(code_hash));

            Ok(().into())
        }

        /// Creates program initialization request (message), that is scheduled to be run in the same block.
        ///
        /// There are no guarantees that initialization message will be run in the same block due to block
        /// gas limit restrictions. For example, when it will be the message's turn, required gas limit for it
        /// could be more than remaining block gas limit. Therefore, the message processing will be postponed
        /// until the next block.
        ///
        /// `ProgramId` is computed as Blake256 hash of concatenated bytes of `code` + `salt`. (todo #512 `code_hash` + `salt`)
        /// Such `ProgramId` must not exist in the Program Storage at the time of this call.
        ///
        /// There is the same guarantee here as in `submit_code`. That is, future program's
        /// `code` and metadata are stored before message was added to the queue and processed.
        ///
        /// The origin must be Signed and the sender must have sufficient funds to pay
        /// for `gas` and `value` (in case the latter is being transferred).
        ///
        /// Parameters:
        /// - `code`: wasm code of a program as a byte vector.
        /// - `salt`: randomness term (a seed) to allow programs with identical code
        ///   to be created independently.
        /// - `init_payload`: encoded parameters of the wasm module `init` function.
        /// - `gas_limit`: maximum amount of gas the program can spend before it is halted.
        /// - `value`: balance to be transferred to the program once it's been created.
        ///
        /// Emits the following events:
        /// - `InitMessageEnqueued(MessageInfo)` when init message is placed in the queue.
        ///
        /// # Note
        /// Faulty (uninitialized) programs still have a valid addresses (program ids) that can deterministically be derived on the
        /// caller's side upfront. It means that if messages are sent to such an address, they might still linger in the queue.
        ///
        /// In order to mitigate the risk of users' funds being sent to an address,
        /// where a valid program should have resided, while it's not,
        /// such "failed-to-initialize" programs are not silently deleted from the
        /// program storage but rather marked as "ghost" programs.
        /// Ghost program can be removed by their original author via an explicit call.
        /// The funds stored by a ghost program will be release to the author once the program
        /// has been removed.
        #[pallet::weight(
            <T as Config>::WeightInfo::submit_program(code.len() as u32, salt.len() as u32)
        )]
        pub fn submit_program(
            origin: OriginFor<T>,
            code: Vec<u8>,
            salt: Vec<u8>,
            init_payload: Vec<u8>,
            gas_limit: u64,
            value: BalanceOf<T>,
        ) -> DispatchResultWithPostInfo {
            let who = ensure_signed(origin)?;

            // Check that provided `gas_limit` value does not exceed the block gas limit
            ensure!(
                gas_limit <= T::BlockGasLimit::get(),
                Error::<T>::GasLimitTooHigh
            );

            let schedule = T::Schedule::get();

            ensure!(
                code.len() as u32 <= schedule.limits.code_len,
                Error::<T>::CodeTooLarge
            );

            let code = Code::try_new(code, schedule.instruction_weights.version, |module| {
                schedule.rules(module)
            })
            .map_err(|e| {
                log::debug!("Code failed to load: {:?}", e);
                Error::<T>::FailedToConstructProgram
            })?;

            ensure!(
                code.code().len() as u32 <= schedule.limits.code_len,
                Error::<T>::CodeTooLarge
            );

            let code_and_id = CodeAndId::new(code);

            let packet = InitPacket::new_with_gas(
                code_and_id.code_id(),
                salt,
                init_payload,
                gas_limit,
                value.unique_saturated_into(),
            );

            let program_id = packet.destination();
            let id = program_id.into_origin();
            // Make sure there is no program with such id in program storage
            ensure!(
                !GearProgramPallet::<T>::program_exists(id),
                Error::<T>::ProgramAlreadyExists
            );

            let reserve_fee = T::GasPrice::gas_price(gas_limit);

            // First we reserve enough funds on the account to pay for `gas_limit`
            // and to transfer declared value.
            <T as Config>::Currency::reserve(&who, reserve_fee + value)
                .map_err(|_| Error::<T>::NotEnoughBalanceForReserve)?;

            let origin = who.into_origin();

            let code_id = code_and_id.code_id();
            let static_pages = code_and_id.code().static_pages();

            // By that call we follow the guarantee that we have in `Self::submit_code` -
            // if there's code in storage, there's also metadata for it.
            if let Ok(code_hash) = Self::set_code_with_metadata(code_and_id, origin) {
                Self::deposit_event(Event::CodeSaved(code_hash));
            }

            let message_id = Self::next_message_id(origin).into_origin();

            ExtManager::<T>::default().set_program(program_id, code_id, static_pages, message_id);

            let _ =
                T::GasHandler::create(origin, message_id, packet.gas_limit().expect("Can't fail"));

            let message = InitMessage::from_packet(MessageId::from_origin(message_id), packet);
            let dispatch = message
                .into_dispatch(ProgramId::from_origin(origin))
                .into_stored();

            common::queue_dispatch(dispatch);

            Self::deposit_event(Event::InitMessageEnqueued(MessageInfo {
                message_id,
                program_id: id,
                origin,
            }));

            Ok(().into())
        }

        /// Sends a message to a program or to another account.
        ///
        /// The origin must be Signed and the sender must have sufficient funds to pay
        /// for `gas` and `value` (in case the latter is being transferred).
        ///
        /// To avoid an undefined behavior a check is made that the destination address
        /// is not a program in uninitialized state. If the opposite holds true,
        /// the message is not enqueued for processing.
        ///
        /// Parameters:
        /// - `destination`: the message destination.
        /// - `payload`: in case of a program destination, parameters of the `handle` function.
        /// - `gas_limit`: maximum amount of gas the program can spend before it is halted.
        /// - `value`: balance to be transferred to the program once it's been created.
        ///
        /// Emits the following events:
        /// - `DispatchMessageEnqueued(MessageInfo)` when dispatch message is placed in the queue.
        #[frame_support::transactional]
        #[pallet::weight(<T as Config>::WeightInfo::send_message(payload.len() as u32))]
        pub fn send_message(
            origin: OriginFor<T>,
            destination: H256,
            payload: Vec<u8>,
            gas_limit: u64,
            value: BalanceOf<T>,
        ) -> DispatchResultWithPostInfo {
            let who = ensure_signed(origin)?;

            let numeric_value: u128 = value.unique_saturated_into();
            let minimum: u128 = <T as Config>::Currency::minimum_balance().unique_saturated_into();

            // Check that provided `gas_limit` value does not exceed the block gas limit
            ensure!(
                gas_limit <= T::BlockGasLimit::get(),
                Error::<T>::GasLimitTooHigh
            );

            // Check that provided `value` equals 0 or greater than existential deposit
            ensure!(
                0 == numeric_value || numeric_value >= minimum,
                Error::<T>::ValueLessThanMinimal
            );

            ensure!(
                !Self::is_terminated(destination),
                Error::<T>::ProgramIsTerminated
            );

            // Message is not guaranteed to be executed, that's why value is not immediately transferred.
            // That's because destination can fail to be initialized, while this dispatch message is next
            // in the queue.
            <T as Config>::Currency::reserve(&who, value.unique_saturated_into())
                .map_err(|_| Error::<T>::NotEnoughBalanceForReserve)?;

            let origin = who.clone().into_origin();

            let message_id = Self::next_message_id(origin);
            let packet = HandlePacket::new_with_gas(
                ProgramId::from_origin(destination),
                payload,
                gas_limit,
                value.unique_saturated_into(),
            );
            let message = HandleMessage::from_packet(MessageId::from_origin(message_id), packet);

            if GearProgramPallet::<T>::program_exists(destination) {
                let gas_limit_reserve = T::GasPrice::gas_price(gas_limit);

                // First we reserve enough funds on the account to pay for `gas_limit`
                <T as Config>::Currency::reserve(&who, gas_limit_reserve)
                    .map_err(|_| Error::<T>::NotEnoughBalanceForReserve)?;

                let origin = who.into_origin();
                let _ = T::GasHandler::create(origin, message_id.into_origin(), gas_limit);

                common::queue_dispatch(
                    message.into_stored_dispatch(ProgramId::from_origin(origin)),
                );

                Self::deposit_event(Event::DispatchMessageEnqueued(MessageInfo {
                    message_id: message_id.into_origin(),
                    origin,
                    program_id: destination,
                }));
            } else {
                // Message in mailbox is not meant for any processing, hence 0 gas limit
                // and no gas tree needs to be created
                let origin = who.into_origin();
                let message = message.into_stored(ProgramId::from_origin(origin));
                Self::insert_to_mailbox(destination.into_origin(), message.clone());
                Self::deposit_event(Event::Log(message));
            }

            Ok(().into())
        }

        /// Sends a reply message.
        ///
        /// The origin must be Signed and the sender must have sufficient funds to pay
        /// for `gas` and `value` (in case the latter is being transferred).
        ///
        /// Parameters:
        /// - `reply_to_id`: the original message id.
        /// - `payload`: data expected by the original sender.
        /// - `gas_limit`: maximum amount of gas the program can spend before it is halted.
        /// - `value`: balance to be transferred to the program once it's been created.
        ///
        /// - `DispatchMessageEnqueued(H256)` when dispatch message is placed in the queue.
        #[frame_support::transactional]
        #[pallet::weight(<T as Config>::WeightInfo::send_reply(payload.len() as u32))]
        pub fn send_reply(
            origin: OriginFor<T>,
            reply_to_id: H256,
            payload: Vec<u8>,
            gas_limit: u64,
            value: BalanceOf<T>,
        ) -> DispatchResultWithPostInfo {
            let who = ensure_signed(origin)?;

            let numeric_value: u128 = value.unique_saturated_into();
            let minimum: u128 = <T as Config>::Currency::minimum_balance().unique_saturated_into();

            // Ensure the `gas_limit` allows the extrinsic to fit into a block
            ensure!(
                gas_limit <= T::BlockGasLimit::get(),
                Error::<T>::GasLimitTooHigh
            );

            // Check that provided `value` equals 0 or greater than existential deposit
            ensure!(
                0 == numeric_value || numeric_value >= minimum,
                Error::<T>::ValueLessThanMinimal
            );

            // Claim outstanding value from the original message first
            let original_message = Self::remove_and_claim_from_mailbox(&who, reply_to_id)?;
            let destination = original_message.source();

            // Message is not guaranteed to be executed, that's why value is not immediately transferred.
            // That's because destination can fail to be initialized, while this dispatch message is next
            // in the queue.
            <T as Config>::Currency::reserve(&who, value.unique_saturated_into())
                .map_err(|_| Error::<T>::NotEnoughBalanceForReserve)?;

            let message_id = MessageId::generate_reply(original_message.id(), 0);
            let packet =
                ReplyPacket::new_with_gas(payload, gas_limit, value.unique_saturated_into());
            let message = ReplyMessage::from_packet(message_id, packet);

            if GearProgramPallet::<T>::program_exists(destination.into_origin()) {
                let gas_limit_reserve = T::GasPrice::gas_price(gas_limit);

                // First we reserve enough funds on the account to pay for `gas_limit`
                <T as Config>::Currency::reserve(&who, gas_limit_reserve)
                    .map_err(|_| Error::<T>::NotEnoughBalanceForReserve)?;

                let origin = who.into_origin();
                let _ = T::GasHandler::create(origin, message_id.into_origin(), gas_limit);

                common::queue_dispatch(message.into_stored_dispatch(
                    ProgramId::from_origin(origin),
                    destination,
                    original_message.id(),
                ));

                Self::deposit_event(Event::DispatchMessageEnqueued(MessageInfo {
                    message_id: message_id.into_origin(),
                    origin,
                    program_id: destination.into_origin(),
                }));
            } else {
                // Message in mailbox is not meant for any processing, hence 0 gas limit
                // and no gas tree needs to be created
                let origin = who.into_origin();

                let message = message.into_stored(
                    ProgramId::from_origin(origin),
                    destination,
                    original_message.id(),
                );
                Self::insert_to_mailbox(destination.into_origin(), message.clone());
                Self::deposit_event(Event::Log(message));
            }

            Ok(().into())
        }

        #[frame_support::transactional]
        #[pallet::weight(T::DbWeight::get().writes(1))]
        pub fn claim_value_from_mailbox(
            origin: OriginFor<T>,
            message_id: H256,
        ) -> DispatchResultWithPostInfo {
            let who = ensure_signed(origin)?;

            let _ = Self::remove_and_claim_from_mailbox(&who, message_id)?;

            Self::deposit_event(Event::ClaimedValueFromMailbox(message_id));

            Ok(().into())
        }

        /// Reset all pallet associated storage.
        #[pallet::weight(0)]
        pub fn reset(origin: OriginFor<T>) -> DispatchResult {
            ensure_root(origin)?;
            <Mailbox<T>>::remove_all(None);
            GearProgramPallet::<T>::reset_storage();
            common::reset_storage();

            Self::deposit_event(Event::DatabaseWiped);

            Ok(())
        }
    }

    impl<T: Config> common::PaymentProvider<T::AccountId> for Pallet<T>
    where
        T::AccountId: Origin,
    {
        type Balance = BalanceOf<T>;

        fn withhold_reserved(
            source: H256,
            dest: &T::AccountId,
            amount: Self::Balance,
        ) -> Result<(), DispatchError> {
            let _ = <T as Config>::Currency::repatriate_reserved(
                &<T::AccountId as Origin>::from_origin(source),
                dest,
                amount,
                BalanceStatus::Free,
            )?;

            Ok(())
        }
    }
}<|MERGE_RESOLUTION|>--- conflicted
+++ resolved
@@ -21,14 +21,8 @@
 
 extern crate alloc;
 
-<<<<<<< HEAD
 use alloc::string::ToString;
 
-pub use pallet::*;
-pub use weights::WeightInfo;
-
-=======
->>>>>>> 1275a71c
 #[cfg(feature = "runtime-benchmarks")]
 mod benchmarking;
 mod ext;
