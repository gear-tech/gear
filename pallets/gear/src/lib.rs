--- conflicted
+++ resolved
@@ -1452,9 +1452,9 @@
             <T as Config>::Currency::reserve(&who, value.unique_saturated_into())
                 .map_err(|_| Error::<T>::NotEnoughBalanceForReserve)?;
 
-            let origin = who.clone().into_origin();
-
-            let message_id = Self::next_message_id(origin);
+            let origin = who.clone();
+
+            let message_id = Self::next_message_id(origin.clone().into_origin());
             let packet = HandlePacket::new_with_gas(
                 destination,
                 payload,
@@ -1469,13 +1469,8 @@
                 // First we reserve enough funds on the account to pay for `gas_limit`
                 <T as Config>::Currency::reserve(&who, gas_limit_reserve)
                     .map_err(|_| Error::<T>::NotEnoughBalanceForReserve)?;
-<<<<<<< HEAD
-
-                let origin = who.clone();
+
                 let _ = GasHandlerOf::<T>::create(origin.clone(), message_id, gas_limit);
-=======
-                let _ = T::GasHandler::create(origin, message_id.into_origin(), gas_limit);
->>>>>>> 223f4f38
 
                 let event = Event::MessageEnqueued {
                     id: message.id(),
@@ -1492,14 +1487,15 @@
                 Self::deposit_event(event);
             } else {
                 let mut expiration = None;
-                let message = message.into_stored(ProgramId::from_origin(origin));
+                let message =
+                    message.into_stored(ProgramId::from_origin(origin.clone().into_origin()));
 
                 if gas_limit >= T::MailboxThreshold::get() {
                     expiration = Some(T::BlockNumber::zero());
                     // TODO: update logic of insertion into mailbox following new
                     // flow and deposit appropriate event (issue #1010).
                     MailboxOf::<T>::insert(message.clone())?;
-                    let _ = T::GasHandler::create(origin, message_id.into_origin(), gas_limit);
+                    let _ = GasHandlerOf::<T>::create(origin, message_id, gas_limit);
                 }
 
                 // TODO: replace this temporary (zero) value for expiration
@@ -1566,7 +1562,7 @@
             <T as Config>::Currency::reserve(&who, value.unique_saturated_into())
                 .map_err(|_| Error::<T>::NotEnoughBalanceForReserve)?;
 
-            let origin = who.clone().into_origin();
+            let origin = who.clone();
 
             let message_id = MessageId::generate_reply(original_message.id(), 0);
             let packet =
@@ -1580,12 +1576,7 @@
                 <T as Config>::Currency::reserve(&who, gas_limit_reserve)
                     .map_err(|_| Error::<T>::NotEnoughBalanceForReserve)?;
 
-<<<<<<< HEAD
-                let origin = who.clone();
                 let _ = GasHandlerOf::<T>::create(origin.clone(), message_id, gas_limit);
-=======
-                let _ = T::GasHandler::create(origin, message_id.into_origin(), gas_limit);
->>>>>>> 223f4f38
 
                 Self::deposit_event(Event::UserMessageRead {
                     id: reply_to_id,
@@ -1610,7 +1601,7 @@
             } else {
                 let mut expiration = None;
                 let message = message.into_stored(
-                    ProgramId::from_origin(origin),
+                    ProgramId::from_origin(origin.clone().into_origin()),
                     destination,
                     original_message.id(),
                 );
@@ -1620,7 +1611,7 @@
                     // TODO: update logic of insertion into mailbox following new
                     // flow and deposit appropriate event (issue #1010).
                     MailboxOf::<T>::insert(message.clone())?;
-                    let _ = T::GasHandler::create(origin, message_id.into_origin(), gas_limit);
+                    let _ = GasHandlerOf::<T>::create(origin, message_id, gas_limit);
                 }
 
                 // TODO: replace this temporary (zero) value for expiration
