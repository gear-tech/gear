// This file is part of Gear.

// Copyright (C) 2021-2022 Gear Technologies Inc.
// SPDX-License-Identifier: GPL-3.0-or-later WITH Classpath-exception-2.0

// This program is free software: you can redistribute it and/or modify
// it under the terms of the GNU General Public License as published by
// the Free Software Foundation, either version 3 of the License, or
// (at your option) any later version.

// This program is distributed in the hope that it will be useful,
// but WITHOUT ANY WARRANTY; without even the implied warranty of
// MERCHANTABILITY or FITNESS FOR A PARTICULAR PURPOSE. See the
// GNU General Public License for more details.

// You should have received a copy of the GNU General Public License
// along with this program. If not, see <https://www.gnu.org/licenses/>.

#![cfg_attr(not(feature = "std"), no_std)]

extern crate alloc;

pub use pallet::*;
pub use weights::WeightInfo;

#[cfg(feature = "runtime-benchmarks")]
mod benchmarking;
mod ext;
pub mod manager;
pub mod weights;

#[cfg(test)]
mod mock;

#[cfg(test)]
mod tests;

pub type Authorship<T> = pallet_authorship::Pallet<T>;

pub trait DebugInfo {
    fn is_remap_id_enabled() -> bool;
    fn remap_id();
    fn do_snapshot();
    fn is_enabled() -> bool;
}

impl DebugInfo for () {
    fn is_remap_id_enabled() -> bool {
        false
    }
    fn remap_id() {}
    fn do_snapshot() {}
    fn is_enabled() -> bool {
        false
    }
}

#[frame_support::pallet]
pub mod pallet {
    use super::*;

    use common::{
        self, CodeMetadata, DAGBasedLedger, Dispatch, GasPrice, Message, Origin, Program,
        ProgramState, QueuedDispatch, QueuedMessage,
    };
    use core_processor::{
        common::{DispatchOutcome as CoreDispatchOutcome, ExecutableActor, JournalNote},
        configs::BlockInfo,
    };
    use frame_support::{
        dispatch::{DispatchError, DispatchResultWithPostInfo},
        pallet_prelude::*,
<<<<<<< HEAD
        traits::{BalanceStatus, Currency, ReservableCurrency, ExistenceRequirement},
=======
        traits::{BalanceStatus, Currency, Get, ReservableCurrency},
>>>>>>> 841de834
    };
    use frame_system::pallet_prelude::*;
    use gear_backend_sandbox::SandboxEnvironment;
    use gear_core::{
        message::DispatchKind,
        program::{Program as NativeProgram, ProgramId},
    };
    use manager::{ExtManager, HandleKind};
    use primitive_types::H256;
    use scale_info::TypeInfo;
    use sp_runtime::traits::{Saturating, UniqueSaturatedInto, Zero};
    use sp_std::{collections::btree_map::BTreeMap, prelude::*};

    #[pallet::config]
    pub trait Config:
        frame_system::Config + pallet_authorship::Config + pallet_timestamp::Config
    {
        /// Because this pallet emits events, it depends on the runtime's definition of an event.
        type Event: From<Event<Self>> + IsType<<Self as frame_system::Config>::Event>;

        /// Gas and value transfer currency
        type Currency: Currency<Self::AccountId> + ReservableCurrency<Self::AccountId>;

        /// Gas to Currency converter
        type GasPrice: GasPrice<Balance = BalanceOf<Self>>;

        /// Implementation of a ledger to account for gas creation and consumption
        type GasHandler: DAGBasedLedger<ExternalOrigin = H256, Key = H256, Balance = u64>;

        /// Weight information for extrinsics in this pallet.
        type WeightInfo: WeightInfo;

        /// The maximum amount of gas that can be used within a single block.
        #[pallet::constant]
        type BlockGasLimit: Get<u64>;

        /// The cost for a message to spend one block in the wait list
        #[pallet::constant]
        type WaitListFeePerBlock: Get<u64>;

        type DebugInfo: DebugInfo;
    }

    type BalanceOf<T> =
        <<T as Config>::Currency as Currency<<T as frame_system::Config>::AccountId>>::Balance;

    #[pallet::pallet]
    #[pallet::without_storage_info]
    #[pallet::generate_store(pub(super) trait Store)]
    pub struct Pallet<T>(_);

    #[pallet::event]
    #[pallet::generate_deposit(pub(super) fn deposit_event)]
    pub enum Event<T: Config> {
        /// Log event from the specific program.
        Log(common::QueuedMessage),
        /// Program created and an init message enqueued.
        InitMessageEnqueued(MessageInfo),
        /// Program initialization error.
        InitFailure(MessageInfo, Reason),
        /// Program initialized.
        InitSuccess(MessageInfo),
        /// Dispatch message with a specific ID enqueued for processing.
        DispatchMessageEnqueued(MessageInfo),
        /// Dispatched message has resulted in an outcome
        MessageDispatched(DispatchOutcome),
        /// Some number of messages processed.
        // TODO: will be replaced by more comprehensive stats
        MessagesDequeued(u32),
        /// Value and gas has been claimed from a message in mailbox by the addressee
        ClaimedValueFromMailbox(H256),
        /// A message has been added to the wait list
        AddedToWaitList(common::QueuedMessage),
        /// A message has been removed from the wait list
        RemovedFromWaitList(H256),
        /// Program code with a calculated code hash is saved to the storage
        CodeSaved(H256),
        /// Pallet associated storage has been wiped.
        DatabaseWiped,
        /// Message was not executed
        MessageNotExecuted(H256),
        /// Program has been successfully resumed
        ProgramResumed(H256),
    }

    // Gear pallet error.
    #[pallet::error]
    pub enum Error<T> {
        /// Not enough balance to reserve.
        ///
        /// Usually occurs when gas_limit specified is such that origin account can't afford the message.
        NotEnoughBalanceForReserve,
        /// Gas limit too high.
        ///
        /// Occurs when an extrinsic's declared `gas_limit` is greater than a block's maximum gas limit.
        GasLimitTooHigh,
        /// Program already exists.
        ///
        /// Occurs if a program with some specific program id already exists in program storage.
        ProgramAlreadyExists,
        /// No message in the mailbox.
        ///
        /// The user tried to reply on message that was not found in his personal mailbox.
        NoMessageInMailbox,
        /// Program is terminated
        ///
        /// Program init ended up with failure, so such message destination is unavailable anymore
        ProgramIsTerminated,
        /// Message gas tree is not found.
        ///
        /// When message claimed from mailbox has a corrupted or non-extant gas tree associated.
        NoMessageTree,
        /// Code already exists
        ///
        /// Occurs when trying to save to storage a program code, that has been saved there.
        CodeAlreadyExists,
        /// Failed to create a program.
        FailedToConstructProgram,
        /// Value doesnt cover ExistenceDeposit
        ValueLessThanMinimal,
        /// Not enough value to resume program
        ResumeProgramNotEnoughValue,
        /// There is no program with specified id
        ProgramNotFound,
        /// Provided memory pages doesn't match the hash in the paused program
        ResumeProgramWrongMemory,
        /// Failed to transfer value to program being resumed
        ResumeProgramTransferFailed,
    }

    #[derive(Debug, Encode, Decode, Clone, PartialEq, TypeInfo)]
    pub enum Reason {
        Error,
        ValueTransfer,
        Dispatch(Vec<u8>),
    }

    #[derive(Debug, Encode, Decode, Clone, PartialEq, TypeInfo)]
    pub enum ExecutionResult {
        Success,
        Failure(Vec<u8>),
    }

    #[derive(Debug, Encode, Decode, Clone, PartialEq, TypeInfo)]
    pub struct DispatchOutcome {
        pub message_id: H256,
        pub outcome: ExecutionResult,
    }

    #[derive(Debug, Encode, Decode, Clone, PartialEq, TypeInfo)]
    pub struct MessageInfo {
        pub message_id: H256,
        pub program_id: H256,
        pub origin: H256,
    }

    #[pallet::type_value]
    pub fn DefaultForGasLimit<T: Config>() -> u64 {
        T::BlockGasLimit::get()
    }

    #[pallet::storage]
    #[pallet::getter(fn gas_allowance)]
    pub type GasAllowance<T> = StorageValue<_, u64, ValueQuery, DefaultForGasLimit<T>>;

    #[pallet::storage]
    #[pallet::getter(fn mailbox)]
    pub type Mailbox<T: Config> =
        StorageMap<_, Identity, T::AccountId, BTreeMap<H256, common::QueuedMessage>>;

    #[pallet::hooks]
    impl<T: Config> Hooks<BlockNumberFor<T>> for Pallet<T>
    where
        T::AccountId: Origin,
    {
        /// Initialization
        fn on_initialize(_bn: BlockNumberFor<T>) -> Weight {
            // Reset block gas allowance
            GasAllowance::<T>::put(T::BlockGasLimit::get());
            T::DbWeight::get().writes(1)
        }

        /// Finalization
        fn on_finalize(_bn: BlockNumberFor<T>) {}

        /// Queue processing occurs after all normal extrinsics in the block
        ///
        /// There should always remain enough weight for this hook to be invoked
        fn on_idle(bn: BlockNumberFor<T>, remaining_weight: Weight) -> Weight {
            log::debug!(
                target: "runtime::gear",
                "{} of weight remains in block {:?} after normal extrinsics have been processed",
                remaining_weight,
                bn,
            );
            // Adjust the block gas allowance based on actual remaining weight
            GasAllowance::<T>::put(remaining_weight);
            let mut weight = T::DbWeight::get().writes(1);
            weight += Self::process_queue();

            weight
        }
    }

    impl<T: Config> Pallet<T>
    where
        T::AccountId: Origin,
    {
        // Messages have only two options to be inserted in mailbox:
        // 1. While message processing called `gr_wait`.
        // 2. While message addressed to program, that hadn't finished it's initialization.
        //
        // This means that program always exists in storage in active or terminated status.
        //
        // We also remove messages from mailbox for cases of out of rent (in `pallet-usage`)
        // and once program initialized or failed it's inititalization.
        pub fn insert_to_mailbox(user: H256, message: common::QueuedMessage) {
            let user_id = &<T::AccountId as Origin>::from_origin(user);

            <Mailbox<T>>::mutate(user_id, |value| {
                value
                    .get_or_insert(BTreeMap::new())
                    .insert(message.id, message)
            });
        }

        pub fn get_from_mailbox(user: H256, message_id: H256) -> Option<common::QueuedMessage> {
            let user_id = &<T::AccountId as Origin>::from_origin(user);

            <Mailbox<T>>::try_get(user_id)
                .ok()
                .and_then(|mut messages| messages.remove(&message_id))
        }

        pub fn remove_from_mailbox(user: H256, message_id: H256) -> Option<common::QueuedMessage> {
            let user_id = &<T::AccountId as Origin>::from_origin(user);

            <Mailbox<T>>::try_mutate(user_id, |value| match value {
                Some(ref mut btree) => Ok(btree.remove(&message_id)),
                None => Err(()),
            })
            .ok()
            .flatten()
        }

        pub fn remove_and_claim_from_mailbox(
            user_id: &T::AccountId,
            message_id: H256,
        ) -> Result<common::QueuedMessage, DispatchError> {
            let message = Self::remove_from_mailbox(user_id.clone().into_origin(), message_id)
                .ok_or(Error::<T>::NoMessageInMailbox)?;

            if message.value > 0 {
                // Assuming the programs has enough balance
                T::Currency::repatriate_reserved(
                    &<T::AccountId as Origin>::from_origin(message.source),
                    user_id,
                    message.value.unique_saturated_into(),
                    BalanceStatus::Free,
                )?;
            }

            Ok(message)
        }

        pub fn get_gas_spent(source: H256, kind: HandleKind, payload: Vec<u8>) -> Option<u64> {
            let ext_manager = ExtManager::<T>::default();

            let block_info = BlockInfo {
                height: <frame_system::Pallet<T>>::block_number().unique_saturated_into(),
                timestamp: <pallet_timestamp::Pallet<T>>::get().unique_saturated_into(),
            };

            let existential_deposit = T::Currency::minimum_balance().unique_saturated_into();

            let (dest, reply) = match kind {
                HandleKind::Init(ref code) => (sp_io::hashing::blake2_256(code).into(), None),
                HandleKind::Handle(dest) => (dest, None),
                HandleKind::Reply(msg_id, exit_code) => {
                    let msg = Self::get_from_mailbox(source, msg_id)?;
                    (msg.source, Some((msg_id, exit_code)))
                }
            };

            let message = Message {
                id: common::next_message_id(&payload),
                source,
                dest,
                gas_limit: u64::MAX,
                payload,
                value: 0,
                reply,
            };

            let mut gas_burned = 0;
            let mut gas_to_send = 0;

            let (kind, actor) = match kind {
                HandleKind::Init(code) => {
                    gas_burned = gas_burned
                        .saturating_add(<T as Config>::WeightInfo::submit_code(code.len() as u32));
                    (
                        DispatchKind::Init,
                        ext_manager.executable_actor_from_code(dest, code)?,
                    )
                }
                HandleKind::Handle(dest) => (
                    DispatchKind::Handle,
                    ext_manager.get_executable_actor(dest)?,
                ),
                HandleKind::Reply(..) => (
                    DispatchKind::HandleReply,
                    ext_manager.get_executable_actor(dest)?,
                ),
            };

            let dispatch = Dispatch {
                kind,
                message,
                payload_store: None,
            };

            let journal = core_processor::process::<
                ext::LazyPagesExt,
                SandboxEnvironment<ext::LazyPagesExt>,
            >(
                Some(actor),
                dispatch.into(),
                block_info,
                existential_deposit,
                ProgramId::from_origin(source),
            );

            for note in &journal {
                match note {
                    JournalNote::GasBurned { amount, .. } => {
                        gas_burned = gas_burned.saturating_add(*amount);
                    }
                    JournalNote::SendDispatch { dispatch, .. } => {
                        gas_to_send =
                            gas_to_send.saturating_add(dispatch.message.gas_limit().unwrap_or(0));
                    }
                    JournalNote::MessageDispatched(CoreDispatchOutcome::MessageTrap { .. }) => {
                        return None;
                    }
                    _ => (),
                }
            }

            Some(gas_burned.saturating_add(gas_to_send))
        }

        pub(crate) fn decrease_gas_allowance(gas_charge: u64) {
            GasAllowance::<T>::mutate(|x| *x = x.saturating_sub(gas_charge));
        }

        /// Returns true if a program has been successfully initialized
        pub fn is_initialized(program_id: H256) -> bool {
            common::get_program(program_id)
                .map(|p| p.is_initialized())
                .unwrap_or(false)
        }

        /// Returns true if a program has terminated status
        pub fn is_terminated(program_id: H256) -> bool {
            common::get_program(program_id)
                .map(|p| p.is_terminated())
                .unwrap_or(false)
        }

        /// Message Queue processing.
        ///
        /// Can emit the following events:
        /// - `InitSuccess(MessageInfo)` when initialization message is processed successfully;
        /// - `InitFailure(MessageInfo, Reason)` when initialization message fails;
        /// - `Log(Message)` when a dispatched message spawns other messages (including replies);
        /// - `MessageDispatched(H256)` when a dispatch message has been processed with some outcome.
        pub fn process_queue() -> Weight {
            let mut ext_manager = ExtManager::<T>::default();

            let mut weight = Self::gas_allowance() as Weight;
            let mut total_handled = 0u32;

            let block_info = BlockInfo {
                height: <frame_system::Pallet<T>>::block_number().unique_saturated_into(),
                timestamp: <pallet_timestamp::Pallet<T>>::get().unique_saturated_into(),
            };

            let existential_deposit = T::Currency::minimum_balance().unique_saturated_into();

            if T::DebugInfo::is_remap_id_enabled() {
                T::DebugInfo::remap_id();
            }
            while let Some(dispatch) = common::dequeue_dispatch() {
                // Update message gas limit for it may have changed in the meantime

                let (gas_limit, origin) = T::GasHandler::get_limit(*dispatch.message_id())
                    .expect("Should never fail if ValueNode works properly");

                log::debug!(
                    "Processing message: {:?} to {:?} / gas_limit: {}",
                    dispatch.message_id(),
                    dispatch.message.dest,
                    gas_limit
                );

                // Check whether we have enough of gas allowed for message processing
                if gas_limit > GasAllowance::<T>::get() {
                    common::queue_dispatch(dispatch);
                    break;
                }

                let program_id = dispatch.message.dest;
                let maybe_active_actor = if let Some(maybe_active_program) = common::get_program(program_id) {
                    let current_message_id = dispatch.message.id;
                    let maybe_message_reply = dispatch.message.reply;

<<<<<<< HEAD
=======
                    let maybe_program = common::get_program(program_id);

>>>>>>> 841de834
                    // Check whether message should be added to the wait list
                    if let Some(Program::Active(ref prog)) = maybe_program {
                        let is_for_wait_list = maybe_message_reply.is_none()
                            && matches!(prog.state, ProgramState::Uninitialized {message_id} if message_id != current_message_id);
                        if is_for_wait_list {
                            Self::deposit_event(Event::AddedToWaitList(dispatch.message.clone()));
                            common::waiting_init_append_message_id(program_id, current_message_id);
                            common::insert_waiting_message(
                                program_id,
                                current_message_id,
                                dispatch,
                                block_info.height,
                            );

                            continue;
                        }
                    }

                    maybe_program
                        .and_then(|prog| prog.try_into_native(program_id).ok())
                        .map(|program| {
                            let balance = T::Currency::free_balance(
                                &<T::AccountId as Origin>::from_origin(program_id),
                            )
                            .unique_saturated_into();

                            ExecutableActor { program, balance }
                        })
                } else {
                    None
                };

                let journal = core_processor::process::<
                    ext::LazyPagesExt,
                    SandboxEnvironment<ext::LazyPagesExt>,
                >(
                    maybe_active_actor,
                    dispatch.into_dispatch(gas_limit),
                    block_info,
                    existential_deposit,
                    ProgramId::from_origin(origin),
                );

                core_processor::handle_journal(journal, &mut ext_manager);

                total_handled += 1;

                if T::DebugInfo::is_enabled() {
                    T::DebugInfo::do_snapshot();
                }

                if T::DebugInfo::is_remap_id_enabled() {
                    T::DebugInfo::remap_id();
                }
            }

            if total_handled > 0 {
                Self::deposit_event(Event::MessagesDequeued(total_handled));
            }

            weight = weight.saturating_sub(Self::gas_allowance());
            weight
        }

        /// Sets `code` and metadata, if code doesn't exist in storage.
        ///
        /// On success returns Blake256 hash of the `code`. If code already
        /// exists (*so, metadata exists as well*), returns unit `CodeAlreadyExists` error.
        ///
        /// # Note
        /// Code existence in storage means that metadata is there too.
        fn set_code_with_metadata(code: &[u8], who: H256) -> Result<H256, Error<T>> {
            let code_hash = sp_io::hashing::blake2_256(code).into();
            // *Important*: checks before storage mutations!
            ensure!(
                !common::code_exists(code_hash),
                Error::<T>::CodeAlreadyExists
            );

            let metadata = {
                let block_number =
                    <frame_system::Pallet<T>>::block_number().unique_saturated_into();
                CodeMetadata::new(who, block_number)
            };
            common::set_code_metadata(code_hash, metadata);
            common::set_code(code_hash, code);

            Ok(code_hash)
        }
    }

    #[pallet::call]
    impl<T: Config> Pallet<T>
    where
        T::AccountId: Origin,
    {
        /// Saves program `code` in storage.
        ///
        /// The extrinsic was created to provide _deploy program from program_ functionality.
        /// Anyone who wants to define a "factory" logic in program should first store the code and metadata for the "child"
        /// program in storage. So the code for the child will be initialized by program initialization request only if it exists in storage.
        ///
        /// More precisely, the code and its metadata are actually saved in the storage under the hash of the `code`. The code hash is computed
        /// as Blake256 hash. At the time of the call the `code` hash should not be in the storage. If it was stored previously, call will end up
        /// with an `CodeAlreadyExists` error. In this case user can be sure, that he can actually use the hash of his program's code bytes to define
        /// "program factory" logic in his program.
        ///
        /// Parameters
        /// - `code`: wasm code of a program as a byte vector.
        ///
        /// Emits the following events:
        /// - `SavedCode(H256)` - when the code is saved in storage.
        #[pallet::weight(
            <T as Config>::WeightInfo::submit_code(code.len() as u32)
        )]
        pub fn submit_code(origin: OriginFor<T>, code: Vec<u8>) -> DispatchResultWithPostInfo {
            let who = ensure_signed(origin)?;

            NativeProgram::new(Default::default(), code.clone()).map_err(|e| {
                log::debug!("Program failed to load: {}", e);
                Error::<T>::FailedToConstructProgram
            })?;

            let code_hash = Self::set_code_with_metadata(&code, who.into_origin())?;

            Self::deposit_event(Event::CodeSaved(code_hash));

            Ok(().into())
        }

        /// Creates program initialization request (message), that is scheduled to be run in the same block.
        ///
        /// There are no guarantees that initialization message will be run in the same block due to block
        /// gas limit restrictions. For example, when it will be the message's turn, required gas limit for it
        /// could be more than remaining block gas limit. Therefore, the message processing will be postponed
        /// until the next block.
        ///
        /// `ProgramId` is computed as Blake256 hash of concatenated bytes of `code` + `salt`. (todo #512 `code_hash` + `salt`)
        /// Such `ProgramId` must not exist in the Program Storage at the time of this call.
        ///
        /// There is the same guarantee here as in `submit_code`. That is, future program's
        /// `code` and metadata are stored before message was added to the queue and processed.
        ///
        /// The origin must be Signed and the sender must have sufficient funds to pay
        /// for `gas` and `value` (in case the latter is being transferred).
        ///
        /// Parameters:
        /// - `code`: wasm code of a program as a byte vector.
        /// - `salt`: randomness term (a seed) to allow programs with identical code
        ///   to be created independently.
        /// - `init_payload`: encoded parameters of the wasm module `init` function.
        /// - `gas_limit`: maximum amount of gas the program can spend before it is halted.
        /// - `value`: balance to be transferred to the program once it's been created.
        ///
        /// Emits the following events:
        /// - `InitMessageEnqueued(MessageInfo)` when init message is placed in the queue.
        ///
        /// # Note
        /// Faulty (uninitialized) programs still have a valid addresses (program ids) that can deterministically be derived on the
        /// caller's side upfront. It means that if messages are sent to such an address, they might still linger in the queue.
        ///
        /// In order to mitigate the risk of users' funds being sent to an address,
        /// where a valid program should have resided, while it's not,
        /// such "failed-to-initialize" programs are not silently deleted from the
        /// program storage but rather marked as "ghost" programs.
        /// Ghost program can be removed by their original author via an explicit call.
        /// The funds stored by a ghost program will be release to the author once the program
        /// has been removed.
        #[pallet::weight(
            <T as Config>::WeightInfo::submit_program(code.len() as u32, init_payload.len() as u32)
        )]
        pub fn submit_program(
            origin: OriginFor<T>,
            code: Vec<u8>,
            salt: Vec<u8>,
            init_payload: Vec<u8>,
            gas_limit: u64,
            value: BalanceOf<T>,
        ) -> DispatchResultWithPostInfo {
            let who = ensure_signed(origin)?;

            // Check that provided `gas_limit` value does not exceed the block gas limit
            ensure!(
                gas_limit <= T::BlockGasLimit::get(),
                Error::<T>::GasLimitTooHigh
            );

            let code_hash = sp_io::hashing::blake2_256(&code);
            let id = ProgramId::generate(code_hash.into(), &salt);

            // Make sure there is no program with such id in program storage
            ensure!(
<<<<<<< HEAD
                !common::program_exists(id) & !common::paused_program_exists(id),
=======
                !common::program_exists(id.into_origin()),
>>>>>>> 841de834
                Error::<T>::ProgramAlreadyExists
            );

            let program = NativeProgram::new(id, code.clone()).map_err(|e| {
                log::debug!("Program failed to load: {}", e);
                Error::<T>::FailedToConstructProgram
            })?;

            let reserve_fee = T::GasPrice::gas_price(gas_limit);

            // First we reserve enough funds on the account to pay for `gas_limit`
            // and to transfer declared value.
            T::Currency::reserve(&who, reserve_fee + value)
                .map_err(|_| Error::<T>::NotEnoughBalanceForReserve)?;

            let origin = who.into_origin();
            let id = id.into_origin();

            // By that call we follow the guarantee that we have in `Self::submit_code` -
            // if there's code in storage, there's also metadata for it.
            if let Ok(code_hash) = Self::set_code_with_metadata(&code, origin) {
                Self::deposit_event(Event::CodeSaved(code_hash));
            }

            let init_message_id = common::next_message_id(&init_payload);
            ExtManager::<T>::default().set_program(program, init_message_id);

            let _ = T::GasHandler::create(origin, init_message_id, gas_limit);

            let message = common::QueuedMessage {
                id: init_message_id,
                source: origin,
                dest: id,
                payload: init_payload,
                value: value.unique_saturated_into(),
                reply: None,
            };
            common::queue_dispatch(QueuedDispatch::new_init(message));

            Self::deposit_event(Event::InitMessageEnqueued(MessageInfo {
                message_id: init_message_id,
                program_id: id,
                origin,
            }));

            Ok(().into())
        }

        /// Sends a message to a program or to another account.
        ///
        /// The origin must be Signed and the sender must have sufficient funds to pay
        /// for `gas` and `value` (in case the latter is being transferred).
        ///
        /// To avoid an undefined behavior a check is made that the destination address
        /// is not a program in uninitialized state. If the opposite holds true,
        /// the message is not enqueued for processing.
        ///
        /// Parameters:
        /// - `destination`: the message destination.
        /// - `payload`: in case of a program destination, parameters of the `handle` function.
        /// - `gas_limit`: maximum amount of gas the program can spend before it is halted.
        /// - `value`: balance to be transferred to the program once it's been created.
        ///
        /// Emits the following events:
        /// - `DispatchMessageEnqueued(MessageInfo)` when dispatch message is placed in the queue.
        #[frame_support::transactional]
        #[pallet::weight(<T as Config>::WeightInfo::send_message(payload.len() as u32))]
        pub fn send_message(
            origin: OriginFor<T>,
            destination: H256,
            payload: Vec<u8>,
            gas_limit: u64,
            value: BalanceOf<T>,
        ) -> DispatchResultWithPostInfo {
            let who = ensure_signed(origin)?;

            let numeric_value: u128 = value.unique_saturated_into();
            let minimum: u128 = T::Currency::minimum_balance().unique_saturated_into();

            // Check that provided `gas_limit` value does not exceed the block gas limit
            ensure!(
                gas_limit <= T::BlockGasLimit::get(),
                Error::<T>::GasLimitTooHigh
            );

            // Check that provided `value` equals 0 or greater than existential deposit
            ensure!(
                0 == numeric_value || numeric_value >= minimum,
                Error::<T>::ValueLessThanMinimal
            );

            ensure!(
                !Self::is_terminated(destination),
                Error::<T>::ProgramIsTerminated
            );

            let message_id = common::next_message_id(&payload);

            // Message is not guaranteed to be executed, that's why value is not immediately transferred.
            // That's because destination can fail to be initialized, while this dispatch message is next
            // in the queue.
            T::Currency::reserve(&who, value.unique_saturated_into())
                .map_err(|_| Error::<T>::NotEnoughBalanceForReserve)?;

            if common::program_exists(destination) | common::paused_program_exists(destination) {
                let gas_limit_reserve = T::GasPrice::gas_price(gas_limit);

                // First we reserve enough funds on the account to pay for `gas_limit`
                T::Currency::reserve(&who, gas_limit_reserve)
                    .map_err(|_| Error::<T>::NotEnoughBalanceForReserve)?;

                let origin = who.into_origin();

                let _ = T::GasHandler::create(origin, message_id, gas_limit);

                let message = QueuedMessage {
                    id: message_id,
                    source: origin,
                    payload,
                    dest: destination,
                    value: value.unique_saturated_into(),
                    reply: None,
                };
                common::queue_dispatch(QueuedDispatch::new_handle(message));

                Self::deposit_event(Event::DispatchMessageEnqueued(MessageInfo {
                    message_id,
                    origin,
                    program_id: destination,
                }));
            } else {
                // Message in mailbox is not meant for any processing, hence 0 gas limit
                // and no gas tree needs to be created
                let message = QueuedMessage {
                    id: message_id,
                    source: who.into_origin(),
                    payload,
                    dest: destination,
                    value: value.unique_saturated_into(),
                    reply: None,
                };

                Self::insert_to_mailbox(destination, message.clone());
                Self::deposit_event(Event::Log(message));
            }

            Ok(().into())
        }

        /// Sends a reply message.
        ///
        /// The origin must be Signed and the sender must have sufficient funds to pay
        /// for `gas` and `value` (in case the latter is being transferred).
        ///
        /// Parameters:
        /// - `reply_to_id`: the original message id.
        /// - `payload`: data expected by the original sender.
        /// - `gas_limit`: maximum amount of gas the program can spend before it is halted.
        /// - `value`: balance to be transferred to the program once it's been created.
        ///
        /// - `DispatchMessageEnqueued(H256)` when dispatch message is placed in the queue.
        #[frame_support::transactional]
        #[pallet::weight(<T as Config>::WeightInfo::send_reply(payload.len() as u32))]
        pub fn send_reply(
            origin: OriginFor<T>,
            reply_to_id: H256,
            payload: Vec<u8>,
            gas_limit: u64,
            value: BalanceOf<T>,
        ) -> DispatchResultWithPostInfo {
            let who = ensure_signed(origin)?;

            let numeric_value: u128 = value.unique_saturated_into();
            let minimum: u128 = T::Currency::minimum_balance().unique_saturated_into();

            // Ensure the `gas_limit` allows the extrinsic to fit into a block
            ensure!(
                gas_limit <= T::BlockGasLimit::get(),
                Error::<T>::GasLimitTooHigh
            );

            // Check that provided `value` equals 0 or greater than existential deposit
            ensure!(
                0 == numeric_value || numeric_value >= minimum,
                Error::<T>::ValueLessThanMinimal
            );

            // Claim outstanding value from the original message first
            let original_message = Self::remove_and_claim_from_mailbox(&who, reply_to_id)?;
            let destination = original_message.source;

            // Message is not guaranteed to be executed, that's why value is not immediately transferred.
            // That's because destination can fail to be initialized, while this dispatch message is next
            // in the queue.
            T::Currency::reserve(&who, value.unique_saturated_into())
                .map_err(|_| Error::<T>::NotEnoughBalanceForReserve)?;

            let message_id = common::next_message_id(&payload);

            if common::program_exists(destination) | common::paused_program_exists(destination) {
                let gas_limit_reserve = T::GasPrice::gas_price(gas_limit);

                // First we reserve enough funds on the account to pay for `gas_limit`
                T::Currency::reserve(&who, gas_limit_reserve)
                    .map_err(|_| Error::<T>::NotEnoughBalanceForReserve)?;

                let origin = who.into_origin();

                let _ = T::GasHandler::create(origin, message_id, gas_limit);

                let message = QueuedMessage {
                    id: message_id,
                    source: origin,
                    payload,
                    dest: destination,
                    value: value.unique_saturated_into(),
                    reply: Some((reply_to_id, 0)),
                };
                common::queue_dispatch(QueuedDispatch::new_reply(message));

                Self::deposit_event(Event::DispatchMessageEnqueued(MessageInfo {
                    message_id,
                    origin,
                    program_id: destination,
                }));
            } else {
                // Message in mailbox is not meant for any processing, hence 0 gas limit
                // and no gas tree needs to be created
                let message = QueuedMessage {
                    id: message_id,
                    source: who.into_origin(),
                    payload,
                    dest: destination,
                    value: value.unique_saturated_into(),
                    reply: Some((reply_to_id, 0)),
                };

                Self::insert_to_mailbox(destination, message.clone());
                Self::deposit_event(Event::Log(message));
            }

            Ok(().into())
        }

        #[frame_support::transactional]
        #[pallet::weight(T::DbWeight::get().writes(1))]
        pub fn claim_value_from_mailbox(
            origin: OriginFor<T>,
            message_id: H256,
        ) -> DispatchResultWithPostInfo {
            let who = ensure_signed(origin)?;

            let _ = Self::remove_and_claim_from_mailbox(&who, message_id)?;

            Self::deposit_event(Event::ClaimedValueFromMailbox(message_id));

            Ok(().into())
        }

        /// Reset all pallet associated storage.
        #[pallet::weight(0)]
        pub fn reset(origin: OriginFor<T>) -> DispatchResult {
            ensure_root(origin)?;
            <Mailbox<T>>::remove_all(None);
            common::reset_storage();

            Self::deposit_event(Event::DatabaseWiped);

            Ok(())
        }

        /// Resumes a previously paused program
        ///
        /// The origin must be Signed and the sender must have sufficient funds to
        /// transfer value to the program.
        ///
        /// Parameters:
        /// - `program_id`: id of the program to resume.
        /// - `memory_pages`: program memory before it was paused.
        /// - `value`: balance to be transferred to the program once it's been resumed.
        ///
        /// - `ProgramResumed(H256)` in the case of success.
        #[frame_support::transactional]
        #[pallet::weight(<T as Config>::WeightInfo::resume_program(memory_pages.values().map(|p| p.len() as u32).sum()))]
        pub fn resume_program(
            origin: OriginFor<T>,
            program_id: H256,
            memory_pages: BTreeMap<u32, Vec<u8>>,
            value: BalanceOf<T>,
        ) -> DispatchResultWithPostInfo {
            let account = ensure_signed(origin)?;

            ensure!(!value.is_zero(), Error::<T>::ResumeProgramNotEnoughValue);

            common::resume_program(program_id, memory_pages, <frame_system::Pallet<T>>::block_number().unique_saturated_into())
                .map_err(|e| match e {
                    common::ResumeError::ProgramNotFound => Error::<T>::ProgramNotFound,
                    common::ResumeError::WrongMemoryPages => Error::<T>::ResumeProgramWrongMemory,
                })?;

            T::Currency::transfer(
                &account,
                &<T::AccountId as Origin>::from_origin(program_id),
                value,
                ExistenceRequirement::AllowDeath,
            ).map_err(|_| Error::<T>::ResumeProgramTransferFailed)?;

            Self::deposit_event(Event::ProgramResumed(program_id));

            Ok(().into())
        }
    }

    impl<T: Config> common::PaymentProvider<T::AccountId> for Pallet<T>
    where
        T::AccountId: Origin,
    {
        type Balance = BalanceOf<T>;

        fn withhold_reserved(
            source: H256,
            dest: &T::AccountId,
            amount: Self::Balance,
        ) -> Result<(), DispatchError> {
            let _ = T::Currency::repatriate_reserved(
                &<T::AccountId as Origin>::from_origin(source),
                dest,
                amount,
                BalanceStatus::Free,
            )?;

            Ok(())
        }
    }
}<|MERGE_RESOLUTION|>--- conflicted
+++ resolved
@@ -70,11 +70,7 @@
     use frame_support::{
         dispatch::{DispatchError, DispatchResultWithPostInfo},
         pallet_prelude::*,
-<<<<<<< HEAD
-        traits::{BalanceStatus, Currency, ReservableCurrency, ExistenceRequirement},
-=======
-        traits::{BalanceStatus, Currency, Get, ReservableCurrency},
->>>>>>> 841de834
+        traits::{BalanceStatus, Currency, Get, ReservableCurrency, ExistenceRequirement},
     };
     use frame_system::pallet_prelude::*;
     use gear_backend_sandbox::SandboxEnvironment;
@@ -492,13 +488,8 @@
                     let current_message_id = dispatch.message.id;
                     let maybe_message_reply = dispatch.message.reply;
 
-<<<<<<< HEAD
-=======
-                    let maybe_program = common::get_program(program_id);
-
->>>>>>> 841de834
                     // Check whether message should be added to the wait list
-                    if let Some(Program::Active(ref prog)) = maybe_program {
+                    if let Program::Active(ref prog) = maybe_active_program {
                         let is_for_wait_list = maybe_message_reply.is_none()
                             && matches!(prog.state, ProgramState::Uninitialized {message_id} if message_id != current_message_id);
                         if is_for_wait_list {
@@ -515,8 +506,7 @@
                         }
                     }
 
-                    maybe_program
-                        .and_then(|prog| prog.try_into_native(program_id).ok())
+                    maybe_active_program.try_into_native(program_id).ok()
                         .map(|program| {
                             let balance = T::Currency::free_balance(
                                 &<T::AccountId as Origin>::from_origin(program_id),
@@ -689,11 +679,7 @@
 
             // Make sure there is no program with such id in program storage
             ensure!(
-<<<<<<< HEAD
-                !common::program_exists(id) & !common::paused_program_exists(id),
-=======
-                !common::program_exists(id.into_origin()),
->>>>>>> 841de834
+                !common::program_exists(id.into_origin()) & !common::paused_program_exists(id.into_origin()),
                 Error::<T>::ProgramAlreadyExists
             );
 
