// This file is part of Gear.

// Copyright (C) 2021-2023 Gear Technologies Inc.
// SPDX-License-Identifier: GPL-3.0-or-later WITH Classpath-exception-2.0

// This program is free software: you can redistribute it and/or modify
// it under the terms of the GNU General Public License as published by
// the Free Software Foundation, either version 3 of the License, or
// (at your option) any later version.

// This program is distributed in the hope that it will be useful,
// but WITHOUT ANY WARRANTY; without even the implied warranty of
// MERCHANTABILITY or FITNESS FOR A PARTICULAR PURPOSE. See the
// GNU General Public License for more details.

// You should have received a copy of the GNU General Public License
// along with this program. If not, see <https://www.gnu.org/licenses/>.

#![cfg_attr(not(feature = "std"), no_std)]
#![cfg_attr(feature = "runtime-benchmarks", recursion_limit = "1024")]

extern crate alloc;

#[cfg(feature = "runtime-benchmarks")]
mod benchmarking;

mod internal;
mod queue;
mod runtime_api;
mod schedule;

pub mod manager;
pub mod weights;

#[cfg(test)]
mod mock;

#[cfg(test)]
mod tests;

pub use crate::{
    manager::{ExtManager, HandleKind},
    pallet::*,
    schedule::{HostFnWeights, InstructionWeights, Limits, MemoryWeights, Schedule},
};
pub use weights::WeightInfo;

use alloc::{format, string::String};
use common::{
    self, event::*, gas_provider::GasNodeId, paused_program_storage::SessionId, scheduler::*,
    storage::*, BlockLimiter, CodeMetadata, CodeStorage, GasProvider, GasTree, Origin,
    PausedProgramStorage, PaymentVoucher, Program, ProgramState, ProgramStorage, QueueRunner,
};
use core::marker::PhantomData;
use core_processor::{
    common::{DispatchOutcome as CoreDispatchOutcome, ExecutableActorData, JournalNote},
    configs::{BlockConfig, BlockInfo},
    Ext,
};
use frame_support::{
    dispatch::{DispatchError, DispatchResultWithPostInfo, PostDispatchInfo},
    ensure,
    pallet_prelude::*,
    traits::{ConstBool, Currency, ExistenceRequirement, Get, Randomness, StorageVersion},
    weights::Weight,
};
use frame_system::pallet_prelude::{BlockNumberFor, *};
use gear_core::{
    code::{Code, CodeAndId, InstrumentedCode, InstrumentedCodeAndId},
    ids::{CodeId, MessageId, ProgramId, ReservationId},
    memory::PageBuf,
    message::*,
    pages::{GearPage, WasmPage},
    program::MemoryInfix,
};
use gear_lazy_pages_common as lazy_pages;
use manager::{CodeInfo, QueuePostProcessingData};
use primitive_types::H256;
use sp_runtime::{
    traits::{One, Saturating, UniqueSaturatedInto, Zero},
    SaturatedConversion,
};
use sp_std::{
    collections::{btree_map::BTreeMap, btree_set::BTreeSet},
    convert::TryInto,
    prelude::*,
};

type ExecutionEnvironment<EP = DispatchKind> = gear_backend_sandbox::SandboxEnvironment<Ext, EP>;

pub(crate) type AccountIdOf<T> = <T as frame_system::Config>::AccountId;
pub(crate) type CurrencyOf<T> = <T as pallet_gear_bank::Config>::Currency;
pub(crate) type BalanceOf<T> = <CurrencyOf<T> as Currency<AccountIdOf<T>>>::Balance;
pub(crate) type SentOf<T> = <<T as Config>::Messenger as Messenger>::Sent;
pub(crate) type DbWeightOf<T> = <T as frame_system::Config>::DbWeight;
pub(crate) type DequeuedOf<T> = <<T as Config>::Messenger as Messenger>::Dequeued;
pub(crate) type QueueProcessingOf<T> = <<T as Config>::Messenger as Messenger>::QueueProcessing;
pub(crate) type QueueOf<T> = <<T as Config>::Messenger as Messenger>::Queue;
pub(crate) type MailboxOf<T> = <<T as Config>::Messenger as Messenger>::Mailbox;
pub(crate) type WaitlistOf<T> = <<T as Config>::Messenger as Messenger>::Waitlist;
pub(crate) type MessengerCapacityOf<T> = <<T as Config>::Messenger as Messenger>::Capacity;
pub type TaskPoolOf<T> = <<T as Config>::Scheduler as Scheduler>::TaskPool;
pub(crate) type FirstIncompleteTasksBlockOf<T> =
    <<T as Config>::Scheduler as Scheduler>::FirstIncompleteTasksBlock;
pub(crate) type CostsPerBlockOf<T> = <<T as Config>::Scheduler as Scheduler>::CostsPerBlock;
pub(crate) type SchedulingCostOf<T> = <<T as Config>::Scheduler as Scheduler>::Cost;
pub(crate) type DispatchStashOf<T> = <<T as Config>::Messenger as Messenger>::DispatchStash;
pub type Authorship<T> = pallet_authorship::Pallet<T>;
pub type GasAllowanceOf<T> = <<T as Config>::BlockLimiter as BlockLimiter>::GasAllowance;
pub type GasHandlerOf<T> = <<T as Config>::GasProvider as GasProvider>::GasTree;
pub type GasNodeIdOf<T> = <GasHandlerOf<T> as GasTree>::NodeId;
pub type BlockGasLimitOf<T> = <<T as Config>::BlockLimiter as BlockLimiter>::BlockGasLimit;
pub type GasBalanceOf<T> = <<T as Config>::GasProvider as GasProvider>::Balance;
pub type ProgramStorageOf<T> = <T as Config>::ProgramStorage;
pub type RentFreePeriodOf<T> = <T as Config>::ProgramRentFreePeriod;
pub type RentCostPerBlockOf<T> = <T as Config>::ProgramRentCostPerBlock;
pub type ResumeMinimalPeriodOf<T> = <T as Config>::ProgramResumeMinimalRentPeriod;
pub type ResumeSessionDurationOf<T> = <T as Config>::ProgramResumeSessionDuration;
pub(crate) type VoucherOf<T> = <T as Config>::Voucher;
pub(crate) type GearBank<T> = pallet_gear_bank::Pallet<T>;

/// The current storage version.
const GEAR_STORAGE_VERSION: StorageVersion = StorageVersion::new(1);

pub trait DebugInfo {
    fn is_remap_id_enabled() -> bool;
    fn remap_id();
    fn do_snapshot();
    fn is_enabled() -> bool;
}

impl DebugInfo for () {
    fn is_remap_id_enabled() -> bool {
        false
    }
    fn remap_id() {}
    fn do_snapshot() {}
    fn is_enabled() -> bool {
        false
    }
}

/// The struct contains results of gas calculation required to process
/// a message.
#[derive(Clone, Debug, Decode, Encode, PartialEq, Eq, TypeInfo)]
#[cfg_attr(feature = "std", derive(serde::Deserialize, serde::Serialize))]
pub struct GasInfo {
    /// Represents minimum gas limit required for execution.
    pub min_limit: u64,
    /// Gas amount that we reserve for some other on-chain interactions.
    pub reserved: u64,
    /// Contains number of gas burned during message processing.
    pub burned: u64,
    /// The value may be returned if a program happens to be executed
    /// the second or next time in a block.
    pub may_be_returned: u64,
    /// Was the message placed into waitlist at the end of calculating.
    ///
    /// This flag shows, that `min_limit` makes sense and have some guarantees
    /// only before insertion into waitlist.
    pub waited: bool,
}

#[frame_support::pallet]
pub mod pallet {
    use super::*;

    #[pallet::config]
    pub trait Config:
        frame_system::Config
        + pallet_authorship::Config
        + pallet_timestamp::Config
        + pallet_gear_bank::Config
    {
        /// Because this pallet emits events, it depends on the runtime's definition of an event.
        type RuntimeEvent: From<Event<Self>>
            + TryInto<Event<Self>>
            + IsType<<Self as frame_system::Config>::RuntimeEvent>;

        /// The generator used to supply randomness to contracts through `seal_random`
        type Randomness: Randomness<Self::Hash, Self::BlockNumber>;

        /// Weight information for extrinsics in this pallet.
        type WeightInfo: WeightInfo;

        /// Cost schedule and limits.
        #[pallet::constant]
        type Schedule: Get<Schedule<Self>>;

        /// The maximum amount of messages that can be produced in single run.
        #[pallet::constant]
        type OutgoingLimit: Get<u32>;

        type DebugInfo: DebugInfo;

        /// Implementation of a storage for program binary codes.
        type CodeStorage: CodeStorage;

        /// Implementation of a storage for programs.
        type ProgramStorage: PausedProgramStorage<
            BlockNumber = Self::BlockNumber,
            Error = DispatchError,
            AccountId = Self::AccountId,
        >;

        /// The minimal gas amount for message to be inserted in mailbox.
        ///
        /// This gas will be consuming as rent for storing and message will be available
        /// for reply or claim, once gas ends, message removes.
        ///
        /// Messages with gas limit less than that minimum will not be added in mailbox,
        /// but will be seen in events.
        #[pallet::constant]
        type MailboxThreshold: Get<u64>;

        /// Amount of reservations can exist for 1 program.
        #[pallet::constant]
        type ReservationsLimit: Get<u64>;

        /// Messenger.
        type Messenger: Messenger<
            BlockNumber = Self::BlockNumber,
            Capacity = u32,
            OutputError = DispatchError,
            MailboxFirstKey = Self::AccountId,
            MailboxSecondKey = MessageId,
            MailboxedMessage = UserStoredMessage,
            QueuedDispatch = StoredDispatch,
            WaitlistFirstKey = ProgramId,
            WaitlistSecondKey = MessageId,
            WaitlistedMessage = StoredDispatch,
            DispatchStashKey = MessageId,
        >;

        /// Implementation of a ledger to account for gas creation and consumption
        type GasProvider: GasProvider<
            ExternalOrigin = Self::AccountId,
            NodeId = GasNodeId<MessageId, ReservationId>,
            Balance = u64,
            Funds = BalanceOf<Self>,
            Error = DispatchError,
        >;

        /// Block limits.
        type BlockLimiter: BlockLimiter<Balance = GasBalanceOf<Self>>;

        /// Scheduler.
        type Scheduler: Scheduler<
            BlockNumber = Self::BlockNumber,
            Cost = u64,
            Task = ScheduledTask<Self::AccountId>,
        >;

        /// Message Queue processing routing provider.
        type QueueRunner: QueueRunner<Gas = GasBalanceOf<Self>>;

        /// Type that allows to check caller's eligibility for using voucher for payment.
        type Voucher: PaymentVoucher<
            Self::AccountId,
            ProgramId,
            BalanceOf<Self>,
            VoucherId = Self::AccountId,
        >;

        /// The free of charge period of rent.
        #[pallet::constant]
        type ProgramRentFreePeriod: Get<BlockNumberFor<Self>>;

        /// The minimal amount of blocks to resume.
        #[pallet::constant]
        type ProgramResumeMinimalRentPeriod: Get<BlockNumberFor<Self>>;

        /// The program rent cost per block.
        #[pallet::constant]
        type ProgramRentCostPerBlock: Get<BalanceOf<Self>>;

        /// The amount of blocks for processing resume session.
        #[pallet::constant]
        type ProgramResumeSessionDuration: Get<BlockNumberFor<Self>>;

        /// The flag determines if program rent mechanism enabled.
        #[pallet::constant]
        type ProgramRentEnabled: Get<bool>;

        /// The constant defines value that is added if the program
        /// rent is disabled.
        #[pallet::constant]
        type ProgramRentDisabledDelta: Get<BlockNumberFor<Self>>;
    }

    #[pallet::pallet]
    #[pallet::storage_version(GEAR_STORAGE_VERSION)]
    #[pallet::without_storage_info]
    pub struct Pallet<T>(PhantomData<T>);

    #[pallet::event]
    #[pallet::generate_deposit(pub(super) fn deposit_event)]
    pub enum Event<T: Config> {
        /// User sends message to program, which was successfully
        /// added to the Gear message queue.
        MessageQueued {
            /// Generated id of the message.
            id: MessageId,
            /// Account id of the source of the message.
            source: T::AccountId,
            /// Program id, who is the message's destination.
            destination: ProgramId,
            /// Entry point for processing of the message.
            /// On the sending stage, the processing function
            /// of the program is always known.
            entry: MessageEntry,
        },

        /// Somebody sent a message to the user.
        UserMessageSent {
            /// Message sent.
            message: UserMessage,
            /// Block number of expiration from `Mailbox`.
            ///
            /// Equals `Some(_)` with block number when message
            /// will be removed from `Mailbox` due to some
            /// reasons (see #642, #646 and #1010).
            ///
            /// Equals `None` if message wasn't inserted to
            /// `Mailbox` and appears as only `Event`.
            expiration: Option<T::BlockNumber>,
        },

        /// Message marked as "read" and removes it from `Mailbox`.
        /// This event only affects messages that were
        /// already inserted in `Mailbox`.
        UserMessageRead {
            /// Id of the message read.
            id: MessageId,
            /// The reason for the reading (removal from `Mailbox`).
            ///
            /// NOTE: See more docs about reasons at `gear_common::event`.
            reason: UserMessageReadReason,
        },

        /// The result of processing the messages within the block.
        MessagesDispatched {
            /// Total amount of messages removed from message queue.
            total: MessengerCapacityOf<T>,
            /// Execution statuses of the messages, which were already known
            /// by `Event::MessageQueued` (sent from user to program).
            statuses: BTreeMap<MessageId, DispatchStatus>,
            /// Ids of programs, which state changed during queue processing.
            state_changes: BTreeSet<ProgramId>,
        },

        /// Messages execution delayed (waited) and successfully
        /// added to gear waitlist.
        MessageWaited {
            /// Id of the message waited.
            id: MessageId,
            /// Origin message id, which started messaging chain with programs,
            /// where currently waited message was created.
            ///
            /// Used to identify by the user that this message associated
            /// with him and the concrete initial message.
            origin: Option<GasNodeId<MessageId, ReservationId>>,
            /// The reason of the waiting (addition to `Waitlist`).
            ///
            /// NOTE: See more docs about reasons at `gear_common::event`.
            reason: MessageWaitedReason,
            /// Block number of expiration from `Waitlist`.
            ///
            /// Equals block number when message will be removed from `Waitlist`
            /// due to some reasons (see #642, #646 and #1010).
            expiration: T::BlockNumber,
        },

        /// Message is ready to continue its execution
        /// and was removed from `Waitlist`.
        MessageWoken {
            /// Id of the message woken.
            id: MessageId,
            /// The reason of the waking (removal from `Waitlist`).
            ///
            /// NOTE: See more docs about reasons at `gear_common::event`.
            reason: MessageWokenReason,
        },

        /// Any data related to program codes changed.
        CodeChanged {
            /// Id of the code affected.
            id: CodeId,
            /// Change applied on code with current id.
            ///
            /// NOTE: See more docs about change kinds at `gear_common::event`.
            change: CodeChangeKind<T::BlockNumber>,
        },

        /// Any data related to programs changed.
        ProgramChanged {
            /// Id of the program affected.
            id: ProgramId,
            /// Change applied on program with current id.
            ///
            /// NOTE: See more docs about change kinds at `gear_common::event`.
            change: ProgramChangeKind<T::BlockNumber>,
        },

        /// The pseudo-inherent extrinsic that runs queue processing rolled back or not executed.
        QueueNotProcessed,

        /// Program resume session has been started.
        ProgramResumeSessionStarted {
            /// Id of the session.
            session_id: SessionId,
            /// Owner of the session.
            account_id: T::AccountId,
            /// Id of the program affected.
            program_id: ProgramId,
            /// Block number when the session will be removed if not finished.
            session_end_block: T::BlockNumber,
        },
    }

    // Gear pallet error.
    #[pallet::error]
    pub enum Error<T> {
        /// Message wasn't found in the mailbox.
        MessageNotFound,
        /// Not enough balance to execute an action.
        ///
        /// Usually occurs when the gas_limit specified is such that the origin account can't afford the message.
        InsufficientBalance,
        /// Gas limit too high.
        ///
        /// Occurs when an extrinsic's declared `gas_limit` is greater than a block's maximum gas limit.
        GasLimitTooHigh,
        /// Program already exists.
        ///
        /// Occurs if a program with some specific program id already exists in program storage.
        ProgramAlreadyExists,
        /// Program is terminated.
        ///
        /// Program init failed, so such message destination is no longer unavailable.
        InactiveProgram,
        /// Message gas tree is not found.
        ///
        /// When a message claimed from the mailbox has a corrupted or non-extant gas tree associated.
        NoMessageTree,
        /// Code already exists.
        ///
        /// Occurs when trying to save to storage a program code that has been saved there.
        CodeAlreadyExists,
        /// Code does not exist.
        ///
        /// Occurs when trying to get a program code from storage, that doesn't exist.
        CodeDoesntExist,
        /// The code supplied to `upload_code` or `upload_program` exceeds the limit specified in the
        /// current schedule.
        CodeTooLarge,
        /// Failed to create a program.
        ProgramConstructionFailed,
        /// Value doesn't cover ExistentialDeposit.
        ValueLessThanMinimal,
        /// Message queue processing is disabled.
        MessageQueueProcessingDisabled,
        /// Block count doesn't cover MinimalResumePeriod.
        ResumePeriodLessThanMinimal,
        /// Program with the specified id is not found.
        ProgramNotFound,
        /// Voucher can't be redeemed
        FailureRedeemingVoucher,
        /// Gear::run() already included in current block.
        GearRunAlreadyInBlock,
        /// The program rent logic is disabled.
        ProgramRentDisabled,
    }

    #[cfg(feature = "runtime-benchmarks")]
    #[pallet::storage]
    pub(crate) type BenchmarkStorage<T> = StorageMap<_, Identity, u32, Vec<u8>>;

    /// A flag indicating whether the message queue should be processed at the end of a block
    ///
    /// If not set, the inherent extrinsic that processes the queue will keep throwing an error
    /// thereby making the block builder exclude it from the block.
    #[pallet::storage]
    #[pallet::getter(fn execute_inherent)]
    pub(crate) type ExecuteInherent<T> = StorageValue<_, bool, ValueQuery, ConstBool<true>>;

    /// The current block number being processed.
    ///
    /// It shows block number in which queue is processed.
    /// May be less than system pallet block number if panic occurred previously.
    #[pallet::storage]
    #[pallet::getter(fn block_number)]
    pub(crate) type BlockNumber<T: Config> = StorageValue<_, T::BlockNumber, ValueQuery>;

    impl<T: Config> Get<BlockNumberFor<T>> for Pallet<T> {
        fn get() -> BlockNumberFor<T> {
            Self::block_number()
        }
    }

    /// A guard to prohibit all but the first execution of `pallet_gear::run()` call in a block.
    ///
    /// Set to `Some(())` if the extrinsic is executed for the first time in a block.
    /// All subsequent attempts would fail with `Error::<T>::GearRunAlreadyInBlock` error.
    /// Set back to `None` in the `on_finalize()` hook at the end of the block.
    #[pallet::storage]
    pub(crate) type GearRunInBlock<T> = StorageValue<_, ()>;

    #[pallet::hooks]
    impl<T: Config> Hooks<BlockNumberFor<T>> for Pallet<T>
    where
        T::AccountId: Origin,
    {
        fn on_runtime_upgrade() -> Weight {
            log::debug!(target: "gear::runtime", "⚙️ Runtime upgrade");

            Zero::zero()
        }

        /// Initialization
        fn on_initialize(bn: BlockNumberFor<T>) -> Weight {
            // Incrementing Gear block number
            BlockNumber::<T>::mutate(|bn| *bn = bn.saturating_add(One::one()));

            log::debug!(target: "gear::runtime", "⚙️  Initialization of block #{bn:?} (gear #{:?})", Self::block_number());

            T::DbWeight::get().writes(1)
        }

        /// Finalization
        fn on_finalize(bn: BlockNumberFor<T>) {
            // Check if the queue has been processed.
            // If not (while the queue processing enabled), fire an event and revert
            // the Gear internal block number increment made in `on_initialize()`.
            if GearRunInBlock::<T>::take().is_none() && Self::execute_inherent() {
                Self::deposit_event(Event::QueueNotProcessed);
                BlockNumber::<T>::mutate(|bn| *bn = bn.saturating_sub(One::one()));
            }

            log::debug!(target: "gear::runtime", "⚙️  Finalization of block #{bn:?} (gear #{:?})", Self::block_number());
        }
    }

    impl<T: Config> Pallet<T>
    where
        T::AccountId: Origin,
    {
        /// Set gear block number.
        ///
        /// For tests only.
        #[cfg(any(feature = "std", feature = "runtime-benchmarks", test))]
        pub fn set_block_number(bn: u32) {
            use sp_runtime::SaturatedConversion;

            <BlockNumber<T>>::put(bn.saturated_into::<T::BlockNumber>());
        }

        /// Upload program to the chain without stack limit injection and
        /// does not make some checks for code.
        #[cfg(feature = "runtime-benchmarks")]
        pub fn upload_program_raw(
            origin: OriginFor<T>,
            code: Vec<u8>,
            salt: Vec<u8>,
            init_payload: Vec<u8>,
            gas_limit: u64,
            value: BalanceOf<T>,
        ) -> DispatchResultWithPostInfo {
            use gear_core::code::TryNewCodeConfig;

            let who = ensure_signed(origin)?;

            let code = Code::try_new_mock_const_or_no_rules(
                code,
                true,
                TryNewCodeConfig {
                    // actual version to avoid re-instrumentation
                    version: T::Schedule::get().instruction_weights.version,
                    // some benchmarks have data in user stack memory
                    check_and_canonize_stack_end: false,
                    // without stack end canonization, program has mutable globals.
                    check_mut_global_exports: false,
                    ..Default::default()
                },
            )
            .map_err(|e| {
                log::debug!("Code failed to load: {:?}", e);
                Error::<T>::ProgramConstructionFailed
            })?;

            let code_and_id = CodeAndId::new(code);
            let code_info = CodeInfo::from_code_and_id(&code_and_id);

            let packet = InitPacket::new_with_gas(
                code_and_id.code_id(),
                salt.try_into()
                    .map_err(|err: PayloadSizeError| DispatchError::Other(err.into()))?,
                init_payload
                    .try_into()
                    .map_err(|err: PayloadSizeError| DispatchError::Other(err.into()))?,
                gas_limit,
                value.unique_saturated_into(),
            );

            let program_id = packet.destination();
            // Make sure there is no program with such id in program storage
            ensure!(
                !Self::program_exists(program_id),
                Error::<T>::ProgramAlreadyExists
            );

            // First we reserve enough funds on the account to pay for `gas_limit`
            // and to transfer declared value.
            GearBank::<T>::deposit_gas(&who, gas_limit)?;
            GearBank::<T>::deposit_value(&who, value)?;

            let origin = who.clone().into_origin();

            // By that call we follow the guarantee that we have in `Self::upload_code` -
            // if there's code in storage, there's also metadata for it.
            if let Ok(code_id) = Self::set_code_with_metadata(code_and_id, origin) {
                // TODO: replace this temporary (`None`) value
                // for expiration block number with properly
                // calculated one (issues #646 and #969).
                Self::deposit_event(Event::CodeChanged {
                    id: code_id,
                    change: CodeChangeKind::Active { expiration: None },
                });
            }

            let message_id = Self::next_message_id(origin);
            let block_number = Self::block_number();

            ExtManager::<T>::default().set_program(
                program_id,
                &code_info,
                message_id,
                block_number.saturating_add(RentFreePeriodOf::<T>::get()),
            );

            Self::create(
                who.clone(),
                message_id,
                packet.gas_limit().expect("Infallible"),
                false,
            );

            let message = InitMessage::from_packet(message_id, packet);
            let dispatch = message
                .into_dispatch(ProgramId::from_origin(origin))
                .into_stored();

            QueueOf::<T>::queue(dispatch)
                .unwrap_or_else(|e| unreachable!("Messages storage corrupted: {e:?}"));

            Self::deposit_event(Event::MessageQueued {
                id: message_id,
                source: who,
                destination: program_id,
                entry: MessageEntry::Init,
            });

            Ok(().into())
        }

        /// Upload code to the chain without gas and stack limit injection.
        #[cfg(feature = "runtime-benchmarks")]
        pub fn upload_code_raw(origin: OriginFor<T>, code: Vec<u8>) -> DispatchResultWithPostInfo {
            let who = ensure_signed(origin)?;

            let code = Code::try_new_mock_const_or_no_rules(code, false, Default::default())
                .map_err(|e| {
                    log::debug!("Code failed to load: {e:?}");
                    Error::<T>::ProgramConstructionFailed
                })?;

            let code_id = Self::set_code_with_metadata(CodeAndId::new(code), who.into_origin())?;

            // TODO: replace this temporary (`None`) value
            // for expiration block number with properly
            // calculated one (issues #646 and #969).
            Self::deposit_event(Event::CodeChanged {
                id: code_id,
                change: CodeChangeKind::Active { expiration: None },
            });

            Ok(().into())
        }

        pub fn read_state_using_wasm(
            program_id: H256,
            payload: Vec<u8>,
            fn_name: Vec<u8>,
            wasm: Vec<u8>,
            argument: Option<Vec<u8>>,
        ) -> Result<Vec<u8>, Vec<u8>> {
            let program_id = ProgramId::from_origin(program_id.into_origin());

            let fn_name = String::from_utf8(fn_name)
                .map_err(|_| "Non-utf8 function name".as_bytes().to_vec())?;

            Self::read_state_using_wasm_impl(program_id, payload, fn_name, wasm, argument)
                .map_err(String::into_bytes)
        }

        pub fn read_state(program_id: H256, payload: Vec<u8>) -> Result<Vec<u8>, Vec<u8>> {
            let program_id = ProgramId::from_origin(program_id.into_origin());

            Self::read_state_impl(program_id, payload).map_err(String::into_bytes)
        }

        pub fn read_metahash(program_id: H256) -> Result<H256, Vec<u8>> {
            let program_id = ProgramId::from_origin(program_id.into_origin());

            Self::read_metahash_impl(program_id).map_err(String::into_bytes)
        }

        #[cfg(not(test))]
        pub fn calculate_gas_info(
            source: H256,
            kind: HandleKind,
            payload: Vec<u8>,
            value: u128,
            allow_other_panics: bool,
            initial_gas: Option<u64>,
        ) -> Result<GasInfo, Vec<u8>> {
            Self::calculate_gas_info_impl(
                source,
                kind,
                initial_gas.unwrap_or_else(BlockGasLimitOf::<T>::get),
                payload,
                value,
                allow_other_panics,
                false,
            )
        }

        #[cfg(test)]
        pub fn calculate_gas_info(
            source: H256,
            kind: HandleKind,
            payload: Vec<u8>,
            value: u128,
            allow_other_panics: bool,
            allow_skip_zero_replies: bool,
        ) -> Result<GasInfo, String> {
            log::debug!("\n===== CALCULATE GAS INFO =====\n");
            log::debug!("\n--- FIRST TRY ---\n");

            let calc_gas = |initial_gas| {
                // `calculate_gas_info_impl` may change `GasAllowanceOf` and `QueueProcessingOf`.
                // We don't wanna this behavior in tests, so restore old gas allowance value
                // after gas calculation.
                let gas_allowance = GasAllowanceOf::<T>::get();
                let queue_processing = QueueProcessingOf::<T>::allowed();
                let res = Self::calculate_gas_info_impl(
                    source,
                    kind.clone(),
                    initial_gas,
                    payload.clone(),
                    value,
                    allow_other_panics,
                    allow_skip_zero_replies,
                );
                GasAllowanceOf::<T>::put(gas_allowance);
                if queue_processing {
                    QueueProcessingOf::<T>::allow();
                } else {
                    QueueProcessingOf::<T>::deny();
                }
                res
            };

            let GasInfo {
                min_limit, waited, ..
            } = Self::run_with_ext_copy(|| {
                calc_gas(BlockGasLimitOf::<T>::get()).map_err(|e| {
                    String::from_utf8(e)
                        .unwrap_or_else(|_| String::from("Failed to parse error to string"))
                })
            })?;

            log::debug!("\n--- SECOND TRY ---\n");

            let res = Self::run_with_ext_copy(|| {
                calc_gas(min_limit)
                    .map(
                        |GasInfo {
                             reserved,
                             burned,
                             may_be_returned,
                             ..
                         }| GasInfo {
                            min_limit,
                            reserved,
                            burned,
                            may_be_returned,
                            waited,
                        },
                    )
                    .map_err(|e| {
                        String::from_utf8(e)
                            .unwrap_or_else(|_| String::from("Failed to parse error to string"))
                    })
            });

            log::debug!("\n==============================\n");

            res
        }

        pub fn run_with_ext_copy<R, F: FnOnce() -> R>(f: F) -> R {
            sp_externalities::with_externalities(|ext| {
                ext.storage_start_transaction();
            })
            .expect("externalities should be set");

            let result = f();

            sp_externalities::with_externalities(|ext| {
                ext.storage_rollback_transaction()
                    .expect("transaction was started");
            })
            .expect("externalities should be set");

            result
        }

        /// Returns true if a program has been successfully initialized
        pub fn is_initialized(program_id: ProgramId) -> bool {
            ProgramStorageOf::<T>::get_program(program_id)
                .map(|program| program.is_initialized())
                .unwrap_or(false)
        }

        /// Returns true if id is a program and the program has active status.
        pub fn is_active(program_id: ProgramId) -> bool {
            ProgramStorageOf::<T>::get_program(program_id)
                .map(|program| program.is_active())
                .unwrap_or_default()
        }

        /// Returns true if id is a program and the program has terminated status.
        pub fn is_terminated(program_id: ProgramId) -> bool {
            ProgramStorageOf::<T>::get_program(program_id)
                .map(|program| program.is_terminated())
                .unwrap_or_default()
        }

        /// Returns true if id is a program and the program has exited status.
        pub fn is_exited(program_id: ProgramId) -> bool {
            ProgramStorageOf::<T>::get_program(program_id)
                .map(|program| program.is_exited())
                .unwrap_or_default()
        }

        /// Returns true if there is a program with the specified id (it may be paused).
        pub fn program_exists(program_id: ProgramId) -> bool {
            ProgramStorageOf::<T>::program_exists(program_id)
                || ProgramStorageOf::<T>::paused_program_exists(&program_id)
        }

        /// Returns exit argument of an exited program.
        pub fn exit_inheritor_of(program_id: ProgramId) -> Option<ProgramId> {
            ProgramStorageOf::<T>::get_program(program_id)
                .map(|program| {
                    if let Program::Exited(inheritor) = program {
                        Some(inheritor)
                    } else {
                        None
                    }
                })
                .unwrap_or_default()
        }

        /// Returns inheritor of terminated (failed it's init) program.
        pub fn termination_inheritor_of(program_id: ProgramId) -> Option<ProgramId> {
            ProgramStorageOf::<T>::get_program(program_id)
                .map(|program| {
                    if let Program::Terminated(inheritor) = program {
                        Some(inheritor)
                    } else {
                        None
                    }
                })
                .unwrap_or_default()
        }

        /// Returns MessageId for newly created user message.
        pub fn next_message_id(user_id: H256) -> MessageId {
            let nonce = SentOf::<T>::get();
            SentOf::<T>::increase();
            let block_number = <frame_system::Pallet<T>>::block_number().unique_saturated_into();
            let user_id = ProgramId::from_origin(user_id);

            MessageId::generate_from_user(block_number, user_id, nonce.into())
        }

        /// Delayed tasks processing.
        pub fn process_tasks(ext_manager: &mut ExtManager<T>) {
            // Current block number.
            let current_bn = Self::block_number();

            // Taking the first block number, where some incomplete tasks held.
            // If there is no such value, we charge for single read, because
            // nothing changing in database, otherwise we delete previous
            // value and charge for single write.
            //
            // We also iterate up to current bn (including) to process it together
            let (first_incomplete_block, were_empty) = FirstIncompleteTasksBlockOf::<T>::take()
                .map(|block| {
                    GasAllowanceOf::<T>::decrease(DbWeightOf::<T>::get().writes(1).ref_time());
                    (block, false)
                })
                .unwrap_or_else(|| {
                    GasAllowanceOf::<T>::decrease(DbWeightOf::<T>::get().reads(1).ref_time());
                    (current_bn, true)
                });

            // When we had to stop processing due to insufficient gas allowance.
            let mut stopped_at = None;

            // Iterating over blocks.
            let missing_blocks = (first_incomplete_block.saturated_into::<u64>()
                ..=current_bn.saturated_into())
                .map(|block| block.saturated_into::<BlockNumberFor<T>>());
            for bn in missing_blocks {
                let tasks = TaskPoolOf::<T>::drain_prefix_keys(bn);

                // Checking gas allowance.
                //
                // Making sure we have gas to remove next task
                // or update the first block of incomplete tasks.
                if GasAllowanceOf::<T>::get() <= DbWeightOf::<T>::get().writes(2).ref_time() {
                    stopped_at = Some(bn);
                    log::debug!("Stopping processing tasks at: {stopped_at:?}");
                    break;
                }

                // Iterating over tasks, scheduled on `bn`.
                let mut last_task = None;
                for task in tasks {
                    // Decreasing gas allowance due to DB deletion.
                    GasAllowanceOf::<T>::decrease(DbWeightOf::<T>::get().writes(1).ref_time());

                    // gas required to process task.
                    let max_task_gas = manager::get_maximum_task_gas::<T>(&task);
                    log::debug!("Processing task: {task:?}, max gas = {max_task_gas}");

                    // Checking gas allowance.
                    //
                    // Making sure we have gas to process the current task
                    // and update the first block of incomplete tasks.
                    if GasAllowanceOf::<T>::get().saturating_sub(max_task_gas)
                        <= DbWeightOf::<T>::get().writes(1).ref_time()
                    {
                        // Since the task is not processed write DB cost should be refunded.
                        // In the same time gas allowance should be charged for read DB cost.
                        GasAllowanceOf::<T>::put(
                            GasAllowanceOf::<T>::get()
                                .saturating_add(DbWeightOf::<T>::get().writes(1).ref_time())
                                .saturating_sub(DbWeightOf::<T>::get().reads(1).ref_time()),
                        );

                        last_task = Some(task);
                        log::debug!("Not enough gas to process task at: {bn:?}");

                        break;
                    }

                    // Processing task and update allowance of gas.
                    let task_gas = task.process_with(ext_manager);
                    GasAllowanceOf::<T>::decrease(task_gas);

                    // Check that there is enough gas allowance to query next task and update the first block of incomplete tasks.
                    if GasAllowanceOf::<T>::get()
                        <= DbWeightOf::<T>::get().reads_writes(1, 1).ref_time()
                    {
                        stopped_at = Some(bn);
                        log::debug!("Stopping processing tasks at (read next): {stopped_at:?}");
                        break;
                    }
                }

                if let Some(task) = last_task {
                    stopped_at = Some(bn);

                    // since there is the overlay mechanism we don't need to subtract write cost
                    // from gas allowance on task insertion.
                    GasAllowanceOf::<T>::put(
                        GasAllowanceOf::<T>::get()
                            .saturating_add(DbWeightOf::<T>::get().writes(1).ref_time()),
                    );
                    TaskPoolOf::<T>::add(bn, task)
                        .unwrap_or_else(|e| unreachable!("Scheduling logic invalidated! {:?}", e));
                }

                // Stopping iteration over blocks if no resources left.
                if stopped_at.is_some() {
                    break;
                }
            }

            // If we didn't process all tasks and stopped at some block number,
            // then there are missed blocks set we should handle in next time.
            if let Some(stopped_at) = stopped_at {
                // Charging for inserting into storage of the first block of incomplete tasks,
                // if we were reading it only (they were empty).
                if were_empty {
                    GasAllowanceOf::<T>::decrease(DbWeightOf::<T>::get().writes(1).ref_time());
                }

                FirstIncompleteTasksBlockOf::<T>::put(stopped_at);
            }
        }

        pub(crate) fn enable_lazy_pages() {
            let prefix = ProgramStorageOf::<T>::pages_final_prefix();
            if !lazy_pages::try_to_enable_lazy_pages(prefix) {
                unreachable!("By some reasons we cannot run lazy-pages on this machine");
            }
        }

<<<<<<< HEAD
        pub(crate) fn get_and_track_memory_pages(
            manager: &mut ExtManager<T>,
            program_id: ProgramId,
            memory_infix: MemoryInfix,
            pages_with_data: &BTreeSet<GearPage>,
            lazy_pages_enabled: bool,
        ) -> Option<BTreeMap<GearPage, PageBuf>> {
            let pages = if lazy_pages_enabled {
                Default::default()
            } else {
                match ProgramStorageOf::<T>::get_program_data_for_pages(
                    program_id,
                    memory_infix,
                    pages_with_data.iter(),
                ) {
                    Ok(data) => data,
                    Err(err) => {
                        log::error!("Cannot get data for program pages: {err:?}");
                        return None;
                    }
                }
            };

            manager.insert_program_id_loaded_pages(program_id);

            Some(pages)
        }

=======
>>>>>>> 51669483
        pub(crate) fn block_config() -> BlockConfig {
            let block_info = BlockInfo {
                height: Self::block_number().unique_saturated_into(),
                timestamp: <pallet_timestamp::Pallet<T>>::get().unique_saturated_into(),
            };

            let existential_deposit = CurrencyOf::<T>::minimum_balance().unique_saturated_into();

            let schedule = T::Schedule::get();

            BlockConfig {
                block_info,
                max_pages: schedule.limits.memory_pages.into(),
                page_costs: schedule.memory_weights.clone().into(),
                existential_deposit,
                outgoing_limit: T::OutgoingLimit::get(),
                host_fn_weights: schedule.host_fn_weights.into_core(),
                forbidden_funcs: Default::default(),
                mailbox_threshold: T::MailboxThreshold::get(),
                waitlist_cost: CostsPerBlockOf::<T>::waitlist(),
                dispatch_hold_cost: CostsPerBlockOf::<T>::dispatch_stash(),
                reserve_for: CostsPerBlockOf::<T>::reserve_for().unique_saturated_into(),
                reservation: CostsPerBlockOf::<T>::reservation().unique_saturated_into(),
                read_cost: DbWeightOf::<T>::get().reads(1).ref_time(),
                write_cost: DbWeightOf::<T>::get().writes(1).ref_time(),
                write_per_byte_cost: schedule.db_write_per_byte.ref_time(),
                read_per_byte_cost: schedule.db_read_per_byte.ref_time(),
                module_instantiation_byte_cost: schedule.module_instantiation_per_byte.ref_time(),
                max_reservations: T::ReservationsLimit::get(),
                code_instrumentation_cost: schedule.code_instrumentation_cost.ref_time(),
                code_instrumentation_byte_cost: schedule.code_instrumentation_byte_cost.ref_time(),
                rent_cost: RentCostPerBlockOf::<T>::get().unique_saturated_into(),
            }
        }

        /// Sets `code` and metadata, if code doesn't exist in storage.
        ///
        /// On success returns Blake256 hash of the `code`. If code already
        /// exists (*so, metadata exists as well*), returns unit `CodeAlreadyExists` error.
        ///
        /// # Note
        /// Code existence in storage means that metadata is there too.
        pub(crate) fn set_code_with_metadata(
            code_and_id: CodeAndId,
            who: H256,
        ) -> Result<CodeId, Error<T>> {
            let code_id = code_and_id.code_id();

            let metadata = {
                let block_number = Self::block_number().unique_saturated_into();
                CodeMetadata::new(who, block_number)
            };

            T::CodeStorage::add_code(code_and_id, metadata)
                .map_err(|_| Error::<T>::CodeAlreadyExists)?;

            Ok(code_id)
        }

        /// Re - instruments the code under `code_id` with new gas costs for instructions
        ///
        /// The procedure of re - instrumentation is considered infallible for several reasons:
        /// 1. Once (de)serialized valid wasm module can't fail (de)serialization after inserting new gas costs.
        /// 2. The checked (for expected exports and etc.) structure of the Wasm module remains unchanged.
        /// 3. `gas` calls injection is considered infallible for once instrumented program.
        /// One detail should be mentioned here. The injection can actually fail, if cost for some wasm instruction
        /// is removed. But this case is prevented by the Gear node protocol and checked in backwards compatibility
        /// test (`schedule::tests::instructions_backward_compatibility`)
        pub(crate) fn reinstrument_code(
            code_id: CodeId,
            schedule: &Schedule<T>,
        ) -> InstrumentedCode {
            debug_assert!(T::CodeStorage::get_code(code_id).is_some());

            // By the invariant set in CodeStorage trait, original code can't exist in storage
            // without the instrumented code
            let original_code = T::CodeStorage::get_original_code(code_id).unwrap_or_else(|| unreachable!(
                "Code storage is corrupted: instrumented code with id {:?} exists while original not",
                code_id
            ));

            let code = Code::try_new(
                original_code,
                schedule.instruction_weights.version,
                |module| schedule.rules(module),
                schedule.limits.stack_height,
            )
            .unwrap_or_else(|e| unreachable!("Unexpected re-instrumentation failure: {:?}", e));

            let code_and_id = CodeAndId::from_parts_unchecked(code, code_id);
            let code_and_id = InstrumentedCodeAndId::from(code_and_id);
            T::CodeStorage::update_code(code_and_id.clone());
            let (code, _) = code_and_id.into_parts();

            code
        }

        pub(crate) fn try_new_code(code: Vec<u8>) -> Result<CodeAndId, DispatchError> {
            let schedule = T::Schedule::get();

            ensure!(
                code.len() as u32 <= schedule.limits.code_len,
                Error::<T>::CodeTooLarge
            );

            let code = Code::try_new(
                code,
                schedule.instruction_weights.version,
                |module| schedule.rules(module),
                schedule.limits.stack_height,
            )
            .map_err(|e| {
                log::debug!("Code failed to load: {:?}", e);
                Error::<T>::ProgramConstructionFailed
            })?;

            ensure!(
                code.code().len() as u32 <= schedule.limits.code_len,
                Error::<T>::CodeTooLarge
            );

            Ok(CodeAndId::new(code))
        }

        pub(crate) fn check_gas_limit_and_value(
            gas_limit: u64,
            value: BalanceOf<T>,
        ) -> Result<(), DispatchError> {
            // Checking that applied gas limit doesn't exceed block limit.
            ensure!(
                gas_limit <= BlockGasLimitOf::<T>::get(),
                Error::<T>::GasLimitTooHigh
            );

            // Checking that applied value fits existence requirements:
            // it should be zero or not less than existential deposit.
            ensure!(
                value.is_zero() || value >= CurrencyOf::<T>::minimum_balance(),
                Error::<T>::ValueLessThanMinimal
            );

            Ok(())
        }

        pub(crate) fn init_packet(
            who: T::AccountId,
            code_id: CodeId,
            salt: Vec<u8>,
            init_payload: Vec<u8>,
            gas_limit: u64,
            value: BalanceOf<T>,
        ) -> Result<InitPacket, DispatchError> {
            let packet = InitPacket::new_with_gas(
                code_id,
                salt.try_into()
                    .map_err(|err: PayloadSizeError| DispatchError::Other(err.into()))?,
                init_payload
                    .try_into()
                    .map_err(|err: PayloadSizeError| DispatchError::Other(err.into()))?,
                gas_limit,
                value.unique_saturated_into(),
            );

            let program_id = packet.destination();
            // Make sure there is no program with such id in program storage
            ensure!(
                !Self::program_exists(program_id),
                Error::<T>::ProgramAlreadyExists
            );

            // First we reserve enough funds on the account to pay for `gas_limit`
            // and to transfer declared value.
            GearBank::<T>::deposit_gas(&who, gas_limit)?;
            GearBank::<T>::deposit_value(&who, value)?;

            Ok(packet)
        }

        pub(crate) fn do_create_program(
            who: T::AccountId,
            packet: InitPacket,
            code_info: CodeInfo,
        ) -> Result<(), DispatchError> {
            let origin = who.clone().into_origin();

            let message_id = Self::next_message_id(origin);
            let block_number = Self::block_number();
            let expiration_block = block_number.saturating_add(RentFreePeriodOf::<T>::get());

            ExtManager::<T>::default().set_program(
                packet.destination(),
                &code_info,
                message_id,
                expiration_block,
            );

            let program_id = packet.destination();
            let program_event = Event::ProgramChanged {
                id: program_id,
                change: ProgramChangeKind::ProgramSet {
                    expiration: expiration_block,
                },
            };

            Self::create(
                who.clone(),
                message_id,
                packet.gas_limit().expect("Infallible"),
                false,
            );

            let message = InitMessage::from_packet(message_id, packet);
            let dispatch = message
                .into_dispatch(ProgramId::from_origin(origin))
                .into_stored();

            let event = Event::MessageQueued {
                id: dispatch.id(),
                source: who,
                destination: dispatch.destination(),
                entry: MessageEntry::Init,
            };

            QueueOf::<T>::queue(dispatch)
                .unwrap_or_else(|e| unreachable!("Messages storage corrupted: {e:?}"));

            let task = ScheduledTask::PauseProgram(program_id);
            TaskPoolOf::<T>::add(expiration_block, task)
                .unwrap_or_else(|e| unreachable!("Scheduling logic invalidated! {:?}", e));

            Self::deposit_event(program_event);
            Self::deposit_event(event);

            Ok(())
        }

        pub fn run_call(max_gas: Option<GasBalanceOf<T>>) -> Call<T> {
            Call::run { max_gas }
        }

        pub fn rent_fee_for(block_count: BlockNumberFor<T>) -> BalanceOf<T> {
            let block_count: u64 = block_count.unique_saturated_into();

            RentCostPerBlockOf::<T>::get().saturating_mul(block_count.unique_saturated_into())
        }
    }

    #[pallet::call]
    impl<T: Config> Pallet<T>
    where
        T::AccountId: Origin,
    {
        /// Saves program `code` in storage.
        ///
        /// The extrinsic was created to provide _deploy program from program_ functionality.
        /// Anyone who wants to define a "factory" logic in program should first store the code and metadata for the "child"
        /// program in storage. So the code for the child will be initialized by program initialization request only if it exists in storage.
        ///
        /// More precisely, the code and its metadata are actually saved in the storage under the hash of the `code`. The code hash is computed
        /// as Blake256 hash. At the time of the call the `code` hash should not be in the storage. If it was stored previously, call will end up
        /// with an `CodeAlreadyExists` error. In this case user can be sure, that he can actually use the hash of his program's code bytes to define
        /// "program factory" logic in his program.
        ///
        /// Parameters
        /// - `code`: wasm code of a program as a byte vector.
        ///
        /// Emits the following events:
        /// - `SavedCode(H256)` - when the code is saved in storage.
        #[pallet::call_index(0)]
        #[pallet::weight(
            <T as Config>::WeightInfo::upload_code(code.len() as u32 / 1024)
        )]
        pub fn upload_code(origin: OriginFor<T>, code: Vec<u8>) -> DispatchResultWithPostInfo {
            let who = ensure_signed(origin)?;

            let code_id =
                Self::set_code_with_metadata(Self::try_new_code(code)?, who.into_origin())?;

            // TODO: replace this temporary (`None`) value
            // for expiration block number with properly
            // calculated one (issues #646 and #969).
            Self::deposit_event(Event::CodeChanged {
                id: code_id,
                change: CodeChangeKind::Active { expiration: None },
            });

            Ok(().into())
        }

        /// Creates program initialization request (message), that is scheduled to be run in the same block.
        ///
        /// There are no guarantees that initialization message will be run in the same block due to block
        /// gas limit restrictions. For example, when it will be the message's turn, required gas limit for it
        /// could be more than remaining block gas limit. Therefore, the message processing will be postponed
        /// until the next block.
        ///
        /// `ProgramId` is computed as Blake256 hash of concatenated bytes of `code` + `salt`. (todo #512 `code_hash` + `salt`)
        /// Such `ProgramId` must not exist in the Program Storage at the time of this call.
        ///
        /// There is the same guarantee here as in `upload_code`. That is, future program's
        /// `code` and metadata are stored before message was added to the queue and processed.
        ///
        /// The origin must be Signed and the sender must have sufficient funds to pay
        /// for `gas` and `value` (in case the latter is being transferred).
        ///
        /// Parameters:
        /// - `code`: wasm code of a program as a byte vector.
        /// - `salt`: randomness term (a seed) to allow programs with identical code
        ///   to be created independently.
        /// - `init_payload`: encoded parameters of the wasm module `init` function.
        /// - `gas_limit`: maximum amount of gas the program can spend before it is halted.
        /// - `value`: balance to be transferred to the program once it's been created.
        ///
        /// Emits the following events:
        /// - `InitMessageEnqueued(MessageInfo)` when init message is placed in the queue.
        ///
        /// # Note
        /// Faulty (uninitialized) programs still have a valid addresses (program ids) that can deterministically be derived on the
        /// caller's side upfront. It means that if messages are sent to such an address, they might still linger in the queue.
        ///
        /// In order to mitigate the risk of users' funds being sent to an address,
        /// where a valid program should have resided, while it's not,
        /// such "failed-to-initialize" programs are not silently deleted from the
        /// program storage but rather marked as "ghost" programs.
        /// Ghost program can be removed by their original author via an explicit call.
        /// The funds stored by a ghost program will be release to the author once the program
        /// has been removed.
        #[pallet::call_index(1)]
        #[pallet::weight(
            <T as Config>::WeightInfo::upload_program(code.len() as u32 / 1024, salt.len() as u32)
        )]
        pub fn upload_program(
            origin: OriginFor<T>,
            code: Vec<u8>,
            salt: Vec<u8>,
            init_payload: Vec<u8>,
            gas_limit: u64,
            value: BalanceOf<T>,
        ) -> DispatchResultWithPostInfo {
            let who = ensure_signed(origin)?;

            Self::check_gas_limit_and_value(gas_limit, value)?;

            let code_and_id = Self::try_new_code(code)?;
            let code_info = CodeInfo::from_code_and_id(&code_and_id);
            let packet = Self::init_packet(
                who.clone(),
                code_and_id.code_id(),
                salt,
                init_payload,
                gas_limit,
                value,
            )?;

            if !T::CodeStorage::exists(code_and_id.code_id()) {
                // By that call we follow the guarantee that we have in `Self::upload_code` -
                // if there's code in storage, there's also metadata for it.
                let code_hash =
                    Self::set_code_with_metadata(code_and_id, who.clone().into_origin())?;

                // TODO: replace this temporary (`None`) value
                // for expiration block number with properly
                // calculated one (issues #646 and #969).
                Self::deposit_event(Event::CodeChanged {
                    id: code_hash,
                    change: CodeChangeKind::Active { expiration: None },
                });
            }

            Self::do_create_program(who, packet, code_info)?;

            Ok(().into())
        }

        /// Creates program via `code_id` from storage.
        ///
        /// Parameters:
        /// - `code_id`: wasm code id in the code storage.
        /// - `salt`: randomness term (a seed) to allow programs with identical code
        ///   to be created independently.
        /// - `init_payload`: encoded parameters of the wasm module `init` function.
        /// - `gas_limit`: maximum amount of gas the program can spend before it is halted.
        /// - `value`: balance to be transferred to the program once it's been created.
        ///
        /// Emits the following events:
        /// - `InitMessageEnqueued(MessageInfo)` when init message is placed in the queue.
        ///
        /// # NOTE
        ///
        /// For the details of this extrinsic, see `upload_code`.
        #[pallet::call_index(2)]
        #[pallet::weight(<T as Config>::WeightInfo::create_program(salt.len() as u32))]
        pub fn create_program(
            origin: OriginFor<T>,
            code_id: CodeId,
            salt: Vec<u8>,
            init_payload: Vec<u8>,
            gas_limit: u64,
            value: BalanceOf<T>,
        ) -> DispatchResultWithPostInfo {
            let who = ensure_signed(origin)?;

            // Check if code exists.
            let code = T::CodeStorage::get_code(code_id).ok_or(Error::<T>::CodeDoesntExist)?;

            // Check `gas_limit` and `value`
            Self::check_gas_limit_and_value(gas_limit, value)?;

            // Construct packet.
            let packet =
                Self::init_packet(who.clone(), code_id, salt, init_payload, gas_limit, value)?;

            Self::do_create_program(who, packet, CodeInfo::from_code(&code_id, &code))?;
            Ok(().into())
        }

        /// Sends a message to a program or to another account.
        ///
        /// The origin must be Signed and the sender must have sufficient funds to pay
        /// for `gas` and `value` (in case the latter is being transferred).
        ///
        /// To avoid an undefined behavior a check is made that the destination address
        /// is not a program in uninitialized state. If the opposite holds true,
        /// the message is not enqueued for processing.
        ///
        /// If `prepaid` flag is set, the transaction fee and the gas cost will be
        /// charged against a `voucher` that must have been issued for the sender
        /// in conjunction with the `destination` program. That means that the
        /// synthetic account corresponding to the (`AccountId`, `ProgramId`) pair must
        /// exist and have sufficient funds in it. Otherwise, the call is invalidated.
        ///
        /// Parameters:
        /// - `destination`: the message destination.
        /// - `payload`: in case of a program destination, parameters of the `handle` function.
        /// - `gas_limit`: maximum amount of gas the program can spend before it is halted.
        /// - `value`: balance to be transferred to the program once it's been created.
        /// - `prepaid`: a flag that indicates whether a voucher should be used.
        ///
        /// Emits the following events:
        /// - `DispatchMessageEnqueued(MessageInfo)` when dispatch message is placed in the queue.
        #[pallet::call_index(3)]
        #[pallet::weight(<T as Config>::WeightInfo::send_message(payload.len() as u32))]
        pub fn send_message(
            origin: OriginFor<T>,
            destination: ProgramId,
            payload: Vec<u8>,
            gas_limit: u64,
            value: BalanceOf<T>,
            prepaid: bool,
        ) -> DispatchResultWithPostInfo {
            let payload = payload
                .try_into()
                .map_err(|err: PayloadSizeError| DispatchError::Other(err.into()))?;
            let who = ensure_signed(origin)?;
            let origin = who.clone().into_origin();

            Self::check_gas_limit_and_value(gas_limit, value)?;

            let message = HandleMessage::from_packet(
                Self::next_message_id(origin),
                HandlePacket::new_with_gas(
                    destination,
                    payload,
                    gas_limit,
                    value.unique_saturated_into(),
                ),
            );

            if Self::program_exists(destination) {
                ensure!(Self::is_active(destination), Error::<T>::InactiveProgram);

                // Message is not guaranteed to be executed, that's why value is not immediately transferred.
                // That's because destination can fail to be initialized, while this dispatch message is next
                // in the queue.
                // Note: reservation is always made against the user's account regardless whether
                // a voucher exists. The latter can only be used to pay for gas or transaction fee.
                GearBank::<T>::deposit_value(&who, value)?;

                let external_node = if prepaid {
                    // If voucher is used, we attempt to reserve funds on the respective account.
                    // If no such voucher exists, the call is invalidated.
                    let voucher_id = VoucherOf::<T>::voucher_id(who.clone(), destination);

                    GearBank::<T>::deposit_gas(&voucher_id, gas_limit).map_err(|e| {
                        log::debug!(
                            "Failed to redeem voucher for user {who:?} and program {destination:?}: {e:?}"
                        );
                        Error::<T>::FailureRedeemingVoucher
                    })?;

                    voucher_id
                } else {
                    // If voucher is not used, we reserve gas limit on the user's account.
                    GearBank::<T>::deposit_gas(&who, gas_limit)?;

                    who.clone()
                };

                Self::create(external_node, message.id(), gas_limit, false);

                let message = message.into_stored_dispatch(ProgramId::from_origin(origin));

                Self::deposit_event(Event::MessageQueued {
                    id: message.id(),
                    source: who,
                    destination: message.destination(),
                    entry: MessageEntry::Handle,
                });

                QueueOf::<T>::queue(message)
                    .unwrap_or_else(|e| unreachable!("Messages storage corrupted: {e:?}"));
            } else {
                let message = message.into_stored(ProgramId::from_origin(origin));
                let message: UserMessage = message
                    .try_into()
                    .unwrap_or_else(|_| unreachable!("Signal message sent to user"));

                CurrencyOf::<T>::transfer(
                    &who,
                    &<T as frame_system::Config>::AccountId::from_origin(
                        message.destination().into_origin(),
                    ),
                    value.unique_saturated_into(),
                    ExistenceRequirement::AllowDeath,
                )?;

                Pallet::<T>::deposit_event(Event::UserMessageSent {
                    message,
                    expiration: None,
                });
            }

            Ok(().into())
        }

        /// Send reply on message in `Mailbox`.
        ///
        /// Removes message by given `MessageId` from callers `Mailbox`:
        /// rent funds become free, associated with the message value
        /// transfers from message sender to extrinsic caller.
        ///
        /// Generates reply on removed message with given parameters
        /// and pushes it in `MessageQueue`.
        ///
        /// NOTE: source of the message in mailbox guaranteed to be a program.
        ///
        /// NOTE: only user who is destination of the message, can claim value
        /// or reply on the message from mailbox.
        ///
        /// If `prepaid` flag is set, the transaction fee and the gas cost will be
        /// charged against a `voucher` that must have been issued for the sender
        /// in conjunction with the mailboxed message source program. That means that the
        /// synthetic account corresponding to the (`AccountId`, `ProgramId`) pair must
        /// exist and have sufficient funds in it. Otherwise, the call is invalidated.
        #[pallet::call_index(4)]
        #[pallet::weight(<T as Config>::WeightInfo::send_reply(payload.len() as u32) + if *prepaid {
            Weight::zero()
                .saturating_add(T::DbWeight::get().reads(1_u64))
                .saturating_add(T::DbWeight::get().writes(1_u64))
        } else {
            Weight::zero()
        })]
        pub fn send_reply(
            origin: OriginFor<T>,
            reply_to_id: MessageId,
            payload: Vec<u8>,
            gas_limit: u64,
            value: BalanceOf<T>,
            prepaid: bool,
        ) -> DispatchResultWithPostInfo {
            // Validating origin.
            let origin = ensure_signed(origin)?;

            let payload = payload
                .try_into()
                .map_err(|err: PayloadSizeError| DispatchError::Other(err.into()))?;

            // Reason for reading from mailbox.
            let reason = UserMessageReadRuntimeReason::MessageReplied.into_reason();

            // Reading message, if found, or failing extrinsic.
            let mailboxed = Self::read_message(origin.clone(), reply_to_id, reason)
                .ok_or(Error::<T>::MessageNotFound)?;

            Self::check_gas_limit_and_value(gas_limit, value)?;

            let destination = mailboxed.source();

            // Checking that program, origin replies to, is not terminated.
            ensure!(Self::is_active(destination), Error::<T>::InactiveProgram);

            let reply_id = MessageId::generate_reply(mailboxed.id());

            // Set zero gas limit if reply deposit exists.
            let gas_limit = if GasHandlerOf::<T>::exists_and_deposit(reply_id) {
                0
            } else {
                gas_limit
            };

            GearBank::<T>::deposit_value(&origin, value)?;

            let external_node = if prepaid {
                // If voucher is used, we attempt to reserve funds on the respective account.
                // If no such voucher exists, the call is invalidated.
                let voucher_id = VoucherOf::<T>::voucher_id(origin.clone(), destination);

                GearBank::<T>::deposit_gas(&voucher_id, gas_limit).map_err(|e| {
                    log::debug!(
                        "Failed to redeem voucher for user {origin:?} and program {destination:?}: {e:?}"
                    );
                    Error::<T>::FailureRedeemingVoucher
                })?;

                voucher_id
            } else {
                // If voucher is not used, we reserve gas limit on the user's account.
                GearBank::<T>::deposit_gas(&origin, gas_limit)?;

                origin.clone()
            };

            // Following up with a gas node creation.
            Self::create(external_node, reply_id, gas_limit, true);

            // Creating reply message.
            let message = ReplyMessage::from_packet(
                reply_id,
                ReplyPacket::new_with_gas(payload, gas_limit, value.unique_saturated_into()),
            );

            // Converting reply message into appropriate type for queueing.
            let dispatch = message.into_stored_dispatch(
                ProgramId::from_origin(origin.clone().into_origin()),
                destination,
                mailboxed.id(),
            );

            // Pre-generating appropriate event to avoid dispatch cloning.
            let event = Event::MessageQueued {
                id: dispatch.id(),
                source: origin,
                destination: dispatch.destination(),
                entry: MessageEntry::Reply(mailboxed.id()),
            };

            // Queueing dispatch.
            QueueOf::<T>::queue(dispatch)
                .unwrap_or_else(|e| unreachable!("Message queue corrupted! {:?}", e));

            // Depositing pre-generated event.
            Self::deposit_event(event);

            Ok(().into())
        }

        /// Claim value from message in `Mailbox`.
        ///
        /// Removes message by given `MessageId` from callers `Mailbox`:
        /// rent funds become free, associated with the message value
        /// transfers from message sender to extrinsic caller.
        ///
        /// NOTE: only user who is destination of the message, can claim value
        /// or reply on the message from mailbox.
        #[pallet::call_index(5)]
        #[pallet::weight(<T as Config>::WeightInfo::claim_value())]
        pub fn claim_value(
            origin: OriginFor<T>,
            message_id: MessageId,
        ) -> DispatchResultWithPostInfo {
            // Validating origin.
            let origin = ensure_signed(origin)?;

            // Reason for reading from mailbox.
            let reason = UserMessageReadRuntimeReason::MessageClaimed.into_reason();

            // Reading message, if found, or failing extrinsic.
            let mailboxed = Self::read_message(origin.clone(), message_id, reason)
                .ok_or(Error::<T>::MessageNotFound)?;

            if Self::is_active(mailboxed.source()) {
                // Creating reply message.
                let message = ReplyMessage::auto(mailboxed.id());

                Self::create(origin.clone(), message.id(), 0, true);

                // Converting reply message into appropriate type for queueing.
                let dispatch = message.into_stored_dispatch(
                    ProgramId::from_origin(origin.into_origin()),
                    mailboxed.source(),
                    mailboxed.id(),
                );

                // Queueing dispatch.
                QueueOf::<T>::queue(dispatch)
                    .unwrap_or_else(|e| unreachable!("Message queue corrupted! {:?}", e));
            };

            Ok(().into())
        }

        /// Process message queue
        #[pallet::call_index(6)]
        #[pallet::weight((Weight::zero(), DispatchClass::Mandatory))]
        pub fn run(
            origin: OriginFor<T>,
            max_gas: Option<GasBalanceOf<T>>,
        ) -> DispatchResultWithPostInfo {
            ensure_none(origin)?;

            ensure!(
                ExecuteInherent::<T>::get(),
                Error::<T>::MessageQueueProcessingDisabled
            );

            ensure!(
                !GearRunInBlock::<T>::exists(),
                Error::<T>::GearRunAlreadyInBlock
            );
            // The below doesn't create an extra db write, because the value will be "taken"
            // (set to `None`) at the end of the block, therefore, will only exist in the
            // overlay and never be committed to storage.
            GearRunInBlock::<T>::set(Some(()));

            let weight_used = <frame_system::Pallet<T>>::block_weight();
            let max_weight = <T as frame_system::Config>::BlockWeights::get().max_block;
            let remaining_weight = max_weight.saturating_sub(weight_used.total());

            // Remaining weight may exceed the minimum block gas limit set by the Limiter trait.
            let mut adjusted_gas = GasAllowanceOf::<T>::get().max(remaining_weight.ref_time());
            // Gas for queue processing can never exceed the hard limit, if the latter is provided.
            if let Some(max_gas) = max_gas {
                adjusted_gas = adjusted_gas.min(max_gas);
            };

            log::debug!(
                target: "gear::runtime",
                "⚙️  Queue and tasks processing of gear block #{:?} with {adjusted_gas}",
                Self::block_number(),
            );

            let actual_weight = <T as Config>::QueueRunner::run_queue(adjusted_gas);

            log::debug!(
                target: "gear::runtime",
                "⚙️  {} burned in gear block #{:?}",
                actual_weight,
                Self::block_number(),
            );

            Ok(PostDispatchInfo {
                actual_weight: Some(
                    Weight::from_parts(actual_weight, 0)
                        .saturating_add(T::DbWeight::get().writes(1)),
                ),
                pays_fee: Pays::No,
            })
        }

        /// Sets `ExecuteInherent` flag.
        ///
        /// Requires root origin (eventually, will only be set via referendum)
        #[pallet::call_index(7)]
        #[pallet::weight(DbWeightOf::<T>::get().writes(1))]
        pub fn set_execute_inherent(origin: OriginFor<T>, value: bool) -> DispatchResult {
            ensure_root(origin)?;

            log::debug!(target: "gear::runtime", "⚙️  Set ExecuteInherent flag to {}", value);
            ExecuteInherent::<T>::put(value);

            Ok(())
        }

        /// Pay additional rent for the program.
        #[pallet::call_index(8)]
        #[pallet::weight(<T as Config>::WeightInfo::pay_program_rent())]
        pub fn pay_program_rent(
            origin: OriginFor<T>,
            program_id: ProgramId,
            block_count: BlockNumberFor<T>,
        ) -> DispatchResultWithPostInfo {
            let who = ensure_signed(origin)?;

            ensure!(
                <T as Config>::ProgramRentEnabled::get(),
                Error::<T>::ProgramRentDisabled,
            );

            ProgramStorageOf::<T>::update_active_program(
                program_id,
                |program| -> Result<(), Error<T>> {
                    Self::pay_program_rent_impl(program_id, program, &who, block_count)
                        .map_err(|_| Error::<T>::InsufficientBalance)
                },
            )??;

            Ok(().into())
        }

        /// Starts a resume session of the previously paused program.
        ///
        /// The origin must be Signed.
        ///
        /// Parameters:
        /// - `program_id`: id of the program to resume.
        /// - `allocations`: memory allocations of program prior to stop.
        /// - `code_hash`: id of the program binary code.
        #[pallet::call_index(9)]
        #[pallet::weight(<T as Config>::WeightInfo::resume_session_init())]
        pub fn resume_session_init(
            origin: OriginFor<T>,
            program_id: ProgramId,
            allocations: BTreeSet<WasmPage>,
            code_hash: CodeId,
        ) -> DispatchResultWithPostInfo {
            let who = ensure_signed(origin)?;

            ensure!(
                <T as Config>::ProgramRentEnabled::get(),
                Error::<T>::ProgramRentDisabled
            );

            let session_end_block =
                Self::block_number().saturating_add(ResumeSessionDurationOf::<T>::get());
            let session_id = ProgramStorageOf::<T>::resume_session_init(
                who.clone(),
                session_end_block,
                program_id,
                allocations,
                code_hash,
            )?;

            let task = ScheduledTask::RemoveResumeSession(session_id);
            TaskPoolOf::<T>::add(session_end_block, task)
                .unwrap_or_else(|e| unreachable!("Scheduling logic invalidated! {:?}", e));

            Self::deposit_event(Event::ProgramResumeSessionStarted {
                session_id,
                account_id: who,
                program_id,
                session_end_block,
            });

            Ok(().into())
        }

        /// Appends memory pages to the resume session.
        ///
        /// The origin must be Signed and should be the owner of the session.
        ///
        /// Parameters:
        /// - `session_id`: id of the resume session.
        /// - `memory_pages`: program memory (or its part) before it was paused.
        #[pallet::call_index(10)]
        #[pallet::weight(<T as Config>::WeightInfo::resume_session_push(memory_pages.len() as u32))]
        pub fn resume_session_push(
            origin: OriginFor<T>,
            session_id: SessionId,
            memory_pages: Vec<(GearPage, PageBuf)>,
        ) -> DispatchResultWithPostInfo {
            let who = ensure_signed(origin)?;

            ensure!(
                <T as Config>::ProgramRentEnabled::get(),
                Error::<T>::ProgramRentDisabled
            );

            ProgramStorageOf::<T>::resume_session_push(session_id, who, memory_pages)?;

            Ok(().into())
        }

        /// Finishes the program resume session.
        ///
        /// The origin must be Signed and should be the owner of the session.
        ///
        /// Parameters:
        /// - `session_id`: id of the resume session.
        /// - `block_count`: the specified period of rent.
        #[pallet::call_index(11)]
        #[pallet::weight(DbWeightOf::<T>::get().reads(1) + <T as Config>::WeightInfo::resume_session_commit(ProgramStorageOf::<T>::resume_session_page_count(session_id).unwrap_or(0)))]
        pub fn resume_session_commit(
            origin: OriginFor<T>,
            session_id: SessionId,
            block_count: BlockNumberFor<T>,
        ) -> DispatchResultWithPostInfo {
            let who = ensure_signed(origin)?;

            ensure!(
                <T as Config>::ProgramRentEnabled::get(),
                Error::<T>::ProgramRentDisabled
            );

            ensure!(
                block_count >= ResumeMinimalPeriodOf::<T>::get(),
                Error::<T>::ResumePeriodLessThanMinimal
            );

            let rent_fee = Self::rent_fee_for(block_count);
            ensure!(
                CurrencyOf::<T>::free_balance(&who) >= rent_fee,
                Error::<T>::InsufficientBalance
            );

            let result = ProgramStorageOf::<T>::resume_session_commit(
                session_id,
                who.clone(),
                Self::block_number().saturating_add(block_count),
            )?;

            let task = ScheduledTask::RemoveResumeSession(session_id);
            TaskPoolOf::<T>::delete(result.end_block, task)
                .unwrap_or_else(|e| unreachable!("Scheduling logic invalidated! {:?}", e));

            let block_author = Authorship::<T>::author()
                .unwrap_or_else(|| unreachable!("Failed to find block author!"));
            if let Some((program_id, expiration_block)) = result.info {
                let task = ScheduledTask::PauseProgram(program_id);
                TaskPoolOf::<T>::add(expiration_block, task)
                    .unwrap_or_else(|e| unreachable!("Scheduling logic invalidated! {:?}", e));

                CurrencyOf::<T>::transfer(
                    &who,
                    &block_author,
                    rent_fee,
                    ExistenceRequirement::AllowDeath,
                )?;

                Self::deposit_event(Event::ProgramChanged {
                    id: program_id,
                    change: ProgramChangeKind::Active {
                        expiration: expiration_block,
                    },
                });
            }

            Ok(().into())
        }
    }

    impl<T: Config> QueueRunner for Pallet<T>
    where
        T::AccountId: Origin,
    {
        type Gas = GasBalanceOf<T>;

        fn run_queue(initial_gas: Self::Gas) -> Self::Gas {
            // Setting adjusted initial gas allowance
            GasAllowanceOf::<T>::put(initial_gas);

            // Ext manager creation.
            // It will be processing messages execution results following its `JournalHandler` trait implementation.
            // It also will handle delayed tasks following `TasksHandler`.
            let mut ext_manager = Default::default();

            // Processing regular and delayed tasks.
            Self::process_tasks(&mut ext_manager);

            // Processing message queue.
            Self::process_queue(ext_manager);

            // Calculating weight burned within the block.
            initial_gas.saturating_sub(GasAllowanceOf::<T>::get())
        }
    }
}<|MERGE_RESOLUTION|>--- conflicted
+++ resolved
@@ -71,7 +71,6 @@
     memory::PageBuf,
     message::*,
     pages::{GearPage, WasmPage},
-    program::MemoryInfix,
 };
 use gear_lazy_pages_common as lazy_pages;
 use manager::{CodeInfo, QueuePostProcessingData};
@@ -1021,37 +1020,6 @@
             }
         }
 
-<<<<<<< HEAD
-        pub(crate) fn get_and_track_memory_pages(
-            manager: &mut ExtManager<T>,
-            program_id: ProgramId,
-            memory_infix: MemoryInfix,
-            pages_with_data: &BTreeSet<GearPage>,
-            lazy_pages_enabled: bool,
-        ) -> Option<BTreeMap<GearPage, PageBuf>> {
-            let pages = if lazy_pages_enabled {
-                Default::default()
-            } else {
-                match ProgramStorageOf::<T>::get_program_data_for_pages(
-                    program_id,
-                    memory_infix,
-                    pages_with_data.iter(),
-                ) {
-                    Ok(data) => data,
-                    Err(err) => {
-                        log::error!("Cannot get data for program pages: {err:?}");
-                        return None;
-                    }
-                }
-            };
-
-            manager.insert_program_id_loaded_pages(program_id);
-
-            Some(pages)
-        }
-
-=======
->>>>>>> 51669483
         pub(crate) fn block_config() -> BlockConfig {
             let block_info = BlockInfo {
                 height: Self::block_number().unique_saturated_into(),
