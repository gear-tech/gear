--- conflicted
+++ resolved
@@ -49,11 +49,7 @@
     pallet::*,
     schedule::{InstructionWeights, Limits, MemoryWeights, Schedule, SyscallWeights},
 };
-<<<<<<< HEAD
-pub use gear_core::{gas::GasInfo, pages::WasmPagesAmount};
-=======
-pub use gear_core::{gas::GasInfo, message::ReplyInfo};
->>>>>>> 6061bdf1
+pub use gear_core::{gas::GasInfo, message::ReplyInfo, pages::WasmPagesAmount};
 pub use weights::WeightInfo;
 
 use alloc::{
@@ -1060,6 +1056,7 @@
 
             let schedule = T::Schedule::get();
 
+            // +_+_+ comment
             let max_pages =
                 WasmPagesAmount::try_from(schedule.limits.memory_pages).unwrap_or_else(|_| {
                     unreachable!(
@@ -1070,15 +1067,6 @@
             BlockConfig {
                 block_info,
                 performance_multiplier: T::PerformanceMultiplier::get().into(),
-<<<<<<< HEAD
-                max_pages,
-                page_costs: schedule.memory_weights.clone().into(),
-                existential_deposit,
-                outgoing_limit: T::OutgoingLimit::get(),
-                outgoing_bytes_limit: T::OutgoingBytesLimit::get(),
-                host_fn_weights: schedule.host_fn_weights.into_core(),
-=======
->>>>>>> 6061bdf1
                 forbidden_funcs: Default::default(),
                 reserve_for: CostsPerBlockOf::<T>::reserve_for().unique_saturated_into(),
                 gas_multiplier: <T as pallet_gear_bank::Config>::GasMultiplier::get().into(),
@@ -1086,7 +1074,7 @@
                 existential_deposit: CurrencyOf::<T>::minimum_balance().unique_saturated_into(),
                 mailbox_threshold: T::MailboxThreshold::get(),
                 max_reservations: T::ReservationsLimit::get(),
-                max_pages: schedule.limits.memory_pages.into(),
+                max_pages,
                 outgoing_limit: T::OutgoingLimit::get(),
                 outgoing_bytes_limit: T::OutgoingBytesLimit::get(),
             }
