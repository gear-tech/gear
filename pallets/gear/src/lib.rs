// This file is part of Gear.

// Copyright (C) 2021-2022 Gear Technologies Inc.
// SPDX-License-Identifier: GPL-3.0-or-later WITH Classpath-exception-2.0

// This program is free software: you can redistribute it and/or modify
// it under the terms of the GNU General Public License as published by
// the Free Software Foundation, either version 3 of the License, or
// (at your option) any later version.

// This program is distributed in the hope that it will be useful,
// but WITHOUT ANY WARRANTY; without even the implied warranty of
// MERCHANTABILITY or FITNESS FOR A PARTICULAR PURPOSE. See the
// GNU General Public License for more details.

// You should have received a copy of the GNU General Public License
// along with this program. If not, see <https://www.gnu.org/licenses/>.

#![cfg_attr(not(feature = "std"), no_std)]
#![cfg_attr(feature = "runtime-benchmarks", recursion_limit = "512")]

extern crate alloc;

use codec::{Decode, Encode};

#[cfg(feature = "runtime-benchmarks")]
mod benchmarking;

#[cfg(feature = "lazy-pages")]
mod ext;

mod internal;
mod schedule;

pub mod manager;
pub mod migration;
pub mod weights;

#[cfg(test)]
mod mock;

#[cfg(test)]
mod tests;

pub use crate::{
    manager::{ExtManager, HandleKind},
    pallet::*,
    schedule::{HostFnWeights, InstructionWeights, Limits, Schedule},
};
pub use weights::WeightInfo;

use common::{scheduler::*, storage::*, BlockLimiter, CodeStorage, GasProvider};
use frame_support::{
    traits::{Currency, StorageVersion},
    weights::Weight,
};
use gear_backend_sandbox::SandboxEnvironment;
use gear_core::{
    code::{Code, CodeAndId, InstrumentedCode, InstrumentedCodeAndId},
    ids::{CodeId, MessageId, ProgramId},
    message::*,
    program::Program as NativeProgram,
};
use pallet_gear_program::Pallet as GearProgramPallet;
use primitive_types::H256;
use sp_runtime::traits::{Saturating, UniqueSaturatedInto, Zero};
use sp_std::{
    collections::{btree_map::BTreeMap, btree_set::BTreeSet},
    convert::TryInto,
    prelude::*,
};

pub(crate) use frame_system::Pallet as SystemPallet;

pub(crate) type CurrencyOf<T> = <T as Config>::Currency;
pub(crate) type BalanceOf<T> =
    <<T as Config>::Currency as Currency<<T as frame_system::Config>::AccountId>>::Balance;
pub(crate) type SentOf<T> = <<T as Config>::Messenger as Messenger>::Sent;
pub(crate) type DequeuedOf<T> = <<T as Config>::Messenger as Messenger>::Dequeued;
pub(crate) type QueueProcessingOf<T> = <<T as Config>::Messenger as Messenger>::QueueProcessing;
pub(crate) type QueueOf<T> = <<T as Config>::Messenger as Messenger>::Queue;
pub(crate) type MailboxOf<T> = <<T as Config>::Messenger as Messenger>::Mailbox;
pub(crate) type WaitlistOf<T> = <<T as Config>::Messenger as Messenger>::Waitlist;
pub(crate) type MessengerCapacityOf<T> = <<T as Config>::Messenger as Messenger>::Capacity;
pub(crate) type TaskPoolOf<T> = <<T as Config>::Scheduler as Scheduler>::TaskPool;
pub(crate) type MissedBlocksOf<T> = <<T as Config>::Scheduler as Scheduler>::MissedBlocks;
pub(crate) type CostsPerBlockOf<T> = <<T as Config>::Scheduler as Scheduler>::CostsPerBlock;
pub(crate) type SchedulingCostOf<T> = <<T as Config>::Scheduler as Scheduler>::Cost;
pub(crate) type GasBalanceOf<T> = <<T as Config>::GasProvider as GasProvider>::Balance;
pub type Authorship<T> = pallet_authorship::Pallet<T>;
pub type GasAllowanceOf<T> = <<T as Config>::BlockLimiter as BlockLimiter>::GasAllowance;
pub type GasHandlerOf<T> = <<T as Config>::GasProvider as GasProvider>::GasTree;
pub type BlockGasLimitOf<T> = <<T as Config>::BlockLimiter as BlockLimiter>::BlockGasLimit;

/// The current storage version.
const GEAR_STORAGE_VERSION: StorageVersion = StorageVersion::new(1);

pub trait DebugInfo {
    fn is_remap_id_enabled() -> bool;
    fn remap_id();
    fn do_snapshot();
    fn is_enabled() -> bool;
}

impl DebugInfo for () {
    fn is_remap_id_enabled() -> bool {
        false
    }
    fn remap_id() {}
    fn do_snapshot() {}
    fn is_enabled() -> bool {
        false
    }
}

/// The struct contains results of gas calculation required to process
/// a message.
#[derive(Clone, Debug, Decode, Encode, PartialEq, Eq, scale_info::TypeInfo)]
#[cfg_attr(feature = "std", derive(serde::Deserialize, serde::Serialize))]
pub struct GasInfo {
    /// Represents minimum gas limit required for execution.
    pub min_limit: u64,
    /// Gas amount that we reserve for some other on-chain interactions.
    pub reserved: u64,
    /// Contains number of gas burned during message processing.
    pub burned: u64,
    /// The value may be returned if a program happens to be executed
    /// the second or next time in a block.
    pub may_be_returned: u64,
    /// Was the message placed into waitlist at the end of calculating.
    ///
    /// This flag shows, that `min_limit` makes sense and have some guarantees
    /// only before insertion into waitlist.
    pub waited: bool,
}

#[frame_support::pallet]
pub mod pallet {
    use super::*;

    #[cfg(feature = "lazy-pages")]
    use crate::ext::LazyPagesExt as Ext;
    #[cfg(not(feature = "lazy-pages"))]
    use core_processor::Ext;

    #[cfg(feature = "lazy-pages")]
    use gear_lazy_pages_common as lazy_pages;

    use crate::manager::{ExtManager, HandleKind, QueuePostProcessingData};
    use alloc::format;
    use common::{
        self, event::*, BlockLimiter, CodeMetadata, GasPrice, GasProvider, GasTree, Origin,
        Program, ProgramState,
    };
    use core_processor::{
        common::{Actor, DispatchOutcome as CoreDispatchOutcome, ExecutableActorData, JournalNote},
        configs::{AllocationsConfig, BlockConfig, BlockInfo, MessageExecutionContext},
        PrepareResult,
    };
    use frame_support::{
        dispatch::{DispatchError, DispatchResultWithPostInfo},
        ensure,
        pallet_prelude::*,
        traits::{
            BalanceStatus, Currency, ExistenceRequirement, Get, LockableCurrency,
            ReservableCurrency,
        },
    };
    use frame_system::pallet_prelude::*;

    #[pallet::config]
    pub trait Config:
        frame_system::Config
        + pallet_authorship::Config
        + pallet_timestamp::Config
        + pallet_gear_program::Config<Currency = <Self as Config>::Currency>
    {
        /// Because this pallet emits events, it depends on the runtime's definition of an event.
        type Event: From<Event<Self>> + IsType<<Self as frame_system::Config>::Event>;

        /// Balances management trait for gas/value migrations.
        type Currency: LockableCurrency<Self::AccountId> + ReservableCurrency<Self::AccountId>;

        /// Gas to Currency converter
        type GasPrice: GasPrice<Balance = BalanceOf<Self>>;

        /// Weight information for extrinsics in this pallet.
        type WeightInfo: WeightInfo;

        /// Cost schedule and limits.
        #[pallet::constant]
        type Schedule: Get<Schedule<Self>>;

        /// The maximum amount of messages that can be produced in single run.
        #[pallet::constant]
        type OutgoingLimit: Get<u32>;

        type DebugInfo: DebugInfo;

        type CodeStorage: CodeStorage;

        /// The minimal gas amount for message to be inserted in mailbox.
        ///
        /// This gas will be consuming as rent for storing and message will be available
        /// for reply or claim, once gas ends, message removes.
        ///
        /// Messages with gas limit less than that minimum will not be added in mailbox,
        /// but will be seen in events.
        #[pallet::constant]
        type MailboxThreshold: Get<u64>;

        /// Messenger.
        type Messenger: Messenger<
            BlockNumber = Self::BlockNumber,
            Capacity = u32,
            OutputError = DispatchError,
            MailboxFirstKey = Self::AccountId,
            MailboxSecondKey = MessageId,
            MailboxedMessage = StoredMessage,
            QueuedDispatch = StoredDispatch,
            WaitlistFirstKey = ProgramId,
            WaitlistSecondKey = MessageId,
            WaitlistedMessage = StoredDispatch,
        >;

        /// Implementation of a ledger to account for gas creation and consumption
        type GasProvider: GasProvider<
            ExternalOrigin = Self::AccountId,
            Key = MessageId,
            Balance = u64,
            Error = DispatchError,
        >;

        /// Block limits.
        type BlockLimiter: BlockLimiter<Balance = u64>;

        /// Scheduler.
        type Scheduler: Scheduler<
            BlockNumber = Self::BlockNumber,
            Cost = u64,
            Task = ScheduledTask<Self::AccountId>,
            MissedBlocksCollection = BTreeSet<Self::BlockNumber>,
        >;
    }

    #[pallet::pallet]
    #[pallet::storage_version(GEAR_STORAGE_VERSION)]
    #[pallet::without_storage_info]
    #[pallet::generate_store(pub(super) trait Store)]
    pub struct Pallet<T>(PhantomData<T>);

    #[pallet::event]
    #[pallet::generate_deposit(pub(super) fn deposit_event)]
    pub enum Event<T: Config> {
        /// User send message to program, which was successfully
        /// added to gear message queue.
        MessageEnqueued {
            /// Generated id of the message.
            id: MessageId,
            /// Account id of the source of the message.
            source: T::AccountId,
            /// Program id, who is a destination of the message.
            destination: ProgramId,
            /// Entry point for processing of the message.
            /// On the sending stage, processing function
            /// of program is always known.
            entry: Entry,
        },

        /// Somebody sent message to user.
        UserMessageSent {
            /// Message sent.
            message: StoredMessage,
            /// Block number of expiration from `Mailbox`.
            ///
            /// Equals `Some(_)` with block number when message
            /// will be removed from `Mailbox` due to some
            /// reasons (see #642, #646 and #1010).
            ///
            /// Equals `None` if message wasn't inserted to
            /// `Mailbox` and appears as only `Event`.
            expiration: Option<T::BlockNumber>,
        },

        /// Message marked as "read" and removes it from `Mailbox`.
        /// This event only affects messages, which were
        /// already inserted in `Mailbox` before.
        UserMessageRead {
            /// Id of the message read.
            id: MessageId,
            /// The reason of the reading (removal from `Mailbox`).
            ///
            /// NOTE: See more docs about reasons at `gear_common::event`.
            reason: UserMessageReadReason,
        },

        /// The result of the messages processing within the block.
        MessagesDispatched {
            /// Total amount of messages removed from message queue.
            total: MessengerCapacityOf<T>,
            /// Execution statuses of the messages, which were already known
            /// by `Event::MessageEnqueued` (sent from user to program).
            statuses: BTreeMap<MessageId, DispatchStatus>,
            /// Ids of programs, which state changed during queue processing.
            state_changes: BTreeSet<ProgramId>,
        },

        /// Temporary `Event` variant, showing that all storages was cleared.
        ///
        /// Will be removed in favor of proper database migrations.
        DatabaseWiped,

        /// Messages execution delayed (waited) and it was successfully
        /// added to gear waitlist.
        MessageWaited {
            /// Id of the message waited.
            id: MessageId,
            /// Origin message id, which started messaging chain with programs,
            /// where currently waited message was created.
            ///
            /// Used for identifying by user, that this message associated
            /// with him and with the concrete initial message.
            origin: Option<MessageId>,
            /// The reason of the waiting (addition to `Waitlist`).
            ///
            /// NOTE: See more docs about reasons at `gear_common::event`.
            reason: MessageWaitedReason,
            /// Block number of expiration from `Waitlist`.
            ///
            /// Equals block number when message will be removed from `Waitlist`
            /// due to some reasons (see #642, #646 and #1010).
            expiration: T::BlockNumber,
        },

        /// Message is ready to continue its execution
        /// and was removed from `Waitlist`.
        MessageWoken {
            /// Id of the message woken.
            id: MessageId,
            /// The reason of the waking (removal from `Waitlist`).
            ///
            /// NOTE: See more docs about reasons at `gear_common::event`.
            reason: MessageWokenReason,
        },

        /// Any data related to programs codes changed.
        CodeChanged {
            /// Id of the code affected.
            id: CodeId,
            /// Change applied on code with current id.
            ///
            /// NOTE: See more docs about change kinds at `gear_common::event`.
            change: CodeChangeKind<T::BlockNumber>,
        },

        /// Any data related to programs changed.
        ProgramChanged {
            /// Id of the program affected.
            id: ProgramId,
            /// Change applied on program with current id.
            ///
            /// NOTE: See more docs about change kinds at `gear_common::event`.
            change: ProgramChangeKind<T::BlockNumber>,
        },
    }

    // Gear pallet error.
    #[pallet::error]
    pub enum Error<T> {
        /// Message wasn't found in mailbox.
        MessageNotFound,
        /// Not enough balance to reserve.
        ///
        /// Usually occurs when gas_limit specified is such that origin account can't afford the message.
        NotEnoughBalanceForReserve,
        /// Gas limit too high.
        ///
        /// Occurs when an extrinsic's declared `gas_limit` is greater than a block's maximum gas limit.
        GasLimitTooHigh,
        /// Program already exists.
        ///
        /// Occurs if a program with some specific program id already exists in program storage.
        ProgramAlreadyExists,
        /// Program is terminated.
        ///
        /// Program init ended up with failure, so such message destination is unavailable anymore.
        ProgramIsTerminated,
        /// Message gas tree is not found.
        ///
        /// When message claimed from mailbox has a corrupted or non-extant gas tree associated.
        NoMessageTree,
        /// Code already exists.
        ///
        /// Occurs when trying to save to storage a program code, that has been saved there.
        CodeAlreadyExists,
        /// Code not exists.
        ///
        /// Occurs when trying to get a program code from storage, that doesn't exist.
        CodeNotExists,
        /// The code supplied to `upload_code` or `upload_program` exceeds the limit specified in the
        /// current schedule.
        CodeTooLarge,
        /// Failed to create a program.
        FailedToConstructProgram,
        /// Value doesn't cover ExistentialDeposit.
        ValueLessThanMinimal,
        /// Unable to instrument program code.
        GasInstrumentationFailed,
        /// No code could be found at the supplied code hash.
        CodeNotFound,
        /// Messages storage corrupted.
        MessagesStorageCorrupted,
    }

    #[pallet::hooks]
    impl<T: Config> Hooks<BlockNumberFor<T>> for Pallet<T>
    where
        T::AccountId: Origin,
    {
        fn on_runtime_upgrade() -> Weight {
            log::debug!(target: "runtime::gear", "⚙️ Runtime upgrade");

            Weight::MAX
        }

        /// Initialization
        fn on_initialize(bn: BlockNumberFor<T>) -> Weight {
            log::debug!(target: "runtime::gear", "⚙️ Initialization of block #{:?}", bn);

            0
        }

        /// Finalization
        fn on_finalize(bn: BlockNumberFor<T>) {
            log::debug!(target: "runtime::gear", "⚙️ Finalization of block #{:?}", bn);
        }

        /// Queue processing occurs after all normal extrinsics in the block
        ///
        /// There should always remain enough weight for this hook to be invoked
        fn on_idle(bn: BlockNumberFor<T>, remaining_weight: Weight) -> Weight {
            log::debug!(
                target: "runtime::gear",
                "⚙️ Queue and tasks processing of block #{:?} with weight='{:?}'",
                bn,
                remaining_weight,
            );

            // Adjust the block gas allowance based on actual remaining weight.
            //
            // This field already was affected by gas pallet within the block,
            // so we don't need to include that db write.
            GasAllowanceOf::<T>::put(remaining_weight);

            // Ext manager creation.
            // It will be processing messages execution results following its `JournalHandler` trait implementation.
            // It also will handle delayed tasks following `TasksHandler`.
            let mut ext_manager = Default::default();

            // Processing regular and delayed tasks.
            Self::process_tasks(&mut ext_manager);

            // Processing message queue.
            Self::process_queue(ext_manager);

            // Calculating weight burned within the block.
            let weight = remaining_weight.saturating_sub(GasAllowanceOf::<T>::get() as Weight);

            log::debug!(
                target: "runtime::gear",
                "⚙️ Weight '{:?}' burned in block #{:?}",
                weight,
                bn,
            );

            weight
        }
    }

    impl<T: Config> Pallet<T>
    where
        T::AccountId: Origin,
    {
        /// Submit program for benchmarks which does not check nor instrument the code.
        #[cfg(feature = "runtime-benchmarks")]
        pub fn upload_program_raw(
            origin: OriginFor<T>,
            code: Vec<u8>,
            salt: Vec<u8>,
            init_payload: Vec<u8>,
            gas_limit: u64,
            value: BalanceOf<T>,
        ) -> DispatchResultWithPostInfo {
            let who = ensure_signed(origin)?;

            let schedule = T::Schedule::get();

            let module = wasm_instrument::parity_wasm::deserialize_buffer(&code).map_err(|e| {
                log::debug!("Module failed to load: {:?}", e);
                Error::<T>::FailedToConstructProgram
            })?;

            let code = Code::new_raw(
                code,
                schedule.instruction_weights.version,
                Some(module),
                false,
            )
            .map_err(|e| {
                log::debug!("Code failed to load: {:?}", e);
                Error::<T>::FailedToConstructProgram
            })?;

            let code_and_id = CodeAndId::new(code);

            let packet = InitPacket::new_with_gas(
                code_and_id.code_id(),
                salt,
                init_payload,
                gas_limit,
                value.unique_saturated_into(),
            );

            let program_id = packet.destination();
            // Make sure there is no program with such id in program storage
            ensure!(
                !GearProgramPallet::<T>::program_exists(program_id),
                Error::<T>::ProgramAlreadyExists
            );

            let reserve_fee = T::GasPrice::gas_price(gas_limit);

            // First we reserve enough funds on the account to pay for `gas_limit`
            // and to transfer declared value.
            CurrencyOf::<T>::reserve(&who, reserve_fee + value)
                .map_err(|_| Error::<T>::NotEnoughBalanceForReserve)?;

            let origin = who.clone().into_origin();

            let code_id = code_and_id.code_id();

            // By that call we follow the guarantee that we have in `Self::upload_code` -
            // if there's code in storage, there's also metadata for it.
            if let Ok(code_id) = Self::set_code_with_metadata(code_and_id, origin) {
                // TODO: replace this temporary (`None`) value
                // for expiration block number with properly
                // calculated one (issues #646 and #969).
                Self::deposit_event(Event::CodeChanged {
                    id: code_id,
                    change: CodeChangeKind::Active { expiration: None },
                });
            }

            let message_id = Self::next_message_id(origin);

            ExtManager::<T>::default().set_program(program_id, code_id, message_id);

            // # Safety
            //
            // This is unreachable since the `message_id` is new generated
            // with `Self::next_message_id`.
            GasHandlerOf::<T>::create(
                who.clone(),
                message_id,
                packet.gas_limit().expect("Can't fail"),
            )
            .unwrap_or_else(|e| unreachable!("GasTree corrupted! {:?}", e));

            let message = InitMessage::from_packet(message_id, packet);
            let dispatch = message
                .into_dispatch(ProgramId::from_origin(origin))
                .into_stored();

            QueueOf::<T>::queue(dispatch).map_err(|_| Error::<T>::MessagesStorageCorrupted)?;

            Self::deposit_event(Event::MessageEnqueued {
                id: message_id,
                source: who,
                destination: program_id,
                entry: Entry::Init,
            });

            Ok(().into())
        }

        /// Submit code for benchmarks which does not check nor instrument the code.
        #[cfg(feature = "runtime-benchmarks")]
        pub fn upload_code_raw(origin: OriginFor<T>, code: Vec<u8>) -> DispatchResultWithPostInfo {
            let who = ensure_signed(origin)?;

            let schedule = T::Schedule::get();

            let code = Code::new_raw(code, schedule.instruction_weights.version, None, false)
                .map_err(|e| {
                    log::debug!("Code failed to load: {:?}", e);
                    Error::<T>::FailedToConstructProgram
                })?;

            let code_id = Self::set_code_with_metadata(CodeAndId::new(code), who.into_origin())?;

            // TODO: replace this temporary (`None`) value
            // for expiration block number with properly
            // calculated one (issues #646 and #969).
            Self::deposit_event(Event::CodeChanged {
                id: code_id,
                change: CodeChangeKind::Active { expiration: None },
            });

            Ok(().into())
        }

        #[cfg(not(test))]
        pub fn calculate_gas_info(
            source: H256,
            kind: HandleKind,
            payload: Vec<u8>,
            value: u128,
            allow_other_panics: bool,
            initial_gas: Option<u64>,
        ) -> Result<GasInfo, Vec<u8>> {
            Self::calculate_gas_info_impl(
                source,
                kind,
                initial_gas.unwrap_or_else(BlockGasLimitOf::<T>::get),
                payload,
                value,
                allow_other_panics,
            )
        }

        #[cfg(test)]
        pub fn calculate_gas_info(
            source: H256,
            kind: HandleKind,
            payload: Vec<u8>,
            value: u128,
            allow_other_panics: bool,
        ) -> Result<GasInfo, String> {
<<<<<<< HEAD
            let GasInfo {
                min_limit, waited, ..
            } = Self::run_with_ext_copy(|| {
=======
            log::debug!("\n===== CALCULATE GAS INFO =====\n");
            log::debug!("\n--- FIRST TRY ---\n");
            let GasInfo { min_limit, .. } = Self::run_with_ext_copy(|| {
>>>>>>> 10bf72d8
                let initial_gas = BlockGasLimitOf::<T>::get();
                Self::calculate_gas_info_impl(
                    source,
                    kind.clone(),
                    initial_gas,
                    payload.clone(),
                    value,
                    allow_other_panics,
                )
                .map_err(|e| {
                    String::from_utf8(e)
                        .unwrap_or_else(|_| String::from("Failed to parse error to string"))
                })
            })?;

            log::debug!("\n--- SECOND TRY ---\n");

            let res = Self::run_with_ext_copy(|| {
                Self::calculate_gas_info_impl(
                    source,
                    kind,
                    min_limit,
                    payload,
                    value,
                    allow_other_panics,
                )
                .map(
                    |GasInfo {
                         reserved,
                         burned,
                         may_be_returned,
                         ..
                     }| GasInfo {
                        min_limit,
                        reserved,
                        burned,
                        may_be_returned,
                        waited,
                    },
                )
                .map_err(|e| {
                    String::from_utf8(e)
                        .unwrap_or_else(|_| String::from("Failed to parse error to string"))
                })
            });

            log::debug!("\n==============================\n");

            res
        }

        pub fn run_with_ext_copy<R, F: FnOnce() -> R>(f: F) -> R {
            sp_externalities::with_externalities(|ext| {
                ext.storage_start_transaction();
            })
            .expect("externalities should be set");

            let result = f();

            sp_externalities::with_externalities(|ext| {
                ext.storage_rollback_transaction()
                    .expect("transaction was started");
            })
            .expect("externalities should be set");

            result
        }

        fn calculate_gas_info_impl(
            source: H256,
            kind: HandleKind,
            initial_gas: u64,
            payload: Vec<u8>,
            value: u128,
            allow_other_panics: bool,
        ) -> Result<GasInfo, Vec<u8>> {
            let account = <T::AccountId as Origin>::from_origin(source);

            let balance = CurrencyOf::<T>::free_balance(&account);
            let max_balance: BalanceOf<T> =
                T::GasPrice::gas_price(initial_gas) + value.unique_saturated_into();
            CurrencyOf::<T>::deposit_creating(&account, max_balance.saturating_sub(balance));

            let who = frame_support::dispatch::RawOrigin::Signed(account);
            let value: BalanceOf<T> = value.unique_saturated_into();

            QueueOf::<T>::clear();

            match kind {
                HandleKind::Init(code) => {
                    let salt = b"calculate_gas_salt".to_vec();
                    Self::upload_program(who.into(), code, salt, payload, initial_gas, value)
                        .map_err(|e| {
                            format!("Internal error: upload_program failed with '{:?}'", e)
                                .into_bytes()
                        })?;
                }
                HandleKind::Handle(destination) => {
                    Self::send_message(who.into(), destination, payload, initial_gas, value)
                        .map_err(|e| {
                            format!("Internal error: send_message failed with '{:?}'", e)
                                .into_bytes()
                        })?;
                }
                HandleKind::Reply(reply_to_id, _exit_code) => {
                    Self::send_reply(who.into(), reply_to_id, payload, initial_gas, value)
                        .map_err(|e| {
                            format!("Internal error: send_reply failed with '{:?}'", e).into_bytes()
                        })?;
                }
            };

            let (main_message_id, main_program_id) = QueueOf::<T>::iter()
                .next()
                .ok_or_else(|| b"Internal error: failed to get last message".to_vec())
                .and_then(|queued| {
                    queued
                        .map_err(|_| b"Internal error: failed to retrieve queued dispatch".to_vec())
                        .map(|dispatch| (dispatch.id(), dispatch.destination()))
                })?;

            let block_info = BlockInfo {
                height: <frame_system::Pallet<T>>::block_number().unique_saturated_into(),
                timestamp: <pallet_timestamp::Pallet<T>>::get().unique_saturated_into(),
            };

            let existential_deposit = CurrencyOf::<T>::minimum_balance().unique_saturated_into();

            let schedule = T::Schedule::get();

            let allocations_config = AllocationsConfig {
                max_pages: gear_core::memory::WasmPageNumber(schedule.limits.memory_pages),
                init_cost: schedule.memory_weights.initial_cost,
                alloc_cost: schedule.memory_weights.allocation_cost,
                mem_grow_cost: schedule.memory_weights.grow_cost,
                load_page_cost: schedule.memory_weights.load_cost,
            };

            let block_config = BlockConfig {
                block_info,
                allocations_config,
                existential_deposit,
                outgoing_limit: T::OutgoingLimit::get(),
                host_fn_weights: schedule.host_fn_weights.into_core(),
                forbidden_funcs: ["gr_gas_available"].into(),
                mailbox_threshold: T::MailboxThreshold::get(),
            };

            let mut min_limit = 0;
            let mut reserved = 0;
            let mut burned = 0;
            let mut may_be_returned = 0;

            let mut ext_manager = ExtManager::<T>::default();

            while let Some(queued_dispatch) =
                QueueOf::<T>::dequeue().map_err(|_| b"MQ storage corrupted".to_vec())?
            {
                let actor_id = queued_dispatch.destination();

                let actor = ext_manager
                    .get_actor(actor_id)
                    .ok_or_else(|| b"Program not found in the storage".to_vec())?;

                let dispatch_id = queued_dispatch.id();
                let gas_limit = GasHandlerOf::<T>::get_limit(dispatch_id)
                    .map_err(|_| b"Internal error: unable to get gas limit".to_vec())?;

                let subsequent_execution = ext_manager.program_pages_loaded(&actor_id);
                let message_execution_context = MessageExecutionContext {
                    actor,
                    dispatch: queued_dispatch.into_incoming(gas_limit),
                    origin: ProgramId::from_origin(source),
                    gas_allowance: u64::MAX,
                    subsequent_execution,
                };

                let may_be_returned_context = (!subsequent_execution
                    && actor_id == main_program_id)
                    .then(|| MessageExecutionContext {
                        subsequent_execution: true,
                        ..message_execution_context.clone()
                    });

                let journal =
                    match core_processor::prepare(&block_config, message_execution_context) {
                        PrepareResult::Ok {
                            context,
                            pages_with_data,
                        } => {
                            #[cfg(feature = "lazy-pages")]
                            let memory_pages = {
                                let _ = pages_with_data;
                                assert!(lazy_pages::try_to_enable_lazy_pages());
                                Default::default()
                            };
                            #[cfg(not(feature = "lazy-pages"))]
                            let memory_pages = match common::get_program_data_for_pages(
                                actor_id.into_origin(),
                                pages_with_data.iter(),
                            ) {
                                Ok(data) => data,
                                Err(err) => {
                                    log::error!(
                                        "Page data in storage is in invalid state: {}",
                                        err
                                    );
                                    continue;
                                }
                            };

                            ext_manager.insert_program_id_loaded_pages(actor_id);

                            may_be_returned += may_be_returned_context
                                .map(|c| {
                                    let burned = match core_processor::prepare(&block_config, c) {
                                        PrepareResult::Ok { context, .. } => {
                                            context.gas_counter().burned()
                                        }
                                        _ => context.gas_counter().burned(),
                                    };

                                    context.gas_counter().burned() - burned
                                })
                                .unwrap_or(0);

                            core_processor::process::<Ext, SandboxEnvironment>(
                                &block_config,
                                context,
                                memory_pages,
                            )
                        }
                        PrepareResult::WontExecute(journal) | PrepareResult::Error(journal) => {
                            journal
                        }
                    };

                let get_main_limit = || GasHandlerOf::<T>::get_limit(main_message_id).ok();

                let get_origin_msg_of = |msg_id| {
                    GasHandlerOf::<T>::get_origin_key(msg_id)
                        .map_err(|_| b"Internal error: unable to get origin key".to_vec())
                };

                let from_main_chain =
                    |msg_id| get_origin_msg_of(msg_id).map(|v| v == main_message_id);

                // TODO: Check whether we charge gas fee for submitting code after #646
                for note in journal {
                    core_processor::handle_journal(vec![note.clone()], &mut ext_manager);

                    if let Some(remaining_gas) = get_main_limit() {
                        min_limit = min_limit.max(initial_gas.saturating_sub(remaining_gas));
                    }

                    match note {
                        JournalNote::SendDispatch { dispatch, .. } => {
                            let destination =
                                T::AccountId::from_origin(dispatch.destination().into_origin());
                            if MailboxOf::<T>::contains(&destination, &dispatch.id())
                                && from_main_chain(dispatch.id())?
                            {
                                let gas_limit = dispatch
                                    .gas_limit()
                                    .or_else(|| GasHandlerOf::<T>::get_limit(dispatch.id()).ok())
                                    .ok_or_else(|| {
                                        b"Internal error: unable to get gas limit after execution"
                                            .to_vec()
                                    })?;

                                reserved = reserved.saturating_add(gas_limit);
                            }
                        }

                        JournalNote::GasBurned { amount, message_id } => {
                            if from_main_chain(message_id)? {
                                burned = burned.saturating_add(amount);
                            }
                        }

                        JournalNote::MessageDispatched {
                            outcome: CoreDispatchOutcome::MessageTrap { trap, program_id },
                            ..
                        } if program_id == main_program_id || !allow_other_panics => {
                            return Err(
                                format!("Program terminated with a trap: {}", trap).into_bytes()
                            );
                        }

                        _ => (),
                    }
                }
            }

            let waited = WaitlistOf::<T>::contains(&main_program_id, &main_message_id);

            Ok(GasInfo {
                min_limit,
                reserved,
                burned,
                may_be_returned,
                waited,
            })
        }

        /// Returns true if a program has been successfully initialized
        pub fn is_initialized(program_id: ProgramId) -> bool {
            common::get_program(program_id.into_origin())
                .map(|p| p.is_initialized())
                .unwrap_or(false)
        }

        /// Returns true if a program has terminated status
        pub fn is_terminated(program_id: ProgramId) -> bool {
            common::get_program(program_id.into_origin())
                .map(|p| p.is_terminated())
                .unwrap_or(false)
        }

        /// Returns MessageId for newly created user message.
        pub fn next_message_id(user_id: H256) -> MessageId {
            let nonce = SentOf::<T>::get();
            SentOf::<T>::increase();
            let block_number = <frame_system::Pallet<T>>::block_number().unique_saturated_into();
            let user_id = ProgramId::from_origin(user_id);

            MessageId::generate_from_user(block_number, user_id, nonce.into())
        }

        /// Delayed tasks processing.
        pub fn process_tasks(ext_manager: &mut ExtManager<T>) {
            // Current block number.
            let bn = <frame_system::Pallet<T>>::block_number();

            // Taking block numbers, where some incomplete tasks held.
            // If there are no such values, we charge for single read, because
            // nothing changing in database, otherwise we delete previous
            // value and charge for single write.
            //
            // We also append current bn to process it together, by iterating
            // over sorted bns set (that's the reason why `BTreeSet` used).
            let (missed_blocks, were_empty) = MissedBlocksOf::<T>::take()
                .map(|mut set| {
                    GasAllowanceOf::<T>::decrease(T::DbWeight::get().writes(1));
                    set.insert(bn);
                    (set, false)
                })
                .unwrap_or_else(|| {
                    GasAllowanceOf::<T>::decrease(T::DbWeight::get().reads(1));
                    ([bn].into(), true)
                });

            // When we had to stop processing due to insufficient gas allowance.
            let mut stopped_at = None;

            // Iterating over blocks.
            for bn in &missed_blocks {
                // Tasks drain iterator.
                let tasks = TaskPoolOf::<T>::drain_prefix_keys(*bn);

                // Checking gas allowance.
                //
                // Making sure we have gas to remove next task
                // or update missed blocks.
                if GasAllowanceOf::<T>::get() <= T::DbWeight::get().writes(2) {
                    stopped_at = Some(*bn);
                    log::debug!("Stopping processing tasks at: {stopped_at:?}");
                    break;
                }

                // Iterating over tasks, scheduled on `bn`.
                for task in tasks {
                    log::debug!("Processing task: {:?}", task);

                    // Decreasing gas allowance due to DB deletion.
                    GasAllowanceOf::<T>::decrease(T::DbWeight::get().writes(1));

                    // Processing task.
                    //
                    // NOTE: Gas allowance decrease should be implemented
                    // inside `TaskHandler` trait and/or inside other
                    // generic types, which interact with storage.
                    task.process_with(ext_manager);

                    // Checking gas allowance.
                    //
                    // Making sure we have gas to remove next task
                    // or update missed blocks.
                    if GasAllowanceOf::<T>::get() <= T::DbWeight::get().writes(2) {
                        stopped_at = Some(*bn);
                        log::debug!("Stopping processing tasks at: {stopped_at:?}");
                        break;
                    }
                }

                // Stopping iteration over blocks if no resources left.
                if stopped_at.is_some() {
                    break;
                }
            }

            // If we didn't process all tasks and stopped at some block number,
            // then there is new missed blocks set we should store.
            if let Some(stopped_at) = stopped_at {
                // Avoiding `PartialEq` trait bound for `T::BlockNumber`.
                let stopped_at: u32 = stopped_at.unique_saturated_into();

                let actual_missed_blocks = missed_blocks
                    .into_iter()
                    .skip_while(|&x| {
                        // Avoiding `PartialEq` trait bound for `T::BlockNumber`.
                        let x: u32 = x.unique_saturated_into();
                        x != stopped_at
                    })
                    .collect();

                // Charging for inserting into missing blocks,
                // if we were reading it only (they were empty).
                if were_empty {
                    GasAllowanceOf::<T>::decrease(T::DbWeight::get().writes(1));
                }

                MissedBlocksOf::<T>::put(actual_missed_blocks);
            }
        }

        /// Message Queue processing.
        pub fn process_queue(mut ext_manager: ExtManager<T>) {
            let block_info = BlockInfo {
                height: <frame_system::Pallet<T>>::block_number().unique_saturated_into(),
                timestamp: <pallet_timestamp::Pallet<T>>::get().unique_saturated_into(),
            };

            let existential_deposit = CurrencyOf::<T>::minimum_balance().unique_saturated_into();

            let schedule = T::Schedule::get();

            let allocations_config = AllocationsConfig {
                max_pages: gear_core::memory::WasmPageNumber(schedule.limits.memory_pages),
                init_cost: schedule.memory_weights.initial_cost,
                alloc_cost: schedule.memory_weights.allocation_cost,
                mem_grow_cost: schedule.memory_weights.grow_cost,
                load_page_cost: schedule.memory_weights.load_cost,
            };

            let block_config = BlockConfig {
                block_info,
                allocations_config,
                existential_deposit,
                outgoing_limit: T::OutgoingLimit::get(),
                host_fn_weights: schedule.host_fn_weights.into_core(),
                forbidden_funcs: Default::default(),
                mailbox_threshold: T::MailboxThreshold::get(),
            };

            if T::DebugInfo::is_remap_id_enabled() {
                T::DebugInfo::remap_id();
            }

            while QueueProcessingOf::<T>::allowed() {
                if let Some(dispatch) = QueueOf::<T>::dequeue()
                    .unwrap_or_else(|e| unreachable!("Message queue corrupted! {:?}", e))
                {
                    // Querying gas limit. Fails in cases of `GasTree` invalidations.
                    let gas_limit = GasHandlerOf::<T>::get_limit(dispatch.id())
                        .unwrap_or_else(|e| unreachable!("GasTree corrupted! {:?}", e));

                    // Querying external id. Fails in cases of `GasTree` invalidations.
                    let external = GasHandlerOf::<T>::get_external(dispatch.id())
                        .unwrap_or_else(|e| unreachable!("GasTree corrupted! {:?}", e));

                    log::debug!(
                        "QueueProcessing message: {:?} to {:?} / gas_limit: {}, gas_allowance: {}",
                        dispatch.id(),
                        dispatch.destination(),
                        gas_limit,
                        GasAllowanceOf::<T>::get(),
                    );

                    let active_actor_data = if let Some(maybe_active_program) =
                        common::get_program(dispatch.destination().into_origin())
                    {
                        // Check whether message should be added to the wait list
                        if let Program::Active(prog) = maybe_active_program {
                            let schedule = T::Schedule::get();
                            let code_id = CodeId::from_origin(prog.code_hash);
                            let code = if let Some(code) = T::CodeStorage::get_code(code_id) {
                                if code.instruction_weights_version()
                                    == schedule.instruction_weights.version
                                {
                                    code
                                } else if let Ok(code) = Self::reinstrument_code(code_id, &schedule)
                                {
                                    // todo: charge for code instrumenting
                                    code
                                } else {
                                    // todo: mark code as unable for instrument to skip next time
                                    log::debug!(
                                        "Can not instrument code '{:?}' for program '{:?}'",
                                        code_id,
                                        dispatch.destination()
                                    );
                                    continue;
                                }
                            } else {
                                // This branch is considered unreachable,
                                // because there can't be a program
                                // without code.
                                //
                                // Reaching this code is a sign of a serious
                                // storage or logic corruption.
                                log::error!(
                                    "Code '{:?}' not found for program '{:?}'",
                                    code_id,
                                    dispatch.destination()
                                );

                                continue;
                            };

                            if matches!(prog.state, ProgramState::Uninitialized {message_id} if message_id != dispatch.id())
                                && dispatch.reply().is_none()
                            {
                                // Adding id in on-init wake list.
                                common::waiting_init_append_message_id(
                                    dispatch.destination(),
                                    dispatch.id(),
                                );

                                Self::wait_dispatch(
                                    dispatch,
                                    MessageWaitedSystemReason::ProgramIsNotInitialized
                                        .into_reason(),
                                );
                                continue;
                            }

                            let program = NativeProgram::from_parts(
                                dispatch.destination(),
                                code,
                                prog.allocations,
                                matches!(prog.state, ProgramState::Initialized),
                            );

                            Some(ExecutableActorData {
                                program,
                                pages_with_data: prog.pages_with_data,
                            })
                        } else {
                            // Reaching this branch is possible when init message was processed with failure, while other kind of messages
                            // were already in the queue/were added to the queue (for example. moved from wait list in case of async init)
                            log::debug!("Program '{:?}' is not active", dispatch.destination());
                            None
                        }
                    } else {
                        // When an actor sends messages, which is intended to be added to the queue
                        // it's destination existence is always checked. The only case this doesn't
                        // happen is when program tries to submit another program with non-existing
                        // code hash. That's the only known case for reaching that branch.
                        //
                        // However there is another case with pausing program, but this API is unstable currently.
                        None
                    };

                    let balance =
                        CurrencyOf::<T>::free_balance(&<T::AccountId as Origin>::from_origin(
                            dispatch.destination().into_origin(),
                        ))
                        .unique_saturated_into();

                    let program_id = dispatch.destination();
                    let message_execution_context = MessageExecutionContext {
                        actor: Actor {
                            balance,
                            destination_program: program_id,
                            executable_data: active_actor_data,
                        },
                        dispatch: dispatch.into_incoming(gas_limit),
                        origin: ProgramId::from_origin(external.into_origin()),
                        gas_allowance: GasAllowanceOf::<T>::get(),
                        subsequent_execution: ext_manager.program_pages_loaded(&program_id),
                    };

                    let journal =
                        match core_processor::prepare(&block_config, message_execution_context) {
                            PrepareResult::Ok {
                                context,
                                pages_with_data,
                            } => {
                                #[cfg(feature = "lazy-pages")]
                                let memory_pages = {
                                    let _ = pages_with_data;
                                    assert!(lazy_pages::try_to_enable_lazy_pages());
                                    Default::default()
                                };
                                #[cfg(not(feature = "lazy-pages"))]
                                let memory_pages = match common::get_program_data_for_pages(
                                    program_id.into_origin(),
                                    pages_with_data.iter(),
                                ) {
                                    Ok(data) => data,
                                    Err(err) => {
                                        log::error!("Cannot get data for program pages: {err}");
                                        continue;
                                    }
                                };

                                ext_manager.insert_program_id_loaded_pages(program_id);

                                core_processor::process::<Ext, SandboxEnvironment>(
                                    &block_config,
                                    context,
                                    memory_pages,
                                )
                            }
                            PrepareResult::WontExecute(journal) | PrepareResult::Error(journal) => {
                                journal
                            }
                        };

                    core_processor::handle_journal(journal, &mut ext_manager);

                    if T::DebugInfo::is_enabled() {
                        T::DebugInfo::do_snapshot();
                    }

                    if T::DebugInfo::is_remap_id_enabled() {
                        T::DebugInfo::remap_id();
                    }
                } else {
                    break;
                }
            }

            let post_data: QueuePostProcessingData = ext_manager.into();
            let total_handled = DequeuedOf::<T>::get();

            if total_handled > 0 {
                Self::deposit_event(Event::MessagesDispatched {
                    total: total_handled,
                    statuses: post_data.dispatch_statuses,
                    state_changes: post_data.state_changes,
                });
            }
        }

        /// Sets `code` and metadata, if code doesn't exist in storage.
        ///
        /// On success returns Blake256 hash of the `code`. If code already
        /// exists (*so, metadata exists as well*), returns unit `CodeAlreadyExists` error.
        ///
        /// # Note
        /// Code existence in storage means that metadata is there too.
        pub(crate) fn set_code_with_metadata(
            code_and_id: CodeAndId,
            who: H256,
        ) -> Result<CodeId, Error<T>> {
            let code_id = code_and_id.code_id();

            let metadata = {
                let block_number =
                    <frame_system::Pallet<T>>::block_number().unique_saturated_into();
                CodeMetadata::new(who, block_number)
            };

            T::CodeStorage::add_code(code_and_id, metadata)
                .map_err(|_| Error::<T>::CodeAlreadyExists)?;

            Ok(code_id)
        }

        pub(crate) fn reinstrument_code(
            code_id: CodeId,
            schedule: &Schedule<T>,
        ) -> Result<InstrumentedCode, DispatchError> {
            let original_code =
                T::CodeStorage::get_original_code(code_id).ok_or(Error::<T>::CodeNotFound)?;
            let code = Code::try_new(
                original_code,
                schedule.instruction_weights.version,
                |module| schedule.rules(module),
            )
            .map_err(|e| {
                log::debug!("Code failed to load: {:?}", e);
                Error::<T>::FailedToConstructProgram
            })?;

            let code_and_id = CodeAndId::from_parts_unchecked(code, code_id);
            let code_and_id = InstrumentedCodeAndId::from(code_and_id);
            T::CodeStorage::update_code(code_and_id.clone());

            Ok(code_and_id.into_parts().0)
        }

        pub(crate) fn check_code(code: Vec<u8>) -> Result<CodeAndId, DispatchError> {
            let schedule = T::Schedule::get();

            ensure!(
                code.len() as u32 <= schedule.limits.code_len,
                Error::<T>::CodeTooLarge
            );

            let code = Code::try_new(code, schedule.instruction_weights.version, |module| {
                schedule.rules(module)
            })
            .map_err(|e| {
                log::debug!("Code failed to load: {:?}", e);
                Error::<T>::FailedToConstructProgram
            })?;

            ensure!(
                code.code().len() as u32 <= schedule.limits.code_len,
                Error::<T>::CodeTooLarge
            );

            Ok(CodeAndId::new(code))
        }

        pub(crate) fn check_gas_limit_and_value(
            gas_limit: u64,
            value: BalanceOf<T>,
        ) -> Result<(), DispatchError> {
            // Checking that applied gas limit doesn't exceed block limit.
            ensure!(
                gas_limit <= BlockGasLimitOf::<T>::get(),
                Error::<T>::GasLimitTooHigh
            );

            // Checking that applied value fits existence requirements:
            // it should be zero or not less than existential deposit.
            ensure!(
                value.is_zero() || value >= CurrencyOf::<T>::minimum_balance(),
                Error::<T>::ValueLessThanMinimal
            );

            Ok(())
        }

        pub(crate) fn init_packet(
            who: T::AccountId,
            code_id: CodeId,
            salt: Vec<u8>,
            init_payload: Vec<u8>,
            gas_limit: u64,
            value: BalanceOf<T>,
        ) -> Result<InitPacket, DispatchError> {
            let packet = InitPacket::new_with_gas(
                code_id,
                salt,
                init_payload,
                gas_limit,
                value.unique_saturated_into(),
            );

            let program_id = packet.destination();
            // Make sure there is no program with such id in program storage
            ensure!(
                !GearProgramPallet::<T>::program_exists(program_id),
                Error::<T>::ProgramAlreadyExists
            );

            let reserve_fee = T::GasPrice::gas_price(gas_limit);

            // First we reserve enough funds on the account to pay for `gas_limit`
            // and to transfer declared value.
            <T as Config>::Currency::reserve(&who, reserve_fee + value)
                .map_err(|_| Error::<T>::NotEnoughBalanceForReserve)?;

            Ok(packet)
        }

        pub(crate) fn do_create_program(
            who: T::AccountId,
            packet: InitPacket,
        ) -> Result<(), DispatchError> {
            let origin = who.clone().into_origin();

            let message_id = Self::next_message_id(origin);

            ExtManager::<T>::default().set_program(
                packet.destination(),
                packet.code_id(),
                message_id,
            );

            // # Safety
            //
            // This is unreachable since the `message_id is new generated
            // with `Self::next_message_id`.
            let _ = GasHandlerOf::<T>::create(
                who.clone(),
                message_id,
                packet.gas_limit().expect("Can't fail"),
            );

            let message = InitMessage::from_packet(message_id, packet);
            let dispatch = message
                .into_dispatch(ProgramId::from_origin(origin))
                .into_stored();

            let event = Event::MessageEnqueued {
                id: dispatch.id(),
                source: who,
                destination: dispatch.destination(),
                entry: Entry::Init,
            };

            QueueOf::<T>::queue(dispatch).map_err(|_| Error::<T>::MessagesStorageCorrupted)?;

            Self::deposit_event(event);

            Ok(())
        }
    }

    #[pallet::call]
    impl<T: Config> Pallet<T>
    where
        T::AccountId: Origin,
    {
        /// Saves program `code` in storage.
        ///
        /// The extrinsic was created to provide _deploy program from program_ functionality.
        /// Anyone who wants to define a "factory" logic in program should first store the code and metadata for the "child"
        /// program in storage. So the code for the child will be initialized by program initialization request only if it exists in storage.
        ///
        /// More precisely, the code and its metadata are actually saved in the storage under the hash of the `code`. The code hash is computed
        /// as Blake256 hash. At the time of the call the `code` hash should not be in the storage. If it was stored previously, call will end up
        /// with an `CodeAlreadyExists` error. In this case user can be sure, that he can actually use the hash of his program's code bytes to define
        /// "program factory" logic in his program.
        ///
        /// Parameters
        /// - `code`: wasm code of a program as a byte vector.
        ///
        /// Emits the following events:
        /// - `SavedCode(H256)` - when the code is saved in storage.
        #[pallet::weight(
            <T as Config>::WeightInfo::upload_code(code.len() as u32)
        )]
        pub fn upload_code(origin: OriginFor<T>, code: Vec<u8>) -> DispatchResultWithPostInfo {
            let who = ensure_signed(origin)?;

            let code_id = Self::set_code_with_metadata(Self::check_code(code)?, who.into_origin())?;

            // TODO: replace this temporary (`None`) value
            // for expiration block number with properly
            // calculated one (issues #646 and #969).
            Self::deposit_event(Event::CodeChanged {
                id: code_id,
                change: CodeChangeKind::Active { expiration: None },
            });

            Ok(().into())
        }

        /// Creates program initialization request (message), that is scheduled to be run in the same block.
        ///
        /// There are no guarantees that initialization message will be run in the same block due to block
        /// gas limit restrictions. For example, when it will be the message's turn, required gas limit for it
        /// could be more than remaining block gas limit. Therefore, the message processing will be postponed
        /// until the next block.
        ///
        /// `ProgramId` is computed as Blake256 hash of concatenated bytes of `code` + `salt`. (todo #512 `code_hash` + `salt`)
        /// Such `ProgramId` must not exist in the Program Storage at the time of this call.
        ///
        /// There is the same guarantee here as in `upload_code`. That is, future program's
        /// `code` and metadata are stored before message was added to the queue and processed.
        ///
        /// The origin must be Signed and the sender must have sufficient funds to pay
        /// for `gas` and `value` (in case the latter is being transferred).
        ///
        /// Parameters:
        /// - `code`: wasm code of a program as a byte vector.
        /// - `salt`: randomness term (a seed) to allow programs with identical code
        ///   to be created independently.
        /// - `init_payload`: encoded parameters of the wasm module `init` function.
        /// - `gas_limit`: maximum amount of gas the program can spend before it is halted.
        /// - `value`: balance to be transferred to the program once it's been created.
        ///
        /// Emits the following events:
        /// - `InitMessageEnqueued(MessageInfo)` when init message is placed in the queue.
        ///
        /// # Note
        /// Faulty (uninitialized) programs still have a valid addresses (program ids) that can deterministically be derived on the
        /// caller's side upfront. It means that if messages are sent to such an address, they might still linger in the queue.
        ///
        /// In order to mitigate the risk of users' funds being sent to an address,
        /// where a valid program should have resided, while it's not,
        /// such "failed-to-initialize" programs are not silently deleted from the
        /// program storage but rather marked as "ghost" programs.
        /// Ghost program can be removed by their original author via an explicit call.
        /// The funds stored by a ghost program will be release to the author once the program
        /// has been removed.
        #[pallet::weight(
            <T as Config>::WeightInfo::upload_program(code.len() as u32, salt.len() as u32)
        )]
        pub fn upload_program(
            origin: OriginFor<T>,
            code: Vec<u8>,
            salt: Vec<u8>,
            init_payload: Vec<u8>,
            gas_limit: u64,
            value: BalanceOf<T>,
        ) -> DispatchResultWithPostInfo {
            let who = ensure_signed(origin)?;

            Self::check_gas_limit_and_value(gas_limit, value)?;

            let code_and_id = Self::check_code(code)?;
            let packet = Self::init_packet(
                who.clone(),
                code_and_id.code_id(),
                salt,
                init_payload,
                gas_limit,
                value,
            )?;

            if !T::CodeStorage::exists(code_and_id.code_id()) {
                // By that call we follow the guarantee that we have in `Self::upload_code` -
                // if there's code in storage, there's also metadata for it.
                let code_hash =
                    Self::set_code_with_metadata(code_and_id, who.clone().into_origin())?;

                // TODO: replace this temporary (`None`) value
                // for expiration block number with properly
                // calculated one (issues #646 and #969).
                Self::deposit_event(Event::CodeChanged {
                    id: code_hash,
                    change: CodeChangeKind::Active { expiration: None },
                });
            }

            Self::do_create_program(who, packet)?;

            Ok(().into())
        }

        /// Creates program via `code_id` from storage.
        ///
        /// Parameters:
        /// - `code_id`: wasm code id in the code storage.
        /// - `salt`: randomness term (a seed) to allow programs with identical code
        ///   to be created independently.
        /// - `init_payload`: encoded parameters of the wasm module `init` function.
        /// - `gas_limit`: maximum amount of gas the program can spend before it is halted.
        /// - `value`: balance to be transferred to the program once it's been created.
        ///
        /// Emits the following events:
        /// - `InitMessageEnqueued(MessageInfo)` when init message is placed in the queue.
        ///
        /// # NOTE
        ///
        /// For the details of this extrinsic, see `upload_code`.
        #[pallet::weight(<T as Config>::WeightInfo::create_program(salt.len() as u32))]
        pub fn create_program(
            origin: OriginFor<T>,
            code_id: CodeId,
            salt: Vec<u8>,
            init_payload: Vec<u8>,
            gas_limit: u64,
            value: BalanceOf<T>,
        ) -> DispatchResultWithPostInfo {
            let who = ensure_signed(origin)?;

            // Check if code exists.
            if !T::CodeStorage::exists(code_id) {
                return Err(Error::<T>::CodeNotExists.into());
            }

            // Check `gas_limit` and `value`
            Self::check_gas_limit_and_value(gas_limit, value)?;

            // Construct packet.
            let packet =
                Self::init_packet(who.clone(), code_id, salt, init_payload, gas_limit, value)?;

            Self::do_create_program(who, packet)?;
            Ok(().into())
        }

        /// Sends a message to a program or to another account.
        ///
        /// The origin must be Signed and the sender must have sufficient funds to pay
        /// for `gas` and `value` (in case the latter is being transferred).
        ///
        /// To avoid an undefined behavior a check is made that the destination address
        /// is not a program in uninitialized state. If the opposite holds true,
        /// the message is not enqueued for processing.
        ///
        /// Parameters:
        /// - `destination`: the message destination.
        /// - `payload`: in case of a program destination, parameters of the `handle` function.
        /// - `gas_limit`: maximum amount of gas the program can spend before it is halted.
        /// - `value`: balance to be transferred to the program once it's been created.
        ///
        /// Emits the following events:
        /// - `DispatchMessageEnqueued(MessageInfo)` when dispatch message is placed in the queue.
        #[pallet::weight(<T as Config>::WeightInfo::send_message(payload.len() as u32))]
        pub fn send_message(
            origin: OriginFor<T>,
            destination: ProgramId,
            payload: Vec<u8>,
            gas_limit: u64,
            value: BalanceOf<T>,
        ) -> DispatchResultWithPostInfo {
            let who = ensure_signed(origin)?;
            let origin = who.clone().into_origin();

            Self::check_gas_limit_and_value(gas_limit, value)?;

            let message = HandleMessage::from_packet(
                Self::next_message_id(origin),
                HandlePacket::new_with_gas(
                    destination,
                    payload,
                    gas_limit,
                    value.unique_saturated_into(),
                ),
            );

            if GearProgramPallet::<T>::program_exists(destination) {
                ensure!(
                    !Self::is_terminated(destination),
                    Error::<T>::ProgramIsTerminated
                );

                // Message is not guaranteed to be executed, that's why value is not immediately transferred.
                // That's because destination can fail to be initialized, while this dispatch message is next
                // in the queue.
                CurrencyOf::<T>::reserve(&who, value.unique_saturated_into())
                    .map_err(|_| Error::<T>::NotEnoughBalanceForReserve)?;

                let gas_limit_reserve = T::GasPrice::gas_price(gas_limit);

                // First we reserve enough funds on the account to pay for `gas_limit`
                CurrencyOf::<T>::reserve(&who, gas_limit_reserve)
                    .map_err(|_| Error::<T>::NotEnoughBalanceForReserve)?;

                // # Safety
                //
                // This is unreachable since the `message_id` is new generated
                // with `Self::next_message_id`.
                GasHandlerOf::<T>::create(who.clone(), message.id(), gas_limit)
                    .unwrap_or_else(|e| unreachable!("GasTree corrupted! {:?}", e));

                let message = message.into_stored_dispatch(ProgramId::from_origin(origin));

                Self::deposit_event(Event::MessageEnqueued {
                    id: message.id(),
                    source: who,
                    destination: message.destination(),
                    entry: Entry::Handle,
                });

                QueueOf::<T>::queue(message).map_err(|_| Error::<T>::MessagesStorageCorrupted)?;
            } else {
                let message = message.into_stored(ProgramId::from_origin(origin));

                CurrencyOf::<T>::transfer(
                    &who,
                    &<T as frame_system::Config>::AccountId::from_origin(
                        message.destination().into_origin(),
                    ),
                    value.unique_saturated_into(),
                    ExistenceRequirement::AllowDeath,
                )
                .map_err(|_| Error::<T>::NotEnoughBalanceForReserve)?;

                Pallet::<T>::deposit_event(Event::UserMessageSent {
                    message,
                    expiration: None,
                });
            }

            Ok(().into())
        }

        /// Send reply on message in `Mailbox`.
        ///
        /// Removes message by given `MessageId` from callers `Mailbox`:
        /// rent funds become free, associated with the message value
        /// transfers from message sender to extrinsic caller.
        ///
        /// Generates reply on removed message with given parameters
        /// and pushes it in `MessageQueue`.
        ///
        /// NOTE: source of the message in mailbox guaranteed to be a program.
        ///
        /// NOTE: only user who is destination of the message, can claim value
        /// or reply on the message from mailbox.
        #[pallet::weight(<T as Config>::WeightInfo::send_reply(payload.len() as u32))]
        pub fn send_reply(
            origin: OriginFor<T>,
            reply_to_id: MessageId,
            payload: Vec<u8>,
            gas_limit: u64,
            value: BalanceOf<T>,
        ) -> DispatchResultWithPostInfo {
            // Validating origin.
            let origin = ensure_signed(origin)?;

            Self::check_gas_limit_and_value(gas_limit, value)?;

            // Reason for reading from mailbox.
            let reason = UserMessageReadRuntimeReason::MessageReplied.into_reason();

            // Reading message, if found, or failing extrinsic.
            let mailboxed = Self::read_message(origin.clone(), reply_to_id, reason)
                .ok_or(Error::<T>::MessageNotFound)?;

            // Checking that program, origin replies to, is not terminated.
            ensure!(
                !Self::is_terminated(mailboxed.source()),
                Error::<T>::ProgramIsTerminated
            );

            // Converting applied gas limit into value to reserve.
            let gas_limit_reserve = T::GasPrice::gas_price(gas_limit);

            // Reserving funds for gas limit and value sending.
            //
            // Note, that message is not guaranteed to be successfully executed,
            // that's why value is not immediately transferred.
            CurrencyOf::<T>::reserve(&origin, gas_limit_reserve + value)
                .map_err(|_| Error::<T>::NotEnoughBalanceForReserve)?;

            // Creating reply message.
            let message = ReplyMessage::from_packet(
                MessageId::generate_reply(mailboxed.id(), 0),
                ReplyPacket::new_with_gas(payload, gas_limit, value.unique_saturated_into()),
            );

            // Creating `GasNode` for the reply.
            //
            // # Safety
            //
            //  The error is unreachable since the `message_id` is new generated
            //  from the checked `original_message`."
            GasHandlerOf::<T>::create(origin.clone(), message.id(), gas_limit)
                .unwrap_or_else(|e| unreachable!("GasTree corrupted! {:?}", e));

            // Converting reply message into appropriate type for queueing.
            let dispatch = message.into_stored_dispatch(
                ProgramId::from_origin(origin.clone().into_origin()),
                mailboxed.source(),
                mailboxed.id(),
            );

            // Pre-generating appropriate event to avoid dispatch cloning.
            let event = Event::MessageEnqueued {
                id: dispatch.id(),
                source: origin,
                destination: dispatch.destination(),
                entry: Entry::Reply(mailboxed.id()),
            };

            // Queueing dispatch.
            QueueOf::<T>::queue(dispatch)
                .unwrap_or_else(|e| unreachable!("Message queue corrupted! {:?}", e));

            // Depositing pre-generated event.
            Self::deposit_event(event);

            Ok(().into())
        }

        /// Claim value from message in `Mailbox`.
        ///
        /// Removes message by given `MessageId` from callers `Mailbox`:
        /// rent funds become free, associated with the message value
        /// transfers from message sender to extrinsic caller.
        ///
        /// NOTE: only user who is destination of the message, can claim value
        /// or reply on the message from mailbox.
        #[pallet::weight(<T as Config>::WeightInfo::claim_value())]
        pub fn claim_value(
            origin: OriginFor<T>,
            message_id: MessageId,
        ) -> DispatchResultWithPostInfo {
            // Reason for reading from mailbox.
            let reason = UserMessageReadRuntimeReason::MessageClaimed.into_reason();

            // Reading message, if found, or failing extrinsic.
            Self::read_message(ensure_signed(origin)?, message_id, reason)
                .ok_or(Error::<T>::MessageNotFound)?;

            Ok(().into())
        }

        /// Reset all pallet associated storage.
        #[pallet::weight(0)]
        pub fn reset(origin: OriginFor<T>) -> DispatchResult {
            ensure_root(origin)?;
            <T as Config>::Scheduler::reset();
            <T as Config>::GasProvider::reset();
            <T as Config>::Messenger::reset();
            GearProgramPallet::<T>::reset_storage();
            common::reset_storage();

            Self::deposit_event(Event::DatabaseWiped);

            Ok(())
        }
    }

    impl<T: Config> common::PaymentProvider<T::AccountId> for Pallet<T>
    where
        T::AccountId: Origin,
    {
        type Balance = BalanceOf<T>;

        fn withhold_reserved(
            source: H256,
            dest: &T::AccountId,
            amount: Self::Balance,
        ) -> Result<(), DispatchError> {
            let leftover = CurrencyOf::<T>::repatriate_reserved(
                &<T::AccountId as Origin>::from_origin(source),
                dest,
                amount,
                BalanceStatus::Free,
            )?;

            if leftover > 0_u128.unique_saturated_into() {
                log::debug!(
                    target: "essential",
                    "Reserved funds not fully repatriated from {} to 0x{:?} : amount = {:?}, leftover = {:?}",
                    source,
                    dest,
                    amount,
                    leftover,
                );
            }

            Ok(())
        }
    }
}<|MERGE_RESOLUTION|>--- conflicted
+++ resolved
@@ -636,15 +636,12 @@
             value: u128,
             allow_other_panics: bool,
         ) -> Result<GasInfo, String> {
-<<<<<<< HEAD
+            log::debug!("\n===== CALCULATE GAS INFO =====\n");
+            log::debug!("\n--- FIRST TRY ---\n");
+
             let GasInfo {
                 min_limit, waited, ..
             } = Self::run_with_ext_copy(|| {
-=======
-            log::debug!("\n===== CALCULATE GAS INFO =====\n");
-            log::debug!("\n--- FIRST TRY ---\n");
-            let GasInfo { min_limit, .. } = Self::run_with_ext_copy(|| {
->>>>>>> 10bf72d8
                 let initial_gas = BlockGasLimitOf::<T>::get();
                 Self::calculate_gas_info_impl(
                     source,
