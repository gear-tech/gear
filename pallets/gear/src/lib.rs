// This file is part of Gear.

// Copyright (C) 2021-2022 Gear Technologies Inc.
// SPDX-License-Identifier: GPL-3.0-or-later WITH Classpath-exception-2.0

// This program is free software: you can redistribute it and/or modify
// it under the terms of the GNU General Public License as published by
// the Free Software Foundation, either version 3 of the License, or
// (at your option) any later version.

// This program is distributed in the hope that it will be useful,
// but WITHOUT ANY WARRANTY; without even the implied warranty of
// MERCHANTABILITY or FITNESS FOR A PARTICULAR PURPOSE. See the
// GNU General Public License for more details.

// You should have received a copy of the GNU General Public License
// along with this program. If not, see <https://www.gnu.org/licenses/>.

#![cfg_attr(not(feature = "std"), no_std)]

extern crate alloc;

pub use pallet::*;
pub use weights::WeightInfo;

#[cfg(feature = "runtime-benchmarks")]
mod benchmarking;
mod ext;
pub mod manager;
pub mod weights;

#[cfg(test)]
mod mock;

#[cfg(test)]
mod tests;

pub type Authorship<T> = pallet_authorship::Pallet<T>;

pub trait DebugInfo {
    fn is_remap_id_enabled() -> bool;
    fn remap_id();
    fn do_snapshot();
    fn is_enabled() -> bool;
}

impl DebugInfo for () {
    fn is_remap_id_enabled() -> bool {
        false
    }
    fn remap_id() {}
    fn do_snapshot() {}
    fn is_enabled() -> bool {
        false
    }
}

#[frame_support::pallet]
pub mod pallet {
    use super::*;

    use common::{
        self, CodeMetadata, DAGBasedLedger, Dispatch, GasPrice, Message, Origin, Program,
        ProgramState, QueuedDispatch, QueuedMessage,
    };
    use core_processor::{
        common::{DispatchOutcome as CoreDispatchOutcome, ExecutableActor, JournalNote},
        configs::BlockInfo,
    };
    use frame_support::{
        dispatch::{DispatchError, DispatchResultWithPostInfo},
        pallet_prelude::*,
        traits::{BalanceStatus, Currency, Get, ReservableCurrency},
    };
    use frame_system::pallet_prelude::*;
    use gear_backend_sandbox::SandboxEnvironment;
    use gear_core::{message::DispatchKind, program::Program as NativeProgram};
    use manager::{ExtManager, HandleKind};
    use primitive_types::H256;
    use scale_info::TypeInfo;
    use sp_runtime::traits::{Saturating, UniqueSaturatedInto};
    use sp_std::{collections::btree_map::BTreeMap, prelude::*};

    #[pallet::config]
    pub trait Config:
        frame_system::Config + pallet_authorship::Config + pallet_timestamp::Config
    {
        /// Because this pallet emits events, it depends on the runtime's definition of an event.
        type Event: From<Event<Self>> + IsType<<Self as frame_system::Config>::Event>;

        /// Gas and value transfer currency
        type Currency: Currency<Self::AccountId> + ReservableCurrency<Self::AccountId>;

        /// Gas to Currency converter
        type GasPrice: GasPrice<Balance = BalanceOf<Self>>;

        /// Implementation of a ledger to account for gas creation and consumption
        type GasHandler: DAGBasedLedger<ExternalOrigin = H256, Key = H256, Balance = u64>;

        /// Weight information for extrinsics in this pallet.
        type WeightInfo: WeightInfo;

        /// The maximum amount of gas that can be used within a single block.
        #[pallet::constant]
        type BlockGasLimit: Get<u64>;

        /// The cost for a message to spend one block in the wait list
        #[pallet::constant]
        type WaitListFeePerBlock: Get<u64>;

        type DebugInfo: DebugInfo;
    }

    type BalanceOf<T> =
        <<T as Config>::Currency as Currency<<T as frame_system::Config>::AccountId>>::Balance;

    #[pallet::pallet]
    #[pallet::without_storage_info]
    #[pallet::generate_store(pub(super) trait Store)]
    pub struct Pallet<T>(_);

    #[pallet::event]
    #[pallet::generate_deposit(pub(super) fn deposit_event)]
    pub enum Event<T: Config> {
        /// Log event from the specific program.
        Log(common::QueuedMessage),
        /// Program created and an init message enqueued.
        InitMessageEnqueued(MessageInfo),
        /// Program initialization error.
        InitFailure(MessageInfo, Reason),
        /// Program initialized.
        InitSuccess(MessageInfo),
        /// Dispatch message with a specific ID enqueued for processing.
        DispatchMessageEnqueued(MessageInfo),
        /// Dispatched message has resulted in an outcome
        MessageDispatched(DispatchOutcome),
        /// Some number of messages processed.
        // TODO: will be replaced by more comprehensive stats
        MessagesDequeued(u32),
        /// Value and gas has been claimed from a message in mailbox by the addressee
        ClaimedValueFromMailbox(H256),
        /// A message has been added to the wait list
        AddedToWaitList(common::QueuedMessage),
        /// A message has been removed from the wait list
        RemovedFromWaitList(H256),
        /// Program code with a calculated code hash is saved to the storage
        CodeSaved(H256),
        /// Pallet associated storage has been wiped.
        DatabaseWiped,
        /// Message was not executed
        MessageNotExecuted(H256),
    }

    // Gear pallet error.
    #[pallet::error]
    pub enum Error<T> {
        /// Not enough balance to reserve.
        ///
        /// Usually occurs when gas_limit specified is such that origin account can't afford the message.
        NotEnoughBalanceForReserve,
        /// Gas limit too high.
        ///
        /// Occurs when an extrinsic's declared `gas_limit` is greater than a block's maximum gas limit.
        GasLimitTooHigh,
        /// Program already exists.
        ///
        /// Occurs if a program with some specific program id already exists in program storage.
        ProgramAlreadyExists,
        /// No message in the mailbox.
        ///
        /// The user tried to reply on message that was not found in his personal mailbox.
        NoMessageInMailbox,
        /// Program is terminated
        ///
        /// Program init ended up with failure, so such message destination is unavailable anymore
        ProgramIsTerminated,
        /// Message gas tree is not found.
        ///
        /// When message claimed from mailbox has a corrupted or non-extant gas tree associated.
        NoMessageTree,
        /// Code already exists
        ///
        /// Occurs when trying to save to storage a program code, that has been saved there.
        CodeAlreadyExists,
        /// Failed to create a program.
        FailedToConstructProgram,
        /// Value doesnt cover ExistenceDeposit
        ValueLessThanMinimal,
    }

    #[derive(Debug, Encode, Decode, Clone, PartialEq, TypeInfo)]
    pub enum Reason {
        Error,
        ValueTransfer,
        Dispatch(Vec<u8>),
    }

    #[derive(Debug, Encode, Decode, Clone, PartialEq, TypeInfo)]
    pub enum ExecutionResult {
        Success,
        Failure(Vec<u8>),
    }

    #[derive(Debug, Encode, Decode, Clone, PartialEq, TypeInfo)]
    pub struct DispatchOutcome {
        pub message_id: H256,
        pub outcome: ExecutionResult,
    }

    #[derive(Debug, Encode, Decode, Clone, PartialEq, TypeInfo)]
    pub struct MessageInfo {
        pub message_id: H256,
        pub program_id: H256,
        pub origin: H256,
    }

    #[pallet::type_value]
    pub fn DefaultForGasLimit<T: Config>() -> u64 {
        T::BlockGasLimit::get()
    }

    #[pallet::storage]
    #[pallet::getter(fn gas_allowance)]
    pub type GasAllowance<T> = StorageValue<_, u64, ValueQuery, DefaultForGasLimit<T>>;

    #[pallet::storage]
    #[pallet::getter(fn mailbox)]
    pub type Mailbox<T: Config> =
        StorageMap<_, Identity, T::AccountId, BTreeMap<H256, common::QueuedMessage>>;

    #[pallet::hooks]
    impl<T: Config> Hooks<BlockNumberFor<T>> for Pallet<T>
    where
        T::AccountId: Origin,
    {
        /// Initialization
        fn on_initialize(_bn: BlockNumberFor<T>) -> Weight {
            // Reset block gas allowance
            GasAllowance::<T>::put(T::BlockGasLimit::get());
            T::DbWeight::get().writes(1)
        }

        /// Finalization
        fn on_finalize(_bn: BlockNumberFor<T>) {}

        /// Queue processing occurs after all normal extrinsics in the block
        ///
        /// There should always remain enough weight for this hook to be invoked
        fn on_idle(bn: BlockNumberFor<T>, remaining_weight: Weight) -> Weight {
            log::debug!(
                target: "runtime::gear",
                "{} of weight remains in block {:?} after normal extrinsics have been processed",
                remaining_weight,
                bn,
            );
            // Adjust the block gas allowance based on actual remaining weight
            GasAllowance::<T>::put(remaining_weight);
            let mut weight = T::DbWeight::get().writes(1);
            weight += Self::process_queue();

            weight
        }
    }

    impl<T: Config> Pallet<T>
    where
        T::AccountId: Origin,
    {
<<<<<<< HEAD
        // Messages have only two options to be inserted in mailbox:
        // 1. While message processing called `gr_wait`.
        // 2. While message addressed to program, that hadn't finished it's initialization.
        //
        // This means that program always exists in storage in active or terminated status.
        //
        // We also remove messages from mailbox for cases of out of rent (in `pallet-usage`)
        // and once program initialized or failed it's inititalization.
        pub fn insert_to_mailbox(user: H256, message: common::Message) {
=======
        pub fn insert_to_mailbox(user: H256, message: common::QueuedMessage) {
>>>>>>> d706a38c
            let user_id = &<T::AccountId as Origin>::from_origin(user);

            <Mailbox<T>>::mutate(user_id, |value| {
                value
                    .get_or_insert(BTreeMap::new())
                    .insert(message.id, message)
            });
        }

        pub fn get_from_mailbox(user: H256, message_id: H256) -> Option<common::QueuedMessage> {
            let user_id = &<T::AccountId as Origin>::from_origin(user);

            <Mailbox<T>>::try_get(user_id)
                .ok()
                .and_then(|mut messages| messages.remove(&message_id))
        }

        pub fn remove_from_mailbox(user: H256, message_id: H256) -> Option<common::QueuedMessage> {
            let user_id = &<T::AccountId as Origin>::from_origin(user);

            <Mailbox<T>>::try_mutate(user_id, |value| match value {
                Some(ref mut btree) => Ok(btree.remove(&message_id)),
                None => Err(()),
            })
            .ok()
            .flatten()
        }

        pub fn remove_and_claim_from_mailbox(
            user_id: &T::AccountId,
            message_id: H256,
        ) -> Result<common::QueuedMessage, DispatchError> {
            let message = Self::remove_from_mailbox(user_id.clone().into_origin(), message_id)
                .ok_or(Error::<T>::NoMessageInMailbox)?;

            if message.value > 0 {
                // Assuming the programs has enough balance
                T::Currency::repatriate_reserved(
                    &<T::AccountId as Origin>::from_origin(message.source),
                    user_id,
                    message.value.unique_saturated_into(),
                    BalanceStatus::Free,
                )?;
            }

            Ok(message)
        }

        pub fn get_gas_spent(source: H256, kind: HandleKind, payload: Vec<u8>) -> Option<u64> {
            let ext_manager = ExtManager::<T>::default();

            let block_info = BlockInfo {
                height: <frame_system::Pallet<T>>::block_number().unique_saturated_into(),
                timestamp: <pallet_timestamp::Pallet<T>>::get().unique_saturated_into(),
            };

            let existential_deposit = T::Currency::minimum_balance().unique_saturated_into();

            let (dest, reply) = match kind {
                HandleKind::Init(ref code) => (sp_io::hashing::blake2_256(code).into(), None),
                HandleKind::Handle(dest) => (dest, None),
                HandleKind::Reply(msg_id, exit_code) => {
                    let msg = Self::get_from_mailbox(source, msg_id)?;
                    (msg.source, Some((msg_id, exit_code)))
                }
            };

            let message = Message {
                id: common::next_message_id(&payload),
                source,
                dest,
                gas_limit: u64::MAX,
                payload,
                value: 0,
                reply,
            };

            let mut gas_burned = 0;
            let mut gas_to_send = 0;

            let (kind, actor) = match kind {
                HandleKind::Init(code) => {
                    gas_burned = gas_burned
                        .saturating_add(<T as Config>::WeightInfo::submit_code(code.len() as u32));
                    (
                        DispatchKind::Init,
                        ext_manager.executable_actor_from_code(dest, code)?,
                    )
                }
                HandleKind::Handle(dest) => (
                    DispatchKind::Handle,
                    ext_manager.get_executable_actor(dest)?,
                ),
                HandleKind::Reply(..) => (
                    DispatchKind::HandleReply,
                    ext_manager.get_executable_actor(dest)?,
                ),
            };

            let dispatch = Dispatch {
                kind,
                message,
                payload_store: None,
            };

            let journal = core_processor::process::<
                ext::LazyPagesExt,
                SandboxEnvironment<ext::LazyPagesExt>,
            >(
                Some(actor),
                dispatch.into(),
                block_info,
                existential_deposit,
            );

            for note in &journal {
                match note {
                    JournalNote::GasBurned { amount, .. } => {
                        gas_burned = gas_burned.saturating_add(*amount);
                    }
                    JournalNote::SendDispatch { dispatch, .. } => {
                        gas_to_send = gas_to_send.saturating_add(dispatch.message.gas_limit());
                    }
                    JournalNote::MessageDispatched(CoreDispatchOutcome::MessageTrap { .. }) => {
                        return None;
                    }
                    _ => (),
                }
            }

            Some(gas_burned.saturating_add(gas_to_send))
        }

        pub(crate) fn decrease_gas_allowance(gas_charge: u64) {
            GasAllowance::<T>::mutate(|x| *x = x.saturating_sub(gas_charge));
        }

        /// Returns true if a program has been successfully initialized
        pub fn is_initialized(program_id: H256) -> bool {
            common::get_program(program_id)
                .map(|p| p.is_initialized())
                .unwrap_or(false)
        }

        /// Returns true if a program has terminated status
        pub fn is_terminated(program_id: H256) -> bool {
            common::get_program(program_id)
                .map(|p| p.is_terminated())
                .unwrap_or(false)
        }

        /// Message Queue processing.
        ///
        /// Can emit the following events:
        /// - `InitSuccess(MessageInfo)` when initialization message is processed successfully;
        /// - `InitFailure(MessageInfo, Reason)` when initialization message fails;
        /// - `Log(Message)` when a dispatched message spawns other messages (including replies);
        /// - `MessageDispatched(H256)` when a dispatch message has been processed with some outcome.
        pub fn process_queue() -> Weight {
            let mut ext_manager = ExtManager::<T>::default();

            let mut weight = Self::gas_allowance() as Weight;
            let mut total_handled = 0u32;

            let block_info = BlockInfo {
                height: <frame_system::Pallet<T>>::block_number().unique_saturated_into(),
                timestamp: <pallet_timestamp::Pallet<T>>::get().unique_saturated_into(),
            };

            let existential_deposit = T::Currency::minimum_balance().unique_saturated_into();

            if T::DebugInfo::is_remap_id_enabled() {
                T::DebugInfo::remap_id();
            }
            while let Some(dispatch) = common::dequeue_dispatch() {
                // Update message gas limit for it may have changed in the meantime

                let gas_limit = T::GasHandler::get_limit(*dispatch.message_id())
                    .map(|(gas, _id)| gas)
                    .unwrap_or(0);

                log::debug!(
                    "Processing message: {:?} to {:?} / gas_limit: {}",
                    dispatch.message_id(),
                    dispatch.message.dest,
                    gas_limit
                );

                // Check whether we have enough of gas allowed for message processing
                if gas_limit > GasAllowance::<T>::get() {
                    common::queue_dispatch(dispatch);
                    break;
                }

                let maybe_active_actor = {
                    let program_id = dispatch.message.dest;
                    let current_message_id = dispatch.message.id;
                    let maybe_message_reply = dispatch.message.reply;

                    let maybe_active_program = common::get_program(program_id)
                        .expect("program with id got from message is guaranteed to exist");

                    // Check whether message should be added to the wait list
                    if let Program::Active(ref prog) = maybe_active_program {
                        let is_for_wait_list = maybe_message_reply.is_none()
                            && matches!(prog.state, ProgramState::Uninitialized {message_id} if message_id != current_message_id);
                        if is_for_wait_list {
                            Self::deposit_event(Event::AddedToWaitList(dispatch.message.clone()));
                            common::waiting_init_append_message_id(program_id, current_message_id);
                            common::insert_waiting_message(
                                program_id,
                                current_message_id,
                                dispatch,
                                block_info.height,
                            );

                            continue;
                        }
                    }

                    maybe_active_program
                        .try_into_native(program_id)
                        .ok()
                        .map(|program| {
                            let balance = T::Currency::free_balance(
                                &<T::AccountId as Origin>::from_origin(program_id),
                            )
                            .unique_saturated_into();

                            ExecutableActor { program, balance }
                        })
                };

                let journal = core_processor::process::<
                    ext::LazyPagesExt,
                    SandboxEnvironment<ext::LazyPagesExt>,
                >(
                    maybe_active_actor,
                    dispatch.into_dispatch(gas_limit),
                    block_info,
                    existential_deposit,
                );

                core_processor::handle_journal(journal, &mut ext_manager);

                total_handled += 1;

                if T::DebugInfo::is_enabled() {
                    T::DebugInfo::do_snapshot();
                }

                if T::DebugInfo::is_remap_id_enabled() {
                    T::DebugInfo::remap_id();
                }
            }

            if total_handled > 0 {
                Self::deposit_event(Event::MessagesDequeued(total_handled));
            }

            weight = weight.saturating_sub(Self::gas_allowance());
            weight
        }

        /// Sets `code` and metadata, if code doesn't exist in storage.
        ///
        /// On success returns Blake256 hash of the `code`. If code already
        /// exists (*so, metadata exists as well*), returns unit `CodeAlreadyExists` error.
        ///
        /// # Note
        /// Code existence in storage means that metadata is there too.
        fn set_code_with_metadata(code: &[u8], who: H256) -> Result<H256, Error<T>> {
            let code_hash = sp_io::hashing::blake2_256(code).into();
            // *Important*: checks before storage mutations!
            ensure!(
                !common::code_exists(code_hash),
                Error::<T>::CodeAlreadyExists
            );

            let metadata = {
                let block_number =
                    <frame_system::Pallet<T>>::block_number().unique_saturated_into();
                CodeMetadata::new(who, block_number)
            };
            common::set_code_metadata(code_hash, metadata);
            common::set_code(code_hash, code);

            Ok(code_hash)
        }
    }

    #[pallet::call]
    impl<T: Config> Pallet<T>
    where
        T::AccountId: Origin,
    {
        /// Saves program `code` in storage.
        ///
        /// The extrinsic was created to provide _deploy program from program_ functionality.
        /// Anyone who wants to define a "factory" logic in program should first store the code and metadata for the "child"
        /// program in storage. So the code for the child will be initialized by program initialization request only if it exists in storage.
        ///
        /// More precisely, the code and its metadata are actually saved in the storage under the hash of the `code`. The code hash is computed
        /// as Blake256 hash. At the time of the call the `code` hash should not be in the storage. If it was stored previously, call will end up
        /// with an `CodeAlreadyExists` error. In this case user can be sure, that he can actually use the hash of his program's code bytes to define
        /// "program factory" logic in his program.
        ///
        /// Parameters
        /// - `code`: wasm code of a program as a byte vector.
        ///
        /// Emits the following events:
        /// - `SavedCode(H256)` - when the code is saved in storage.
        #[pallet::weight(
            <T as Config>::WeightInfo::submit_code(code.len() as u32)
        )]
        pub fn submit_code(origin: OriginFor<T>, code: Vec<u8>) -> DispatchResultWithPostInfo {
            let who = ensure_signed(origin)?;

            NativeProgram::new(Default::default(), code.clone())
                .map_err(|_| Error::<T>::FailedToConstructProgram)?;

            let code_hash = Self::set_code_with_metadata(&code, who.into_origin())?;

            Self::deposit_event(Event::CodeSaved(code_hash));

            Ok(().into())
        }

        /// Creates program initialization request (message), that is scheduled to be run in the same block.
        ///
        /// There are no guarantees that initialization message will be run in the same block due to block
        /// gas limit restrictions. For example, when it will be the message's turn, required gas limit for it
        /// could be more than remaining block gas limit. Therefore, the message processing will be postponed
        /// until the next block.
        ///
        /// `ProgramId` is computed as Blake256 hash of concatenated bytes of `code` + `salt`. (todo #512 `code_hash` + `salt`)
        /// Such `ProgramId` must not exist in the Program Storage at the time of this call.
        ///
        /// There is the same guarantee here as in `submit_code`. That is, future program's
        /// `code` and metadata are stored before message was added to the queue and processed.
        ///
        /// The origin must be Signed and the sender must have sufficient funds to pay
        /// for `gas` and `value` (in case the latter is being transferred).
        ///
        /// Parameters:
        /// - `code`: wasm code of a program as a byte vector.
        /// - `salt`: randomness term (a seed) to allow programs with identical code
        ///   to be created independently.
        /// - `init_payload`: encoded parameters of the wasm module `init` function.
        /// - `gas_limit`: maximum amount of gas the program can spend before it is halted.
        /// - `value`: balance to be transferred to the program once it's been created.
        ///
        /// Emits the following events:
        /// - `InitMessageEnqueued(MessageInfo)` when init message is placed in the queue.
        ///
        /// # Note
        /// Faulty (uninitialized) programs still have a valid addresses (program ids) that can deterministically be derived on the
        /// caller's side upfront. It means that if messages are sent to such an address, they might still linger in the queue.
        ///
        /// In order to mitigate the risk of users' funds being sent to an address,
        /// where a valid program should have resided, while it's not,
        /// such "failed-to-initialize" programs are not silently deleted from the
        /// program storage but rather marked as "ghost" programs.
        /// Ghost program can be removed by their original author via an explicit call.
        /// The funds stored by a ghost program will be release to the author once the program
        /// has been removed.
        #[pallet::weight(
            <T as Config>::WeightInfo::submit_program(code.len() as u32, init_payload.len() as u32)
        )]
        pub fn submit_program(
            origin: OriginFor<T>,
            code: Vec<u8>,
            salt: Vec<u8>,
            init_payload: Vec<u8>,
            gas_limit: u64,
            value: BalanceOf<T>,
        ) -> DispatchResultWithPostInfo {
            let who = ensure_signed(origin)?;

            // Check that provided `gas_limit` value does not exceed the block gas limit
            ensure!(
                gas_limit <= T::BlockGasLimit::get(),
                Error::<T>::GasLimitTooHigh
            );

            let mut data = Vec::new();
            // TODO #512
            code.encode_to(&mut data);
            salt.encode_to(&mut data);

            // Make sure there is no program with such id in program storage
            let id: H256 = sp_io::hashing::blake2_256(&data[..]).into();
            ensure!(
                !common::program_exists(id),
                Error::<T>::ProgramAlreadyExists
            );

            let H256(id_bytes) = id;
            let program = NativeProgram::new(id_bytes.into(), code.to_vec())
                .map_err(|_| Error::<T>::FailedToConstructProgram)?;

            let reserve_fee = T::GasPrice::gas_price(gas_limit);

            // First we reserve enough funds on the account to pay for `gas_limit`
            // and to transfer declared value.
            T::Currency::reserve(&who, reserve_fee + value)
                .map_err(|_| Error::<T>::NotEnoughBalanceForReserve)?;

            let origin = who.into_origin();

            // By that call we follow the guarantee that we have in `Self::submit_code` -
            // if there's code in storage, there's also metadata for it.
            if let Ok(code_hash) = Self::set_code_with_metadata(&code, origin) {
                Self::deposit_event(Event::CodeSaved(code_hash));
            }

            let init_message_id = common::next_message_id(&init_payload);
            ExtManager::<T>::default().set_program(program, init_message_id);

            let _ = T::GasHandler::create(origin, init_message_id, gas_limit);

            let message = common::QueuedMessage {
                id: init_message_id,
                source: origin,
                dest: id,
                payload: init_payload,
                value: value.unique_saturated_into(),
                reply: None,
            };
            common::queue_dispatch(QueuedDispatch::new_init(message));

            Self::deposit_event(Event::InitMessageEnqueued(MessageInfo {
                message_id: init_message_id,
                program_id: id,
                origin,
            }));

            Ok(().into())
        }

        /// Sends a message to a program or to another account.
        ///
        /// The origin must be Signed and the sender must have sufficient funds to pay
        /// for `gas` and `value` (in case the latter is being transferred).
        ///
        /// To avoid an undefined behavior a check is made that the destination address
        /// is not a program in uninitialized state. If the opposite holds true,
        /// the message is not enqueued for processing.
        ///
        /// Parameters:
        /// - `destination`: the message destination.
        /// - `payload`: in case of a program destination, parameters of the `handle` function.
        /// - `gas_limit`: maximum amount of gas the program can spend before it is halted.
        /// - `value`: balance to be transferred to the program once it's been created.
        ///
        /// Emits the following events:
        /// - `DispatchMessageEnqueued(MessageInfo)` when dispatch message is placed in the queue.
        #[frame_support::transactional]
        #[pallet::weight(<T as Config>::WeightInfo::send_message(payload.len() as u32))]
        pub fn send_message(
            origin: OriginFor<T>,
            destination: H256,
            payload: Vec<u8>,
            gas_limit: u64,
            value: BalanceOf<T>,
        ) -> DispatchResultWithPostInfo {
            let who = ensure_signed(origin)?;

            let numeric_value: u128 = value.unique_saturated_into();
            let minimum: u128 = T::Currency::minimum_balance().unique_saturated_into();

            // Check that provided `gas_limit` value does not exceed the block gas limit
            ensure!(
                gas_limit <= T::BlockGasLimit::get(),
                Error::<T>::GasLimitTooHigh
            );

            // Check that provided `value` equals 0 or greater than existential deposit
            ensure!(
                0 == numeric_value || numeric_value >= minimum,
                Error::<T>::ValueLessThanMinimal
            );

            ensure!(
                !Self::is_terminated(destination),
                Error::<T>::ProgramIsTerminated
            );

            let message_id = common::next_message_id(&payload);

            // Message is not guaranteed to be executed, that's why value is not immediately transferred.
            // That's because destination can fail to be initialized, while this dispatch message is next
            // in the queue.
            T::Currency::reserve(&who, value.unique_saturated_into())
                .map_err(|_| Error::<T>::NotEnoughBalanceForReserve)?;

            if common::program_exists(destination) {
                let gas_limit_reserve = T::GasPrice::gas_price(gas_limit);

                // First we reserve enough funds on the account to pay for `gas_limit`
                T::Currency::reserve(&who, gas_limit_reserve)
                    .map_err(|_| Error::<T>::NotEnoughBalanceForReserve)?;

                let origin = who.into_origin();

                let _ = T::GasHandler::create(origin, message_id, gas_limit);

                let message = QueuedMessage {
                    id: message_id,
                    source: origin,
                    payload,
                    dest: destination,
                    value: value.unique_saturated_into(),
                    reply: None,
                };
                common::queue_dispatch(QueuedDispatch::new_handle(message));

                Self::deposit_event(Event::DispatchMessageEnqueued(MessageInfo {
                    message_id,
                    origin,
                    program_id: destination,
                }));
            } else {
                // Message in mailbox is not meant for any processing, hence 0 gas limit
                // and no gas tree needs to be created
                let message = QueuedMessage {
                    id: message_id,
                    source: who.into_origin(),
                    payload,
                    dest: destination,
                    value: value.unique_saturated_into(),
                    reply: None,
                };

                Self::insert_to_mailbox(destination, message.clone());
                Self::deposit_event(Event::Log(message));
            }

            Ok(().into())
        }

        /// Sends a reply message.
        ///
        /// The origin must be Signed and the sender must have sufficient funds to pay
        /// for `gas` and `value` (in case the latter is being transferred).
        ///
        /// Parameters:
        /// - `reply_to_id`: the original message id.
        /// - `payload`: data expected by the original sender.
        /// - `gas_limit`: maximum amount of gas the program can spend before it is halted.
        /// - `value`: balance to be transferred to the program once it's been created.
        ///
        /// - `DispatchMessageEnqueued(H256)` when dispatch message is placed in the queue.
        #[frame_support::transactional]
        #[pallet::weight(<T as Config>::WeightInfo::send_reply(payload.len() as u32))]
        pub fn send_reply(
            origin: OriginFor<T>,
            reply_to_id: H256,
            payload: Vec<u8>,
            gas_limit: u64,
            value: BalanceOf<T>,
        ) -> DispatchResultWithPostInfo {
            let who = ensure_signed(origin)?;

            let numeric_value: u128 = value.unique_saturated_into();
            let minimum: u128 = T::Currency::minimum_balance().unique_saturated_into();

            // Ensure the `gas_limit` allows the extrinsic to fit into a block
            ensure!(
                gas_limit <= T::BlockGasLimit::get(),
                Error::<T>::GasLimitTooHigh
            );

            // Check that provided `value` equals 0 or greater than existential deposit
            ensure!(
                0 == numeric_value || numeric_value >= minimum,
                Error::<T>::ValueLessThanMinimal
            );

            // Claim outstanding value from the original message first
            let original_message = Self::remove_and_claim_from_mailbox(&who, reply_to_id)?;
            let destination = original_message.source;

            // Message is not guaranteed to be executed, that's why value is not immediately transferred.
            // That's because destination can fail to be initialized, while this dispatch message is next
            // in the queue.
            T::Currency::reserve(&who, value.unique_saturated_into())
                .map_err(|_| Error::<T>::NotEnoughBalanceForReserve)?;

            let message_id = common::next_message_id(&payload);

            if common::program_exists(destination) {
                let gas_limit_reserve = T::GasPrice::gas_price(gas_limit);

                // First we reserve enough funds on the account to pay for `gas_limit`
                T::Currency::reserve(&who, gas_limit_reserve)
                    .map_err(|_| Error::<T>::NotEnoughBalanceForReserve)?;

                let origin = who.into_origin();

                let _ = T::GasHandler::create(origin, message_id, gas_limit);

                let message = QueuedMessage {
                    id: message_id,
                    source: origin,
                    payload,
                    dest: destination,
                    value: value.unique_saturated_into(),
                    reply: Some((reply_to_id, 0)),
                };
                common::queue_dispatch(QueuedDispatch::new_reply(message));

                Self::deposit_event(Event::DispatchMessageEnqueued(MessageInfo {
                    message_id,
                    origin,
                    program_id: destination,
                }));
            } else {
                // Message in mailbox is not meant for any processing, hence 0 gas limit
                // and no gas tree needs to be created
                let message = QueuedMessage {
                    id: message_id,
                    source: who.into_origin(),
                    payload,
                    dest: destination,
                    value: value.unique_saturated_into(),
                    reply: Some((reply_to_id, 0)),
                };

                Self::insert_to_mailbox(destination, message.clone());
                Self::deposit_event(Event::Log(message));
            }

            Ok(().into())
        }

        #[frame_support::transactional]
        #[pallet::weight(T::DbWeight::get().writes(1))]
        pub fn claim_value_from_mailbox(
            origin: OriginFor<T>,
            message_id: H256,
        ) -> DispatchResultWithPostInfo {
            let who = ensure_signed(origin)?;

            let _ = Self::remove_and_claim_from_mailbox(&who, message_id)?;

            Self::deposit_event(Event::ClaimedValueFromMailbox(message_id));

            Ok(().into())
        }

        /// Reset all pallet associated storage.
        #[pallet::weight(0)]
        pub fn reset(origin: OriginFor<T>) -> DispatchResult {
            ensure_root(origin)?;
            <Mailbox<T>>::remove_all(None);
            common::reset_storage();

            Self::deposit_event(Event::DatabaseWiped);

            Ok(())
        }
    }

    impl<T: Config> common::PaymentProvider<T::AccountId> for Pallet<T>
    where
        T::AccountId: Origin,
    {
        type Balance = BalanceOf<T>;

        fn withhold_reserved(
            source: H256,
            dest: &T::AccountId,
            amount: Self::Balance,
        ) -> Result<(), DispatchError> {
            let _ = T::Currency::repatriate_reserved(
                &<T::AccountId as Origin>::from_origin(source),
                dest,
                amount,
                BalanceStatus::Free,
            )?;

            Ok(())
        }
    }
}<|MERGE_RESOLUTION|>--- conflicted
+++ resolved
@@ -266,7 +266,6 @@
     where
         T::AccountId: Origin,
     {
-<<<<<<< HEAD
         // Messages have only two options to be inserted in mailbox:
         // 1. While message processing called `gr_wait`.
         // 2. While message addressed to program, that hadn't finished it's initialization.
@@ -275,10 +274,7 @@
         //
         // We also remove messages from mailbox for cases of out of rent (in `pallet-usage`)
         // and once program initialized or failed it's inititalization.
-        pub fn insert_to_mailbox(user: H256, message: common::Message) {
-=======
         pub fn insert_to_mailbox(user: H256, message: common::QueuedMessage) {
->>>>>>> d706a38c
             let user_id = &<T::AccountId as Origin>::from_origin(user);
 
             <Mailbox<T>>::mutate(user_id, |value| {
