--- conflicted
+++ resolved
@@ -61,15 +61,8 @@
 pub mod pallet {
     use super::*;
 
-<<<<<<< HEAD
+    use alloc::format;
     use common::{self, CodeMetadata, DAGBasedLedger, GasPrice, Origin, Program, ProgramState};
-=======
-    use alloc::format;
-    use common::{
-        self, CodeMetadata, DAGBasedLedger, GasPrice, Origin, Program, ProgramState,
-        QueuedDispatch, QueuedMessage,
-    };
->>>>>>> 10e450f7
     use core_processor::{
         common::{DispatchOutcome as CoreDispatchOutcome, ExecutableActor, JournalNote},
         configs::BlockInfo,
@@ -338,13 +331,8 @@
 
             if message.value() > 0 {
                 // Assuming the programs has enough balance
-<<<<<<< HEAD
-                T::Currency::repatriate_reserved(
+                <T as Config>::Currency::repatriate_reserved(
                     &<T::AccountId as Origin>::from_origin(message.source().into_origin()),
-=======
-                <T as Config>::Currency::repatriate_reserved(
-                    &<T::AccountId as Origin>::from_origin(message.source),
->>>>>>> 10e450f7
                     user_id,
                     message.value().unique_saturated_into(),
                     BalanceStatus::Free,
@@ -362,132 +350,67 @@
         ) -> Result<u64, Vec<u8>> {
             let mut ext_manager = ExtManager::<T>::default();
 
-            let root_message_id = common::next_message_id(&payload);
-
-<<<<<<< HEAD
-            let id: MessageId = Default::default();
-            let message = match kind {
-                HandleKind::Init(ref code) => Message::new(
-                    id,
-                    ProgramId::from_origin(source),
-                    ProgramId::from_origin(CodeId::generate(code).into_origin()),
-                    payload,
-                    Some(u64::MAX),
-                    0,
-                    None,
-                ),
-                HandleKind::Handle(dest) => Message::new(
-                    id,
-                    ProgramId::from_origin(source),
-                    ProgramId::from_origin(dest),
-                    payload,
-                    Some(u64::MAX),
-                    0,
-                    None,
+            let root_message_id = Self::next_message_id(source);
+
+            let dispatch = match kind {
+                HandleKind::Init(ref code) => {
+                    let program_id = ProgramId::generate(CodeId::generate(code), b"salt");
+                    let program = NativeProgram::new(program_id, code.clone())
+                        .map_err(|_| b"Failed to construct the program".to_vec())?;
+
+                    let _ = Self::set_code_with_metadata(code, source);
+
+                    ExtManager::<T>::default().set_program(program, root_message_id);
+
+                    Dispatch::new(
+                        DispatchKind::Init,
+                        Message::new(
+                            MessageId::from_origin(root_message_id),
+                            ProgramId::from_origin(source),
+                            program_id,
+                            payload,
+                            Some(u64::MAX),
+                            value,
+                            None,
+                        ),
+                    )
+                }
+                HandleKind::Handle(dest) => Dispatch::new(
+                    DispatchKind::Handle,
+                    Message::new(
+                        MessageId::from_origin(root_message_id),
+                        ProgramId::from_origin(source),
+                        ProgramId::from_origin(dest),
+                        payload,
+                        Some(u64::MAX),
+                        value,
+                        None,
+                    ),
                 ),
                 HandleKind::Reply(msg_id, exit_code) => {
-                    let msg = Self::get_from_mailbox(source, msg_id)?;
-                    Message::new(
-                        id,
-                        ProgramId::from_origin(source),
-                        msg.source(),
-                        payload,
-                        Some(u64::MAX),
-                        0,
-                        Some((msg.id(), exit_code)),
+                    let msg = Self::get_from_mailbox(source, msg_id).ok_or_else(|| {
+                        b"Internal error: unable to find message in mailbox".to_vec()
+                    })?;
+                    Dispatch::new(
+                        DispatchKind::Reply,
+                        Message::new(
+                            MessageId::from_origin(root_message_id),
+                            ProgramId::from_origin(source),
+                            msg.source(),
+                            payload,
+                            Some(u64::MAX),
+                            value,
+                            Some((msg.id(), exit_code)),
+                        ),
                     )
                 }
             };
 
-            let dest = message.destination().into_origin();
-
-            let mut gas_burned = 0;
-            let mut gas_to_send = 0;
-
-            let (kind, actor) = match kind {
-                HandleKind::Init(code) => {
-                    gas_burned = gas_burned
-                        .saturating_add(<T as Config>::WeightInfo::submit_code(code.len() as u32));
-                    (
-                        DispatchKind::Init,
-                        ext_manager.executable_actor_from_code(dest, code)?,
-                    )
-                }
-                HandleKind::Handle(dest) => (
-                    DispatchKind::Handle,
-                    ext_manager.get_executable_actor(dest)?,
-                ),
-                HandleKind::Reply(..) => {
-                    (DispatchKind::Reply, ext_manager.get_executable_actor(dest)?)
-                }
-            };
-
-            let dispatch = Dispatch::new(kind, message).into_stored();
-
-            let journal = core_processor::process::<
-                ext::LazyPagesExt,
-                SandboxEnvironment<ext::LazyPagesExt>,
-            >(
-                Some(actor),
-                dispatch.into_incoming(u64::MAX),
-                block_info,
-                existential_deposit,
-                ProgramId::from_origin(source),
-                ProgramId::from_origin(dest),
-            );
-
-            for note in &journal {
-                match note {
-                    JournalNote::GasBurned { amount, .. } => {
-                        gas_burned = gas_burned.saturating_add(*amount);
-                    }
-                    JournalNote::SendDispatch { dispatch, .. } => {
-                        gas_to_send = gas_to_send.saturating_add(dispatch.gas_limit().unwrap_or(0));
-                    }
-                    JournalNote::MessageDispatched(CoreDispatchOutcome::MessageTrap { .. }) => {
-                        return None;
-=======
-            let (kind, dest, reply) = match kind {
-                HandleKind::Init(code) => {
-                    let id = sp_io::hashing::blake2_256(&code);
-                    common::set_code(id.into(), &code);
-                    let program = NativeProgram::new(id.into(), code).map_err(|_| {
-                        b"Unable to create a program for the code provided".to_vec()
-                    })?;
-                    ext_manager.set_program(program, root_message_id);
-
-                    (DispatchKind::Init, id.into(), None)
-                }
-                HandleKind::Handle(dest) => (DispatchKind::Handle, dest, None),
-                HandleKind::Reply(msg_id, exit_code) => {
-                    let msg = Self::get_from_mailbox(source, msg_id)
-                        .ok_or_else(|| b"Message not found in the mailbox".to_vec())?;
-                    (
-                        DispatchKind::HandleReply,
-                        msg.source,
-                        Some((msg_id, exit_code)),
-                    )
-                }
-            };
-
             let initial_gas = T::BlockGasLimit::get();
             T::GasHandler::create(source.into_origin(), root_message_id, initial_gas)
                 .map_err(|_| b"Internal error: unable to create gas handler".to_vec())?;
 
-            let message = QueuedMessage {
-                id: root_message_id,
-                source,
-                dest,
-                payload,
-                value,
-                reply,
-            };
-
-            let dispatch = QueuedDispatch {
-                kind,
-                message,
-                payload_store: None,
-            };
+            let dispatch = dispatch.into_stored();
 
             common::clear_dispatch_queue();
             common::queue_dispatch(dispatch);
@@ -503,9 +426,9 @@
             let mut max_gas_spent = 0;
 
             while let Some(queued_dispatch) = common::dequeue_dispatch() {
-                let actor_id = queued_dispatch.message.dest;
+                let actor_id = queued_dispatch.destination();
                 let actor = ext_manager
-                    .get_executable_actor(actor_id)
+                    .get_executable_actor(actor_id.into_origin())
                     .ok_or_else(|| b"Program not found in the storage".to_vec())?;
 
                 let journal = core_processor::process::<
@@ -513,10 +436,11 @@
                     SandboxEnvironment<ext::LazyPagesExt>,
                 >(
                     Some(actor),
-                    queued_dispatch.into_dispatch(initial_gas),
+                    queued_dispatch.into_incoming(initial_gas),
                     block_info,
                     existential_deposit,
                     ProgramId::from_origin(source),
+                    actor_id,
                 );
 
                 core_processor::handle_journal(journal.clone(), &mut ext_manager);
@@ -548,7 +472,6 @@
                             .into_bytes());
                         }
                         _ => (),
->>>>>>> 10e450f7
                     }
                 }
             }
@@ -626,31 +549,17 @@
                     break;
                 }
 
-<<<<<<< HEAD
-                let maybe_active_actor = {
-                    let program_id = dispatch.destination();
+                let program_id = dispatch.destination();
+                let maybe_active_actor = if let Some(maybe_active_program) =
+                    common::get_program(program_id.into_origin())
+                {
                     let current_message_id = dispatch.id();
-                    let maybe_message_reply = dispatch.is_reply();
-
-                    let maybe_program = common::get_program(program_id.into_origin());
-
-                    // Check whether message should be added to the wait list
-                    if let Some(Program::Active(ref prog)) = maybe_program {
-                        let is_for_wait_list = !maybe_message_reply
-                            && matches!(prog.state, ProgramState::Uninitialized {message_id} if message_id != current_message_id.into_origin());
-=======
-                let program_id = dispatch.message.dest;
-                let maybe_active_actor = if let Some(maybe_active_program) =
-                    common::get_program(program_id)
-                {
-                    let current_message_id = dispatch.message.id;
-                    let maybe_message_reply = dispatch.message.reply;
+                    let maybe_message_reply = dispatch.reply();
 
                     // Check whether message should be added to the wait list
                     if let Program::Active(ref prog) = maybe_active_program {
                         let is_for_wait_list = maybe_message_reply.is_none()
-                            && matches!(prog.state, ProgramState::Uninitialized {message_id} if message_id != current_message_id);
->>>>>>> 10e450f7
+                            && matches!(prog.state, ProgramState::Uninitialized {message_id} if message_id != current_message_id.into_origin());
                         if is_for_wait_list {
                             Self::deposit_event(Event::AddedToWaitList(dispatch.clone()));
                             common::waiting_init_append_message_id(
@@ -668,20 +577,12 @@
                         }
                     }
 
-<<<<<<< HEAD
-                    maybe_program
-                        .and_then(|prog| prog.try_into_native(program_id.into_origin()).ok())
-                        .map(|program| {
-                            let balance = T::Currency::free_balance(
-                                &<T::AccountId as Origin>::from_origin(program_id.into_origin()),
-=======
                     maybe_active_program
-                        .try_into_native(program_id)
+                        .try_into_native(program_id.into_origin())
                         .ok()
                         .map(|program| {
                             let balance = <T as Config>::Currency::free_balance(
-                                &<T::AccountId as Origin>::from_origin(program_id),
->>>>>>> 10e450f7
+                                &<T::AccountId as Origin>::from_origin(program_id.into_origin()),
                             )
                             .unique_saturated_into();
 
@@ -860,11 +761,7 @@
 
             // Make sure there is no program with such id in program storage
             ensure!(
-<<<<<<< HEAD
-                !common::program_exists(program_id.into_origin()),
-=======
-                !GearProgramPallet::<T>::program_exists(id.into_origin()),
->>>>>>> 10e450f7
+                !GearProgramPallet::<T>::program_exists(program_id.into_origin()),
                 Error::<T>::ProgramAlreadyExists
             );
 
@@ -965,7 +862,6 @@
             <T as Config>::Currency::reserve(&who, value.unique_saturated_into())
                 .map_err(|_| Error::<T>::NotEnoughBalanceForReserve)?;
 
-<<<<<<< HEAD
             let origin = who.clone().into_origin();
 
             let message_id = Self::next_message_id(origin);
@@ -977,10 +873,7 @@
             );
             let message = HandleMessage::from_packet(MessageId::from_origin(message_id), packet);
 
-            if common::program_exists(destination) {
-=======
             if GearProgramPallet::<T>::program_exists(destination) {
->>>>>>> 10e450f7
                 let gas_limit_reserve = T::GasPrice::gas_price(gas_limit);
 
                 // First we reserve enough funds on the account to pay for `gas_limit`
@@ -1064,11 +957,7 @@
                 ReplyPacket::new_with_gas(payload, gas_limit, value.unique_saturated_into());
             let message = ReplyMessage::from_packet(message_id, packet);
 
-<<<<<<< HEAD
-            if common::program_exists(destination.into_origin()) {
-=======
-            if GearProgramPallet::<T>::program_exists(destination) {
->>>>>>> 10e450f7
+            if GearProgramPallet::<T>::program_exists(destination.into_origin()) {
                 let gas_limit_reserve = T::GasPrice::gas_price(gas_limit);
 
                 // First we reserve enough funds on the account to pay for `gas_limit`
