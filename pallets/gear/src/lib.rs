// This file is part of Gear.

// Copyright (C) 2021-2024 Gear Technologies Inc.
// SPDX-License-Identifier: GPL-3.0-or-later WITH Classpath-exception-2.0

// This program is free software: you can redistribute it and/or modify
// it under the terms of the GNU General Public License as published by
// the Free Software Foundation, either version 3 of the License, or
// (at your option) any later version.

// This program is distributed in the hope that it will be useful,
// but WITHOUT ANY WARRANTY; without even the implied warranty of
// MERCHANTABILITY or FITNESS FOR A PARTICULAR PURPOSE. See the
// GNU General Public License for more details.

// You should have received a copy of the GNU General Public License
// along with this program. If not, see <https://www.gnu.org/licenses/>.

#![cfg_attr(not(feature = "std"), no_std)]
#![cfg_attr(feature = "runtime-benchmarks", recursion_limit = "1024")]
#![doc(html_logo_url = "https://docs.gear.rs/logo.svg")]
#![doc(html_favicon_url = "https://gear-tech.io/favicons/favicon.ico")]

extern crate alloc;

#[cfg(feature = "runtime-benchmarks")]
mod benchmarking;

mod builtin;
mod internal;
mod queue;
mod runtime_api;
mod schedule;

pub mod manager;
pub mod weights;

#[cfg(test)]
mod mock;

#[cfg(test)]
mod tests;

pub mod pallet_tests;

pub use crate::{
    builtin::{BuiltinCache, BuiltinDispatcher, BuiltinDispatcherFactory, HandleFn},
    manager::{ExtManager, HandleKind},
    pallet::*,
    schedule::{HostFnWeights, InstructionWeights, Limits, MemoryWeights, Schedule},
};
pub use gear_core::gas::GasInfo;
pub use weights::WeightInfo;

use alloc::{format, string::String};
use common::{
    self, event::*, gas_provider::GasNodeId, paused_program_storage::SessionId, scheduler::*,
    storage::*, BlockLimiter, CodeMetadata, CodeStorage, GasProvider, GasTree, Origin,
    PausedProgramStorage, Program, ProgramState, ProgramStorage, QueueRunner,
};
use core::marker::PhantomData;
use core_processor::{
    common::{DispatchOutcome as CoreDispatchOutcome, ExecutableActorData, JournalNote},
    configs::{BlockConfig, BlockInfo},
    Ext,
};
use frame_support::{
    dispatch::{DispatchError, DispatchResultWithPostInfo, PostDispatchInfo},
    ensure,
    pallet_prelude::*,
    traits::{ConstBool, Currency, ExistenceRequirement, Get, Randomness, StorageVersion},
    weights::Weight,
};
use frame_system::{
    pallet_prelude::{BlockNumberFor, *},
    RawOrigin,
};
use gear_core::{
    code::{Code, CodeAndId, CodeError, InstrumentedCode, InstrumentedCodeAndId},
    ids::{CodeId, MessageId, ProgramId, ReservationId},
    message::*,
    percent::Percent,
};
use manager::{CodeInfo, QueuePostProcessingData};
use pallet_gear_voucher::{PrepaidCall, PrepaidCallsDispatcher, VoucherId, WeightInfo as _};
use primitive_types::H256;
use sp_runtime::{
    traits::{Bounded, One, Saturating, UniqueSaturatedInto, Zero},
    SaturatedConversion,
};
use sp_std::{
    collections::{btree_map::BTreeMap, btree_set::BTreeSet},
    convert::TryInto,
    prelude::*,
};

pub(crate) type AccountIdOf<T> = <T as frame_system::Config>::AccountId;
pub(crate) type CurrencyOf<T> = <T as pallet_gear_bank::Config>::Currency;
pub(crate) type BalanceOf<T> = <CurrencyOf<T> as Currency<AccountIdOf<T>>>::Balance;
pub(crate) type SentOf<T> = <<T as Config>::Messenger as Messenger>::Sent;
pub(crate) type DbWeightOf<T> = <T as frame_system::Config>::DbWeight;
pub(crate) type DequeuedOf<T> = <<T as Config>::Messenger as Messenger>::Dequeued;
pub(crate) type QueueProcessingOf<T> = <<T as Config>::Messenger as Messenger>::QueueProcessing;
pub(crate) type QueueOf<T> = <<T as Config>::Messenger as Messenger>::Queue;
pub(crate) type MailboxOf<T> = <<T as Config>::Messenger as Messenger>::Mailbox;
pub(crate) type WaitlistOf<T> = <<T as Config>::Messenger as Messenger>::Waitlist;
pub(crate) type MessengerCapacityOf<T> = <<T as Config>::Messenger as Messenger>::Capacity;
pub type TaskPoolOf<T> = <<T as Config>::Scheduler as Scheduler>::TaskPool;
pub(crate) type FirstIncompleteTasksBlockOf<T> =
    <<T as Config>::Scheduler as Scheduler>::FirstIncompleteTasksBlock;
pub(crate) type CostsPerBlockOf<T> = <<T as Config>::Scheduler as Scheduler>::CostsPerBlock;
pub(crate) type SchedulingCostOf<T> = <<T as Config>::Scheduler as Scheduler>::Cost;
pub(crate) type DispatchStashOf<T> = <<T as Config>::Messenger as Messenger>::DispatchStash;
pub type Authorship<T> = pallet_authorship::Pallet<T>;
pub type GasAllowanceOf<T> = <<T as Config>::BlockLimiter as BlockLimiter>::GasAllowance;
pub type GasHandlerOf<T> = <<T as Config>::GasProvider as GasProvider>::GasTree;
pub type GasNodeIdOf<T> = <GasHandlerOf<T> as GasTree>::NodeId;
pub type BlockGasLimitOf<T> = <<T as Config>::BlockLimiter as BlockLimiter>::BlockGasLimit;
pub type GasBalanceOf<T> = <<T as Config>::GasProvider as GasProvider>::Balance;
pub type ProgramStorageOf<T> = <T as Config>::ProgramStorage;
pub(crate) type GearBank<T> = pallet_gear_bank::Pallet<T>;

/// The current storage version.
const GEAR_STORAGE_VERSION: StorageVersion = StorageVersion::new(1);

pub trait DebugInfo {
    fn is_remap_id_enabled() -> bool;
    fn remap_id();
    fn do_snapshot();
    fn is_enabled() -> bool;
}

impl DebugInfo for () {
    fn is_remap_id_enabled() -> bool {
        false
    }
    fn remap_id() {}
    fn do_snapshot() {}
    fn is_enabled() -> bool {
        false
    }
}

#[frame_support::pallet]
pub mod pallet {
    use super::*;

    #[pallet::config]
    pub trait Config:
        frame_system::Config
        + pallet_authorship::Config
        + pallet_timestamp::Config
        + pallet_gear_bank::Config
    {
        /// Because this pallet emits events, it depends on the runtime's definition of an event.
        type RuntimeEvent: From<Event<Self>>
            + TryInto<Event<Self>>
            + IsType<<Self as frame_system::Config>::RuntimeEvent>;

        /// The generator used to supply randomness to programs through `seal_random`
        type Randomness: Randomness<Self::Hash, BlockNumberFor<Self>>;

        /// Weight information for extrinsics in this pallet.
        type WeightInfo: WeightInfo;

        /// Cost schedule and limits.
        #[pallet::constant]
        type Schedule: Get<Schedule<Self>>;

        /// The maximum amount of messages that can be produced in single run.
        #[pallet::constant]
        type OutgoingLimit: Get<u32>;

        /// Performance multiplier.
        #[pallet::constant]
        type PerformanceMultiplier: Get<Percent>;

        type DebugInfo: DebugInfo;

        /// Implementation of a storage for program binary codes.
        type CodeStorage: CodeStorage;

        /// Implementation of a storage for programs.
        type ProgramStorage: PausedProgramStorage<
            BlockNumber = BlockNumberFor<Self>,
            Error = DispatchError,
            AccountId = Self::AccountId,
        >;

        /// The minimal gas amount for message to be inserted in mailbox.
        ///
        /// This gas will be consuming as rent for storing and message will be available
        /// for reply or claim, once gas ends, message removes.
        ///
        /// Messages with gas limit less than that minimum will not be added in mailbox,
        /// but will be seen in events.
        #[pallet::constant]
        type MailboxThreshold: Get<u64>;

        /// Amount of reservations can exist for 1 program.
        #[pallet::constant]
        type ReservationsLimit: Get<u64>;

        /// Messenger.
        type Messenger: Messenger<
            BlockNumber = BlockNumberFor<Self>,
            Capacity = u32,
            OutputError = DispatchError,
            MailboxFirstKey = Self::AccountId,
            MailboxSecondKey = MessageId,
            MailboxedMessage = UserStoredMessage,
            QueuedDispatch = StoredDispatch,
            DelayedDispatch = StoredDelayedDispatch,
            WaitlistFirstKey = ProgramId,
            WaitlistSecondKey = MessageId,
            WaitlistedMessage = StoredDispatch,
            DispatchStashKey = MessageId,
        >;

        /// Implementation of a ledger to account for gas creation and consumption
        type GasProvider: GasProvider<
            ExternalOrigin = Self::AccountId,
            NodeId = GasNodeId<MessageId, ReservationId>,
            Balance = u64,
            Funds = BalanceOf<Self>,
            Error = DispatchError,
        >;

        /// Block limits.
        type BlockLimiter: BlockLimiter<Balance = GasBalanceOf<Self>>;

        /// Scheduler.
        type Scheduler: Scheduler<
            BlockNumber = BlockNumberFor<Self>,
            Cost = u64,
            Task = ScheduledTask<Self::AccountId>,
        >;

        /// Message Queue processing routing provider.
        type QueueRunner: QueueRunner<Gas = GasBalanceOf<Self>>;

        /// The free of charge period of rent.
        #[pallet::constant]
        type ProgramRentFreePeriod: Get<BlockNumberFor<Self>>;

        /// The minimal amount of blocks to resume.
        #[pallet::constant]
        type ProgramResumeMinimalRentPeriod: Get<BlockNumberFor<Self>>;

        /// The program rent cost per block.
        #[pallet::constant]
        type ProgramRentCostPerBlock: Get<BalanceOf<Self>>;

        /// The amount of blocks for processing resume session.
        #[pallet::constant]
        type ProgramResumeSessionDuration: Get<BlockNumberFor<Self>>;

        /// The flag determines if program rent mechanism enabled.
        #[pallet::constant]
        type ProgramRentEnabled: Get<bool>;

        /// The constant defines value that is added if the program
        /// rent is disabled.
        #[pallet::constant]
        type ProgramRentDisabledDelta: Get<BlockNumberFor<Self>>;

<<<<<<< HEAD
        /// The account id of the rent pool if any.
        #[pallet::constant]
        type RentPoolId: Get<Option<AccountIdOf<Self>>>;
=======
        /// The builtin dispatcher factory.
        type BuiltinDispatcherFactory: BuiltinDispatcherFactory;

        /// The builtin cache for quick actor ids lookup.
        type BuiltinCache: BuiltinCache;
>>>>>>> 83d18aef
    }

    #[pallet::pallet]
    #[pallet::storage_version(GEAR_STORAGE_VERSION)]
    #[pallet::without_storage_info]
    pub struct Pallet<T>(PhantomData<T>);

    #[pallet::event]
    #[pallet::generate_deposit(pub(super) fn deposit_event)]
    pub enum Event<T: Config> {
        /// User sends message to program, which was successfully
        /// added to the Gear message queue.
        MessageQueued {
            /// Generated id of the message.
            id: MessageId,
            /// Account id of the source of the message.
            source: T::AccountId,
            /// Program id, who is the message's destination.
            destination: ProgramId,
            /// Entry point for processing of the message.
            /// On the sending stage, the processing function
            /// of the program is always known.
            entry: MessageEntry,
        },

        /// Somebody sent a message to the user.
        UserMessageSent {
            /// Message sent.
            message: UserMessage,
            /// Block number of expiration from `Mailbox`.
            ///
            /// Equals `Some(_)` with block number when message
            /// will be removed from `Mailbox` due to some
            /// reasons (see #642, #646 and #1010).
            ///
            /// Equals `None` if message wasn't inserted to
            /// `Mailbox` and appears as only `Event`.
            expiration: Option<BlockNumberFor<T>>,
        },

        /// Message marked as "read" and removes it from `Mailbox`.
        /// This event only affects messages that were
        /// already inserted in `Mailbox`.
        UserMessageRead {
            /// Id of the message read.
            id: MessageId,
            /// The reason for the reading (removal from `Mailbox`).
            ///
            /// NOTE: See more docs about reasons at `gear_common::event`.
            reason: UserMessageReadReason,
        },

        /// The result of processing the messages within the block.
        MessagesDispatched {
            /// Total amount of messages removed from message queue.
            total: MessengerCapacityOf<T>,
            /// Execution statuses of the messages, which were already known
            /// by `Event::MessageQueued` (sent from user to program).
            statuses: BTreeMap<MessageId, DispatchStatus>,
            /// Ids of programs, which state changed during queue processing.
            state_changes: BTreeSet<ProgramId>,
        },

        /// Messages execution delayed (waited) and successfully
        /// added to gear waitlist.
        MessageWaited {
            /// Id of the message waited.
            id: MessageId,
            /// Origin message id, which started messaging chain with programs,
            /// where currently waited message was created.
            ///
            /// Used to identify by the user that this message associated
            /// with him and the concrete initial message.
            origin: Option<GasNodeId<MessageId, ReservationId>>,
            /// The reason of the waiting (addition to `Waitlist`).
            ///
            /// NOTE: See more docs about reasons at `gear_common::event`.
            reason: MessageWaitedReason,
            /// Block number of expiration from `Waitlist`.
            ///
            /// Equals block number when message will be removed from `Waitlist`
            /// due to some reasons (see #642, #646 and #1010).
            expiration: BlockNumberFor<T>,
        },

        /// Message is ready to continue its execution
        /// and was removed from `Waitlist`.
        MessageWoken {
            /// Id of the message woken.
            id: MessageId,
            /// The reason of the waking (removal from `Waitlist`).
            ///
            /// NOTE: See more docs about reasons at `gear_common::event`.
            reason: MessageWokenReason,
        },

        /// Any data related to program codes changed.
        CodeChanged {
            /// Id of the code affected.
            id: CodeId,
            /// Change applied on code with current id.
            ///
            /// NOTE: See more docs about change kinds at `gear_common::event`.
            change: CodeChangeKind<BlockNumberFor<T>>,
        },

        /// Any data related to programs changed.
        ProgramChanged {
            /// Id of the program affected.
            id: ProgramId,
            /// Change applied on program with current id.
            ///
            /// NOTE: See more docs about change kinds at `gear_common::event`.
            change: ProgramChangeKind<BlockNumberFor<T>>,
        },

        /// The pseudo-inherent extrinsic that runs queue processing rolled back or not executed.
        QueueNotProcessed,

        /// Program resume session has been started.
        ProgramResumeSessionStarted {
            /// Id of the session.
            session_id: SessionId,
            /// Owner of the session.
            account_id: T::AccountId,
            /// Id of the program affected.
            program_id: ProgramId,
            /// Block number when the session will be removed if not finished.
            session_end_block: BlockNumberFor<T>,
        },
    }

    // Gear pallet error.
    #[pallet::error]
    pub enum Error<T> {
        /// Message wasn't found in the mailbox.
        MessageNotFound,
        /// Not enough balance to execute an action.
        ///
        /// Usually occurs when the gas_limit specified is such that the origin account can't afford the message.
        InsufficientBalance,
        /// Gas limit too high.
        ///
        /// Occurs when an extrinsic's declared `gas_limit` is greater than a block's maximum gas limit.
        GasLimitTooHigh,
        /// Program already exists.
        ///
        /// Occurs if a program with some specific program id already exists in program storage.
        ProgramAlreadyExists,
        /// Program is terminated.
        ///
        /// Program init failed, so such message destination is no longer unavailable.
        InactiveProgram,
        /// Message gas tree is not found.
        ///
        /// When a message claimed from the mailbox has a corrupted or non-extant gas tree associated.
        NoMessageTree,
        /// Code already exists.
        ///
        /// Occurs when trying to save to storage a program code that has been saved there.
        CodeAlreadyExists,
        /// Code does not exist.
        ///
        /// Occurs when trying to get a program code from storage, that doesn't exist.
        CodeDoesntExist,
        /// The code supplied to `upload_code` or `upload_program` exceeds the limit specified in the
        /// current schedule.
        CodeTooLarge,
        /// Failed to create a program.
        ProgramConstructionFailed,
        /// Value doesn't cover ExistentialDeposit.
        ValueLessThanMinimal,
        /// Message queue processing is disabled.
        MessageQueueProcessingDisabled,
        /// Block count doesn't cover MinimalResumePeriod.
        ResumePeriodLessThanMinimal,
        /// Program with the specified id is not found.
        ProgramNotFound,
        /// Gear::run() already included in current block.
        GearRunAlreadyInBlock,
        /// The program rent logic is disabled.
        ProgramRentDisabled,
    }

    #[cfg(feature = "runtime-benchmarks")]
    #[pallet::storage]
    pub(crate) type BenchmarkStorage<T> = StorageMap<_, Identity, u32, Vec<u8>>;

    /// A flag indicating whether the message queue should be processed at the end of a block
    ///
    /// If not set, the inherent extrinsic that processes the queue will keep throwing an error
    /// thereby making the block builder exclude it from the block.
    #[pallet::storage]
    #[pallet::getter(fn execute_inherent)]
    pub(crate) type ExecuteInherent<T> = StorageValue<_, bool, ValueQuery, ConstBool<true>>;

    /// The current block number being processed.
    ///
    /// It shows block number in which queue is processed.
    /// May be less than system pallet block number if panic occurred previously.
    #[pallet::storage]
    #[pallet::getter(fn block_number)]
    pub(crate) type BlockNumber<T: Config> = StorageValue<_, BlockNumberFor<T>, ValueQuery>;

    impl<T: Config> Get<BlockNumberFor<T>> for Pallet<T> {
        fn get() -> BlockNumberFor<T> {
            Self::block_number()
        }
    }

    /// A guard to prohibit all but the first execution of `pallet_gear::run()` call in a block.
    ///
    /// Set to `Some(())` if the extrinsic is executed for the first time in a block.
    /// All subsequent attempts would fail with `Error::<T>::GearRunAlreadyInBlock` error.
    /// Set back to `None` in the `on_finalize()` hook at the end of the block.
    #[pallet::storage]
    pub(crate) type GearRunInBlock<T> = StorageValue<_, ()>;

    #[pallet::hooks]
    impl<T: Config> Hooks<BlockNumberFor<T>> for Pallet<T>
    where
        T::AccountId: Origin,
    {
        /// Initialization
        fn on_initialize(bn: BlockNumberFor<T>) -> Weight {
            // Incrementing Gear block number
            BlockNumber::<T>::mutate(|bn| *bn = bn.saturating_add(One::one()));

            log::debug!(target: "gear::runtime", "⚙️  Initialization of block #{bn:?} (gear #{:?})", Self::block_number());

            T::DbWeight::get().writes(1)
        }

        /// Finalization
        fn on_finalize(bn: BlockNumberFor<T>) {
            // Check if the queue has been processed.
            // If not (while the queue processing enabled), fire an event and revert
            // the Gear internal block number increment made in `on_initialize()`.
            if GearRunInBlock::<T>::take().is_none() && Self::execute_inherent() {
                Self::deposit_event(Event::QueueNotProcessed);
                BlockNumber::<T>::mutate(|bn| *bn = bn.saturating_sub(One::one()));
            }

            log::debug!(target: "gear::runtime", "⚙️  Finalization of block #{bn:?} (gear #{:?})", Self::block_number());
        }
    }

    impl<T: Config> Pallet<T>
    where
        T::AccountId: Origin,
    {
        /// Set gear block number.
        ///
        /// For tests only.
        #[cfg(any(feature = "std", feature = "runtime-benchmarks", test))]
        pub fn set_block_number(bn: BlockNumberFor<T>) {
            <BlockNumber<T>>::put(bn);
        }

        /// Upload program to the chain without stack limit injection and
        /// does not make some checks for code.
        #[cfg(feature = "runtime-benchmarks")]
        pub fn upload_program_raw(
            origin: OriginFor<T>,
            code: Vec<u8>,
            salt: Vec<u8>,
            init_payload: Vec<u8>,
            gas_limit: u64,
            value: BalanceOf<T>,
        ) -> DispatchResultWithPostInfo {
            use gear_core::code::TryNewCodeConfig;

            let who = ensure_signed(origin)?;

            let code = Code::try_new_mock_const_or_no_rules(
                code,
                true,
                TryNewCodeConfig {
                    // actual version to avoid re-instrumentation
                    version: T::Schedule::get().instruction_weights.version,
                    // some benchmarks have data in user stack memory
                    check_and_canonize_stack_end: false,
                    // without stack end canonization, program has mutable globals.
                    check_mut_global_exports: false,
                    ..Default::default()
                },
            )
            .map_err(|e| {
                log::debug!("Code failed to load: {:?}", e);
                Error::<T>::ProgramConstructionFailed
            })?;

            let code_and_id = CodeAndId::new(code);
            let code_info = CodeInfo::from_code_and_id(&code_and_id);

            let packet = InitPacket::new_from_user(
                code_and_id.code_id(),
                salt.try_into()
                    .map_err(|err: PayloadSizeError| DispatchError::Other(err.into()))?,
                init_payload
                    .try_into()
                    .map_err(|err: PayloadSizeError| DispatchError::Other(err.into()))?,
                gas_limit,
                value.unique_saturated_into(),
            );

            let program_id = packet.destination();
            // Make sure there is no program with such id in program storage
            ensure!(
                !Self::program_exists(program_id),
                Error::<T>::ProgramAlreadyExists
            );

            // First we reserve enough funds on the account to pay for `gas_limit`
            // and to transfer declared value.
            GearBank::<T>::deposit_gas(&who, gas_limit, false)?;
            GearBank::<T>::deposit_value(&who, value, false)?;

            let origin = who.clone().into_origin();

            // By that call we follow the guarantee that we have in `Self::upload_code` -
            // if there's code in storage, there's also metadata for it.
            if let Ok(code_id) = Self::set_code_with_metadata(code_and_id, origin) {
                // TODO: replace this temporary (`None`) value
                // for expiration block number with properly
                // calculated one (issues #646 and #969).
                Self::deposit_event(Event::CodeChanged {
                    id: code_id,
                    change: CodeChangeKind::Active { expiration: None },
                });
            }

            let message_id = Self::next_message_id(origin);
            let block_number = Self::block_number();

            ExtManager::<T>::default().set_program(
                program_id,
                &code_info,
                message_id,
                block_number,
            );

            Self::create(
                who.clone(),
                message_id,
                packet.gas_limit().expect("Infallible"),
                false,
            );

            let message = InitMessage::from_packet(message_id, packet);
            let dispatch = message.into_dispatch(origin.cast()).into_stored();

            QueueOf::<T>::queue(dispatch)
                .unwrap_or_else(|e| unreachable!("Messages storage corrupted: {e:?}"));

            Self::deposit_event(Event::MessageQueued {
                id: message_id,
                source: who,
                destination: program_id,
                entry: MessageEntry::Init,
            });

            Ok(().into())
        }

        /// Upload code to the chain without gas and stack limit injection.
        #[cfg(feature = "runtime-benchmarks")]
        pub fn upload_code_raw(origin: OriginFor<T>, code: Vec<u8>) -> DispatchResultWithPostInfo {
            let who = ensure_signed(origin)?;

            let code = Code::try_new_mock_const_or_no_rules(code, false, Default::default())
                .map_err(|e| {
                    log::debug!("Code failed to load: {e:?}");
                    Error::<T>::ProgramConstructionFailed
                })?;

            let code_id = Self::set_code_with_metadata(CodeAndId::new(code), who.into_origin())?;

            // TODO: replace this temporary (`None`) value
            // for expiration block number with properly
            // calculated one (issues #646 and #969).
            Self::deposit_event(Event::CodeChanged {
                id: code_id,
                change: CodeChangeKind::Active { expiration: None },
            });

            Ok(().into())
        }

        pub fn read_state_using_wasm(
            program_id: H256,
            payload: Vec<u8>,
            fn_name: Vec<u8>,
            wasm: Vec<u8>,
            argument: Option<Vec<u8>>,
            gas_allowance: Option<u64>,
        ) -> Result<Vec<u8>, Vec<u8>> {
            let fn_name = String::from_utf8(fn_name)
                .map_err(|_| "Non-utf8 function name".as_bytes().to_vec())?;

            Self::read_state_using_wasm_impl(
                program_id.cast(),
                payload,
                fn_name,
                wasm,
                argument,
                gas_allowance,
            )
            .map_err(String::into_bytes)
        }

        pub fn read_state(
            program_id: H256,
            payload: Vec<u8>,
            gas_allowance: Option<u64>,
        ) -> Result<Vec<u8>, Vec<u8>> {
            Self::read_state_impl(program_id.cast(), payload, gas_allowance)
                .map_err(String::into_bytes)
        }

        pub fn read_metahash(
            program_id: H256,
            gas_allowance: Option<u64>,
        ) -> Result<H256, Vec<u8>> {
            Self::read_metahash_impl(program_id.cast(), gas_allowance).map_err(String::into_bytes)
        }

        #[cfg(not(test))]
        pub fn calculate_gas_info(
            source: H256,
            kind: HandleKind,
            payload: Vec<u8>,
            value: u128,
            allow_other_panics: bool,
            initial_gas: Option<u64>,
            gas_allowance: Option<u64>,
        ) -> Result<GasInfo, Vec<u8>> {
            Self::calculate_gas_info_impl(
                source,
                kind,
                initial_gas.unwrap_or_else(BlockGasLimitOf::<T>::get),
                payload,
                value,
                allow_other_panics,
                false,
                gas_allowance,
            )
        }

        #[cfg(test)]
        pub fn calculate_gas_info(
            source: H256,
            kind: HandleKind,
            payload: Vec<u8>,
            value: u128,
            allow_other_panics: bool,
            allow_skip_zero_replies: bool,
        ) -> Result<GasInfo, String> {
            log::debug!("\n===== CALCULATE GAS INFO =====\n");
            log::debug!("\n--- FIRST TRY ---\n");

            let calc_gas = |initial_gas| {
                // `calculate_gas_info_impl` may change `GasAllowanceOf` and `QueueProcessingOf`.
                // We don't wanna this behavior in tests, so restore old gas allowance value
                // after gas calculation.
                let gas_allowance = GasAllowanceOf::<T>::get();
                let queue_processing = QueueProcessingOf::<T>::allowed();
                let res = Self::calculate_gas_info_impl(
                    source,
                    kind.clone(),
                    initial_gas,
                    payload.clone(),
                    value,
                    allow_other_panics,
                    allow_skip_zero_replies,
                    None,
                );
                GasAllowanceOf::<T>::put(gas_allowance);
                if queue_processing {
                    QueueProcessingOf::<T>::allow();
                } else {
                    QueueProcessingOf::<T>::deny();
                }
                res
            };

            let GasInfo {
                min_limit, waited, ..
            } = Self::run_with_ext_copy(|| {
                calc_gas(BlockGasLimitOf::<T>::get()).map_err(|e| {
                    String::from_utf8(e)
                        .unwrap_or_else(|_| String::from("Failed to parse error to string"))
                })
            })?;

            log::debug!("\n--- SECOND TRY ---\n");

            let res = Self::run_with_ext_copy(|| {
                calc_gas(min_limit)
                    .map(
                        |GasInfo {
                             reserved,
                             burned,
                             may_be_returned,
                             ..
                         }| GasInfo {
                            min_limit,
                            reserved,
                            burned,
                            may_be_returned,
                            waited,
                        },
                    )
                    .map_err(|e| {
                        String::from_utf8(e)
                            .unwrap_or_else(|_| String::from("Failed to parse error to string"))
                    })
            });

            log::debug!("\n==============================\n");

            res
        }

        pub fn run_with_ext_copy<R, F: FnOnce() -> R>(f: F) -> R {
            sp_externalities::with_externalities(|ext| {
                ext.storage_start_transaction();
            })
            .expect("externalities should be set");

            let result = f();

            sp_externalities::with_externalities(|ext| {
                ext.storage_rollback_transaction()
                    .expect("transaction was started");
            })
            .expect("externalities should be set");

            result
        }

        /// Returns true if a program has been successfully initialized
        pub fn is_initialized(program_id: ProgramId) -> bool {
            ProgramStorageOf::<T>::get_program(program_id)
                .map(|program| program.is_initialized())
                .unwrap_or(false)
        }

        /// Returns true if `program_id` is that of a in active status or the builtin actor.
        pub fn is_active(program_id: ProgramId) -> bool {
            T::BuiltinCache::exists(&program_id)
                || ProgramStorageOf::<T>::get_program(program_id)
                    .map(|program| program.is_active())
                    .unwrap_or_default()
        }

        /// Returns true if id is a program and the program has terminated status.
        pub fn is_terminated(program_id: ProgramId) -> bool {
            ProgramStorageOf::<T>::get_program(program_id)
                .map(|program| program.is_terminated())
                .unwrap_or_default()
        }

        /// Returns true if id is a program and the program has exited status.
        pub fn is_exited(program_id: ProgramId) -> bool {
            ProgramStorageOf::<T>::get_program(program_id)
                .map(|program| program.is_exited())
                .unwrap_or_default()
        }

        /// Returns true if there is a program with the specified `program_id`` (it may be paused)
        /// or this `program_id` belongs to the built-in actor.
        pub fn program_exists(program_id: ProgramId) -> bool {
            ProgramStorageOf::<T>::program_exists(program_id)
                || ProgramStorageOf::<T>::paused_program_exists(&program_id)
                || T::BuiltinCache::exists(&program_id)
        }

        /// Returns exit argument of an exited program.
        pub fn exit_inheritor_of(program_id: ProgramId) -> Option<ProgramId> {
            ProgramStorageOf::<T>::get_program(program_id)
                .map(|program| {
                    if let Program::Exited(inheritor) = program {
                        Some(inheritor)
                    } else {
                        None
                    }
                })
                .unwrap_or_default()
        }

        /// Returns inheritor of terminated (failed it's init) program.
        pub fn termination_inheritor_of(program_id: ProgramId) -> Option<ProgramId> {
            ProgramStorageOf::<T>::get_program(program_id)
                .map(|program| {
                    if let Program::Terminated(inheritor) = program {
                        Some(inheritor)
                    } else {
                        None
                    }
                })
                .unwrap_or_default()
        }

        /// Returns MessageId for newly created user message.
        pub fn next_message_id(user_id: H256) -> MessageId {
            let nonce = SentOf::<T>::get();
            SentOf::<T>::increase();
            let block_number = <frame_system::Pallet<T>>::block_number().unique_saturated_into();

            MessageId::generate_from_user(block_number, user_id.cast(), nonce.into())
        }

        /// Delayed tasks processing.
        pub fn process_tasks(ext_manager: &mut ExtManager<T>) {
            // Current block number.
            let current_bn = Self::block_number();

            // Taking the first block number, where some incomplete tasks held.
            // If there is no such value, we charge for single read, because
            // nothing changing in database, otherwise we delete previous
            // value and charge for single write.
            //
            // We also iterate up to current bn (including) to process it together
            let (first_incomplete_block, were_empty) = FirstIncompleteTasksBlockOf::<T>::take()
                .map(|block| {
                    GasAllowanceOf::<T>::decrease(DbWeightOf::<T>::get().writes(1).ref_time());
                    (block, false)
                })
                .unwrap_or_else(|| {
                    GasAllowanceOf::<T>::decrease(DbWeightOf::<T>::get().reads(1).ref_time());
                    (current_bn, true)
                });

            // When we had to stop processing due to insufficient gas allowance.
            let mut stopped_at = None;

            // Iterating over blocks.
            let missing_blocks = (first_incomplete_block.saturated_into::<u64>()
                ..=current_bn.saturated_into())
                .map(|block| block.saturated_into::<BlockNumberFor<T>>());
            for bn in missing_blocks {
                let tasks = TaskPoolOf::<T>::drain_prefix_keys(bn);

                // Checking gas allowance.
                //
                // Making sure we have gas to remove next task
                // or update the first block of incomplete tasks.
                if GasAllowanceOf::<T>::get() <= DbWeightOf::<T>::get().writes(2).ref_time() {
                    stopped_at = Some(bn);
                    log::debug!("Stopping processing tasks at: {stopped_at:?}");
                    break;
                }

                // Iterating over tasks, scheduled on `bn`.
                let mut last_task = None;
                for task in tasks {
                    // Decreasing gas allowance due to DB deletion.
                    GasAllowanceOf::<T>::decrease(DbWeightOf::<T>::get().writes(1).ref_time());

                    // gas required to process task.
                    let max_task_gas = manager::get_maximum_task_gas::<T>(&task);
                    log::debug!("Processing task: {task:?}, max gas = {max_task_gas}");

                    // Checking gas allowance.
                    //
                    // Making sure we have gas to process the current task
                    // and update the first block of incomplete tasks.
                    if GasAllowanceOf::<T>::get().saturating_sub(max_task_gas)
                        <= DbWeightOf::<T>::get().writes(1).ref_time()
                    {
                        // Since the task is not processed write DB cost should be refunded.
                        // In the same time gas allowance should be charged for read DB cost.
                        GasAllowanceOf::<T>::put(
                            GasAllowanceOf::<T>::get()
                                .saturating_add(DbWeightOf::<T>::get().writes(1).ref_time())
                                .saturating_sub(DbWeightOf::<T>::get().reads(1).ref_time()),
                        );

                        last_task = Some(task);
                        log::debug!("Not enough gas to process task at: {bn:?}");

                        break;
                    }

                    // Processing task and update allowance of gas.
                    let task_gas = task.process_with(ext_manager);
                    GasAllowanceOf::<T>::decrease(task_gas);

                    // Check that there is enough gas allowance to query next task and update the first block of incomplete tasks.
                    if GasAllowanceOf::<T>::get()
                        <= DbWeightOf::<T>::get().reads_writes(1, 1).ref_time()
                    {
                        stopped_at = Some(bn);
                        log::debug!("Stopping processing tasks at (read next): {stopped_at:?}");
                        break;
                    }
                }

                if let Some(task) = last_task {
                    stopped_at = Some(bn);

                    // since there is the overlay mechanism we don't need to subtract write cost
                    // from gas allowance on task insertion.
                    GasAllowanceOf::<T>::put(
                        GasAllowanceOf::<T>::get()
                            .saturating_add(DbWeightOf::<T>::get().writes(1).ref_time()),
                    );
                    TaskPoolOf::<T>::add(bn, task)
                        .unwrap_or_else(|e| unreachable!("Scheduling logic invalidated! {:?}", e));
                }

                // Stopping iteration over blocks if no resources left.
                if stopped_at.is_some() {
                    break;
                }
            }

            // If we didn't process all tasks and stopped at some block number,
            // then there are missed blocks set we should handle in next time.
            if let Some(stopped_at) = stopped_at {
                // Charging for inserting into storage of the first block of incomplete tasks,
                // if we were reading it only (they were empty).
                if were_empty {
                    GasAllowanceOf::<T>::decrease(DbWeightOf::<T>::get().writes(1).ref_time());
                }

                FirstIncompleteTasksBlockOf::<T>::put(stopped_at);
            }
        }

        pub(crate) fn enable_lazy_pages() {
            let prefix = ProgramStorageOf::<T>::pages_final_prefix();
            if !gear_lazy_pages_interface::try_to_enable_lazy_pages(prefix) {
                unreachable!("By some reasons we cannot run lazy-pages on this machine");
            }
        }

        pub(crate) fn block_config() -> BlockConfig {
            let block_info = BlockInfo {
                height: Self::block_number().unique_saturated_into(),
                timestamp: <pallet_timestamp::Pallet<T>>::get().unique_saturated_into(),
            };

            let existential_deposit = CurrencyOf::<T>::minimum_balance().unique_saturated_into();

            let schedule = T::Schedule::get();

            BlockConfig {
                block_info,
                performance_multiplier: T::PerformanceMultiplier::get().into(),
                max_pages: schedule.limits.memory_pages.into(),
                page_costs: schedule.memory_weights.clone().into(),
                existential_deposit,
                outgoing_limit: T::OutgoingLimit::get(),
                host_fn_weights: schedule.host_fn_weights.into_core(),
                forbidden_funcs: Default::default(),
                mailbox_threshold: T::MailboxThreshold::get(),
                waitlist_cost: CostsPerBlockOf::<T>::waitlist(),
                dispatch_hold_cost: CostsPerBlockOf::<T>::dispatch_stash(),
                reserve_for: CostsPerBlockOf::<T>::reserve_for().unique_saturated_into(),
                reservation: CostsPerBlockOf::<T>::reservation().unique_saturated_into(),
                read_cost: DbWeightOf::<T>::get().reads(1).ref_time(),
                write_cost: DbWeightOf::<T>::get().writes(1).ref_time(),
                write_per_byte_cost: schedule.db_write_per_byte.ref_time(),
                read_per_byte_cost: schedule.db_read_per_byte.ref_time(),
                module_instantiation_byte_cost: schedule.module_instantiation_per_byte.ref_time(),
                max_reservations: T::ReservationsLimit::get(),
                code_instrumentation_cost: schedule.code_instrumentation_cost.ref_time(),
                code_instrumentation_byte_cost: schedule.code_instrumentation_byte_cost.ref_time(),
                gas_multiplier: <T as pallet_gear_bank::Config>::GasMultiplier::get().into(),
            }
        }

        /// Sets `code` and metadata, if code doesn't exist in storage.
        ///
        /// On success returns Blake256 hash of the `code`. If code already
        /// exists (*so, metadata exists as well*), returns unit `CodeAlreadyExists` error.
        ///
        /// # Note
        /// Code existence in storage means that metadata is there too.
        pub(crate) fn set_code_with_metadata(
            code_and_id: CodeAndId,
            who: H256,
        ) -> Result<CodeId, Error<T>> {
            let code_id = code_and_id.code_id();

            let metadata = {
                let block_number = Self::block_number().unique_saturated_into();
                CodeMetadata::new(who, block_number)
            };

            T::CodeStorage::add_code(code_and_id, metadata)
                .map_err(|_| Error::<T>::CodeAlreadyExists)?;

            Ok(code_id)
        }

        /// Re - instruments the code under `code_id` with new gas costs for instructions
        ///
        /// The procedure of re - instrumentation is considered infallible for several reasons:
        /// 1. Once (de)serialized valid wasm module can't fail (de)serialization after inserting new gas costs.
        /// 2. The checked (for expected exports and etc.) structure of the Wasm module remains unchanged.
        /// 3. `gas` calls injection is considered infallible for once instrumented program.
        /// One detail should be mentioned here. The injection can actually fail, if cost for some wasm instruction
        /// is removed. But this case is prevented by the Gear node protocol and checked in backwards compatibility
        /// test (`schedule::tests::instructions_backward_compatibility`)
        pub(crate) fn reinstrument_code(
            code_id: CodeId,
            schedule: &Schedule<T>,
        ) -> Result<InstrumentedCode, CodeError> {
            debug_assert!(T::CodeStorage::get_code(code_id).is_some());

            // By the invariant set in CodeStorage trait, original code can't exist in storage
            // without the instrumented code
            let original_code = T::CodeStorage::get_original_code(code_id).unwrap_or_else(|| unreachable!(
                "Code storage is corrupted: instrumented code with id {:?} exists while original not",
                code_id
            ));

            let code = Code::try_new(
                original_code,
                schedule.instruction_weights.version,
                |module| schedule.rules(module),
                schedule.limits.stack_height,
            )?;

            let code_and_id = CodeAndId::from_parts_unchecked(code, code_id);
            let code_and_id = InstrumentedCodeAndId::from(code_and_id);
            T::CodeStorage::update_code(code_and_id.clone());
            let (code, _) = code_and_id.into_parts();

            Ok(code)
        }

        pub(crate) fn try_new_code(code: Vec<u8>) -> Result<CodeAndId, DispatchError> {
            let schedule = T::Schedule::get();

            ensure!(
                code.len() as u32 <= schedule.limits.code_len,
                Error::<T>::CodeTooLarge
            );

            let code = Code::try_new(
                code,
                schedule.instruction_weights.version,
                |module| schedule.rules(module),
                schedule.limits.stack_height,
            )
            .map_err(|e| {
                log::debug!("Code checking or instrumentation failed: {e}");
                Error::<T>::ProgramConstructionFailed
            })?;

            ensure!(
                code.code().len() as u32 <= schedule.limits.code_len,
                Error::<T>::CodeTooLarge
            );

            Ok(CodeAndId::new(code))
        }

        pub(crate) fn check_gas_limit_and_value(
            gas_limit: u64,
            value: BalanceOf<T>,
        ) -> Result<(), DispatchError> {
            // Checking that applied gas limit doesn't exceed block limit.
            ensure!(
                gas_limit <= BlockGasLimitOf::<T>::get(),
                Error::<T>::GasLimitTooHigh
            );

            // Checking that applied value fits existence requirements:
            // it should be zero or not less than existential deposit.
            ensure!(
                value.is_zero() || value >= CurrencyOf::<T>::minimum_balance(),
                Error::<T>::ValueLessThanMinimal
            );

            Ok(())
        }

        pub(crate) fn init_packet(
            who: T::AccountId,
            code_id: CodeId,
            salt: Vec<u8>,
            init_payload: Vec<u8>,
            gas_limit: u64,
            value: BalanceOf<T>,
            keep_alive: bool,
        ) -> Result<InitPacket, DispatchError> {
            let packet = InitPacket::new_from_user(
                code_id,
                salt.try_into()
                    .map_err(|err: PayloadSizeError| DispatchError::Other(err.into()))?,
                init_payload
                    .try_into()
                    .map_err(|err: PayloadSizeError| DispatchError::Other(err.into()))?,
                gas_limit,
                value.unique_saturated_into(),
            );

            let program_id = packet.destination();
            // Make sure there is no program with such id in program storage
            ensure!(
                !Self::program_exists(program_id),
                Error::<T>::ProgramAlreadyExists
            );

            // First we reserve enough funds on the account to pay for `gas_limit`
            // and to transfer declared value.
            GearBank::<T>::deposit_gas(&who, gas_limit, keep_alive)?;
            GearBank::<T>::deposit_value(&who, value, keep_alive)?;

            Ok(packet)
        }

        pub(crate) fn do_create_program(
            who: T::AccountId,
            packet: InitPacket,
            code_info: CodeInfo,
        ) -> Result<(), DispatchError> {
            let origin = who.clone().into_origin();

            let message_id = Self::next_message_id(origin);
            let block_number = Self::block_number();

            ExtManager::<T>::default().set_program(
                packet.destination(),
                &code_info,
                message_id,
                block_number,
            );

            let program_id = packet.destination();
            let program_event = Event::ProgramChanged {
                id: program_id,
                change: ProgramChangeKind::ProgramSet {
                    expiration: BlockNumberFor::<T>::max_value(),
                },
            };

            Self::create(
                who.clone(),
                message_id,
                packet.gas_limit().expect("Infallible"),
                false,
            );

            let message = InitMessage::from_packet(message_id, packet);
            let dispatch = message.into_dispatch(origin.cast()).into_stored();

            let event = Event::MessageQueued {
                id: dispatch.id(),
                source: who,
                destination: dispatch.destination(),
                entry: MessageEntry::Init,
            };

            QueueOf::<T>::queue(dispatch)
                .unwrap_or_else(|e| unreachable!("Messages storage corrupted: {e:?}"));

            Self::deposit_event(program_event);
            Self::deposit_event(event);

            Ok(())
        }

        pub fn run_call(max_gas: Option<GasBalanceOf<T>>) -> Call<T> {
            Call::run { max_gas }
        }
    }

    #[pallet::call]
    impl<T: Config> Pallet<T>
    where
        T::AccountId: Origin,
    {
        /// Saves program `code` in storage.
        ///
        /// The extrinsic was created to provide _deploy program from program_ functionality.
        /// Anyone who wants to define a "factory" logic in program should first store the code and metadata for the "child"
        /// program in storage. So the code for the child will be initialized by program initialization request only if it exists in storage.
        ///
        /// More precisely, the code and its metadata are actually saved in the storage under the hash of the `code`. The code hash is computed
        /// as Blake256 hash. At the time of the call the `code` hash should not be in the storage. If it was stored previously, call will end up
        /// with an `CodeAlreadyExists` error. In this case user can be sure, that he can actually use the hash of his program's code bytes to define
        /// "program factory" logic in his program.
        ///
        /// Parameters
        /// - `code`: wasm code of a program as a byte vector.
        ///
        /// Emits the following events:
        /// - `SavedCode(H256)` - when the code is saved in storage.
        #[pallet::call_index(0)]
        #[pallet::weight(
            <T as Config>::WeightInfo::upload_code(code.len() as u32 / 1024)
        )]
        pub fn upload_code(origin: OriginFor<T>, code: Vec<u8>) -> DispatchResultWithPostInfo {
            let who = ensure_signed(origin)?;

            Self::upload_code_impl(who, code)
        }

        /// Creates program initialization request (message), that is scheduled to be run in the same block.
        ///
        /// There are no guarantees that initialization message will be run in the same block due to block
        /// gas limit restrictions. For example, when it will be the message's turn, required gas limit for it
        /// could be more than remaining block gas limit. Therefore, the message processing will be postponed
        /// until the next block.
        ///
        /// `ProgramId` is computed as Blake256 hash of concatenated bytes of `code` + `salt`. (todo #512 `code_hash` + `salt`)
        /// Such `ProgramId` must not exist in the Program Storage at the time of this call.
        ///
        /// There is the same guarantee here as in `upload_code`. That is, future program's
        /// `code` and metadata are stored before message was added to the queue and processed.
        ///
        /// The origin must be Signed and the sender must have sufficient funds to pay
        /// for `gas` and `value` (in case the latter is being transferred).
        ///
        /// Parameters:
        /// - `code`: wasm code of a program as a byte vector.
        /// - `salt`: randomness term (a seed) to allow programs with identical code
        ///   to be created independently.
        /// - `init_payload`: encoded parameters of the wasm module `init` function.
        /// - `gas_limit`: maximum amount of gas the program can spend before it is halted.
        /// - `value`: balance to be transferred to the program once it's been created.
        ///
        /// Emits the following events:
        /// - `InitMessageEnqueued(MessageInfo)` when init message is placed in the queue.
        ///
        /// # Note
        /// Faulty (uninitialized) programs still have a valid addresses (program ids) that can deterministically be derived on the
        /// caller's side upfront. It means that if messages are sent to such an address, they might still linger in the queue.
        ///
        /// In order to mitigate the risk of users' funds being sent to an address,
        /// where a valid program should have resided, while it's not,
        /// such "failed-to-initialize" programs are not silently deleted from the
        /// program storage but rather marked as "ghost" programs.
        /// Ghost program can be removed by their original author via an explicit call.
        /// The funds stored by a ghost program will be release to the author once the program
        /// has been removed.
        #[pallet::call_index(1)]
        #[pallet::weight(
            <T as Config>::WeightInfo::upload_program(code.len() as u32 / 1024, salt.len() as u32)
        )]
        pub fn upload_program(
            origin: OriginFor<T>,
            code: Vec<u8>,
            salt: Vec<u8>,
            init_payload: Vec<u8>,
            gas_limit: u64,
            value: BalanceOf<T>,
            keep_alive: bool,
        ) -> DispatchResultWithPostInfo {
            let who = ensure_signed(origin)?;

            Self::check_gas_limit_and_value(gas_limit, value)?;

            let code_and_id = Self::try_new_code(code)?;
            let code_info = CodeInfo::from_code_and_id(&code_and_id);
            let packet = Self::init_packet(
                who.clone(),
                code_and_id.code_id(),
                salt,
                init_payload,
                gas_limit,
                value,
                keep_alive,
            )?;

            if !T::CodeStorage::exists(code_and_id.code_id()) {
                // By that call we follow the guarantee that we have in `Self::upload_code` -
                // if there's code in storage, there's also metadata for it.
                let code_hash =
                    Self::set_code_with_metadata(code_and_id, who.clone().into_origin())?;

                // TODO: replace this temporary (`None`) value
                // for expiration block number with properly
                // calculated one (issues #646 and #969).
                Self::deposit_event(Event::CodeChanged {
                    id: code_hash,
                    change: CodeChangeKind::Active { expiration: None },
                });
            }

            Self::do_create_program(who, packet, code_info)?;

            Ok(().into())
        }

        /// Creates program via `code_id` from storage.
        ///
        /// Parameters:
        /// - `code_id`: wasm code id in the code storage.
        /// - `salt`: randomness term (a seed) to allow programs with identical code
        ///   to be created independently.
        /// - `init_payload`: encoded parameters of the wasm module `init` function.
        /// - `gas_limit`: maximum amount of gas the program can spend before it is halted.
        /// - `value`: balance to be transferred to the program once it's been created.
        ///
        /// Emits the following events:
        /// - `InitMessageEnqueued(MessageInfo)` when init message is placed in the queue.
        ///
        /// # NOTE
        ///
        /// For the details of this extrinsic, see `upload_code`.
        #[pallet::call_index(2)]
        #[pallet::weight(<T as Config>::WeightInfo::create_program(salt.len() as u32))]
        pub fn create_program(
            origin: OriginFor<T>,
            code_id: CodeId,
            salt: Vec<u8>,
            init_payload: Vec<u8>,
            gas_limit: u64,
            value: BalanceOf<T>,
            keep_alive: bool,
        ) -> DispatchResultWithPostInfo {
            let who = ensure_signed(origin)?;

            // Check if code exists.
            let code = T::CodeStorage::get_code(code_id).ok_or(Error::<T>::CodeDoesntExist)?;

            // Check `gas_limit` and `value`
            Self::check_gas_limit_and_value(gas_limit, value)?;

            // Construct packet.
            let packet = Self::init_packet(
                who.clone(),
                code_id,
                salt,
                init_payload,
                gas_limit,
                value,
                keep_alive,
            )?;

            Self::do_create_program(who, packet, CodeInfo::from_code(&code_id, &code))?;
            Ok(().into())
        }

        /// Sends a message to a program or to another account.
        ///
        /// The origin must be Signed and the sender must have sufficient funds to pay
        /// for `gas` and `value` (in case the latter is being transferred).
        ///
        /// To avoid an undefined behavior a check is made that the destination address
        /// is not a program in uninitialized state. If the opposite holds true,
        /// the message is not enqueued for processing.
        ///
        /// Parameters:
        /// - `destination`: the message destination.
        /// - `payload`: in case of a program destination, parameters of the `handle` function.
        /// - `gas_limit`: maximum amount of gas the program can spend before it is halted.
        /// - `value`: balance to be transferred to the program once it's been created.
        ///
        /// Emits the following events:
        /// - `DispatchMessageEnqueued(MessageInfo)` when dispatch message is placed in the queue.
        #[pallet::call_index(3)]
        #[pallet::weight(<T as Config>::WeightInfo::send_message(payload.len() as u32))]
        pub fn send_message(
            origin: OriginFor<T>,
            destination: ProgramId,
            payload: Vec<u8>,
            gas_limit: u64,
            value: BalanceOf<T>,
            keep_alive: bool,
        ) -> DispatchResultWithPostInfo {
            // Validating origin.
            let who = ensure_signed(origin)?;

            Self::send_message_impl(
                who,
                destination,
                payload,
                gas_limit,
                value,
                keep_alive,
                None,
            )
        }

        /// Send reply on message in `Mailbox`.
        ///
        /// Removes message by given `MessageId` from callers `Mailbox`:
        /// rent funds become free, associated with the message value
        /// transfers from message sender to extrinsic caller.
        ///
        /// Generates reply on removed message with given parameters
        /// and pushes it in `MessageQueue`.
        ///
        /// NOTE: source of the message in mailbox guaranteed to be a program.
        ///
        /// NOTE: only user who is destination of the message, can claim value
        /// or reply on the message from mailbox.
        #[pallet::call_index(4)]
        #[pallet::weight(<T as Config>::WeightInfo::send_reply(payload.len() as u32))]
        pub fn send_reply(
            origin: OriginFor<T>,
            reply_to_id: MessageId,
            payload: Vec<u8>,
            gas_limit: u64,
            value: BalanceOf<T>,
            keep_alive: bool,
        ) -> DispatchResultWithPostInfo {
            // Validating origin.
            let who = ensure_signed(origin)?;

            Self::send_reply_impl(
                who,
                reply_to_id,
                payload,
                gas_limit,
                value,
                keep_alive,
                None,
            )
        }

        /// Claim value from message in `Mailbox`.
        ///
        /// Removes message by given `MessageId` from callers `Mailbox`:
        /// rent funds become free, associated with the message value
        /// transfers from message sender to extrinsic caller.
        ///
        /// NOTE: only user who is destination of the message, can claim value
        /// or reply on the message from mailbox.
        #[pallet::call_index(5)]
        #[pallet::weight(<T as Config>::WeightInfo::claim_value())]
        pub fn claim_value(
            origin: OriginFor<T>,
            message_id: MessageId,
        ) -> DispatchResultWithPostInfo {
            // Validating origin.
            let origin = ensure_signed(origin)?;

            // Reason for reading from mailbox.
            let reason = UserMessageReadRuntimeReason::MessageClaimed.into_reason();

            // Reading message, if found, or failing extrinsic.
            let mailboxed = Self::read_message(origin.clone(), message_id, reason)
                .ok_or(Error::<T>::MessageNotFound)?;

            if Self::is_active(mailboxed.source()) {
                // Creating reply message.
                let message = ReplyMessage::auto(mailboxed.id());

                Self::create(origin.clone(), message.id(), 0, true);

                // Converting reply message into appropriate type for queueing.
                let dispatch =
                    message.into_stored_dispatch(origin.cast(), mailboxed.source(), mailboxed.id());

                // Queueing dispatch.
                QueueOf::<T>::queue(dispatch)
                    .unwrap_or_else(|e| unreachable!("Message queue corrupted! {:?}", e));
            };

            Ok(().into())
        }

        /// Process message queue
        #[pallet::call_index(6)]
        #[pallet::weight((<T as frame_system::Config>::BlockWeights::get().max_block, DispatchClass::Mandatory))]
        pub fn run(
            origin: OriginFor<T>,
            max_gas: Option<GasBalanceOf<T>>,
        ) -> DispatchResultWithPostInfo {
            ensure_none(origin)?;

            ensure!(
                ExecuteInherent::<T>::get(),
                Error::<T>::MessageQueueProcessingDisabled
            );

            ensure!(
                !GearRunInBlock::<T>::exists(),
                Error::<T>::GearRunAlreadyInBlock
            );
            // The below doesn't create an extra db write, because the value will be "taken"
            // (set to `None`) at the end of the block, therefore, will only exist in the
            // overlay and never be committed to storage.
            GearRunInBlock::<T>::set(Some(()));

            let max_weight = <T as frame_system::Config>::BlockWeights::get().max_block;

            // Subtract extrinsic weight from the current block weight to get used weight in the current block.
            let weight_used = <frame_system::Pallet<T>>::block_weight()
                .total()
                .saturating_sub(max_weight);
            let remaining_weight = max_weight.saturating_sub(weight_used);

            // Remaining weight may exceed the minimum block gas limit set by the Limiter trait.
            let mut adjusted_gas = GasAllowanceOf::<T>::get().max(remaining_weight.ref_time());
            // Gas for queue processing can never exceed the hard limit, if the latter is provided.
            if let Some(max_gas) = max_gas {
                adjusted_gas = adjusted_gas.min(max_gas);
            };

            log::debug!(
                target: "gear::runtime",
                "⚙️  Queue and tasks processing of gear block #{:?} with {adjusted_gas}",
                Self::block_number(),
            );

            let actual_weight = <T as Config>::QueueRunner::run_queue(adjusted_gas);

            log::debug!(
                target: "gear::runtime",
                "⚙️  {} burned in gear block #{:?}",
                actual_weight,
                Self::block_number(),
            );

            Ok(PostDispatchInfo {
                actual_weight: Some(
                    Weight::from_parts(actual_weight, 0)
                        .saturating_add(T::DbWeight::get().writes(1)),
                ),
                pays_fee: Pays::No,
            })
        }

        /// Sets `ExecuteInherent` flag.
        ///
        /// Requires root origin (eventually, will only be set via referendum)
        #[pallet::call_index(7)]
        #[pallet::weight(DbWeightOf::<T>::get().writes(1))]
        pub fn set_execute_inherent(origin: OriginFor<T>, value: bool) -> DispatchResult {
            ensure_root(origin)?;

            log::debug!(target: "gear::runtime", "⚙️  Set ExecuteInherent flag to {}", value);
            ExecuteInherent::<T>::put(value);

            Ok(())
        }
    }

    impl<T: Config> Pallet<T>
    where
        T::AccountId: Origin,
    {
        /// Underlying implementation of `GearPallet::send_message`.
        pub fn send_message_impl(
            origin: AccountIdOf<T>,
            destination: ProgramId,
            payload: Vec<u8>,
            gas_limit: u64,
            value: BalanceOf<T>,
            keep_alive: bool,
            gas_sponsor: Option<AccountIdOf<T>>,
        ) -> DispatchResultWithPostInfo {
            let payload = payload
                .try_into()
                .map_err(|err: PayloadSizeError| DispatchError::Other(err.into()))?;

            let who = origin;
            let origin = who.clone().into_origin();

            Self::check_gas_limit_and_value(gas_limit, value)?;

            let message = HandleMessage::from_packet(
                Self::next_message_id(origin),
                HandlePacket::new_with_gas(
                    destination,
                    payload,
                    gas_limit,
                    value.unique_saturated_into(),
                ),
            );

            if Self::program_exists(destination) {
                ensure!(Self::is_active(destination), Error::<T>::InactiveProgram);

                // Message is not guaranteed to be executed, that's why value is not immediately transferred.
                // That's because destination can fail to be initialized, while this dispatch message is next
                // in the queue.
                // Note: reservation is always made against the user's account regardless whether
                // a voucher exists. The latter can only be used to pay for gas or transaction fee.
                GearBank::<T>::deposit_value(&who, value, keep_alive)?;

                // If voucher or any other prepaid mechanism is not used,
                // gas limit is taken from user's account.
                let gas_sponsor = gas_sponsor.unwrap_or_else(|| who.clone());
                GearBank::<T>::deposit_gas(&gas_sponsor, gas_limit, keep_alive)?;
                Self::create(gas_sponsor, message.id(), gas_limit, false);

                let message = message.into_stored_dispatch(origin.cast());

                Self::deposit_event(Event::MessageQueued {
                    id: message.id(),
                    source: who,
                    destination: message.destination(),
                    entry: MessageEntry::Handle,
                });

                QueueOf::<T>::queue(message)
                    .unwrap_or_else(|e| unreachable!("Messages storage corrupted: {e:?}"));
            } else {
                let message = message.into_stored(origin.cast());
                let message: UserMessage = message
                    .try_into()
                    .unwrap_or_else(|_| unreachable!("Signal message sent to user"));

                let existence_requirement = if keep_alive {
                    ExistenceRequirement::KeepAlive
                } else {
                    ExistenceRequirement::AllowDeath
                };

                CurrencyOf::<T>::transfer(
                    &who,
                    &message.destination().cast(),
                    value.unique_saturated_into(),
                    existence_requirement,
                )?;

                Pallet::<T>::deposit_event(Event::UserMessageSent {
                    message,
                    expiration: None,
                });
            }

            Ok(().into())
        }

        /// Underlying implementation of `GearPallet::send_reply`.
        pub fn send_reply_impl(
            origin: AccountIdOf<T>,
            reply_to_id: MessageId,
            payload: Vec<u8>,
            gas_limit: u64,
            value: BalanceOf<T>,
            keep_alive: bool,
            gas_sponsor: Option<AccountIdOf<T>>,
        ) -> DispatchResultWithPostInfo {
            let payload = payload
                .try_into()
                .map_err(|err: PayloadSizeError| DispatchError::Other(err.into()))?;

            // Reason for reading from mailbox.
            let reason = UserMessageReadRuntimeReason::MessageReplied.into_reason();

            // Reading message, if found, or failing extrinsic.
            let mailboxed = Self::read_message(origin.clone(), reply_to_id, reason)
                .ok_or(Error::<T>::MessageNotFound)?;

            Self::check_gas_limit_and_value(gas_limit, value)?;

            let destination = mailboxed.source();

            // Checking that program, origin replies to, is not terminated.
            ensure!(Self::is_active(destination), Error::<T>::InactiveProgram);

            let reply_id = MessageId::generate_reply(mailboxed.id());

            // Set zero gas limit if reply deposit exists.
            let gas_limit = if GasHandlerOf::<T>::exists_and_deposit(reply_id) {
                0
            } else {
                gas_limit
            };

            GearBank::<T>::deposit_value(&origin, value, keep_alive)?;

            // If voucher or any other prepaid mechanism is not used,
            // gas limit is taken from user's account.
            let gas_sponsor = gas_sponsor.unwrap_or_else(|| origin.clone());
            GearBank::<T>::deposit_gas(&gas_sponsor, gas_limit, keep_alive)?;
            Self::create(gas_sponsor, reply_id, gas_limit, true);

            // Creating reply message.
            let message = ReplyMessage::from_packet(
                reply_id,
                ReplyPacket::new_with_gas(payload, gas_limit, value.unique_saturated_into()),
            );

            // Converting reply message into appropriate type for queueing.
            let dispatch =
                message.into_stored_dispatch(origin.clone().cast(), destination, mailboxed.id());

            // Pre-generating appropriate event to avoid dispatch cloning.
            let event = Event::MessageQueued {
                id: dispatch.id(),
                source: origin,
                destination: dispatch.destination(),
                entry: MessageEntry::Reply(mailboxed.id()),
            };

            // Queueing dispatch.
            QueueOf::<T>::queue(dispatch)
                .unwrap_or_else(|e| unreachable!("Message queue corrupted! {:?}", e));

            // Depositing pre-generated event.
            Self::deposit_event(event);

            Ok(().into())
        }

        /// Underlying implementation of `GearPallet::upload_code`.
        pub fn upload_code_impl(
            origin: AccountIdOf<T>,
            code: Vec<u8>,
        ) -> DispatchResultWithPostInfo {
            let code_id =
                Self::set_code_with_metadata(Self::try_new_code(code)?, origin.into_origin())?;

            // TODO: replace this temporary (`None`) value
            // for expiration block number with properly
            // calculated one (issues #646 and #969).
            Self::deposit_event(Event::CodeChanged {
                id: code_id,
                change: CodeChangeKind::Active { expiration: None },
            });

            Ok(().into())
        }
    }

    /// Dispatcher for all types of prepaid calls: gear or gear-voucher pallets.
    pub struct PrepaidCallDispatcher<T: Config + pallet_gear_voucher::Config>(PhantomData<T>);

    impl<T: Config + pallet_gear_voucher::Config> PrepaidCallsDispatcher for PrepaidCallDispatcher<T>
    where
        T::AccountId: Origin,
    {
        type AccountId = AccountIdOf<T>;
        type Balance = BalanceOf<T>;

        fn weight(call: &PrepaidCall<Self::Balance>) -> Weight {
            match call {
                PrepaidCall::SendMessage { payload, .. } => {
                    <T as Config>::WeightInfo::send_message(payload.len() as u32)
                }
                PrepaidCall::SendReply { payload, .. } => {
                    <T as Config>::WeightInfo::send_reply(payload.len() as u32)
                }
                PrepaidCall::UploadCode { code } => {
                    <T as Config>::WeightInfo::upload_code(code.len() as u32 / 1024)
                }
                PrepaidCall::DeclineVoucher => {
                    <T as pallet_gear_voucher::Config>::WeightInfo::decline()
                }
            }
        }

        fn dispatch(
            account_id: Self::AccountId,
            sponsor_id: Self::AccountId,
            voucher_id: VoucherId,
            call: PrepaidCall<Self::Balance>,
        ) -> DispatchResultWithPostInfo {
            match call {
                PrepaidCall::SendMessage {
                    destination,
                    payload,
                    gas_limit,
                    value,
                    keep_alive,
                } => Pallet::<T>::send_message_impl(
                    account_id,
                    destination,
                    payload,
                    gas_limit,
                    value,
                    keep_alive,
                    Some(sponsor_id),
                ),
                PrepaidCall::SendReply {
                    reply_to_id,
                    payload,
                    gas_limit,
                    value,
                    keep_alive,
                } => Pallet::<T>::send_reply_impl(
                    account_id,
                    reply_to_id,
                    payload,
                    gas_limit,
                    value,
                    keep_alive,
                    Some(sponsor_id),
                ),
                PrepaidCall::UploadCode { code } => Pallet::<T>::upload_code_impl(account_id, code),
                PrepaidCall::DeclineVoucher => pallet_gear_voucher::Pallet::<T>::decline(
                    RawOrigin::Signed(account_id).into(),
                    voucher_id,
                ),
            }
        }
    }

    impl<T: Config> QueueRunner for Pallet<T>
    where
        T::AccountId: Origin,
    {
        type Gas = GasBalanceOf<T>;

        fn run_queue(initial_gas: Self::Gas) -> Self::Gas {
            // Create an instance of a builtin dispatcher.
            let (builtin_dispatcher, gas_cost) = T::BuiltinDispatcherFactory::create();

            // Setting initial gas allowance adjusted for builtin dispatcher creation cost.
            GasAllowanceOf::<T>::put(initial_gas.saturating_sub(gas_cost));

            // Ext manager creation.
            // It will be processing messages execution results following its `JournalHandler`
            // trait implementation.
            // It also will handle delayed tasks following `TasksHandler`.
            let mut ext_manager = Default::default();

            // Processing regular and delayed tasks.
            Self::process_tasks(&mut ext_manager);

            // Processing message queue.
            Self::process_queue(ext_manager, builtin_dispatcher);

            // Calculating weight burned within the block.
            initial_gas.saturating_sub(GasAllowanceOf::<T>::get())
        }
    }
}<|MERGE_RESOLUTION|>--- conflicted
+++ resolved
@@ -264,17 +264,15 @@
         #[pallet::constant]
         type ProgramRentDisabledDelta: Get<BlockNumberFor<Self>>;
 
-<<<<<<< HEAD
+        /// The builtin dispatcher factory.
+        type BuiltinDispatcherFactory: BuiltinDispatcherFactory;
+
+        /// The builtin cache for quick actor ids lookup.
+        type BuiltinCache: BuiltinCache;
+
         /// The account id of the rent pool if any.
         #[pallet::constant]
         type RentPoolId: Get<Option<AccountIdOf<Self>>>;
-=======
-        /// The builtin dispatcher factory.
-        type BuiltinDispatcherFactory: BuiltinDispatcherFactory;
-
-        /// The builtin cache for quick actor ids lookup.
-        type BuiltinCache: BuiltinCache;
->>>>>>> 83d18aef
     }
 
     #[pallet::pallet]
