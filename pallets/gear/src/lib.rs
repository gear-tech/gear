--- conflicted
+++ resolved
@@ -119,42 +119,26 @@
         ProgramIsNotInitialized,
     }
 
-<<<<<<< HEAD
-    #[derive(Debug, Encode, Decode, Clone, PartialEq, scale_info::TypeInfo)]
-=======
     #[derive(Debug, Encode, Decode, Clone, PartialEq, TypeInfo)]
->>>>>>> c9ea7064
     pub enum Reason {
         Error,
         ValueTransfer,
         Dispatch(Vec<u8>),
     }
 
-<<<<<<< HEAD
-    #[derive(Debug, Encode, Decode, Clone, PartialEq, scale_info::TypeInfo)]
-=======
     #[derive(Debug, Encode, Decode, Clone, PartialEq, TypeInfo)]
->>>>>>> c9ea7064
     pub enum ExecutionResult {
         Success,
         Failure(Vec<u8>),
     }
 
-<<<<<<< HEAD
-    #[derive(Debug, Encode, Decode, Clone, PartialEq, scale_info::TypeInfo)]
-=======
     #[derive(Debug, Encode, Decode, Clone, PartialEq, TypeInfo)]
->>>>>>> c9ea7064
     pub struct DispatchOutcome {
         pub message_id: H256,
         pub outcome: ExecutionResult,
     }
 
-<<<<<<< HEAD
-    #[derive(Debug, Encode, Decode, Clone, PartialEq, scale_info::TypeInfo)]
-=======
     #[derive(Debug, Encode, Decode, Clone, PartialEq, TypeInfo)]
->>>>>>> c9ea7064
     pub struct MessageInfo {
         pub message_id: H256,
         pub program_id: H256,
