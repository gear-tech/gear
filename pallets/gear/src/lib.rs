--- conflicted
+++ resolved
@@ -494,7 +494,6 @@
             Ok(().into())
         }
 
-<<<<<<< HEAD
         /// Submit code for benchmarks which does not check nor instrument the code.
         #[cfg(feature = "runtime-benchmarks")]
         pub fn submit_code_raw(origin: OriginFor<T>, code: Vec<u8>) -> DispatchResultWithPostInfo {
@@ -520,9 +519,7 @@
             Ok(().into())
         }
 
-=======
         #[cfg(not(test))]
->>>>>>> c4cfb72a
         pub fn get_gas_spent(
             source: H256,
             kind: HandleKind,
