--- conflicted
+++ resolved
@@ -45,20 +45,7 @@
 };
 pub use weights::WeightInfo;
 
-<<<<<<< HEAD
-use alloc::format;
-use common::{
-    self, storage::*, CodeMetadata, CodeStorage, DAGBasedLedger, GasPrice, Origin, Program,
-    ProgramState,
-};
-use core_processor::{
-    common::{DispatchOutcome as CoreDispatchOutcome, ExecutableActor, JournalNote},
-    configs::BlockInfo,
-};
-=======
-use common::{self, CodeStorage};
-
->>>>>>> 546f3919
+use common::{self, storage::*, CodeStorage};
 use frame_support::{
     traits::{Currency, StorageVersion},
     weights::Weight,
@@ -108,13 +95,11 @@
 #[frame_support::pallet]
 pub mod pallet {
     use super::*;
-<<<<<<< HEAD
-    use crate::manager::{ExtManager, HandleKind};
-    use frame_support::pallet_prelude::*;
-    use frame_system::pallet_prelude::*;
-
-=======
-
+
+    use crate::{
+        ext::LazyPagesExt,
+        manager::{ExtManager, HandleKind},
+    };
     use alloc::format;
     use common::{
         self, lazy_pages, CodeMetadata, DAGBasedLedger, GasPrice, Origin, Program, ProgramState,
@@ -131,10 +116,6 @@
     };
     use frame_system::pallet_prelude::*;
 
-    use crate::ext::LazyPagesExt;
-    use crate::manager::{ExtManager, HandleKind};
-
->>>>>>> 546f3919
     #[pallet::config]
     pub trait Config:
         frame_system::Config
@@ -818,22 +799,6 @@
                         "Gas node is guaranteed to exist for the key due to earlier checks",
                     );
 
-<<<<<<< HEAD
-                    let journal = core_processor::process::<
-                        ext::LazyPagesExt,
-                        SandboxEnvironment<ext::LazyPagesExt>,
-                    >(
-                        maybe_active_actor,
-                        dispatch.into_incoming(gas_limit),
-                        block_info,
-                        existential_deposit,
-                        ProgramId::from_origin(origin),
-                        program_id,
-                        GasPallet::<T>::gas_allowance(),
-                        T::OutgoingLimit::get(),
-                        schedule.host_fn_weights.into_core(),
-                    );
-=======
                     let journal = if lazy_pages_enabled {
                         core_processor::process::<LazyPagesExt, SandboxEnvironment<_>>(
                             maybe_active_actor,
@@ -842,7 +807,7 @@
                             existential_deposit,
                             ProgramId::from_origin(origin),
                             program_id,
-                            Self::gas_allowance(),
+                            GasPallet::<T>::gas_allowance(),
                             T::OutgoingLimit::get(),
                             schedule.host_fn_weights.into_core(),
                         )
@@ -854,12 +819,11 @@
                             existential_deposit,
                             ProgramId::from_origin(origin),
                             program_id,
-                            Self::gas_allowance(),
+                            GasPallet::<T>::gas_allowance(),
                             T::OutgoingLimit::get(),
                             schedule.host_fn_weights.into_core(),
                         )
                     };
->>>>>>> 546f3919
 
                     core_processor::handle_journal(journal, &mut ext_manager);
 
