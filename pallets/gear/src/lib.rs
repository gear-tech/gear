--- conflicted
+++ resolved
@@ -1658,22 +1658,19 @@
             CurrencyOf::<T>::reserve(&origin, gas_limit_reserve + value)
                 .map_err(|_| Error::<T>::NotEnoughBalanceForReserve)?;
 
-<<<<<<< HEAD
+            // Creating reply message.
+            let message = ReplyMessage::from_packet(
+                MessageId::generate_reply(mailboxed.id(), 0),
+                ReplyPacket::new_with_gas(payload, gas_limit, value.unique_saturated_into()),
+            );
+
+            // Creating `GasNode` for the reply.
+            //
             // # Safety
             //
             //  The error is unreachable since the `message_id` is new generated
             //  from the checked `original_message`."
-            GasHandlerOf::<T>::create(origin.clone(), message_id, gas_limit)
-=======
-            // Creating reply message.
-            let message = ReplyMessage::from_packet(
-                MessageId::generate_reply(mailboxed.id(), 0),
-                ReplyPacket::new_with_gas(payload, gas_limit, value.unique_saturated_into()),
-            );
-
-            // Creating `GasNode` for the reply.
             GasHandlerOf::<T>::create(origin.clone(), message.id(), gas_limit)
->>>>>>> 733173e9
                 .unwrap_or_else(|e| unreachable!("GasTree corrupted! {:?}", e));
 
             // Converting reply message into appropriate type for queueing.
