// This file is part of Gear.

// Copyright (C) 2021 Gear Technologies Inc.
// SPDX-License-Identifier: GPL-3.0-or-later WITH Classpath-exception-2.0

// This program is free software: you can redistribute it and/or modify
// it under the terms of the GNU General Public License as published by
// the Free Software Foundation, either version 3 of the License, or
// (at your option) any later version.

// This program is distributed in the hope that it will be useful,
// but WITHOUT ANY WARRANTY; without even the implied warranty of
// MERCHANTABILITY or FITNESS FOR A PARTICULAR PURPOSE. See the
// GNU General Public License for more details.

// You should have received a copy of the GNU General Public License
// along with this program. If not, see <https://www.gnu.org/licenses/>.

#![cfg_attr(not(feature = "std"), no_std)]

extern crate alloc;

pub use pallet::*;
pub use weights::WeightInfo;

#[cfg(feature = "runtime-benchmarks")]
mod benchmarking;
pub mod manager;
pub mod weights;

#[cfg(test)]
mod mock;

#[cfg(test)]
mod tests;

pub type Authorship<T> = pallet_authorship::Pallet<T>;

pub trait DebugInfo {
    fn is_remap_id_enabled() -> bool;
    fn remap_id();
    fn do_snapshot();
    fn is_enabled() -> bool;
}

impl DebugInfo for () {
    fn is_remap_id_enabled() -> bool {
        false
    }
    fn remap_id() {}
    fn do_snapshot() {}
    fn is_enabled() -> bool {
        false
    }
}

#[frame_support::pallet]
pub mod pallet {
    use super::*;

    use common::{
        self, CodeMetadata, Dispatch, GasToFeeConverter, Message, Origin, Program, ProgramState,
        GAS_VALUE_PREFIX,
    };
    use core_processor::{
        common::{DispatchOutcome as CoreDispatchOutcome, JournalNote},
        configs::BlockInfo,
        Ext,
    };
    use frame_support::{
        dispatch::{DispatchError, DispatchResultWithPostInfo},
        pallet_prelude::*,
        traits::{BalanceStatus, Currency, ReservableCurrency},
    };
    use frame_system::pallet_prelude::*;
    use gear_backend_sandbox::SandboxEnvironment;
    use gear_core::{message::DispatchKind, program::Program as NativeProgram};
    use manager::{ExtManager, HandleKind};
    use primitive_types::H256;
    use scale_info::TypeInfo;
    use sp_runtime::traits::{Saturating, UniqueSaturatedInto};
    use sp_std::{collections::btree_map::BTreeMap, prelude::*};

    #[pallet::config]
    pub trait Config:
        frame_system::Config + pallet_authorship::Config + pallet_timestamp::Config
    {
        /// Because this pallet emits events, it depends on the runtime's definition of an event.
        type Event: From<Event<Self>> + IsType<<Self as frame_system::Config>::Event>;

        /// Gas and value transfer currency
        type Currency: Currency<Self::AccountId> + ReservableCurrency<Self::AccountId>;

        /// Gas to Currency converter
        type GasConverter: GasToFeeConverter<Balance = BalanceOf<Self>>;

        /// Weight information for extrinsics in this pallet.
        type WeightInfo: WeightInfo;

        /// The maximum amount of gas that can be used within a single block.
        #[pallet::constant]
        type BlockGasLimit: Get<u64>;

        type DebugInfo: DebugInfo;
    }

    type BalanceOf<T> =
        <<T as Config>::Currency as Currency<<T as frame_system::Config>::AccountId>>::Balance;

    #[pallet::pallet]
    #[pallet::without_storage_info]
    #[pallet::generate_store(pub(super) trait Store)]
    pub struct Pallet<T>(_);

    #[pallet::event]
    #[pallet::generate_deposit(pub(super) fn deposit_event)]
    pub enum Event<T: Config> {
        /// Log event from the specific program.
        Log(common::Message),
        /// Program created and an init message enqueued.
        InitMessageEnqueued(MessageInfo),
        /// Program initialization error.
        InitFailure(MessageInfo, Reason),
        /// Program initialized.
        InitSuccess(MessageInfo),
        /// Dispatch message with a specific ID enqueued for processing.
        DispatchMessageEnqueued(MessageInfo),
        /// Dispatched message has resulted in an outcome
        MessageDispatched(DispatchOutcome),
        /// Some number of messages processed.
        // TODO: will be replaced by more comprehensive stats
        MessagesDequeued(u32),
        /// Value and gas has been claimed from a message in mailbox by the addressee
        ClaimedValueFromMailbox(H256),
        /// A message has been added to the wait list
        AddedToWaitList(common::Message),
        /// A message has been removed from the wait list
        RemovedFromWaitList(H256),
        /// Program code with a calculated code hash is saved to the storage
        CodeSaved(H256),
        /// Pallet associated storage has been wiped.
        DatabaseWiped,
        /// Message was skipped
        MessageSkipped(H256),
    }

    // Gear pallet error.
    #[pallet::error]
    pub enum Error<T> {
        /// Not enough balance to reserve.
        ///
        /// Usually occurs when gas_limit specified is such that origin account can't afford the message.
        NotEnoughBalanceForReserve,
        /// Gas limit too high.
        ///
        /// Occurs when an extrinsic's declared `gas_limit` is greater than a block's maximum gas limit.
        GasLimitTooHigh,
        /// Program already exists.
        ///
        /// Occurs if a program with some specific program id already exists in program storage.
        ProgramAlreadyExists,
        /// No message in the mailbox.
        ///
        /// The user tried to reply on message that was not found in his personal mailbox.
        NoMessageInMailbox,
        /// Program is terminated
        ///
        /// Program init ended up with failure, so such message destination is unavailable anymore
        ProgramIsTerminated,
        /// Message gas tree is not found.
        ///
        /// When message claimed from mailbox has a corrupted or non-extant gas tree associated.
        NoMessageTree,
        /// Code already exists
        ///
        /// Occurs when trying to save to storage a program code, that has been saved there.
        CodeAlreadyExists,
        /// Failed to create a program.
        FailedToConstructProgram,
    }

    #[derive(Debug, Encode, Decode, Clone, PartialEq, TypeInfo)]
    pub enum Reason {
        Error,
        ValueTransfer,
        Dispatch(Vec<u8>),
    }

    #[derive(Debug, Encode, Decode, Clone, PartialEq, TypeInfo)]
    pub enum ExecutionResult {
        Success,
        Failure(Vec<u8>),
    }

    #[derive(Debug, Encode, Decode, Clone, PartialEq, TypeInfo)]
    pub struct DispatchOutcome {
        pub message_id: H256,
        pub outcome: ExecutionResult,
    }

    #[derive(Debug, Encode, Decode, Clone, PartialEq, TypeInfo)]
    pub struct MessageInfo {
        pub message_id: H256,
        pub program_id: H256,
        pub origin: H256,
    }

    #[pallet::type_value]
    pub fn DefaultForGasLimit<T: Config>() -> u64 {
        T::BlockGasLimit::get()
    }

    #[pallet::storage]
    #[pallet::getter(fn gas_allowance)]
    pub type GasAllowance<T> = StorageValue<_, u64, ValueQuery, DefaultForGasLimit<T>>;

    #[pallet::storage]
    #[pallet::getter(fn mailbox)]
    pub type Mailbox<T: Config> =
        StorageMap<_, Identity, T::AccountId, BTreeMap<H256, common::Message>>;

    #[pallet::hooks]
    impl<T: Config> Hooks<BlockNumberFor<T>> for Pallet<T>
    where
        T::AccountId: Origin,
    {
        /// Initialization
        fn on_initialize(_bn: BlockNumberFor<T>) -> Weight {
            // Reset block gas allowance
            GasAllowance::<T>::put(T::BlockGasLimit::get());
            T::DbWeight::get().writes(1)
        }

        /// Finalization
        fn on_finalize(_bn: BlockNumberFor<T>) {}

        /// Queue processing occurs after all normal extrinsics in the block
        ///
        /// There should always remain enough weight for this hook to be invoked
        fn on_idle(bn: BlockNumberFor<T>, remaining_weight: Weight) -> Weight {
            log::debug!(
                target: "runtime::gear",
                "{} of weight remains in block {:?} after normal extrinsics have been processed",
                remaining_weight,
                bn,
            );
            // Adjust the block gas allowance based on actual remaining weight
            GasAllowance::<T>::put(remaining_weight);
            let mut weight = T::DbWeight::get().writes(1);
            weight += Self::process_queue();

            weight
        }
    }

    impl<T: Config> Pallet<T>
    where
        T::AccountId: Origin,
    {
        pub fn insert_to_mailbox(user: H256, message: common::Message) {
            let user_id = &<T::AccountId as Origin>::from_origin(user);

            <Mailbox<T>>::mutate(user_id, |value| {
                value
                    .get_or_insert(BTreeMap::new())
                    .insert(message.id, message)
            });
        }

        pub fn get_from_mailbox(user: H256, message_id: H256) -> Option<common::Message> {
            let user_id = &<T::AccountId as Origin>::from_origin(user);

            <Mailbox<T>>::try_get(user_id)
                .ok()
                .and_then(|mut messages| messages.remove(&message_id))
        }

        pub fn remove_from_mailbox(user: H256, message_id: H256) -> Option<common::Message> {
            let user_id = &<T::AccountId as Origin>::from_origin(user);

            <Mailbox<T>>::try_mutate(user_id, |value| match value {
                Some(ref mut btree) => Ok(btree.remove(&message_id)),
                None => Err(()),
            })
            .ok()
            .flatten()
        }

        pub fn remove_and_claim_from_mailbox(
            user_id: &T::AccountId,
            message_id: H256,
        ) -> Result<common::Message, DispatchError> {
            let message = Self::remove_from_mailbox(user_id.clone().into_origin(), message_id)
                .ok_or(Error::<T>::NoMessageInMailbox)?;

            // There shouldn't be any associated gas tree for a message in a user's mailbox
            let maybe_gas_tree = common::value_tree::ValueView::get(GAS_VALUE_PREFIX, message.id);
            if maybe_gas_tree.is_some() {
                log::warn!(
                    target: "runtime::gear",
                    "Message in user's {:?} mailbox has an associated gas tree: {:?}",
                    user_id.clone().into_origin(), message_id
                );
            }

            if message.value > 0 {
                // Assuming the programs has enough balance
                T::Currency::repatriate_reserved(
                    &<T::AccountId as Origin>::from_origin(message.source),
                    user_id,
                    message.value.unique_saturated_into(),
                    BalanceStatus::Free,
                )?;
            }

            Ok(message)
        }

        pub fn get_gas_spent(source: H256, kind: HandleKind, payload: Vec<u8>) -> Option<u64> {
            let ext_manager = ExtManager::<T>::default();

            let block_info = BlockInfo {
                height: <frame_system::Pallet<T>>::block_number().unique_saturated_into(),
                timestamp: <pallet_timestamp::Pallet<T>>::get().unique_saturated_into(),
            };

            let (dest, reply) = match kind {
                HandleKind::Init(ref code) => (sp_io::hashing::blake2_256(code).into(), None),
                HandleKind::Handle(dest) => (dest, None),
                HandleKind::Reply(msg_id, exit_code) => {
                    let msg = Self::get_from_mailbox(source, msg_id)?;
                    (msg.source, Some((msg_id, exit_code)))
                }
            };

            let message = Message {
                id: common::next_message_id(&payload),
                source,
                dest,
                gas_limit: u64::MAX,
                payload,
                value: 0,
                reply,
            };

            let mut gas_burned = 0;
            let mut gas_to_send = 0;

            let (kind, program) = match kind {
                HandleKind::Init(code) => {
                    gas_burned = gas_burned
                        .saturating_add(<T as Config>::WeightInfo::submit_code(code.len() as u32));
                    (
                        DispatchKind::Init,
                        ext_manager.program_from_code(dest, code)?,
                    )
                }
                HandleKind::Handle(dest) => (DispatchKind::Handle, ext_manager.get_program(dest)?),
                HandleKind::Reply(..) => {
                    (DispatchKind::HandleReply, ext_manager.get_program(dest)?)
                }
            };

            let dispatch = Dispatch { kind, message };

            let journal = core_processor::process::<SandboxEnvironment<Ext>>(
                Some(program),
                dispatch.into(),
                block_info,
            );

            for note in &journal {
                match note {
                    JournalNote::GasBurned { amount, .. } => {
                        gas_burned = gas_burned.saturating_add(*amount);
                    }
                    JournalNote::SendDispatch { dispatch, .. } => {
                        gas_to_send = gas_to_send.saturating_add(dispatch.message.gas_limit());
                    }
                    JournalNote::MessageDispatched(CoreDispatchOutcome::MessageTrap { .. }) => {
                        return None;
                    }
                    _ => (),
                }
            }

            Some(gas_burned.saturating_add(gas_to_send))
        }

        pub(crate) fn decrease_gas_allowance(gas_charge: u64) {
            GasAllowance::<T>::mutate(|x| *x = x.saturating_sub(gas_charge));
        }

        /// Returns true if a program has been successfully initialized
        pub fn is_initialized(program_id: H256) -> bool {
            common::get_program(program_id)
                .map(|p| p.is_initialized())
                .unwrap_or(false)
        }

        /// Returns true if a program has terminated status
        pub fn is_terminated(program_id: H256) -> bool {
            common::get_program(program_id)
                .map(|p| p.is_terminated())
                .unwrap_or(false)
        }

        /// Message Queue processing.
        ///
        /// Can emit the following events:
        /// - `InitSuccess(MessageInfo)` when initialization message is processed successfully;
        /// - `InitFailure(MessageInfo, Reason)` when initialization message fails;
        /// - `Log(Message)` when a dispatched message spawns other messages (including replies);
        /// - `MessageDispatched(H256)` when a dispatch message has been processed with some outcome.
        pub fn process_queue() -> Weight {
            let mut ext_manager = ExtManager::<T>::default();

            let mut weight = Self::gas_allowance() as Weight;
            let mut total_handled = 0u32;
            let block_info = BlockInfo {
                height: <frame_system::Pallet<T>>::block_number().unique_saturated_into(),
                timestamp: <pallet_timestamp::Pallet<T>>::get().unique_saturated_into(),
            };

<<<<<<< HEAD
            while let Some(dispatch) = common::dequeue_dispatch() {
=======
            if T::DebugInfo::is_remap_id_enabled() {
                T::DebugInfo::remap_id();
            }
            while let Some(message) = common::dequeue_message() {
>>>>>>> c0f6d0b1
                // Check whether we have enough of gas allowed for message processing
                if dispatch.message.gas_limit > GasAllowance::<T>::get() {
                    common::queue_dispatch(dispatch);
                    break;
                }

                let maybe_active_program = {
                    let program_id = dispatch.message.dest;
                    let current_message_id = dispatch.message.id;
                    let maybe_message_reply = dispatch.message.reply;

                    let maybe_active_program = common::get_program(program_id)
                        .expect("program with id got from message is guaranteed to exist");

                    // Check whether message should be added to the wait list
                    if let Program::Active(ref prog) = maybe_active_program {
                        let is_for_wait_list = maybe_message_reply.is_none()
                            && matches!(prog.state, ProgramState::Uninitialized {message_id} if message_id != current_message_id);
                        if is_for_wait_list {
                            Self::deposit_event(Event::AddedToWaitList(dispatch.message.clone()));
                            common::waiting_init_append_message_id(program_id, current_message_id);
                            common::insert_waiting_message(
                                program_id,
                                current_message_id,
                                dispatch,
                                block_info.height,
                            );

                            continue;
                        }
                    }

                    maybe_active_program.try_into_native(program_id).ok()
                };

                let journal = core_processor::process::<SandboxEnvironment<Ext>>(
                    maybe_active_program,
                    dispatch.into(),
                    block_info,
                );

                core_processor::handle_journal(journal, &mut ext_manager);

                total_handled += 1;

                if T::DebugInfo::is_enabled() {
                    T::DebugInfo::do_snapshot();
                }

                if T::DebugInfo::is_remap_id_enabled() {
                    T::DebugInfo::remap_id();
                }
            }

            if total_handled > 0 {
                Self::deposit_event(Event::MessagesDequeued(total_handled));
            }

            weight = weight.saturating_sub(Self::gas_allowance());
            weight
        }

        /// Sets `code` and metadata, if code doesn't exist in storage.
        ///
        /// On success returns Blake256 hash of the `code`. If code already
        /// exists (*so, metadata exists as well*), returns unit type as error.
        ///
        /// # Note
        /// Code existence in storage means that metadata is there too.
        fn set_code_with_metadata(code: &[u8], who: H256) -> Result<H256, ()> {
            let code_hash = sp_io::hashing::blake2_256(code).into();
            // *Important*: checks before storage mutations!
            if common::code_exists(code_hash) {
                return Err(());
            }
            let metadata = {
                let block_number =
                    <frame_system::Pallet<T>>::block_number().unique_saturated_into();
                CodeMetadata::new(who, block_number)
            };
            common::set_code_metadata(code_hash, metadata);
            common::set_code(code_hash, code);

            Ok(code_hash)
        }
    }

    #[pallet::call]
    impl<T: Config> Pallet<T>
    where
        T::AccountId: Origin,
    {
        /// Saves program `code` in storage.
        ///
        /// The extrinsic was created to provide _deploy program from program_ functionality.
        /// Anyone who wants to define a "factory" logic in program should first store the code and metadata for the "child"
        /// program in storage. So the code for the child will be initialized by program initialization request only if it exists in storage.
        ///
        /// More precisely, the code and its metadata are actually saved in the storage under the hash of the `code`. The code hash is computed
        /// as Blake256 hash. At the time of the call the `code` hash should not be in the storage. If it was stored previously, call will end up
        /// with an `CodeAlreadyExists` error. In this case user can be sure, that he can actually use the hash of his program's code bytes to define
        /// "program factory" logic in his program.
        ///
        /// Parameters
        /// - `code`: wasm code of a program as a byte vector.
        ///
        /// Emits the following events:
        /// - `SavedCode(H256)` - when the code is saved in storage.
        #[pallet::weight(
            <T as Config>::WeightInfo::submit_code(code.len() as u32)
        )]
        pub fn submit_code(origin: OriginFor<T>, code: Vec<u8>) -> DispatchResultWithPostInfo {
            let who = ensure_signed(origin)?;

            let code_hash = Self::set_code_with_metadata(&code, who.into_origin())
                .map_err(|_| Error::<T>::CodeAlreadyExists)?;

            Self::deposit_event(Event::CodeSaved(code_hash));

            Ok(().into())
        }

        /// Creates program initialization request (message), that is scheduled to be run in the same block.
        ///
        /// There are no guarantees that initialization message will be run in the same block due to block
        /// gas limit restrictions. For example, when it will be the message's turn, required gas limit for it
        /// could be more than remaining block gas limit. Therefore, the message processing will be postponed
        /// until the next block.
        ///
        /// `ProgramId` is computed as Blake256 hash of concatenated bytes of `code` + `salt`. (todo #512 `code_hash` + `salt`)
        /// Such `ProgramId` must not exist in the Program Storage at the time of this call.
        ///
        /// There is the same guarantee here as in `submit_code`. That is, future program's
        /// `code` and metadata are stored before message was added to the queue and processed.
        ///
        /// The origin must be Signed and the sender must have sufficient funds to pay
        /// for `gas` and `value` (in case the latter is being transferred).
        ///
        /// Parameters:
        /// - `code`: wasm code of a program as a byte vector.
        /// - `salt`: randomness term (a seed) to allow programs with identical code
        ///   to be created independently.
        /// - `init_payload`: encoded parameters of the wasm module `init` function.
        /// - `gas_limit`: maximum amount of gas the program can spend before it is halted.
        /// - `value`: balance to be transferred to the program once it's been created.
        ///
        /// Emits the following events:
        /// - `InitMessageEnqueued(MessageInfo)` when init message is placed in the queue.
        ///
        /// # Note
        /// Faulty (uninitialized) programs still have a valid addresses (program ids) that can deterministically be derived on the
        /// caller's side upfront. It means that if messages are sent to such an address, they might still linger in the queue.
        ///
        /// In order to mitigate the risk of users' funds being sent to an address,
        /// where a valid program should have resided, while it's not,
        /// such "failed-to-initialize" programs are not silently deleted from the
        /// program storage but rather marked as "ghost" programs.
        /// Ghost program can be removed by their original author via an explicit call.
        /// The funds stored by a ghost program will be release to the author once the program
        /// has been removed.
        #[pallet::weight(
            <T as Config>::WeightInfo::submit_program(code.len() as u32, init_payload.len() as u32)
        )]
        pub fn submit_program(
            origin: OriginFor<T>,
            code: Vec<u8>,
            salt: Vec<u8>,
            init_payload: Vec<u8>,
            gas_limit: u64,
            value: BalanceOf<T>,
        ) -> DispatchResultWithPostInfo {
            let who = ensure_signed(origin)?;

            // Check that provided `gas_limit` value does not exceed the block gas limit
            ensure!(
                gas_limit <= T::BlockGasLimit::get(),
                Error::<T>::GasLimitTooHigh
            );

            let mut data = Vec::new();
            // TODO #512
            code.encode_to(&mut data);
            salt.encode_to(&mut data);

            // Make sure there is no program with such id in program storage
            let id: H256 = sp_io::hashing::blake2_256(&data[..]).into();
            ensure!(
                !common::program_exists(id),
                Error::<T>::ProgramAlreadyExists
            );

            let H256(id_bytes) = id;
            let program = NativeProgram::new(id_bytes.into(), code.to_vec())
                .map_err(|_| Error::<T>::FailedToConstructProgram)?;

            let reserve_fee = T::GasConverter::gas_to_fee(gas_limit);

            // First we reserve enough funds on the account to pay for `gas_limit`
            // and to transfer declared value.
            T::Currency::reserve(&who, reserve_fee + value)
                .map_err(|_| Error::<T>::NotEnoughBalanceForReserve)?;

            let origin = who.into_origin();

            // By that call we follow the guarantee that we have in `Self::submit_code` -
            // if there's code in storage, there's also metadata for it.
            if let Ok(code_hash) = Self::set_code_with_metadata(&code, origin) {
                Self::deposit_event(Event::CodeSaved(code_hash));
            }

            let init_message_id = common::next_message_id(&init_payload);
            ExtManager::<T>::default().set_program(program, init_message_id);

            let _ = common::value_tree::ValueView::get_or_create(
                GAS_VALUE_PREFIX,
                origin,
                init_message_id,
                gas_limit,
            );

            let message = common::Message {
                id: init_message_id,
                source: origin,
                dest: id,
                payload: init_payload,
                gas_limit,
                value: value.unique_saturated_into(),
                reply: None,
            };
            common::queue_dispatch(Dispatch::new_init(message));

            Self::deposit_event(Event::InitMessageEnqueued(MessageInfo {
                message_id: init_message_id,
                program_id: id,
                origin,
            }));

            Ok(().into())
        }

        /// Sends a message to a program or to another account.
        ///
        /// The origin must be Signed and the sender must have sufficient funds to pay
        /// for `gas` and `value` (in case the latter is being transferred).
        ///
        /// To avoid an undefined behavior a check is made that the destination address
        /// is not a program in uninitialized state. If the opposite holds true,
        /// the message is not enqueued for processing.
        ///
        /// Parameters:
        /// - `destination`: the message destination.
        /// - `payload`: in case of a program destination, parameters of the `handle` function.
        /// - `gas_limit`: maximum amount of gas the program can spend before it is halted.
        /// - `value`: balance to be transferred to the program once it's been created.
        ///
        /// Emits the following events:
        /// - `DispatchMessageEnqueued(MessageInfo)` when dispatch message is placed in the queue.
        #[frame_support::transactional]
        #[pallet::weight(<T as Config>::WeightInfo::send_message(payload.len() as u32))]
        pub fn send_message(
            origin: OriginFor<T>,
            destination: H256,
            payload: Vec<u8>,
            gas_limit: u64,
            value: BalanceOf<T>,
        ) -> DispatchResultWithPostInfo {
            let who = ensure_signed(origin)?;

            // Check that provided `gas_limit` value does not exceed the block gas limit
            ensure!(
                gas_limit <= T::BlockGasLimit::get(),
                Error::<T>::GasLimitTooHigh
            );

            ensure!(
                !Self::is_terminated(destination),
                Error::<T>::ProgramIsTerminated
            );

            let message_id = common::next_message_id(&payload);

            // Message is not guaranteed to be executed, that's why value is not immediately transferred.
            // That's because destination can fail to be initialized, while this dispatch message is next
            // in the queue.
            T::Currency::reserve(&who, value.unique_saturated_into())
                .map_err(|_| Error::<T>::NotEnoughBalanceForReserve)?;

            if common::program_exists(destination) {
                let gas_limit_reserve = T::GasConverter::gas_to_fee(gas_limit);

                // First we reserve enough funds on the account to pay for `gas_limit`
                T::Currency::reserve(&who, gas_limit_reserve)
                    .map_err(|_| Error::<T>::NotEnoughBalanceForReserve)?;

                let origin = who.into_origin();

                let _ = common::value_tree::ValueView::get_or_create(
                    GAS_VALUE_PREFIX,
                    origin,
                    message_id,
                    gas_limit,
                );

                let message = Message {
                    id: message_id,
                    source: origin,
                    payload,
                    gas_limit,
                    dest: destination,
                    value: value.unique_saturated_into(),
                    reply: None,
                };
                common::queue_dispatch(Dispatch::new_handle(message));

                Self::deposit_event(Event::DispatchMessageEnqueued(MessageInfo {
                    message_id,
                    origin,
                    program_id: destination,
                }));
            } else {
                // Message in mailbox is not meant for any processing, hence 0 gas limit
                // and no gas tree needs to be created
                let message = Message {
                    id: message_id,
                    source: who.into_origin(),
                    payload,
                    gas_limit: 0,
                    dest: destination,
                    value: value.unique_saturated_into(),
                    reply: None,
                };

                Self::insert_to_mailbox(destination, message.clone());
                Self::deposit_event(Event::Log(message));
            }

            Ok(().into())
        }

        /// Sends a reply message.
        ///
        /// The origin must be Signed and the sender must have sufficient funds to pay
        /// for `gas` and `value` (in case the latter is being transferred).
        ///
        /// Parameters:
        /// - `reply_to_id`: the original message id.
        /// - `payload`: data expected by the original sender.
        /// - `gas_limit`: maximum amount of gas the program can spend before it is halted.
        /// - `value`: balance to be transferred to the program once it's been created.
        ///
        /// - `DispatchMessageEnqueued(H256)` when dispatch message is placed in the queue.
        #[frame_support::transactional]
        #[pallet::weight(<T as Config>::WeightInfo::send_reply(payload.len() as u32))]
        pub fn send_reply(
            origin: OriginFor<T>,
            reply_to_id: H256,
            payload: Vec<u8>,
            gas_limit: u64,
            value: BalanceOf<T>,
        ) -> DispatchResultWithPostInfo {
            let who = ensure_signed(origin)?;

            // Ensure the `gas_limit` allows the extrinsic to fit into a block
            ensure!(
                gas_limit <= T::BlockGasLimit::get(),
                Error::<T>::GasLimitTooHigh
            );

            // Claim outstanding value from the original message first
            let original_message = Self::remove_and_claim_from_mailbox(&who, reply_to_id)?;
            let destination = original_message.source;

            // Message is not guaranteed to be executed, that's why value is not immediately transferred.
            // That's because destination can fail to be initialized, while this dispatch message is next
            // in the queue.
            T::Currency::reserve(&who, value.unique_saturated_into())
                .map_err(|_| Error::<T>::NotEnoughBalanceForReserve)?;

            let message_id = common::next_message_id(&payload);

            if common::program_exists(destination) {
                let gas_limit_reserve = T::GasConverter::gas_to_fee(gas_limit);

                // First we reserve enough funds on the account to pay for `gas_limit`
                T::Currency::reserve(&who, gas_limit_reserve)
                    .map_err(|_| Error::<T>::NotEnoughBalanceForReserve)?;

                let origin = who.into_origin();

                let _ = common::value_tree::ValueView::get_or_create(
                    GAS_VALUE_PREFIX,
                    origin,
                    message_id,
                    gas_limit,
                );

                let message = Message {
                    id: message_id,
                    source: origin,
                    payload,
                    gas_limit,
                    dest: destination,
                    value: value.unique_saturated_into(),
                    reply: Some((reply_to_id, 0)),
                };
                common::queue_dispatch(Dispatch::new_reply(message));

                Self::deposit_event(Event::DispatchMessageEnqueued(MessageInfo {
                    message_id,
                    origin,
                    program_id: destination,
                }));
            } else {
                // Message in mailbox is not meant for any processing, hence 0 gas limit
                // and no gas tree needs to be created
                let message = Message {
                    id: message_id,
                    source: who.into_origin(),
                    payload,
                    gas_limit: 0,
                    dest: destination,
                    value: value.unique_saturated_into(),
                    reply: Some((reply_to_id, 0)),
                };

                Self::insert_to_mailbox(destination, message.clone());
                Self::deposit_event(Event::Log(message));
            }

            Ok(().into())
        }

        #[frame_support::transactional]
        #[pallet::weight(T::DbWeight::get().writes(1))]
        pub fn claim_value_from_mailbox(
            origin: OriginFor<T>,
            message_id: H256,
        ) -> DispatchResultWithPostInfo {
            let who = ensure_signed(origin)?;

            let _ = Self::remove_and_claim_from_mailbox(&who, message_id)?;

            Self::deposit_event(Event::ClaimedValueFromMailbox(message_id));

            Ok(().into())
        }

        /// Reset all pallet associated storage.
        #[pallet::weight(0)]
        pub fn reset(origin: OriginFor<T>) -> DispatchResult {
            ensure_root(origin)?;
            <Mailbox<T>>::remove_all(None);
            common::reset_storage();

            Self::deposit_event(Event::DatabaseWiped);

            Ok(())
        }
    }

    impl<T: Config> common::PaymentProvider<T::AccountId> for Pallet<T>
    where
        T::AccountId: Origin,
    {
        type Balance = BalanceOf<T>;

        fn withhold_reserved(
            source: H256,
            dest: &T::AccountId,
            amount: Self::Balance,
        ) -> Result<(), DispatchError> {
            let _ = T::Currency::repatriate_reserved(
                &<T::AccountId as Origin>::from_origin(source),
                dest,
                amount,
                BalanceStatus::Free,
            )?;

            Ok(())
        }
    }
}<|MERGE_RESOLUTION|>--- conflicted
+++ resolved
@@ -422,14 +422,10 @@
                 timestamp: <pallet_timestamp::Pallet<T>>::get().unique_saturated_into(),
             };
 
-<<<<<<< HEAD
-            while let Some(dispatch) = common::dequeue_dispatch() {
-=======
             if T::DebugInfo::is_remap_id_enabled() {
                 T::DebugInfo::remap_id();
             }
-            while let Some(message) = common::dequeue_message() {
->>>>>>> c0f6d0b1
+            while let Some(message) = common::dequeue_dispatch() {
                 // Check whether we have enough of gas allowed for message processing
                 if dispatch.message.gas_limit > GasAllowance::<T>::get() {
                     common::queue_dispatch(dispatch);
