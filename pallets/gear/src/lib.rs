// This file is part of Gear.

// Copyright (C) 2021-2022 Gear Technologies Inc.
// SPDX-License-Identifier: GPL-3.0-or-later WITH Classpath-exception-2.0

// This program is free software: you can redistribute it and/or modify
// it under the terms of the GNU General Public License as published by
// the Free Software Foundation, either version 3 of the License, or
// (at your option) any later version.

// This program is distributed in the hope that it will be useful,
// but WITHOUT ANY WARRANTY; without even the implied warranty of
// MERCHANTABILITY or FITNESS FOR A PARTICULAR PURPOSE. See the
// GNU General Public License for more details.

// You should have received a copy of the GNU General Public License
// along with this program. If not, see <https://www.gnu.org/licenses/>.

#![cfg_attr(not(feature = "std"), no_std)]

extern crate alloc;

pub use pallet::*;
pub use weights::WeightInfo;

#[cfg(feature = "runtime-benchmarks")]
mod benchmarking;
mod ext;
pub mod manager;
pub mod weights;

#[cfg(test)]
mod mock;

#[cfg(test)]
mod tests;

pub type Authorship<T> = pallet_authorship::Pallet<T>;

use pallet_gear_program::Pallet as GearProgramPallet;

pub trait DebugInfo {
    fn is_remap_id_enabled() -> bool;
    fn remap_id();
    fn do_snapshot();
    fn is_enabled() -> bool;
}

impl DebugInfo for () {
    fn is_remap_id_enabled() -> bool {
        false
    }
    fn remap_id() {}
    fn do_snapshot() {}
    fn is_enabled() -> bool {
        false
    }
}

#[frame_support::pallet]
pub mod pallet {
    use super::*;

    use alloc::format;
    use common::{
        self, CodeMetadata, DAGBasedLedger, GasPrice, Origin, Program, ProgramState,
        QueuedDispatch, QueuedMessage,
    };
    use core_processor::{
        common::{DispatchOutcome as CoreDispatchOutcome, ExecutableActor, JournalNote},
        configs::BlockInfo,
    };
    use frame_support::{
        dispatch::{DispatchError, DispatchResultWithPostInfo},
        pallet_prelude::*,
        traits::{BalanceStatus, Currency, Get, LockableCurrency, ReservableCurrency},
    };
    use frame_system::pallet_prelude::*;
    use gear_backend_sandbox::SandboxEnvironment;
    use gear_core::{
        message::DispatchKind,
        program::{CheckedCode, CheckedCodeHash, ProgramId},
    };
    use primitive_types::H256;
    use scale_info::TypeInfo;
    use sp_runtime::traits::UniqueSaturatedInto;
    use sp_std::{collections::btree_map::BTreeMap, prelude::*};

    use crate::manager::{ExtManager, HandleKind};

    #[pallet::config]
    pub trait Config:
        frame_system::Config
        + pallet_authorship::Config
        + pallet_timestamp::Config
        + pallet_gear_program::Config<Currency = <Self as Config>::Currency>
    {
        /// Because this pallet emits events, it depends on the runtime's definition of an event.
        type Event: From<Event<Self>> + IsType<<Self as frame_system::Config>::Event>;

        /// Gas and value transfer currency
        type Currency: LockableCurrency<Self::AccountId> + ReservableCurrency<Self::AccountId>;

        /// Gas to Currency converter
        type GasPrice: GasPrice<Balance = BalanceOf<Self>>;

        /// Implementation of a ledger to account for gas creation and consumption
        type GasHandler: DAGBasedLedger<ExternalOrigin = H256, Key = H256, Balance = u64>;

        /// Weight information for extrinsics in this pallet.
        type WeightInfo: WeightInfo;

        /// The maximum amount of gas that can be used within a single block.
        #[pallet::constant]
        type BlockGasLimit: Get<u64>;

        /// The cost for a message to spend one block in the wait list
        #[pallet::constant]
        type WaitListFeePerBlock: Get<u64>;

        type DebugInfo: DebugInfo;
    }

    type BalanceOf<T> =
        <<T as Config>::Currency as Currency<<T as frame_system::Config>::AccountId>>::Balance;

    #[pallet::pallet]
    #[pallet::without_storage_info]
    #[pallet::generate_store(pub(super) trait Store)]
    pub struct Pallet<T>(_);

    #[pallet::event]
    #[pallet::generate_deposit(pub(super) fn deposit_event)]
    pub enum Event<T: Config> {
        /// Log event from the specific program.
        Log(common::QueuedMessage),
        /// Program created and an init message enqueued.
        InitMessageEnqueued(MessageInfo),
        /// Program initialization error.
        InitFailure(MessageInfo, Reason),
        /// Program initialized.
        InitSuccess(MessageInfo),
        /// Dispatch message with a specific ID enqueued for processing.
        DispatchMessageEnqueued(MessageInfo),
        /// Dispatched message has resulted in an outcome
        MessageDispatched(DispatchOutcome),
        /// Some number of messages processed.
        // TODO: will be replaced by more comprehensive stats
        MessagesDequeued(u32),
        /// Value and gas has been claimed from a message in mailbox by the addressee
        ClaimedValueFromMailbox(H256),
        /// A message has been added to the wait list
        AddedToWaitList(common::QueuedMessage),
        /// A message has been removed from the wait list
        RemovedFromWaitList(H256),
        /// Program code with a calculated code hash is saved to the storage
        CodeSaved(H256),
        /// Pallet associated storage has been wiped.
        DatabaseWiped,
        /// Message was not executed
        MessageNotExecuted(H256),
    }

    // Gear pallet error.
    #[pallet::error]
    pub enum Error<T> {
        /// Not enough balance to reserve.
        ///
        /// Usually occurs when gas_limit specified is such that origin account can't afford the message.
        NotEnoughBalanceForReserve,
        /// Gas limit too high.
        ///
        /// Occurs when an extrinsic's declared `gas_limit` is greater than a block's maximum gas limit.
        GasLimitTooHigh,
        /// Program already exists.
        ///
        /// Occurs if a program with some specific program id already exists in program storage.
        ProgramAlreadyExists,
        /// No message in the mailbox.
        ///
        /// The user tried to reply on message that was not found in his personal mailbox.
        NoMessageInMailbox,
        /// Program is terminated
        ///
        /// Program init ended up with failure, so such message destination is unavailable anymore
        ProgramIsTerminated,
        /// Message gas tree is not found.
        ///
        /// When message claimed from mailbox has a corrupted or non-extant gas tree associated.
        NoMessageTree,
        /// Code already exists
        ///
        /// Occurs when trying to save to storage a program code, that has been saved there.
        CodeAlreadyExists,
        /// Failed to create a program.
        FailedToConstructProgram,
        /// Value doesnt cover ExistenceDeposit
        ValueLessThanMinimal,
    }

    #[derive(Debug, Encode, Decode, Clone, PartialEq, TypeInfo)]
    pub enum Reason {
        Error,
        ValueTransfer,
        Dispatch(Vec<u8>),
    }

    #[derive(Debug, Encode, Decode, Clone, PartialEq, TypeInfo)]
    pub enum ExecutionResult {
        Success,
        Failure(Vec<u8>),
    }

    #[derive(Debug, Encode, Decode, Clone, PartialEq, TypeInfo)]
    pub struct DispatchOutcome {
        pub message_id: H256,
        pub outcome: ExecutionResult,
    }

    #[derive(Debug, Encode, Decode, Clone, PartialEq, TypeInfo)]
    pub struct MessageInfo {
        pub message_id: H256,
        pub program_id: H256,
        pub origin: H256,
    }

    #[pallet::type_value]
    pub fn DefaultForGasLimit<T: Config>() -> u64 {
        T::BlockGasLimit::get()
    }

    #[pallet::storage]
    #[pallet::getter(fn gas_allowance)]
    pub type GasAllowance<T> = StorageValue<_, u64, ValueQuery, DefaultForGasLimit<T>>;

    #[pallet::storage]
    #[pallet::getter(fn mailbox)]
    pub type Mailbox<T: Config> =
        StorageMap<_, Identity, T::AccountId, BTreeMap<H256, common::QueuedMessage>>;

    #[pallet::hooks]
    impl<T: Config> Hooks<BlockNumberFor<T>> for Pallet<T>
    where
        T::AccountId: Origin,
    {
        /// Initialization
        fn on_initialize(_bn: BlockNumberFor<T>) -> Weight {
            // Reset block gas allowance
            GasAllowance::<T>::put(T::BlockGasLimit::get());
            T::DbWeight::get().writes(1)
        }

        /// Finalization
        fn on_finalize(_bn: BlockNumberFor<T>) {}

        /// Queue processing occurs after all normal extrinsics in the block
        ///
        /// There should always remain enough weight for this hook to be invoked
        fn on_idle(bn: BlockNumberFor<T>, remaining_weight: Weight) -> Weight {
            log::debug!(
                target: "runtime::gear",
                "{} of weight remains in block {:?} after normal extrinsics have been processed",
                remaining_weight,
                bn,
            );
            // Adjust the block gas allowance based on actual remaining weight
            GasAllowance::<T>::put(remaining_weight);
            let mut weight = T::DbWeight::get().writes(1);
            weight += Self::process_queue();

            weight
        }
    }

    impl<T: Config> Pallet<T>
    where
        T::AccountId: Origin,
    {
        // Messages have only two options to be inserted in mailbox:
        // 1. While message processing called `gr_wait`.
        // 2. While message addressed to program, that hadn't finished it's initialization.
        //
        // This means that program always exists in storage in active or terminated status.
        //
        // We also remove messages from mailbox for cases of out of rent (in `pallet-usage`)
        // and once program initialized or failed it's inititalization.
        pub fn insert_to_mailbox(user: H256, message: common::QueuedMessage) {
            let user_id = &<T::AccountId as Origin>::from_origin(user);

            <Mailbox<T>>::mutate(user_id, |value| {
                value
                    .get_or_insert(BTreeMap::new())
                    .insert(message.id, message)
            });
        }

        pub fn get_from_mailbox(user: H256, message_id: H256) -> Option<common::QueuedMessage> {
            let user_id = &<T::AccountId as Origin>::from_origin(user);

            <Mailbox<T>>::try_get(user_id)
                .ok()
                .and_then(|mut messages| messages.remove(&message_id))
        }

        pub fn remove_from_mailbox(user: H256, message_id: H256) -> Option<common::QueuedMessage> {
            let user_id = &<T::AccountId as Origin>::from_origin(user);

            <Mailbox<T>>::try_mutate(user_id, |value| match value {
                Some(ref mut btree) => Ok(btree.remove(&message_id)),
                None => Err(()),
            })
            .ok()
            .flatten()
        }

        pub fn remove_and_claim_from_mailbox(
            user_id: &T::AccountId,
            message_id: H256,
        ) -> Result<common::QueuedMessage, DispatchError> {
            let message = Self::remove_from_mailbox(user_id.clone().into_origin(), message_id)
                .ok_or(Error::<T>::NoMessageInMailbox)?;

            if message.value > 0 {
                // Assuming the programs has enough balance
                <T as Config>::Currency::repatriate_reserved(
                    &<T::AccountId as Origin>::from_origin(message.source),
                    user_id,
                    message.value.unique_saturated_into(),
                    BalanceStatus::Free,
                )?;
            }

            Ok(message)
        }

        pub fn get_gas_spent(
            source: H256,
            kind: HandleKind,
            payload: Vec<u8>,
            value: u128,
        ) -> Result<u64, Vec<u8>> {
            let mut ext_manager = ExtManager::<T>::default();

            let root_message_id = common::next_message_id(&payload);

            let (kind, dest, reply) = match kind {
                HandleKind::Init(code) => {
                    let id = sp_io::hashing::blake2_256(&code);
                    let code = CheckedCode::try_new(code).map_err(|_| {
                        b"Unable to create a program for the code provided".to_vec()
                    })?;
                    common::set_code(id.into(), &code);
                    let checked_code_hash = CheckedCodeHash::new(code);
                    ext_manager.set_program(id.into(), checked_code_hash, root_message_id);

                    (DispatchKind::Init, id.into(), None)
                }
                HandleKind::Handle(dest) => (DispatchKind::Handle, dest, None),
                HandleKind::Reply(msg_id, exit_code) => {
                    let msg = Self::get_from_mailbox(source, msg_id)
                        .ok_or_else(|| b"Message not found in the mailbox".to_vec())?;
                    (
                        DispatchKind::HandleReply,
                        msg.source,
                        Some((msg_id, exit_code)),
                    )
                }
            };

            let initial_gas = T::BlockGasLimit::get();
            T::GasHandler::create(source.into_origin(), root_message_id, initial_gas)
                .map_err(|_| b"Internal error: unable to create gas handler".to_vec())?;

            let message = QueuedMessage {
                id: root_message_id,
                source,
                dest,
                payload,
                value,
                reply,
            };

            let dispatch = QueuedDispatch {
                kind,
                message,
                payload_store: None,
            };

            common::clear_dispatch_queue();
            common::queue_dispatch(dispatch);

            let block_info = BlockInfo {
                height: <frame_system::Pallet<T>>::block_number().unique_saturated_into(),
                timestamp: <pallet_timestamp::Pallet<T>>::get().unique_saturated_into(),
            };

            let existential_deposit =
                <T as Config>::Currency::minimum_balance().unique_saturated_into();

            let mut max_gas_spent = 0;

            while let Some(queued_dispatch) = common::dequeue_dispatch() {
                let actor_id = queued_dispatch.message.dest;
                let actor = ext_manager
                    .get_executable_actor(actor_id)
                    .ok_or_else(|| b"Program not found in the storage".to_vec())?;

                let journal = core_processor::process::<
                    ext::LazyPagesExt,
                    SandboxEnvironment<ext::LazyPagesExt>,
                >(
                    Some(actor),
                    queued_dispatch.into_dispatch(initial_gas),
                    block_info,
                    existential_deposit,
                    ProgramId::from_origin(source),
                );

                core_processor::handle_journal(journal.clone(), &mut ext_manager);

                let (remaining_gas, _) =
                    T::GasHandler::get_limit(root_message_id).ok_or_else(|| {
                        b"Internal error: unable to get gas limit after execution".to_vec()
                    })?;

                // TODO: Check whether we charge gas fee for submitting code after #646
                for note in journal {
                    match note {
                        JournalNote::SendDispatch { .. }
                        | JournalNote::WaitDispatch(..)
                        | JournalNote::MessageConsumed(..) => {
                            let gas_spent = initial_gas.saturating_sub(remaining_gas);
                            if gas_spent > max_gas_spent {
                                max_gas_spent = gas_spent;
                            }
                        }
                        JournalNote::MessageDispatched(CoreDispatchOutcome::MessageTrap {
                            trap,
                            ..
                        }) => {
                            return Err(format!(
                                "Program terminated with a trap: {}",
                                trap.unwrap_or("No reason")
                            )
                            .into_bytes());
                        }
                        _ => (),
                    }
                }
            }

            Ok(max_gas_spent)
        }

        pub(crate) fn decrease_gas_allowance(gas_charge: u64) {
            GasAllowance::<T>::mutate(|x| *x = x.saturating_sub(gas_charge));
        }

        /// Returns true if a program has been successfully initialized
        pub fn is_initialized(program_id: H256) -> bool {
            common::get_program(program_id)
                .map(|p| p.is_initialized())
                .unwrap_or(false)
        }

        /// Returns true if a program has terminated status
        pub fn is_terminated(program_id: H256) -> bool {
            common::get_program(program_id)
                .map(|p| p.is_terminated())
                .unwrap_or(false)
        }

        /// Message Queue processing.
        ///
        /// Can emit the following events:
        /// - `InitSuccess(MessageInfo)` when initialization message is processed successfully;
        /// - `InitFailure(MessageInfo, Reason)` when initialization message fails;
        /// - `Log(Message)` when a dispatched message spawns other messages (including replies);
        /// - `MessageDispatched(H256)` when a dispatch message has been processed with some outcome.
        pub fn process_queue() -> Weight {
            let mut ext_manager = ExtManager::<T>::default();

            let mut weight = Self::gas_allowance() as Weight;
            let mut total_handled = 0u32;

            let block_info = BlockInfo {
                height: <frame_system::Pallet<T>>::block_number().unique_saturated_into(),
                timestamp: <pallet_timestamp::Pallet<T>>::get().unique_saturated_into(),
            };

            let existential_deposit =
                <T as Config>::Currency::minimum_balance().unique_saturated_into();

            if T::DebugInfo::is_remap_id_enabled() {
                T::DebugInfo::remap_id();
            }
            while let Some(dispatch) = common::dequeue_dispatch() {
                // Update message gas limit for it may have changed in the meantime

<<<<<<< HEAD
                let (gas_limit, origin) =
                    if let Some(limit) = T::GasHandler::get_limit(*dispatch.message_id()) {
                        limit
                    } else {
                        log::debug!(
                            target: "essential",
                            "No gas handler for message: {:?} to {:?}",
                            dispatch.message_id(),
                            dispatch.message.dest
                        );

                        common::queue_dispatch(dispatch);

                        Self::decrease_gas_allowance(
                            T::DbWeight::get().reads(1) + T::DbWeight::get().writes(1),
                        );

                        if Self::gas_allowance() == 0 {
                            break;
                        }

                        continue;
                    };
=======
                let msg_id = *dispatch.message_id();

                let (gas_limit, _) = T::GasHandler::get_limit(msg_id)
                    .expect("Should never fail if ValueNode works properly");
>>>>>>> 4ba2bcb0

                log::debug!(
                    "Processing message: {:?} to {:?} / gas_limit: {}",
                    dispatch.message_id(),
                    dispatch.message.dest,
                    gas_limit
                );

                // Check whether we have enough of gas allowed for message processing
                if gas_limit > GasAllowance::<T>::get() {
                    common::queue_dispatch(dispatch);
                    break;
                }

                let program_id = dispatch.message.dest;
                let maybe_active_actor = if let Some(maybe_active_program) =
                    common::get_program(program_id)
                {
                    let current_message_id = dispatch.message.id;
                    let maybe_message_reply = dispatch.message.reply;

                    // Check whether message should be added to the wait list
                    if let Program::Active(ref prog) = maybe_active_program {
                        let is_for_wait_list = maybe_message_reply.is_none()
                            && matches!(prog.state, ProgramState::Uninitialized {message_id} if message_id != current_message_id);
                        if is_for_wait_list {
                            Self::deposit_event(Event::AddedToWaitList(dispatch.message.clone()));
                            common::waiting_init_append_message_id(program_id, current_message_id);
                            common::insert_waiting_message(
                                program_id,
                                current_message_id,
                                dispatch,
                                block_info.height,
                            );

                            continue;
                        }
                    }

                    maybe_active_program
                        .try_into_native(program_id)
                        .ok()
                        .map(|program| {
                            let balance = <T as Config>::Currency::free_balance(
                                &<T::AccountId as Origin>::from_origin(program_id),
                            )
                            .unique_saturated_into();

                            ExecutableActor { program, balance }
                        })
                } else {
                    None
                };

                let origin = <T as Config>::GasHandler::get_origin(msg_id)
                    .expect("Gas node is guaranteed to exist for the key due to earlier checks");

                let journal = core_processor::process::<
                    ext::LazyPagesExt,
                    SandboxEnvironment<ext::LazyPagesExt>,
                >(
                    maybe_active_actor,
                    dispatch.into_dispatch(gas_limit),
                    block_info,
                    existential_deposit,
                    ProgramId::from_origin(origin),
                );

                core_processor::handle_journal(journal, &mut ext_manager);

                total_handled += 1;

                if T::DebugInfo::is_enabled() {
                    T::DebugInfo::do_snapshot();
                }

                if T::DebugInfo::is_remap_id_enabled() {
                    T::DebugInfo::remap_id();
                }
            }

            if total_handled > 0 {
                Self::deposit_event(Event::MessagesDequeued(total_handled));
            }

            weight = weight.saturating_sub(Self::gas_allowance());
            weight
        }

        /// Sets `code` and metadata, if code doesn't exist in storage.
        ///
        /// On success returns Blake256 hash of the `code`. If code already
        /// exists (*so, metadata exists as well*), returns unit `CodeAlreadyExists` error.
        ///
        /// # Note
        /// Code existence in storage means that metadata is there too.
        fn set_code_with_metadata(
            code_hash: &CheckedCodeHash,
            who: H256,
        ) -> Result<H256, Error<T>> {
            let hash: H256 = code_hash.hash().into_origin();
            ensure!(!common::code_exists(hash), Error::<T>::CodeAlreadyExists);

            let metadata = {
                let block_number =
                    <frame_system::Pallet<T>>::block_number().unique_saturated_into();
                CodeMetadata::new(who, block_number)
            };
            common::set_code_metadata(hash, metadata);
            common::set_code(hash, code_hash.code());

            Ok(hash)
        }
    }

    #[pallet::call]
    impl<T: Config> Pallet<T>
    where
        T::AccountId: Origin,
    {
        /// Saves program `code` in storage.
        ///
        /// The extrinsic was created to provide _deploy program from program_ functionality.
        /// Anyone who wants to define a "factory" logic in program should first store the code and metadata for the "child"
        /// program in storage. So the code for the child will be initialized by program initialization request only if it exists in storage.
        ///
        /// More precisely, the code and its metadata are actually saved in the storage under the hash of the `code`. The code hash is computed
        /// as Blake256 hash. At the time of the call the `code` hash should not be in the storage. If it was stored previously, call will end up
        /// with an `CodeAlreadyExists` error. In this case user can be sure, that he can actually use the hash of his program's code bytes to define
        /// "program factory" logic in his program.
        ///
        /// Parameters
        /// - `code`: wasm code of a program as a byte vector.
        ///
        /// Emits the following events:
        /// - `SavedCode(H256)` - when the code is saved in storage.
        #[pallet::weight(
            <T as Config>::WeightInfo::submit_code(code.len() as u32)
        )]
        pub fn submit_code(origin: OriginFor<T>, code: Vec<u8>) -> DispatchResultWithPostInfo {
            let who = ensure_signed(origin)?;

            let code = CheckedCode::try_new(code).map_err(|e| {
                log::debug!("Program failed to load: {}", e);
                Error::<T>::FailedToConstructProgram
            })?;

            let code_hash = CheckedCodeHash::new(code);

            let code_hash = Self::set_code_with_metadata(&code_hash, who.into_origin())?;

            Self::deposit_event(Event::CodeSaved(code_hash));

            Ok(().into())
        }

        /// Creates program initialization request (message), that is scheduled to be run in the same block.
        ///
        /// There are no guarantees that initialization message will be run in the same block due to block
        /// gas limit restrictions. For example, when it will be the message's turn, required gas limit for it
        /// could be more than remaining block gas limit. Therefore, the message processing will be postponed
        /// until the next block.
        ///
        /// `ProgramId` is computed as Blake256 hash of concatenated bytes of `code` + `salt`. (todo #512 `code_hash` + `salt`)
        /// Such `ProgramId` must not exist in the Program Storage at the time of this call.
        ///
        /// There is the same guarantee here as in `submit_code`. That is, future program's
        /// `code` and metadata are stored before message was added to the queue and processed.
        ///
        /// The origin must be Signed and the sender must have sufficient funds to pay
        /// for `gas` and `value` (in case the latter is being transferred).
        ///
        /// Parameters:
        /// - `code`: wasm code of a program as a byte vector.
        /// - `salt`: randomness term (a seed) to allow programs with identical code
        ///   to be created independently.
        /// - `init_payload`: encoded parameters of the wasm module `init` function.
        /// - `gas_limit`: maximum amount of gas the program can spend before it is halted.
        /// - `value`: balance to be transferred to the program once it's been created.
        ///
        /// Emits the following events:
        /// - `InitMessageEnqueued(MessageInfo)` when init message is placed in the queue.
        ///
        /// # Note
        /// Faulty (uninitialized) programs still have a valid addresses (program ids) that can deterministically be derived on the
        /// caller's side upfront. It means that if messages are sent to such an address, they might still linger in the queue.
        ///
        /// In order to mitigate the risk of users' funds being sent to an address,
        /// where a valid program should have resided, while it's not,
        /// such "failed-to-initialize" programs are not silently deleted from the
        /// program storage but rather marked as "ghost" programs.
        /// Ghost program can be removed by their original author via an explicit call.
        /// The funds stored by a ghost program will be release to the author once the program
        /// has been removed.
        #[pallet::weight(
            <T as Config>::WeightInfo::submit_program(code.len() as u32, init_payload.len() as u32)
        )]
        pub fn submit_program(
            origin: OriginFor<T>,
            code: Vec<u8>,
            salt: Vec<u8>,
            init_payload: Vec<u8>,
            gas_limit: u64,
            value: BalanceOf<T>,
        ) -> DispatchResultWithPostInfo {
            let who = ensure_signed(origin)?;

            // Check that provided `gas_limit` value does not exceed the block gas limit
            ensure!(
                gas_limit <= T::BlockGasLimit::get(),
                Error::<T>::GasLimitTooHigh
            );

            let code = CheckedCode::try_new(code).map_err(|e| {
                log::debug!("Program failed to load: {}", e);
                Error::<T>::FailedToConstructProgram
            })?;

            let checked_code_hash = CheckedCodeHash::new(code);

            let program_id = ProgramId::generate(*checked_code_hash.hash(), &salt);
            let id = program_id.into_origin();
            // Make sure there is no program with such id in program storage
            ensure!(
                !GearProgramPallet::<T>::program_exists(id),
                Error::<T>::ProgramAlreadyExists
            );

            let reserve_fee = T::GasPrice::gas_price(gas_limit);

            // First we reserve enough funds on the account to pay for `gas_limit`
            // and to transfer declared value.
            <T as Config>::Currency::reserve(&who, reserve_fee + value)
                .map_err(|_| Error::<T>::NotEnoughBalanceForReserve)?;

            let origin = who.into_origin();

            // By that call we follow the guarantee that we have in `Self::submit_code` -
            // if there's code in storage, there's also metadata for it.
            if let Ok(code_hash) = Self::set_code_with_metadata(&checked_code_hash, origin) {
                Self::deposit_event(Event::CodeSaved(code_hash));
            }

            let init_message_id = common::next_message_id(&init_payload);
            ExtManager::<T>::default().set_program(program_id, checked_code_hash, init_message_id);

            let _ = T::GasHandler::create(origin, init_message_id, gas_limit);

            let message = common::QueuedMessage {
                id: init_message_id,
                source: origin,
                dest: id,
                payload: init_payload,
                value: value.unique_saturated_into(),
                reply: None,
            };
            common::queue_dispatch(QueuedDispatch::new_init(message));

            Self::deposit_event(Event::InitMessageEnqueued(MessageInfo {
                message_id: init_message_id,
                program_id: id,
                origin,
            }));

            Ok(().into())
        }

        /// Sends a message to a program or to another account.
        ///
        /// The origin must be Signed and the sender must have sufficient funds to pay
        /// for `gas` and `value` (in case the latter is being transferred).
        ///
        /// To avoid an undefined behavior a check is made that the destination address
        /// is not a program in uninitialized state. If the opposite holds true,
        /// the message is not enqueued for processing.
        ///
        /// Parameters:
        /// - `destination`: the message destination.
        /// - `payload`: in case of a program destination, parameters of the `handle` function.
        /// - `gas_limit`: maximum amount of gas the program can spend before it is halted.
        /// - `value`: balance to be transferred to the program once it's been created.
        ///
        /// Emits the following events:
        /// - `DispatchMessageEnqueued(MessageInfo)` when dispatch message is placed in the queue.
        #[frame_support::transactional]
        #[pallet::weight(<T as Config>::WeightInfo::send_message(payload.len() as u32))]
        pub fn send_message(
            origin: OriginFor<T>,
            destination: H256,
            payload: Vec<u8>,
            gas_limit: u64,
            value: BalanceOf<T>,
        ) -> DispatchResultWithPostInfo {
            let who = ensure_signed(origin)?;

            let numeric_value: u128 = value.unique_saturated_into();
            let minimum: u128 = <T as Config>::Currency::minimum_balance().unique_saturated_into();

            // Check that provided `gas_limit` value does not exceed the block gas limit
            ensure!(
                gas_limit <= T::BlockGasLimit::get(),
                Error::<T>::GasLimitTooHigh
            );

            // Check that provided `value` equals 0 or greater than existential deposit
            ensure!(
                0 == numeric_value || numeric_value >= minimum,
                Error::<T>::ValueLessThanMinimal
            );

            ensure!(
                !Self::is_terminated(destination),
                Error::<T>::ProgramIsTerminated
            );

            let message_id = common::next_message_id(&payload);

            // Message is not guaranteed to be executed, that's why value is not immediately transferred.
            // That's because destination can fail to be initialized, while this dispatch message is next
            // in the queue.
            <T as Config>::Currency::reserve(&who, value.unique_saturated_into())
                .map_err(|_| Error::<T>::NotEnoughBalanceForReserve)?;

            if GearProgramPallet::<T>::program_exists(destination) {
                let gas_limit_reserve = T::GasPrice::gas_price(gas_limit);

                // First we reserve enough funds on the account to pay for `gas_limit`
                <T as Config>::Currency::reserve(&who, gas_limit_reserve)
                    .map_err(|_| Error::<T>::NotEnoughBalanceForReserve)?;

                let origin = who.into_origin();

                let _ = T::GasHandler::create(origin, message_id, gas_limit);

                let message = QueuedMessage {
                    id: message_id,
                    source: origin,
                    payload,
                    dest: destination,
                    value: value.unique_saturated_into(),
                    reply: None,
                };
                common::queue_dispatch(QueuedDispatch::new_handle(message));

                Self::deposit_event(Event::DispatchMessageEnqueued(MessageInfo {
                    message_id,
                    origin,
                    program_id: destination,
                }));
            } else {
                // Message in mailbox is not meant for any processing, hence 0 gas limit
                // and no gas tree needs to be created
                let message = QueuedMessage {
                    id: message_id,
                    source: who.into_origin(),
                    payload,
                    dest: destination,
                    value: value.unique_saturated_into(),
                    reply: None,
                };

                Self::insert_to_mailbox(destination, message.clone());
                Self::deposit_event(Event::Log(message));
            }

            Ok(().into())
        }

        /// Sends a reply message.
        ///
        /// The origin must be Signed and the sender must have sufficient funds to pay
        /// for `gas` and `value` (in case the latter is being transferred).
        ///
        /// Parameters:
        /// - `reply_to_id`: the original message id.
        /// - `payload`: data expected by the original sender.
        /// - `gas_limit`: maximum amount of gas the program can spend before it is halted.
        /// - `value`: balance to be transferred to the program once it's been created.
        ///
        /// - `DispatchMessageEnqueued(H256)` when dispatch message is placed in the queue.
        #[frame_support::transactional]
        #[pallet::weight(<T as Config>::WeightInfo::send_reply(payload.len() as u32))]
        pub fn send_reply(
            origin: OriginFor<T>,
            reply_to_id: H256,
            payload: Vec<u8>,
            gas_limit: u64,
            value: BalanceOf<T>,
        ) -> DispatchResultWithPostInfo {
            let who = ensure_signed(origin)?;

            let numeric_value: u128 = value.unique_saturated_into();
            let minimum: u128 = <T as Config>::Currency::minimum_balance().unique_saturated_into();

            // Ensure the `gas_limit` allows the extrinsic to fit into a block
            ensure!(
                gas_limit <= T::BlockGasLimit::get(),
                Error::<T>::GasLimitTooHigh
            );

            // Check that provided `value` equals 0 or greater than existential deposit
            ensure!(
                0 == numeric_value || numeric_value >= minimum,
                Error::<T>::ValueLessThanMinimal
            );

            // Claim outstanding value from the original message first
            let original_message = Self::remove_and_claim_from_mailbox(&who, reply_to_id)?;
            let destination = original_message.source;

            // Message is not guaranteed to be executed, that's why value is not immediately transferred.
            // That's because destination can fail to be initialized, while this dispatch message is next
            // in the queue.
            <T as Config>::Currency::reserve(&who, value.unique_saturated_into())
                .map_err(|_| Error::<T>::NotEnoughBalanceForReserve)?;

            let message_id = common::next_message_id(&payload);

            if GearProgramPallet::<T>::program_exists(destination) {
                let gas_limit_reserve = T::GasPrice::gas_price(gas_limit);

                // First we reserve enough funds on the account to pay for `gas_limit`
                <T as Config>::Currency::reserve(&who, gas_limit_reserve)
                    .map_err(|_| Error::<T>::NotEnoughBalanceForReserve)?;

                let origin = who.into_origin();

                let _ = T::GasHandler::create(origin, message_id, gas_limit);

                let message = QueuedMessage {
                    id: message_id,
                    source: origin,
                    payload,
                    dest: destination,
                    value: value.unique_saturated_into(),
                    reply: Some((reply_to_id, 0)),
                };
                common::queue_dispatch(QueuedDispatch::new_reply(message));

                Self::deposit_event(Event::DispatchMessageEnqueued(MessageInfo {
                    message_id,
                    origin,
                    program_id: destination,
                }));
            } else {
                // Message in mailbox is not meant for any processing, hence 0 gas limit
                // and no gas tree needs to be created
                let message = QueuedMessage {
                    id: message_id,
                    source: who.into_origin(),
                    payload,
                    dest: destination,
                    value: value.unique_saturated_into(),
                    reply: Some((reply_to_id, 0)),
                };

                Self::insert_to_mailbox(destination, message.clone());
                Self::deposit_event(Event::Log(message));
            }

            Ok(().into())
        }

        #[frame_support::transactional]
        #[pallet::weight(T::DbWeight::get().writes(1))]
        pub fn claim_value_from_mailbox(
            origin: OriginFor<T>,
            message_id: H256,
        ) -> DispatchResultWithPostInfo {
            let who = ensure_signed(origin)?;

            let _ = Self::remove_and_claim_from_mailbox(&who, message_id)?;

            Self::deposit_event(Event::ClaimedValueFromMailbox(message_id));

            Ok(().into())
        }

        /// Reset all pallet associated storage.
        #[pallet::weight(0)]
        pub fn reset(origin: OriginFor<T>) -> DispatchResult {
            ensure_root(origin)?;
            <Mailbox<T>>::remove_all(None);
            GearProgramPallet::<T>::reset_storage();
            common::reset_storage();

            Self::deposit_event(Event::DatabaseWiped);

            Ok(())
        }
    }

    impl<T: Config> common::PaymentProvider<T::AccountId> for Pallet<T>
    where
        T::AccountId: Origin,
    {
        type Balance = BalanceOf<T>;

        fn withhold_reserved(
            source: H256,
            dest: &T::AccountId,
            amount: Self::Balance,
        ) -> Result<(), DispatchError> {
            let _ = <T as Config>::Currency::repatriate_reserved(
                &<T::AccountId as Origin>::from_origin(source),
                dest,
                amount,
                BalanceStatus::Free,
            )?;

            Ok(())
        }
    }
}<|MERGE_RESOLUTION|>--- conflicted
+++ resolved
@@ -497,36 +497,27 @@
             while let Some(dispatch) = common::dequeue_dispatch() {
                 // Update message gas limit for it may have changed in the meantime
 
-<<<<<<< HEAD
-                let (gas_limit, origin) =
-                    if let Some(limit) = T::GasHandler::get_limit(*dispatch.message_id()) {
-                        limit
-                    } else {
-                        log::debug!(
-                            target: "essential",
-                            "No gas handler for message: {:?} to {:?}",
-                            dispatch.message_id(),
-                            dispatch.message.dest
-                        );
-
-                        common::queue_dispatch(dispatch);
-
-                        Self::decrease_gas_allowance(
-                            T::DbWeight::get().reads(1) + T::DbWeight::get().writes(1),
-                        );
-
-                        if Self::gas_allowance() == 0 {
-                            break;
-                        }
-
-                        continue;
-                    };
-=======
                 let msg_id = *dispatch.message_id();
-
-                let (gas_limit, _) = T::GasHandler::get_limit(msg_id)
-                    .expect("Should never fail if ValueNode works properly");
->>>>>>> 4ba2bcb0
+                let (gas_limit, _) = if let Some(limit) = T::GasHandler::get_limit(msg_id) {
+                    limit
+                } else {
+                    log::debug!(
+                        target: "essential",
+                        "No gas handler for message: {:?} to {:?}",
+                        dispatch.message_id(),
+                        dispatch.message.dest
+                    );
+
+                    common::queue_dispatch(dispatch);
+
+                    let consumed = T::DbWeight::get().reads(1) + T::DbWeight::get().writes(1);
+                    Self::decrease_gas_allowance(consumed);
+                    if Self::gas_allowance() < consumed {
+                        break;
+                    }
+
+                    continue;
+                };
 
                 log::debug!(
                     "Processing message: {:?} to {:?} / gas_limit: {}",
