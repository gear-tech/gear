--- conflicted
+++ resolved
@@ -513,7 +513,6 @@
             Ok(().into())
         }
 
-<<<<<<< HEAD
         /// Submit code for benchmarks which does not check nor instrument the code.
         #[cfg(feature = "runtime-benchmarks")]
         pub fn submit_code_raw(origin: OriginFor<T>, code: Vec<u8>) -> DispatchResultWithPostInfo {
@@ -522,7 +521,7 @@
             let schedule = T::Schedule::get();
 
             let code =
-                Code::new_raw(code, schedule.instruction_weights.version, None).map_err(|e| {
+                Code::new_raw(code, schedule.instruction_weights.version, None, false).map_err(|e| {
                     log::debug!("Code failed to load: {:?}", e);
                     Error::<T>::FailedToConstructProgram
                 })?;
@@ -540,7 +539,6 @@
             Ok(().into())
         }
 
-=======
         #[cfg(not(test))]
         pub fn calculate_gas_info(
             source: H256,
@@ -561,7 +559,6 @@
         }
 
         #[cfg(test)]
->>>>>>> ac45afbb
         pub fn calculate_gas_info(
             source: H256,
             kind: HandleKind,
