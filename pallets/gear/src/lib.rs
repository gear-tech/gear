--- conflicted
+++ resolved
@@ -949,16 +949,11 @@
                     }
                 }
 
-<<<<<<< HEAD
                 // Stopping iteration over blocks if no resources left.
                 if stopped_at.is_some() {
                     break;
                 }
             }
-=======
-            let weight = GasAllowanceOf::<T>::get() as Weight;
-            let schedule = T::Schedule::get();
->>>>>>> a06c02fc
 
             // If we didn't process all tasks and stopped at some block number,
             // then there is new missed blocks set we should store.
@@ -994,6 +989,8 @@
 
             let existential_deposit =
                 <T as Config>::Currency::minimum_balance().unique_saturated_into();
+
+            let schedule = T::Schedule::get();
 
             let allocations_config = AllocationsConfig {
                 max_pages: gear_core::memory::WasmPageNumber(schedule.limits.memory_pages),
