--- conflicted
+++ resolved
@@ -999,46 +999,6 @@
 
             let schedule = T::Schedule::get();
 
-<<<<<<< HEAD
-            let pages_config = PagesConfig {
-                max_pages: schedule.limits.memory_pages.into(),
-                lazy_pages_weights: LazyPagesWeights {
-                    signal_read: CostPerPage::new(
-                        schedule.memory_weights.lazy_pages_read.ref_time(),
-                    ),
-                    signal_write: CostPerPage::new(
-                        schedule.memory_weights.lazy_pages_write.ref_time(),
-                    ),
-                    signal_write_after_read: CostPerPage::new(
-                        schedule
-                            .memory_weights
-                            .lazy_pages_write_after_read
-                            .ref_time(),
-                    ),
-                    host_func_read_access: CostPerPage::new(
-                        schedule.memory_weights.lazy_pages_read.ref_time(),
-                    ),
-                    host_func_write_access: CostPerPage::new(
-                        schedule.memory_weights.lazy_pages_write.ref_time(),
-                    ),
-                    host_func_write_after_read_access: CostPerPage::new(
-                        schedule
-                            .memory_weights
-                            .lazy_pages_write_after_read
-                            .ref_time(),
-                    ),
-                    load_page_storage_data: CostPerPage::new(
-                        schedule.memory_weights.lazy_pages_read.ref_time(),
-                    ),
-                },
-                init_cost: schedule.memory_weights.initial_cost.ref_time(),
-                alloc_cost: schedule.memory_weights.allocation_cost.ref_time(),
-                mem_grow_cost: schedule.memory_weights.grow_cost.ref_time(),
-                load_page_cost: schedule.memory_weights.load_cost.ref_time(),
-            };
-
-=======
->>>>>>> 2341c54f
             BlockConfig {
                 block_info,
                 max_pages: schedule.limits.memory_pages.into(),
