--- conflicted
+++ resolved
@@ -247,10 +247,6 @@
         pub fn process_queue() -> Weight {
             // At the beginning of a new block, we process all queued messages
             let messages = <MessageQueue<T>>::take().unwrap_or_default();
-<<<<<<< HEAD
-            let _messages_processed = <MessagesProcessed<T>>::get();
-=======
->>>>>>> 9287a17d
 
             let mut weight = Self::gas_allowance() as Weight;
             let mut total_handled = 0u32;
@@ -431,15 +427,6 @@
 
                         total_handled += execution_report.handled;
 
-<<<<<<< HEAD
-                        <MessagesProcessed<T>>::mutate(|messages_processed| {
-                            *messages_processed =
-                                messages_processed.saturating_add(execution_report.handled)
-                        });
-                        let _messages_processed = <MessagesProcessed<T>>::get();
-
-=======
->>>>>>> 9287a17d
                         for (destination, gas_left) in execution_report.gas_refunds {
                             let refund = Self::gas_to_fee(gas_left);
 
