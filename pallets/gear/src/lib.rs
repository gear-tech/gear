--- conflicted
+++ resolved
@@ -86,15 +86,10 @@
     Pallet as System, RawOrigin,
 };
 use gear_core::{
-<<<<<<< HEAD
+    buffer::*,
     code::{Code, CodeAndId, CodeError, CodeMetadata, InstrumentationStatus, InstrumentedCode},
-    ids::{prelude::*, CodeId, MessageId, ProgramId, ReservationId},
-=======
-    buffer::*,
-    code::{Code, CodeAndId, CodeError, InstrumentedCode, InstrumentedCodeAndId},
     env::MessageWaitedType,
     ids::{prelude::*, ActorId, CodeId, MessageId, ReservationId},
->>>>>>> 663b11ab
     message::*,
     percent::Percent,
     tasks::VaraScheduledTask,
