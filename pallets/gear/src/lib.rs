// This file is part of Gear.

// Copyright (C) 2021-2022 Gear Technologies Inc.
// SPDX-License-Identifier: GPL-3.0-or-later WITH Classpath-exception-2.0

// This program is free software: you can redistribute it and/or modify
// it under the terms of the GNU General Public License as published by
// the Free Software Foundation, either version 3 of the License, or
// (at your option) any later version.

// This program is distributed in the hope that it will be useful,
// but WITHOUT ANY WARRANTY; without even the implied warranty of
// MERCHANTABILITY or FITNESS FOR A PARTICULAR PURPOSE. See the
// GNU General Public License for more details.

// You should have received a copy of the GNU General Public License
// along with this program. If not, see <https://www.gnu.org/licenses/>.

#![cfg_attr(not(feature = "std"), no_std)]
#![cfg_attr(feature = "runtime-benchmarks", recursion_limit = "512")]

extern crate alloc;

<<<<<<< HEAD
=======
use alloc::string::ToString;
use codec::{Decode, Encode};

>>>>>>> 34836301
#[cfg(feature = "runtime-benchmarks")]
mod benchmarking;
mod ext;
mod schedule;

pub mod manager;
pub mod migration;
pub mod weights;

#[cfg(test)]
mod mock;

#[cfg(test)]
mod tests;

pub use crate::{
    manager::{ExtManager, HandleKind},
    pallet::*,
    schedule::{HostFnWeights, InstructionWeights, Limits, Schedule},
};
pub use weights::WeightInfo;

use common::{storage::*, CodeStorage};
use frame_support::{
    traits::{Currency, StorageVersion},
    weights::Weight,
};
use gear_backend_sandbox::SandboxEnvironment;
use gear_core::{
    code::{Code, CodeAndId, InstrumentedCode, InstrumentedCodeAndId},
    ids::{CodeId, MessageId, ProgramId},
    message::*,
    program::Program as NativeProgram,
};
use pallet_gas::Pallet as GasPallet;
use primitive_types::H256;
use sp_runtime::traits::{Saturating, UniqueSaturatedInto, Zero};
use sp_std::{
    collections::{btree_map::BTreeMap, btree_set::BTreeSet},
    convert::TryInto,
    prelude::*,
};

pub type Authorship<T> = pallet_authorship::Pallet<T>;

pub(crate) type BalanceOf<T> =
    <<T as Config>::Currency as Currency<<T as frame_system::Config>::AccountId>>::Balance;
pub(crate) type SentOf<T> = <<T as Config>::Messenger as Messenger>::Sent;
pub(crate) type DequeuedOf<T> = <<T as Config>::Messenger as Messenger>::Dequeued;
pub(crate) type QueueProcessingOf<T> = <<T as Config>::Messenger as Messenger>::QueueProcessing;
pub(crate) type QueueOf<T> = <<T as Config>::Messenger as Messenger>::Queue;
pub(crate) type MailboxOf<T> = <<T as Config>::Messenger as Messenger>::Mailbox;
pub(crate) type WaitlistOf<T> = <<T as Config>::Messenger as Messenger>::Waitlist;
pub(crate) type MessengerCapacityOf<T> = <<T as Config>::Messenger as Messenger>::Capacity;

use pallet_gear_program::Pallet as GearProgramPallet;

/// The current storage version.
const GEAR_STORAGE_VERSION: StorageVersion = StorageVersion::new(1);

pub trait DebugInfo {
    fn is_remap_id_enabled() -> bool;
    fn remap_id();
    fn do_snapshot();
    fn is_enabled() -> bool;
}

impl DebugInfo for () {
    fn is_remap_id_enabled() -> bool {
        false
    }
    fn remap_id() {}
    fn do_snapshot() {}
    fn is_enabled() -> bool {
        false
    }
}

/// The struct contains results of gas calculation required to process
/// a message.
#[derive(Clone, Debug, Decode, Encode, PartialEq, Eq, scale_info::TypeInfo)]
#[cfg_attr(feature = "std", derive(serde::Deserialize, serde::Serialize))]
pub struct GasInfo {
    /// Represents minimum gas limit required for execution.
    pub min_limit: u64,
    /// Gas amount that we reserve for some other on-chain interactions.
    pub reserved: u64,
    /// Contains number of gas burned during message processing.
    pub burned: u64,
}

#[frame_support::pallet]
pub mod pallet {
    use super::*;

    use crate::{
        ext::LazyPagesExt,
        manager::{ExtManager, HandleKind, QueuePostProcessingData},
    };
    use alloc::format;
    use common::{
        self, event::*, lazy_pages, CodeMetadata, GasPrice, Origin, Program, ProgramState,
        ValueTree,
    };
    use core_processor::{
        common::{DispatchOutcome as CoreDispatchOutcome, ExecutableActor, JournalNote},
        configs::{AllocationsConfig, BlockInfo},
        Ext,
    };
    use frame_support::{
        dispatch::{DispatchError, DispatchResultWithPostInfo},
        pallet_prelude::*,
        traits::{BalanceStatus, Currency, Get, LockableCurrency, ReservableCurrency},
    };
    use frame_system::pallet_prelude::*;

    #[pallet::config]
    pub trait Config:
        frame_system::Config
        + pallet_authorship::Config
        + pallet_timestamp::Config
        + pallet_gear_program::Config<Currency = <Self as Config>::Currency>
        + pallet_gas::Config
    {
        /// Because this pallet emits events, it depends on the runtime's definition of an event.
        type Event: From<Event<Self>> + IsType<<Self as frame_system::Config>::Event>;

        /// Gas and value transfer currency
        type Currency: LockableCurrency<Self::AccountId> + ReservableCurrency<Self::AccountId>;

        /// Gas to Currency converter
        type GasPrice: GasPrice<Balance = BalanceOf<Self>>;

        /// Implementation of a ledger to account for gas creation and consumption
        type GasHandler: ValueTree<
            ExternalOrigin = H256,
            Key = H256,
            Balance = u64,
            Error = DispatchError,
        >;

        /// Weight information for extrinsics in this pallet.
        type WeightInfo: WeightInfo;

        /// Cost schedule and limits.
        #[pallet::constant]
        type Schedule: Get<Schedule<Self>>;

        /// The maximum amount of messages that can be produced in single run.
        #[pallet::constant]
        type OutgoingLimit: Get<u32>;

        /// The cost for a message to spend one block in the wait list
        #[pallet::constant]
        type WaitListFeePerBlock: Get<u64>;

        type DebugInfo: DebugInfo;

        type CodeStorage: CodeStorage;

        type Messenger: Messenger<
            BlockNumber = Self::BlockNumber,
            Capacity = u32,
            OutputError = DispatchError,
            MailboxFirstKey = Self::AccountId,
            MailboxSecondKey = MessageId,
            MailboxedMessage = StoredMessage,
            QueuedDispatch = StoredDispatch,
            WaitlistFirstKey = ProgramId,
            WaitlistSecondKey = MessageId,
            WaitlistedMessage = StoredDispatch,
        >;
    }

    #[pallet::pallet]
    #[pallet::storage_version(GEAR_STORAGE_VERSION)]
    #[pallet::without_storage_info]
    #[pallet::generate_store(pub(super) trait Store)]
    pub struct Pallet<T>(PhantomData<T>);

    #[pallet::event]
    #[pallet::generate_deposit(pub(super) fn deposit_event)]
    pub enum Event<T: Config> {
        /// User send message to program, which was successfully
        /// added to gear message queue.
        MessageEnqueued {
            /// Generated id of the message.
            id: MessageId,
            /// Account id of the source of the message.
            source: T::AccountId,
            /// Program id, who is a destination of the message.
            destination: ProgramId,
            /// Entry point for processing of the message.
            /// On the sending stage, processing function
            /// of program is always known.
            entry: Entry,
        },

        /// Somebody sent message to user.
        UserMessageSent {
            /// Message sent.
            message: StoredMessage,
            /// Block number of expiration from `Mailbox`.
            ///
            /// Equals `Some(_)` with block number when message
            /// will be removed from `Mailbox` due to some
            /// reasons (see #642, #646 and #1010).
            ///
            /// Equals `None` if message wasn't inserted to
            /// `Mailbox` and appears as only `Event`.
            expiration: Option<T::BlockNumber>,
        },

        /// Message marked as "read" and removes it from `Mailbox`.
        /// This event only affects messages, which were
        /// already inserted in `Mailbox` before.
        UserMessageRead {
            /// Id of the message read.
            id: MessageId,
            /// The reason of the reading (removal from `Mailbox`).
            ///
            /// NOTE: See more docs about reasons at `gear_common::event`.
            reason: UserMessageReadReason,
        },

        /// The result of the messages processing within the block.
        MessagesDispatched {
            /// Total amount of messages removed from message queue.
            total: MessengerCapacityOf<T>,
            /// Execution statuses of the messages, which were already known
            /// by `Event::MessageEnqueued` (sent from user to program).
            statuses: BTreeMap<MessageId, DispatchStatus>,
            /// Ids of programs, which state changed during queue processing.
            state_changes: BTreeSet<ProgramId>,
        },

        /// Temporary `Event` variant, showing that all storages was cleared.
        ///
        /// Will be removed in favor of proper database migrations.
        DatabaseWiped,

        /// Messages execution delayed (waited) and it was successfully
        /// added to gear waitlist.
        MessageWaited {
            /// Id of the message waited.
            id: MessageId,
            /// Origin message id, which started messaging chain with programs,
            /// where currently waited message was created.
            ///
            /// Used for identifying by user, that this message associated
            /// with him and with the concrete initial message.
            origin: Option<MessageId>,
            /// The reason of the waiting (addition to `Waitlist`).
            ///
            /// NOTE: See more docs about reasons at `gear_common::event`.
            reason: MessageWaitedReason,
            /// Block number of expiration from `Waitlist`.
            ///
            /// Equals block number when message will be removed from `Waitlist`
            /// due to some reasons (see #642, #646 and #1010).
            expiration: T::BlockNumber,
        },

        /// Message is ready to continue its execution
        /// and was removed from `Waitlist`.
        MessageWoken {
            /// Id of the message woken.
            id: MessageId,
            /// The reason of the waking (removal from `Waitlist`).
            ///
            /// NOTE: See more docs about reasons at `gear_common::event`.
            reason: MessageWokenReason,
        },

        /// Any data related to programs codes changed.
        CodeChanged {
            /// Id of the code affected.
            id: CodeId,
            /// Change applied on code with current id.
            ///
            /// NOTE: See more docs about change kinds at `gear_common::event`.
            change: CodeChangeKind<T::BlockNumber>,
        },

        /// Any data related to programs changed.
        ProgramChanged {
            /// Id of the program affected.
            id: ProgramId,
            /// Change applied on program with current id.
            ///
            /// NOTE: See more docs about change kinds at `gear_common::event`.
            change: ProgramChangeKind<T::BlockNumber>,
        },
    }

    // Gear pallet error.
    #[pallet::error]
    pub enum Error<T> {
        /// Not enough balance to reserve.
        ///
        /// Usually occurs when gas_limit specified is such that origin account can't afford the message.
        NotEnoughBalanceForReserve,
        /// Gas limit too high.
        ///
        /// Occurs when an extrinsic's declared `gas_limit` is greater than a block's maximum gas limit.
        GasLimitTooHigh,
        /// Program already exists.
        ///
        /// Occurs if a program with some specific program id already exists in program storage.
        ProgramAlreadyExists,
        /// Program is terminated.
        ///
        /// Program init ended up with failure, so such message destination is unavailable anymore.
        ProgramIsTerminated,
        /// Message gas tree is not found.
        ///
        /// When message claimed from mailbox has a corrupted or non-extant gas tree associated.
        NoMessageTree,
        /// Code already exists.
        ///
        /// Occurs when trying to save to storage a program code, that has been saved there.
        CodeAlreadyExists,
        /// The code supplied to `submit_code` or `submit_program` exceeds the limit specified in the
        /// current schedule.
        CodeTooLarge,
        /// Failed to create a program.
        FailedToConstructProgram,
        /// Value doesn't cover ExistentialDeposit.
        ValueLessThanMinimal,
        /// Unable to instrument program code.
        GasInstrumentationFailed,
        /// No code could be found at the supplied code hash.
        CodeNotFound,
        /// Messages storage corrupted.
        MessagesStorageCorrupted,
    }

    #[pallet::hooks]
    impl<T: Config> Hooks<BlockNumberFor<T>> for Pallet<T>
    where
        T::AccountId: Origin,
    {
        fn on_runtime_upgrade() -> Weight {
            log::debug!(target: "runtime::gear::hooks", "🚧 Runtime upgrade");

            Weight::MAX
        }

        /// Initialization
        fn on_initialize(bn: BlockNumberFor<T>) -> Weight {
            log::debug!(target: "runtime::gear::hooks", "🚧 Initialization of block #{:?}", bn);

            0
        }

        /// Finalization
        fn on_finalize(bn: BlockNumberFor<T>) {
            log::debug!(target: "runtime::gear::hooks", "🚧 Finalization of block #{:?}", bn);
        }

        /// Queue processing occurs after all normal extrinsics in the block
        ///
        /// There should always remain enough weight for this hook to be invoked
        fn on_idle(bn: BlockNumberFor<T>, remaining_weight: Weight) -> Weight {
            log::debug!(
                target: "runtime::gear::hooks",
                "🚧 Queue processing of block #{:?} with weight='{:?}'",
                bn,
                remaining_weight,
            );

            log::debug!(
                target: "runtime::gear",
                "{} of weight remains in block {:?} after normal extrinsics have been processed",
                remaining_weight,
                bn,
            );

            // Adjust the block gas allowance based on actual remaining weight.
            //
            // This field already was affected by gas pallet within the block,
            // so we don't need to include that db write.
            GasPallet::<T>::update_gas_allowance(remaining_weight);

            Self::process_queue()
        }
    }

    impl<T: Config> Pallet<T>
    where
        T::AccountId: Origin,
    {
        /// Submit program for benchmarks which does not check nor instrument the code.
        #[cfg(feature = "runtime-benchmarks")]
        pub fn submit_program_raw(
            origin: OriginFor<T>,
            code: Vec<u8>,
            salt: Vec<u8>,
            init_payload: Vec<u8>,
            gas_limit: u64,
            value: BalanceOf<T>,
        ) -> DispatchResultWithPostInfo {
            let who = ensure_signed(origin)?;

            let schedule = T::Schedule::get();

            let module = wasm_instrument::parity_wasm::deserialize_buffer(&code).map_err(|e| {
                log::debug!("Code failed to load: {:?}", e);
                Error::<T>::FailedToConstructProgram
            })?;

            let code = Code::new_raw(code, schedule.instruction_weights.version, Some(module))
                .map_err(|e| {
                    log::debug!("Code failed to load: {:?}", e);
                    Error::<T>::FailedToConstructProgram
                })?;

            let code_and_id = CodeAndId::new(code);
            let code_id = code_and_id.code_id();

            let packet = InitPacket::new_with_gas(
                code_id,
                salt,
                init_payload,
                gas_limit,
                value.unique_saturated_into(),
            );

            let program_id = packet.destination();
            // Make sure there is no program with such id in program storage
            ensure!(
                !GearProgramPallet::<T>::program_exists(program_id),
                Error::<T>::ProgramAlreadyExists
            );

            let reserve_fee = T::GasPrice::gas_price(gas_limit);

            // First we reserve enough funds on the account to pay for `gas_limit`
            // and to transfer declared value.
            <T as Config>::Currency::reserve(&who, reserve_fee + value)
                .map_err(|_| Error::<T>::NotEnoughBalanceForReserve)?;

            let origin = who.clone().into_origin();

            // By that call we follow the guarantee that we have in `Self::submit_code` -
            // if there's code in storage, there's also metadata for it.
            if let Ok(code_id) = Self::set_code_with_metadata(code_and_id, origin) {
                // TODO: replace this temporary (`None`) value
                // for expiration block number with properly
                // calculated one (issues #646 and #969).
                Self::deposit_event(Event::CodeChanged {
                    id: code_id,
                    change: CodeChangeKind::Active { expiration: None },
                });
            }

            let message_id = Self::next_message_id(origin);

            ExtManager::<T>::default().set_program(program_id, code_id, message_id);

            let _ = T::GasHandler::create(
                origin,
                message_id.into_origin(),
                packet.gas_limit().expect("Can't fail"),
            );

            let message = InitMessage::from_packet(message_id, packet);
            let dispatch = message
                .into_dispatch(ProgramId::from_origin(origin))
                .into_stored();

            QueueOf::<T>::queue(dispatch).map_err(|_| "Unable to push message")?;

            Self::deposit_event(Event::MessageEnqueued {
                id: message_id,
                source: who,
                destination: program_id,
                entry: Entry::Init,
            });

            Ok(().into())
        }

        pub fn calculate_gas_info(
            source: H256,
            kind: HandleKind,
            payload: Vec<u8>,
            value: u128,
            allow_other_panics: bool,
        ) -> Result<GasInfo, Vec<u8>> {
            let GasInfo { min_limit, .. } = Self::run_with_ext_copy(|| {
                let initial_gas = <T as pallet_gas::Config>::BlockGasLimit::get();
                Self::calculate_gas_info_impl(
                    source,
                    kind.clone(),
                    initial_gas,
                    payload.clone(),
                    value,
                    allow_other_panics,
                    b"calculate_gas_salt".to_vec(),
                )
            })?;

            Self::run_with_ext_copy(|| {
                Self::calculate_gas_info_impl(
                    source,
                    kind,
                    min_limit,
                    payload,
                    value,
                    allow_other_panics,
                    b"calculate_gas_salt".to_vec(),
                )
                .map(
                    |GasInfo {
                         reserved, burned, ..
                     }| GasInfo {
                        min_limit,
                        reserved,
                        burned,
                    },
                )
            })
        }

        pub fn run_with_ext_copy<R, F: FnOnce() -> R>(f: F) -> R {
            sp_externalities::with_externalities(|ext| {
                ext.storage_start_transaction();
            })
            .expect("externalities should be set");

            let result = f();

            sp_externalities::with_externalities(|ext| {
                ext.storage_rollback_transaction()
                    .expect("transaction was started");
            })
            .expect("externalities should be set");

            result
        }

        fn calculate_gas_info_impl(
            source: H256,
            kind: HandleKind,
            initial_gas: u64,
            payload: Vec<u8>,
            value: u128,
            allow_other_panics: bool,
            salt: Vec<u8>,
        ) -> Result<GasInfo, Vec<u8>> {
            let account = <T::AccountId as Origin>::from_origin(source);

            let balance = <T as Config>::Currency::free_balance(&account);
            let max_balance: BalanceOf<T> =
                T::GasPrice::gas_price(initial_gas) + value.unique_saturated_into();
            <T as Config>::Currency::deposit_creating(
                &account,
                max_balance.saturating_sub(balance),
            );

            let who = frame_support::dispatch::RawOrigin::Signed(account);
            let value: BalanceOf<T> = value.unique_saturated_into();

            QueueOf::<T>::clear();

            let main_program_id = match kind {
                HandleKind::Init(code) => {
                    Self::submit_program(who.into(), code, salt, payload, initial_gas, value)
                        .map_err(|e| {
                            format!("Internal error: submit_program failed with '{:?}'", e)
                                .into_bytes()
                        })?;

                    QueueOf::<T>::iter()
                        .next()
                        .ok_or_else(|| b"Internal error: failed to get last message".to_vec())
                        .and_then(|queued| {
                            queued
                                .map_err(|_| {
                                    b"Internal error: failed to retrieve queued dispatch".to_vec()
                                })
                                .map(|dispatch| dispatch.destination())
                        })?
                }

                HandleKind::Handle(destination) => {
                    Self::send_message(who.into(), destination, payload, initial_gas, value)
                        .map_err(|e| {
                            format!("Internal error: send_message failed with '{:?}'", e)
                                .into_bytes()
                        })?;

                    destination
                }

                HandleKind::Reply(reply_to_id, _exit_code) => {
                    Self::send_reply(who.into(), reply_to_id, payload, initial_gas, value)
                        .map_err(|e| {
                            format!("Internal error: send_reply failed with '{:?}'", e).into_bytes()
                        })?;

                    QueueOf::<T>::iter()
                        .next()
                        .ok_or_else(|| b"Internal error: failed to get last message".to_vec())
                        .and_then(|queued| {
                            queued
                                .map_err(|_| {
                                    b"Internal error: failed to retrieve queued dispatch".to_vec()
                                })
                                .map(|dispatch| dispatch.destination())
                        })?
                }
            };

            let block_info = BlockInfo {
                height: <frame_system::Pallet<T>>::block_number().unique_saturated_into(),
                timestamp: <pallet_timestamp::Pallet<T>>::get().unique_saturated_into(),
            };

            let existential_deposit =
                <T as Config>::Currency::minimum_balance().unique_saturated_into();

            let mut min_limit = 0;
            let mut reserved = 0;
            let mut burned = 0;

            let schedule = T::Schedule::get();
            let mut ext_manager = ExtManager::<T>::default();

            while let Some(queued_dispatch) =
                QueueOf::<T>::dequeue().map_err(|_| b"MQ storage corrupted".to_vec())?
            {
                let actor_id = queued_dispatch.destination();

                let lazy_pages_enabled =
                    cfg!(feature = "lazy-pages") && lazy_pages::try_to_enable_lazy_pages();

                let actor = ext_manager
                    .get_executable_actor(actor_id, !lazy_pages_enabled)
                    .ok_or_else(|| b"Program not found in the storage".to_vec())?;

                let allocations_config = AllocationsConfig {
                    max_pages: gear_core::memory::WasmPageNumber(schedule.limits.memory_pages),
                    init_cost: schedule.memory_weights.initial_cost,
                    alloc_cost: schedule.memory_weights.allocation_cost,
                    mem_grow_cost: schedule.memory_weights.grow_cost,
                    load_page_cost: schedule.memory_weights.load_cost,
                };

                let dispatch_id = queued_dispatch.id().into_origin();
                let gas_limit = T::GasHandler::get_limit(dispatch_id)
                    .ok()
                    .flatten()
                    .ok_or_else(|| {
                        b"Internal error: unable to get gas limit after execution".to_vec()
                    })?;

                let journal = if lazy_pages_enabled {
                    core_processor::process::<LazyPagesExt, SandboxEnvironment<_>>(
                        Some(actor),
                        queued_dispatch.into_incoming(gas_limit),
                        block_info,
                        allocations_config,
                        existential_deposit,
                        ProgramId::from_origin(source),
                        actor_id,
                        u64::MAX,
                        T::OutgoingLimit::get(),
                        schedule.host_fn_weights.clone().into_core(),
                        ["gr_gas_available"].into(),
                    )
                } else {
                    core_processor::process::<Ext, SandboxEnvironment<_>>(
                        Some(actor),
                        queued_dispatch.into_incoming(gas_limit),
                        block_info,
                        allocations_config,
                        existential_deposit,
                        ProgramId::from_origin(source),
                        actor_id,
                        u64::MAX,
                        T::OutgoingLimit::get(),
                        schedule.host_fn_weights.clone().into_core(),
                        ["gr_gas_available"].into(),
                    )
                };

                // TODO: Check whether we charge gas fee for submitting code after #646
                for note in journal {
                    core_processor::handle_journal(vec![note.clone()], &mut ext_manager);

                    if let Some(remaining_gas) = T::GasHandler::get_origin_key(dispatch_id)
                        .map_err(|_| b"Internal error: unable to get origin key".to_vec())?
                        .and_then(|root_dispatch_id| {
                            T::GasHandler::get_limit(root_dispatch_id)
                                .map_err(|_| {
                                    b"Internal error: unable to get gas limit after execution"
                                        .to_vec()
                                })
                                .transpose()
                        })
                        .transpose()?
                    {
                        min_limit = min_limit.max(initial_gas.saturating_sub(remaining_gas));
                    }

<<<<<<< HEAD
                    if let JournalNote::MessageDispatched {
                        outcome: CoreDispatchOutcome::MessageTrap { trap, .. },
                        ..
                    } = note
                    {
                        return Err(
                            format!("Program terminated with a trap: {}", trap).into_bytes()
                        );
=======
                    match note {
                        JournalNote::SendDispatch { dispatch, .. } => {
                            let gas_limit = dispatch.gas_limit().unwrap_or(0);
                            if ext_manager.check_user_id(&dispatch.destination()) && gas_limit > 0 {
                                return Err(
                                    b"Message sent to user with non zero gas limit".to_vec()
                                );
                            }

                            // TODO change calculation of the field #1074
                            reserved = reserved.saturating_add(gas_limit);
                        }

                        JournalNote::GasBurned { amount, .. } => {
                            burned = burned.saturating_add(amount);
                        }

                        JournalNote::MessageDispatched {
                            outcome: CoreDispatchOutcome::MessageTrap { trap, program_id },
                            ..
                        } if program_id == main_program_id || !allow_other_panics => {
                            return Err(format!(
                                "Program terminated with a trap: {}",
                                trap.unwrap_or_else(|| "No reason".to_string())
                            )
                            .into_bytes());
                        }

                        _ => (),
>>>>>>> 34836301
                    }
                }
            }

            Ok(GasInfo {
                min_limit,
                reserved,
                burned,
            })
        }

        /// Returns true if a program has been successfully initialized
        pub fn is_initialized(program_id: ProgramId) -> bool {
            common::get_program(program_id.into_origin())
                .map(|p| p.is_initialized())
                .unwrap_or(false)
        }

        /// Returns true if a program has terminated status
        pub fn is_terminated(program_id: ProgramId) -> bool {
            common::get_program(program_id.into_origin())
                .map(|p| p.is_terminated())
                .unwrap_or(false)
        }

        /// Returns MessageId for newly created user message.
        pub fn next_message_id(user_id: H256) -> MessageId {
            let nonce = SentOf::<T>::get();
            SentOf::<T>::increase();
            let block_number = <frame_system::Pallet<T>>::block_number().unique_saturated_into();
            let user_id = ProgramId::from_origin(user_id);

            MessageId::generate_from_user(block_number, user_id, nonce.into())
        }

        /// Message Queue processing.
        ///
        /// Can emit the following events:
        /// - `InitSuccess(MessageInfo)` when initialization message is processed successfully;
        /// - `InitFailure(MessageInfo, Reason)` when initialization message fails;
        /// - `Log(Message)` when a dispatched message spawns other messages (including replies);
        /// - `MessageDispatched(H256)` when a dispatch message has been processed with some outcome.
        ///
        /// Returns `Weight` amount being used for processing dispatches in the queue.
        pub fn process_queue() -> Weight {
            let mut ext_manager = ExtManager::<T>::default();

            let weight = GasPallet::<T>::gas_allowance() as Weight;

            let block_info = BlockInfo {
                height: <frame_system::Pallet<T>>::block_number().unique_saturated_into(),
                timestamp: <pallet_timestamp::Pallet<T>>::get().unique_saturated_into(),
            };

            let existential_deposit =
                <T as Config>::Currency::minimum_balance().unique_saturated_into();

            if T::DebugInfo::is_remap_id_enabled() {
                T::DebugInfo::remap_id();
            }

            while QueueProcessingOf::<T>::allowed() {
                if let Some(dispatch) = QueueOf::<T>::dequeue()
                    .unwrap_or_else(|e| unreachable!("Message queue corrupted! {:?}", e))
                {
                    let msg_id = dispatch.id().into_origin();
                    let gas_limit: u64;
                    match T::GasHandler::get_limit(msg_id) {
                        Ok(maybe_limit) => {
                            if let Some(limit) = maybe_limit {
                                gas_limit = limit;
                            } else {
                                log::debug!(
                                    target: "essential",
                                    "No gas handler for message: {:?} to {:?}",
                                    dispatch.id(),
                                    dispatch.destination(),
                                );

                                QueueOf::<T>::queue(dispatch).unwrap_or_else(|e| {
                                    unreachable!("Message queue corrupted! {:?}", e)
                                });

                                // Since we requeue the message without GasHandler we have to take
                                // into account that there can left only such messages in the queue.
                                // So stop processing when there is not enough gas/weight.
                                let consumed =
                                    T::DbWeight::get().reads(1) + T::DbWeight::get().writes(1);

                                GasPallet::<T>::decrease_gas_allowance(consumed);

                                if GasPallet::<T>::gas_allowance() < consumed {
                                    break;
                                }

                                continue;
                            };
                        }
                        Err(_err) => {
                            // We only can get an error here if the gas tree is invalidated
                            // TODO: handle appropriately
                            unreachable!("Can never happen unless gas tree corrupted");
                        }
                    };

                    log::debug!(
                        "QueueProcessing message: {:?} to {:?} / gas_limit: {}, gas_allowance: {}",
                        dispatch.id(),
                        dispatch.destination(),
                        gas_limit,
                        GasPallet::<T>::gas_allowance(),
                    );

                    let schedule = T::Schedule::get();
                    let lazy_pages_enabled =
                        cfg!(feature = "lazy-pages") && lazy_pages::try_to_enable_lazy_pages();
                    let program_id = dispatch.destination();
                    let current_message_id = dispatch.id();
                    let maybe_message_reply = dispatch.reply();

                    let maybe_active_actor = if let Some(maybe_active_program) =
                        common::get_program(program_id.into_origin())
                    {
                        // Check whether message should be added to the wait list
                        if let Program::Active(prog) = maybe_active_program {
                            let schedule = T::Schedule::get();
                            let code_id = CodeId::from_origin(prog.code_hash);
                            let code = if let Some(code) = T::CodeStorage::get_code(code_id) {
                                if code.instruction_weights_version()
                                    == schedule.instruction_weights.version
                                {
                                    code
                                } else if let Ok(code) = Self::reinstrument_code(code_id, &schedule)
                                {
                                    // todo: charge for code instrumenting
                                    code
                                } else {
                                    // todo: mark code as unable for instrument to skip next time
                                    log::debug!(
                                        "Can not instrument code '{:?}' for program '{:?}'",
                                        code_id,
                                        program_id
                                    );
                                    continue;
                                }
                            } else {
                                log::debug!(
                                    "Code '{:?}' not found for program '{:?}'",
                                    code_id,
                                    program_id
                                );

                                continue;
                            };

                            if maybe_message_reply.is_none()
                                && matches!(prog.state, ProgramState::Uninitialized {message_id} if message_id != current_message_id)
                            {
                                let origin = if let Some(origin) =
                                    GasPallet::<T>::get_origin_key(dispatch.id().into_origin())
                                        .unwrap_or_else(|e| {
                                            unreachable!("ValueTree corrupted: {:?}!", e)
                                        })
                                        .map(MessageId::from_origin)
                                {
                                    if origin == dispatch.id() {
                                        None
                                    } else {
                                        Some(origin)
                                    }
                                } else {
                                    unreachable!("ValueTree corrupted!")
                                };

                                // TODO: replace this temporary (zero) value
                                // for expiration block number with properly
                                // calculated one (issues #646 and #969).
                                Pallet::<T>::deposit_event(Event::MessageWaited {
                                    id: dispatch.id(),
                                    origin,
                                    reason: MessageWaitedSystemReason::ProgramIsNotInitialized
                                        .into_reason(),
                                    expiration: T::BlockNumber::zero(),
                                });
                                common::waiting_init_append_message_id(
                                    program_id,
                                    current_message_id,
                                );
                                WaitlistOf::<T>::insert(dispatch).unwrap_or_else(|e| {
                                    unreachable!("Waitlist corrupted! {:?}", e)
                                });
                                continue;
                            }

                            let program = NativeProgram::from_parts(
                                program_id,
                                code,
                                prog.allocations,
                                matches!(prog.state, ProgramState::Initialized),
                            );

                            let balance = <T as Config>::Currency::free_balance(
                                &<T::AccountId as Origin>::from_origin(program_id.into_origin()),
                            )
                            .unique_saturated_into();

                            let pages_data = if lazy_pages_enabled {
                                Default::default()
                            } else {
                                match common::get_program_data_for_pages(
                                    program_id.into_origin(),
                                    prog.pages_with_data.iter(),
                                ) {
                                    Ok(data) => data,
                                    Err(err) => {
                                        log::error!(
                                            "Page data in storage is in invalid state: {}",
                                            err
                                        );
                                        continue;
                                    }
                                }
                            };

                            Some(ExecutableActor {
                                program,
                                balance,
                                pages_data,
                            })
                        } else {
                            // Reaching this branch is possible when init message was processed with failure, while other kind of messages
                            // were already in the queue/were added to the queue (for example. moved from wait list in case of async init)
                            log::debug!("Program '{:?}' is not active", program_id,);
                            None
                        }
                    } else {
                        // When an actor sends messages, which is intended to be added to the queue
                        // it's destination existence is always checked. The only case this doesn't
                        // happen is when program tries to submit another program with non-existing
                        // code hash. That's the only known case for reaching that branch.
                        //
                        // However there is another case with pausing program, but this API is unstable currently.
                        None
                    };

                    let origin = match <T as Config>::GasHandler::get_origin(msg_id) {
                        Ok(maybe_origin) => {
                            // NOTE: intentional expect.
                            // Given gas tree is valid, a node with such id exists and has origin
                            maybe_origin.expect(
                                "Gas node is guaranteed to exist for the key due to earlier checks",
                            )
                        }
                        Err(_err) => {
                            // Error can only be due to invalid gas tree
                            // TODO: handle appropriately
                            unreachable!("Can never happen unless gas tree corrupted");
                        }
                    };

                    let allocations_config = AllocationsConfig {
                        max_pages: gear_core::memory::WasmPageNumber(schedule.limits.memory_pages),
                        init_cost: schedule.memory_weights.initial_cost,
                        alloc_cost: schedule.memory_weights.allocation_cost,
                        mem_grow_cost: schedule.memory_weights.grow_cost,
                        load_page_cost: schedule.memory_weights.load_cost,
                    };

                    let journal = if lazy_pages_enabled {
                        core_processor::process::<LazyPagesExt, SandboxEnvironment<_>>(
                            maybe_active_actor,
                            dispatch.into_incoming(gas_limit),
                            block_info,
                            allocations_config,
                            existential_deposit,
                            ProgramId::from_origin(origin),
                            program_id,
                            GasPallet::<T>::gas_allowance(),
                            T::OutgoingLimit::get(),
                            schedule.host_fn_weights.into_core(),
                            Default::default(),
                        )
                    } else {
                        core_processor::process::<Ext, SandboxEnvironment<_>>(
                            maybe_active_actor,
                            dispatch.into_incoming(gas_limit),
                            block_info,
                            allocations_config,
                            existential_deposit,
                            ProgramId::from_origin(origin),
                            program_id,
                            GasPallet::<T>::gas_allowance(),
                            T::OutgoingLimit::get(),
                            schedule.host_fn_weights.into_core(),
                            Default::default(),
                        )
                    };

                    core_processor::handle_journal(journal, &mut ext_manager);

                    if T::DebugInfo::is_enabled() {
                        T::DebugInfo::do_snapshot();
                    }

                    if T::DebugInfo::is_remap_id_enabled() {
                        T::DebugInfo::remap_id();
                    }
                } else {
                    break;
                }
            }

            let post_data: QueuePostProcessingData = ext_manager.into();
            let total_handled = DequeuedOf::<T>::get();

            if total_handled > 0 {
                Self::deposit_event(Event::MessagesDispatched {
                    total: total_handled,
                    statuses: post_data.dispatch_statuses,
                    state_changes: post_data.state_changes,
                });
            }

            weight.saturating_sub(GasPallet::<T>::gas_allowance())
        }

        /// Sets `code` and metadata, if code doesn't exist in storage.
        ///
        /// On success returns Blake256 hash of the `code`. If code already
        /// exists (*so, metadata exists as well*), returns unit `CodeAlreadyExists` error.
        ///
        /// # Note
        /// Code existence in storage means that metadata is there too.
        pub(crate) fn set_code_with_metadata(
            code_and_id: CodeAndId,
            who: H256,
        ) -> Result<CodeId, Error<T>> {
            let code_id = code_and_id.code_id();

            let metadata = {
                let block_number =
                    <frame_system::Pallet<T>>::block_number().unique_saturated_into();
                CodeMetadata::new(who, block_number)
            };

            T::CodeStorage::add_code(code_and_id, metadata)
                .map_err(|_| Error::<T>::CodeAlreadyExists)?;

            Ok(code_id)
        }

        pub(crate) fn reinstrument_code(
            code_id: CodeId,
            schedule: &Schedule<T>,
        ) -> Result<InstrumentedCode, DispatchError> {
            let original_code =
                T::CodeStorage::get_original_code(code_id).ok_or(Error::<T>::CodeNotFound)?;
            let code = Code::try_new(
                original_code,
                schedule.instruction_weights.version,
                |module| schedule.rules(module),
            )
            .map_err(|e| {
                log::debug!("Code failed to load: {:?}", e);
                Error::<T>::FailedToConstructProgram
            })?;

            let code_and_id = CodeAndId::from_parts_unchecked(code, code_id);
            let code_and_id = InstrumentedCodeAndId::from(code_and_id);
            T::CodeStorage::update_code(code_and_id.clone());

            Ok(code_and_id.into_parts().0)
        }
    }

    #[pallet::call]
    impl<T: Config> Pallet<T>
    where
        T::AccountId: Origin,
    {
        /// Saves program `code` in storage.
        ///
        /// The extrinsic was created to provide _deploy program from program_ functionality.
        /// Anyone who wants to define a "factory" logic in program should first store the code and metadata for the "child"
        /// program in storage. So the code for the child will be initialized by program initialization request only if it exists in storage.
        ///
        /// More precisely, the code and its metadata are actually saved in the storage under the hash of the `code`. The code hash is computed
        /// as Blake256 hash. At the time of the call the `code` hash should not be in the storage. If it was stored previously, call will end up
        /// with an `CodeAlreadyExists` error. In this case user can be sure, that he can actually use the hash of his program's code bytes to define
        /// "program factory" logic in his program.
        ///
        /// Parameters
        /// - `code`: wasm code of a program as a byte vector.
        ///
        /// Emits the following events:
        /// - `SavedCode(H256)` - when the code is saved in storage.
        #[pallet::weight(
            <T as Config>::WeightInfo::submit_code(code.len() as u32)
        )]
        pub fn submit_code(origin: OriginFor<T>, code: Vec<u8>) -> DispatchResultWithPostInfo {
            let who = ensure_signed(origin)?;

            let schedule = T::Schedule::get();

            ensure!(
                code.len() as u32 <= schedule.limits.code_len,
                Error::<T>::CodeTooLarge
            );

            let code = Code::try_new(code, schedule.instruction_weights.version, |module| {
                schedule.rules(module)
            })
            .map_err(|e| {
                log::debug!("Code failed to load: {:?}", e);
                Error::<T>::FailedToConstructProgram
            })?;

            ensure!(
                code.code().len() as u32 <= schedule.limits.code_len,
                Error::<T>::CodeTooLarge
            );

            let code_id = Self::set_code_with_metadata(CodeAndId::new(code), who.into_origin())?;

            // TODO: replace this temporary (`None`) value
            // for expiration block number with properly
            // calculated one (issues #646 and #969).
            Self::deposit_event(Event::CodeChanged {
                id: code_id,
                change: CodeChangeKind::Active { expiration: None },
            });

            Ok(().into())
        }

        /// Creates program initialization request (message), that is scheduled to be run in the same block.
        ///
        /// There are no guarantees that initialization message will be run in the same block due to block
        /// gas limit restrictions. For example, when it will be the message's turn, required gas limit for it
        /// could be more than remaining block gas limit. Therefore, the message processing will be postponed
        /// until the next block.
        ///
        /// `ProgramId` is computed as Blake256 hash of concatenated bytes of `code` + `salt`. (todo #512 `code_hash` + `salt`)
        /// Such `ProgramId` must not exist in the Program Storage at the time of this call.
        ///
        /// There is the same guarantee here as in `submit_code`. That is, future program's
        /// `code` and metadata are stored before message was added to the queue and processed.
        ///
        /// The origin must be Signed and the sender must have sufficient funds to pay
        /// for `gas` and `value` (in case the latter is being transferred).
        ///
        /// Parameters:
        /// - `code`: wasm code of a program as a byte vector.
        /// - `salt`: randomness term (a seed) to allow programs with identical code
        ///   to be created independently.
        /// - `init_payload`: encoded parameters of the wasm module `init` function.
        /// - `gas_limit`: maximum amount of gas the program can spend before it is halted.
        /// - `value`: balance to be transferred to the program once it's been created.
        ///
        /// Emits the following events:
        /// - `InitMessageEnqueued(MessageInfo)` when init message is placed in the queue.
        ///
        /// # Note
        /// Faulty (uninitialized) programs still have a valid addresses (program ids) that can deterministically be derived on the
        /// caller's side upfront. It means that if messages are sent to such an address, they might still linger in the queue.
        ///
        /// In order to mitigate the risk of users' funds being sent to an address,
        /// where a valid program should have resided, while it's not,
        /// such "failed-to-initialize" programs are not silently deleted from the
        /// program storage but rather marked as "ghost" programs.
        /// Ghost program can be removed by their original author via an explicit call.
        /// The funds stored by a ghost program will be release to the author once the program
        /// has been removed.
        #[pallet::weight(
            <T as Config>::WeightInfo::submit_program(code.len() as u32, salt.len() as u32)
        )]
        pub fn submit_program(
            origin: OriginFor<T>,
            code: Vec<u8>,
            salt: Vec<u8>,
            init_payload: Vec<u8>,
            gas_limit: u64,
            value: BalanceOf<T>,
        ) -> DispatchResultWithPostInfo {
            let who = ensure_signed(origin)?;

            // Check that provided `gas_limit` value does not exceed the block gas limit
            ensure!(
                gas_limit <= <T as pallet_gas::Config>::BlockGasLimit::get(),
                Error::<T>::GasLimitTooHigh
            );

            let numeric_value: u128 = value.unique_saturated_into();
            let minimum: u128 = <T as Config>::Currency::minimum_balance().unique_saturated_into();

            // Check that provided `value` equals 0 or greater than existential deposit
            ensure!(
                0 == numeric_value || numeric_value >= minimum,
                Error::<T>::ValueLessThanMinimal
            );

            let schedule = T::Schedule::get();

            ensure!(
                code.len() as u32 <= schedule.limits.code_len,
                Error::<T>::CodeTooLarge
            );

            let code = Code::try_new(code, schedule.instruction_weights.version, |module| {
                schedule.rules(module)
            })
            .map_err(|e| {
                log::debug!("Code failed to load: {:?}", e);
                Error::<T>::FailedToConstructProgram
            })?;

            ensure!(
                code.code().len() as u32 <= schedule.limits.code_len,
                Error::<T>::CodeTooLarge
            );

            let code_and_id = CodeAndId::new(code);

            let packet = InitPacket::new_with_gas(
                code_and_id.code_id(),
                salt,
                init_payload,
                gas_limit,
                value.unique_saturated_into(),
            );

            let program_id = packet.destination();
            // Make sure there is no program with such id in program storage
            ensure!(
                !GearProgramPallet::<T>::program_exists(program_id),
                Error::<T>::ProgramAlreadyExists
            );

            let reserve_fee = T::GasPrice::gas_price(gas_limit);

            // First we reserve enough funds on the account to pay for `gas_limit`
            // and to transfer declared value.
            <T as Config>::Currency::reserve(&who, reserve_fee + value)
                .map_err(|_| Error::<T>::NotEnoughBalanceForReserve)?;

            let origin = who.clone().into_origin();

            let code_id = code_and_id.code_id();

            // By that call we follow the guarantee that we have in `Self::submit_code` -
            // if there's code in storage, there's also metadata for it.
            if let Ok(code_hash) = Self::set_code_with_metadata(code_and_id, origin) {
                // TODO: replace this temporary (`None`) value
                // for expiration block number with properly
                // calculated one (issues #646 and #969).
                Self::deposit_event(Event::CodeChanged {
                    id: code_hash,
                    change: CodeChangeKind::Active { expiration: None },
                });
            }

            let message_id = Self::next_message_id(origin);

            ExtManager::<T>::default().set_program(program_id, code_id, message_id);

            let _ = T::GasHandler::create(
                origin,
                message_id.into_origin(),
                packet.gas_limit().expect("Can't fail"),
            );

            let message = InitMessage::from_packet(message_id, packet);
            let dispatch = message
                .into_dispatch(ProgramId::from_origin(origin))
                .into_stored();

            let event = Event::MessageEnqueued {
                id: dispatch.id(),
                source: who,
                destination: dispatch.destination(),
                entry: Entry::Init,
            };

            QueueOf::<T>::queue(dispatch).map_err(|_| Error::<T>::MessagesStorageCorrupted)?;

            Self::deposit_event(event);

            Ok(().into())
        }

        /// Sends a message to a program or to another account.
        ///
        /// The origin must be Signed and the sender must have sufficient funds to pay
        /// for `gas` and `value` (in case the latter is being transferred).
        ///
        /// To avoid an undefined behavior a check is made that the destination address
        /// is not a program in uninitialized state. If the opposite holds true,
        /// the message is not enqueued for processing.
        ///
        /// Parameters:
        /// - `destination`: the message destination.
        /// - `payload`: in case of a program destination, parameters of the `handle` function.
        /// - `gas_limit`: maximum amount of gas the program can spend before it is halted.
        /// - `value`: balance to be transferred to the program once it's been created.
        ///
        /// Emits the following events:
        /// - `DispatchMessageEnqueued(MessageInfo)` when dispatch message is placed in the queue.
        #[pallet::weight(<T as Config>::WeightInfo::send_message(payload.len() as u32))]
        pub fn send_message(
            origin: OriginFor<T>,
            destination: ProgramId,
            payload: Vec<u8>,
            gas_limit: u64,
            value: BalanceOf<T>,
        ) -> DispatchResultWithPostInfo {
            let who = ensure_signed(origin)?;

            let numeric_value: u128 = value.unique_saturated_into();
            let minimum: u128 = <T as Config>::Currency::minimum_balance().unique_saturated_into();

            // Check that provided `gas_limit` value does not exceed the block gas limit
            ensure!(
                gas_limit <= <T as pallet_gas::Config>::BlockGasLimit::get(),
                Error::<T>::GasLimitTooHigh
            );

            // Check that provided `value` equals 0 or greater than existential deposit
            ensure!(
                0 == numeric_value || numeric_value >= minimum,
                Error::<T>::ValueLessThanMinimal
            );

            ensure!(
                !Self::is_terminated(destination),
                Error::<T>::ProgramIsTerminated
            );

            // Message is not guaranteed to be executed, that's why value is not immediately transferred.
            // That's because destination can fail to be initialized, while this dispatch message is next
            // in the queue.
            <T as Config>::Currency::reserve(&who, value.unique_saturated_into())
                .map_err(|_| Error::<T>::NotEnoughBalanceForReserve)?;

            let origin = who.clone().into_origin();

            let message_id = Self::next_message_id(origin);
            let packet = HandlePacket::new_with_gas(
                destination,
                payload,
                gas_limit,
                value.unique_saturated_into(),
            );
            let message = HandleMessage::from_packet(message_id, packet);

            if GearProgramPallet::<T>::program_exists(destination) {
                let gas_limit_reserve = T::GasPrice::gas_price(gas_limit);

                // First we reserve enough funds on the account to pay for `gas_limit`
                <T as Config>::Currency::reserve(&who, gas_limit_reserve)
                    .map_err(|_| Error::<T>::NotEnoughBalanceForReserve)?;

                let origin = who.clone().into_origin();
                let _ = T::GasHandler::create(origin, message_id.into_origin(), gas_limit);

                let event = Event::MessageEnqueued {
                    id: message.id(),
                    source: who,
                    destination: message.destination(),
                    entry: Entry::Handle,
                };

                QueueOf::<T>::queue(message.into_stored_dispatch(ProgramId::from_origin(origin)))
                    .map_err(|_| Error::<T>::MessagesStorageCorrupted)?;

                Self::deposit_event(event);
            } else {
                // Message in mailbox is not meant for any processing, hence 0 gas limit
                // and no gas tree needs to be created
                let origin = who.into_origin();
                let message = message.into_stored(ProgramId::from_origin(origin));

                // TODO: update logic of insertion into mailbox following new
                // flow and deposit appropriate event (issue #1010).
                MailboxOf::<T>::insert(message.clone())?;

                // TODO: replace this temporary (zero) value for expiration
                // block number with properly calculated one
                // (issues #646 and #969).
                Pallet::<T>::deposit_event(Event::UserMessageSent {
                    message,
                    expiration: Some(T::BlockNumber::zero()),
                });
            }

            Ok(().into())
        }

        /// Sends a reply message.
        ///
        /// The origin must be Signed and the sender must have sufficient funds to pay
        /// for `gas` and `value` (in case the latter is being transferred).
        ///
        /// Parameters:
        /// - `reply_to_id`: the original message id.
        /// - `payload`: data expected by the original sender.
        /// - `gas_limit`: maximum amount of gas the program can spend before it is halted.
        /// - `value`: balance to be transferred to the program once it's been created.
        ///
        /// - `DispatchMessageEnqueued(H256)` when dispatch message is placed in the queue.
        #[pallet::weight(<T as Config>::WeightInfo::send_reply(payload.len() as u32))]
        pub fn send_reply(
            origin: OriginFor<T>,
            reply_to_id: MessageId,
            payload: Vec<u8>,
            gas_limit: u64,
            value: BalanceOf<T>,
        ) -> DispatchResultWithPostInfo {
            let who = ensure_signed(origin)?;

            let numeric_value: u128 = value.unique_saturated_into();
            let minimum: u128 = <T as Config>::Currency::minimum_balance().unique_saturated_into();

            // Ensure the `gas_limit` allows the extrinsic to fit into a block
            ensure!(
                gas_limit <= <T as pallet_gas::Config>::BlockGasLimit::get(),
                Error::<T>::GasLimitTooHigh
            );

            // Check that provided `value` equals 0 or greater than existential deposit
            ensure!(
                0 == numeric_value || numeric_value >= minimum,
                Error::<T>::ValueLessThanMinimal
            );

            // Claim outstanding value from the original message first
            let original_message = MailboxOf::<T>::remove(who.clone(), reply_to_id)?;
            let destination = original_message.source();

            ensure!(
                !Self::is_terminated(original_message.source()),
                Error::<T>::ProgramIsTerminated
            );

            // Message is not guaranteed to be executed, that's why value is not immediately transferred.
            // That's because destination can fail to be initialized, while this dispatch message is next
            // in the queue.
            <T as Config>::Currency::reserve(&who, value.unique_saturated_into())
                .map_err(|_| Error::<T>::NotEnoughBalanceForReserve)?;

            let message_id = MessageId::generate_reply(original_message.id(), 0);
            let packet =
                ReplyPacket::new_with_gas(payload, gas_limit, value.unique_saturated_into());
            let message = ReplyMessage::from_packet(message_id, packet);

            if GearProgramPallet::<T>::program_exists(destination) {
                let gas_limit_reserve = T::GasPrice::gas_price(gas_limit);

                // First we reserve enough funds on the account to pay for `gas_limit`
                <T as Config>::Currency::reserve(&who, gas_limit_reserve)
                    .map_err(|_| Error::<T>::NotEnoughBalanceForReserve)?;

                let origin = who.clone().into_origin();
                let _ = T::GasHandler::create(origin, message_id.into_origin(), gas_limit);

                Self::deposit_event(Event::UserMessageRead {
                    id: reply_to_id,
                    reason: UserMessageReadRuntimeReason::MessageReplied.into_reason(),
                });

                let event = Event::MessageEnqueued {
                    id: message.id(),
                    source: who,
                    destination,
                    entry: Entry::Reply(reply_to_id),
                };

                QueueOf::<T>::queue(message.into_stored_dispatch(
                    ProgramId::from_origin(origin),
                    destination,
                    original_message.id(),
                ))
                .map_err(|_| Error::<T>::MessagesStorageCorrupted)?;

                Self::deposit_event(event);
            } else {
                // Message in mailbox is not meant for any processing, hence 0 gas limit
                // and no gas tree needs to be created
                let origin = who.into_origin();

                let message = message.into_stored(
                    ProgramId::from_origin(origin),
                    destination,
                    original_message.id(),
                );

                // TODO: update logic of insertion into mailbox following new
                // flow and deposit appropriate event (issue #1010).
                MailboxOf::<T>::insert(message.clone())?;

                // TODO: replace this temporary (zero) value for expiration
                // block number with properly calculated one
                // (issues #646 and #969).
                Pallet::<T>::deposit_event(Event::UserMessageSent {
                    message,
                    expiration: Some(T::BlockNumber::zero()),
                });
            }

            Ok(().into())
        }

        #[pallet::weight(T::DbWeight::get().writes(1))]
        pub fn claim_value_from_mailbox(
            origin: OriginFor<T>,
            message_id: MessageId,
        ) -> DispatchResultWithPostInfo {
            let _ = MailboxOf::<T>::remove(ensure_signed(origin)?, message_id)?;

            Self::deposit_event(Event::UserMessageRead {
                id: message_id,
                reason: UserMessageReadRuntimeReason::MessageClaimed.into_reason(),
            });

            Ok(().into())
        }

        /// Reset all pallet associated storage.
        #[pallet::weight(0)]
        pub fn reset(origin: OriginFor<T>) -> DispatchResult {
            ensure_root(origin)?;
            <T as Config>::Messenger::reset();
            GearProgramPallet::<T>::reset_storage();
            common::reset_storage();

            Self::deposit_event(Event::DatabaseWiped);

            Ok(())
        }
    }

    impl<T: Config> common::PaymentProvider<T::AccountId> for Pallet<T>
    where
        T::AccountId: Origin,
    {
        type Balance = BalanceOf<T>;

        fn withhold_reserved(
            source: H256,
            dest: &T::AccountId,
            amount: Self::Balance,
        ) -> Result<(), DispatchError> {
            let leftover = <T as Config>::Currency::repatriate_reserved(
                &<T::AccountId as Origin>::from_origin(source),
                dest,
                amount,
                BalanceStatus::Free,
            )?;

            if leftover > 0_u128.unique_saturated_into() {
                log::debug!(
                    target: "essential",
                    "Reserved funds not fully repatriated from {} to 0x{:?} : amount = {:?}, leftover = {:?}",
                    source,
                    dest,
                    amount,
                    leftover,
                );
            }

            Ok(())
        }
    }
}<|MERGE_RESOLUTION|>--- conflicted
+++ resolved
@@ -21,12 +21,8 @@
 
 extern crate alloc;
 
-<<<<<<< HEAD
-=======
-use alloc::string::ToString;
 use codec::{Decode, Encode};
 
->>>>>>> 34836301
 #[cfg(feature = "runtime-benchmarks")]
 mod benchmarking;
 mod ext;
@@ -734,16 +730,6 @@
                         min_limit = min_limit.max(initial_gas.saturating_sub(remaining_gas));
                     }
 
-<<<<<<< HEAD
-                    if let JournalNote::MessageDispatched {
-                        outcome: CoreDispatchOutcome::MessageTrap { trap, .. },
-                        ..
-                    } = note
-                    {
-                        return Err(
-                            format!("Program terminated with a trap: {}", trap).into_bytes()
-                        );
-=======
                     match note {
                         JournalNote::SendDispatch { dispatch, .. } => {
                             let gas_limit = dispatch.gas_limit().unwrap_or(0);
@@ -765,15 +751,12 @@
                             outcome: CoreDispatchOutcome::MessageTrap { trap, program_id },
                             ..
                         } if program_id == main_program_id || !allow_other_panics => {
-                            return Err(format!(
-                                "Program terminated with a trap: {}",
-                                trap.unwrap_or_else(|| "No reason".to_string())
-                            )
-                            .into_bytes());
+                            return Err(
+                                format!("Program terminated with a trap: {}", trap).into_bytes()
+                            );
                         }
 
                         _ => (),
->>>>>>> 34836301
                     }
                 }
             }
