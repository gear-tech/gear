--- conflicted
+++ resolved
@@ -27,14 +27,11 @@
     PalletId,
 };
 use frame_support_test::TestRandomness;
-use frame_system::{self as system, limits::BlockWeights};
+use frame_system::{self as system, limits::BlockWeights, pallet_prelude::BlockNumberFor};
 use sp_core::H256;
 use sp_runtime::{
     traits::{BlakeTwo256, IdentityLookup},
-<<<<<<< HEAD
-=======
-    BuildStorage, Perbill,
->>>>>>> d383807b
+    BuildStorage,
 };
 use sp_std::{
     cell::RefCell,
@@ -87,7 +84,6 @@
     }
 );
 
-<<<<<<< HEAD
 common::impl_pallet_system!(Test);
 pallet_gear_program::impl_config!(Test);
 pallet_gear_messenger::impl_config!(Test, CurrentBlockNumber = Gear);
@@ -98,62 +94,10 @@
 common::impl_pallet_balances!(Test);
 common::impl_pallet_authorship!(Test);
 common::impl_pallet_timestamp!(Test);
-=======
-impl pallet_balances::Config for Test {
-    type MaxLocks = ();
-    type MaxHolds = ();
-    type MaxFreezes = ();
-    type MaxReserves = ();
-    type FreezeIdentifier = ();
-    type RuntimeHoldReason = RuntimeHoldReason;
-    type ReserveIdentifier = [u8; 8];
-    type Balance = Balance;
-    type DustRemoval = ();
-    type RuntimeEvent = RuntimeEvent;
-    type ExistentialDeposit = ExistentialDeposit;
-    type AccountStore = System;
-    type WeightInfo = ();
-}
->>>>>>> d383807b
 
 parameter_types! {
     pub const BlockHashCount: BlockNumber = 250;
     pub const ExistentialDeposit: Balance = 500;
-<<<<<<< HEAD
-=======
-    pub const DbWeight: RuntimeDbWeight = RuntimeDbWeight { read: 1110, write: 2300 };
-}
-
-impl system::Config for Test {
-    type BaseCallFilter = frame_support::traits::Everything;
-    type BlockWeights = RuntimeBlockWeights;
-    type BlockLength = ();
-    type DbWeight = DbWeight;
-    type RuntimeOrigin = RuntimeOrigin;
-    type RuntimeCall = RuntimeCall;
-    type Nonce = u64;
-    type Hash = H256;
-    type Hashing = BlakeTwo256;
-    type AccountId = AccountId;
-    type Lookup = IdentityLookup<Self::AccountId>;
-    type Block = Block;
-    type RuntimeEvent = RuntimeEvent;
-    type BlockHashCount = BlockHashCount;
-    type Version = ();
-    type PalletInfo = PalletInfo;
-    type AccountData = pallet_balances::AccountData<u128>;
-    type OnNewAccount = ();
-    type OnKilledAccount = ();
-    type SystemWeightInfo = ();
-    type SS58Prefix = SS58Prefix;
-    type OnSetCode = ();
-    type MaxConsumers = frame_support::traits::ConstU32<16>;
-}
-
-impl pallet_gear_program::Config for Test {
-    type Scheduler = GearScheduler;
-    type CurrentBlockNumber = ();
->>>>>>> d383807b
 }
 
 parameter_types! {
