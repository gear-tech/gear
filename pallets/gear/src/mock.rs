--- conflicted
+++ resolved
@@ -88,23 +88,6 @@
     }
 );
 
-<<<<<<< HEAD
-impl pallet_balances::Config for Test {
-    type MaxLocks = ();
-    type MaxHolds = ();
-    type MaxFreezes = ();
-    type MaxReserves = ();
-    type FreezeIdentifier = ();
-    type HoldIdentifier = ();
-    type ReserveIdentifier = [u8; 8];
-    type Balance = Balance;
-    type DustRemoval = ();
-    type RuntimeEvent = RuntimeEvent;
-    type ExistentialDeposit = ExistentialDeposit;
-    type AccountStore = System;
-    type WeightInfo = ();
-}
-=======
 common::impl_pallet_system!(Test);
 pallet_gear_program::impl_config!(Test);
 pallet_gear_messenger::impl_config!(Test, CurrentBlockNumber = Gear);
@@ -115,7 +98,6 @@
 common::impl_pallet_balances!(Test);
 common::impl_pallet_authorship!(Test);
 common::impl_pallet_timestamp!(Test);
->>>>>>> 35c1234d
 
 parameter_types! {
     pub const BlockHashCount: BlockNumber = 250;
