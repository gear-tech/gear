--- conflicted
+++ resolved
@@ -17,29 +17,8 @@
 // along with this program. If not, see <https://www.gnu.org/licenses/>.
 
 use crate as pallet_gear;
-<<<<<<< HEAD
-use crate::{
-    ext::LazyPagesExt,
-    manager::{ExtManager, HandleKind},
-    *,
-};
-use alloc::format;
-use common::{self, lazy_pages, Origin as _, ValueTree};
-use core_processor::{
-    common::{DispatchOutcome, DispatchOutcome as CoreDispatchOutcome, JournalNote},
-    configs::{AllocationsConfig, BlockInfo},
-    Ext,
-};
-use frame_support::{
-    construct_runtime,
-    pallet_prelude::*,
-    parameter_types,
-    traits::{ConstU64, Currency, FindAuthor, Get},
-};
-=======
 use crate::*;
 use frame_support::{construct_runtime, pallet_prelude::*, parameter_types, traits::FindAuthor};
->>>>>>> 894d8175
 use frame_system as system;
 use sp_core::H256;
 use sp_runtime::{
