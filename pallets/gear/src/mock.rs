--- conflicted
+++ resolved
@@ -136,11 +136,7 @@
     type GasHandler = Gas;
     type WeightInfo = ();
     type Schedule = MySchedule;
-<<<<<<< HEAD
-=======
-    type BlockGasLimit = BlockGasLimit;
     type OutgoingLimit = OutgoingLimit;
->>>>>>> 3eaaa48a
     type DebugInfo = ();
     type WaitListFeePerBlock = WaitListFeePerBlock;
     type CodeStorage = GearProgram;
