// This file is part of Gear.

// Copyright (C) 2021-2024 Gear Technologies Inc.
// SPDX-License-Identifier: GPL-3.0-or-later WITH Classpath-exception-2.0

// This program is free software: you can redistribute it and/or modify
// it under the terms of the GNU General Public License as published by
// the Free Software Foundation, either version 3 of the License, or
// (at your option) any later version.

// This program is distributed in the hope that it will be useful,
// but WITHOUT ANY WARRANTY; without even the implied warranty of
// MERCHANTABILITY or FITNESS FOR A PARTICULAR PURPOSE. See the
// GNU General Public License for more details.

// You should have received a copy of the GNU General Public License
// along with this program. If not, see <https://www.gnu.org/licenses/>.

use crate::{
    internal::HoldBoundBuilder,
    manager::HandleKind,
    mock::{
        self, new_test_ext, run_for_blocks, run_to_block, run_to_block_maybe_with_queue,
        run_to_next_block, Balances, BlockNumber, DynamicSchedule, Gear, GearVoucher,
        RuntimeEvent as MockRuntimeEvent, RuntimeOrigin, System, Test, Timestamp, BLOCK_AUTHOR,
        LOW_BALANCE_USER, RENT_POOL, USER_1, USER_2, USER_3,
    },
    pallet,
    runtime_api::{ALLOWANCE_LIMIT_ERR, RUNTIME_API_BLOCK_LIMITS_COUNT},
    AccountIdOf, BlockGasLimitOf, Config, CostsPerBlockOf, CurrencyOf, DbWeightOf, DispatchStashOf,
    Error, Event, GasAllowanceOf, GasBalanceOf, GasHandlerOf, GasInfo, GearBank, Limits, MailboxOf,
    ProgramStorageOf, QueueOf, Schedule, TaskPoolOf, WaitlistOf,
};
use common::{
    event::*, scheduler::*, storage::*, ActiveProgram, CodeStorage, GasTree, LockId, LockableTree,
    Origin as _, ProgramStorage, ReservableTree,
};
use core_processor::{common::ActorExecutionErrorReplyReason, ActorPrepareMemoryError};
use frame_support::{
    assert_noop, assert_ok,
    codec::{Decode, Encode},
    dispatch::Dispatchable,
    sp_runtime::traits::{TypedGet, Zero},
    traits::{Currency, Randomness},
};
use frame_system::pallet_prelude::BlockNumberFor;
use gear_core::{
    code::{self, Code, CodeAndId, CodeError, ExportError, InstrumentedCodeAndId},
    ids::{CodeId, MessageId, ProgramId},
    message::{
        ContextSettings, DispatchKind, IncomingDispatch, IncomingMessage, MessageContext, Payload,
        StoredDispatch, UserStoredMessage,
    },
    pages::{PageNumber, PageU32Size, WasmPage},
};
use gear_core_backend::error::{
    TrapExplanation, UnrecoverableExecutionError, UnrecoverableExtError, UnrecoverableWaitError,
};
use gear_core_errors::*;
use gear_wasm_instrument::{gas_metering::ConstantCostRules, STACK_END_EXPORT_NAME};
use gstd::{collections::BTreeMap, errors::Error as GstdError};
use pallet_gear_voucher::PrepaidCall;
use sp_runtime::{
    traits::{One, UniqueSaturatedInto},
    SaturatedConversion,
};
use sp_std::convert::TryFrom;
pub use utils::init_logger;
use utils::*;

type Gas = <<Test as Config>::GasProvider as common::GasProvider>::GasTree;

#[test]
fn calculate_gas_results_in_finite_wait() {
    use demo_constructor::{Calls, Scheme};

    // Imagine that this is async `send_for_reply` to some user
    // with wait up to 20 that is not rare case.
    let receiver_scheme = Scheme::with_handle(Calls::builder().wait_for(20));

    let sender_scheme = |receiver_id: ProgramId| {
        Scheme::with_handle(Calls::builder().send_wgas(
            <[u8; 32]>::from(receiver_id),
            [],
            40_000_000_000u64,
        ))
    };

    init_logger();
    new_test_ext().execute_with(|| {
        let (_init_mid, receiver) = init_constructor(receiver_scheme);
        let (_init_mid, sender) =
            submit_constructor_with_args(USER_1, "salty salt", sender_scheme(receiver), 0);

        run_to_next_block(None);

        let GasInfo { min_limit, .. } = Gear::calculate_gas_info(
            USER_1.into_origin(),
            HandleKind::Handle(sender),
            EMPTY_PAYLOAD.to_vec(),
            0,
            true,
            true,
        )
        .expect("calculate_gas_info failed");

        // Original issue: this case used to return block gas limit as minimal.
        assert!(BlockGasLimitOf::<Test>::get() / 2 > min_limit);
    });
}

#[test]
fn state_rpc_calls_trigger_reinstrumentation() {
    use demo_new_meta::{MessageInitIn, META_WASM_V1, WASM_BINARY};

    init_logger();
    new_test_ext().execute_with(|| {
        // Program uploading.
        assert_ok!(Gear::upload_program(
            RuntimeOrigin::signed(USER_2),
            WASM_BINARY.to_vec(),
            DEFAULT_SALT.to_vec(),
            <MessageInitIn as Default>::default().encode(),
            DEFAULT_GAS_LIMIT * 100,
            10_000,
            false,
        ));

        let program_id = utils::get_last_program_id();

        run_to_next_block(None);

        let program: ActiveProgram<_> = ProgramStorageOf::<Test>::get_program(program_id)
            .expect("Failed to find program with such id")
            .try_into()
            .expect("Program should be active");

        // Below goes invalidation of instrumented code for uploaded program
        // with following instrumentation version dump to check that
        // re-instrumentation takes place.

        /* starts here */
        let empty_wat = r#"
        (module
            (import "env" "memory" (memory 1))
            (export "handle" (func $handle))
            (export "init" (func $init))
            (func $init)
            (func $handle)
        )
        "#;

        let schedule = <Test as Config>::Schedule::get();

        let code = Code::try_new(
            ProgramCodeKind::Custom(empty_wat).to_bytes(),
            0, // invalid version
            |module| schedule.rules(module),
            schedule.limits.stack_height,
        )
        .expect("Failed to create dummy code");

        let code_and_id =
            unsafe { CodeAndId::from_incompatible_parts(code, program.code_hash.cast()) };
        let code_and_id = InstrumentedCodeAndId::from(code_and_id);

        <Test as Config>::CodeStorage::update_code(code_and_id);
        /* ends here */

        assert_ok!(Gear::read_metahash_impl(program_id, None));
        assert_ok!(Gear::read_state_impl(program_id, Default::default(), None));
        assert_ok!(Gear::read_state_using_wasm_impl(
            program_id,
            Default::default(),
            "last_wallet",
            META_WASM_V1.to_vec(),
            None,
            None,
        ));
    });
}

#[test]
fn calculate_gas_init_failure() {
    init_logger();
    new_test_ext().execute_with(|| {
        let err = Gear::calculate_gas_info(
            USER_1.into_origin(),
            HandleKind::Init(ProgramCodeKind::GreedyInit.to_bytes()),
            EMPTY_PAYLOAD.to_vec(),
            0,
            true,
            true,
        )
        .expect_err("Expected program to fail due to lack of gas");

        assert!(err.starts_with("Program terminated with a trap"));
    });
}

#[test]
#[ignore = "TODO: enable me once #3665 solved: \
`gas_below_ed` atm is less than needed to initialize program"]
fn calculate_gas_zero_balance() {
    init_logger();
    new_test_ext().execute_with(|| {
        const ZERO_BALANCE_USER: AccountId = 12122023;
        assert!(Balances::free_balance(ZERO_BALANCE_USER).is_zero());

        let gas_below_ed = get_ed()
            .saturating_div(gas_price(1))
            .saturating_sub(One::one());

        assert_ok!(Gear::calculate_gas_info_impl(
            ZERO_BALANCE_USER.into_origin(),
            HandleKind::Init(ProgramCodeKind::Default.to_bytes()),
            gas_below_ed as u64,
            vec![],
            0,
            false,
            false,
            None,
        ));
    });
}

#[test]
fn delayed_send_from_reservation_not_for_mailbox() {
    use demo_delayed_reservation_sender::{ReservationSendingShowcase, WASM_BINARY};

    init_logger();
    new_test_ext().execute_with(|| {
        assert_ok!(Gear::upload_program(
            RuntimeOrigin::signed(USER_1),
            WASM_BINARY.to_vec(),
            DEFAULT_SALT.to_vec(),
            EMPTY_PAYLOAD.to_vec(),
            10_000_000_000u64,
            0,
            false,
        ));

        let pid = get_last_program_id();

        run_to_next_block(None);
        assert!(Gear::is_initialized(pid));

        assert_ok!(Gear::send_message(
            RuntimeOrigin::signed(USER_1),
            pid,
            ReservationSendingShowcase::ToSourceInPlace {
                reservation_amount: <Test as Config>::MailboxThreshold::get(),
                reservation_delay: 1_000,
                sending_delay: 1,
            }
            .encode(),
            BlockGasLimitOf::<Test>::get(),
            0,
            false,
        ));

        let mid = utils::get_last_message_id();

        run_to_next_block(None);
        assert_succeed(mid);

        let outgoing = MessageId::generate_outgoing(mid, 0);

        assert!(DispatchStashOf::<Test>::contains_key(&outgoing));

        run_to_next_block(None);

        assert!(!DispatchStashOf::<Test>::contains_key(&outgoing));
        assert!(!MailboxOf::<Test>::contains(&USER_1, &outgoing));

        let message = maybe_any_last_message().expect("Should be");
        assert_eq!(message.id(), outgoing);
        assert_eq!(message.destination(), USER_1.into());
    });
}

#[test]
fn cascading_delayed_gasless_send_work() {
    use demo_delayed_sender::{DELAY, WASM_BINARY};

    init_logger();
    new_test_ext().execute_with(|| {
        assert_ok!(Gear::upload_program(
            RuntimeOrigin::signed(USER_1),
            WASM_BINARY.to_vec(),
            DEFAULT_SALT.to_vec(),
            0u32.to_le_bytes().to_vec(),
            10_000_000_000u64,
            0,
            false,
        ));

        let pid = get_last_program_id();

        run_to_next_block(None);
        assert!(Gear::is_initialized(pid));

        let GasInfo { min_limit, .. } = Gear::calculate_gas_info(
            USER_1.into_origin(),
            HandleKind::Handle(pid),
            EMPTY_PAYLOAD.to_vec(),
            0,
            true,
            true,
        )
        .expect("calculate_gas_info failed");

        // Case when one of two goes into mailbox.
        assert_ok!(Gear::send_message(
            RuntimeOrigin::signed(USER_1),
            pid,
            EMPTY_PAYLOAD.to_vec(),
            min_limit - <Test as Config>::MailboxThreshold::get(),
            0,
            false,
        ));

        let mid = get_last_message_id();

        let first_outgoing = MessageId::generate_outgoing(mid, 0);
        let second_outgoing = MessageId::generate_outgoing(mid, 1);

        run_to_next_block(None);

        assert_succeed(mid);

        run_for_blocks(DELAY as u64, None);
        assert!(MailboxOf::<Test>::contains(&USER_1, &first_outgoing));
        assert!(!MailboxOf::<Test>::contains(&USER_1, &second_outgoing));

        // Similar case when two of two goes into mailbox.
        assert_ok!(Gear::send_message(
            RuntimeOrigin::signed(USER_1),
            pid,
            EMPTY_PAYLOAD.to_vec(),
            min_limit,
            0,
            false,
        ));

        let mid = get_last_message_id();

        let first_outgoing = MessageId::generate_outgoing(mid, 0);
        let second_outgoing = MessageId::generate_outgoing(mid, 1);

        run_to_next_block(None);

        assert_succeed(mid);

        run_for_blocks(DELAY as u64, None);
        assert!(MailboxOf::<Test>::contains(&USER_1, &first_outgoing));
        assert!(MailboxOf::<Test>::contains(&USER_1, &second_outgoing));

        // Similar case when none of them goes into mailbox
        // (impossible because delayed sent after gasless).
        assert_ok!(Gear::send_message(
            RuntimeOrigin::signed(USER_1),
            pid,
            EMPTY_PAYLOAD.to_vec(),
            min_limit - 2 * <Test as Config>::MailboxThreshold::get(),
            0,
            false,
        ));

        let mid = get_last_message_id();

        run_to_next_block(None);

        assert_failed(
            mid,
            ActorExecutionErrorReplyReason::Trap(TrapExplanation::GasLimitExceeded),
        );
    });
}

#[test]
fn calculate_gas_delayed_reservations_sending() {
    use demo_delayed_reservation_sender::{ReservationSendingShowcase, WASM_BINARY};

    init_logger();
    new_test_ext().execute_with(|| {
        assert_ok!(Gear::upload_program(
            RuntimeOrigin::signed(USER_1),
            WASM_BINARY.to_vec(),
            DEFAULT_SALT.to_vec(),
            EMPTY_PAYLOAD.to_vec(),
            10_000_000_000u64,
            0,
            false,
        ));

        let pid = get_last_program_id();

        run_to_next_block(None);
        assert!(Gear::is_initialized(pid));

        // I. In-place case
        assert!(Gear::calculate_gas_info(
            USER_1.into_origin(),
            HandleKind::Handle(pid),
            ReservationSendingShowcase::ToSourceInPlace {
                reservation_amount: 10 * <Test as Config>::MailboxThreshold::get(),
                reservation_delay: 1_000,
                sending_delay: 10,
            }
            .encode(),
            0,
            true,
            true,
        )
        .is_ok());

        // II. After-wait case (never failed before, added for test coverage).
        assert!(Gear::calculate_gas_info(
            USER_1.into_origin(),
            HandleKind::Handle(pid),
            ReservationSendingShowcase::ToSourceAfterWait {
                reservation_amount: 10 * <Test as Config>::MailboxThreshold::get(),
                reservation_delay: 1_000,
                wait_for: 3,
                sending_delay: 10,
            }
            .encode(),
            0,
            true,
            true,
        )
        .is_ok());
    });
}

#[test]
fn delayed_reservations_sending_validation() {
    use demo_delayed_reservation_sender::{
        ReservationSendingShowcase, SENDING_EXPECT, WASM_BINARY,
    };

    init_logger();
    new_test_ext().execute_with(|| {
        assert_ok!(Gear::upload_program(
            RuntimeOrigin::signed(USER_1),
            WASM_BINARY.to_vec(),
            DEFAULT_SALT.to_vec(),
            EMPTY_PAYLOAD.to_vec(),
            10_000_000_000u64,
            0,
            false,
        ));

        let pid = get_last_program_id();

        run_to_next_block(None);
        assert!(Gear::is_initialized(pid));

        // I. In place sending can't appear if not enough gas limit in gas reservation.
        assert_ok!(Gear::send_message(
            RuntimeOrigin::signed(USER_1),
            pid,
            ReservationSendingShowcase::ToSourceInPlace {
                reservation_amount: 10 * <Test as Config>::MailboxThreshold::get(),
                reservation_delay: 1_000,
                sending_delay: (1_000 * <Test as Config>::MailboxThreshold::get()
                    + CostsPerBlockOf::<Test>::reserve_for()
                        / CostsPerBlockOf::<Test>::dispatch_stash())
                    as u32,
            }
            .encode(),
            BlockGasLimitOf::<Test>::get(),
            0,
            false,
        ));

        let mid = utils::get_last_message_id();

        run_to_next_block(None);

        let error_text = format!(
            "panicked with '{SENDING_EXPECT}: {:?}'",
            GstdError::Core(
                ExtError::Message(MessageError::InsufficientGasForDelayedSending).into()
            )
        );

        assert_failed(
            mid,
            ActorExecutionErrorReplyReason::Trap(TrapExplanation::Panic(error_text.into())),
        );

        // II. After-wait sending can't appear if not enough gas limit in gas reservation.
        let wait_for = 5;

        assert_ok!(Gear::send_message(
            RuntimeOrigin::signed(USER_1),
            pid,
            ReservationSendingShowcase::ToSourceAfterWait {
                reservation_amount: 10 * <Test as Config>::MailboxThreshold::get(),
                reservation_delay: 1_000,
                wait_for,
                sending_delay: (1_000 * <Test as Config>::MailboxThreshold::get()
                    + CostsPerBlockOf::<Test>::reserve_for()
                        / CostsPerBlockOf::<Test>::dispatch_stash())
                    as u32,
            }
            .encode(),
            BlockGasLimitOf::<Test>::get(),
            0,
            false,
        ));

        let mid = utils::get_last_message_id();

        run_for_blocks(wait_for as u64 + 1, None);

        let error_text = format!(
            "panicked with '{SENDING_EXPECT}: {:?}'",
            GstdError::Core(
                ExtError::Message(MessageError::InsufficientGasForDelayedSending).into()
            )
        );

        assert_failed(
            mid,
            ActorExecutionErrorReplyReason::Trap(TrapExplanation::Panic(error_text.into())),
        );
    });
}

#[test]
fn delayed_reservations_to_mailbox() {
    use demo_delayed_reservation_sender::{ReservationSendingShowcase, WASM_BINARY};

    init_logger();
    new_test_ext().execute_with(|| {
        assert_ok!(Gear::upload_program(
            RuntimeOrigin::signed(USER_1),
            WASM_BINARY.to_vec(),
            DEFAULT_SALT.to_vec(),
            EMPTY_PAYLOAD.to_vec(),
            10_000_000_000u64,
            0,
            false,
        ));

        let pid = get_last_program_id();

        run_to_next_block(None);
        assert!(Gear::is_initialized(pid));

        let sending_delay = 10;

        assert_ok!(Gear::send_message(
            RuntimeOrigin::signed(USER_1),
            pid,
            ReservationSendingShowcase::ToSourceInPlace {
                reservation_amount: 10 * <Test as Config>::MailboxThreshold::get(),
                reservation_delay: 1,
                sending_delay,
            }
            .encode(),
            BlockGasLimitOf::<Test>::get(),
            0,
            false,
        ));

        let mid = utils::get_last_message_id();

        run_to_next_block(None);

        assert_succeed(mid);

        assert!(MailboxOf::<Test>::is_empty(&USER_1));

        run_for_blocks(sending_delay as u64, None);

        assert!(!MailboxOf::<Test>::is_empty(&USER_1));

        let mailed_msg = utils::get_last_mail(USER_1);
        let expiration = utils::get_mailbox_expiration(mailed_msg.id());

        run_to_block(expiration, None);

        assert!(MailboxOf::<Test>::is_empty(&USER_1));
    });
}

#[test]
fn default_wait_lock_timeout() {
    use demo_async_tester::{Kind, WASM_BINARY};

    init_logger();
    new_test_ext().execute_with(|| {
        assert_ok!(Gear::upload_program(
            RuntimeOrigin::signed(USER_1),
            WASM_BINARY.to_vec(),
            DEFAULT_SALT.to_vec(),
            EMPTY_PAYLOAD.to_vec(),
            10_000_000_000u64,
            0,
            false,
        ));

        let pid = get_last_program_id();

        run_to_next_block(None);

        assert!(Gear::is_initialized(pid));

        assert_ok!(Gear::send_message(
            RuntimeOrigin::signed(USER_1),
            pid,
            Kind::Send.encode(),
            BlockGasLimitOf::<Test>::get(),
            0,
            false,
        ));

        let mid = utils::get_last_message_id();

        run_to_next_block(None);

        let expiration_block = get_waitlist_expiration(mid);

        run_to_block(expiration_block, None);

        let error_text = format!(
            "panicked with 'ran into error-reply: {:?}'",
            GstdError::Timeout(
                expiration_block.unique_saturated_into(),
                expiration_block.unique_saturated_into()
            )
        );

        assert_failed(
            mid,
            ActorExecutionErrorReplyReason::Trap(TrapExplanation::Panic(error_text.into())),
        );
    })
}

#[test]
fn value_counter_set_correctly_for_interruptions() {
    use demo_constructor::{Arg, Calls, Scheme};

    // Equivalent of:
    //
    // use gstd::{msg, exec};
    //
    // #[no_mangle]
    // extern "C" fn handle() {
    //     msg::send(msg::source(), exec::value_available(), 0).unwrap();
    //     msg::send_bytes(Default::default(), [], msg::value()).unwrap();
    //     exec::wait_for(1);
    // }
    //
    // Message auto wakes on the next block after execution and
    // does everything again from the beginning.
    //
    // So for the first run we expect source to receive
    // `value_available` == `init_value` + msg value.
    // For second run we expect just `init_value`.
    let handle = Calls::builder()
        .source("source_store")
        .value("value_store")
        .value_available_as_vec("value_available_store")
        .send_wgas("source_store", "value_available_store", 0)
        .send_value(Arg::new([0u8; 32]), Arg::new(vec![]), "value_store")
        .wait_for(1);

    let scheme = Scheme::predefined(
        Calls::builder().noop(),
        handle,
        Calls::builder().noop(),
        Calls::builder().noop(),
    );

    init_logger();
    new_test_ext().execute_with(|| {
        const INIT_VALUE: u128 = 123_123_123;
        const VALUE: u128 = 10_000;

        let (_mid, pid) = init_constructor_with_value(scheme, INIT_VALUE);

        assert_ok!(Gear::send_message(
            RuntimeOrigin::signed(USER_1),
            pid,
            Default::default(),
            BlockGasLimitOf::<Test>::get(),
            VALUE,
            false,
        ));

        run_to_next_block(None);
        let msg = maybe_last_message(USER_1).expect("Message should be");
        let value_available =
            u128::decode(&mut msg.payload_bytes()).expect("Failed to decode value available");
        assert_eq!(value_available, INIT_VALUE + VALUE);

        run_to_next_block(None);
        let msg = maybe_last_message(USER_1).expect("Message should be");
        let value_available =
            u128::decode(&mut msg.payload_bytes()).expect("Failed to decode value available");
        assert_eq!(value_available, INIT_VALUE);
    });
}

#[test]
fn calculate_gas_returns_not_block_limit() {
    use demo_program_generator::{CHILD_WAT, WASM_BINARY};

    init_logger();
    new_test_ext().execute_with(|| {
        let code = ProgramCodeKind::Custom(CHILD_WAT).to_bytes();
        assert_ok!(Gear::upload_code(RuntimeOrigin::signed(USER_1), code));
        assert_ok!(Gear::upload_program(
            RuntimeOrigin::signed(USER_1),
            WASM_BINARY.to_vec(),
            DEFAULT_SALT.to_vec(),
            EMPTY_PAYLOAD.to_vec(),
            BlockGasLimitOf::<Test>::get(),
            0,
            false,
        ));

        let generator_id = get_last_program_id();

        run_to_next_block(None);
        assert!(Gear::is_active(generator_id));

        let GasInfo { min_limit, .. } = Gear::calculate_gas_info(
            USER_1.into_origin(),
            HandleKind::Handle(generator_id),
            EMPTY_PAYLOAD.to_vec(),
            0,
            true,
            true,
        )
        .expect("calculate_gas_info failed");

        assert_ne!(min_limit, BlockGasLimitOf::<Test>::get());
    });
}

#[test]
fn read_big_state() {
    use demo_read_big_state::{State, Strings, WASM_BINARY};

    init_logger();

    new_test_ext().execute_with(|| {
        assert_ok!(Gear::upload_program(
            RuntimeOrigin::signed(USER_1),
            WASM_BINARY.to_vec(),
            DEFAULT_SALT.to_vec(),
            EMPTY_PAYLOAD.to_vec(),
            BlockGasLimitOf::<Test>::get(),
            0,
            false,
        ));

        let pid = get_last_program_id();

        run_to_next_block(None);
        assert!(Gear::is_active(pid));

        let string = String::from("hi").repeat(4095);
        let string_size = 8 * 1024;
        assert_eq!(string.encoded_size(), string_size);

        let strings = Strings::new(string);
        let strings_size = (string_size * Strings::LEN) + 1;
        assert_eq!(strings.encoded_size(), strings_size);

        let approx_size =
            |size: usize, iteration: usize| -> usize { size - 17 - 144 * (iteration + 1) };

        // with initial data step is ~2 MiB
        let expected_size = |iteration: usize| -> usize {
            Strings::LEN * State::LEN * string_size * (iteration + 1)
        };

        // go to 6 MiB due to approximate calculations and 8MiB reply restrictions
        for i in 0..3 {
            assert_ok!(Gear::send_message(
                RuntimeOrigin::signed(USER_1),
                pid,
                strings.encode(),
                BlockGasLimitOf::<Test>::get(),
                0,
                false,
            ));
            let mid = get_last_message_id();

            run_to_next_block(None);

            assert_succeed(mid);
            let state =
                Gear::read_state_impl(pid, Default::default(), None).expect("Failed to read state");
            assert_eq!(approx_size(state.len(), i), expected_size(i));
        }
    });
}

#[test]
fn auto_reply_sent() {
    init_logger();

    new_test_ext().execute_with(|| {
        // Init fn doesn't exist.
        // Handle function exists.
        let program_id = {
            let res = upload_program_default(USER_1, ProgramCodeKind::OutgoingWithValueInHandle);
            assert_ok!(res);
            res.expect("submit result was asserted")
        };

        run_to_next_block(None);

        assert!(Gear::is_active(program_id));
        assert!(maybe_last_message(USER_1).is_some());
        System::reset_events();

        assert_ok!(Gear::send_message(
            RuntimeOrigin::signed(USER_1),
            program_id,
            EMPTY_PAYLOAD.to_vec(),
            BlockGasLimitOf::<Test>::get(),
            10_000,
            false,
        ));

        run_to_next_block(None);

        // asserting auto_reply
        assert!(System::events().into_iter().any(|e| {
            match e.event {
                MockRuntimeEvent::Gear(Event::UserMessageSent { message, .. })
                    if message.destination().into_origin() == USER_1.into_origin() =>
                {
                    message
                        .reply_code()
                        .map(|code| code == ReplyCode::Success(SuccessReplyReason::Auto))
                        .unwrap_or(false)
                }
                _ => false,
            }
        }));

        // auto reply goes first (may be changed in future),
        // so atm we're allowed to get other message that way
        let id_to_reply = maybe_last_message(USER_1).unwrap().id();

        assert_ok!(Gear::send_reply(
            RuntimeOrigin::signed(USER_1),
            id_to_reply,
            EMPTY_PAYLOAD.to_vec(),
            BlockGasLimitOf::<Test>::get(),
            0,
            false,
        ));

        System::reset_events();
        run_to_next_block(None);

        // reply dequeued
        assert_last_dequeued(1);
        // no auto reply sent
        assert!(maybe_any_last_message().is_none());
    })
}

#[test]
fn auto_reply_from_user_no_mailbox() {
    use demo_constructor::{Call, Calls, Scheme};

    init_logger();
    // no delay case
    new_test_ext().execute_with(|| {
        let (_init_mid, constructor_id) = init_constructor(Scheme::empty());

        let calls = Calls::builder().send_wgas(<[u8; 32]>::from(USER_1.into_origin()), [], 0);
        assert_ok!(Gear::send_message(
            RuntimeOrigin::signed(USER_3),
            constructor_id,
            calls.encode(),
            BlockGasLimitOf::<Test>::get(),
            0,
            false,
        ));

        run_to_next_block(None);
        // 1 init message + 1 handle message + 1 auto_reply to program on message sent to user
        assert_total_dequeued(3);
    });

    // delay case
    new_test_ext().execute_with(|| {
        let (_init_mid, constructor_id) = init_constructor(Scheme::empty());

        let calls = Calls::builder().add_call(Call::Send(
            <[u8; 32]>::from(USER_1.into_origin()).into(),
            [].into(),
            Some(0u64.into()),
            0u128.into(),
            1u32.into(),
        ));
        assert_ok!(Gear::send_message(
            RuntimeOrigin::signed(USER_3),
            constructor_id,
            calls.encode(),
            BlockGasLimitOf::<Test>::get(),
            0,
            false,
        ));

        run_to_next_block(None);
        // 1 init message + 1 handle message
        assert_total_dequeued(2);

        run_to_next_block(None);
        // 1 init message + 1 handle message + 1 auto_reply to program on message sent to user with delay
        assert_total_dequeued(3);
    })
}

#[test]
fn auto_reply_out_of_rent_waitlist() {
    use demo_proxy::{InputArgs as ProxyInputArgs, WASM_BINARY as PROXY_WASM_BINARY};
    use demo_waiter::{Command, WaitSubcommand, WASM_BINARY as WAITER_WASM_BINARY};

    init_logger();

    new_test_ext().execute_with(|| {
        assert_ok!(Gear::upload_program(
            RuntimeOrigin::signed(USER_1),
            WAITER_WASM_BINARY.to_vec(),
            DEFAULT_SALT.to_vec(),
            EMPTY_PAYLOAD.to_vec(),
            BlockGasLimitOf::<Test>::get(),
            0,
            false,
        ));
        let waiter_id = get_last_program_id();

        assert_ok!(Gear::upload_program(
            RuntimeOrigin::signed(USER_1),
            PROXY_WASM_BINARY.to_vec(),
            DEFAULT_SALT.to_vec(),
            ProxyInputArgs {
                destination: waiter_id.into(),
            }
            .encode(),
            BlockGasLimitOf::<Test>::get(),
            0,
            false,
        ));
        let proxy_id = get_last_program_id();

        run_to_next_block(None);

        assert!(Gear::is_active(waiter_id));
        assert!(Gear::is_active(proxy_id));
        assert_total_dequeued(2); // 2 init messages
        assert_eq!(
            // 2 auto replies into USER_1 events
            System::events()
                .iter()
                .filter_map(|r| {
                    if let MockRuntimeEvent::Gear(Event::UserMessageSent {
                        message,
                        expiration: None,
                    }) = &r.event
                    {
                        (message.destination().into_origin() == USER_1.into_origin()
                            && message.reply_code() == Some(SuccessReplyReason::Auto.into()))
                        .then_some(())
                    } else {
                        None
                    }
                })
                .count(),
            2
        );

        assert_ok!(Gear::send_message(
            RuntimeOrigin::signed(USER_1),
            proxy_id,
            Command::Wait(WaitSubcommand::Wait).encode(),
            BlockGasLimitOf::<Test>::get(),
            0,
            false,
        ));

        run_to_next_block(None);

        // Message to proxy program and its message to waiter.
        assert_last_dequeued(2);
        let (_msg_waited, expiration) = get_last_message_waited();

        // Hack to fast spend blocks till expiration.
        System::set_block_number(expiration - 1);
        Gear::set_block_number(expiration - 1);

        run_to_next_block(None);
        // Signal for waiter program since it has system reservation
        // + auto error reply to proxy program.
        assert_last_dequeued(2);
    });
}

#[test]
fn auto_reply_out_of_rent_mailbox() {
    init_logger();

    new_test_ext().execute_with(|| {
        let value = 1_000;

        assert_ok!(Gear::upload_program(
            RuntimeOrigin::signed(USER_3),
            ProgramCodeKind::OutgoingWithValueInHandle.to_bytes(),
            DEFAULT_SALT.to_vec(),
            EMPTY_PAYLOAD.to_vec(),
            BlockGasLimitOf::<Test>::get(),
            value,
            false,
        ));

        let program_id = utils::get_last_program_id();

        run_to_next_block(None);
        assert!(Gear::is_active(program_id));

        let user1_balance = Balances::free_balance(USER_1);
        assert_balance(program_id, value, 0u128);
        assert_ok!(Gear::send_message(
            RuntimeOrigin::signed(USER_3),
            program_id,
            EMPTY_PAYLOAD.to_vec(),
            BlockGasLimitOf::<Test>::get(),
            0,
            false,
        ));

        let message_id = utils::get_last_message_id();

        run_to_next_block(None);
        assert_succeed(message_id);

        assert_balance(program_id, 0u128, value);

        let mailed_msg = utils::get_last_mail(USER_1);
        let expiration = utils::get_mailbox_expiration(mailed_msg.id());

        // Hack to fast spend blocks till expiration.
        System::set_block_number(expiration - 1);
        Gear::set_block_number(expiration - 1);

        assert_eq!(user1_balance, Balances::free_balance(USER_1));

        run_to_block_maybe_with_queue(expiration, None, Some(false));
        assert_balance(program_id, 0u128, 0u128);
        assert_eq!(user1_balance + value, Balances::free_balance(USER_1));

        assert!(MailboxOf::<Test>::is_empty(&USER_1));
        // auto reply sent.
        let dispatch = QueueOf::<Test>::dequeue()
            .expect("Infallible")
            .expect("Should be");
        assert!(dispatch.payload_bytes().is_empty());
        assert_eq!(
            dispatch.reply_code().expect("Should be"),
            ReplyCode::Success(SuccessReplyReason::Auto)
        );
    });
}

#[test]
fn reply_deposit_to_program() {
    use demo_constructor::demo_reply_deposit;

    init_logger();

    let checker = USER_1;

    // To program case.
    new_test_ext().execute_with(|| {
        let program_id = {
            let res = upload_program_default(USER_2, ProgramCodeKind::Default);
            assert_ok!(res);
            res.expect("submit result was asserted")
        };

        let (_init_mid, constructor) = init_constructor(demo_reply_deposit::scheme(
            <[u8; 32]>::from(checker.into_origin()),
            program_id.into(),
            0,
        ));

        assert_ok!(Gear::send_message(
            RuntimeOrigin::signed(USER_3),
            constructor,
            10_000_000_000u64.encode(),
            BlockGasLimitOf::<Test>::get(),
            0,
            false,
        ));

        run_to_next_block(None);
        // 2 init + 2 handle + 1 auto reply
        assert_total_dequeued(5);
        assert!(!MailboxOf::<Test>::is_empty(&checker));
    });
}

#[test]
fn reply_deposit_to_user_auto_reply() {
    use demo_constructor::demo_reply_deposit;

    init_logger();

    let checker = USER_1;

    // To user case.
    new_test_ext().execute_with(|| {
        let (_init_mid, constructor) = init_constructor(demo_reply_deposit::scheme(
            <[u8; 32]>::from(checker.into_origin()),
            <[u8; 32]>::from(USER_2.into_origin()),
            0,
        ));

        assert_ok!(Gear::send_message(
            RuntimeOrigin::signed(USER_3),
            constructor,
            10_000_000_000u64.encode(),
            BlockGasLimitOf::<Test>::get(),
            0,
            false,
        ));

        run_to_next_block(None);
        // 1 init + 1 handle + 1 auto reply
        assert_total_dequeued(3);
        assert!(!MailboxOf::<Test>::is_empty(&checker));
    });
}

#[test]
fn reply_deposit_panic_in_handle_reply() {
    use demo_constructor::demo_reply_deposit;

    init_logger();

    let checker = USER_1;

    // To user case with fail in handling reply.
    new_test_ext().execute_with(|| {
        let (_init_mid, constructor) = init_constructor(demo_reply_deposit::scheme(
            <[u8; 32]>::from(checker.into_origin()),
            <[u8; 32]>::from(USER_2.into_origin()),
            0,
        ));

        assert_ok!(Gear::send_message(
            RuntimeOrigin::signed(USER_3),
            constructor,
            1u64.encode(),
            BlockGasLimitOf::<Test>::get(),
            0,
            false,
        ));

        run_to_next_block(None);
        // 1 init + 1 handle + 1 auto reply
        assert_total_dequeued(3);
        assert!(MailboxOf::<Test>::is_empty(&checker));
    });
}

#[test]
fn reply_deposit_to_user_reply() {
    use demo_constructor::demo_reply_deposit;

    init_logger();

    let checker = USER_1;

    // To user case.
    new_test_ext().execute_with(|| {
        let (_init_mid, constructor) = init_constructor(demo_reply_deposit::scheme(
            <[u8; 32]>::from(checker.into_origin()),
            <[u8; 32]>::from(USER_2.into_origin()),
            15_000,
        ));

        let reply_deposit = 10_000_000_000u64;

        assert_ok!(Gear::send_message(
            RuntimeOrigin::signed(USER_3),
            constructor,
            reply_deposit.encode(),
            BlockGasLimitOf::<Test>::get(),
            0,
            false,
        ));

        run_to_next_block(None);
        // 1 init + 1 handle
        assert_total_dequeued(2);

        let mail = get_last_mail(USER_2);
        assert_eq!(
            mail.payload_bytes(),
            demo_reply_deposit::DESTINATION_MESSAGE
        );

        let user_2_balance = Balances::total_balance(&USER_2);
        assert_balance(USER_2, user_2_balance, 0u128);

        let value = 12_345u128;

        let reply_id = MessageId::generate_reply(mail.id());

        assert!(GasHandlerOf::<Test>::exists_and_deposit(reply_id));
        assert_eq!(
            GasHandlerOf::<Test>::get_limit(reply_id).expect("Gas tree invalidated"),
            reply_deposit
        );

        assert_ok!(Gear::send_reply(
            RuntimeOrigin::signed(USER_2),
            mail.id(),
            vec![],
            BlockGasLimitOf::<Test>::get(),
            value,
            false,
        ));

        assert_eq!(get_last_message_id(), reply_id);
        assert!(GasHandlerOf::<Test>::exists_and_deposit(reply_id));
        assert_eq!(
            GasHandlerOf::<Test>::get_limit(reply_id).expect("Gas tree invalidated"),
            reply_deposit
        );

        assert_balance(USER_2, user_2_balance - value, value);

        run_to_next_block(None);

        // 1 init + 1 handle + 1 reply
        assert_total_dequeued(3);
        assert!(!MailboxOf::<Test>::is_empty(&checker));
        assert_balance(USER_2, user_2_balance - value, 0u128);
    });
}

#[test]
fn reply_deposit_to_user_claim() {
    use demo_constructor::demo_reply_deposit;

    init_logger();

    let checker = USER_1;

    // To user case.
    new_test_ext().execute_with(|| {
        let (_init_mid, constructor) = init_constructor(demo_reply_deposit::scheme(
            <[u8; 32]>::from(checker.into_origin()),
            <[u8; 32]>::from(USER_2.into_origin()),
            15_000,
        ));

        let reply_deposit = 10_000_000_000u64;

        assert_ok!(Gear::send_message(
            RuntimeOrigin::signed(USER_3),
            constructor,
            reply_deposit.encode(),
            BlockGasLimitOf::<Test>::get(),
            0,
            false,
        ));

        run_to_next_block(None);
        // 1 init + 1 handle
        assert_total_dequeued(2);

        let mail = get_last_mail(USER_2);
        assert_eq!(
            mail.payload_bytes(),
            demo_reply_deposit::DESTINATION_MESSAGE
        );

        let user_2_balance = Balances::total_balance(&USER_2);
        assert_balance(USER_2, user_2_balance, 0u128);

        let reply_id = MessageId::generate_reply(mail.id());

        assert!(GasHandlerOf::<Test>::exists_and_deposit(reply_id));
        assert_eq!(
            GasHandlerOf::<Test>::get_limit(reply_id).expect("Gas tree invalidated"),
            reply_deposit
        );

        assert_ok!(Gear::claim_value(RuntimeOrigin::signed(USER_2), mail.id(),));

        assert!(GasHandlerOf::<Test>::exists_and_deposit(reply_id));
        assert_eq!(
            GasHandlerOf::<Test>::get_limit(reply_id).expect("Gas tree invalidated"),
            reply_deposit
        );

        assert_balance(USER_2, user_2_balance, 0u128);

        run_to_next_block(None);

        // 1 init + 1 handle + 1 auto reply on claim
        assert_total_dequeued(3);
        assert!(!MailboxOf::<Test>::is_empty(&checker));
        assert_balance(USER_2, user_2_balance, 0u128);
    });
}

#[test]
fn reply_deposit_to_user_out_of_rent() {
    use demo_constructor::demo_reply_deposit;

    init_logger();

    let checker = USER_1;

    // To user case.
    new_test_ext().execute_with(|| {
        let (_init_mid, constructor) = init_constructor(demo_reply_deposit::scheme(
            <[u8; 32]>::from(checker.into_origin()),
            <[u8; 32]>::from(USER_2.into_origin()),
            15_000,
        ));

        let reply_deposit = 10_000_000_000u64;

        assert_ok!(Gear::send_message(
            RuntimeOrigin::signed(USER_3),
            constructor,
            reply_deposit.encode(),
            BlockGasLimitOf::<Test>::get(),
            0,
            false,
        ));

        run_to_next_block(None);
        // 1 init + 1 handle
        assert_total_dequeued(2);

        let (mail, interval) = MailboxOf::<Test>::iter_key(USER_2)
            .next()
            .expect("Element should be");

        assert_eq!(
            mail.payload_bytes(),
            demo_reply_deposit::DESTINATION_MESSAGE
        );

        let user_2_balance = Balances::total_balance(&USER_2);
        assert_balance(USER_2, user_2_balance, 0u128);

        let reply_id = MessageId::generate_reply(mail.id());

        assert!(GasHandlerOf::<Test>::exists_and_deposit(reply_id));
        assert_eq!(
            GasHandlerOf::<Test>::get_limit(reply_id).expect("Gas tree invalidated"),
            reply_deposit
        );

        // Hack to fast spend blocks till expiration.
        System::set_block_number(interval.finish - 1);
        Gear::set_block_number(interval.finish - 1);

        assert!(GasHandlerOf::<Test>::exists_and_deposit(reply_id));
        assert_eq!(
            GasHandlerOf::<Test>::get_limit(reply_id).expect("Gas tree invalidated"),
            reply_deposit
        );

        assert_balance(USER_2, user_2_balance, 0u128);

        run_to_next_block(None);

        assert!(!GasHandlerOf::<Test>::exists(reply_id));

        // 1 init + 1 handle + 1 error reply on out of rent from mailbox
        assert_total_dequeued(3);
        assert!(!MailboxOf::<Test>::is_empty(&checker));
        assert_balance(USER_2, user_2_balance, 0u128);
    });
}

#[test]
fn reply_deposit_gstd_async() {
    use demo_waiting_proxy::WASM_BINARY;

    init_logger();
    new_test_ext().execute_with(|| {
        assert_ok!(Gear::upload_program(
            RuntimeOrigin::signed(USER_1),
            WASM_BINARY.to_vec(),
            b"salt".to_vec(),
            (USER_2.into_origin().as_fixed_bytes(), 10_000_000_000u64).encode(),
            30_000_000_000,
            0,
            false,
        ));

        let program_id = get_last_program_id();

        let hello = b"Hello!";
        assert_ok!(Gear::send_message(
            RuntimeOrigin::signed(USER_1),
            program_id,
            hello.to_vec(),
            30_000_000_000,
            0,
            false,
        ));

        let handle_id = get_last_message_id();

        run_to_next_block(None);
        assert!(Gear::is_active(program_id));

        let mail = get_last_mail(USER_2);
        assert_eq!(mail.payload_bytes(), hello);

        let hello_reply = b"U2";
        assert_ok!(Gear::send_reply(
            RuntimeOrigin::signed(USER_2),
            mail.id(),
            hello_reply.to_vec(),
            0,
            0,
            false,
        ));

        run_to_next_block(None);

        assert_succeed(handle_id);

        let reply = maybe_any_last_message().expect("Should be");
        let (mid, code): (MessageId, ReplyCode) = reply.details().expect("Should be").into_parts();
        assert_eq!(mid, handle_id);
        assert_eq!(code, ReplyCode::Success(SuccessReplyReason::Manual));
        assert_eq!(reply.payload_bytes(), hello_reply);
    });
}

#[test]
fn pseudo_duplicate_wake() {
    use demo_constructor::{Calls, Scheme};

    init_logger();
    new_test_ext().execute_with(|| {
        let (_init_msg_id, constructor) = init_constructor(Scheme::empty());

        let execute = |calls: Calls| {
            assert_ok!(Gear::send_message(
                RuntimeOrigin::signed(USER_1),
                constructor,
                calls.encode(),
                BlockGasLimitOf::<Test>::get(),
                0,
                false,
            ));
            let msg_id = get_last_message_id();
            run_to_next_block(None);

            msg_id
        };

        // message wakes some message id and waits
        let waited_msg_id = execute(Calls::builder().wake([0u8; 32]).wait());

        assert_last_dequeued(1);
        assert!(WaitlistOf::<Test>::contains(&constructor, &waited_msg_id));

        // message B wakes message A
        // message A results in waiting again
        execute(Calls::builder().wake(<[u8; 32]>::from(waited_msg_id)));

        assert_last_dequeued(2);
        assert!(WaitlistOf::<Test>::contains(&constructor, &waited_msg_id));
    });
}

#[test]
fn gasfull_after_gasless() {
    init_logger();

    let wat = format!(
        r#"
        (module
        (import "env" "memory" (memory 1))
        (import "env" "gr_reply_wgas" (func $reply_wgas (param i32 i32 i64 i32 i32)))
        (import "env" "gr_send" (func $send (param i32 i32 i32 i32 i32)))
        (export "init" (func $init))
        (func $init
            i32.const 111 ;; ptr
            i32.const 1 ;; value
            i32.store

            (call $send (i32.const 111) (i32.const 0) (i32.const 32) (i32.const 10) (i32.const 333))
            (call $reply_wgas (i32.const 0) (i32.const 32) (i64.const {gas_limit}) (i32.const 222) (i32.const 333))
        )
    )"#,
        gas_limit = 10 * <Test as Config>::MailboxThreshold::get()
    );

    new_test_ext().execute_with(|| {
        let code = ProgramCodeKind::Custom(&wat).to_bytes();

        let GasInfo { min_limit, .. } = Gear::calculate_gas_info(
            USER_1.into_origin(),
            HandleKind::Init(code.clone()),
            EMPTY_PAYLOAD.to_vec(),
            0,
            true,
            true,
        )
        .expect("calculate_gas_info failed");

        assert_ok!(Gear::upload_program(
            RuntimeOrigin::signed(USER_1),
            code,
            DEFAULT_SALT.to_vec(),
            EMPTY_PAYLOAD.to_vec(),
            min_limit - 1,
            0,
            false,
        ));

        // Make sure nothing panics.
        run_to_next_block(None);
    })
}

#[test]
fn backend_errors_handled_in_program() {
    use demo_custom::{InitMessage, WASM_BINARY};

    init_logger();
    new_test_ext().execute_with(|| {
        assert_ok!(Gear::upload_program(
            RuntimeOrigin::signed(USER_1),
            WASM_BINARY.to_vec(),
            DEFAULT_SALT.to_vec(),
            InitMessage::BackendError.encode(),
            DEFAULT_GAS_LIMIT * 100,
            0,
            false,
        ));

        let mid = utils::get_last_message_id();

        run_to_next_block(None);
        // If nothing panicked, so program's logic and backend are correct.
        utils::assert_succeed(mid);
    })
}

#[test]
fn non_existent_code_id_zero_gas() {
    init_logger();

    let wat = r#"
    (module
    (import "env" "memory" (memory 1))
    (import "env" "gr_create_program_wgas" (func $create_program_wgas (param i32 i32 i32 i32 i32 i64 i32 i32)))
    (export "init" (func $init))
    (func $init
        i32.const 0     ;; zeroed cid_value ptr
        i32.const 0     ;; salt ptr
        i32.const 0     ;; salt len
        i32.const 0     ;; payload ptr
        i32.const 0     ;; payload len
        i64.const 0     ;; gas limit
        i32.const 0     ;; delay
        i32.const 111               ;; err_mid_pid ptr
        call $create_program_wgas   ;; calling fn

        ;; validating syscall
        i32.const 111 ;; err_mid_pid ptr
        i32.load
        (if
            (then unreachable)
            (else)
        )
    )
 )"#;

    new_test_ext().execute_with(|| {
        let code = ProgramCodeKind::Custom(wat).to_bytes();

        assert_ok!(Gear::upload_program(
            RuntimeOrigin::signed(USER_1),
            code,
            DEFAULT_SALT.to_vec(),
            EMPTY_PAYLOAD.to_vec(),
            DEFAULT_GAS_LIMIT * 100,
            0,
            false,
        ));

        run_to_next_block(None);

        // Nothing panics here.
        //
        // 1st msg is init of "factory"
        // 2nd is init of non existing code id
        // 3rd is error reply on 2nd message
        assert_total_dequeued(3);
    })
}

#[test]
fn waited_with_zero_gas() {
    init_logger();

    let wat = r#"
    (module
    (import "env" "memory" (memory 1))
    (import "env" "gr_send_wgas" (func $send (param i32 i32 i32 i64 i32 i32)))
    (import "env" "gr_wait_for" (func $wait_for (param i32)))
    (import "env" "gr_exit" (func $exit (param i32)))
    (export "init" (func $init))
    (export "handle_reply" (func $handle_reply))
    (func $init
        i32.const 111 ;; ptr
        i32.const 1 ;; value
        i32.store

        (call $send (i32.const 111) (i32.const 0) (i32.const 32) (i64.const 12345) (i32.const 0) (i32.const 333))

        ;; validating syscall
        i32.const 333 ;; err_mid ptr
        i32.load
        (if
            (then unreachable)
            (else)
        )

        (call $wait_for (i32.const 2))
    )
    (func $handle_reply
        (call $exit (i32.const 111))
    )
 )"#;

    new_test_ext().execute_with(|| {
        let code = ProgramCodeKind::Custom(wat).to_bytes();

        let GasInfo { min_limit, .. } = Gear::calculate_gas_info(
            USER_1.into_origin(),
            HandleKind::Init(code.clone()),
            EMPTY_PAYLOAD.to_vec(),
            0,
            true,
            true,
        )
        .expect("calculate_gas_info failed");

        assert_ok!(Gear::upload_program(
            RuntimeOrigin::signed(USER_1),
            code,
            DEFAULT_SALT.to_vec(),
            EMPTY_PAYLOAD.to_vec(),
            min_limit,
            0,
            false,
        ));

        let program_id = utils::get_last_program_id();

        run_to_next_block(None);
        let mid_in_mailbox = utils::get_last_message_id();

        assert_ok!(Gear::send_reply(
            RuntimeOrigin::signed(USER_1),
            mid_in_mailbox,
            EMPTY_PAYLOAD.to_vec(),
            DEFAULT_GAS_LIMIT * 100,
            0,
            false,
        ));

        run_to_next_block(None);
        assert!(Gear::is_exited(program_id));

        // Nothing panics here.
        //
        // Twice for init message.
        // Once for reply sent.
        assert_total_dequeued(3);
    })
}

#[test]
fn terminated_program_zero_gas() {
    init_logger();

    let wat = r#"
    (module
    (import "env" "memory" (memory 0))
    (export "init" (func $init))
    (func $init
        unreachable
    )
 )"#;

    new_test_ext().execute_with(|| {
        let code = ProgramCodeKind::Custom(wat).to_bytes();

        assert_ok!(Gear::upload_program(
            RuntimeOrigin::signed(USER_1),
            code,
            DEFAULT_SALT.to_vec(),
            EMPTY_PAYLOAD.to_vec(),
            DEFAULT_GAS_LIMIT * 100,
            0,
            false,
        ));

        let program_id = utils::get_last_program_id();

        assert_ok!(Gear::send_message(
            RuntimeOrigin::signed(USER_1),
            program_id,
            EMPTY_PAYLOAD.to_vec(),
            0,
            0,
            false,
        ));

        run_to_next_block(None);
        assert!(Gear::is_terminated(program_id));

        // Nothing panics here.
        assert_total_dequeued(2);
    })
}

#[test]
fn exited_program_zero_gas() {
    init_logger();

    let wat = r#"
    (module
    (import "env" "memory" (memory 1))
    (import "env" "gr_exit" (func $exit (param i32)))
    (export "init" (func $init))
    (func $init
        i32.const 0
        call $exit
    )
 )"#;

    new_test_ext().execute_with(|| {
        let code = ProgramCodeKind::Custom(wat).to_bytes();

        assert_ok!(Gear::upload_program(
            RuntimeOrigin::signed(USER_1),
            code,
            DEFAULT_SALT.to_vec(),
            EMPTY_PAYLOAD.to_vec(),
            DEFAULT_GAS_LIMIT * 100,
            0,
            false,
        ));

        let program_id = utils::get_last_program_id();

        assert_ok!(Gear::send_message(
            RuntimeOrigin::signed(USER_1),
            program_id,
            EMPTY_PAYLOAD.to_vec(),
            0,
            0,
            false,
        ));

        run_to_next_block(None);
        assert!(Gear::is_exited(program_id));

        // Nothing panics here.
        assert_total_dequeued(2);
    })
}

#[test]
fn delayed_user_replacement() {
    use demo_constructor::demo_proxy_with_gas;

    fn scenario(gas_limit_to_forward: u64, to_mailbox: bool) {
        let code = ProgramCodeKind::OutgoingWithValueInHandle.to_bytes();
        let future_program_address =
            ProgramId::generate_from_user(CodeId::generate(&code), DEFAULT_SALT);

        let (_init_mid, proxy) = init_constructor(demo_proxy_with_gas::scheme(
            future_program_address.into(),
            2,
        ));

        assert_ok!(Gear::send_message(
            RuntimeOrigin::signed(USER_1),
            proxy,
            gas_limit_to_forward.encode(), // to be forwarded as gas limit
            gas_limit_to_forward + DEFAULT_GAS_LIMIT * 100,
            100_000_000, // before fix to be forwarded as value
            false,
        ));

        let message_id = utils::get_last_message_id();
        let delayed_id = MessageId::generate_outgoing(message_id, 0);

        run_to_block(3, None);

        assert_ok!(Gear::upload_program(
            RuntimeOrigin::signed(USER_1),
            code,
            DEFAULT_SALT.to_vec(),
            EMPTY_PAYLOAD.to_vec(),
            DEFAULT_GAS_LIMIT * 100,
            0,
            false,
        ));

        assert_eq!(future_program_address, utils::get_last_program_id());

        run_to_block(4, None);

        // Message sending delayed.
        assert!(TaskPoolOf::<Test>::contains(
            &5,
            &ScheduledTask::SendUserMessage {
                message_id: delayed_id,
                to_mailbox
            }
        ));

        System::reset_events();

        run_to_next_block(None);
        assert!(Gear::is_initialized(future_program_address));

        // Delayed message sent.
        assert!(!TaskPoolOf::<Test>::contains(
            &5,
            &ScheduledTask::SendUserMessage {
                message_id: delayed_id,
                to_mailbox
            }
        ));

        // Replace following lines once added validation to task handling of send_user_message.
        let message = utils::maybe_any_last_message().unwrap();
        assert_eq!(message.id(), delayed_id);
        assert_eq!(message.destination(), future_program_address);

        print_gear_events();

        // BELOW CODE TO REPLACE WITH.
        // // Nothing is added into mailbox.
        // assert!(utils::maybe_any_last_message(account).is_empty())

        // // Error reply sent and processed.
        // assert_total_dequeued(1);
    }

    init_logger();

    // Scenario not planned to enter mailbox.
    new_test_ext().execute_with(|| scenario(0, false));

    // Scenario planned to enter mailbox.
    new_test_ext().execute_with(|| {
        let gas_limit_to_forward = DEFAULT_GAS_LIMIT * 100;
        assert!(<Test as Config>::MailboxThreshold::get() <= gas_limit_to_forward);

        scenario(gas_limit_to_forward, true)
    });
}

#[test]
fn delayed_send_user_message_payment() {
    use demo_constructor::demo_proxy_with_gas;

    // Testing that correct gas amount will be reserved and paid for holding.
    fn scenario(delay: BlockNumber) {
        // Upload program that sends message to any user.
        let (_init_mid, proxy) = init_constructor(demo_proxy_with_gas::scheme(
            USER_2.into_origin().into(),
            delay.saturated_into(),
        ));

        assert_ok!(Gear::send_message(
            RuntimeOrigin::signed(USER_1),
            proxy,
            0u64.encode(),
            DEFAULT_GAS_LIMIT * 100,
            0,
            false,
        ));

        let proxy_msg_id = get_last_message_id();
        let balance_rent_pool = Balances::free_balance(RENT_POOL);

        // Run blocks to make message get into dispatch stash.
        run_to_block(3, None);

        let delay_holding_fee = gas_price(
            CostsPerBlockOf::<Test>::dispatch_stash().saturating_mul(
                delay
                    .saturating_add(CostsPerBlockOf::<Test>::reserve_for())
                    .saturated_into(),
            ),
        );

        let reserve_for_fee = gas_price(
            CostsPerBlockOf::<Test>::dispatch_stash()
                .saturating_mul(CostsPerBlockOf::<Test>::reserve_for().saturated_into()),
        );

        // Gas should be reserved while message is being held in storage.
        assert_eq!(GearBank::<Test>::account_total(&USER_1), delay_holding_fee);
        let total_balance =
            Balances::free_balance(USER_1) + GearBank::<Test>::account_total(&USER_1);

        // Run blocks before sending message.
        run_to_block(delay + 2, None);

        let delayed_id = MessageId::generate_outgoing(proxy_msg_id, 0);

        // Check that delayed task was created.
        assert!(TaskPoolOf::<Test>::contains(
            &(delay + 3),
            &ScheduledTask::SendUserMessage {
                message_id: delayed_id,
                to_mailbox: false
            }
        ));

        // Mailbox should be empty.
        assert!(MailboxOf::<Test>::is_empty(&USER_2));

        run_to_next_block(None);

        // Check that last event is UserMessageSent.
        let message = maybe_any_last_message().expect("Should be");
        assert_eq!(delayed_id, message.id());

        // Mailbox should be empty.
        assert!(MailboxOf::<Test>::is_empty(&USER_2));

        // Check balances match and gas charging is correct.
        assert_eq!(GearBank::<Test>::account_total(&USER_1), 0);
        assert_eq!(
            total_balance - delay_holding_fee + reserve_for_fee,
            Balances::free_balance(USER_1)
        );
        assert_eq!(
            Balances::free_balance(RENT_POOL),
            balance_rent_pool + delay_holding_fee - reserve_for_fee
        );
    }

    init_logger();

    for i in 2..4 {
        new_test_ext().execute_with(|| scenario(i));
    }
}

#[test]
fn delayed_send_user_message_with_reservation() {
    use demo_proxy_reservation_with_gas::{InputArgs, WASM_BINARY as PROXY_WGAS_WASM_BINARY};

    // Testing that correct gas amount will be reserved and paid for holding.
    fn scenario(delay: BlockNumber) {
        let reservation_amount = 6_000_000_000u64;

        // Upload program that sends message to any user.
        assert_ok!(Gear::upload_program(
            RuntimeOrigin::signed(USER_1),
            PROXY_WGAS_WASM_BINARY.to_vec(),
            DEFAULT_SALT.to_vec(),
            InputArgs {
                destination: USER_2.into(),
                delay: delay.saturated_into(),
                reservation_amount,
            }
            .encode(),
            DEFAULT_GAS_LIMIT * 100,
            0,
            false,
        ));

        let proxy = utils::get_last_program_id();

        run_to_next_block(None);
        assert!(Gear::is_initialized(proxy));

        assert_ok!(Gear::send_message(
            RuntimeOrigin::signed(USER_1),
            proxy,
            0u64.encode(),
            DEFAULT_GAS_LIMIT * 100,
            0,
            false,
        ));

        let proxy_msg_id = get_last_message_id();

        // Run blocks to make message get into dispatch stash.
        run_to_block(3, None);

        let delay_holding_fee = gas_price(
            CostsPerBlockOf::<Test>::dispatch_stash().saturating_mul(
                delay
                    .saturating_add(CostsPerBlockOf::<Test>::reserve_for())
                    .saturated_into(),
            ),
        );

        let reserve_for_fee = gas_price(
            CostsPerBlockOf::<Test>::dispatch_stash()
                .saturating_mul(CostsPerBlockOf::<Test>::reserve_for().saturated_into()),
        );

        let mailbox_gas_threshold = gas_price(<Test as Config>::MailboxThreshold::get());

        // At this point a `Cut` node has been created with `mailbox_threshold` as value and
        // `delay` + 1 locked for using dispatch stash storage.
        // Other gas nodes have been consumed with all gas released to the user.
        assert_eq!(
            GearBank::<Test>::account_total(&USER_1),
            mailbox_gas_threshold + delay_holding_fee
        );

        // Run blocks before sending message.
        run_to_block(delay + 2, None);

        let delayed_id = MessageId::generate_outgoing(proxy_msg_id, 0);

        // Check that delayed task was created.
        assert!(TaskPoolOf::<Test>::contains(
            &(delay + 3),
            &ScheduledTask::SendUserMessage {
                message_id: delayed_id,
                to_mailbox: true
            }
        ));

        // Mailbox should be empty.
        assert!(MailboxOf::<Test>::is_empty(&USER_2));

        run_to_next_block(None);

        // Check that last event is UserMessageSent.
        let last_event = match get_last_event() {
            MockRuntimeEvent::Gear(e) => e,
            _ => panic!("Should be one Gear event"),
        };
        match last_event {
            Event::UserMessageSent { message, .. } => assert_eq!(delayed_id, message.id()),
            _ => panic!("Test failed: expected Event::UserMessageSent"),
        }

        // Mailbox should not be empty.
        assert!(!MailboxOf::<Test>::is_empty(&USER_2));

        // At this point the `Cut` node has all its value locked for using mailbox storage.
        // The extra `reserve_for_fee` as a leftover from the message having been charged exactly
        // for the `delay` number of blocks spent in the dispatch stash so that the "+ 1" security
        // margin remained unused and was simply added back to the `Cut` node value.
        assert_eq!(
            GearBank::<Test>::account_total(&USER_1),
            mailbox_gas_threshold + reserve_for_fee
        );
    }

    init_logger();

    for i in 2..4 {
        new_test_ext().execute_with(|| scenario(i));
    }
}

#[test]
fn delayed_send_program_message_payment() {
    use demo_constructor::demo_proxy_with_gas;

    // Testing that correct gas amount will be reserved and paid for holding.
    fn scenario(delay: BlockNumber) {
        // Upload empty program that receive the message.
        assert_ok!(Gear::upload_program(
            RuntimeOrigin::signed(USER_1),
            ProgramCodeKind::OutgoingWithValueInHandle.to_bytes(),
            DEFAULT_SALT.to_vec(),
            EMPTY_PAYLOAD.to_vec(),
            DEFAULT_GAS_LIMIT * 100,
            0,
            false,
        ));

        let program_address = utils::get_last_program_id();

        // Upload program that sends message to another program.
        let (_init_mid, proxy) = init_constructor(demo_proxy_with_gas::scheme(
            program_address.into(),
            delay.saturated_into(),
        ));
        assert!(Gear::is_initialized(program_address));

        assert_ok!(Gear::send_message(
            RuntimeOrigin::signed(USER_1),
            proxy,
            0u64.encode(),
            DEFAULT_GAS_LIMIT * 100,
            0,
            false,
        ));
        let proxy_msg_id = utils::get_last_message_id();

        // Run blocks to make message get into dispatch stash.
        run_to_block(3, None);

        let delay_holding_fee = gas_price(
            CostsPerBlockOf::<Test>::dispatch_stash().saturating_mul(
                delay
                    .saturating_add(CostsPerBlockOf::<Test>::reserve_for())
                    .saturated_into(),
            ),
        );

        let reserve_for_fee = gas_price(
            CostsPerBlockOf::<Test>::dispatch_stash()
                .saturating_mul(CostsPerBlockOf::<Test>::reserve_for().saturated_into()),
        );

        // Gas should be reserved while message is being held in storage.
        assert_eq!(GearBank::<Test>::account_total(&USER_1), delay_holding_fee);
        let total_balance =
            Balances::free_balance(USER_1) + GearBank::<Test>::account_total(&USER_1);

        // Run blocks to release message.
        run_to_block(delay + 2, None);

        let delayed_id = MessageId::generate_outgoing(proxy_msg_id, 0);

        // Check that delayed task was created.
        assert!(TaskPoolOf::<Test>::contains(
            &(delay + 3),
            &ScheduledTask::SendDispatch(delayed_id)
        ));

        // Block where message processed.
        run_to_next_block(None);

        // Check that last event is MessagesDispatched.
        assert_last_dequeued(2);

        // Check that gas was charged correctly.
        assert_eq!(GearBank::<Test>::account_total(&USER_1), 0);
        assert_eq!(
            total_balance - delay_holding_fee + reserve_for_fee,
            Balances::free_balance(USER_1)
        );
    }

    init_logger();

    for i in 2..4 {
        new_test_ext().execute_with(|| scenario(i));
    }
}

#[test]
fn delayed_send_program_message_with_reservation() {
    use demo_proxy_reservation_with_gas::{InputArgs, WASM_BINARY as PROXY_WGAS_WASM_BINARY};

    // Testing that correct gas amount will be reserved and paid for holding.
    fn scenario(delay: BlockNumber) {
        // Upload empty program that receive the message.
        assert_ok!(Gear::upload_program(
            RuntimeOrigin::signed(USER_1),
            ProgramCodeKind::OutgoingWithValueInHandle.to_bytes(),
            DEFAULT_SALT.to_vec(),
            EMPTY_PAYLOAD.to_vec(),
            DEFAULT_GAS_LIMIT * 100,
            0,
            false,
        ));

        let program_address = utils::get_last_program_id();
        let reservation_amount = 6_000_000_000u64;

        // Upload program that sends message to another program.
        assert_ok!(Gear::upload_program(
            RuntimeOrigin::signed(USER_1),
            PROXY_WGAS_WASM_BINARY.to_vec(),
            DEFAULT_SALT.to_vec(),
            InputArgs {
                destination: <[u8; 32]>::from(program_address).into(),
                delay: delay.saturated_into(),
                reservation_amount,
            }
            .encode(),
            DEFAULT_GAS_LIMIT * 100,
            0,
            false,
        ));

        let proxy = utils::get_last_program_id();

        run_to_next_block(None);
        assert!(Gear::is_initialized(proxy));
        assert!(Gear::is_initialized(program_address));

        assert_ok!(Gear::send_message(
            RuntimeOrigin::signed(USER_1),
            proxy,
            0u64.encode(),
            DEFAULT_GAS_LIMIT * 100,
            0,
            false,
        ));
        let proxy_msg_id = utils::get_last_message_id();

        // Run blocks to make message get into dispatch stash.
        run_to_block(3, None);

        let delay_holding_fee = gas_price(
            CostsPerBlockOf::<Test>::dispatch_stash().saturating_mul(
                delay
                    .saturating_add(CostsPerBlockOf::<Test>::reserve_for())
                    .saturated_into(),
            ),
        );

        let reservation_holding_fee = gas_price(
            80u64
                .saturating_add(CostsPerBlockOf::<Test>::reserve_for().unique_saturated_into())
                .saturating_mul(CostsPerBlockOf::<Test>::reservation()),
        );

        let delayed_id = MessageId::generate_outgoing(proxy_msg_id, 0);

        // Check that delayed task was created
        assert!(TaskPoolOf::<Test>::contains(
            &(delay + 3),
            &ScheduledTask::SendDispatch(delayed_id)
        ));

        // Check that correct amount locked for dispatch stash
        let gas_locked_in_gas_node =
            gas_price(Gas::get_lock(delayed_id, LockId::DispatchStash).unwrap());
        assert_eq!(gas_locked_in_gas_node, delay_holding_fee);

        // Gas should be reserved while message is being held in storage.
        assert_eq!(
            GearBank::<Test>::account_total(&USER_1),
            gas_price(reservation_amount) + reservation_holding_fee
        );

        // Run blocks to release message.
        run_to_block(delay + 2, None);

        // Check that delayed task was created
        assert!(TaskPoolOf::<Test>::contains(
            &(delay + 3),
            &ScheduledTask::SendDispatch(delayed_id)
        ));

        // Block where message processed
        run_to_next_block(None);

        // Check that last event is MessagesDispatched.
        assert_last_dequeued(2);

        assert_eq!(GearBank::<Test>::account_total(&USER_1), 0);
    }

    init_logger();

    for i in 2..4 {
        new_test_ext().execute_with(|| scenario(i));
    }
}

#[test]
fn delayed_program_creation_no_code() {
    init_logger();

    let wat = r#"
    (module
        (import "env" "memory" (memory 1))
        (import "env" "gr_create_program_wgas" (func $create_program_wgas (param i32 i32 i32 i32 i32 i64 i32 i32)))
        (export "init" (func $init))
        (func $init
            i32.const 0                 ;; zeroed cid_value ptr
            i32.const 0                 ;; salt ptr
            i32.const 0                 ;; salt len
            i32.const 0                 ;; payload ptr
            i32.const 0                 ;; payload len
            i64.const 1000000000        ;; gas limit
            i32.const 1                 ;; delay
            i32.const 111               ;; err_mid_pid ptr
            call $create_program_wgas   ;; calling fn

            ;; validating syscall
            i32.const 111 ;; err_mid_pid ptr
            i32.load
            (if
                (then unreachable)
                (else)
            )
        )
    )"#;

    new_test_ext().execute_with(|| {
        let code = ProgramCodeKind::Custom(wat).to_bytes();

        assert_ok!(Gear::upload_program(
            RuntimeOrigin::signed(USER_1),
            code,
            DEFAULT_SALT.to_vec(),
            EMPTY_PAYLOAD.to_vec(),
            DEFAULT_GAS_LIMIT * 100,
            0,
            false,
        ));

        let creator = utils::get_last_program_id();
        let init_msg_id = utils::get_last_message_id();

        run_to_block(2, None);
        assert!(Gear::is_initialized(creator));

        // Message sending delayed.
        let delayed_id = MessageId::generate_outgoing(init_msg_id, 0);
        assert!(TaskPoolOf::<Test>::contains(
            &3,
            &ScheduledTask::SendDispatch(delayed_id)
        ));

        let free_balance = Balances::free_balance(USER_1);
        let reserved_balance = GearBank::<Test>::account_total(&USER_1);

        run_to_next_block(None);
        // Delayed message sent.
        assert!(!TaskPoolOf::<Test>::contains(
            &3,
            &ScheduledTask::SendDispatch(delayed_id)
        ));

        // Message taken but not executed (can't be asserted due to black box between programs).
        //
        // Total dequeued: message to skip execution + error reply on it.
        //
        // One db read burned for querying program data from storage when creating program,
        // and one more to process error reply.
        assert_last_dequeued(2);

        let delayed_block_amount: u64 = 1;
        let delay_holding_fee = gas_price(
            delayed_block_amount.saturating_mul(CostsPerBlockOf::<Test>::dispatch_stash()),
        );
        let read_program_from_storage_fee =
            gas_price(DbWeightOf::<Test>::get().reads(1).ref_time());

        assert_eq!(
            Balances::free_balance(USER_1),
            free_balance + reserved_balance - delay_holding_fee - 2 * read_program_from_storage_fee
        );
        assert!(GearBank::<Test>::account_total(&USER_1).is_zero());
    })
}

#[test]
fn unstoppable_block_execution_works() {
    init_logger();

    let minimal_weight = mock::get_min_weight();

    new_test_ext().execute_with(|| {
        let user_balance = Balances::free_balance(USER_1);

        // This manipulations are required due to we have only gas to value conversion.
        let executions_amount = 100_u64;
        let gas_for_each_execution = BlockGasLimitOf::<Test>::get();

        let program_id = {
            let res = upload_program_default(USER_2, ProgramCodeKind::Default);
            assert_ok!(res);
            res.expect("submit result was asserted")
        };

        run_to_block(2, None);

        let GasInfo {
            burned: expected_burned_gas,
            may_be_returned,
            ..
        } = Gear::calculate_gas_info(
            USER_1.into_origin(),
            HandleKind::Handle(program_id),
            EMPTY_PAYLOAD.to_vec(),
            0,
            true,
            true,
        )
        .expect("calculate_gas_info failed");

        assert!(gas_for_each_execution > expected_burned_gas);

        for _ in 0..executions_amount {
            assert_ok!(Gear::send_message(
                RuntimeOrigin::signed(USER_1),
                program_id,
                EMPTY_PAYLOAD.to_vec(),
                gas_for_each_execution,
                0,
                false,
            ));
        }

        let real_gas_to_burn = expected_burned_gas
            + executions_amount.saturating_sub(1) * (expected_burned_gas - may_be_returned);

        assert!(gas_for_each_execution * executions_amount > real_gas_to_burn);

        run_to_block(3, Some(minimal_weight.ref_time() + real_gas_to_burn));

        assert_last_dequeued(executions_amount as u32);

        assert_eq!(GasAllowanceOf::<Test>::get(), 0);

        assert_eq!(
            Balances::free_balance(USER_1),
            user_balance - gas_price(real_gas_to_burn)
        );
    })
}

#[test]
fn read_state_works() {
    use demo_new_meta::{MessageInitIn, Wallet, WASM_BINARY};

    init_logger();
    new_test_ext().execute_with(|| {
        assert_ok!(Gear::upload_program(
            RuntimeOrigin::signed(USER_2),
            WASM_BINARY.to_vec(),
            DEFAULT_SALT.to_vec(),
            <MessageInitIn as Default>::default().encode(),
            DEFAULT_GAS_LIMIT * 100,
            10_000,
            false,
        ));

        let program_id = utils::get_last_program_id();

        run_to_next_block(None);

        assert!(Gear::is_initialized(program_id));

        let expected = Wallet::test_sequence().encode();

        let res = Gear::read_state_impl(program_id, Default::default(), None)
            .expect("Failed to read state");

        assert_eq!(res, expected);
    });
}

#[test]
fn read_state_using_wasm_works() {
    use demo_new_meta::{
        Id, MessageInitIn, Wallet, META_EXPORTS_V1, META_EXPORTS_V2, META_WASM_V1, META_WASM_V2,
        WASM_BINARY,
    };

    init_logger();
    new_test_ext().execute_with(|| {
        assert_ok!(Gear::upload_program(
            RuntimeOrigin::signed(USER_2),
            WASM_BINARY.to_vec(),
            DEFAULT_SALT.to_vec(),
            <MessageInitIn as Default>::default().encode(),
            DEFAULT_GAS_LIMIT * 100,
            10_000,
            false,
        ));

        let program_id = utils::get_last_program_id();

        run_to_next_block(None);

        assert!(Gear::is_initialized(program_id));

        let expected = Wallet::test_sequence().into_iter().last().encode();

        let func1 = "last_wallet";
        assert!(META_EXPORTS_V1.contains(&func1));

        let res = Gear::read_state_using_wasm_impl(
            program_id,
            Default::default(),
            func1,
            META_WASM_V1.to_vec(),
            None,
            None,
        )
        .expect("Failed to read state");

        assert_eq!(res, expected);

        let id = Id {
            decimal: 1,
            hex: vec![1],
        };

        let expected = Wallet::test_sequence()
            .into_iter()
            .find(|w| w.id == id)
            .encode();

        let func2 = "wallet_by_id";
        assert!(META_EXPORTS_V2.contains(&func2));
        assert!(!META_EXPORTS_V2.contains(&func1));

        let res = Gear::read_state_using_wasm_impl(
            program_id,
            Default::default(),
            func2,
            META_WASM_V2.to_vec(),
            Some(id.encode()),
            None,
        )
        .expect("Failed to read state");

        assert_eq!(res, expected);
    });
}

#[test]
fn read_state_bn_and_timestamp_works() {
    use demo_new_meta::{MessageInitIn, META_WASM_V3, WASM_BINARY};

    let check = |program_id: ProgramId| {
        let expected: u32 = Gear::block_number().unique_saturated_into();

        let res = Gear::read_state_using_wasm_impl(
            program_id,
            Default::default(),
            "block_number",
            META_WASM_V3.to_vec(),
            None,
            None,
        )
        .expect("Failed to read state");
        let res = u32::decode(&mut res.as_ref()).unwrap();

        assert_eq!(res, expected);

        let expected: u64 = Timestamp::get().unique_saturated_into();

        let res = Gear::read_state_using_wasm_impl(
            program_id,
            Default::default(),
            "block_timestamp",
            META_WASM_V3.to_vec(),
            None,
            None,
        )
        .expect("Failed to read state");
        let res = u64::decode(&mut res.as_ref()).unwrap();

        assert_eq!(res, expected);
    };

    init_logger();
    new_test_ext().execute_with(|| {
        assert_ok!(Gear::upload_program(
            RuntimeOrigin::signed(USER_2),
            WASM_BINARY.to_vec(),
            DEFAULT_SALT.to_vec(),
            <MessageInitIn as Default>::default().encode(),
            DEFAULT_GAS_LIMIT * 100,
            10_000,
            false,
        ));

        let program_id = utils::get_last_program_id();

        run_to_next_block(None);
        assert!(Gear::is_initialized(program_id));
        check(program_id);

        run_to_block(10, None);
        check(program_id);

        run_to_block(20, None);
        check(program_id);
    });
}

#[test]
fn wasm_metadata_generation_works() {
    use demo_new_meta::{
        MessageInitIn, META_EXPORTS_V1, META_EXPORTS_V2, META_WASM_V1, META_WASM_V2, WASM_BINARY,
    };

    init_logger();
    new_test_ext().execute_with(|| {
        assert_ok!(Gear::upload_program(
            RuntimeOrigin::signed(USER_2),
            WASM_BINARY.to_vec(),
            DEFAULT_SALT.to_vec(),
            <MessageInitIn as Default>::default().encode(),
            DEFAULT_GAS_LIMIT * 100,
            10_000,
            false,
        ));

        let program_id = utils::get_last_program_id();

        run_to_next_block(None);

        assert!(Gear::is_initialized(program_id));

        let m1 = Gear::read_state_using_wasm_impl(
            program_id,
            Default::default(),
            "metadata",
            META_WASM_V1.to_vec(),
            None,
            None,
        )
        .expect("Failed to read state");

        let metadata1 =
            gmeta::MetawasmData::decode(&mut m1.as_ref()).expect("Failed to decode metadata");
        let mut exports1 = metadata1.funcs.keys().cloned().collect::<Vec<_>>();
        exports1.push("metadata".into());
        exports1.sort();
        let mut expected_exports_1 = META_EXPORTS_V1.to_vec();
        expected_exports_1.sort();
        assert_eq!(exports1, expected_exports_1);

        let m2 = Gear::read_state_using_wasm_impl(
            program_id,
            Default::default(),
            "metadata",
            META_WASM_V2.to_vec(),
            None,
            None,
        )
        .expect("Failed to read state");

        let metadata2 =
            gmeta::MetawasmData::decode(&mut m2.as_ref()).expect("Failed to decode metadata");
        let mut exports2 = metadata2.funcs.keys().cloned().collect::<Vec<_>>();
        exports2.push("metadata".into());
        exports2.sort();
        let mut expected_exports_2 = META_EXPORTS_V2.to_vec();
        expected_exports_2.sort();
        assert_eq!(exports2, expected_exports_2);
    });
}

#[test]
fn read_state_using_wasm_errors() {
    use demo_new_meta::{MessageInitIn, WASM_BINARY};

    let wat = r#"
    (module
        (export "loop" (func $loop))
        (export "empty" (func $empty))
        (func $empty)
        (func $loop
            (loop)
        )
    )"#;

    init_logger();
    new_test_ext().execute_with(|| {
        let meta_wasm = ProgramCodeKind::Custom(wat).to_bytes().to_vec();

        assert_ok!(Gear::upload_program(
            RuntimeOrigin::signed(USER_2),
            WASM_BINARY.to_vec(),
            DEFAULT_SALT.to_vec(),
            <MessageInitIn as Default>::default().encode(),
            DEFAULT_GAS_LIMIT * 100,
            10_000,
            false,
        ));

        let program_id = utils::get_last_program_id();

        run_to_next_block(None);
        assert!(Gear::is_initialized(program_id));

        // Inexistent function
        assert!(Gear::read_state_using_wasm_impl(
            program_id,
            Default::default(),
            "inexistent",
            meta_wasm.clone(),
            None,
            None,
        )
        .is_err());
        // Empty function
        assert!(Gear::read_state_using_wasm_impl(
            program_id,
            Default::default(),
            "empty",
            meta_wasm.clone(),
            None,
            None,
        )
        .is_err());
        // Greed function
        assert!(Gear::read_state_using_wasm_impl(
            program_id,
            Default::default(),
            "loop",
            meta_wasm,
            None,
            None,
        )
        .is_err());
    });
}

#[test]
fn mailbox_rent_out_of_rent() {
    use demo_constructor::{demo_value_sender::TestData, Scheme};

    init_logger();
    new_test_ext().execute_with(|| {
        let (_init_mid, sender) = init_constructor_with_value(Scheme::empty(), 10_000);

        // Message removes due to out of rent condition.
        //
        // For both cases value moves back to program.
        let cases = [
            // Gasful message.
            TestData::gasful(<Test as Config>::MailboxThreshold::get() * 2, 1_000),
            // Gasless message.
            TestData::gasless(3_000, <Test as Config>::MailboxThreshold::get()),
        ];

        let mb_cost = CostsPerBlockOf::<Test>::mailbox();
        let reserve_for = CostsPerBlockOf::<Test>::reserve_for();

        for data in cases {
            let user_1_balance = Balances::free_balance(USER_1);
            assert_eq!(GearBank::<Test>::account_total(&USER_1), 0);

            let user_2_balance = Balances::free_balance(USER_2);
            assert_eq!(GearBank::<Test>::account_total(&USER_2), 0);

            let prog_balance = Balances::free_balance(sender.cast::<AccountId>());
            assert_eq!(GearBank::<Test>::account_total(&sender.cast()), 0);

            let (_, gas_info) = utils::calculate_handle_and_send_with_extra(
                USER_1,
                sender,
                data.request(USER_2.into_origin()).encode(),
                Some(data.extra_gas),
                0,
            );

            utils::assert_balance(
                USER_1,
                user_1_balance - gas_price(gas_info.min_limit + data.extra_gas),
                gas_price(gas_info.min_limit + data.extra_gas),
            );
            utils::assert_balance(USER_2, user_2_balance, 0u128);
            utils::assert_balance(sender, prog_balance, 0u128);
            assert!(MailboxOf::<Test>::is_empty(&USER_2));

            run_to_next_block(None);

            let hold_bound = HoldBoundBuilder::<Test>::new(StorageType::Mailbox)
                .maximum_for(data.gas_limit_to_send);

            let expected_duration =
                BlockNumberFor::<Test>::saturated_from(data.gas_limit_to_send / mb_cost)
                    - reserve_for;

            assert_eq!(hold_bound.expected_duration(), expected_duration);

            utils::assert_balance(
                USER_1,
                user_1_balance - gas_price(gas_info.burned + data.gas_limit_to_send),
                gas_price(data.gas_limit_to_send),
            );
            utils::assert_balance(USER_2, user_2_balance, 0u128);
            utils::assert_balance(sender, prog_balance - data.value, data.value);
            assert!(!MailboxOf::<Test>::is_empty(&USER_2));

            run_to_block(hold_bound.expected(), None);

            let gas_totally_burned = gas_info.burned + data.gas_limit_to_send
                - GasBalanceOf::<Test>::saturated_from(reserve_for) * mb_cost;

            utils::assert_balance(
                USER_1,
                user_1_balance - gas_price(gas_totally_burned),
                0u128,
            );
            utils::assert_balance(USER_2, user_2_balance + data.value, 0u128);
            utils::assert_balance(sender, prog_balance - data.value, 0u128);
            assert!(MailboxOf::<Test>::is_empty(&USER_2));

            run_to_next_block(None);

            // auto generated reply on out of rent from mailbox
            assert_last_dequeued(1);
        }
    });
}

#[test]
fn mailbox_rent_claimed() {
    use demo_constructor::{demo_value_sender::TestData, Scheme};

    init_logger();
    new_test_ext().execute_with(|| {
        let (_init_mid, sender) = init_constructor_with_value(Scheme::empty(), 10_000);

        // Message removes due to claim.
        //
        // For both cases value moves to destination user.
        let cases = [
            // Gasful message and 10 blocks of hold in mailbox.
            (TestData::gasful(20_000, 1_000), 10),
            // Gasless message and 5 blocks of hold in mailbox.
            (
                TestData::gasless(3_000, <Test as Config>::MailboxThreshold::get()),
                5,
            ),
        ];

        let mb_cost = CostsPerBlockOf::<Test>::mailbox();

        for (data, duration) in cases {
            let user_1_balance = Balances::free_balance(USER_1);
            assert_eq!(GearBank::<Test>::account_total(&USER_1), 0);

            let user_2_balance = Balances::free_balance(USER_2);
            assert_eq!(GearBank::<Test>::account_total(&USER_2), 0);
            let prog_balance = Balances::free_balance(sender.cast::<AccountId>());
            assert_eq!(GearBank::<Test>::account_total(&sender.cast()), 0);

            let (_, gas_info) = utils::calculate_handle_and_send_with_extra(
                USER_1,
                sender.cast(),
                data.request(USER_2.into_origin()).encode(),
                Some(data.extra_gas),
                0,
            );

            utils::assert_balance(
                USER_1,
                user_1_balance - gas_price(gas_info.min_limit + data.extra_gas),
                gas_price(gas_info.min_limit + data.extra_gas),
            );
            utils::assert_balance(USER_2, user_2_balance, 0u128);
            utils::assert_balance(sender, prog_balance, 0u128);
            assert!(MailboxOf::<Test>::is_empty(&USER_2));

            run_to_next_block(None);

            let message_id = utils::get_last_message_id();

            utils::assert_balance(
                USER_1,
                user_1_balance - gas_price(gas_info.burned + data.gas_limit_to_send),
                gas_price(data.gas_limit_to_send),
            );
            utils::assert_balance(USER_2, user_2_balance, 0u128);
            utils::assert_balance(sender, prog_balance - data.value, data.value);
            assert!(!MailboxOf::<Test>::is_empty(&USER_2));

            run_to_block(
                Gear::block_number() + duration.saturated_into::<BlockNumberFor<Test>>(),
                None,
            );

            utils::assert_balance(
                USER_1,
                user_1_balance - gas_price(gas_info.burned + data.gas_limit_to_send),
                gas_price(data.gas_limit_to_send),
            );
            utils::assert_balance(USER_2, user_2_balance, 0u128);
            utils::assert_balance(sender, prog_balance - data.value, data.value);
            assert!(!MailboxOf::<Test>::is_empty(&USER_2));

            assert_ok!(Gear::claim_value(RuntimeOrigin::signed(USER_2), message_id));

            utils::assert_balance(
                USER_1,
                user_1_balance - gas_price(gas_info.burned + duration * mb_cost),
                0u128,
            );
            utils::assert_balance(USER_2, user_2_balance + data.value, 0u128);
            utils::assert_balance(sender, prog_balance - data.value, 0u128);
            assert!(MailboxOf::<Test>::is_empty(&USER_2));
        }
    });
}

#[test]
fn mailbox_sending_instant_transfer() {
    use demo_constructor::{demo_value_sender::TestData, Scheme};

    init_logger();
    new_test_ext().execute_with(|| {
        let (_init_mid, sender) = init_constructor_with_value(Scheme::empty(), 10_000);

        // Message doesn't add to mailbox.
        //
        // For both cases value moves to destination user instantly.
        let cases = [
            // Zero gas for gasful sending.
            (Some(0), 1_000),
            // Gasless message.
            (None, 3_000),
        ];

        for (gas_limit, value) in cases {
            let user_1_balance = Balances::free_balance(USER_1);
            assert_eq!(GearBank::<Test>::account_total(&USER_1), 0);

            let user_2_balance = Balances::free_balance(USER_2);
            assert_eq!(GearBank::<Test>::account_total(&USER_2), 0);

            let prog_balance = Balances::free_balance(sender.cast::<AccountId>());
            assert_eq!(GearBank::<Test>::account_total(&sender.cast()), 0);

            let payload = if let Some(gas_limit) = gas_limit {
                TestData::gasful(gas_limit, value)
            } else {
                TestData::gasless(value, <Test as Config>::MailboxThreshold::get())
            };

            // Used like that, because calculate gas info always provides
            // message into mailbox while sending without gas.
            let gas_info = Gear::calculate_gas_info(
                USER_1.into_origin(),
                HandleKind::Handle(sender),
                payload.request(USER_2.into_origin()).encode(),
                0,
                true,
                true,
            )
            .expect("calculate_gas_info failed");

            assert_ok!(Gear::send_message(
                RuntimeOrigin::signed(USER_1),
                sender,
                payload.request(USER_2.into_origin()).encode(),
                gas_info.burned + gas_limit.unwrap_or_default(),
                0,
                false,
            ));

            utils::assert_balance(
                USER_1,
                user_1_balance - gas_price(gas_info.burned + gas_limit.unwrap_or_default()),
                gas_price(gas_info.burned + gas_limit.unwrap_or_default()),
            );
            utils::assert_balance(USER_2, user_2_balance, 0u128);
            utils::assert_balance(sender, prog_balance, 0u128);
            assert!(MailboxOf::<Test>::is_empty(&USER_2));

            run_to_next_block(None);

            utils::assert_balance(USER_1, user_1_balance - gas_price(gas_info.burned), 0u128);
            utils::assert_balance(USER_2, user_2_balance + value, 0u128);
            utils::assert_balance(sender, prog_balance - value, 0u128);
            assert!(MailboxOf::<Test>::is_empty(&USER_2));
        }
    });
}

#[test]
fn upload_program_expected_failure() {
    init_logger();
    new_test_ext().execute_with(|| {
        let balance = Balances::free_balance(USER_1);
        assert_noop!(
            Gear::upload_program(
                RuntimeOrigin::signed(USER_1),
                ProgramCodeKind::Default.to_bytes(),
                DEFAULT_SALT.to_vec(),
                EMPTY_PAYLOAD.to_vec(),
                DEFAULT_GAS_LIMIT,
                balance + 1,
                false,
            ),
            pallet_gear_bank::Error::<Test>::InsufficientBalance
        );

        assert_noop!(
            upload_program_default(LOW_BALANCE_USER, ProgramCodeKind::Default),
            pallet_gear_bank::Error::<Test>::InsufficientBalance
        );

        // Gas limit is too high
        let block_gas_limit = BlockGasLimitOf::<Test>::get();
        assert_noop!(
            Gear::upload_program(
                RuntimeOrigin::signed(USER_1),
                ProgramCodeKind::Default.to_bytes(),
                DEFAULT_SALT.to_vec(),
                EMPTY_PAYLOAD.to_vec(),
                block_gas_limit + 1,
                0,
                false,
            ),
            Error::<Test>::GasLimitTooHigh
        );
    })
}

#[test]
fn upload_program_fails_on_duplicate_id() {
    init_logger();
    new_test_ext().execute_with(|| {
        assert_ok!(upload_program_default(USER_1, ProgramCodeKind::Default));
        // Finalize block to let queue processing run
        run_to_block(2, None);
        // By now this program id is already in the storage
        assert_noop!(
            upload_program_default(USER_1, ProgramCodeKind::Default),
            Error::<Test>::ProgramAlreadyExists
        );
    })
}

#[test]
fn send_message_works() {
    init_logger();

    let minimal_weight = mock::get_min_weight();

    new_test_ext().execute_with(|| {
        let user1_initial_balance = Balances::free_balance(USER_1);
        let user2_initial_balance = Balances::free_balance(USER_2);

        // No gas has been created initially
        assert_eq!(GasHandlerOf::<Test>::total_supply(), 0);

        let program_id = {
            let res = upload_program_default(USER_1, ProgramCodeKind::Default);
            assert_ok!(res);
            res.expect("submit result was asserted")
        };

        assert_ok!(send_default_message(USER_1, program_id));

        // Balances check
        // Gas spends on sending 2 default messages (submit program and send message to program)
        let user1_potential_msgs_spends = gas_price(2 * DEFAULT_GAS_LIMIT);
        // User 1 has sent two messages
        assert_eq!(
            Balances::free_balance(USER_1),
            user1_initial_balance - user1_potential_msgs_spends
        );

        // Clear messages from the queue to refund unused gas
        run_to_block(2, None);

        // Checking that sending a message to a non-program address works as a value transfer
        let mail_value = 20_000;

        // Take note of up-to-date users balance
        let user1_initial_balance = Balances::free_balance(USER_1);

        assert_ok!(Gear::send_message(
            RuntimeOrigin::signed(USER_1),
            USER_2.into(),
            EMPTY_PAYLOAD.to_vec(),
            DEFAULT_GAS_LIMIT,
            mail_value,
            false,
        ));
        let message_id = get_last_message_id();

        // Transfer of `mail_value` completed.
        // Gas limit is ignored for messages headed to a mailbox - no funds have been reserved.
        assert_eq!(
            Balances::free_balance(USER_1),
            user1_initial_balance - mail_value
        );
        // The recipient has received the funds.
        // Interaction between users doesn't affect mailbox.
        assert_eq!(
            Balances::free_balance(USER_2),
            user2_initial_balance + mail_value
        );

        assert!(!MailboxOf::<Test>::contains(&USER_2, &message_id));

        // Ensure the message didn't burn any gas (i.e. never went through processing pipeline)
        let remaining_weight = 100_000;
        run_to_block(3, Some(remaining_weight));

        // Messages were sent by user 1 only
        let actual_gas_burned =
            remaining_weight - minimal_weight.ref_time() - GasAllowanceOf::<Test>::get();
        assert_eq!(actual_gas_burned, 0);

        // Ensure that no gas handlers were created
        assert_eq!(GasHandlerOf::<Test>::total_supply(), 0);
    });
}

#[test]
fn mailbox_threshold_works() {
    use demo_constructor::demo_proxy_with_gas;

    init_logger();
    new_test_ext().execute_with(|| {
        let (_init_mid, proxy) =
            init_constructor(demo_proxy_with_gas::scheme(USER_1.into_origin().into(), 0));

        let rent = <Test as Config>::MailboxThreshold::get();

        let check_result = |sufficient: bool| -> MessageId {
            run_to_next_block(None);

            let mailbox_key = USER_1.cast();
            let message_id = get_last_message_id();

            if sufficient {
                // * message has been inserted into the mailbox.
                // * the ValueNode has been created.
                assert!(MailboxOf::<Test>::contains(&mailbox_key, &message_id));
                // All gas in the gas node has been locked
                assert_ok!(GasHandlerOf::<Test>::get_limit(message_id), 0);
                assert_ok!(
                    GasHandlerOf::<Test>::get_lock(message_id, LockId::Mailbox),
                    rent
                );
            } else {
                // * message has not been inserted into the mailbox.
                // * the ValueNode has not been created.
                assert!(!MailboxOf::<Test>::contains(&mailbox_key, &message_id));
                assert_noop!(
                    GasHandlerOf::<Test>::get_limit(message_id),
                    pallet_gear_gas::Error::<Test>::NodeNotFound
                );
            }

            message_id
        };

        // send message with insufficient message rent
        assert_ok!(Gear::send_message(
            RuntimeOrigin::signed(USER_1),
            proxy,
            (rent - 1).encode(),
            BlockGasLimitOf::<Test>::get(),
            0,
            false,
        ));
        check_result(false);

        // send message with enough gas_limit
        assert_ok!(Gear::send_message(
            RuntimeOrigin::signed(USER_1),
            proxy,
            (rent).encode(),
            BlockGasLimitOf::<Test>::get(),
            0,
            false,
        ));
        let message_id = check_result(true);

        // send reply with enough gas_limit
        assert_ok!(Gear::send_reply(
            RuntimeOrigin::signed(USER_1),
            message_id,
            rent.encode(),
            BlockGasLimitOf::<Test>::get(),
            0,
            false,
        ));
        let message_id = check_result(true);

        // send reply with insufficient message rent
        assert_ok!(Gear::send_reply(
            RuntimeOrigin::signed(USER_1),
            message_id,
            (rent - 1).encode(),
            BlockGasLimitOf::<Test>::get(),
            0,
            false,
        ));
        check_result(false);
    });
}

#[test]
fn send_message_uninitialized_program() {
    init_logger();
    new_test_ext().execute_with(|| {
        // Submitting program and send message until it's uninitialized
        // Submitting first program and getting its id
        let code = ProgramCodeKind::Default.to_bytes();
        let salt = DEFAULT_SALT.to_vec();

        let program_id = Gear::upload_program(
            RuntimeOrigin::signed(USER_1),
            code,
            salt,
            EMPTY_PAYLOAD.to_vec(),
            DEFAULT_GAS_LIMIT,
            0,
            false,
        )
        .map(|_| get_last_program_id())
        .unwrap();

        assert!(Gear::is_active(program_id));
        assert!(!Gear::is_initialized(program_id));

        // Sending message while program is still not initialized
        assert_ok!(call_default_message(program_id).dispatch(RuntimeOrigin::signed(USER_1)));
        let message_id = get_last_message_id();

        run_to_block(2, None);

        assert_succeed(message_id);

        assert!(Gear::is_initialized(program_id));
    })
}

#[test]
fn send_message_expected_failure() {
    init_logger();
    new_test_ext().execute_with(|| {
        // Submitting failing in init program and check message is failed to be sent to it
        let program_id = {
            let res = upload_program_default(USER_1, ProgramCodeKind::GreedyInit);
            assert_ok!(res);
            res.expect("submit result was asserted")
        };

        run_to_block(2, None);

        assert_noop!(
            call_default_message(program_id).dispatch(RuntimeOrigin::signed(LOW_BALANCE_USER)),
            Error::<Test>::InactiveProgram
        );

        // Submit valid program and test failing actions on it
        let program_id = {
            let res = upload_program_default(USER_1, ProgramCodeKind::Default);
            assert_ok!(res);
            res.expect("submit result was asserted")
        };

        assert_noop!(
            call_default_message(program_id).dispatch(RuntimeOrigin::signed(LOW_BALANCE_USER)),
            pallet_gear_bank::Error::<Test>::InsufficientBalance
        );

        let low_balance_user_balance = Balances::free_balance(LOW_BALANCE_USER);
        let user_1_balance = Balances::free_balance(USER_1);
        let value = 1000;

        // Because destination is user, no gas will be reserved
        MailboxOf::<Test>::clear();
        assert_ok!(Gear::send_message(
            RuntimeOrigin::signed(LOW_BALANCE_USER),
            USER_1.into(),
            EMPTY_PAYLOAD.to_vec(),
            10,
            value,
            false,
        ));

        // And no message will be in mailbox
        assert!(MailboxOf::<Test>::is_empty(&USER_1));

        // Value transfers immediately.
        assert_eq!(
            low_balance_user_balance - value,
            Balances::free_balance(LOW_BALANCE_USER)
        );
        assert_eq!(user_1_balance + value, Balances::free_balance(USER_1));

        // Gas limit too high
        let block_gas_limit = BlockGasLimitOf::<Test>::get();
        assert_noop!(
            Gear::send_message(
                RuntimeOrigin::signed(USER_1),
                program_id,
                EMPTY_PAYLOAD.to_vec(),
                block_gas_limit + 1,
                0,
                false,
            ),
            Error::<Test>::GasLimitTooHigh
        );
    })
}

#[test]
fn messages_processing_works() {
    init_logger();
    new_test_ext().execute_with(|| {
        let program_id = {
            let res = upload_program_default(USER_1, ProgramCodeKind::Default);
            assert_ok!(res);
            res.expect("submit result was asserted")
        };
        assert_ok!(send_default_message(USER_1, program_id));

        run_to_block(2, None);

        assert_last_dequeued(2);

        assert_ok!(send_default_message(USER_1, USER_2.into()));
        assert_ok!(send_default_message(USER_1, program_id));

        run_to_block(3, None);

        // "Mail" from user to user should not be processed as messages
        assert_last_dequeued(1);
    });
}

#[test]
fn spent_gas_to_reward_block_author_works() {
    init_logger();

    let minimal_weight = mock::get_min_weight();

    new_test_ext().execute_with(|| {
        let block_author_initial_balance = Balances::free_balance(BLOCK_AUTHOR);
        assert_ok!(upload_program_default(USER_1, ProgramCodeKind::Default));
        run_to_block(2, None);

        assert_last_dequeued(1);

        // The block author should be paid the amount of Currency equal to
        // the `gas_charge` incurred while processing the `InitProgram` message
        let gas_spent = gas_price(
            BlockGasLimitOf::<Test>::get()
                .saturating_sub(GasAllowanceOf::<Test>::get())
                .saturating_sub(minimal_weight.ref_time()),
        );
        assert_eq!(
            Balances::free_balance(BLOCK_AUTHOR),
            block_author_initial_balance + gas_spent
        );
    })
}

#[test]
fn unused_gas_released_back_works() {
    init_logger();

    let minimal_weight = mock::get_min_weight();

    new_test_ext().execute_with(|| {
        let user1_initial_balance = Balances::free_balance(USER_1);
        // This amount is intentionally lower than that hardcoded in the
        // source of ProgramCodeKind::OutgoingWithValueInHandle so the
        // execution ends in a trap sending a message to user's mailbox.
        let huge_send_message_gas_limit = 40_000;

        // Initial value in all gas trees is 0
        assert_eq!(GasHandlerOf::<Test>::total_supply(), 0);

        let program_id = {
            let res = upload_program_default(USER_1, ProgramCodeKind::OutgoingWithValueInHandle);
            assert_ok!(res);
            res.expect("submit result was asserted")
        };

        assert_ok!(Gear::send_message(
            RuntimeOrigin::signed(USER_1),
            program_id,
            EMPTY_PAYLOAD.to_vec(),
            huge_send_message_gas_limit,
            0,
            false,
        ));

        // Spends for submit program with default gas limit and sending default message with a huge gas limit
        let user1_potential_msgs_spends =
            gas_price(DEFAULT_GAS_LIMIT + huge_send_message_gas_limit);

        assert_eq!(
            Balances::free_balance(USER_1),
            user1_initial_balance - user1_potential_msgs_spends
        );
        assert_eq!(
            GearBank::<Test>::account_total(&USER_1),
            user1_potential_msgs_spends
        );

        run_to_block(2, None);

        let user1_actual_msgs_spends = gas_price(
            BlockGasLimitOf::<Test>::get()
                .saturating_sub(GasAllowanceOf::<Test>::get())
                .saturating_sub(minimal_weight.ref_time()),
        );

        assert!(user1_potential_msgs_spends > user1_actual_msgs_spends);

        assert_eq!(
            Balances::free_balance(USER_1),
            user1_initial_balance - user1_actual_msgs_spends
        );

        // All created gas cancels out.
        assert!(GasHandlerOf::<Test>::total_supply().is_zero());
    })
}

#[test]
fn restrict_start_section() {
    // This test checks, that code with start section cannot be handled in process queue.
    let wat = r#"
    (module
        (import "env" "memory" (memory 1))
        (export "handle" (func $handle))
        (export "init" (func $init))
        (start $start)
        (func $init)
        (func $handle)
        (func $start
            unreachable
        )
    )"#;

    init_logger();
    new_test_ext().execute_with(|| {
        let code = ProgramCodeKind::Custom(wat).to_bytes();
        let salt = DEFAULT_SALT.to_vec();
        Gear::upload_program(
            RuntimeOrigin::signed(USER_1),
            code,
            salt,
            EMPTY_PAYLOAD.to_vec(),
            5_000_000,
            0,
            false,
        )
        .expect_err("Must throw err, because code contains start section");
    });
}

#[test]
fn memory_access_cases() {
    // This test access different pages in wasm linear memory.
    // Some pages accessed many times and some pages are freed and then allocated again
    // during one execution. This actions are helpful to identify problems with pages reallocations
    // and how lazy pages works with them.
    let wat = r#"
(module
    (import "env" "memory" (memory 1))
    (import "env" "alloc" (func $alloc (param i32) (result i32)))
    (import "env" "free" (func $free (param i32) (result i32)))
    (export "handle" (func $handle))
    (export "init" (func $init))
    (func $init
        ;; allocate 3 pages in init, so mem will contain 4 pages: 0, 1, 2, 3
        (block
            i32.const 0x0
            i32.const 0x3
            call $alloc
            i32.const 0x1
            i32.eq
            br_if 0
            unreachable
        )
        ;; free page 2, so pages 0, 1, 3 is allocated now
        (block
            i32.const 0x2
            call $free
            drop
        )
        ;; access page 1 and change it, so it will have data in storage
        (block
            i32.const 0x10001
            i32.const 0x42
            i32.store
        )
    )
    (func $handle
        (block
            i32.const 0x0
            i32.load
            i32.eqz
            br_if 0

            ;; second run check that pages are in correct state

            ;; 1st page
            (block
                i32.const 0x10001
                i32.load
                i32.const 0x142
                i32.eq
                br_if 0
                unreachable
            )

            ;; 2nd page
            (block
                i32.const 0x20001
                i32.load
                i32.const 0x42
                i32.eq
                br_if 0
                unreachable
            )

            ;; 3th page
            (block
                i32.const 0x30001
                i32.load
                i32.const 0x42
                i32.eq
                br_if 0
                unreachable
            )

            br 1
        )

        ;; in first run we will access some pages

        ;; alloc 2nd page
        (block
            i32.const 1
            call $alloc
            i32.const 2
            i32.eq
            br_if 0
            unreachable
        )
        ;; We freed 2nd page in init, so data will be default
        (block
            i32.const 0x20001
            i32.load
            i32.eqz
            br_if 0
            unreachable
        )
        ;; change 2nd page data
        i32.const 0x20001
        i32.const 0x42
        i32.store
        ;; free 2nd page
        i32.const 2
        call $free
        drop
        ;; alloc it again
        (block
            i32.const 1
            call $alloc
            i32.const 2
            i32.eq
            br_if 0
            unreachable
        )
        ;; write the same value
        i32.const 0x20001
        i32.const 0x42
        i32.store

        ;; 3th page. We have not access it yet, so data will be default
        (block
            i32.const 0x30001
            i32.load
            i32.eqz
            br_if 0
            unreachable
        )
        ;; change 3th page data
        i32.const 0x30001
        i32.const 0x42
        i32.store
        ;; free 3th page
        i32.const 3
        call $free
        drop
        ;; then alloc it again
        (block
            i32.const 1
            call $alloc
            i32.const 3
            i32.eq
            br_if 0
            unreachable
        )
        ;; write the same value
        i32.const 0x30001
        i32.const 0x42
        i32.store

        ;; 1st page. We have accessed this page before
        (block
            i32.const 0x10001
            i32.load
            i32.const 0x42
            i32.eq
            br_if 0
            unreachable
        )
        ;; change 1st page data
        i32.const 0x10001
        i32.const 0x142
        i32.store
        ;; free 1st page
        i32.const 1
        call $free
        drop
        ;; then alloc it again
        (block
            i32.const 1
            call $alloc
            i32.const 1
            i32.eq
            br_if 0
            unreachable
        )
        ;; write the same value
        i32.const 0x10001
        i32.const 0x142
        i32.store

        ;; set new handle case
        i32.const 0x0
        i32.const 0x1
        i32.store
    )
)
"#;

    init_logger();
    new_test_ext().execute_with(|| {
        let code = ProgramCodeKind::Custom(wat).to_bytes();
        let salt = DEFAULT_SALT.to_vec();
        let prog_id = generate_program_id(&code, &salt);
        let res = Gear::upload_program(
            RuntimeOrigin::signed(USER_1),
            code,
            salt,
            EMPTY_PAYLOAD.to_vec(),
            50_000_000_000,
            0,
            false,
        )
        .map(|_| prog_id);
        let pid = res.expect("submit result is not ok");

        run_to_block(2, None);
        assert_last_dequeued(1);
        assert!(MailboxOf::<Test>::is_empty(&USER_1));

        // First handle: access pages
        let res = Gear::send_message(
            RuntimeOrigin::signed(USER_1),
            pid,
            EMPTY_PAYLOAD.to_vec(),
            10_000_000_000,
            0,
            false,
        );
        assert_ok!(res);

        run_to_block(3, None);
        assert_last_dequeued(1);
        assert!(MailboxOf::<Test>::is_empty(&USER_1));

        // Second handle: check pages data
        let res = Gear::send_message(
            RuntimeOrigin::signed(USER_1),
            pid,
            EMPTY_PAYLOAD.to_vec(),
            10_000_000_000,
            0,
            false,
        );
        assert_ok!(res);

        run_to_block(4, None);
        assert_last_dequeued(1);
        assert!(MailboxOf::<Test>::is_empty(&USER_1));
    });
}

#[test]
fn gas_limit_exceeded_oob_case() {
    let wat = r#"(module
        (import "env" "memory" (memory 512))
        (import "env" "gr_send_init" (func $send_init (param i32)))
        (import "env" "gr_send_push" (func $send_push (param i32 i32 i32 i32)))
        (export "init" (func $init))
        (func $init
            (local $addr i32)
            (local $handle i32)

            ;; init message sending
            i32.const 0x0
            call $send_init

            ;; load handle and set it to local
            i32.const 0x0
            i32.load
            local.set $handle

            ;; push message payload out of bounds
            ;; each iteration we change gear page where error is returned
            (loop
                local.get $handle
                i32.const 0x1000_0000 ;; out of bounds payload addr
                i32.const 0x1
                local.get $addr
                call $send_push

                local.get $addr
                i32.const 0x4000
                i32.add
                local.tee $addr
                i32.const 0x0200_0000
                i32.ne
                br_if 0
            )
        )
    )"#;

    init_logger();
    new_test_ext().execute_with(|| {
        let gas_limit = 10_000_000_000;
        let code = ProgramCodeKind::Custom(wat).to_bytes();
        let salt = DEFAULT_SALT.to_vec();
        Gear::upload_program(
            RuntimeOrigin::signed(USER_1),
            code,
            salt,
            EMPTY_PAYLOAD.to_vec(),
            gas_limit,
            0,
            false,
        )
        .unwrap();

        let message_id = get_last_message_id();

        run_to_block(2, None);
        assert_last_dequeued(1);

        // We have sent message with `gas_limit`, but it must not be enough,
        // because one write access to memory costs 100_000_000 gas (storage write cost).
        // Fallible syscall error is written in each iteration to new gear page,
        // so to successfully finish execution must be at least 100_000_000 * 512 * 4 = 204_800_000_000 gas,
        // which is bigger than provided `gas_limit`.
        assert_failed(
            message_id,
            ActorExecutionErrorReplyReason::Trap(TrapExplanation::GasLimitExceeded),
        );
    });
}

#[test]
fn lazy_pages() {
    use gear_core::pages::{GearPage, PageU32Size};
    use gear_runtime_interface as gear_ri;
    use std::collections::BTreeSet;

    // This test access different pages in linear wasm memory
    // and check that lazy-pages (see gear-lazy-pages) works correct:
    // For each page, which has been loaded from storage <=> page has been accessed.
    let wat = r#"
    (module
        (import "env" "memory" (memory 1))
        (import "env" "alloc" (func $alloc (param i32) (result i32)))
        (export "handle" (func $handle))
        (export "init" (func $init))
        (func $init
            ;; allocate 9 pages in init, so mem will contain 10 pages
            i32.const 0x0
            i32.const 0x9
            call $alloc
            ;; store alloc result to 0x0 addr, so 0 page will be already accessed in handle
            i32.store
        )
        (func $handle
            ;; write access wasm page 0
            i32.const 0x0
            i32.const 0x42
            i32.store

            ;; write access wasm page 2
            ;; here we access two native pages, if native page is less or equal to 16kiB
            i32.const 0x23ffe
            i32.const 0x42
            i32.store

            ;; read access wasm page 5
            i32.const 0x0
            i32.const 0x50000
            i32.load
            i32.store

            ;; write access wasm pages 8 and 9 by one store
            i32.const 0x8fffc
            i64.const 0xffffffffffffffff
            i64.store
        )
    )"#;

    init_logger();
    new_test_ext().execute_with(|| {
        let pid = {
            let code = ProgramCodeKind::Custom(wat).to_bytes();
            let salt = DEFAULT_SALT.to_vec();
            let prog_id = generate_program_id(&code, &salt);
            let res = Gear::upload_program(
                RuntimeOrigin::signed(USER_1),
                code,
                salt,
                EMPTY_PAYLOAD.to_vec(),
                10_000_000_000,
                0,
                false,
            )
            .map(|_| prog_id);
            assert_ok!(res);
            res.expect("submit result was asserted")
        };

        run_to_block(2, None);
        assert_last_dequeued(1);

        let res = Gear::send_message(
            RuntimeOrigin::signed(USER_1),
            pid,
            EMPTY_PAYLOAD.to_vec(),
            10_000_000_000,
            1000,
            false,
        );
        assert_ok!(res);

        run_to_block(3, None);

        // Dirty hack: lazy pages info is stored in thread local static variables,
        // so after program execution lazy-pages information
        // remains correct and we can use it here.
        let write_accessed_pages: BTreeSet<_> = gear_ri::gear_ri::write_accessed_pages()
            .into_iter()
            .collect();

        // checks accessed pages set
        let mut expected_write_accessed_pages = BTreeSet::new();

        // released from 0 wasm page:
        expected_write_accessed_pages.insert(0);

        // released from 2 wasm page:
        expected_write_accessed_pages.insert(0x23ffe / GearPage::size());
        expected_write_accessed_pages.insert(0x24001 / GearPage::size());

        // nothing for 5 wasm page, because it's just read access

        // released from 8 and 9 wasm pages, must be several gear pages:
        expected_write_accessed_pages.insert(0x8fffc / GearPage::size());
        expected_write_accessed_pages.insert(0x90003 / GearPage::size());

        assert_eq!(write_accessed_pages, expected_write_accessed_pages);
    });
}

#[test]
fn initial_pages_cheaper_than_allocated_pages() {
    // When program has some amount of the initial pages, then it is simpler
    // for core processor and executor than process the same program
    // but with allocated pages.

    let wat_initial = r#"
    (module
        (import "env" "memory" (memory 0x10))
        (export "init" (func $init))
        (func $init
            (local $i i32)
            ;; make store, so pages are really used
            (loop
                local.get $i
                local.get $i
                i32.store

                local.get $i
                i32.const 0x1000
                i32.add
                local.set $i

                local.get $i
                i32.const 0x100000
                i32.ne
                br_if 0
            )
        )
    )"#;

    let wat_alloc = r#"
    (module
        (import "env" "memory" (memory 0))
        (import "env" "alloc" (func $alloc (param i32) (result i32)))
        (export "init" (func $init))
        (func $init
            (local $i i32)

            ;; alloc 0x100 pages, so mem pages are: 0..=0xff
            (block
                i32.const 0x10
                call $alloc
                i32.eqz
                br_if 0
                unreachable
            )

            ;; make store, so pages are really used
            (loop
                local.get $i
                local.get $i
                i32.store

                local.get $i
                i32.const 0x1000
                i32.add
                local.set $i

                local.get $i
                i32.const 0x100000
                i32.ne
                br_if 0
            )
        )
    )"#;

    init_logger();
    new_test_ext().execute_with(|| {
        let gas_spent = |wat| {
            let res = Gear::upload_program(
                RuntimeOrigin::signed(USER_1),
                ProgramCodeKind::Custom(wat).to_bytes(),
                DEFAULT_SALT.to_vec(),
                EMPTY_PAYLOAD.to_vec(),
                100_000_000_000,
                0,
                false,
            );
            assert_ok!(res);

            run_to_next_block(None);
            assert_last_dequeued(1);

            gas_price(BlockGasLimitOf::<Test>::get().saturating_sub(GasAllowanceOf::<Test>::get()))
        };

        let spent_for_initial_pages = gas_spent(wat_initial);
        let spent_for_allocated_pages = gas_spent(wat_alloc);
        assert!(
            spent_for_initial_pages < spent_for_allocated_pages,
            "spent {} gas for initial pages, spent {} gas for allocated pages",
            spent_for_initial_pages,
            spent_for_allocated_pages,
        );
    });
}

#[test]
fn block_gas_limit_works() {
    // Same as `ProgramCodeKind::OutgoingWithValueInHandle`, but without value sending
    let wat1 = r#"
    (module
        (import "env" "gr_send_wgas" (func $send (param i32 i32 i32 i64 i32 i32)))
        (import "env" "gr_source" (func $gr_source (param i32)))
        (import "env" "memory" (memory 1))
        (export "handle" (func $handle))
        (export "init" (func $init))
        (export "handle_reply" (func $handle_reply))
        (func $handle
            i32.const 111 ;; ptr
            i32.const 1 ;; value
            i32.store

            (call $send (i32.const 111) (i32.const 0) (i32.const 32) (i64.const 10000000) (i32.const 0) (i32.const 333))

            i32.const 333 ;; addr
            i32.load
            (if
                (then unreachable)
                (else)
            )
        )
        (func $handle_reply)
        (func $init)
    )"#;

    // Same as `ProgramCodeKind::GreedyInit`, but greedy handle
    let wat2 = r#"
    (module
        (import "env" "memory" (memory 1))
        (export "handle" (func $handle))
        (export "init" (func $init))
        (func $init)
        (func $doWork (param $size i32)
            (local $counter i32)
            i32.const 0
            local.set $counter
            loop $while
                local.get $counter
                i32.const 1
                i32.add
                local.set $counter
                local.get $counter
                local.get $size
                i32.lt_s
                if
                    br $while
                end
            end $while
        )
        (func $handle
            i32.const 10
            call $doWork
        )
    )"#;

    init_logger();

    let minimal_weight = mock::get_min_weight();
    let tasks_add_weight = mock::get_weight_of_adding_task();

    new_test_ext().execute_with(|| {
        // =========== BLOCK 2 ============

        // Submit programs and get their ids
        let pid1 = {
            let res = upload_program_default(USER_1, ProgramCodeKind::Custom(wat1));
            assert_ok!(res);
            res.expect("submit result was asserted")
        };
        let pid2 = {
            let res = upload_program_default(USER_1, ProgramCodeKind::Custom(wat2));
            assert_ok!(res);
            res.expect("submit result was asserted")
        };

        // here two programs got initialized
        run_to_next_block(None);
        assert_last_dequeued(2);
        assert_init_success(2);

        let calc_gas = || {
            // Count gas needed to process programs with default payload
            let gas1 = Gear::calculate_gas_info(
                USER_1.into_origin(),
                HandleKind::Handle(pid1),
                EMPTY_PAYLOAD.to_vec(),
                0,
                true,
                true,
            )
            .expect("calculate_gas_info failed");

            // cause pid1 sends messages
            assert!(gas1.burned < gas1.min_limit);

            let gas2 = Gear::calculate_gas_info(
                USER_1.into_origin(),
                HandleKind::Handle(pid2),
                EMPTY_PAYLOAD.to_vec(),
                0,
                true,
                true,
            )
            .expect("calculate_gas_info failed");

            // cause pid2 does nothing except calculations
            assert_eq!(gas2.burned, gas2.min_limit);
            (gas1, gas2)
        };

        // =========== BLOCK 3 ============

        let (gas1, gas2) = calc_gas();

        // showing that min_limit works as expected.
        assert_ok!(Gear::send_message(
            RuntimeOrigin::signed(USER_1),
            pid1,
            EMPTY_PAYLOAD.to_vec(),
            gas1.min_limit - 1,
            1000,
            false,
        ));
        let failed1 = get_last_message_id();

        assert_ok!(Gear::send_message(
            RuntimeOrigin::signed(USER_1),
            pid1,
            EMPTY_PAYLOAD.to_vec(),
            gas1.min_limit,
            1000,
            false,
        ));
        let succeed1 = get_last_message_id();

        assert_ok!(Gear::send_message(
            RuntimeOrigin::signed(USER_1),
            pid2,
            EMPTY_PAYLOAD.to_vec(),
            gas2.min_limit - 1,
            1000,
            false,
        ));
        let failed2 = get_last_message_id();

        assert_ok!(Gear::send_message(
            RuntimeOrigin::signed(USER_1),
            pid2,
            EMPTY_PAYLOAD.to_vec(),
            gas2.min_limit,
            1000,
            false,
        ));
        let succeed2 = get_last_message_id();

        run_to_next_block(None);

        assert_last_dequeued(4);
        assert_succeed(succeed1);
        assert_succeed(succeed2);

        assert_failed(
            failed1,
            ActorExecutionErrorReplyReason::Trap(TrapExplanation::GasLimitExceeded),
        );

        assert_failed(
            failed2,
            ActorExecutionErrorReplyReason::Trap(TrapExplanation::GasLimitExceeded),
        );

        // =========== BLOCK 4 ============

        let (gas1, gas2) = calc_gas();

        let send_with_min_limit_to = |pid: ProgramId, gas: &GasInfo| {
            assert_ok!(Gear::send_message(
                RuntimeOrigin::signed(USER_1),
                pid,
                EMPTY_PAYLOAD.to_vec(),
                gas.min_limit,
                1000,
                false,
            ));
        };

        send_with_min_limit_to(pid1, &gas1);
        send_with_min_limit_to(pid2, &gas2);

        assert!(gas1.burned + gas2.burned < gas1.min_limit + gas2.min_limit);

        // program1 sends message to a user and it goes to the TaskPool
        let weight = minimal_weight + tasks_add_weight;
        // both processed if gas allowance equals only burned count
        run_to_next_block(Some(weight.ref_time() + gas1.burned + gas2.burned + 1));
        assert_last_dequeued(2);
        assert_eq!(GasAllowanceOf::<Test>::get(), 1);

        // =========== BLOCK 5 ============
        let (gas1, gas2) = calc_gas();
        // Check that gas allowance has not changed after calc_gas execution
        assert_eq!(GasAllowanceOf::<Test>::get(), 1);

        send_with_min_limit_to(pid1, &gas1);
        send_with_min_limit_to(pid2, &gas2);
        send_with_min_limit_to(pid1, &gas1);

        // Try to process 3 messages
        run_to_next_block(Some(weight.ref_time() + gas1.burned + gas2.burned - 1));

        // Message #1 is dequeued and processed.
        // Message #2 tried to execute, but exceed gas_allowance is re-queued at the top.
        // Message #3 stays in the queue.
        //
        // | 1 |        | 2 |
        // | 2 |  ===>  | 3 |
        // | 3 |        |   |
        assert_last_dequeued(1);

        // Equals 0 due to trying execution of msg2.
        assert_eq!(GasAllowanceOf::<Test>::get(), 0);

        // =========== BLOCK 6 ============

        // Try to process 2 messages.
        let additional_weight = 12;
        run_to_next_block(Some(
            weight.ref_time() + gas2.burned + gas1.burned + additional_weight,
        ));

        // Both messages got processed.
        //
        // | 2 |        |   |
        // | 3 |  ===>  |   |
        // |   |        |   |

        assert_last_dequeued(2);
        assert_eq!(GasAllowanceOf::<Test>::get(), additional_weight);
    });
}

#[test]
fn mailbox_works() {
    init_logger();
    new_test_ext().execute_with(|| {
        // Initial value in all gas trees is 0
        assert_eq!(GasHandlerOf::<Test>::total_supply(), 0);

        // caution: runs to block 2
        let reply_to_id = setup_mailbox_test_state(USER_1);

        assert_eq!(
            GearBank::<Test>::account_total(&USER_1),
            gas_price(OUTGOING_WITH_VALUE_IN_HANDLE_VALUE_GAS)
        );

        let (mailbox_message, _bn) = {
            let res = MailboxOf::<Test>::remove(USER_1, reply_to_id);
            assert!(res.is_ok());
            res.expect("was asserted previously")
        };

        assert_eq!(mailbox_message.id(), reply_to_id);

        // Gas limit should have been ignored by the code that puts a message into a mailbox
        assert_eq!(mailbox_message.value(), 1000);

        // Gas is passed into mailboxed messages with reserved value `OUTGOING_WITH_VALUE_IN_HANDLE_VALUE_GAS`
        assert_eq!(
            GasHandlerOf::<Test>::total_supply(),
            OUTGOING_WITH_VALUE_IN_HANDLE_VALUE_GAS
        );
    })
}

#[test]
fn init_message_logging_works() {
    init_logger();
    new_test_ext().execute_with(|| {
        let mut next_block = 2;

        let codes = [
            (ProgramCodeKind::Default, None),
            // Will fail, because tests use default gas limit, which is very low for successful greedy init
            (
                ProgramCodeKind::GreedyInit,
                Some(ActorExecutionErrorReplyReason::Trap(
                    TrapExplanation::GasLimitExceeded,
                )),
            ),
        ];

        for (code_kind, trap) in codes {
            System::reset_events();

            assert_ok!(upload_program_default(USER_1, code_kind));

            let event = match System::events().last().map(|r| r.event.clone()) {
                Some(MockRuntimeEvent::Gear(e)) => e,
                _ => unreachable!("Should be one Gear event"),
            };

            run_to_block(next_block, None);

            let msg_id = match event {
                Event::MessageQueued { id, entry, .. } => {
                    if entry == MessageEntry::Init {
                        id
                    } else {
                        unreachable!("expect Event::InitMessageEnqueued")
                    }
                }
                _ => unreachable!("expect Event::InitMessageEnqueued"),
            };

            if let Some(trap) = trap {
                assert_failed(msg_id, trap);
            } else {
                assert_succeed(msg_id);
            }

            next_block += 1;
        }
    })
}

#[test]
fn program_lifecycle_works() {
    init_logger();
    new_test_ext().execute_with(|| {
        // Submitting first program and getting its id
        let program_id = {
            let res = upload_program_default(USER_1, ProgramCodeKind::Default);
            assert_ok!(res);
            res.expect("submit result was asserted")
        };

        assert!(!Gear::is_initialized(program_id));
        assert!(Gear::is_active(program_id));

        run_to_block(2, None);

        assert!(Gear::is_initialized(program_id));
        assert!(Gear::is_active(program_id));

        // Submitting second program, which fails on initialization, therefore is deleted
        let program_id = {
            let res = upload_program_default(USER_1, ProgramCodeKind::GreedyInit);
            assert_ok!(res);
            res.expect("submit result was asserted")
        };

        assert!(!Gear::is_initialized(program_id));
        assert!(Gear::is_active(program_id));

        run_to_block(3, None);

        assert!(!Gear::is_initialized(program_id));
        // while at the same time is terminated
        assert!(!Gear::is_active(program_id));
    })
}

#[test]
fn events_logging_works() {
    let wat_trap_in_handle = r#"
    (module
        (import "env" "memory" (memory 1))
        (export "handle" (func $handle))
        (export "init" (func $init))
        (func $handle
            unreachable
        )
        (func $init)
    )"#;

    let wat_trap_in_init = r#"
    (module
        (import "env" "memory" (memory 1))
        (export "handle" (func $handle))
        (export "init" (func $init))
        (func $handle)
        (func $init
            unreachable
        )
    )"#;

    init_logger();
    new_test_ext().execute_with(|| {
        let mut next_block = 2u64;

        let tests: [(_, _, Option<AssertFailedError>); 5] = [
            // Code, init failure reason, handle succeed flag
            (ProgramCodeKind::Default, None, None),
            (
                ProgramCodeKind::GreedyInit,
                Some(ActorExecutionErrorReplyReason::Trap(
                    TrapExplanation::GasLimitExceeded,
                )),
                Some(ErrorReplyReason::InactiveProgram.into()),
            ),
            (
                ProgramCodeKind::Custom(wat_trap_in_init),
                Some(ActorExecutionErrorReplyReason::Trap(
                    TrapExplanation::Unknown,
                )),
                Some(ErrorReplyReason::InactiveProgram.into()),
            ),
            // First try asserts by status code.
            (
                ProgramCodeKind::Custom(wat_trap_in_handle),
                None,
                Some(
                    ErrorReplyReason::Execution(SimpleExecutionError::UnreachableInstruction)
                        .into(),
                ),
            ),
            // Second similar try asserts by error payload explanation.
            (
                ProgramCodeKind::Custom(wat_trap_in_handle),
                None,
                Some(ActorExecutionErrorReplyReason::Trap(TrapExplanation::Unknown).into()),
            ),
        ];

        for (code_kind, init_failure_reason, handle_failure_reason) in tests {
            System::reset_events();
            let program_id = {
                let res = upload_program_default_with_salt(
                    USER_1,
                    next_block.to_le_bytes().to_vec(),
                    code_kind,
                );
                assert_ok!(res);
                res.expect("submit result was asserted")
            };

            let message_id = get_last_message_id();

            System::assert_last_event(
                Event::MessageQueued {
                    id: message_id,
                    source: USER_1,
                    destination: program_id,
                    entry: MessageEntry::Init,
                }
                .into(),
            );

            run_to_block(next_block, None);
            next_block += 1;

            // Init failed program checks
            if let Some(init_failure_reason) = init_failure_reason {
                assert_failed(message_id, init_failure_reason);

                // Sending messages to failed-to-init programs shouldn't be allowed
                assert_noop!(
                    call_default_message(program_id).dispatch(RuntimeOrigin::signed(USER_1)),
                    Error::<Test>::InactiveProgram
                );

                continue;
            }

            assert_succeed(message_id);

            // Messages to fully-initialized programs are accepted
            assert_ok!(send_default_message(USER_1, program_id));

            let message_id = get_last_message_id();

            System::assert_last_event(
                Event::MessageQueued {
                    id: message_id,
                    source: USER_1,
                    destination: program_id,
                    entry: MessageEntry::Handle,
                }
                .into(),
            );

            run_to_block(next_block, None);

            if let Some(handle_failure_reason) = handle_failure_reason {
                assert_failed(message_id, handle_failure_reason);
            } else {
                assert_succeed(message_id);
            }

            next_block += 1;
        }
    })
}

#[test]
fn send_reply_works() {
    init_logger();
    new_test_ext().execute_with(|| {
        // caution: runs to block 2
        let reply_to_id = setup_mailbox_test_state(USER_1);

        let prog_id = generate_program_id(
            &ProgramCodeKind::OutgoingWithValueInHandle.to_bytes(),
            DEFAULT_SALT.as_ref(),
        );

        // Top up program's account balance by 2000 to allow user claim 1000 from mailbox
        assert_ok!(<Balances as frame_support::traits::Currency<_>>::transfer(
            &USER_1,
            &prog_id.cast(),
            2000,
            frame_support::traits::ExistenceRequirement::AllowDeath
        ));

        assert_ok!(Gear::send_reply(
            RuntimeOrigin::signed(USER_1),
            reply_to_id,
            EMPTY_PAYLOAD.to_vec(),
            10_000_000,
            1000, // `prog_id` sent message with value of 1000 (see program code)
            false,
        ));
        let expected_reply_message_id = get_last_message_id();

        // global nonce is 2 before sending reply message
        // `upload_program` and `send_message` messages were sent before in `setup_mailbox_test_state`
        let event = match System::events().last().map(|r| r.event.clone()) {
            Some(MockRuntimeEvent::Gear(e)) => e,
            _ => unreachable!("Should be one Gear event"),
        };

        let actual_reply_message_id = match event {
            Event::MessageQueued {
                id,
                entry: MessageEntry::Reply(_reply_to_id),
                ..
            } => id,
            _ => unreachable!("expect Event::DispatchMessageEnqueued"),
        };

        assert_eq!(expected_reply_message_id, actual_reply_message_id);
    })
}

#[test]
fn send_reply_failure_to_claim_from_mailbox() {
    init_logger();
    new_test_ext().execute_with(|| {
        // Expecting error as long as the user doesn't have messages in mailbox
        assert_noop!(
            Gear::send_reply(
                RuntimeOrigin::signed(USER_1),
                5.cast(), // non existent `reply_to_id`
                EMPTY_PAYLOAD.to_vec(),
                DEFAULT_GAS_LIMIT,
                0,
                false,
            ),
            Error::<Test>::MessageNotFound
        );

        let prog_id = {
            let res = upload_program_default(USER_1, ProgramCodeKind::OutgoingWithValueInHandle);
            assert_ok!(res);
            res.expect("submit result was asserted")
        };

        if ProgramStorageOf::<Test>::get_program(prog_id)
            .expect("Failed to get program from storage")
            .is_terminated()
        {
            panic!("Program is terminated!");
        };

        populate_mailbox_from_program(prog_id, USER_1, 2, 2_000_000_000, 0);

        assert_init_success(1);
        assert_total_dequeued(2);
    })
}

#[test]
fn send_reply_value_claiming_works() {
    init_logger();
    new_test_ext().execute_with(|| {
        let prog_id = {
            let res = upload_program_default(USER_1, ProgramCodeKind::OutgoingWithValueInHandle);
            assert_ok!(res);
            res.expect("submit result was asserted")
        };

        // This value is actually a constants in WAT. Alternatively can be read from Mailbox.
        let locked_value = 1000;

        // Top up program's account so it could send value in message
        // When program sends message, message value (if not 0) is reserved.
        // If value can't be reserved, message is skipped.
        let send_to_program_amount = locked_value * 2;
        assert_ok!(<Balances as frame_support::traits::Currency<_>>::transfer(
            &USER_1,
            &prog_id.cast(),
            send_to_program_amount,
            frame_support::traits::ExistenceRequirement::AllowDeath
        ));

        let mut next_block = 2;

        let user_messages_data = [
            // gas limit, value
            (35_000_000, 4000),
            (45_000_000, 5000),
        ];

        for (gas_limit_to_reply, value_to_reply) in user_messages_data {
            // user 2 triggers program to send message to user 1
            // user 2 after this contains += OUTGOING_WITH_VALUE_IN_HANDLE_VALUE_GAS
            // reserved as MB holding fee
            //
            // here we also run process queue, so on second iteration user 1's
            // first reply got processed and funds freed
            let reply_to_id =
                populate_mailbox_from_program(prog_id, USER_2, next_block, 2_000_000_000, 0);
            next_block += 1;

            let user_balance = Balances::free_balance(USER_1);
            assert_eq!(GearBank::<Test>::account_total(&USER_1), 0);

            assert!(MailboxOf::<Test>::contains(&USER_1, &reply_to_id));

            assert_eq!(
                GearBank::<Test>::account_total(&USER_2),
                gas_price(OUTGOING_WITH_VALUE_IN_HANDLE_VALUE_GAS)
            );

            // nothing changed
            assert_eq!(Balances::free_balance(USER_1), user_balance);
            assert_eq!(GearBank::<Test>::account_total(&USER_1), 0);

            // auto-claim of "locked_value" + send is here
            assert_ok!(Gear::send_reply(
                RuntimeOrigin::signed(USER_1),
                reply_to_id,
                EMPTY_PAYLOAD.to_vec(),
                gas_limit_to_reply,
                value_to_reply,
                false,
            ));

            let currently_sent = value_to_reply + gas_price(gas_limit_to_reply);

            assert_eq!(
                Balances::free_balance(USER_1),
                user_balance + locked_value - currently_sent
            );
            assert_eq!(GearBank::<Test>::account_total(&USER_1), currently_sent);
            assert_eq!(GearBank::<Test>::account_total(&USER_2), 0,);
        }
    })
}

// user 1 sends to prog msg
// prog send to user 1 msg to mailbox
// user 1 claims it from mailbox -> goes auto-reply
#[test]
fn claim_value_works() {
    init_logger();
    new_test_ext().execute_with(|| {
        let sender_balance = Balances::free_balance(USER_2);
        assert_eq!(GearBank::<Test>::account_total(&USER_2), 0);
        let claimer_balance = Balances::free_balance(USER_1);
        assert_eq!(GearBank::<Test>::account_total(&USER_1), 0);

        let gas_sent = 10_000_000_000;
        let value_sent = 1000;

        let prog_id = {
            let res = upload_program_default(USER_3, ProgramCodeKind::OutgoingWithValueInHandle);
            assert_ok!(res);
            res.expect("submit result was asserted")
        };

        increase_prog_balance_for_mailbox_test(USER_3, prog_id);

        let reply_to_id = populate_mailbox_from_program(prog_id, USER_2, 2, gas_sent, value_sent);
        assert!(!MailboxOf::<Test>::is_empty(&USER_1));

        let bn_of_insertion = Gear::block_number();
        let holding_duration = 4;

        let GasInfo {
            burned: gas_burned,
            may_be_returned,
            ..
        } = Gear::calculate_gas_info(
            USER_1.into_origin(),
            HandleKind::Handle(prog_id),
            EMPTY_PAYLOAD.to_vec(),
            0,
            true,
            true,
        )
        .expect("calculate_gas_info failed");

        let gas_burned = gas_price(gas_burned - may_be_returned);

        run_to_block(bn_of_insertion + holding_duration, None);

        let balance_rent_pool = Balances::free_balance(RENT_POOL);

        assert_ok!(Gear::claim_value(
            RuntimeOrigin::signed(USER_1),
            reply_to_id,
        ));

        assert_eq!(GearBank::<Test>::account_total(&USER_1), 0);
        assert_eq!(GearBank::<Test>::account_total(&USER_2), 0);

        let expected_claimer_balance = claimer_balance + value_sent;
        assert_eq!(Balances::free_balance(USER_1), expected_claimer_balance);

        let burned_for_hold = gas_price(
            GasBalanceOf::<Test>::saturated_from(holding_duration)
                * CostsPerBlockOf::<Test>::mailbox(),
        );

        // In `calculate_gas_info` program start to work with page data in storage,
        // so need to take in account gas, which spent for data loading.
        let charged_for_page_load = gas_price(
            <Test as Config>::Schedule::get()
                .memory_weights
                .load_page_data
                .ref_time(),
        );

        // Gas left returns to sender from consuming of value tree while claiming.
        let expected_sender_balance =
            sender_balance + charged_for_page_load - value_sent - gas_burned - burned_for_hold;
        assert_eq!(Balances::free_balance(USER_2), expected_sender_balance);
        assert_eq!(
            Balances::free_balance(RENT_POOL),
            balance_rent_pool + burned_for_hold
        );

        System::assert_last_event(
            Event::UserMessageRead {
                id: reply_to_id,
                reason: UserMessageReadRuntimeReason::MessageClaimed.into_reason(),
            }
            .into(),
        );

        run_to_next_block(None);

        // Init + handle + auto-reply on claim
        assert_total_dequeued(3);
    })
}

#[test]
fn uninitialized_program_zero_gas() {
    use demo_init_wait::WASM_BINARY;

    init_logger();
    new_test_ext().execute_with(|| {
        System::reset_events();

        assert_ok!(Gear::upload_program(
            RuntimeOrigin::signed(USER_1),
            WASM_BINARY.to_vec(),
            vec![],
            Vec::new(),
            50_000_000_000u64,
            0u128,
            false,
        ));

        let init_message_id = utils::get_last_message_id();
        let program_id = utils::get_last_program_id();

        assert!(!Gear::is_initialized(program_id));
        assert!(Gear::is_active(program_id));

        run_to_block(2, None);

        assert!(!Gear::is_initialized(program_id));
        assert!(Gear::is_active(program_id));
        assert!(WaitlistOf::<Test>::contains(&program_id, &init_message_id));

        assert_ok!(Gear::send_message(
            RuntimeOrigin::signed(1),
            program_id,
            vec![],
            0, // that triggers unreachable code atm
            0,
            false,
        ));

        run_to_block(3, None);
    })
}

#[test]
fn distributor_initialize() {
    use demo_distributor::WASM_BINARY;

    init_logger();
    new_test_ext().execute_with(|| {
        let initial_balance = Balances::free_balance(USER_1) + Balances::free_balance(BLOCK_AUTHOR);

        assert_ok!(Gear::upload_program(
            RuntimeOrigin::signed(USER_1),
            WASM_BINARY.to_vec(),
            DEFAULT_SALT.to_vec(),
            EMPTY_PAYLOAD.to_vec(),
            10_000_000,
            0,
            false,
        ));

        run_to_block(2, None);

        // At this point there is a message in USER_1's mailbox, however, since messages in
        // mailbox are stripped of the `gas_limit`, the respective gas tree has been consumed
        // and the value unreserved back to the original sender (USER_1)
        let final_balance = Balances::free_balance(USER_1) + Balances::free_balance(BLOCK_AUTHOR);

        assert_eq!(initial_balance, final_balance);
    });
}

#[test]
fn distributor_distribute() {
    use demo_distributor::{Request, WASM_BINARY};

    init_logger();
    new_test_ext().execute_with(|| {
        let initial_balance = Balances::free_balance(USER_1) + Balances::free_balance(BLOCK_AUTHOR);

        // Initial value in all gas trees is 0
        assert_eq!(GasHandlerOf::<Test>::total_supply(), 0);

        let program_id = generate_program_id(WASM_BINARY, DEFAULT_SALT);

        assert_ok!(Gear::upload_program(
            RuntimeOrigin::signed(USER_1),
            WASM_BINARY.to_vec(),
            DEFAULT_SALT.to_vec(),
            EMPTY_PAYLOAD.to_vec(),
            10_000_000_000,
            0,
            false,
        ));

        run_to_block(2, None);

        assert_ok!(Gear::send_message(
            RuntimeOrigin::signed(USER_1),
            program_id,
            Request::Receive(10).encode(),
            30_000_000_000,
            0,
            false,
        ));

        run_to_block(3, None);

        // We sent two messages to user
        assert_eq!(utils::user_messages_sent(), (2, 0));

        // Despite some messages are still in the mailbox all gas locked in value trees
        // has been refunded to the sender so the free balances should add up
        let final_balance = Balances::free_balance(USER_1) + Balances::free_balance(BLOCK_AUTHOR);

        assert_eq!(initial_balance, final_balance);

        // All gas cancelled out in the end
        assert!(GasHandlerOf::<Test>::total_supply().is_zero());
    });
}

#[test]
fn test_code_submission_pass() {
    init_logger();
    new_test_ext().execute_with(|| {
        let code = ProgramCodeKind::Default.to_bytes();
        let code_id = CodeId::generate(&code);

        assert_ok!(Gear::upload_code(
            RuntimeOrigin::signed(USER_1),
            code.clone()
        ));

        let saved_code = <Test as Config>::CodeStorage::get_code(code_id);

        let schedule = <Test as Config>::Schedule::get();
        let code = Code::try_new(
            code,
            schedule.instruction_weights.version,
            |module| schedule.rules(module),
            schedule.limits.stack_height,
        )
        .expect("Error creating Code");
        assert_eq!(saved_code.unwrap().code(), code.code());

        let expected_meta = Some(common::CodeMetadata::new(USER_1.into_origin(), 1));
        let actual_meta = <Test as Config>::CodeStorage::get_metadata(code_id);
        assert_eq!(expected_meta, actual_meta);

        // TODO: replace this temporary (`None`) value
        // for expiration block number with properly
        // calculated one (issues #646 and #969).
        System::assert_last_event(
            Event::CodeChanged {
                id: code_id,
                change: CodeChangeKind::Active { expiration: None },
            }
            .into(),
        );
    })
}

#[test]
fn test_same_code_submission_fails() {
    init_logger();
    new_test_ext().execute_with(|| {
        let code = ProgramCodeKind::Default.to_bytes();

        assert_ok!(Gear::upload_code(
            RuntimeOrigin::signed(USER_1),
            code.clone()
        ),);
        // Trying to set the same code twice.
        assert_noop!(
            Gear::upload_code(RuntimeOrigin::signed(USER_1), code.clone()),
            Error::<Test>::CodeAlreadyExists,
        );
        // Trying the same from another origin
        assert_noop!(
            Gear::upload_code(RuntimeOrigin::signed(USER_2), code),
            Error::<Test>::CodeAlreadyExists,
        );
    })
}

#[test]
fn test_code_is_not_submitted_twice_after_program_submission() {
    init_logger();
    new_test_ext().execute_with(|| {
        let code = ProgramCodeKind::Default.to_bytes();
        let code_id = CodeId::generate(&code);

        // First submit program, which will set code and metadata
        assert_ok!(Gear::upload_program(
            RuntimeOrigin::signed(USER_1),
            code.clone(),
            DEFAULT_SALT.to_vec(),
            EMPTY_PAYLOAD.to_vec(),
            DEFAULT_GAS_LIMIT,
            0,
            false,
        ));

        // TODO: replace this temporary (`None`) value
        // for expiration block number with properly
        // calculated one (issues #646 and #969).
        System::assert_has_event(
            Event::CodeChanged {
                id: code_id,
                change: CodeChangeKind::Active { expiration: None },
            }
            .into(),
        );
        assert!(<Test as Config>::CodeStorage::exists(code_id));

        // Trying to set the same code twice.
        assert_noop!(
            Gear::upload_code(RuntimeOrigin::signed(USER_2), code),
            Error::<Test>::CodeAlreadyExists,
        );
    })
}

#[test]
fn test_code_is_not_reset_within_program_submission() {
    init_logger();
    new_test_ext().execute_with(|| {
        let code = ProgramCodeKind::Default.to_bytes();
        let code_id = CodeId::generate(&code);

        // First submit code
        assert_ok!(Gear::upload_code(
            RuntimeOrigin::signed(USER_1),
            code.clone()
        ));
        let expected_code_saved_events = 1;
        let expected_meta = <Test as Config>::CodeStorage::get_metadata(code_id);
        assert!(expected_meta.is_some());

        // Submit program from another origin. Should not change meta or code.
        assert_ok!(Gear::upload_program(
            RuntimeOrigin::signed(USER_2),
            code,
            DEFAULT_SALT.to_vec(),
            EMPTY_PAYLOAD.to_vec(),
            DEFAULT_GAS_LIMIT,
            0,
            false,
        ));
        let actual_meta = <Test as Config>::CodeStorage::get_metadata(code_id);
        let actual_code_saved_events = System::events()
            .iter()
            .filter(|e| {
                matches!(
                    e.event,
                    MockRuntimeEvent::Gear(Event::CodeChanged {
                        change: CodeChangeKind::Active { .. },
                        ..
                    })
                )
            })
            .count();

        assert_eq!(expected_meta, actual_meta);
        assert_eq!(expected_code_saved_events, actual_code_saved_events);
    })
}

#[test]
fn messages_to_uninitialized_program_wait() {
    use demo_init_wait::WASM_BINARY;

    init_logger();
    new_test_ext().execute_with(|| {
        System::reset_events();

        assert_ok!(Gear::upload_program(
            RuntimeOrigin::signed(1),
            WASM_BINARY.to_vec(),
            vec![],
            Vec::new(),
            50_000_000_000u64,
            0u128,
            false,
        ));

        let program_id = utils::get_last_program_id();

        assert!(!Gear::is_initialized(program_id));
        assert!(Gear::is_active(program_id));

        run_to_block(2, None);

        assert!(!Gear::is_initialized(program_id));
        assert!(Gear::is_active(program_id));

        assert_ok!(Gear::send_message(
            RuntimeOrigin::signed(1),
            program_id,
            vec![],
            10_000u64,
            0u128,
            false,
        ));

        run_to_block(3, None);

        assert_eq!(
            ProgramStorageOf::<Test>::waiting_init_take_messages(program_id).len(),
            1
        );
    })
}

#[test]
fn uninitialized_program_should_accept_replies() {
    use demo_init_wait::WASM_BINARY;

    init_logger();
    new_test_ext().execute_with(|| {
        System::reset_events();

        assert_ok!(Gear::upload_program(
            RuntimeOrigin::signed(USER_1),
            WASM_BINARY.to_vec(),
            vec![],
            Vec::new(),
            10_000_000_000u64,
            0u128,
            false,
        ));

        let program_id = utils::get_last_program_id();

        assert!(!Gear::is_initialized(program_id));
        assert!(Gear::is_active(program_id));

        run_to_block(2, None);

        // there should be one message for the program author
        let message_id = MailboxOf::<Test>::iter_key(USER_1)
            .next()
            .map(|(msg, _bn)| msg.id())
            .expect("Element should be");
        assert_eq!(MailboxOf::<Test>::len(&USER_1), 1);

        assert_ok!(Gear::send_reply(
            RuntimeOrigin::signed(USER_1),
            message_id,
            b"PONG".to_vec(),
            10_000_000_000u64,
            0,
            false,
        ));

        run_to_block(3, None);

        assert!(Gear::is_initialized(program_id));
    })
}

#[test]
fn defer_program_initialization() {
    use demo_init_wait::WASM_BINARY;

    init_logger();
    new_test_ext().execute_with(|| {
        System::reset_events();

        assert_ok!(Gear::upload_program(
            RuntimeOrigin::signed(USER_1),
            WASM_BINARY.to_vec(),
            vec![],
            Vec::new(),
            10_000_000_000u64,
            0u128,
            false,
        ));

        let program_id = utils::get_last_program_id();

        run_to_block(2, None);

        let message_id = MailboxOf::<Test>::iter_key(USER_1)
            .next()
            .map(|(msg, _bn)| msg.id())
            .expect("Element should be");

        assert_ok!(Gear::send_reply(
            RuntimeOrigin::signed(USER_1),
            message_id,
            b"PONG".to_vec(),
            10_000_000_000u64,
            0,
            false,
        ));

        run_to_block(3, None);

        assert_ok!(Gear::send_message(
            RuntimeOrigin::signed(USER_1),
            program_id,
            vec![],
            10_000_000_000u64,
            0u128,
            false,
        ));

        run_to_block(4, None);

        assert!(MailboxOf::<Test>::is_empty(&USER_1));
        assert_eq!(
            maybe_last_message(USER_1)
                .expect("Event should be")
                .payload_bytes(),
            b"Hello, world!".encode()
        );
    })
}

#[test]
fn wake_messages_after_program_inited() {
    use demo_init_wait::WASM_BINARY;

    init_logger();
    new_test_ext().execute_with(|| {
        System::reset_events();

        assert_ok!(Gear::upload_program(
            RuntimeOrigin::signed(USER_1),
            WASM_BINARY.to_vec(),
            vec![],
            Vec::new(),
            10_000_000_000u64,
            0u128,
            false,
        ));

        let program_id = utils::get_last_program_id();

        run_to_block(2, None);

        // While program is not inited all messages addressed to it are waiting.
        // There could be dozens of them.
        let n = 10;
        for _ in 0..n {
            assert_ok!(Gear::send_message(
                RuntimeOrigin::signed(USER_3),
                program_id,
                vec![],
                5_000_000_000u64,
                0u128,
                false,
            ));
        }

        run_to_block(3, None);

        let message_id = MailboxOf::<Test>::iter_key(USER_1)
            .next()
            .map(|(msg, _bn)| msg.id())
            .expect("Element should be");

        assert_ok!(Gear::send_reply(
            RuntimeOrigin::signed(USER_1),
            message_id,
            b"PONG".to_vec(),
            20_000_000_000u64,
            0,
            false,
        ));

        run_to_block(20, None);

        let actual_n = System::events()
            .into_iter()
            .filter_map(|e| match e.event {
                MockRuntimeEvent::Gear(Event::UserMessageSent { message, .. })
                    if message.destination().into_origin() == USER_3.into_origin() =>
                {
                    assert_eq!(message.payload_bytes().to_vec(), b"Hello, world!".encode());
                    Some(())
                }
                _ => None,
            })
            .count();

        assert_eq!(actual_n, n);
    })
}

#[test]
fn test_different_waits_success() {
    use demo_waiter::{Command, WaitSubcommand, WASM_BINARY};

    init_logger();
    new_test_ext().execute_with(|| {
        assert_ok!(Gear::upload_program(
            RuntimeOrigin::signed(USER_1),
            WASM_BINARY.to_vec(),
            DEFAULT_SALT.to_vec(),
            EMPTY_PAYLOAD.to_vec(),
            100_000_000u64,
            0u128,
            false,
        ));

        let program_id = get_last_program_id();

        run_to_next_block(None);

        assert!(Gear::is_active(program_id));

        let reserve_gas = CostsPerBlockOf::<Test>::reserve_for()
            .saturated_into::<u64>()
            .saturating_mul(CostsPerBlockOf::<Test>::waitlist());

        let duration_gas = |duration: u32| {
            duration
                .saturated_into::<u64>()
                .saturating_mul(CostsPerBlockOf::<Test>::waitlist())
        };

        let expiration = |duration: u32| -> BlockNumberFor<Test> {
            Gear::block_number().saturating_add(duration.unique_saturated_into())
        };

        let system_reservation = demo_waiter::system_reserve();

        // Command::Wait case.
        let payload = Command::Wait(WaitSubcommand::Wait).encode();
        let duration = 5;
        let wl_gas = duration_gas(duration) + reserve_gas;
        let value = 0;
        let balance_rent_pool = Balances::free_balance(RENT_POOL);

        let gas_info = Gear::calculate_gas_info(
            USER_1.into_origin(),
            HandleKind::Handle(program_id),
            payload.clone(),
            value,
            false,
            true,
        )
        .expect("calculate_gas_info failed");

        assert!(gas_info.waited);

        assert_ok!(Gear::send_message(
            RuntimeOrigin::signed(USER_1),
            program_id,
            payload,
            gas_info.burned + wl_gas + system_reservation,
            value,
            false,
        ));

        let wait_success = get_last_message_id();

        run_to_next_block(None);

        assert_eq!(get_waitlist_expiration(wait_success), expiration(duration));

        run_for_blocks(duration.into(), None);

        // rent for keeping the message in the wait list should go to the pool
        assert_eq!(
            Balances::free_balance(RENT_POOL),
            balance_rent_pool + gas_price(duration_gas(duration)),
        );

        // Command::WaitFor case.
        let duration = 5;
        let payload = Command::Wait(WaitSubcommand::WaitFor(duration)).encode();
        let wl_gas = duration_gas(duration) + reserve_gas + 100_000_000;
        let value = 0;

        let gas_info = Gear::calculate_gas_info(
            USER_1.into_origin(),
            HandleKind::Handle(program_id),
            payload.clone(),
            value,
            false,
            true,
        )
        .expect("calculate_gas_info failed");

        assert!(gas_info.waited);

        assert_ok!(Gear::send_message(
            RuntimeOrigin::signed(USER_1),
            program_id,
            payload,
            gas_info.burned + wl_gas + system_reservation,
            value,
            false,
        ));

        let wait_for_success = get_last_message_id();

        run_to_next_block(None);

        assert_eq!(
            get_waitlist_expiration(wait_for_success),
            expiration(duration)
        );

        // Command::WaitUpTo case.
        let duration = 5;
        let payload = Command::Wait(WaitSubcommand::WaitUpTo(duration)).encode();
        let wl_gas = duration_gas(duration) + reserve_gas + 100_000_000;
        let value = 0;

        let gas_info = Gear::calculate_gas_info(
            USER_1.into_origin(),
            HandleKind::Handle(program_id),
            payload.clone(),
            value,
            false,
            true,
        )
        .expect("calculate_gas_info failed");

        assert!(gas_info.waited);

        assert_ok!(Gear::send_message(
            RuntimeOrigin::signed(USER_1),
            program_id,
            payload,
            gas_info.burned + wl_gas + system_reservation,
            value,
            false,
        ));

        let wait_up_to_success = get_last_message_id();

        run_to_next_block(None);

        assert_eq!(
            get_waitlist_expiration(wait_up_to_success),
            expiration(duration)
        );
    });
}

#[test]
fn test_different_waits_fail() {
    use demo_waiter::{Command, WaitSubcommand, WASM_BINARY};

    init_logger();
    new_test_ext().execute_with(|| {
        assert_ok!(Gear::upload_program(
            RuntimeOrigin::signed(USER_1),
            WASM_BINARY.to_vec(),
            DEFAULT_SALT.to_vec(),
            EMPTY_PAYLOAD.to_vec(),
            100_000_000u64,
            0u128,
            false,
        ));

        let program_id = get_last_program_id();

        run_to_next_block(None);

        assert!(Gear::is_active(program_id));

        let system_reservation = demo_waiter::system_reserve();

        // Command::Wait case no gas.
        let payload = Command::Wait(WaitSubcommand::Wait).encode();
        let wl_gas = 0;
        let value = 0;

        let gas_info = Gear::calculate_gas_info(
            USER_1.into_origin(),
            HandleKind::Handle(program_id),
            payload.clone(),
            value,
            false,
            true,
        )
        .expect("calculate_gas_info failed");

        assert!(gas_info.waited);

        assert_ok!(Gear::send_message(
            RuntimeOrigin::signed(USER_1),
            program_id,
            payload,
            gas_info.burned + wl_gas + system_reservation,
            value,
            false,
        ));

        let wait_gas = get_last_message_id();

        run_to_next_block(None);

        assert_failed(
            wait_gas,
            ActorExecutionErrorReplyReason::Trap(TrapExplanation::UnrecoverableExt(
                UnrecoverableExtError::Execution(UnrecoverableExecutionError::NotEnoughGas),
            )),
        );

        // Command::WaitFor case no gas.
        let payload = Command::Wait(WaitSubcommand::WaitFor(10)).encode();
        let wl_gas = 0;
        let value = 0;

        let gas_info = Gear::calculate_gas_info(
            USER_1.into_origin(),
            HandleKind::Handle(program_id),
            payload.clone(),
            value,
            false,
            true,
        )
        .expect("calculate_gas_info failed");

        assert!(gas_info.waited);

        assert_ok!(Gear::send_message(
            RuntimeOrigin::signed(USER_1),
            program_id,
            payload,
            gas_info.burned + wl_gas + system_reservation,
            value,
            false,
        ));

        let wait_for_gas = get_last_message_id();

        run_to_next_block(None);

        assert_failed(
            wait_for_gas,
            ActorExecutionErrorReplyReason::Trap(TrapExplanation::UnrecoverableExt(
                UnrecoverableExtError::Execution(UnrecoverableExecutionError::NotEnoughGas),
            )),
        );

        // Command::WaitUpTo case no gas.
        let payload = Command::Wait(WaitSubcommand::WaitUpTo(10)).encode();
        let wl_gas = 0;
        let value = 0;

        let gas_info = Gear::calculate_gas_info(
            USER_1.into_origin(),
            HandleKind::Handle(program_id),
            payload.clone(),
            value,
            false,
            true,
        )
        .expect("calculate_gas_info failed");

        assert!(gas_info.waited);

        assert_ok!(Gear::send_message(
            RuntimeOrigin::signed(USER_1),
            program_id,
            payload,
            gas_info.burned + wl_gas + system_reservation,
            value,
            false,
        ));

        let wait_up_to_gas = get_last_message_id();

        run_to_next_block(None);

        assert_failed(
            wait_up_to_gas,
            ActorExecutionErrorReplyReason::Trap(TrapExplanation::UnrecoverableExt(
                UnrecoverableExtError::Execution(UnrecoverableExecutionError::NotEnoughGas),
            )),
        );

        // Command::WaitFor case invalid argument.
        let payload = Command::Wait(WaitSubcommand::WaitFor(0)).encode();
        let wl_gas = 10_000;
        let value = 0;

        let gas_info = Gear::calculate_gas_info(
            USER_1.into_origin(),
            HandleKind::Handle(program_id),
            // Hack to avoid calculating gas info fail.
            Command::Wait(WaitSubcommand::WaitFor(1)).encode(),
            value,
            false,
            true,
        )
        .expect("calculate_gas_info failed");

        assert!(gas_info.waited);

        assert_ok!(Gear::send_message(
            RuntimeOrigin::signed(USER_1),
            program_id,
            payload,
            gas_info.burned + wl_gas + system_reservation,
            value,
            false,
        ));

        let wait_for_arg = get_last_message_id();

        run_to_next_block(None);

        assert_failed(
            wait_for_arg,
            ActorExecutionErrorReplyReason::Trap(TrapExplanation::UnrecoverableExt(
                UnrecoverableExtError::Wait(UnrecoverableWaitError::ZeroDuration),
            )),
        );

        // Command::WaitUpTo case invalid argument.
        let payload = Command::Wait(WaitSubcommand::WaitUpTo(0)).encode();
        let wl_gas = 10_000;
        let value = 0;

        let gas_info = Gear::calculate_gas_info(
            USER_1.into_origin(),
            HandleKind::Handle(program_id),
            // Hack to avoid calculating gas info fail.
            Command::Wait(WaitSubcommand::WaitUpTo(1)).encode(),
            value,
            false,
            true,
        )
        .expect("calculate_gas_info failed");

        assert!(gas_info.waited);

        assert_ok!(Gear::send_message(
            RuntimeOrigin::signed(USER_1),
            program_id,
            payload,
            gas_info.burned + wl_gas + system_reservation,
            value,
            false,
        ));

        let wait_up_to_arg = get_last_message_id();

        run_to_next_block(None);

        assert_failed(
            wait_up_to_arg,
            ActorExecutionErrorReplyReason::Trap(TrapExplanation::UnrecoverableExt(
                UnrecoverableExtError::Wait(UnrecoverableWaitError::ZeroDuration),
            )),
        );
    });
}

#[test]
fn wait_after_reply() {
    use demo_waiter::{Command, WaitSubcommand, WASM_BINARY};

    let test = |subcommand: WaitSubcommand| {
        new_test_ext().execute_with(|| {
            log::debug!("{subcommand:?}");

            assert_ok!(Gear::upload_program(
                RuntimeOrigin::signed(USER_1),
                WASM_BINARY.to_vec(),
                DEFAULT_SALT.to_vec(),
                EMPTY_PAYLOAD.to_vec(),
                100_000_000u64,
                0u128,
                false,
            ));

            let program_id = get_last_program_id();

            run_to_next_block(None);
            assert!(Gear::is_active(program_id));

            assert_ok!(Gear::send_message(
                RuntimeOrigin::signed(USER_1),
                program_id,
                Command::ReplyAndWait(subcommand).encode(),
                BlockGasLimitOf::<Test>::get(),
                0,
                false,
            ));

            let message_id = utils::get_last_message_id();

            run_to_next_block(None);
            assert_failed(
                message_id,
                ActorExecutionErrorReplyReason::Trap(TrapExplanation::UnrecoverableExt(
                    UnrecoverableExtError::Wait(UnrecoverableWaitError::WaitAfterReply),
                )),
            );
        });
    };

    init_logger();
    test(WaitSubcommand::Wait);
    test(WaitSubcommand::WaitFor(15));
    test(WaitSubcommand::WaitUpTo(15));
}

// TODO:
//
// introduce new tests for this in #1485
#[test]
fn test_requeue_after_wait_for_timeout() {
    use demo_waiter::{Command, WASM_BINARY};

    init_logger();
    new_test_ext().execute_with(|| {
        assert_ok!(Gear::upload_program(
            RuntimeOrigin::signed(USER_1),
            WASM_BINARY.to_vec(),
            DEFAULT_SALT.to_vec(),
            EMPTY_PAYLOAD.to_vec(),
            100_000_000u64,
            0u128,
            false,
        ));

        let program_id = get_last_program_id();

        run_to_next_block(None);

        let duration = 10;
        let payload = Command::SendAndWaitFor(duration, USER_1.into_origin().into()).encode();
        assert_ok!(Gear::send_message(
            RuntimeOrigin::signed(USER_1),
            program_id,
            payload,
            30_000_000_000,
            0,
            false,
        ));

        // Fast forward blocks.
        let message_id = get_last_message_id();
        run_to_next_block(None);
        let now = System::block_number();

        System::set_block_number(duration.saturated_into::<u64>() + now - 1);
        Gear::set_block_number(duration.saturated_into::<u64>() + now - 1);

        // Clean previous events and mailbox.
        System::reset_events();
        MailboxOf::<Test>::clear();
        run_to_next_block(None);

        // `MessageWoken` dispatched.
        System::assert_has_event(MockRuntimeEvent::Gear(Event::MessageWoken {
            id: message_id,
            reason: Reason::Runtime(MessageWokenRuntimeReason::WakeCalled),
        }));

        // Message waited again.
        System::assert_has_event(MockRuntimeEvent::Gear(Event::MessageWaited {
            id: message_id,
            origin: None,
            reason: Reason::Runtime(MessageWaitedRuntimeReason::WaitForCalled),
            expiration: 23,
        }));

        // Message processed.
        assert_eq!(get_last_mail(USER_1).payload_bytes(), b"ping");
    })
}

#[test]
fn test_sending_waits() {
    use demo_waiter::{Command, WASM_BINARY};

    init_logger();
    new_test_ext().execute_with(|| {
        // utils
        let expiration = |duration: u32| -> BlockNumberFor<Test> {
            System::block_number().saturating_add(duration.unique_saturated_into())
        };

        // upload program
        assert_ok!(Gear::upload_program(
            RuntimeOrigin::signed(USER_1),
            WASM_BINARY.to_vec(),
            DEFAULT_SALT.to_vec(),
            EMPTY_PAYLOAD.to_vec(),
            20_000_000_000u64,
            0u128,
            false,
        ));

        let program_id = get_last_program_id();

        run_to_next_block(None);

        // Case 1 - `Command::SendFor`
        //
        // Send message and then wait_for.
        let duration = 5;
        let payload = Command::SendFor(USER_1.into_origin().into(), duration).encode();

        assert_ok!(Gear::send_message(
            RuntimeOrigin::signed(USER_1),
            program_id,
            payload,
            25_000_000_000,
            0,
            false,
        ));

        let wait_for = get_last_message_id();
        run_to_next_block(None);

        assert_eq!(get_waitlist_expiration(wait_for), expiration(duration));

        // Case 2 - `Command::SendUpTo`
        //
        // Send message and then wait_up_to.
        let duration = 10;
        let payload = Command::SendUpTo(USER_1.into_origin().into(), duration).encode();
        assert_ok!(Gear::send_message(
            RuntimeOrigin::signed(USER_1),
            program_id,
            payload,
            25_000_000_000,
            0,
            false,
        ));

        let wait_no_more = get_last_message_id();
        run_to_next_block(None);

        assert_eq!(get_waitlist_expiration(wait_no_more), expiration(duration));

        // Case 3 - `Command::SendUpToWait`
        //
        // Send message and then wait no_more, wake, wait no_more again.
        let duration = 10;
        let payload = Command::SendUpToWait(USER_2.into_origin().into(), duration).encode();
        assert_ok!(Gear::send_message(
            RuntimeOrigin::signed(USER_1),
            program_id,
            payload,
            30_000_000_000,
            0,
            false,
        ));

        let wait_wait = get_last_message_id();
        run_to_next_block(None);
        assert_eq!(get_waitlist_expiration(wait_wait), expiration(duration));

        let reply_to_id = MailboxOf::<Test>::iter_key(USER_2)
            .next()
            .map(|(msg, _bn)| msg.id())
            .expect("Element should be");

        // wake `wait_wait`
        assert_ok!(Gear::send_reply(
            RuntimeOrigin::signed(USER_2),
            reply_to_id,
            vec![],
            10_000_000_000,
            0,
            false,
        ));

        run_to_next_block(None);

        assert_eq!(
            get_waitlist_expiration(wait_wait),
            expiration(demo_waiter::default_wait_up_to_duration())
        );
    });
}

#[test]
fn test_wait_timeout() {
    use demo_wait_timeout::{Command, WASM_BINARY};

    init_logger();
    new_test_ext().execute_with(|| {
        // upload program
        assert_ok!(Gear::upload_program(
            RuntimeOrigin::signed(USER_1),
            WASM_BINARY.to_vec(),
            DEFAULT_SALT.to_vec(),
            EMPTY_PAYLOAD.to_vec(),
            10_000_000u64,
            0u128,
            false,
        ));

        let program_id = get_last_program_id();
        run_to_next_block(None);

        // `Command::SendTimeout`
        //
        // Emits error when locks are timeout
        let duration = 10u64;
        let payload = Command::SendTimeout(USER_1.into(), duration.saturated_into()).encode();
        assert_ok!(Gear::send_message(
            RuntimeOrigin::signed(USER_1),
            program_id,
            payload,
            30_000_000_000,
            0,
            false,
        ));

        run_to_next_block(None);
        let now = System::block_number();
        let target = duration + now - 1;

        // Try waking the processed message.
        assert_ok!(Gear::send_message(
            RuntimeOrigin::signed(USER_1),
            program_id,
            Command::Wake.encode(),
            10_000_000,
            0,
            false,
        ));

        run_to_next_block(None);
        System::set_block_number(target);
        Gear::set_block_number(target);
        System::reset_events();
        run_to_next_block(None);

        // Timeout still works.
        assert!(MailboxOf::<Test>::iter_key(USER_1)
            .any(|(msg, _bn)| msg.payload_bytes().to_vec() == b"timeout"));
    })
}

#[test]
fn test_join_wait_timeout() {
    use demo_wait_timeout::{Command, WASM_BINARY};

    init_logger();
    new_test_ext().execute_with(|| {
        assert_ok!(Gear::upload_program(
            RuntimeOrigin::signed(USER_1),
            WASM_BINARY.to_vec(),
            DEFAULT_SALT.to_vec(),
            EMPTY_PAYLOAD.to_vec(),
            10_000_000u64,
            0u128,
            false,
        ));

        let program_id = get_last_program_id();
        run_to_next_block(None);

        // Join two waited messages, futures complete at
        // the same time when both of them are finished.
        let duration_a: BlockNumber = 5;
        let duration_b: BlockNumber = 10;
        let payload = Command::JoinTimeout(
            USER_1.into(),
            duration_a.saturated_into(),
            duration_b.saturated_into(),
        )
        .encode();
        assert_ok!(Gear::send_message(
            RuntimeOrigin::signed(USER_1),
            program_id,
            payload,
            30_000_000_000,
            0,
            false,
        ));

        run_to_next_block(None);

        // Run to each of the targets and check if we can get the timeout result.
        let now = System::block_number();
        let targets = [duration_a, duration_b].map(|target| target + now - 1);
        let run_to_target = |target: BlockNumber| {
            System::set_block_number(target);
            Gear::set_block_number(target);
            run_to_next_block(None);
        };

        // Run to the end of the first duration.
        //
        // The timeout message has not been triggered yet.
        run_to_target(targets[0]);
        assert!(!MailboxOf::<Test>::iter_key(USER_1)
            .any(|(msg, _bn)| msg.payload_bytes().to_vec() == b"timeout"));

        // Run to the end of the second duration.
        //
        // The timeout message has been triggered.
        run_to_target(targets[1]);
        assert!(MailboxOf::<Test>::iter_key(USER_1)
            .any(|(msg, _bn)| msg.payload_bytes().to_vec() == b"timeout"));
    })
}

#[test]
fn test_select_wait_timeout() {
    use demo_wait_timeout::{Command, WASM_BINARY};

    init_logger();
    new_test_ext().execute_with(|| {
        assert_ok!(Gear::upload_program(
            RuntimeOrigin::signed(USER_1),
            WASM_BINARY.to_vec(),
            DEFAULT_SALT.to_vec(),
            EMPTY_PAYLOAD.to_vec(),
            10_000_000u64,
            0u128,
            false,
        ));

        let program_id = get_last_program_id();
        run_to_next_block(None);

        // Select from two waited messages, futures complete at
        // the same time when one of them getting failed.
        let duration_a: BlockNumber = 5;
        let duration_b: BlockNumber = 10;
        let payload = Command::SelectTimeout(
            USER_1.into(),
            duration_a.saturated_into(),
            duration_b.saturated_into(),
        )
        .encode();
        assert_ok!(Gear::send_message(
            RuntimeOrigin::signed(USER_1),
            program_id,
            payload,
            30_000_000_000,
            0,
            false,
        ));

        run_to_next_block(None);

        // Run to the end of the first duration.
        //
        // The timeout message has been triggered.
        let now = System::block_number();
        let target = duration_a + now - 1;
        System::set_block_number(target);
        Gear::set_block_number(target);
        run_to_next_block(None);

        assert!(MailboxOf::<Test>::iter_key(USER_1)
            .any(|(msg, _bn)| msg.payload_bytes().to_vec() == b"timeout"));
    })
}

#[test]
fn test_wait_lost() {
    use demo_wait_timeout::{Command, WASM_BINARY};

    init_logger();
    new_test_ext().execute_with(|| {
        assert_ok!(Gear::upload_program(
            RuntimeOrigin::signed(USER_1),
            WASM_BINARY.to_vec(),
            DEFAULT_SALT.to_vec(),
            EMPTY_PAYLOAD.to_vec(),
            10_000_000u64,
            0u128,
            false,
        ));

        let program_id = get_last_program_id();
        run_to_next_block(None);

        let duration_a: BlockNumber = 5;
        let duration_b: BlockNumber = 10;
        let payload = Command::WaitLost(USER_1.into()).encode();
        assert_ok!(Gear::send_message(
            RuntimeOrigin::signed(USER_1),
            program_id,
            payload,
            30_000_000_000,
            0,
            false,
        ));

        run_to_next_block(None);

        assert!(MailboxOf::<Test>::iter_key(USER_1).any(|(msg, _bn)| {
            if msg.payload_bytes() == b"ping" {
                assert_ok!(Gear::send_reply(
                    RuntimeOrigin::signed(USER_1),
                    msg.id(),
                    b"ping".to_vec(),
                    100_000_000,
                    0,
                    false,
                ));

                true
            } else {
                false
            }
        }));

        let now = System::block_number();
        let targets = [duration_a, duration_b].map(|target| target + now - 1);
        let run_to_target = |target: BlockNumber| {
            System::set_block_number(target);
            Gear::set_block_number(target);
            run_to_next_block(None);
        };

        // Run to the end of the first duration.
        //
        // The timeout message has been triggered.
        run_to_target(targets[0]);
        assert!(!MailboxOf::<Test>::iter_key(USER_1)
            .any(|(msg, _bn)| msg.payload_bytes() == b"unreachable"));

        // Run to the end of the second duration.
        //
        // The timeout message has been triggered.
        run_to_target(targets[1]);
        assert!(
            MailboxOf::<Test>::iter_key(USER_1).any(|(msg, _bn)| msg.payload_bytes() == b"timeout")
        );
        assert!(MailboxOf::<Test>::iter_key(USER_1)
            .any(|(msg, _bn)| msg.payload_bytes() == b"timeout2"));
        assert!(
            MailboxOf::<Test>::iter_key(USER_1).any(|(msg, _bn)| msg.payload_bytes() == b"success")
        );
    })
}

#[test]
fn test_message_processing_for_non_existing_destination() {
    init_logger();
    new_test_ext().execute_with(|| {
        let program_id =
            upload_program_default(USER_1, ProgramCodeKind::GreedyInit).expect("Failed to init");
        let code_hash =
            generate_code_hash(ProgramCodeKind::GreedyInit.to_bytes().as_slice()).into();
        let user_balance_before = Balances::free_balance(USER_1);

        // After running, first message will end up with init failure, so destination address won't exist.
        // However, message to that non existing address will be in message queue. So, we test that this message is not executed.
        assert_ok!(Gear::send_message(
            RuntimeOrigin::signed(USER_1),
            program_id,
            EMPTY_PAYLOAD.to_vec(),
            10_000,
            1_000,
            false,
        ));

        let skipped_message_id = get_last_message_id();
        assert!(MailboxOf::<Test>::is_empty(&USER_1));

        run_to_block(2, None);

        assert_not_executed(skipped_message_id);

        // some funds may be unreserved after processing init-message
        assert!(user_balance_before <= Balances::free_balance(USER_1));

        assert!(!Gear::is_active(program_id));
        assert!(<Test as Config>::CodeStorage::exists(code_hash));
    })
}

#[test]
fn exit_locking_funds() {
    use demo_constructor::{Calls, Scheme};

    init_logger();
    new_test_ext().execute_with(|| {
        let (_init_mid, program_id) = init_constructor(Scheme::empty());

        let user_2_balance = Balances::free_balance(USER_2);

        assert!(Gear::is_initialized(program_id));

        assert_balance(program_id, 0u128, 0u128);

        let value = 1_000;

        let calls = Calls::builder().send_value(program_id.into_bytes(), [], value);
        assert_ok!(Gear::send_message(
            RuntimeOrigin::signed(USER_1),
            program_id,
            calls.encode(),
            10_000_000_000,
            value,
            false,
        ));
        let message_1 = utils::get_last_message_id();

        let calls = Calls::builder().exit(<[u8; 32]>::from(USER_2.into_origin()));
        assert_ok!(Gear::send_message(
            RuntimeOrigin::signed(USER_1),
            program_id,
            calls.encode(),
            10_000_000_000,
            0,
            false,
        ));
        let message_2 = utils::get_last_message_id();

        run_to_next_block(None);

        assert_succeed(message_1);
        assert_succeed(message_2);

        assert_balance(USER_2, user_2_balance + value, 0u128);
        assert_balance(program_id, 0u128, 0u128);
    });
}

#[test]
fn terminated_locking_funds() {
    use demo_init_fail_sender::WASM_BINARY;

    init_logger();
    new_test_ext().execute_with(|| {
        let GasInfo {
            min_limit: gas_spent_init,
            waited: init_waited,
            ..
        } = Gear::calculate_gas_info(
            USER_1.into_origin(),
            HandleKind::Init(WASM_BINARY.to_vec()),
            USER_3.into_origin().encode(),
            5_000,
            true,
            true,
        )
        .expect("calculate_gas_info failed");

        assert!(init_waited);

        assert_ok!(Gear::upload_code(
            RuntimeOrigin::signed(USER_1),
            WASM_BINARY.to_vec(),
        ));

        let schedule = Schedule::<Test>::default();
        let code_id = get_last_code_id();
        let code = <Test as Config>::CodeStorage::get_code(code_id)
            .expect("code should be in the storage");
        let code_length = code.code().len();
        let read_cost = DbWeightOf::<Test>::get().reads(1).ref_time();
        let module_instantiation =
            schedule.module_instantiation_per_byte.ref_time() * code_length as u64;
        let system_reservation = demo_init_fail_sender::system_reserve();
        let reply_duration = demo_init_fail_sender::reply_duration();
        let gas_for_code_len = read_cost;

        // Value which must be returned to `USER1` after init message processing complete.
        let prog_free = 4000u128;
        // Reserved value, which is sent to user in init and then we wait for reply from user.
        let prog_reserve = 1000u128;

        let locked_gas_to_wl = CostsPerBlockOf::<Test>::waitlist()
            * GasBalanceOf::<Test>::saturated_from(
                reply_duration.saturated_into::<u64>() + CostsPerBlockOf::<Test>::reserve_for(),
            );
        let gas_spent_in_wl = CostsPerBlockOf::<Test>::waitlist();
        // Value, which will be returned to init message after wake.
        let returned_from_wait_list = gas_price(locked_gas_to_wl - gas_spent_in_wl);

        // Value, which will be returned to `USER1` after init message processing complete.
        let returned_from_system_reservation = gas_price(system_reservation);

        // Additional gas for loading resources on next wake up.
        // Must be exactly equal to gas, which we must pre-charge for program execution.
        let gas_for_second_init_execution = core_processor::calculate_gas_for_program(read_cost, 0)
            + gas_for_code_len
            + core_processor::calculate_gas_for_code(
                read_cost,
                <Test as Config>::Schedule::get()
                    .db_read_per_byte
                    .ref_time(),
                code_length as u64,
            )
            + module_instantiation
            + <Test as Config>::Schedule::get()
                .memory_weights
                .static_page
                .ref_time()
                * code.static_pages().raw() as u64;

        // Because we set gas for init message second execution only for resources loading, then
        // after execution system reserved gas and sended value and price for wait list must be returned
        // to user. This is because program will stop his execution on first wasm block, because of gas
        // limit exceeded. So, gas counter will be equal to amount of returned from wait list gas in handle reply.
        let expected_balance_difference =
            prog_free + returned_from_wait_list + returned_from_system_reservation;

        assert_ok!(Gear::create_program(
            RuntimeOrigin::signed(USER_1),
            code_id,
            DEFAULT_SALT.to_vec(),
            USER_3.into_origin().encode(),
            gas_spent_init + gas_for_second_init_execution,
            5_000u128,
            false
        ));

        let program_id = get_last_program_id();
        let message_id = get_last_message_id();

        run_to_next_block(None);

        assert!(Gear::is_active(program_id));
        assert_balance(program_id, prog_free, prog_reserve);

        let (_message_with_value, interval) = MailboxOf::<Test>::iter_key(USER_3)
            .next()
            .map(|(msg, interval)| (msg.id(), interval))
            .expect("Element should be");

        let message_to_reply = MailboxOf::<Test>::iter_key(USER_1)
            .next()
            .map(|(msg, _)| msg.id())
            .expect("Element should be");

        let GasInfo {
            min_limit: gas_spent_reply,
            ..
        } = Gear::calculate_gas_info(
            USER_1.into_origin(),
            HandleKind::Reply(
                message_to_reply,
                ReplyCode::Success(SuccessReplyReason::Manual),
            ),
            EMPTY_PAYLOAD.to_vec(),
            0,
            true,
            true,
        )
        .expect("calculate_gas_info failed");

        assert_ok!(Gear::send_reply(
            RuntimeOrigin::signed(USER_1),
            message_to_reply,
            EMPTY_PAYLOAD.to_vec(),
            gas_spent_reply,
            0,
            false,
        ));

        let reply_id = get_last_message_id();

        let user_1_balance = Balances::free_balance(USER_1);
        let user_3_balance = Balances::free_balance(USER_3);

        run_to_next_block(None);

        assert_succeed(reply_id);
        assert_failed(
            message_id,
            ActorExecutionErrorReplyReason::Trap(TrapExplanation::GasLimitExceeded),
        );
        assert!(Gear::is_terminated(program_id));
        assert_balance(program_id, 0u128, prog_reserve);

        let expected_balance = user_1_balance + expected_balance_difference;
        let user_1_balance = Balances::free_balance(USER_1);

        assert_eq!(user_1_balance, expected_balance);

        // Hack to fast spend blocks till expiration.
        System::set_block_number(interval.finish - 1);
        Gear::set_block_number(interval.finish - 1);

        run_to_next_block(None);

        assert!(MailboxOf::<Test>::is_empty(&USER_3));

        let extra_gas_to_mb = gas_price(
            CostsPerBlockOf::<Test>::mailbox()
                * GasBalanceOf::<Test>::saturated_from(CostsPerBlockOf::<Test>::reserve_for()),
        );

        assert_balance(program_id, 0u128, 0u128);
        assert_eq!(
            Balances::free_balance(USER_3),
            user_3_balance + prog_reserve
        );
        assert_eq!(
            Balances::free_balance(USER_1),
            user_1_balance + extra_gas_to_mb
        );
    });
}

#[test]
fn test_create_program_works() {
    use demo_init_wait::WASM_BINARY;

    init_logger();

    new_test_ext().execute_with(|| {
        System::reset_events();

        let code = WASM_BINARY.to_vec();
        assert_ok!(Gear::upload_code(
            RuntimeOrigin::signed(USER_1),
            code.clone(),
        ));

        // Parse wasm code.
        let schedule = <Test as Config>::Schedule::get();
        let code = Code::try_new(
            code,
            schedule.instruction_weights.version,
            |module| schedule.rules(module),
            schedule.limits.stack_height,
        )
        .expect("Code failed to load");

        let code_id = CodeId::generate(code.original_code());
        assert_ok!(Gear::create_program(
            RuntimeOrigin::signed(USER_1),
            code_id,
            vec![],
            Vec::new(),
            // # TODO
            //
            // Calculate the gas spent after #1242.
            10_000_000_000u64,
            0u128,
            false,
        ));

        let program_id = utils::get_last_program_id();

        assert!(!Gear::is_initialized(program_id));
        assert!(Gear::is_active(program_id));

        run_to_next_block(None);

        // there should be one message for the program author
        let message_id = MailboxOf::<Test>::iter_key(USER_1)
            .next()
            .map(|(msg, _bn)| msg.id())
            .expect("Element should be");
        assert_eq!(MailboxOf::<Test>::len(&USER_1), 1);

        assert_ok!(Gear::send_reply(
            RuntimeOrigin::signed(USER_1),
            message_id,
            b"PONG".to_vec(),
            // # TODO
            //
            // Calculate the gas spent after #1242.
            10_000_000_000u64,
            0,
            false,
        ));

        run_to_next_block(None);

        assert!(Gear::is_initialized(program_id));
    })
}

#[test]
fn test_create_program_no_code_hash() {
    use demo_program_factory::{CreateProgram, WASM_BINARY as PROGRAM_FACTORY_WASM_BINARY};

    let non_constructable_wat = r#"
    (module)
    "#;

    init_logger();
    new_test_ext().execute_with(|| {
        let factory_code = PROGRAM_FACTORY_WASM_BINARY;
        let factory_id = generate_program_id(factory_code, DEFAULT_SALT);

        let valid_code_hash = generate_code_hash(ProgramCodeKind::Default.to_bytes().as_slice());
        let invalid_prog_code_kind = ProgramCodeKind::Custom(non_constructable_wat);
        let invalid_prog_code_hash =
            generate_code_hash(invalid_prog_code_kind.to_bytes().as_slice());

        // Creating factory
        assert_ok!(Gear::upload_program(
            RuntimeOrigin::signed(USER_2),
            factory_code.to_vec(),
            DEFAULT_SALT.to_vec(),
            EMPTY_PAYLOAD.to_vec(),
            50_000_000_000,
            0,
            false,
        ));

        // Try to create a program with non existing code hash
        assert_ok!(Gear::send_message(
            RuntimeOrigin::signed(USER_1),
            factory_id,
            CreateProgram::Default.encode(),
            50_000_000_000,
            0,
            false,
        ));
        run_to_block(2, None);

        // Init and dispatch messages from the program are dequeued, but not executed
        // 2 error replies are generated, and executed (forwarded to USER_2 mailbox).
        assert_eq!(MailboxOf::<Test>::len(&USER_2), 2);
        assert_total_dequeued(4 + 2); // +2 for upload_program/send_messages
        assert_init_success(1); // 1 for submitting factory

        System::reset_events();
        MailboxOf::<Test>::clear();

        // Try to create multiple programs with non existing code hash
        assert_ok!(Gear::send_message(
            RuntimeOrigin::signed(USER_1),
            factory_id,
            CreateProgram::Custom(vec![
                (valid_code_hash, b"salt1".to_vec(), 5_000_000_000),
                (valid_code_hash, b"salt2".to_vec(), 5_000_000_000),
                (valid_code_hash, b"salt3".to_vec(), 5_000_000_000),
            ])
            .encode(),
            100_000_000_000,
            0,
            false,
        ));
        run_to_block(3, None);

        assert_eq!(MailboxOf::<Test>::len(&USER_2), 6);
        assert_total_dequeued(12 + 1);
        assert_init_success(0);

        assert_noop!(
            Gear::upload_code(
                RuntimeOrigin::signed(USER_1),
                invalid_prog_code_kind.to_bytes(),
            ),
            Error::<Test>::ProgramConstructionFailed,
        );

        System::reset_events();
        MailboxOf::<Test>::clear();

        // Try to create with invalid code hash
        assert_ok!(Gear::send_message(
            RuntimeOrigin::signed(USER_1),
            factory_id,
            CreateProgram::Custom(vec![
                (invalid_prog_code_hash, b"salt1".to_vec(), 5_000_000_000),
                (invalid_prog_code_hash, b"salt2".to_vec(), 5_000_000_000),
                (invalid_prog_code_hash, b"salt3".to_vec(), 5_000_000_000),
            ])
            .encode(),
            100_000_000_000,
            0,
            false,
        ));

        run_to_block(4, None);

        assert_eq!(MailboxOf::<Test>::len(&USER_2), 6);
        assert_total_dequeued(12 + 1);
        assert_init_success(0);
    });
}

#[test]
fn test_create_program_simple() {
    use demo_program_factory::{CreateProgram, WASM_BINARY as PROGRAM_FACTORY_WASM_BINARY};

    init_logger();
    new_test_ext().execute_with(|| {
        let factory_code = PROGRAM_FACTORY_WASM_BINARY;
        let factory_id = generate_program_id(factory_code, DEFAULT_SALT);
        let child_code = ProgramCodeKind::Default.to_bytes();
        let child_code_hash = generate_code_hash(&child_code);

        // Submit the code
        assert_ok!(Gear::upload_code(RuntimeOrigin::signed(USER_1), child_code,));

        // Creating factory
        assert_ok!(Gear::upload_program(
            RuntimeOrigin::signed(USER_2),
            factory_code.to_vec(),
            DEFAULT_SALT.to_vec(),
            EMPTY_PAYLOAD.to_vec(),
            50_000_000_000,
            0,
            false,
        ));
        run_to_block(2, None);

        // Test create one successful in init program
        assert_ok!(Gear::send_message(
            RuntimeOrigin::signed(USER_1),
            factory_id,
            CreateProgram::Default.encode(),
            50_000_000_000,
            0,
            false,
        ));
        run_to_block(3, None);

        // Test create one failing in init program
        assert_ok!(Gear::send_message(
            RuntimeOrigin::signed(USER_1),
            factory_id,
            CreateProgram::Custom(
                vec![(child_code_hash, b"some_data".to_vec(), 300_000)] // too little gas
            )
            .encode(),
            10_000_000_000,
            0,
            false,
        ));
        run_to_block(4, None);

        // First extrinsic call with successful program creation dequeues and executes init and dispatch messages
        // Second extrinsic is failing one, for each message it generates replies, which are executed (4 dequeued, 2 dispatched)
        assert_total_dequeued(6 + 3 + 2); // +3 for extrinsics +2 for auto generated replies
        assert_init_success(1 + 1); // +1 for submitting factory

        System::reset_events();

        // Create multiple successful init programs
        assert_ok!(Gear::send_message(
            RuntimeOrigin::signed(USER_1),
            factory_id,
            CreateProgram::Custom(vec![
                (child_code_hash, b"salt1".to_vec(), 200_000_000),
                (child_code_hash, b"salt2".to_vec(), 200_000_000),
            ])
            .encode(),
            50_000_000_000,
            0,
            false,
        ));
        run_to_block(5, None);

        // Create multiple successful init programs
        assert_ok!(Gear::send_message(
            RuntimeOrigin::signed(USER_1),
            factory_id,
            CreateProgram::Custom(vec![
                (child_code_hash, b"salt3".to_vec(), 300_000), // too little gas
                (child_code_hash, b"salt4".to_vec(), 300_000), // too little gas
            ])
            .encode(),
            50_000_000_000,
            0,
            false,
        ));
        run_to_block(6, None);

        assert_total_dequeued(12 + 2 + 4); // +2 for extrinsics +4 for auto generated replies
        assert_init_success(2);
    })
}

#[test]
fn state_request() {
    init_logger();
    new_test_ext().execute_with(|| {
        use demo_custom::{
            btree::{Request, StateRequest},
            InitMessage, WASM_BINARY,
        };

        let code = WASM_BINARY;
        let program_id = generate_program_id(code, DEFAULT_SALT);

        assert_ok!(Gear::upload_program(
            RuntimeOrigin::signed(USER_2),
            code.to_vec(),
            DEFAULT_SALT.to_vec(),
            InitMessage::BTree.encode(),
            50_000_000_000,
            0,
            false,
        ));

        let data = [(0u32, 1u32), (2, 4), (7, 8)];
        for (key, value) in data {
            assert_ok!(Gear::send_message(
                RuntimeOrigin::signed(USER_1),
                program_id,
                Request::Insert(key, value).encode(),
                1_000_000_000,
                0,
                false,
            ));
        }

        run_to_next_block(None);

        for (key, value) in data {
            let ret = Gear::read_state_impl(program_id, StateRequest::ForKey(key).encode(), None)
                .unwrap();
            assert_eq!(
                Option::<u32>::decode(&mut ret.as_slice()).unwrap().unwrap(),
                value
            );
        }

        let ret = Gear::read_state_impl(program_id, StateRequest::Full.encode(), None).unwrap();
        let ret = BTreeMap::<u32, u32>::decode(&mut ret.as_slice()).unwrap();
        let expected: BTreeMap<u32, u32> = data.into_iter().collect();
        assert_eq!(ret, expected);
    })
}

#[test]
fn test_create_program_duplicate() {
    use demo_program_factory::{CreateProgram, WASM_BINARY as PROGRAM_FACTORY_WASM_BINARY};
    init_logger();
    new_test_ext().execute_with(|| {
        let factory_code = PROGRAM_FACTORY_WASM_BINARY;
        let factory_id = generate_program_id(factory_code, DEFAULT_SALT);
        let child_code = ProgramCodeKind::Default.to_bytes();
        let child_code_hash = generate_code_hash(&child_code);

        // Submit the code
        assert_ok!(Gear::upload_code(
            RuntimeOrigin::signed(USER_1),
            child_code.clone(),
        ));

        // Creating factory
        assert_ok!(Gear::upload_program(
            RuntimeOrigin::signed(USER_2),
            factory_code.to_vec(),
            DEFAULT_SALT.to_vec(),
            EMPTY_PAYLOAD.to_vec(),
            20_000_000_000,
            0,
            false,
        ));
        run_to_block(2, None);

        // User creates a program
        assert_ok!(upload_program_default(USER_1, ProgramCodeKind::Default));
        run_to_block(3, None);

        // Program creates identical program
        assert_ok!(Gear::send_message(
            RuntimeOrigin::signed(USER_1),
            factory_id,
            CreateProgram::Custom(vec![(
                child_code_hash,
                DEFAULT_SALT.to_vec(),
                2_000_000_000
            )])
            .encode(),
            20_000_000_000,
            0,
            false,
        ));
        run_to_block(4, None);

        assert_total_dequeued(3 + 3 + 1); // +3 from extrinsics (2 upload_program, 1 send_message) +1 for auto generated reply
        assert_init_success(3); // (3 upload_program)

        System::reset_events();
        MailboxOf::<Test>::clear();

        // Create a new program from program
        assert_ok!(Gear::send_message(
            RuntimeOrigin::signed(USER_1),
            factory_id,
            CreateProgram::Custom(vec![(child_code_hash, b"salt1".to_vec(), 2_000_000_000)])
                .encode(),
            20_000_000_000,
            0,
            false,
        ));
        run_to_block(5, None);

        // Create an identical program from program
        assert_ok!(Gear::send_message(
            RuntimeOrigin::signed(USER_2),
            factory_id,
            CreateProgram::Custom(vec![(child_code_hash, b"salt1".to_vec(), 2_000_000_000)])
                .encode(),
            20_000_000_000,
            0,
            false,
        ));
        run_to_block(6, None);

        assert_total_dequeued(5 + 2 + 3); // +2 from extrinsics (send_message) +3 for auto generated replies
        assert_init_success(2); // Both uploads succeed due to unique program id generation

        assert_ok!(Gear::upload_program(
            RuntimeOrigin::signed(USER_1),
            child_code,
            b"salt1".to_vec(),
            EMPTY_PAYLOAD.to_vec(),
            10_000_000_000,
            0,
            false,
        ));
    });
}

#[test]
fn test_create_program_duplicate_in_one_execution() {
    use demo_program_factory::{CreateProgram, WASM_BINARY as PROGRAM_FACTORY_WASM_BINARY};

    init_logger();
    new_test_ext().execute_with(|| {
        let factory_code = PROGRAM_FACTORY_WASM_BINARY;
        let factory_id = generate_program_id(factory_code, DEFAULT_SALT);

        let child_code = ProgramCodeKind::Default.to_bytes();
        let child_code_hash = generate_code_hash(&child_code);

        assert_ok!(Gear::upload_code(RuntimeOrigin::signed(USER_2), child_code,));

        // Creating factory
        assert_ok!(Gear::upload_program(
            RuntimeOrigin::signed(USER_2),
            factory_code.to_vec(),
            DEFAULT_SALT.to_vec(),
            EMPTY_PAYLOAD.to_vec(),
            2_000_000_000,
            0,
            false,
        ));
        run_to_block(2, None);

        // Try to create duplicate during one execution
        assert_ok!(Gear::send_message(
            RuntimeOrigin::signed(USER_1),
            factory_id,
            CreateProgram::Custom(vec![
                (child_code_hash, b"salt1".to_vec(), 1_000_000_000), // could be successful init
                (child_code_hash, b"salt1".to_vec(), 1_000_000_000), // duplicate
            ])
            .encode(),
            20_000_000_000,
            0,
            false,
        ));

        run_to_block(3, None);

        // Duplicate init fails the call and returns error reply to the caller, which is USER_1.
        // State roll-back is performed.
        assert_total_dequeued(2); // 2 for extrinsics
        assert_init_success(1); // 1 for creating a factory

        System::reset_events();

        // Successful child creation
        assert_ok!(Gear::send_message(
            RuntimeOrigin::signed(USER_1),
            factory_id,
            CreateProgram::Custom(vec![(child_code_hash, b"salt1".to_vec(), 1_000_000_000)])
                .encode(),
            20_000_000_000,
            0,
            false,
        ));

        run_to_block(4, None);

        assert_total_dequeued(2 + 1 + 2); // 1 for extrinsics +2 for auto generated replies
        assert_init_success(1);
    });
}

#[test]
fn test_create_program_miscellaneous() {
    use demo_program_factory::{CreateProgram, WASM_BINARY as PROGRAM_FACTORY_WASM_BINARY};

    // Same as ProgramCodeKind::Default, but has a different hash (init and handle method are swapped)
    // So code hash is different
    let child2_wat = r#"
    (module
        (import "env" "memory" (memory 1))
        (export "handle" (func $handle))
        (export "init" (func $init))
        (func $init)
        (func $handle)
    )
    "#;
    init_logger();
    new_test_ext().execute_with(|| {
        let factory_code = PROGRAM_FACTORY_WASM_BINARY;
        let factory_id = generate_program_id(factory_code, DEFAULT_SALT);

        let child1_code = ProgramCodeKind::Default.to_bytes();
        let child2_code = ProgramCodeKind::Custom(child2_wat).to_bytes();

        let child1_code_hash = generate_code_hash(&child1_code);
        let child2_code_hash = generate_code_hash(&child2_code);

        assert_ok!(Gear::upload_code(
            RuntimeOrigin::signed(USER_2),
            child1_code,
        ));
        assert_ok!(Gear::upload_code(
            RuntimeOrigin::signed(USER_2),
            child2_code,
        ));

        // Creating factory
        assert_ok!(Gear::upload_program(
            RuntimeOrigin::signed(USER_2),
            factory_code.to_vec(),
            DEFAULT_SALT.to_vec(),
            EMPTY_PAYLOAD.to_vec(),
            50_000_000_000,
            0,
            false,
        ));

        run_to_block(2, None);

        assert_ok!(Gear::send_message(
            RuntimeOrigin::signed(USER_1),
            factory_id,
            CreateProgram::Custom(vec![
                // one successful init with one handle message (+2 dequeued, +1 dispatched, +1 successful init)
                (child1_code_hash, b"salt1".to_vec(), 200_000_000),
                // init fail (not enough gas) and reply generated (+2 dequeued, +1 dispatched),
                // handle message is processed, but not executed, reply generated (+2 dequeued, +1 dispatched)
                (child1_code_hash, b"salt2".to_vec(), 100_000),
            ])
            .encode(),
            50_000_000_000,
            0,
            false,
        ));

        run_to_block(3, None);

        assert_ok!(Gear::send_message(
            RuntimeOrigin::signed(USER_1),
            factory_id,
            CreateProgram::Custom(vec![
                // init fail (not enough gas) and reply generated (+2 dequeued, +1 dispatched),
                // handle message is processed, but not executed, reply generated (+2 dequeued, +1 dispatched)
                (child2_code_hash, b"salt1".to_vec(), 300_000),
                // one successful init with one handle message (+2 dequeued, +1 dispatched, +1 successful init)
                (child2_code_hash, b"salt2".to_vec(), 200_000_000),
            ])
            .encode(),
            50_000_000_000,
            0,
            false,
        ));

        run_to_block(4, None);

        assert_ok!(Gear::send_message(
            RuntimeOrigin::signed(USER_2),
            factory_id,
            CreateProgram::Custom(vec![
                // duplicate in the next block: init is executed due to new ProgramId generation, replies are generated (+4 dequeue, +2 dispatched)
                (child2_code_hash, b"salt1".to_vec(), 200_000_000),
                // one successful init with one handle message (+2 dequeued, +1 dispatched, +1 successful init)
                (child2_code_hash, b"salt3".to_vec(), 200_000_000),
            ])
            .encode(),
            50_000_000_000,
            0,
            false,
        ));

        run_to_block(5, None);

        assert_total_dequeued(18 + 4 + 6); // +4 for 3 send_message calls and 1 upload_program call +6 for auto generated replies
        assert_init_success(4 + 1); // +1 for submitting factory
    });
}

#[test]
fn exit_handle() {
    use demo_constructor::{demo_exit_handle, WASM_BINARY};

    init_logger();
    new_test_ext().execute_with(|| {
        let code_id = CodeId::generate(WASM_BINARY);

        let (_init_mid, program_id) = init_constructor(demo_exit_handle::scheme());

        // An expensive operation since "gr_exit" removes all program pages from storage.
        assert_ok!(Gear::send_message(
            RuntimeOrigin::signed(USER_1),
            program_id,
            vec![],
            50_000_000_000u64,
            0u128,
            false,
        ));

        run_to_block(3, None);

        assert!(!Gear::is_active(program_id));
        assert!(MailboxOf::<Test>::is_empty(&USER_3));
        assert!(!Gear::is_initialized(program_id));
        assert!(!Gear::is_active(program_id));

        assert!(<Test as Config>::CodeStorage::exists(code_id));

        // Program is not removed and can't be submitted again
        assert_noop!(
            Gear::create_program(
                RuntimeOrigin::signed(USER_1),
                code_id,
                DEFAULT_SALT.to_vec(),
                Vec::new(),
                2_000_000_000,
                0u128,
                false,
            ),
            Error::<Test>::ProgramAlreadyExists,
        );
    })
}

#[test]
fn no_redundant_gas_value_after_exiting() {
    init_logger();
    new_test_ext().execute_with(|| {
        use demo_constructor::demo_exit_handle;

        let (_init_mid, prog_id) = init_constructor(demo_exit_handle::scheme());

        let GasInfo {
            min_limit: gas_spent,
            ..
        } = Gear::calculate_gas_info(
            USER_1.into_origin(),
            HandleKind::Handle(prog_id),
            EMPTY_PAYLOAD.to_vec(),
            0,
            true,
            true,
        )
        .expect("calculate_gas_info failed");
        assert_ok!(Gear::send_message(
            RuntimeOrigin::signed(USER_1),
            prog_id,
            EMPTY_PAYLOAD.to_vec(),
            gas_spent,
            0,
            false,
        ));

        let msg_id = get_last_message_id();
        assert_ok!(GasHandlerOf::<Test>::get_limit(msg_id), gas_spent);

        // before execution
        let free_after_send = Balances::free_balance(USER_1);
        let reserved_after_send = GearBank::<Test>::account_total(&USER_1);
        assert_eq!(reserved_after_send, gas_price(gas_spent));

        run_to_block(3, None);

        // gas_limit has been recovered
        assert_noop!(
            GasHandlerOf::<Test>::get_limit(msg_id),
            pallet_gear_gas::Error::<Test>::NodeNotFound
        );

        // the (reserved_after_send - gas_spent) has been unreserved
        let free_after_execution = Balances::free_balance(USER_1);
        assert_eq!(
            free_after_execution,
            free_after_send + (reserved_after_send - gas_price(gas_spent))
        );

        // reserved balance after execution is zero
        let reserved_after_execution = GearBank::<Test>::account_total(&USER_1);
        assert!(reserved_after_execution.is_zero());
    })
}

#[test]
fn init_wait_reply_exit_cleaned_storage() {
    use demo_init_wait_reply_exit::WASM_BINARY;

    init_logger();
    new_test_ext().execute_with(|| {
        System::reset_events();

        assert_ok!(Gear::upload_program(
            RuntimeOrigin::signed(USER_1),
            WASM_BINARY.to_vec(),
            EMPTY_PAYLOAD.to_vec(),
            Vec::new(),
            50_000_000_000u64,
            0u128,
            false,
        ));
        let pid = get_last_program_id();

        // block 2
        //
        // - send messages to the program
        run_to_block(2, None);
        let count = 5;
        for _ in 0..count {
            assert_ok!(Gear::send_message(
                RuntimeOrigin::signed(USER_1),
                pid,
                vec![],
                10_000u64,
                0u128,
                false,
            ));
        }

        // block 3
        //
        // - count waiting init messages
        // - reply and wake program
        // - check program status
        run_to_block(3, None);
        assert_eq!(waiting_init_messages(pid).len(), count);
        assert_eq!(WaitlistOf::<Test>::iter_key(pid).count(), count + 1);

        let msg_id = MailboxOf::<Test>::iter_key(USER_1)
            .next()
            .map(|(msg, _bn)| msg.id())
            .expect("Element should be");

        assert_ok!(Gear::send_reply(
            RuntimeOrigin::signed(USER_1),
            msg_id,
            EMPTY_PAYLOAD.to_vec(),
            100_000_000_000u64,
            0,
            false,
        ));

        assert!(!Gear::is_initialized(pid));
        assert!(Gear::is_active(pid));

        // block 4
        //
        // - check if program has terminated
        // - check waiting_init storage is empty
        // - check wait list is empty
        run_to_block(4, None);
        assert!(!Gear::is_initialized(pid));
        assert!(!Gear::is_active(pid));
        assert_eq!(waiting_init_messages(pid).len(), 0);
        assert_eq!(WaitlistOf::<Test>::iter_key(pid).count(), 0);
    })
}

#[test]
fn locking_gas_for_waitlist() {
    use demo_constructor::{Calls, Scheme};
    use demo_gas_burned::WASM_BINARY as GAS_BURNED_BINARY;

    init_logger();
    new_test_ext().execute_with(|| {
        let waiter = upload_program_default(USER_1, ProgramCodeKind::Custom(utils::WAITER_WAT))
            .expect("submit result was asserted");

        // This program just does some calculations (burns gas) on each handle message.
        assert_ok!(Gear::upload_program(
            RuntimeOrigin::signed(USER_1),
            GAS_BURNED_BINARY.to_vec(),
            Default::default(),
            Default::default(),
            100_000_000_000,
            0,
            false,
        ));
        let calculator = get_last_program_id();

        // This program sends two empty gasless messages on each handle:
        // for this test first message is waiter, seconds is calculator.
        let (_init_mid, sender) =
            submit_constructor_with_args(USER_1, DEFAULT_SALT, Scheme::empty(), 0);

        run_to_block(2, None);

        assert!(Gear::is_initialized(waiter));
        assert!(Gear::is_initialized(calculator));
        assert!(Gear::is_initialized(sender));

        let calls = Calls::builder()
            .send(calculator.into_bytes(), [])
            .send(waiter.into_bytes(), []);

        calculate_handle_and_send_with_extra(USER_1, sender, calls.encode(), None, 0);
        let origin_msg_id = get_last_message_id();

        let message_to_be_waited = MessageId::generate_outgoing(origin_msg_id, 1);

        run_to_block(3, None);

        assert!(WaitlistOf::<Test>::contains(&waiter, &message_to_be_waited));

        let expiration = utils::get_waitlist_expiration(message_to_be_waited);

        // Expiration block may be really far from current one, so proper
        // `run_to_block` takes a lot, so we use hack here by setting
        // close block number to it to check that messages keeps in
        // waitlist before and leaves it as expected.
        System::set_block_number(expiration - 2);
        Gear::set_block_number(expiration - 2);

        run_to_next_block(None);

        assert!(WaitlistOf::<Test>::contains(&waiter, &message_to_be_waited));

        run_to_next_block(None);

        // And nothing panics here, because `message_to_be_waited`
        // contains enough founds to pay rent.

        assert!(!WaitlistOf::<Test>::contains(
            &waiter,
            &message_to_be_waited
        ));
    });
}

#[test]
fn calculate_init_gas() {
    use demo_gas_burned::WASM_BINARY;

    init_logger();
    let gas_info_1 = new_test_ext().execute_with(|| {
        Gear::calculate_gas_info(
            USER_1.into_origin(),
            HandleKind::Init(WASM_BINARY.to_vec()),
            EMPTY_PAYLOAD.to_vec(),
            0,
            true,
            true,
        )
        .unwrap()
    });

    let gas_info_2 = new_test_ext().execute_with(|| {
        assert_ok!(Gear::upload_code(
            RuntimeOrigin::signed(USER_1),
            WASM_BINARY.to_vec()
        ));

        let code_id = get_last_code_id();

        let gas_info = Gear::calculate_gas_info(
            USER_1.into_origin(),
            HandleKind::InitByHash(code_id),
            EMPTY_PAYLOAD.to_vec(),
            0,
            true,
            true,
        )
        .unwrap();

        assert_ok!(Gear::create_program(
            RuntimeOrigin::signed(USER_1),
            code_id,
            DEFAULT_SALT.to_vec(),
            EMPTY_PAYLOAD.to_vec(),
            gas_info.min_limit,
            0,
            false,
        ));

        let init_message_id = get_last_message_id();

        run_to_next_block(None);

        assert_succeed(init_message_id);

        gas_info
    });

    assert_eq!(gas_info_1, gas_info_2);
}

#[test]
fn gas_spent_vs_balance() {
    use demo_custom::{btree::Request, InitMessage, WASM_BINARY};

    init_logger();
    new_test_ext().execute_with(|| {
        let initial_balance = Balances::free_balance(USER_1);

        assert_ok!(Gear::upload_program(
            RuntimeOrigin::signed(USER_1),
            WASM_BINARY.to_vec(),
            DEFAULT_SALT.to_vec(),
            InitMessage::BTree.encode(),
            50_000_000_000,
            0,
            false,
        ));

        let prog_id = utils::get_last_program_id();

        run_to_block(2, None);

        let balance_after_init = Balances::free_balance(USER_1);

        let request = Request::Clear.encode();
        assert_ok!(Gear::send_message(
            RuntimeOrigin::signed(USER_1),
            prog_id,
            request.clone(),
            10_000_000_000,
            0,
            false,
        ));

        run_to_block(3, None);

        let balance_after_handle = Balances::free_balance(USER_1);
        let total_balance_after_handle = Balances::total_balance(&USER_1);

        let GasInfo {
            min_limit: init_gas_spent,
            ..
        } = Gear::calculate_gas_info(
            USER_1.into_origin(),
            HandleKind::Init(WASM_BINARY.to_vec()),
            InitMessage::BTree.encode(),
            0,
            true,
            true,
        )
        .unwrap();

        // check that all changes made by calculate_gas_info are rollbacked
        assert_eq!(balance_after_handle, Balances::free_balance(USER_1));
        assert_eq!(total_balance_after_handle, Balances::total_balance(&USER_1));

        assert_eq!(
            (initial_balance - balance_after_init),
            gas_price(init_gas_spent)
        );

        run_to_block(4, None);

        let GasInfo {
            min_limit: handle_gas_spent,
            ..
        } = Gear::calculate_gas_info(
            USER_1.into_origin(),
            HandleKind::Handle(prog_id),
            request,
            0,
            true,
            true,
        )
        .unwrap();

        assert_eq!(
            balance_after_init - balance_after_handle,
            gas_price(handle_gas_spent)
        );
    });
}

#[test]
fn gas_spent_precalculated() {
    use gear_wasm_instrument::parity_wasm::{
        self,
        elements::{Instruction, Module},
    };

    // After instrumentation will be:
    // (export "handle" (func $handle_export))
    // (func $add
    //      <-- call gas_charge -->
    //      local.get $0
    //      local.get $1
    //      i32.add
    //      local.set $2
    // )
    // (func $handle
    //      <-- call gas_charge -->
    //      <-- stack limit check and increase -->
    //      call $add (i32.const 2) (i32.const 2))
    //      <-- stack limit decrease -->
    // )
    // (func $handle_export
    //      <-- call gas_charge -->
    //      <-- stack limit check and increase -->
    //      call $handle
    //      <-- stack limit decrease -->
    // )
    let wat = r#"
    (module
        (import "env" "memory" (memory 1))
        (export "handle" (func $handle))
        (func $add (; 0 ;) (param $0 i32) (param $1 i32)
            (local $2 i32)
            local.get $0
            local.get $1
            i32.add
            local.set $2
        )
        (func $handle
            (call $add
                (i32.const 2)
                (i32.const 2)
            )
        )
    )"#;

    init_logger();
    new_test_ext().execute_with(|| {
        let pid = upload_program_default(USER_1, ProgramCodeKind::Custom(wat))
            .expect("submit result was asserted");

        run_to_block(2, None);

        let get_program_code = |pid| {
            let code_id = ProgramStorageOf::<Test>::get_program(pid)
                .and_then(|program| common::ActiveProgram::try_from(program).ok())
                .expect("program must exist")
                .code_hash
                .cast();

            <Test as Config>::CodeStorage::get_code(code_id).unwrap()
        };

        let get_program_code_len = |pid| get_program_code(pid).code().len() as u64;

        let get_gas_charged_for_code = |pid| {
            let schedule = <Test as Config>::Schedule::get();
            let per_byte_cost = schedule.db_read_per_byte.ref_time();
            let module_instantiation_per_byte = schedule.module_instantiation_per_byte.ref_time();
            let read_cost = DbWeightOf::<Test>::get().reads(1).ref_time();
            let code_len = get_program_code_len(pid);
            core_processor::calculate_gas_for_code(read_cost, per_byte_cost, code_len)
                + module_instantiation_per_byte * code_len
        };

        let instrumented_code = get_program_code(pid);
        let module = parity_wasm::deserialize_buffer::<Module>(instrumented_code.code())
            .expect("invalid wasm bytes");

        let (handle_export_func_body, gas_charge_func_body) = module
            .code_section()
            .and_then(|section| match section.bodies() {
                [.., handle_export, gas_charge] => Some((handle_export, gas_charge)),
                _ => None,
            })
            .expect("failed to locate `handle_export()` and `gas_charge()` functions");

        let gas_charge_call_cost = gas_charge_func_body
            .code()
            .elements()
            .iter()
            .find_map(|instruction| match instruction {
                Instruction::I64Const(cost) => Some(*cost as u64),
                _ => None,
            })
            .expect("failed to get cost of `gas_charge()` function");

        let handle_export_instructions = handle_export_func_body.code().elements();
        assert!(matches!(
            handle_export_instructions,
            [
                Instruction::I32Const(_), //stack check limit cost
                Instruction::Call(_),     //call to `gas_charge()`
                ..
            ]
        ));

        macro_rules! cost {
            ($name:ident) => {
                <Test as Config>::Schedule::get().instruction_weights.$name as u64
            };
        }

        let stack_check_limit_cost = handle_export_instructions
            .iter()
            .find_map(|instruction| match instruction {
                Instruction::I32Const(cost) => Some(*cost as u64),
                _ => None,
            })
            .expect("failed to get stack check limit cost")
            - cost!(call);

        let gas_spent_expected = {
            let execution_cost = cost!(call) * 2
                + cost!(i64const) * 2
                + cost!(local_set)
                + cost!(local_get) * 2
                + cost!(i32add)
                + gas_charge_call_cost * 3
                + stack_check_limit_cost * 2;

            let read_cost = DbWeightOf::<Test>::get().reads(1).ref_time();
            execution_cost
                // cost for loading program
                + core_processor::calculate_gas_for_program(read_cost, 0)
                // cost for loading code length
                + read_cost
                // cost for code loading and instantiation
                + get_gas_charged_for_code(pid)
                // cost for one static page in program
                + <Test as Config>::Schedule::get().memory_weights.static_page.ref_time()
        };

        let make_check = |gas_spent_expected| {
            let GasInfo {
                min_limit: gas_spent_calculated,
                ..
            } = Gear::calculate_gas_info(
                USER_1.into_origin(),
                HandleKind::Handle(pid),
                EMPTY_PAYLOAD.to_vec(),
                0,
                true,
                true,
            )
            .unwrap();

            assert_eq!(gas_spent_calculated, gas_spent_expected);
        };

        // Check also, that gas spent is the same if we calculate it twice.
        make_check(gas_spent_expected);
        make_check(gas_spent_expected);
    });
}

#[test]
fn test_two_programs_composition_works() {
    use demo_compose::WASM_BINARY as COMPOSE_WASM_BINARY;
    use demo_mul_by_const::WASM_BINARY as MUL_CONST_WASM_BINARY;

    init_logger();
    new_test_ext().execute_with(|| {
        // Initial value in all gas trees is 0
        assert_eq!(GasHandlerOf::<Test>::total_supply(), 0);

        let program_a_id = generate_program_id(MUL_CONST_WASM_BINARY, b"program_a");
        let program_b_id = generate_program_id(MUL_CONST_WASM_BINARY, b"program_b");
        let program_code_id = CodeId::generate(MUL_CONST_WASM_BINARY);
        let compose_id = generate_program_id(COMPOSE_WASM_BINARY, b"salt");

        assert_ok!(Gear::upload_program(
            RuntimeOrigin::signed(USER_1),
            MUL_CONST_WASM_BINARY.to_vec(),
            b"program_a".to_vec(),
            50_u64.encode(),
            10_000_000_000,
            0,
            false,
        ));

        assert_ok!(Gear::create_program(
            RuntimeOrigin::signed(USER_1),
            program_code_id,
            b"program_b".to_vec(),
            75_u64.encode(),
            10_000_000_000,
            0,
            false,
        ));

        assert_ok!(Gear::upload_program(
            RuntimeOrigin::signed(USER_1),
            COMPOSE_WASM_BINARY.to_vec(),
            b"salt".to_vec(),
            (
                <[u8; 32]>::from(program_a_id),
                <[u8; 32]>::from(program_b_id)
            )
                .encode(),
            10_000_000_000,
            0,
            false,
        ));

        run_to_block(2, None);

        assert_ok!(Gear::send_message(
            RuntimeOrigin::signed(USER_1),
            compose_id,
            100_u64.to_le_bytes().to_vec(),
            60_000_000_000,
            0,
            false,
        ));

        run_to_block(4, None);

        // Gas total issuance should have gone back to 0.
        assert_eq!(utils::user_messages_sent(), (4, 0));
        assert_eq!(GasHandlerOf::<Test>::total_supply(), 0);
    });
}

// Before introducing this test, upload_program extrinsic didn't check the value.
// Also value wasn't check in `create_program` syscall. There could be the next test case, which could affect badly.
//
// User submits program with value X, which is not checked. Say X < ED. If we send handle and reply messages with
// values during the init message processing, internal checks will result in errors (either, because sending value
// Y <= X < ED is not allowed, or because of Y > X, when X < ED).
// However, in this same situation of program being initialized and sending some message with value, if program send
// init message with value Y <= X < ED, no internal checks will occur, so such message sending will be passed further
// to manager, although having value less than ED.
//
// Note: on manager level message will not be included to the queue.
// But it's is not preferable to enter that `if` clause.
#[test]
fn test_create_program_with_value_lt_ed() {
    use demo_constructor::{Calls, Scheme, WASM_BINARY};

    init_logger();
    new_test_ext().execute_with(|| {
        // Ids of custom_destination
        let ed = get_ed();
        let msg_receiver_1 = 5u64;
        let msg_receiver_1_hash = <[u8; 32]>::from(msg_receiver_1.into_origin());
        let msg_receiver_2 = 6u64;
        let msg_receiver_2_hash = <[u8; 32]>::from(msg_receiver_2.into_origin());

        let default_calls = Calls::builder()
            .send_value(msg_receiver_1_hash, [], 500)
            .send_value(msg_receiver_2_hash, [], 500);

        // Submit the code
        let code = ProgramCodeKind::Default.to_bytes();
        let code_id = CodeId::generate(&code).into_bytes();
        assert_ok!(Gear::upload_code(RuntimeOrigin::signed(USER_1), code));

        // Can't initialize program with value less than ED
        assert_noop!(
            Gear::upload_program(
                RuntimeOrigin::signed(USER_1),
                ProgramCodeKind::Default.to_bytes(),
                b"test0".to_vec(),
                EMPTY_PAYLOAD.to_vec(),
                100_000_000,
                ed - 1,
                false,
            ),
            Error::<Test>::ValueLessThanMinimal,
        );

        let gas_limit = 200_000_001;

        // Simple passing test with values
        // Sending 500 value with "handle" messages. This should not fail.
        // Must be stated, that "handle" messages send value to some non-existing address
        // so messages will go to mailbox
        let calls = default_calls
            .clone()
            .create_program_wgas(code_id, [], [], gas_limit);

        let (_init_mid, _pid) =
            submit_constructor_with_args(USER_1, b"test1", Scheme::direct(calls), 1_000);

        run_to_block(2, None);

        // init messages sent by user and by program
        assert_total_dequeued(2 + 1);
        // programs deployed by user and by program
        assert_init_success(2);

        let origin_msg_id = MessageId::generate_from_user(1, USER_1.cast(), 0);
        let msg1_mailbox = MessageId::generate_outgoing(origin_msg_id, 0);
        let msg2_mailbox = MessageId::generate_outgoing(origin_msg_id, 1);
        assert!(MailboxOf::<Test>::contains(&msg_receiver_1, &msg1_mailbox));
        assert!(MailboxOf::<Test>::contains(&msg_receiver_2, &msg2_mailbox));

        System::reset_events();

        // Trying to send init message from program with value less than ED.
        // First two messages won't fail, because provided values are in a valid range
        // The last message value (which is the value of init message) will end execution with trap
        let calls = default_calls.create_program_value_wgas(code_id, [], [], gas_limit, ed - 1);

        assert_ok!(Gear::upload_program(
            RuntimeOrigin::signed(USER_1),
            WASM_BINARY.to_vec(),
            b"test2".to_vec(),
            Scheme::direct(calls).encode(),
            10_000_000_000,
            10_000,
            false,
        ));

        let msg_id = get_last_message_id();

        run_to_block(3, None);

        // User's message execution will result in trap, because program tries
        // to send init message with value in invalid range.
        assert_total_dequeued(1);

        let error_text = format!(
            "panicked with 'Failed to create program: {:?}'",
            GstdError::Core(ExtError::Message(MessageError::InsufficientValue).into())
        );

        assert_failed(
            msg_id,
            ActorExecutionErrorReplyReason::Trap(TrapExplanation::Panic(error_text.into())),
        );
    })
}

// Before introducing this test, upload_program extrinsic didn't check the value.
// Also value wasn't check in `create_program` syscall. There could be the next test case, which could affect badly.
//
// For instance, we have a guarantee that provided init message value is more than ED before executing message.
// User sends init message to the program, which, for example, in init function sends different kind of messages.
// Because of message value not being checked for init messages, program can send more value amount within init message,
// then it has on it's balance. Such message send will end up without any error/trap. So all in all execution will end
// up successfully with messages sent from program with total value more than was provided to the program.
//
// Again init message won't be added to the queue, because of the check here (https://github.com/gear-tech/gear/blob/master/pallets/gear/src/manager.rs#L351-L364).
// But it's is not preferable to enter that `if` clause.
#[test]
fn test_create_program_with_exceeding_value() {
    use demo_constructor::{Calls, Scheme, WASM_BINARY};

    init_logger();
    new_test_ext().execute_with(|| {
        let msg_value = 100001;
        let calls = Calls::builder().create_program_value([0; 32], [], [], msg_value);

        assert_ok!(Gear::upload_program(
            RuntimeOrigin::signed(USER_1),
            WASM_BINARY.to_vec(),
            DEFAULT_SALT.to_vec(),
            Scheme::direct(calls).encode(),
            10_000_000_000,
            msg_value - 1,
            false,
        ));

        let msg_id = get_last_message_id();

        run_to_next_block(None);

        // User's message execution will result in trap, because program tries
        // to send init message with value in invalid range.
        assert_total_dequeued(1);

        let error_text = format!(
            "panicked with 'Failed to create program: {:?}'",
            GstdError::Core(ExtError::Execution(ExecutionError::NotEnoughValue).into())
        );
        assert_failed(
            msg_id,
            ActorExecutionErrorReplyReason::Trap(TrapExplanation::Panic(error_text.into())),
        );
    })
}

#[test]
fn test_create_program_without_gas_works() {
    use demo_constructor::{Calls, Scheme};

    init_logger();
    new_test_ext().execute_with(|| {
        let code = ProgramCodeKind::Default.to_bytes();
        let code_id = CodeId::generate(&code);

        assert_ok!(Gear::upload_code(RuntimeOrigin::signed(USER_1), code));

        let calls = Calls::builder().create_program(code_id.into_bytes(), [], []);

        let _ = init_constructor(Scheme::direct(calls));

        assert_total_dequeued(2 + 1);
        assert_init_success(2);
    })
}

#[test]
fn demo_constructor_works() {
    init_logger();
    new_test_ext().execute_with(|| {
        use demo_constructor::{Arg, Calls, Scheme};

        let (_init_mid, constructor_id) = utils::init_constructor(Scheme::empty());

        let calls = Calls::builder()
            .source("source")
            .send_value("source", Arg::bytes("Hello, user!"), 100_000)
            .store_vec("message_id")
            .send("source", "message_id");

        assert_ok!(Gear::send_message(
            RuntimeOrigin::signed(USER_1),
            constructor_id,
            calls.encode(),
            BlockGasLimitOf::<Test>::get(),
            100_000,
            false,
        ));

        let message_id = get_last_message_id();

        run_to_next_block(None);

        let message_id = MessageId::generate_outgoing(message_id, 0);

        let last_mail = maybe_any_last_message().expect("Element should be");
        assert_eq!(last_mail.payload_bytes(), message_id.as_ref());

        let (first_mail, _bn) = {
            let res = MailboxOf::<Test>::remove(USER_1, message_id);
            assert!(res.is_ok());
            res.expect("was asserted previously")
        };

        assert_eq!(first_mail.value(), 100_000);
        assert_eq!(first_mail.payload_bytes(), b"Hello, user!");

        let calls = Calls::builder().panic("I just panic every time");

        assert_ok!(Gear::send_message(
            RuntimeOrigin::signed(USER_1),
            constructor_id,
            calls.encode(),
            BlockGasLimitOf::<Test>::get(),
            0,
            false,
        ));

        let message_id = get_last_message_id();

        run_to_next_block(None);

        let error_text = "panicked with 'I just panic every time'".to_owned();

        assert_failed(
            message_id,
            ActorExecutionErrorReplyReason::Trap(TrapExplanation::Panic(error_text.into())),
        );

        let reply = maybe_any_last_message().expect("Should be");
        assert_eq!(reply.id(), MessageId::generate_reply(message_id));
        assert_eq!(
            reply.reply_code().expect("Should be"),
            ReplyCode::error(SimpleExecutionError::UserspacePanic)
        )
    });
}

#[test]
fn demo_constructor_value_eq() {
    init_logger();
    new_test_ext().execute_with(|| {
        use demo_constructor::{Arg, Calls, Scheme};

        let (_init_mid, constructor_id) = utils::init_constructor(Scheme::empty());

        let calls = Calls::builder()
            .value_as_vec("value")
            .bytes_eq("bool", "value", 100_000u128.encode())
            .if_else(
                "bool",
                Calls::builder().reply(Arg::bytes("Eq")),
                Calls::builder().reply(Arg::bytes("Ne")),
            );

        assert_ok!(Gear::send_message(
            RuntimeOrigin::signed(USER_1),
            constructor_id,
            calls.encode(),
            BlockGasLimitOf::<Test>::get(),
            100_000,
            false,
        ));

        run_to_next_block(None);

        let last_mail = maybe_any_last_message().expect("Element should be");
        assert_eq!(last_mail.payload_bytes(), b"Eq");

        assert_ok!(Gear::send_message(
            RuntimeOrigin::signed(USER_1),
            constructor_id,
            calls.encode(),
            BlockGasLimitOf::<Test>::get(),
            0,
            false,
        ));

        run_to_next_block(None);

        let last_mail = maybe_any_last_message().expect("Element should be");
        assert_eq!(last_mail.payload_bytes(), b"Ne");
    });
}

#[test]
fn demo_constructor_is_demo_ping() {
    init_logger();
    new_test_ext().execute_with(|| {
        use demo_constructor::{Arg, Calls, Scheme};

        let ping = Arg::bytes("PING");
        let pong = Arg::bytes("PONG");

        let ping_branch = Calls::builder().send("source", pong);
        let noop_branch = Calls::builder().noop();

        let init = Calls::builder().reply(ping.clone());

        let handle = Calls::builder()
            .source("source")
            .load("payload")
            .bytes_eq("is_ping", "payload", ping)
            .if_else("is_ping", ping_branch, noop_branch);

        let handle_reply = Calls::builder().panic("I don't like replies");

        let scheme = Scheme::predefined(init, handle, handle_reply, Default::default());

        // checking init
        let (_init_mid, constructor_id) = utils::init_constructor(scheme);

        let init_reply = maybe_any_last_message().expect("Element should be");
        assert_eq!(init_reply.payload_bytes(), b"PING");

        let mut message_id_to_reply = None;

        // checking handle twice
        for _ in 0..2 {
            assert_ok!(Gear::send_message(
                RuntimeOrigin::signed(USER_1),
                constructor_id,
                b"PING".to_vec(),
                BlockGasLimitOf::<Test>::get(),
                0,
                false,
            ));

            run_to_next_block(None);

            let last_mail = maybe_any_last_message().expect("Element should be");
            assert_eq!(last_mail.payload_bytes(), b"PONG");
            message_id_to_reply = Some(last_mail.id());
        }

        let message_id_to_reply = message_id_to_reply.expect("Should be");

        assert_ok!(Gear::send_reply(
            RuntimeOrigin::signed(USER_1),
            message_id_to_reply,
            vec![],
            BlockGasLimitOf::<Test>::get(),
            0,
            false,
        ));

        let reply_id = get_last_message_id();

        run_to_next_block(None);

        // we don't assert fail reason since no error reply sent on reply,
        // but message id has stamp in MessagesDispatched event.
        let status = dispatch_status(reply_id).expect("Not found in `MessagesDispatched`");
        assert_eq!(status, DispatchStatus::Failed);
    });
}

#[test]
fn test_reply_to_terminated_program() {
    use demo_constructor::demo_exit_init;

    init_logger();
    new_test_ext().execute_with(|| {
        let (original_message_id, _program_id) =
            submit_constructor_with_args(USER_1, DEFAULT_SALT, demo_exit_init::scheme(true), 0);

        let mail_id = MessageId::generate_outgoing(original_message_id, 0);

        run_to_block(2, None);

        // Check mail in Mailbox
        assert_eq!(MailboxOf::<Test>::len(&USER_1), 1);

        // Send reply
        let reply_call = crate::mock::RuntimeCall::Gear(crate::Call::<Test>::send_reply {
            reply_to_id: mail_id,
            payload: EMPTY_PAYLOAD.to_vec(),
            gas_limit: 10_000_000,
            value: 0,
            keep_alive: false,
        });
        assert_noop!(
            reply_call.dispatch(RuntimeOrigin::signed(USER_1)),
            Error::<Test>::InactiveProgram,
        );

        // the only way to claim value from terminated destination is a corresponding extrinsic call
        assert_ok!(Gear::claim_value(RuntimeOrigin::signed(USER_1), mail_id,));

        assert!(MailboxOf::<Test>::is_empty(&USER_1));

        System::assert_last_event(
            Event::UserMessageRead {
                id: mail_id,
                reason: UserMessageReadRuntimeReason::MessageClaimed.into_reason(),
            }
            .into(),
        )
    })
}

#[test]
fn calculate_gas_info_for_wait_dispatch_works() {
    init_logger();
    new_test_ext().execute_with(|| {
        // Test should still be valid once #1173 solved.
        let GasInfo { waited, .. } = Gear::calculate_gas_info(
            USER_1.into_origin(),
            HandleKind::Init(demo_init_wait::WASM_BINARY.to_vec()),
            EMPTY_PAYLOAD.to_vec(),
            0,
            true,
            true,
        )
        .unwrap();

        assert!(waited);
    });
}

#[test]
fn delayed_sending() {
    use demo_delayed_sender::WASM_BINARY;

    init_logger();
    new_test_ext().execute_with(|| {
        let delay = 3u32;
        // Deploy program, which sends mail in "payload" amount of blocks.
        assert_ok!(Gear::upload_program(
            RuntimeOrigin::signed(USER_1),
            WASM_BINARY.to_vec(),
            DEFAULT_SALT.to_vec(),
            delay.to_le_bytes().to_vec(),
            BlockGasLimitOf::<Test>::get(),
            0,
            false,
        ));

        let prog = utils::get_last_program_id();

        run_to_next_block(None);
        assert!(Gear::is_active(prog));

        let auto_reply = maybe_last_message(USER_1).expect("Should be");
        assert!(auto_reply.details().is_some());
        assert!(auto_reply.payload_bytes().is_empty());
        assert_eq!(
            auto_reply.reply_code().expect("Should be"),
            ReplyCode::Success(SuccessReplyReason::Auto)
        );

        System::reset_events();

        for _ in 0..delay {
            assert!(maybe_last_message(USER_1).is_none());
            run_to_next_block(None);
        }

        assert!(!MailboxOf::<Test>::is_empty(&USER_1));
        assert_eq!(
            maybe_last_message(USER_1)
                .expect("Event should be")
                .payload_bytes(),
            b"Delayed hello!".encode()
        );
    });
}

#[test]
fn delayed_wake() {
    use demo_delayed_sender::WASM_BINARY;

    init_logger();
    new_test_ext().execute_with(|| {
        assert_ok!(Gear::upload_program(
            RuntimeOrigin::signed(USER_1),
            WASM_BINARY.to_vec(),
            DEFAULT_SALT.to_vec(),
            0u32.to_le_bytes().to_vec(),
            BlockGasLimitOf::<Test>::get(),
            0,
            false,
        ));

        let prog = utils::get_last_program_id();

        run_to_next_block(None);

        assert!(Gear::is_active(prog));

        assert!(maybe_last_message(USER_1).is_some());

        // This message will go into waitlist.
        assert_ok!(Gear::send_message(
            RuntimeOrigin::signed(USER_1),
            prog,
            // Non zero size payload to trigger other demos repr case.
            vec![0],
            BlockGasLimitOf::<Test>::get(),
            0,
            false,
        ));

        let mid = get_last_message_id();

        assert!(!WaitlistOf::<Test>::contains(&prog, &mid));

        run_to_next_block(None);

        assert!(WaitlistOf::<Test>::contains(&prog, &mid));

        let delay = 3u32;

        // This message will wake previous message in "payload" blocks
        assert_ok!(Gear::send_message(
            RuntimeOrigin::signed(USER_1),
            prog,
            delay.to_le_bytes().to_vec(),
            BlockGasLimitOf::<Test>::get(),
            0,
            false,
        ));

        run_to_next_block(None);

        for _ in 0..delay {
            assert!(WaitlistOf::<Test>::contains(&prog, &mid));
            run_to_next_block(None);
        }

        assert!(!WaitlistOf::<Test>::contains(&prog, &mid));
    });
}

#[test]
fn cascading_messages_with_value_do_not_overcharge() {
    use demo_mul_by_const::WASM_BINARY as MUL_CONST_WASM_BINARY;
    use demo_waiting_proxy::WASM_BINARY as WAITING_PROXY_WASM_BINARY;

    init_logger();
    new_test_ext().execute_with(|| {
        let program_id = generate_program_id(MUL_CONST_WASM_BINARY, b"program");
        let wrapper_id = generate_program_id(WAITING_PROXY_WASM_BINARY, b"salt");

        assert_ok!(Gear::upload_program(
            RuntimeOrigin::signed(USER_1),
            MUL_CONST_WASM_BINARY.to_vec(),
            b"program".to_vec(),
            50_u64.encode(),
            10_000_000_000,
            0,
            false,
        ));

        assert_ok!(Gear::upload_program(
            RuntimeOrigin::signed(USER_1),
            WAITING_PROXY_WASM_BINARY.to_vec(),
            b"salt".to_vec(),
            (<[u8; 32]>::from(program_id), 0u64).encode(),
            10_000_000_000,
            0,
            false,
        ));

        run_to_block(2, None);

        let payload = 100_u64.to_le_bytes().to_vec();

        let user_balance_before_calculating = Balances::free_balance(USER_1);

        run_to_block(3, None);

        // The constant added for checks.
        let value = 10_000_000;

        let GasInfo {
            min_limit: gas_reserved,
            burned: gas_to_spend,
            ..
        } = Gear::calculate_gas_info(
            USER_1.into_origin(),
            HandleKind::Handle(wrapper_id),
            payload.clone(),
            value,
            true,
            true,
        )
        .expect("Failed to get gas spent");

        assert!(gas_reserved >= gas_to_spend);

        run_to_block(4, None);

        // A message is sent to a waiting proxy program that passes execution
        // on to another program while keeping the `value`.
        // The overall gas expenditure is `gas_to_spend`. The message gas limit
        // is set to be just enough to cover this amount.
        // The sender's account has enough funds for both gas and `value`,
        // therefore expecting the message to be processed successfully.
        // Expected outcome: the sender's balance has decreased by the
        // (`gas_to_spend` + `value`).

        let user_initial_balance = Balances::free_balance(USER_1);

        assert_eq!(user_balance_before_calculating, user_initial_balance);
        // Zero because no message added into mailbox.
        assert_eq!(GearBank::<Test>::account_total(&USER_1), 0);
        assert!(MailboxOf::<Test>::is_empty(&USER_1));

        assert_ok!(Gear::send_message(
            RuntimeOrigin::signed(USER_1),
            wrapper_id,
            payload,
            gas_reserved,
            value,
            false,
        ));

        let gas_to_spend = gas_price(gas_to_spend);
        let gas_reserved = gas_price(gas_reserved);
        let reserved_balance = gas_reserved + value;

        assert_balance(
            USER_1,
            user_initial_balance - reserved_balance,
            reserved_balance,
        );
        run_to_block(5, None);

        assert!(MailboxOf::<Test>::is_empty(&USER_1));
        assert_balance(USER_1, user_initial_balance - gas_to_spend - value, 0u128);
    });
}

#[test]
fn free_storage_hold_on_scheduler_overwhelm() {
    use demo_constructor::{demo_value_sender::TestData, Scheme};

    init_logger();
    new_test_ext().execute_with(|| {
        let (_init_mid, sender) = init_constructor(Scheme::empty());

        let data = TestData::gasful(20_000, 0);

        let mb_cost = CostsPerBlockOf::<Test>::mailbox();
        let reserve_for = CostsPerBlockOf::<Test>::reserve_for();

        let user_1_balance = Balances::free_balance(USER_1);
        assert_eq!(GearBank::<Test>::account_total(&USER_1), 0);

        let user_2_balance = Balances::free_balance(USER_2);
        assert_eq!(GearBank::<Test>::account_total(&USER_2), 0);

        let prog_balance = Balances::free_balance(sender.cast::<AccountId>());
        assert_eq!(GearBank::<Test>::account_total(&sender.cast()), 0);

        let (_, gas_info) = utils::calculate_handle_and_send_with_extra(
            USER_1,
            sender,
            data.request(USER_2.into_origin()).encode(),
            Some(data.extra_gas),
            0,
        );

        utils::assert_balance(
            USER_1,
            user_1_balance - gas_price(gas_info.min_limit + data.extra_gas),
            gas_price(gas_info.min_limit + data.extra_gas),
        );
        utils::assert_balance(USER_2, user_2_balance, 0u128);
        utils::assert_balance(sender, prog_balance, 0u128);
        assert!(MailboxOf::<Test>::is_empty(&USER_2));

        run_to_next_block(None);

        let hold_bound =
            HoldBoundBuilder::<Test>::new(StorageType::Mailbox).maximum_for(data.gas_limit_to_send);

        let expected_duration =
            BlockNumberFor::<Test>::saturated_from(data.gas_limit_to_send / mb_cost) - reserve_for;

        assert_eq!(hold_bound.expected_duration(), expected_duration);

        utils::assert_balance(
            USER_1,
            user_1_balance - gas_price(gas_info.burned + data.gas_limit_to_send),
            gas_price(data.gas_limit_to_send),
        );
        utils::assert_balance(USER_2, user_2_balance, 0u128);
        utils::assert_balance(sender, prog_balance - data.value, data.value);
        assert!(!MailboxOf::<Test>::is_empty(&USER_2));

        // Expected block.
        run_to_block(hold_bound.expected(), Some(0));
        assert!(!MailboxOf::<Test>::is_empty(&USER_2));

        // Deadline block (can pay till this one).
        run_to_block(hold_bound.deadline(), Some(0));
        assert!(!MailboxOf::<Test>::is_empty(&USER_2));

        // Block which already can't be paid.
        run_to_next_block(None);

        let gas_totally_burned = gas_price(gas_info.burned + data.gas_limit_to_send);

        utils::assert_balance(USER_1, user_1_balance - gas_totally_burned, 0u128);
        utils::assert_balance(USER_2, user_2_balance, 0u128);
        utils::assert_balance(sender, prog_balance, 0u128);
        assert!(MailboxOf::<Test>::is_empty(&USER_2));
    });
}

#[test]
fn execution_over_blocks() {
    const MAX_BLOCK: u64 = 10_000_000_000;

    init_logger();

    let assert_last_message = |src: [u8; 32], count: u128| {
        use demo_calc_hash::verify_result;

        let last_message = maybe_last_message(USER_1).expect("Get last message failed.");
        let result =
            <[u8; 32]>::decode(&mut last_message.payload_bytes()).expect("Decode result failed");

        assert!(verify_result(src, count, result));

        System::reset_events();
    };

    let estimate_gas_per_calc = || -> (u64, u64) {
        use demo_calc_hash_in_one_block::{Package, WASM_BINARY};

        let (src, times) = ([0; 32], 1);

        let init_gas = Gear::calculate_gas_info(
            USER_1.into_origin(),
            HandleKind::Init(WASM_BINARY.to_vec()),
            EMPTY_PAYLOAD.to_vec(),
            0,
            true,
            true,
        )
        .expect("Failed to get gas spent");

        // deploy demo-calc-in-one-block
        assert_ok!(Gear::upload_program(
            RuntimeOrigin::signed(USER_1),
            WASM_BINARY.to_vec(),
            b"estimate threshold".to_vec(),
            EMPTY_PAYLOAD.to_vec(),
            init_gas.burned,
            0,
            false,
        ));
        let in_one_block = get_last_program_id();

        run_to_next_block(Some(MAX_BLOCK));

        // estimate start cost
        let pkg = Package::new(times, src);
        let gas = Gear::calculate_gas_info(
            USER_1.into_origin(),
            HandleKind::Handle(in_one_block),
            pkg.encode(),
            0,
            true,
            true,
        )
        .expect("Failed to get gas spent");

        (init_gas.min_limit, gas.min_limit)
    };

    new_test_ext().execute_with(|| {
        use demo_calc_hash_in_one_block::{Package, WASM_BINARY};

        // We suppose that gas limit is less than gas allowance
        let block_gas_limit = MAX_BLOCK - 10_000;

        // Deploy demo-calc-hash-in-one-block.
        assert_ok!(Gear::upload_program(
            RuntimeOrigin::signed(USER_1),
            WASM_BINARY.to_vec(),
            DEFAULT_SALT.to_vec(),
            EMPTY_PAYLOAD.to_vec(),
            5_000_000_000,
            0,
            false,
        ));
        let in_one_block = get_last_program_id();

        assert!(ProgramStorageOf::<Test>::program_exists(in_one_block));

        let src = [0; 32];

        let expected = 64;
        assert_ok!(Gear::send_message(
            RuntimeOrigin::signed(USER_1),
            in_one_block,
            Package::new(expected, src).encode(),
            block_gas_limit,
            0,
            false,
        ));

        run_to_next_block(Some(MAX_BLOCK));

        assert_last_message([0; 32], expected);

        assert_ok!(Gear::send_message(
            RuntimeOrigin::signed(USER_1),
            in_one_block,
            Package::new(1_024, src).encode(),
            block_gas_limit,
            0,
            false,
        ));

        let message_id = get_last_message_id();
        run_to_next_block(Some(MAX_BLOCK));

        assert_failed(
            message_id,
            ActorExecutionErrorReplyReason::Trap(TrapExplanation::GasLimitExceeded),
        );
    });

    new_test_ext().execute_with(|| {
        use demo_calc_hash::sha2_512_256;
        use demo_calc_hash_over_blocks::{Method, WASM_BINARY};
        let block_gas_limit = MAX_BLOCK;

        let (_, calc_threshold) = estimate_gas_per_calc();

        // deploy demo-calc-hash-over-blocks
        assert_ok!(Gear::upload_program(
            RuntimeOrigin::signed(USER_1),
            WASM_BINARY.to_vec(),
            DEFAULT_SALT.to_vec(),
            calc_threshold.encode(),
            9_000_000_000,
            0,
            false,
        ));
        let over_blocks = get_last_program_id();

        assert!(ProgramStorageOf::<Test>::program_exists(over_blocks));

        let (src, id, expected) = ([0; 32], sha2_512_256(b"42"), 512);

        // trigger calculation
        assert_ok!(Gear::send_message(
            RuntimeOrigin::signed(USER_1),
            over_blocks,
            Method::Start { src, id, expected }.encode(),
            9_000_000_000,
            0,
            false,
        ));

        run_to_next_block(Some(MAX_BLOCK));

        let mut count = 0;
        loop {
            let lm = maybe_last_message(USER_1);

            if !(lm.is_none() || lm.unwrap().payload_bytes().is_empty()) {
                break;
            }

            assert_ok!(Gear::send_message(
                RuntimeOrigin::signed(USER_1),
                over_blocks,
                Method::Refuel(id).encode(),
                block_gas_limit,
                0,
                false,
            ));

            count += 1;
            run_to_next_block(Some(MAX_BLOCK));
        }

        assert!(count > 1);
        assert_last_message(src, expected);
    });
}

#[test]
fn call_forbidden_function() {
    let wat = r#"
    (module
        (import "env" "memory" (memory 1))
        (import "env" "gr_gas_available" (func $gr_gas_available (param i32)))
        (export "handle" (func $handle))
        (func $handle
            i32.const 0
            call $gr_gas_available
        )
    )"#;

    init_logger();
    new_test_ext().execute_with(|| {
        let prog_id = upload_program_default(USER_1, ProgramCodeKind::Custom(wat))
            .expect("submit result was asserted");

        run_to_block(2, None);

        let err = Gear::calculate_gas_info(
            USER_1.into_origin(),
            HandleKind::Handle(prog_id),
            EMPTY_PAYLOAD.to_vec(),
            0,
            true,
            true,
        )
        .expect_err("Must return error");

        let trap = TrapExplanation::ForbiddenFunction;

        assert_eq!(err, format!("Program terminated with a trap: '{trap}'"));
    });
}

#[test]
fn waking_message_waiting_for_mx_lock_does_not_lead_to_deadlock() {
    use demo_waiter::{
        Command as WaiterCommand, LockContinuation, MxLockContinuation, WASM_BINARY as WAITER_WASM,
    };

    fn execution() {
        System::reset_events();

        Gear::upload_program(
            RuntimeOrigin::signed(USER_1),
            WAITER_WASM.to_vec(),
            DEFAULT_SALT.to_vec(),
            EMPTY_PAYLOAD.to_vec(),
            BlockGasLimitOf::<Test>::get(),
            0,
            false,
        )
        .expect("Failed to upload Waiter");
        let waiter_prog_id = get_last_program_id();
        run_to_next_block(None);

        let send_command_to_waiter = |command: WaiterCommand| {
            MailboxOf::<Test>::clear();
            Gear::send_message(
                RuntimeOrigin::signed(USER_1),
                waiter_prog_id,
                command.encode(),
                BlockGasLimitOf::<Test>::get(),
                0,
                false,
            )
            .unwrap_or_else(|_| panic!("Failed to send command {:?} to Waiter", command));
            let msg_id = get_last_message_id();
            let msg_block_number = System::block_number() + 1;
            run_to_next_block(None);
            (msg_id, msg_block_number)
        };

        let (lock_owner_msg_id, _lock_owner_msg_block_number) =
            send_command_to_waiter(WaiterCommand::MxLock(
                None,
                MxLockContinuation::General(LockContinuation::SleepFor(4)),
            ));

        let (lock_rival_1_msg_id, _) = send_command_to_waiter(WaiterCommand::MxLock(
            None,
            MxLockContinuation::General(LockContinuation::Nothing),
        ));

        send_command_to_waiter(WaiterCommand::WakeUp(lock_rival_1_msg_id.into()));

        let (lock_rival_2_msg_id, _) = send_command_to_waiter(WaiterCommand::MxLock(
            None,
            MxLockContinuation::General(LockContinuation::Nothing),
        ));

        assert!(WaitlistOf::<Test>::contains(
            &waiter_prog_id,
            &lock_owner_msg_id
        ));
        assert!(WaitlistOf::<Test>::contains(
            &waiter_prog_id,
            &lock_rival_1_msg_id
        ));
        assert!(WaitlistOf::<Test>::contains(
            &waiter_prog_id,
            &lock_rival_2_msg_id
        ));

        // Run for 1 block, so the lock owner wakes up after sleeping for 4 blocks,
        // releases the mutex so the lock rival 1 can acquire and release it for
        // the lock rival 2 to acquire it.
        run_for_blocks(1, None);

        assert_succeed(lock_owner_msg_id);
        assert_succeed(lock_rival_1_msg_id);
        assert_succeed(lock_rival_2_msg_id);
    }

    init_logger();
    new_test_ext().execute_with(execution);
}

#[test]
fn waking_message_waiting_for_rw_lock_does_not_lead_to_deadlock() {
    use demo_waiter::{
        Command as WaiterCommand, LockContinuation, RwLockContinuation, RwLockType,
        WASM_BINARY as WAITER_WASM,
    };

    fn execution() {
        System::reset_events();

        Gear::upload_program(
            RuntimeOrigin::signed(USER_1),
            WAITER_WASM.to_vec(),
            DEFAULT_SALT.to_vec(),
            EMPTY_PAYLOAD.to_vec(),
            BlockGasLimitOf::<Test>::get(),
            0,
            false,
        )
        .expect("Failed to upload Waiter");
        let waiter_prog_id = get_last_program_id();
        run_to_next_block(None);

        let send_command_to_waiter = |command: WaiterCommand| {
            MailboxOf::<Test>::clear();
            Gear::send_message(
                RuntimeOrigin::signed(USER_1),
                waiter_prog_id,
                command.encode(),
                BlockGasLimitOf::<Test>::get(),
                0,
                false,
            )
            .unwrap_or_else(|_| panic!("Failed to send command {:?} to Waiter", command));
            let msg_id = get_last_message_id();
            let msg_block_number = System::block_number() + 1;
            run_to_next_block(None);
            (msg_id, msg_block_number)
        };

        // For write lock
        {
            let (lock_owner_msg_id, _lock_owner_msg_block_number) =
                send_command_to_waiter(WaiterCommand::RwLock(
                    RwLockType::Read,
                    RwLockContinuation::General(LockContinuation::SleepFor(4)),
                ));

            let (lock_rival_1_msg_id, _) = send_command_to_waiter(WaiterCommand::RwLock(
                RwLockType::Write,
                RwLockContinuation::General(LockContinuation::Nothing),
            ));

            send_command_to_waiter(WaiterCommand::WakeUp(lock_rival_1_msg_id.into()));

            let (lock_rival_2_msg_id, _) = send_command_to_waiter(WaiterCommand::RwLock(
                RwLockType::Write,
                RwLockContinuation::General(LockContinuation::Nothing),
            ));

            assert!(WaitlistOf::<Test>::contains(
                &waiter_prog_id,
                &lock_owner_msg_id
            ));
            assert!(WaitlistOf::<Test>::contains(
                &waiter_prog_id,
                &lock_rival_1_msg_id
            ));
            assert!(WaitlistOf::<Test>::contains(
                &waiter_prog_id,
                &lock_rival_2_msg_id
            ));

            // Run for 1 block, so the lock owner wakes up after sleeping for 4 blocks,
            // releases the mutex so the lock rival 1 can acquire and release it for
            // the lock rival 2 to acquire it.
            run_for_blocks(1, None);

            assert_succeed(lock_owner_msg_id);
            assert_succeed(lock_rival_1_msg_id);
            assert_succeed(lock_rival_2_msg_id);
        }

        // For read lock
        {
            let (lock_owner_msg_id, _lock_owner_msg_block_number) =
                send_command_to_waiter(WaiterCommand::RwLock(
                    RwLockType::Write,
                    RwLockContinuation::General(LockContinuation::SleepFor(4)),
                ));

            let (lock_rival_1_msg_id, _) = send_command_to_waiter(WaiterCommand::RwLock(
                RwLockType::Read,
                RwLockContinuation::General(LockContinuation::Nothing),
            ));

            send_command_to_waiter(WaiterCommand::WakeUp(lock_rival_1_msg_id.into()));

            let (lock_rival_2_msg_id, _) = send_command_to_waiter(WaiterCommand::RwLock(
                RwLockType::Write,
                RwLockContinuation::General(LockContinuation::Nothing),
            ));

            assert!(WaitlistOf::<Test>::contains(
                &waiter_prog_id,
                &lock_owner_msg_id
            ));
            assert!(WaitlistOf::<Test>::contains(
                &waiter_prog_id,
                &lock_rival_1_msg_id
            ));
            assert!(WaitlistOf::<Test>::contains(
                &waiter_prog_id,
                &lock_rival_2_msg_id
            ));

            // Run for 1 block, so the lock owner wakes up after sleeping for 4 blocks,
            // releases the mutex so the lock rival 1 can acquire and release it for
            // the lock rival 2 to acquire it.
            run_for_blocks(1, None);

            assert_succeed(lock_owner_msg_id);
            assert_succeed(lock_rival_1_msg_id);
            assert_succeed(lock_rival_2_msg_id);
        }
    }

    init_logger();
    new_test_ext().execute_with(execution);
}

#[test]
fn mx_lock_ownership_exceedance() {
    use demo_waiter::{
        Command as WaiterCommand, LockContinuation, MxLockContinuation, WASM_BINARY as WAITER_WASM,
    };

    const LOCK_HOLD_DURATION: u32 = 3;

    fn execution() {
        System::reset_events();

        Gear::upload_program(
            RuntimeOrigin::signed(USER_1),
            WAITER_WASM.to_vec(),
            DEFAULT_SALT.to_vec(),
            EMPTY_PAYLOAD.to_vec(),
            BlockGasLimitOf::<Test>::get(),
            0,
            false,
        )
        .expect("Failed to upload Waiter");
        let waiter_prog_id = get_last_program_id();
        run_to_next_block(None);

        // Helper functions (collapse the block)
        let (run_test_case, get_lock_ownership_exceeded_trap) = {
            let send_command_to_waiter = |command: WaiterCommand| {
                MailboxOf::<Test>::clear();
                Gear::send_message(
                    RuntimeOrigin::signed(USER_1),
                    waiter_prog_id,
                    command.encode(),
                    BlockGasLimitOf::<Test>::get(),
                    0,
                    false,
                )
                .unwrap_or_else(|_| panic!("Failed to send command {:?} to Waiter", command));
                let msg_id = get_last_message_id();
                let msg_block_number = System::block_number() + 1;
                run_to_next_block(None);
                (msg_id, msg_block_number)
            };

            let run_test_case =
                move |command: WaiterCommand,
                      run_for_blocks_before_lock_assert: u32,
                      assert_command_result: &dyn Fn(MessageId),
                      assert_lock_result: &dyn Fn(MessageId, MessageId)| {
                    let (command_msg_id, _) = send_command_to_waiter(command);

                    // Subtract 1 because sending command to waiter below adds 1 block
                    run_for_blocks(
                        (run_for_blocks_before_lock_assert - 1).saturated_into(),
                        None,
                    );

                    assert_command_result(command_msg_id);

                    let (lock_msg_id, _) = send_command_to_waiter(WaiterCommand::MxLock(
                        Some(1),
                        MxLockContinuation::General(LockContinuation::Nothing),
                    ));

                    assert_lock_result(command_msg_id, lock_msg_id);
                };

            let get_lock_ownership_exceeded_trap = |command_msg_id| {
                ActorExecutionErrorReplyReason::Trap(TrapExplanation::Panic(
                    format!(
                        "panicked with 'Message 0x{} has exceeded lock ownership time'",
                        hex::encode(command_msg_id)
                    )
                    .into(),
                ))
            };

            (run_test_case, get_lock_ownership_exceeded_trap)
        };

        // Msg1 acquires lock and goes into waitlist
        // Msg2 acquires the lock after Msg1's lock ownership time has exceeded
        run_test_case(
            WaiterCommand::MxLock(
                Some(LOCK_HOLD_DURATION),
                MxLockContinuation::General(LockContinuation::Wait),
            ),
            LOCK_HOLD_DURATION,
            &|command_msg_id| {
                assert!(WaitlistOf::<Test>::contains(
                    &waiter_prog_id,
                    &command_msg_id
                ));
            },
            &|command_msg_id, lock_msg_id| {
                assert_failed(
                    command_msg_id,
                    get_lock_ownership_exceeded_trap(command_msg_id),
                );
                assert_succeed(lock_msg_id);
            },
        );

        // Msg1 acquires lock and goes into waitlist
        // Msg2 fails to acquire the lock because Msg1's lock ownership time has not exceeded
        run_test_case(
            WaiterCommand::MxLock(
                Some(LOCK_HOLD_DURATION),
                MxLockContinuation::General(LockContinuation::Wait),
            ),
            LOCK_HOLD_DURATION - 1,
            &|command_msg_id| {
                assert!(WaitlistOf::<Test>::contains(
                    &waiter_prog_id,
                    &command_msg_id
                ));
            },
            &|command_msg_id, lock_msg_id| {
                assert!(WaitlistOf::<Test>::contains(
                    &waiter_prog_id,
                    &command_msg_id
                ));
                assert!(WaitlistOf::<Test>::contains(&waiter_prog_id, &lock_msg_id));
            },
        );

        // Msg1 acquires lock and goes into waitlist
        // Msg2 fails to acquire the lock at the first attempt because Msg1's lock ownership
        // time has not exceeded, but succeeds at the second one after Msg1's lock ownership
        // time has exceeded
        run_test_case(
            WaiterCommand::MxLock(
                Some(LOCK_HOLD_DURATION),
                MxLockContinuation::General(LockContinuation::Wait),
            ),
            LOCK_HOLD_DURATION - 1,
            &|command_msg_id| {
                assert!(WaitlistOf::<Test>::contains(
                    &waiter_prog_id,
                    &command_msg_id
                ));
            },
            &|command_msg_id, lock_msg_id| {
                assert!(WaitlistOf::<Test>::contains(
                    &waiter_prog_id,
                    &command_msg_id
                ));
                assert!(WaitlistOf::<Test>::contains(&waiter_prog_id, &lock_msg_id));

                run_for_blocks(1, None);
                assert_failed(
                    command_msg_id,
                    get_lock_ownership_exceeded_trap(command_msg_id),
                );
                assert_succeed(lock_msg_id);
            },
        );

        // Msg1 acquires lock and forgets its lock guard
        // Msg2 acquires the lock after Msg1's lock ownership time has exceeded
        run_test_case(
            WaiterCommand::MxLock(
                Some(LOCK_HOLD_DURATION),
                MxLockContinuation::General(LockContinuation::Forget),
            ),
            LOCK_HOLD_DURATION,
            &|command_msg_id| {
                assert_succeed(command_msg_id);
            },
            &|_command_msg_id, lock_msg_id| {
                assert_succeed(lock_msg_id);
            },
        );

        // Msg1 acquires lock and forgets its lock guard
        // Msg2 fails to acquire the lock because Msg1's lock ownership time has not exceeded
        run_test_case(
            WaiterCommand::MxLock(
                Some(LOCK_HOLD_DURATION),
                MxLockContinuation::General(LockContinuation::Forget),
            ),
            LOCK_HOLD_DURATION - 1,
            &|command_msg_id| {
                assert_succeed(command_msg_id);
            },
            &|_command_msg_id, lock_msg_id| {
                assert!(WaitlistOf::<Test>::contains(&waiter_prog_id, &lock_msg_id));
            },
        );

        // Msg1 acquires lock and goes into sleep for longer than its lock ownership time
        // Msg2 acquires the lock after Msg1's lock ownership time has exceeded
        run_test_case(
            WaiterCommand::MxLock(
                Some(LOCK_HOLD_DURATION),
                MxLockContinuation::General(LockContinuation::SleepFor(LOCK_HOLD_DURATION * 2)),
            ),
            LOCK_HOLD_DURATION,
            &|command_msg_id| {
                assert!(WaitlistOf::<Test>::contains(
                    &waiter_prog_id,
                    &command_msg_id
                ));
            },
            &|command_msg_id, lock_msg_id| {
                assert_failed(
                    command_msg_id,
                    get_lock_ownership_exceeded_trap(command_msg_id),
                );
                assert_succeed(lock_msg_id);
            },
        );

        // Msg1 acquires lock and goes into sleep for longer than its lock ownership time
        // Msg2 fails to acquire the lock because Msg1's lock ownership time has not exceeded
        run_test_case(
            WaiterCommand::MxLock(
                Some(LOCK_HOLD_DURATION),
                MxLockContinuation::General(LockContinuation::SleepFor(LOCK_HOLD_DURATION * 2)),
            ),
            LOCK_HOLD_DURATION - 1,
            &|command_msg_id| {
                assert!(WaitlistOf::<Test>::contains(
                    &waiter_prog_id,
                    &command_msg_id
                ));
            },
            &|command_msg_id, lock_msg_id| {
                assert!(WaitlistOf::<Test>::contains(
                    &waiter_prog_id,
                    &command_msg_id
                ));
                assert!(WaitlistOf::<Test>::contains(&waiter_prog_id, &lock_msg_id));
            },
        );

        // Msg1 acquires lock and goes into sleep for shorter than its lock ownership time
        // Msg2 fails to acquire the lock because Msg1's lock ownership time has not exceeded,
        // but succeeds after Msg1 releases the lock after the sleep
        run_test_case(
            WaiterCommand::MxLock(
                Some(LOCK_HOLD_DURATION + 1),
                MxLockContinuation::General(LockContinuation::SleepFor(LOCK_HOLD_DURATION)),
            ),
            2,
            &|command_msg_id| {
                assert!(WaitlistOf::<Test>::contains(
                    &waiter_prog_id,
                    &command_msg_id
                ));
            },
            &|command_msg_id, lock_msg_id| {
                assert!(WaitlistOf::<Test>::contains(
                    &waiter_prog_id,
                    &command_msg_id
                ));
                assert!(WaitlistOf::<Test>::contains(&waiter_prog_id, &lock_msg_id));

                run_for_blocks(1, None);
                assert_succeed(command_msg_id);
                assert_succeed(lock_msg_id);
            },
        );

        // Msg1 acquires lock and tries to re-enter the same lock
        // Msg2 acquires the lock after Msg1's lock ownership time has exceeded
        run_test_case(
            WaiterCommand::MxLock(Some(LOCK_HOLD_DURATION), MxLockContinuation::Lock),
            LOCK_HOLD_DURATION,
            &|command_msg_id| {
                assert!(WaitlistOf::<Test>::contains(
                    &waiter_prog_id,
                    &command_msg_id
                ));
            },
            &|command_msg_id, lock_msg_id| {
                assert_failed(
                    command_msg_id,
                    get_lock_ownership_exceeded_trap(command_msg_id),
                );
                assert_succeed(lock_msg_id);
            },
        );

        // Msg1 acquires lock and tries to re-enter the same lock
        // Msg2 fails to acquire the lock because Msg1's lock ownership time has not exceeded
        run_test_case(
            WaiterCommand::MxLock(Some(LOCK_HOLD_DURATION), MxLockContinuation::Lock),
            LOCK_HOLD_DURATION - 1,
            &|command_msg_id| {
                assert!(WaitlistOf::<Test>::contains(
                    &waiter_prog_id,
                    &command_msg_id
                ));
            },
            &|command_msg_id, lock_msg_id| {
                assert!(WaitlistOf::<Test>::contains(
                    &waiter_prog_id,
                    &command_msg_id
                ));
                assert!(WaitlistOf::<Test>::contains(&waiter_prog_id, &lock_msg_id));
            },
        );
    }

    init_logger();
    new_test_ext().execute_with(execution);
}

#[test]
fn async_sleep_for() {
    use demo_waiter::{
        Command as WaiterCommand, SleepForWaitType as WaitType, WASM_BINARY as WAITER_WASM,
    };

    const SLEEP_FOR_BLOCKS: BlockNumber = 2;
    const LONGER_SLEEP_FOR_BLOCKS: BlockNumber = 3;

    init_logger();

    new_test_ext().execute_with(|| {
        System::reset_events();

        // Block 2
        Gear::upload_program(
            RuntimeOrigin::signed(USER_1),
            WAITER_WASM.to_vec(),
            DEFAULT_SALT.to_vec(),
            EMPTY_PAYLOAD.to_vec(),
            BlockGasLimitOf::<Test>::get(),
            0,
            false,
        )
        .expect("Failed to upload Waiter");
        let waiter_prog_id = get_last_program_id();
        run_to_next_block(None);

        // Helper functions (collapse the block)
        let (send_command_to_waiter, assert_waiter_single_reply) = {
            let send_command_to_waiter = |command: WaiterCommand| {
                MailboxOf::<Test>::clear();
                Gear::send_message(
                    RuntimeOrigin::signed(USER_1),
                    waiter_prog_id,
                    command.encode(),
                    BlockGasLimitOf::<Test>::get(),
                    0,
                    false,
                )
                .unwrap_or_else(|_| panic!("Failed to send command {:?} to Waiter", command));
                let msg_id = get_last_message_id();
                let msg_block_number = System::block_number() + 1;
                run_to_next_block(None);
                (msg_id, msg_block_number)
            };

            let assert_waiter_single_reply = |expected_reply| {
                assert_eq!(
                    MailboxOf::<Test>::len(&USER_1),
                    1,
                    "Asserting Waiter reply {}",
                    expected_reply
                );
                let waiter_reply = <String>::decode(&mut get_last_mail(USER_1).payload_bytes())
                    .expect("Failed to decode Waiter reply");
                assert_eq!(
                    waiter_reply, expected_reply,
                    "Asserting Waiter reply {}",
                    expected_reply
                );
            };

            (send_command_to_waiter, assert_waiter_single_reply)
        };

        // Block 3
        let (sleep_for_msg_id, sleep_for_block_number) = send_command_to_waiter(
            WaiterCommand::SleepFor(vec![SLEEP_FOR_BLOCKS.saturated_into()], WaitType::All),
        );

        // Assert the program replied with a message before the sleep.
        // The message payload is a number of the block the program received
        // the SleepFor message in.
        assert_waiter_single_reply(format!(
            "Before the sleep at block: {}",
            sleep_for_block_number
        ));

        // Assert the SleepFor message is in the waitlist.
        assert!(WaitlistOf::<Test>::contains(
            &waiter_prog_id,
            &sleep_for_msg_id
        ));

        // Block 4
        send_command_to_waiter(WaiterCommand::WakeUp(sleep_for_msg_id.into()));

        // Assert there are no any replies yet.
        assert_eq!(MailboxOf::<Test>::len(&USER_1), 0);

        // Assert the SleepFor message is still in the waitlist.
        assert!(WaitlistOf::<Test>::contains(
            &waiter_prog_id,
            &sleep_for_msg_id
        ));

        // Block 5
        run_to_next_block(None);

        // Assert the program replied with a message after the sleep.
        // The message payload is a number of the block the program
        // exited the delay, i.e. sleep_for_block_number + SLEEP_FOR_BLOCKS.
        assert_waiter_single_reply(format!(
            "After the sleep at block: {}",
            sleep_for_block_number + SLEEP_FOR_BLOCKS
        ));

        // Assert the SleepFor message is no longer in the waitlist.
        assert!(!WaitlistOf::<Test>::contains(
            &waiter_prog_id,
            &sleep_for_msg_id
        ));

        // let long_sleep = sleep_for(longer);
        // let short_sleep = sleep_for(shorter);
        // join!(long_sleep, short_sleep);
        {
            // Block 6
            let (sleep_for_msg_id, sleep_for_block_number) =
                send_command_to_waiter(WaiterCommand::SleepFor(
                    vec![
                        LONGER_SLEEP_FOR_BLOCKS.saturated_into(),
                        SLEEP_FOR_BLOCKS.saturated_into(),
                    ],
                    WaitType::All,
                ));
            // Clear the before sleep reply.
            MailboxOf::<Test>::clear();

            // Block 8
            run_for_blocks(SLEEP_FOR_BLOCKS, None);

            // Assert there are no any replies yet even though SLEEP_FOR_BLOCKS blocks
            // has just passed.
            assert_eq!(MailboxOf::<Test>::len(&USER_1), 0);

            // Assert the SleepFor message is still in the waitlist.
            assert!(WaitlistOf::<Test>::contains(
                &waiter_prog_id,
                &sleep_for_msg_id
            ));

            // Block 9
            run_to_next_block(None);

            // Assert the program replied with a message after the sleep.
            // The message payload is a number of the block the program
            // exited the delay, i.e. sleep_for_block_number + LONGER_SLEEP_FOR_BLOCKS.
            assert_waiter_single_reply(format!(
                "After the sleep at block: {}",
                sleep_for_block_number + LONGER_SLEEP_FOR_BLOCKS
            ));

            // Assert the SleepFor message is no longer in the waitlist.
            assert!(!WaitlistOf::<Test>::contains(
                &waiter_prog_id,
                &sleep_for_msg_id
            ));
        }

        // let short_sleep = sleep_for(shorter);
        // let long_sleep = sleep_for(longer);
        // join!(short_sleep, long_sleep);
        {
            // Block 10
            let (sleep_for_msg_id, sleep_for_block_number) =
                send_command_to_waiter(WaiterCommand::SleepFor(
                    vec![
                        LONGER_SLEEP_FOR_BLOCKS.saturated_into(),
                        SLEEP_FOR_BLOCKS.saturated_into(),
                    ],
                    WaitType::All,
                ));
            // Clear the before sleep reply.
            MailboxOf::<Test>::clear();

            // Block 12
            run_for_blocks(SLEEP_FOR_BLOCKS, None);

            // Assert there are no any replies yet even though SLEEP_FOR_BLOCKS blocks
            // has just passed.
            assert_eq!(MailboxOf::<Test>::len(&USER_1), 0);

            // Assert the SleepFor message is still in the waitlist.
            assert!(WaitlistOf::<Test>::contains(
                &waiter_prog_id,
                &sleep_for_msg_id
            ));

            // Block 13
            run_to_next_block(None);

            // Assert the program replied with a message after the sleep.
            // The message payload is a number of the block the program
            // exited the delay, i.e. sleep_for_block_number + LONGER_SLEEP_FOR_BLOCKS.
            assert_waiter_single_reply(format!(
                "After the sleep at block: {}",
                sleep_for_block_number + LONGER_SLEEP_FOR_BLOCKS
            ));

            // Assert the SleepFor message is no longer in the waitlist.
            assert!(!WaitlistOf::<Test>::contains(
                &waiter_prog_id,
                &sleep_for_msg_id
            ));
        }

        // let long_sleep = sleep_for(longer);
        // let short_sleep = sleep_for(shorter);
        // select!(short_sleep, long_sleep);
        {
            // Block 14
            let (sleep_for_msg_id, sleep_for_block_number) =
                send_command_to_waiter(WaiterCommand::SleepFor(
                    vec![
                        LONGER_SLEEP_FOR_BLOCKS.saturated_into(),
                        SLEEP_FOR_BLOCKS.saturated_into(),
                    ],
                    WaitType::Any,
                ));
            // Clear the before sleep reply.
            MailboxOf::<Test>::clear();

            // Block 16
            run_for_blocks(SLEEP_FOR_BLOCKS, None);

            // Assert the program replied with a message after the sleep.
            // The message payload is a number of the block the program
            // exited the delay, i.e. sleep_for_block_number + SLEEP_FOR_BLOCKS.
            assert_waiter_single_reply(format!(
                "After the sleep at block: {}",
                sleep_for_block_number + SLEEP_FOR_BLOCKS
            ));

            // Assert the SleepFor message is no longer in the waitlist.
            assert!(!WaitlistOf::<Test>::contains(
                &waiter_prog_id,
                &sleep_for_msg_id
            ));
        }

        // let short_sleep = sleep_for(shorter);
        // let long_sleep = sleep_for(longer);
        // select!(short_sleep, long_sleep);
        {
            // Block 17
            let (sleep_for_msg_id, sleep_for_block_number) =
                send_command_to_waiter(WaiterCommand::SleepFor(
                    vec![
                        LONGER_SLEEP_FOR_BLOCKS.saturated_into(),
                        SLEEP_FOR_BLOCKS.saturated_into(),
                    ],
                    WaitType::Any,
                ));
            // Clear the before sleep reply.
            MailboxOf::<Test>::clear();

            // Block 18
            run_for_blocks(SLEEP_FOR_BLOCKS, None);

            // Assert the program replied with a message after the sleep.
            // The message payload is a number of the block the program
            // exited the delay, i.e. sleep_for_block_number + SLEEP_FOR_BLOCKS.
            assert_waiter_single_reply(format!(
                "After the sleep at block: {}",
                sleep_for_block_number + SLEEP_FOR_BLOCKS
            ));

            // Assert the SleepFor message is no longer in the waitlist.
            assert!(!WaitlistOf::<Test>::contains(
                &waiter_prog_id,
                &sleep_for_msg_id
            ));
        }
    });
}

#[test]
fn test_async_messages() {
    use demo_async_tester::{Kind, WASM_BINARY};

    init_logger();
    new_test_ext().execute_with(|| {
        System::reset_events();

        assert_ok!(Gear::upload_program(
            RuntimeOrigin::signed(USER_1),
            WASM_BINARY.to_vec(),
            DEFAULT_SALT.to_vec(),
            EMPTY_PAYLOAD.to_vec(),
            10_000_000_000u64,
            0,
            false,
        ));

        let pid = get_last_program_id();
        for kind in &[
            Kind::Send,
            Kind::SendWithGas(DEFAULT_GAS_LIMIT),
            Kind::SendBytes,
            Kind::SendBytesWithGas(DEFAULT_GAS_LIMIT),
            Kind::SendCommit,
            Kind::SendCommitWithGas(DEFAULT_GAS_LIMIT),
        ] {
            run_to_next_block(None);
            assert_ok!(Gear::send_message(
                RuntimeOrigin::signed(USER_1),
                pid,
                kind.encode(),
                30_000_000_000u64,
                0,
                false,
            ));

            // check the message sent from the program
            run_to_next_block(None);
            let last_mail = get_last_mail(USER_1);
            assert_eq!(Kind::decode(&mut last_mail.payload_bytes()), Ok(*kind));

            // reply to the message
            let message_id = last_mail.id();
            assert_ok!(Gear::send_reply(
                RuntimeOrigin::signed(USER_1),
                message_id,
                EMPTY_PAYLOAD.to_vec(),
                10_000_000_000u64,
                0,
                false,
            ));

            // check the reply from the program
            run_to_next_block(None);
            let last_mail = get_last_mail(USER_1);
            assert_eq!(last_mail.payload_bytes(), b"PONG");
            assert_ok!(Gear::claim_value(
                RuntimeOrigin::signed(USER_1),
                last_mail.id()
            ));
        }

        assert!(Gear::is_active(pid));
    })
}

#[test]
fn program_generator_works() {
    use demo_program_generator::{CHILD_WAT, WASM_BINARY};

    init_logger();
    new_test_ext().execute_with(|| {
        let code = ProgramCodeKind::Custom(CHILD_WAT).to_bytes();
        let code_id = CodeId::generate(&code);

        assert_ok!(Gear::upload_code(RuntimeOrigin::signed(USER_1), code));

        assert_ok!(Gear::upload_program(
            RuntimeOrigin::signed(USER_1),
            WASM_BINARY.to_vec(),
            DEFAULT_SALT.to_vec(),
            EMPTY_PAYLOAD.to_vec(),
            BlockGasLimitOf::<Test>::get(),
            0,
            false,
        ));

        let generator_id = get_last_program_id();

        run_to_next_block(None);

        assert!(Gear::is_active(generator_id));

        assert_ok!(Gear::send_message(
            RuntimeOrigin::signed(USER_1),
            generator_id,
            EMPTY_PAYLOAD.to_vec(),
            BlockGasLimitOf::<Test>::get(),
            0,
            false,
        ));

        let message_id = get_last_message_id();

        run_to_next_block(None);

        assert_succeed(message_id);
        let expected_salt = [b"salt_generator", message_id.as_ref(), &0u64.to_be_bytes()].concat();
        let expected_child_id =
            ProgramId::generate_from_program(code_id, &expected_salt, message_id);
        assert!(ProgramStorageOf::<Test>::program_exists(expected_child_id))
    });
}

#[test]
fn wait_state_machine() {
    use demo_wait::WASM_BINARY;

    init_logger();

    let init = || {
        assert_ok!(Gear::upload_program(
            RuntimeOrigin::signed(USER_1),
            WASM_BINARY.to_vec(),
            DEFAULT_SALT.to_vec(),
            Default::default(),
            BlockGasLimitOf::<Test>::get(),
            0,
            false,
        ));

        let wait_id = get_last_program_id();

        run_to_next_block(None);

        assert!(Gear::is_active(wait_id));

        System::reset_events();

        wait_id
    };

    new_test_ext().execute_with(|| {
        let demo = init();

        let to_send = vec![b"FIRST".to_vec(), b"SECOND".to_vec(), b"THIRD".to_vec()];
        let ids = send_payloads(USER_1, demo, to_send);
        run_to_next_block(None);

        let to_assert = vec![
            Assertion::ReplyCode(ReplyCode::Success(SuccessReplyReason::Auto)),
            Assertion::ReplyCode(ReplyCode::Success(SuccessReplyReason::Auto)),
            Assertion::Payload(ids[0].as_ref().to_vec()),
            Assertion::ReplyCode(ReplyCode::Success(SuccessReplyReason::Auto)),
            Assertion::Payload(ids[1].as_ref().to_vec()),
        ];
        assert_responses_to_user(USER_1, to_assert);
    });
}

#[test]
fn missing_functions_are_not_executed() {
    // handle is copied from ProgramCodeKind::OutgoingWithValueInHandle
    let wat = r#"
    (module
        (import "env" "gr_send_wgas" (func $send (param i32 i32 i32 i64 i32 i32)))
        (import "env" "memory" (memory 10))
        (export "handle" (func $handle))
        (func $handle
            i32.const 111 ;; addr
            i32.const 1 ;; value
            i32.store

            i32.const 143 ;; addr + 32
            i32.const 1000
            i32.store

            (call $send (i32.const 111) (i32.const 0) (i32.const 32) (i64.const 10000000) (i32.const 0) (i32.const 333))

            i32.const 333 ;; addr
            i32.load
            (if
                (then unreachable)
                (else)
            )
        )
    )"#;

    init_logger();

    new_test_ext().execute_with(|| {
        let balance_before = Balances::free_balance(USER_1);

        let program_id = {
            let res = upload_program_default(USER_1, ProgramCodeKind::Custom(wat));
            assert_ok!(res);
            res.expect("submit result was asserted")
        };

        let GasInfo { min_limit, .. } = Gear::calculate_gas_info(
            USER_1.into_origin(),
            HandleKind::Init(ProgramCodeKind::Custom(wat).to_bytes()),
            EMPTY_PAYLOAD.to_vec(),
            0,
            true,
            true,
        )
        .expect("calculate_gas_info failed");

        let program_cost = core_processor::calculate_gas_for_program(
            DbWeightOf::<Test>::get().reads(1).ref_time(),
            <Test as Config>::Schedule::get()
                .db_read_per_byte
                .ref_time(),
        );
        // there is no execution so the values should be equal
        assert_eq!(min_limit, program_cost);

        run_to_next_block(None);

        // there is no 'init' so memory pages and code don't get loaded and
        // no execution is performed at all and hence user was not charged for program execution.
        assert_eq!(
            balance_before,
            Balances::free_balance(USER_1) + gas_price(program_cost)
        );

        // this value is actually a constant in the wat.
        let locked_value = 1_000;
        assert_ok!(<Balances as frame_support::traits::Currency<_>>::transfer(
            &USER_1,
            &program_id.cast(),
            locked_value,
            frame_support::traits::ExistenceRequirement::AllowDeath
        ));

        assert_ok!(Gear::send_message(
            RuntimeOrigin::signed(USER_3),
            program_id,
            EMPTY_PAYLOAD.to_vec(),
            1_000_000_000,
            0,
            false,
        ));

        run_to_next_block(None);

        let reply_to_id = get_last_mail(USER_1).id();

        let GasInfo { min_limit, .. } = Gear::calculate_gas_info(
            USER_1.into_origin(),
            HandleKind::Reply(reply_to_id, ReplyCode::Success(SuccessReplyReason::Manual)),
            EMPTY_PAYLOAD.to_vec(),
            0,
            true,
            true,
        )
        .expect("calculate_gas_info failed");

        assert_eq!(min_limit, program_cost);

        let balance_before = Balances::free_balance(USER_1);
        let reply_value = 1_500;
        assert_ok!(Gear::send_reply(
            RuntimeOrigin::signed(USER_1),
            reply_to_id,
            EMPTY_PAYLOAD.to_vec(),
            100_000_000,
            reply_value,
            false,
        ));

        run_to_next_block(None);

        assert_eq!(
            balance_before - reply_value + locked_value,
            Balances::free_balance(USER_1) + gas_price(program_cost)
        );
    });
}

#[test]
fn missing_handle_is_not_executed() {
    let wat = r#"
    (module
        (import "env" "memory" (memory 2))
        (export "init" (func $init))
        (func $init)
    )"#;

    let wat_handle = r#"
    (module
        (import "env" "memory" (memory 2))
        (export "init" (func $init))
        (export "handle" (func $handle))
        (func $init)
        (func $handle)
    )"#;

    init_logger();
    new_test_ext().execute_with(|| {
        let program_id = Gear::upload_program(
            RuntimeOrigin::signed(USER_1),
            ProgramCodeKind::Custom(wat).to_bytes(),
            vec![],
            EMPTY_PAYLOAD.to_vec(),
            1_000_000_000,
            0,
            false,
        )
        .map(|_| get_last_program_id())
        .expect("submit_program failed");

        let program_handle_id = Gear::upload_program(
            RuntimeOrigin::signed(USER_3),
            ProgramCodeKind::Custom(wat_handle).to_bytes(),
            vec![],
            EMPTY_PAYLOAD.to_vec(),
            1_000_000_000,
            0,
            false,
        )
        .map(|_| get_last_program_id())
        .expect("submit_program failed");

        run_to_next_block(None);

        let balance_before = Balances::free_balance(USER_1);
        let balance_before_handle = Balances::free_balance(USER_3);

        assert_ok!(Gear::send_message(
            RuntimeOrigin::signed(USER_1),
            program_id,
            EMPTY_PAYLOAD.to_vec(),
            1_000_000_000,
            0,
            false,
        ));

        assert_ok!(Gear::send_message(
            RuntimeOrigin::signed(USER_3),
            program_handle_id,
            EMPTY_PAYLOAD.to_vec(),
            1_000_000_000,
            0,
            false,
        ));

        run_to_next_block(None);

        let margin = balance_before - Balances::free_balance(USER_1);
        let margin_handle = balance_before_handle - Balances::free_balance(USER_3);

        assert!(margin < margin_handle);
    });
}

#[test]
fn invalid_memory_page_amount_rejected() {
    let wat = format!(
        r#"
    (module
        (import "env" "memory" (memory {}))
        (export "init" (func $init))
        (func $init)
    )"#,
        code::MAX_WASM_PAGE_AMOUNT + 1
    );

    init_logger();
    new_test_ext().execute_with(|| {
        assert_noop!(
            Gear::upload_code(
                RuntimeOrigin::signed(USER_1),
                ProgramCodeKind::Custom(&wat).to_bytes(),
            ),
            Error::<Test>::ProgramConstructionFailed
        );

        assert_noop!(
            Gear::upload_program(
                RuntimeOrigin::signed(USER_1),
                ProgramCodeKind::Custom(&wat).to_bytes(),
                vec![],
                EMPTY_PAYLOAD.to_vec(),
                1_000_000_000,
                0,
                false,
            ),
            Error::<Test>::ProgramConstructionFailed
        );
    });
}

#[test]
fn test_reinstrumentation_works() {
    init_logger();
    new_test_ext().execute_with(|| {
        let code_id = CodeId::generate(&ProgramCodeKind::Default.to_bytes());
        let pid = upload_program_default(USER_1, ProgramCodeKind::Default).unwrap();

        run_to_block(2, None);

        // check old version
        let _reset_guard = DynamicSchedule::mutate(|schedule| {
            let code = <Test as Config>::CodeStorage::get_code(code_id).unwrap();
            assert_eq!(
                code.instruction_weights_version(),
                schedule.instruction_weights.version
            );

            schedule.instruction_weights.version = 0xdeadbeef;
        });

        assert_ok!(Gear::send_message(
            RuntimeOrigin::signed(USER_1),
            pid,
            vec![],
            10_000_000_000,
            0,
            false,
        ));

        run_to_block(3, None);

        // check new version
        let code = <Test as Config>::CodeStorage::get_code(code_id).unwrap();
        assert_eq!(code.instruction_weights_version(), 0xdeadbeef);

        assert_ok!(Gear::send_message(
            RuntimeOrigin::signed(USER_1),
            pid,
            vec![],
            10_000_000_000,
            0,
            false,
        ));

        run_to_block(4, None);

        // check new version stands still
        let code = <Test as Config>::CodeStorage::get_code(code_id).unwrap();
        assert_eq!(code.instruction_weights_version(), 0xdeadbeef);
    })
}

#[test]
fn test_reinstrumentation_failure() {
    init_logger();
    new_test_ext().execute_with(|| {
        let code_id = CodeId::generate(&ProgramCodeKind::Default.to_bytes());
        let pid = upload_program_default(USER_1, ProgramCodeKind::Default).unwrap();

        run_to_block(2, None);

        let mut old_version = 0;
        let _reset_guard = DynamicSchedule::mutate(|schedule| {
            // Insert new original code to cause re-instrumentation failure.
            let wasm = ProgramCodeKind::Custom("(module)").to_bytes();
            <<Test as Config>::CodeStorage as CodeStorage>::OriginalCodeStorage::insert(
                code_id, wasm,
            );

            old_version = schedule.instruction_weights.version;
            schedule.instruction_weights.version = 0xdeadbeef;
        });

        assert_ok!(Gear::send_message(
            RuntimeOrigin::signed(USER_1),
            pid,
            vec![],
            10_000_000_000,
            0,
            false,
        ));

        let mid = get_last_message_id();

        run_to_block(3, None);

        // Must be active even after re-instrumentation failure.
        let program = ProgramStorageOf::<Test>::get_program(pid).unwrap();
        assert!(program.is_active());

        // After message processing the code must have the old instrumentation version.
        let code = <Test as Config>::CodeStorage::get_code(code_id).unwrap();
        assert_eq!(code.instruction_weights_version(), old_version);

        // Error reply must be returned with the reason of re-instrumentation failure.
        assert_failed(mid, ErrorReplyReason::ReinstrumentationFailure);
    })
}

#[test]
fn test_init_reinstrumentation_failure() {
    init_logger();

    new_test_ext().execute_with(|| {
        let code_id = CodeId::generate(&ProgramCodeKind::Default.to_bytes());
        let pid = upload_program_default(USER_1, ProgramCodeKind::Default).unwrap();

        let mut old_version = 0;
        let _reset_guard = DynamicSchedule::mutate(|schedule| {
            // Insert new original code to cause init re-instrumentation failure.
            let wasm = ProgramCodeKind::Custom("(module)").to_bytes();
            <<Test as Config>::CodeStorage as CodeStorage>::OriginalCodeStorage::insert(
                code_id, wasm,
            );

            old_version = schedule.instruction_weights.version;
            schedule.instruction_weights.version = 0xdeadbeef;
        });

        let mid = get_last_message_id();

        run_to_block(2, None);

        // Must be terminated after re-instrumentation failure, because it failed on init.
        let program = ProgramStorageOf::<Test>::get_program(pid).unwrap();
        assert!(program.is_terminated());

        // After message processing the code must have the old instrumentation version.
        let code = <Test as Config>::CodeStorage::get_code(code_id).unwrap();
        assert_eq!(code.instruction_weights_version(), old_version);

        // Error reply must be returned with the reason of re-instrumentation failure.
        assert_failed(mid, ErrorReplyReason::ReinstrumentationFailure);
    })
}

#[test]
fn test_mad_big_prog_instrumentation() {
    init_logger();
    new_test_ext().execute_with(|| {
        let path = "../../examples/big-wasm/big.wasm";
        let code_bytes = std::fs::read(path).expect("can't read big wasm");
        let schedule = <Test as Config>::Schedule::get();
        let code_inst_res = gear_core::code::Code::try_new(
            code_bytes,
            schedule.instruction_weights.version,
            |module| schedule.rules(module),
            schedule.limits.stack_height,
        );
        // In any case of the defined weights on the platform, instrumentation of the valid
        // huge wasm mustn't fail
        assert!(code_inst_res.is_ok());
    })
}

#[test]
fn reject_incorrect_binary() {
    let wat = r#"
    (module
        (import "env" "memory" (memory 1))
        (export "handle" (func $handle))
        (func $handle
            i32.const 5
        )
    )"#;

    init_logger();
    new_test_ext().execute_with(|| {
        assert_noop!(
            Gear::upload_code(
                RuntimeOrigin::signed(USER_1),
                ProgramCodeKind::CustomInvalid(wat).to_bytes()
            ),
            Error::<Test>::ProgramConstructionFailed
        );

        assert_noop!(
            upload_program_default(USER_1, ProgramCodeKind::CustomInvalid(wat)),
            Error::<Test>::ProgramConstructionFailed
        );
    });
}

#[test]
fn send_from_reservation() {
    use demo_send_from_reservation::{HandleAction, WASM_BINARY};

    init_logger();
    new_test_ext().execute_with(|| {
        let pid = Gear::upload_program(
            RuntimeOrigin::signed(USER_1),
            WASM_BINARY.to_vec(),
            vec![],
            EMPTY_PAYLOAD.to_vec(),
            10_000_000_000,
            0,
            false,
        )
        .map(|_| get_last_program_id())
        .unwrap();

        let pid2 = Gear::upload_program(
            RuntimeOrigin::signed(USER_1),
            WASM_BINARY.to_vec(),
            vec![2],
            EMPTY_PAYLOAD.to_vec(),
            10_000_000_000,
            0,
            false,
        )
        .map(|_| get_last_program_id())
        .unwrap();

        run_to_block(2, None);

        {
            assert_ok!(Gear::send_message(
                RuntimeOrigin::signed(USER_1),
                pid,
                HandleAction::SendToUser.encode(),
                10_000_000_000,
                1_000,
                false,
            ));

            run_to_block(3, None);

            let msg = get_last_mail(USER_1);
            assert_eq!(msg.value(), 500);
            assert_eq!(msg.payload_bytes(), b"send_to_user");
            let map = get_reservation_map(pid).unwrap();
            assert!(map.is_empty());
        }

        {
            MailboxOf::<Test>::clear();

            assert_ok!(Gear::send_message(
                RuntimeOrigin::signed(USER_1),
                pid,
                HandleAction::SendToProgram {
                    pid: pid2.into(),
                    user: USER_1.into_origin().into()
                }
                .encode(),
                10_000_000_000,
                1_000,
                false,
            ));

            let mid = get_last_message_id();

            run_to_block(4, None);

            assert_succeed(mid);

            let msg = get_last_mail(USER_1);
            assert_eq!(msg.value(), 700);
            assert_eq!(msg.payload_bytes(), b"receive_from_program");
            let map = get_reservation_map(pid).unwrap();
            assert!(map.is_empty());
        }

        {
            MailboxOf::<Test>::clear();

            assert_ok!(Gear::send_message(
                RuntimeOrigin::signed(USER_1),
                pid,
                HandleAction::SendToUserDelayed.encode(),
                10_000_000_000,
                1_000,
                false,
            ));

            run_to_block(5, None);

            assert!(MailboxOf::<Test>::is_empty(&USER_1));

            run_to_block(6, None);

            let msg = get_last_mail(USER_1);
            assert_eq!(msg.value(), 600);
            assert_eq!(msg.payload_bytes(), b"send_to_user_delayed");
            let map = get_reservation_map(pid).unwrap();
            assert!(map.is_empty());
        }

        {
            MailboxOf::<Test>::clear();

            assert_ok!(Gear::send_message(
                RuntimeOrigin::signed(USER_1),
                pid,
                HandleAction::SendToProgramDelayed {
                    pid: pid2.into(),
                    user: USER_1.into_origin().into()
                }
                .encode(),
                10_000_000_000,
                1_000,
                false,
            ));

            let mid = get_last_message_id();

            run_to_block(7, None);

            assert!(MailboxOf::<Test>::is_empty(&USER_1));
            assert_succeed(mid);

            run_to_block(8, None);

            let msg = get_last_mail(USER_1);
            assert_eq!(msg.value(), 800);
            assert_eq!(msg.payload_bytes(), b"receive_from_program_delayed");
            let map = get_reservation_map(pid).unwrap();
            assert!(map.is_empty());
        }
    });
}

#[test]
fn reply_from_reservation() {
    use demo_send_from_reservation::{HandleAction, WASM_BINARY};

    init_logger();
    new_test_ext().execute_with(|| {
        let pid = Gear::upload_program(
            RuntimeOrigin::signed(USER_1),
            WASM_BINARY.to_vec(),
            vec![],
            EMPTY_PAYLOAD.to_vec(),
            10_000_000_000,
            0,
            false,
        )
        .map(|_| get_last_program_id())
        .unwrap();

        let pid2 = Gear::upload_program(
            RuntimeOrigin::signed(USER_1),
            WASM_BINARY.to_vec(),
            vec![2],
            EMPTY_PAYLOAD.to_vec(),
            10_000_000_000,
            0,
            false,
        )
        .map(|_| get_last_program_id())
        .unwrap();

        run_to_block(2, None);

        {
            assert_ok!(Gear::send_message(
                RuntimeOrigin::signed(USER_1),
                pid,
                HandleAction::ReplyToUser.encode(),
                30_000_000_000,
                1_000,
                false,
            ));

            run_to_block(3, None);

            let msg = maybe_last_message(USER_1).expect("Should be");
            assert_eq!(msg.value(), 900);
            assert_eq!(msg.payload_bytes(), b"reply_to_user");
            let map = get_reservation_map(pid).unwrap();
            assert!(map.is_empty());
        }

        {
            MailboxOf::<Test>::clear();

            assert_ok!(Gear::send_message(
                RuntimeOrigin::signed(USER_1),
                pid,
                HandleAction::ReplyToProgram {
                    pid: pid2.into(),
                    user: USER_1.into_origin().into()
                }
                .encode(),
                30_000_000_000,
                1_000,
                false,
            ));

            let mid = get_last_message_id();

            run_to_block(4, None);

            assert_succeed(mid);

            let msg = maybe_last_message(USER_1).expect("Should be");
            assert_eq!(msg.value(), 900);
            assert_eq!(msg.payload_bytes(), b"reply");
            let map = get_reservation_map(pid).unwrap();
            assert!(map.is_empty());
        }
    });
}

#[test]
fn signal_recursion_not_occurs() {
    use demo_signal_entry::{HandleAction, WASM_BINARY};

    init_logger();
    new_test_ext().execute_with(|| {
        assert_ok!(Gear::upload_program(
            RuntimeOrigin::signed(USER_1),
            WASM_BINARY.to_vec(),
            DEFAULT_SALT.to_vec(),
            USER_1.encode(),
            10_000_000_000,
            0,
            false,
        ));

        let pid = get_last_program_id();

        run_to_block(2, None);

        assert!(Gear::is_initialized(pid));
        assert!(Gear::is_active(pid));

        assert_ok!(Gear::send_message(
            RuntimeOrigin::signed(USER_1),
            pid,
            HandleAction::PanicInSignal.encode(),
            10_000_000_000,
            0,
            false,
        ));

        let mid = get_last_message_id();

        let mut expiration = None;

        run_to_block(3, None);

        assert_ok!(GasHandlerOf::<Test>::get_system_reserve(mid));

        System::events().iter().for_each(|e| {
            if let MockRuntimeEvent::Gear(Event::MessageWaited {
                expiration: exp, ..
            }) = e.event
            {
                expiration = Some(exp);
            }
        });

        let expiration = expiration.unwrap();

        System::set_block_number(expiration - 1);
        Gear::set_block_number(expiration - 1);

        run_to_next_block(None);

        assert!(GasHandlerOf::<Test>::get_system_reserve(mid).is_err());

        // check signal dispatch panicked
        assert_eq!(MailboxOf::<Test>::iter_key(USER_1).last(), None);
        let signal_msg_id = MessageId::generate_signal(mid);
        let status = dispatch_status(signal_msg_id);
        assert_eq!(status, Some(DispatchStatus::Failed));

        MailboxOf::<Test>::clear();
        System::reset_events();
        run_to_next_block(None);

        // check nothing happens after
        assert!(MailboxOf::<Test>::is_empty(&USER_1));
        assert_eq!(System::events().len(), 0);
    });
}

#[test]
fn signal_during_precharge() {
    use demo_signal_entry::{HandleAction, WASM_BINARY};

    init_logger();
    new_test_ext().execute_with(|| {
        assert_ok!(Gear::upload_program(
            RuntimeOrigin::signed(USER_1),
            WASM_BINARY.to_vec(),
            DEFAULT_SALT.to_vec(),
            USER_1.encode(),
            10_000_000_000,
            0,
            false,
        ));

        let pid = get_last_program_id();

        run_to_block(2, None);

        assert_ok!(Gear::send_message(
            RuntimeOrigin::signed(USER_1),
            pid,
            HandleAction::WaitWithReserveAmountAndPanic(1).encode(),
            10_000_000_000,
            0,
            false,
        ));

        let mid = get_last_message_id();

        run_to_block(3, None);

        let reply_to_id = get_last_mail(USER_1).id();

        assert_ok!(GasHandlerOf::<Test>::get_system_reserve(mid));

        assert_ok!(Gear::send_reply(
            RuntimeOrigin::signed(USER_1),
            reply_to_id,
            EMPTY_PAYLOAD.to_vec(),
            10_000_000_000,
            0,
            false,
        ));

        run_to_block(4, None);

        assert!(GasHandlerOf::<Test>::get_system_reserve(mid).is_err());
        assert!(MailboxOf::<Test>::is_empty(&USER_1));
        assert_eq!(
            System::events()
                .into_iter()
                .filter(|e| {
                    matches!(
                        e.event,
                        MockRuntimeEvent::Gear(Event::UserMessageSent { .. })
                    )
                })
                .count(),
            2 + 1 // reply from program + reply to user because of panic +1 for auto generated replies
        );
    });
}

#[test]
fn signal_during_prepare() {
    use demo_signal_entry::{HandleAction, WASM_BINARY};

    init_logger();
    new_test_ext().execute_with(|| {
        assert_ok!(Gear::upload_program(
            RuntimeOrigin::signed(USER_1),
            WASM_BINARY.to_vec(),
            DEFAULT_SALT.to_vec(),
            USER_1.encode(),
            10_000_000_000,
            0,
            false,
        ));

        let pid = get_last_program_id();

        run_to_block(2, None);

        let read_cost = DbWeightOf::<Test>::get().reads(1).ref_time();
        let schedule = <Test as Config>::Schedule::get();
        let program_gas = core_processor::calculate_gas_for_program(
            read_cost,
            schedule.db_read_per_byte.ref_time(),
        );

        assert_ok!(Gear::send_message(
            RuntimeOrigin::signed(USER_1),
            pid,
            HandleAction::WaitWithReserveAmountAndPanic(program_gas).encode(),
            10_000_000_000,
            0,
            false,
        ));

        let mid = get_last_message_id();

        run_to_block(3, None);

        let reply_to_id = get_last_mail(USER_1).id();

        assert_ok!(GasHandlerOf::<Test>::get_system_reserve(mid));

        assert_ok!(Gear::send_reply(
            RuntimeOrigin::signed(USER_1),
            reply_to_id,
            EMPTY_PAYLOAD.to_vec(),
            10_000_000_000,
            0,
            false,
        ));

        run_to_block(4, None);

        assert!(GasHandlerOf::<Test>::get_system_reserve(mid).is_err());
        assert!(MailboxOf::<Test>::is_empty(&USER_1));
        assert_eq!(
            System::events()
                .into_iter()
                .filter(|e| {
                    matches!(
                        e.event,
                        MockRuntimeEvent::Gear(Event::UserMessageSent { .. })
                    )
                })
                .count(),
            2 + 1 // reply from program + reply to user because of panic +1 for auto generated replies
        );
    });
}

#[test]
fn signal_async_wait_works() {
    use demo_async_signal_entry::{InitAction, WASM_BINARY};

    init_logger();
    new_test_ext().execute_with(|| {
        assert_ok!(Gear::upload_program(
            RuntimeOrigin::signed(USER_1),
            WASM_BINARY.to_vec(),
            DEFAULT_SALT.to_vec(),
            InitAction::None.encode(),
            10_000_000_000,
            0,
            false,
        ));

        let pid = get_last_program_id();

        run_to_block(2, None);

        assert!(Gear::is_initialized(pid));
        assert!(Gear::is_active(pid));

        let GasInfo {
            min_limit: gas_spent,
            ..
        } = Gear::calculate_gas_info(
            USER_1.into_origin(),
            HandleKind::Handle(pid),
            EMPTY_PAYLOAD.to_vec(),
            0,
            true,
            true,
        )
        .expect("calculate_gas_info failed");

        assert_ok!(Gear::send_message(
            RuntimeOrigin::signed(USER_1),
            pid,
            EMPTY_PAYLOAD.to_vec(),
            gas_spent,
            0,
            false,
        ));

        let mid = get_last_message_id();

        let mut expiration = None;

        run_to_block(3, None);

        assert_ok!(GasHandlerOf::<Test>::get_system_reserve(mid));

        System::events().iter().for_each(|e| {
            if let MockRuntimeEvent::Gear(Event::MessageWaited {
                expiration: exp, ..
            }) = e.event
            {
                expiration = Some(exp);
            }
        });

        let expiration = expiration.unwrap();

        System::set_block_number(expiration - 1);
        Gear::set_block_number(expiration - 1);

        System::reset_events();
        run_to_next_block(None);

        assert!(GasHandlerOf::<Test>::get_system_reserve(mid).is_err());

        // check signal dispatch executed
        let _mail_msg = maybe_last_message(USER_1).expect("Should be");
    });
}

#[test]
fn signal_run_out_of_gas_works() {
    test_signal_code_works(
        SimpleExecutionError::RanOutOfGas.into(),
        demo_signal_entry::HandleAction::OutOfGas,
    );
}

#[test]
fn signal_run_out_of_gas_memory_access_works() {
    use demo_signal_entry::{HandleAction, WASM_BINARY};

    const GAS_LIMIT: u64 = 10_000_000_000;

    init_logger();
    new_test_ext().execute_with(|| {
        // Upload program
        assert_ok!(Gear::upload_program(
            RuntimeOrigin::signed(USER_1),
            WASM_BINARY.to_vec(),
            DEFAULT_SALT.to_vec(),
            USER_1.encode(),
            GAS_LIMIT,
            0,
            false,
        ));

        let pid = get_last_program_id();

        run_to_next_block(None);

        // Ensure that program is uploaded and initialized correctly
        assert!(Gear::is_active(pid));
        assert!(Gear::is_initialized(pid));

        // Save signal code to be compared with
        assert_ok!(Gear::send_message(
            RuntimeOrigin::signed(USER_1),
            pid,
            HandleAction::SaveSignal(SimpleExecutionError::RanOutOfGas.into()).encode(),
            GAS_LIMIT,
            0,
            false,
        ));

        run_to_next_block(None);

        // Calculate gas limit for this action
        let GasInfo { min_limit, .. } = Gear::calculate_gas_info(
            USER_1.into_origin(),
            HandleKind::Handle(pid),
            demo_signal_entry::HandleAction::MemoryAccess.encode(),
            0,
            true,
            true,
        )
        .expect("calculate_gas_info failed");

        // Send the action to trigger signal sending
        assert_ok!(Gear::send_message(
            RuntimeOrigin::signed(USER_1),
            pid,
            demo_signal_entry::HandleAction::MemoryAccess.encode(),
            min_limit - 1,
            0,
            false,
        ));

        let mid = get_last_message_id();

        // Assert that system reserve gas node is removed
        assert_ok!(GasHandlerOf::<Test>::get_system_reserve(mid));

        run_to_next_block(None);

        assert!(GasHandlerOf::<Test>::get_system_reserve(mid).is_err());

        // Ensure that signal code sent is signal code we saved
        let mail_msg = get_last_mail(USER_1);
        assert_eq!(mail_msg.payload_bytes(), true.encode());
    });
}

#[test]
fn signal_userspace_panic_works() {
    test_signal_code_works(
        SimpleExecutionError::UserspacePanic.into(),
        demo_signal_entry::HandleAction::Panic,
    );
}

#[test]
fn signal_backend_error_forbidden_action_works() {
    test_signal_code_works(
        SimpleExecutionError::BackendError.into(),
        demo_signal_entry::HandleAction::ForbiddenAction,
    );
}

#[test]
fn signal_backend_error_invalid_debug_works() {
    test_signal_code_works(
        SimpleExecutionError::BackendError.into(),
        demo_signal_entry::HandleAction::InvalidDebugCall,
    );
}

#[test]
fn signal_backend_error_unrecoverable_ext_works() {
    test_signal_code_works(
        SimpleExecutionError::BackendError.into(),
        demo_signal_entry::HandleAction::UnrecoverableExt,
    );
}

#[test]
fn signal_unreachable_instruction_works() {
    test_signal_code_works(
        SimpleExecutionError::UnreachableInstruction.into(),
        demo_signal_entry::HandleAction::UnreachableInstruction,
    );
}

#[test]
fn signal_unreachable_instruction_incorrect_free_works() {
    test_signal_code_works(
        SimpleExecutionError::UnreachableInstruction.into(),
        demo_signal_entry::HandleAction::IncorrectFree,
    );
}

#[test]
fn signal_memory_overflow_works() {
    test_signal_code_works(
        SimpleExecutionError::MemoryOverflow.into(),
        demo_signal_entry::HandleAction::ExceedMemory,
    );
}

#[test]
fn signal_removed_from_waitlist_works() {
    const GAS_LIMIT: u64 = 10_000_000_000;
    use demo_signal_entry::{HandleAction, WASM_BINARY};

    init_logger();
    new_test_ext().execute_with(|| {
        // Upload program
        assert_ok!(Gear::upload_program(
            RuntimeOrigin::signed(USER_1),
            WASM_BINARY.to_vec(),
            DEFAULT_SALT.to_vec(),
            USER_1.encode(),
            GAS_LIMIT,
            0,
            false,
        ));

        let pid = get_last_program_id();

        run_to_next_block(None);

        // Ensure that program is uploaded and initialized correctly
        assert!(Gear::is_active(pid));
        assert!(Gear::is_initialized(pid));

        // Save signal code to be compared with
        assert_ok!(Gear::send_message(
            RuntimeOrigin::signed(USER_1),
            pid,
            HandleAction::SaveSignal(SignalCode::RemovedFromWaitlist).encode(),
            GAS_LIMIT,
            0,
            false,
        ));

        run_to_next_block(None);

        // Send the action to trigger signal sending
        assert_ok!(Gear::send_message(
            RuntimeOrigin::signed(USER_1),
            pid,
            HandleAction::WaitWithoutSendingMessage.encode(),
            GAS_LIMIT,
            0,
            false,
        ));

        let mid = get_last_message_id();

        run_to_next_block(None);

        // Ensuring that gas is reserved
        assert_ok!(GasHandlerOf::<Test>::get_system_reserve(mid));

        // Getting block number when waitlist expiration should happen
        let expiration = get_waitlist_expiration(mid);

        // Hack to fast spend blocks till expiration
        System::set_block_number(expiration - 1);
        Gear::set_block_number(expiration - 1);

        // Expiring that message
        run_to_next_block(None);

        // Ensure that signal code sent is signal code we saved
        let mail_msg = get_last_mail(USER_1);
        assert_eq!(mail_msg.payload_bytes(), true.encode());
    });
}

#[test]
fn system_reservation_unreserve_works() {
    use demo_signal_entry::{HandleAction, WASM_BINARY};

    init_logger();
    new_test_ext().execute_with(|| {
        assert_ok!(Gear::upload_program(
            RuntimeOrigin::signed(USER_1),
            WASM_BINARY.to_vec(),
            DEFAULT_SALT.to_vec(),
            USER_1.encode(),
            10_000_000_000,
            0,
            false,
        ));

        let pid = get_last_program_id();

        run_to_block(2, None);

        let user_initial_balance = Balances::free_balance(USER_1);

        let GasInfo { burned, .. } = Gear::calculate_gas_info(
            USER_1.into_origin(),
            HandleKind::Handle(pid),
            HandleAction::Simple.encode(),
            0,
            true,
            true,
        )
        .expect("calculate_gas_info failed");

        assert_ok!(Gear::send_message(
            RuntimeOrigin::signed(USER_1),
            pid,
            HandleAction::Simple.encode(),
            10_000_000_000,
            0,
            false,
        ));

        let mid = get_last_message_id();

        run_to_block(3, None);

        assert!(GasHandlerOf::<Test>::get_system_reserve(mid).is_err());

        let burned = gas_price(burned);
        assert_eq!(
            Balances::free_balance(USER_1),
            user_initial_balance - burned
        );
    });
}

#[test]
fn few_system_reservations_across_waits_works() {
    use demo_signal_entry::{HandleAction, WASM_BINARY};

    init_logger();
    new_test_ext().execute_with(|| {
        assert_ok!(Gear::upload_program(
            RuntimeOrigin::signed(USER_1),
            WASM_BINARY.to_vec(),
            DEFAULT_SALT.to_vec(),
            USER_1.encode(),
            10_000_000_000,
            0,
            false,
        ));

        let pid = get_last_program_id();

        run_to_block(2, None);

        assert_ok!(Gear::send_message(
            RuntimeOrigin::signed(USER_1),
            pid,
            HandleAction::AcrossWaits.encode(),
            30_000_000_000,
            0,
            false,
        ));

        let mid = get_last_message_id();

        run_to_block(3, None);
        let mut reserved = GasHandlerOf::<Test>::get_system_reserve(mid).unwrap();

        for _ in 0..5 {
            assert_eq!(GasHandlerOf::<Test>::get_system_reserve(mid), Ok(reserved));
            reserved += 1_000_000_000;

            let reply_to_id = get_last_mail(USER_1).id();
            assert_ok!(Gear::send_reply(
                RuntimeOrigin::signed(USER_1),
                reply_to_id,
                EMPTY_PAYLOAD.to_vec(),
                30_000_000_000,
                0,
                false,
            ));

            run_to_next_block(None);
        }
    });
}

#[test]
fn system_reservation_panic_works() {
    use demo_signal_entry::{HandleAction, WASM_BINARY};

    init_logger();
    new_test_ext().execute_with(|| {
        assert_ok!(Gear::upload_program(
            RuntimeOrigin::signed(USER_1),
            WASM_BINARY.to_vec(),
            DEFAULT_SALT.to_vec(),
            USER_1.encode(),
            10_000_000_000,
            0,
            false,
        ));

        let pid = get_last_program_id();

        run_to_block(2, None);

        assert_ok!(Gear::send_message(
            RuntimeOrigin::signed(USER_1),
            pid,
            HandleAction::Panic.encode(),
            10_000_000_000,
            0,
            false,
        ));

        let mid = get_last_message_id();

        run_to_block(3, None);

        assert!(GasHandlerOf::<Test>::get_system_reserve(mid).is_err());

        // check signal dispatch executed
        let mail_msg = get_last_mail(USER_1);
        assert_eq!(mail_msg.payload_bytes(), b"handle_signal");
    });
}

#[test]
fn system_reservation_exit_works() {
    use demo_signal_entry::{HandleAction, WASM_BINARY};

    init_logger();
    new_test_ext().execute_with(|| {
        assert_ok!(Gear::upload_program(
            RuntimeOrigin::signed(USER_1),
            WASM_BINARY.to_vec(),
            DEFAULT_SALT.to_vec(),
            USER_1.encode(),
            10_000_000_000,
            0,
            false,
        ));

        let pid = get_last_program_id();

        run_to_block(2, None);

        assert_ok!(Gear::send_message(
            RuntimeOrigin::signed(USER_1),
            pid,
            HandleAction::Exit.encode(),
            10_000_000_000,
            0,
            false,
        ));

        let mid = get_last_message_id();

        run_to_block(3, None);

        assert_succeed(mid);
        assert!(GasHandlerOf::<Test>::get_system_reserve(mid).is_err());

        // check signal dispatch was not executed but `gr_exit` did
        assert_eq!(MailboxOf::<Test>::len(&USER_1), 0);
        let msg = maybe_last_message(USER_1).expect("Should be");
        assert_eq!(msg.payload_bytes(), b"exit");
    });
}

#[test]
fn system_reservation_wait_and_panic_works() {
    use demo_signal_entry::{HandleAction, WASM_BINARY};

    init_logger();
    new_test_ext().execute_with(|| {
        assert_ok!(Gear::upload_program(
            RuntimeOrigin::signed(USER_1),
            WASM_BINARY.to_vec(),
            DEFAULT_SALT.to_vec(),
            USER_1.encode(),
            10_000_000_000,
            0,
            false,
        ));

        let pid = get_last_program_id();

        run_to_block(2, None);

        assert_ok!(Gear::send_message(
            RuntimeOrigin::signed(USER_1),
            pid,
            HandleAction::WaitAndPanic.encode(),
            10_000_000_000,
            0,
            false,
        ));

        let mid = get_last_message_id();

        run_to_block(3, None);

        let reply_to_id = get_last_mail(USER_1).id();

        assert_ok!(GasHandlerOf::<Test>::get_system_reserve(mid));

        assert_ok!(Gear::send_reply(
            RuntimeOrigin::signed(USER_1),
            reply_to_id,
            EMPTY_PAYLOAD.to_vec(),
            10_000_000_000,
            0,
            false,
        ));

        run_to_block(4, None);

        assert!(GasHandlerOf::<Test>::get_system_reserve(mid).is_err());
    });
}

#[test]
fn system_reservation_wait_works() {
    use demo_signal_entry::{HandleAction, WASM_BINARY};

    init_logger();
    new_test_ext().execute_with(|| {
        assert_ok!(Gear::upload_program(
            RuntimeOrigin::signed(USER_1),
            WASM_BINARY.to_vec(),
            DEFAULT_SALT.to_vec(),
            USER_1.encode(),
            10_000_000_000,
            0,
            false,
        ));

        let pid = get_last_program_id();

        run_to_block(2, None);

        assert_ok!(Gear::send_message(
            RuntimeOrigin::signed(USER_1),
            pid,
            HandleAction::Wait.encode(),
            10_000_000_000,
            0,
            false,
        ));

        let mid = get_last_message_id();

        run_to_block(3, None);

        assert_ok!(GasHandlerOf::<Test>::get_system_reserve(mid));

        let mut expiration = None;

        run_to_block(3, None);

        assert_ok!(GasHandlerOf::<Test>::get_system_reserve(mid));

        System::events().iter().for_each(|e| {
            if let MockRuntimeEvent::Gear(Event::MessageWaited {
                expiration: exp, ..
            }) = e.event
            {
                expiration = Some(exp);
            }
        });

        let expiration = expiration.unwrap();

        System::set_block_number(expiration - 1);
        Gear::set_block_number(expiration - 1);

        run_to_next_block(None);

        assert!(GasHandlerOf::<Test>::get_system_reserve(mid).is_err());
    });
}

#[test]
fn system_reservation_wait_and_exit_works() {
    use demo_signal_entry::{HandleAction, WASM_BINARY};

    init_logger();
    new_test_ext().execute_with(|| {
        assert_ok!(Gear::upload_program(
            RuntimeOrigin::signed(USER_1),
            WASM_BINARY.to_vec(),
            DEFAULT_SALT.to_vec(),
            USER_1.encode(),
            10_000_000_000,
            0,
            false,
        ));

        let pid = get_last_program_id();

        run_to_block(2, None);

        assert_ok!(Gear::send_message(
            RuntimeOrigin::signed(USER_1),
            pid,
            HandleAction::WaitAndExit.encode(),
            10_000_000_000,
            0,
            false,
        ));

        let mid = get_last_message_id();

        run_to_block(3, None);

        let reply_to_id = get_last_mail(USER_1).id();

        assert_ok!(GasHandlerOf::<Test>::get_system_reserve(mid));

        assert_ok!(Gear::send_reply(
            RuntimeOrigin::signed(USER_1),
            reply_to_id,
            EMPTY_PAYLOAD.to_vec(),
            10_000_000_000,
            0,
            false,
        ));

        run_to_block(4, None);

        assert!(GasHandlerOf::<Test>::get_system_reserve(mid).is_err());

        // check `gr_exit` occurs
        let msg = get_last_mail(USER_1);
        assert_eq!(msg.payload_bytes(), b"wait_and_exit");
    });
}

#[test]
fn system_reservation_wait_and_reserve_with_panic_works() {
    use demo_signal_entry::{HandleAction, WAIT_AND_RESERVE_WITH_PANIC_GAS, WASM_BINARY};

    init_logger();
    new_test_ext().execute_with(|| {
        assert_ok!(Gear::upload_program(
            RuntimeOrigin::signed(USER_1),
            WASM_BINARY.to_vec(),
            DEFAULT_SALT.to_vec(),
            USER_1.encode(),
            10_000_000_000,
            0,
            false,
        ));

        let pid = get_last_program_id();

        run_to_block(2, None);

        assert_ok!(Gear::send_message(
            RuntimeOrigin::signed(USER_1),
            pid,
            HandleAction::WaitAndReserveWithPanic.encode(),
            30_000_000_000,
            0,
            false,
        ));

        let mid = get_last_message_id();

        run_to_block(3, None);

        assert_eq!(
            GasHandlerOf::<Test>::get_system_reserve(mid),
            Ok(WAIT_AND_RESERVE_WITH_PANIC_GAS)
        );

        let reply_to_id = get_last_mail(USER_1).id();
        assert_ok!(Gear::send_reply(
            RuntimeOrigin::signed(USER_1),
            reply_to_id,
            EMPTY_PAYLOAD.to_vec(),
            10_000_000_000,
            0,
            false,
        ));

        run_to_block(4, None);

        assert!(GasHandlerOf::<Test>::get_system_reserve(mid).is_err());

        // check signal dispatch executed
        let mail_msg = get_last_mail(USER_1);
        assert_eq!(mail_msg.payload_bytes(), b"handle_signal");
    });
}

#[test]
fn system_reservation_accumulate_works() {
    use demo_signal_entry::{HandleAction, WASM_BINARY};

    init_logger();
    new_test_ext().execute_with(|| {
        assert_ok!(Gear::upload_program(
            RuntimeOrigin::signed(USER_1),
            WASM_BINARY.to_vec(),
            DEFAULT_SALT.to_vec(),
            USER_1.encode(),
            10_000_000_000,
            0,
            false,
        ));

        let pid = get_last_program_id();

        run_to_block(2, None);

        assert_ok!(Gear::send_message(
            RuntimeOrigin::signed(USER_1),
            pid,
            HandleAction::Accumulate.encode(),
            10_000_000_000,
            0,
            false,
        ));

        let mid = get_last_message_id();

        run_to_block(3, None);

        let reserve = GasHandlerOf::<Test>::get_system_reserve(mid).unwrap();
        // we 1000 and then 234 amount of gas in demo
        assert_eq!(reserve, 1234);
    });
}

#[test]
fn system_reservation_zero_amount_panics() {
    use demo_signal_entry::{HandleAction, WASM_BINARY};

    init_logger();
    new_test_ext().execute_with(|| {
        assert_ok!(Gear::upload_program(
            RuntimeOrigin::signed(USER_1),
            WASM_BINARY.to_vec(),
            DEFAULT_SALT.to_vec(),
            USER_1.encode(),
            10_000_000_000,
            0,
            false,
        ));

        let pid = get_last_program_id();

        run_to_block(2, None);

        assert_ok!(Gear::send_message(
            RuntimeOrigin::signed(USER_1),
            pid,
            HandleAction::ZeroReserve.encode(),
            10_000_000_000,
            0,
            false,
        ));

        let mid = get_last_message_id();

        run_to_block(3, None);

        assert_succeed(mid);
    });
}

#[test]
fn gas_reservation_works() {
    use demo_reserve_gas::{HandleAction, InitAction, RESERVATION_AMOUNT};

    init_logger();
    new_test_ext().execute_with(|| {
        assert_ok!(Gear::upload_program(
            RuntimeOrigin::signed(USER_1),
            demo_reserve_gas::WASM_BINARY.to_vec(),
            DEFAULT_SALT.to_vec(),
            InitAction::Normal(vec![
                // orphan reservation; will be removed automatically
                (50_000, 3),
                // must be cleared during `gr_exit`
                (25_000, 5),
            ])
            .encode(),
            10_000_000_000,
            0,
            false,
        ));

        let pid = get_last_program_id();
        let balance_rent_pool = Balances::free_balance(RENT_POOL);

        run_to_block(2, None);

        // gas has been reserved 3 times
        let map = get_reservation_map(pid).unwrap();
        assert_eq!(map.len(), 3);

        let user_initial_balance = Balances::free_balance(USER_1);

        let GasInfo {
            min_limit: spent_gas,
            ..
        } = Gear::calculate_gas_info(
            USER_1.into_origin(),
            HandleKind::Handle(pid),
            HandleAction::Unreserve.encode(),
            0,
            true,
            true,
        )
        .expect("calculate_gas_info failed");

        assert_ok!(Gear::send_message(
            RuntimeOrigin::signed(USER_1),
            pid,
            HandleAction::Unreserve.encode(),
            spent_gas,
            0,
            false,
        ));

        run_to_block(3, None);

        // gas unreserved manually
        let map = get_reservation_map(pid).unwrap();
        assert_eq!(map.len(), 2);

        let gas_reserved = gas_price(spent_gas);
        let reservation_amount = gas_price(RESERVATION_AMOUNT);
        let reservation_holding = 15 * gas_price(CostsPerBlockOf::<Test>::reservation());

        assert_eq!(
            Balances::free_balance(USER_1),
            user_initial_balance - gas_reserved + reservation_amount + reservation_holding
        );
        // reservation was held for one block so the rent pool should be increased accordingly
        assert_eq!(
            Balances::free_balance(RENT_POOL),
            balance_rent_pool + gas_price(CostsPerBlockOf::<Test>::reservation())
        );

        run_to_block(2 + 2, None);

        // gas not yet unreserved automatically
        let map = get_reservation_map(pid).unwrap();
        assert_eq!(map.len(), 2);

        run_to_block(2 + 3, None);

        // gas unreserved automatically
        let map = get_reservation_map(pid).unwrap();
        assert_eq!(map.len(), 1);

        // check task is exist yet
        let (reservation_id, slot) = map.iter().next().unwrap();
        let task = ScheduledTask::RemoveGasReservation(pid, *reservation_id);
        assert!(TaskPoolOf::<Test>::contains(
            &slot.finish.saturated_into(),
            &task
        ));

        // `gr_exit` occurs
        assert_ok!(Gear::send_message(
            RuntimeOrigin::signed(USER_1),
            pid,
            HandleAction::Exit.encode(),
            50_000_000_000,
            0,
            false,
        ));

        run_to_block(2 + 4, None);

        // check task was cleared after `gr_exit` happened
        let map = get_reservation_map(pid);
        assert_eq!(map, None);
        assert!(!TaskPoolOf::<Test>::contains(
            &slot.finish.saturated_into(),
            &task
        ));
    });
}

#[test]
fn gas_reservations_cleaned_in_terminated_program() {
    use demo_reserve_gas::{InitAction, ReplyAction};

    init_logger();
    new_test_ext().execute_with(|| {
        assert_ok!(Gear::upload_program(
            RuntimeOrigin::signed(USER_1),
            demo_reserve_gas::WASM_BINARY.to_vec(),
            DEFAULT_SALT.to_vec(),
            InitAction::Wait.encode(),
            10_000_000_000,
            0,
            false,
        ));

        let pid = get_last_program_id();

        run_to_block(2, None);

        let message_id = get_last_mail(USER_1).id();

        assert!(!Gear::is_initialized(pid));
        assert!(Gear::is_active(pid));

        let map = get_reservation_map(pid).unwrap();
        assert_eq!(map.len(), 1);

        let (reservation_id, slot) = map.iter().next().unwrap();
        let task = ScheduledTask::RemoveGasReservation(pid, *reservation_id);
        assert!(TaskPoolOf::<Test>::contains(
            &slot.finish.saturated_into(),
            &task
        ));

        assert_ok!(Gear::send_reply(
            RuntimeOrigin::signed(USER_1),
            message_id,
            ReplyAction::Panic.encode(),
            BlockGasLimitOf::<Test>::get(),
            0,
            false,
        ));

        run_to_block(3, None);

        let map = get_reservation_map(pid);
        assert_eq!(map, None);
        assert!(!TaskPoolOf::<Test>::contains(
            &slot.finish.saturated_into(),
            &task
        ));
        assert!(!Gear::is_initialized(pid));
        assert!(!Gear::is_active(pid));
    });
}

#[test]
fn gas_reservation_wait_wake_exit() {
    use demo_reserve_gas::{InitAction, ReplyAction};

    init_logger();
    new_test_ext().execute_with(|| {
        assert_ok!(Gear::upload_program(
            RuntimeOrigin::signed(USER_1),
            demo_reserve_gas::WASM_BINARY.to_vec(),
            DEFAULT_SALT.to_vec(),
            InitAction::Wait.encode(),
            10_000_000_000,
            0,
            false,
        ));

        let pid = get_last_program_id();

        run_to_block(2, None);

        let message_id = get_last_mail(USER_1).id();

        assert!(!Gear::is_initialized(pid));
        assert!(Gear::is_active(pid));

        let map = get_reservation_map(pid).unwrap();
        assert_eq!(map.len(), 1);

        let (reservation_id, slot) = map.iter().next().unwrap();
        let task = ScheduledTask::RemoveGasReservation(pid, *reservation_id);
        assert!(TaskPoolOf::<Test>::contains(
            &slot.finish.saturated_into(),
            &task
        ));

        assert_ok!(Gear::send_reply(
            RuntimeOrigin::signed(USER_1),
            message_id,
            ReplyAction::Exit.encode(),
            BlockGasLimitOf::<Test>::get(),
            0,
            false,
        ));

        run_to_block(3, None);

        let map = get_reservation_map(pid);
        assert_eq!(map, None);
        assert!(!TaskPoolOf::<Test>::contains(
            &slot.finish.saturated_into(),
            &task
        ));
        assert!(!Gear::is_initialized(pid));
        assert!(!Gear::is_active(pid));
    });
}

#[test]
fn gas_reservations_check_params() {
    use demo_reserve_gas::InitAction;

    init_logger();
    new_test_ext().execute_with(|| {
        assert_ok!(Gear::upload_program(
            RuntimeOrigin::signed(USER_1),
            demo_reserve_gas::WASM_BINARY.to_vec(),
            DEFAULT_SALT.to_vec(),
            InitAction::CheckArgs {
                mailbox_threshold: <Test as Config>::MailboxThreshold::get(),
            }
            .encode(),
            10_000_000_000,
            0,
            false,
        ));

        let mid = get_last_message_id();

        run_to_block(2, None);

        assert_succeed(mid);
    });
}

#[test]
fn gas_reservations_fresh_reserve_unreserve() {
    use demo_reserve_gas::InitAction;

    init_logger();
    new_test_ext().execute_with(|| {
        assert_ok!(Gear::upload_program(
            RuntimeOrigin::signed(USER_1),
            demo_reserve_gas::WASM_BINARY.to_vec(),
            DEFAULT_SALT.to_vec(),
            InitAction::FreshReserveUnreserve.encode(),
            10_000_000_000,
            0,
            false,
        ));
        let mid = get_last_message_id();

        run_to_block(2, None);

        assert_succeed(mid);
        let msg = get_last_mail(USER_1);
        assert_eq!(msg.payload_bytes(), b"fresh_reserve_unreserve");
    });
}

#[test]
fn gas_reservations_existing_reserve_unreserve() {
    use demo_reserve_gas::{HandleAction, InitAction};

    init_logger();
    new_test_ext().execute_with(|| {
        assert_ok!(Gear::upload_program(
            RuntimeOrigin::signed(USER_1),
            demo_reserve_gas::WASM_BINARY.to_vec(),
            DEFAULT_SALT.to_vec(),
            InitAction::Normal(vec![]).encode(),
            10_000_000_000,
            0,
            false,
        ));
        let mid = get_last_message_id();
        let pid = get_last_program_id();

        run_to_block(2, None);

        assert_succeed(mid);

        assert_ok!(Gear::send_message(
            RuntimeOrigin::signed(USER_1),
            pid,
            HandleAction::SendFromReservationAndUnreserve.encode(),
            10_000_000_000,
            0,
            false,
        ));

        let mid = get_last_message_id();

        run_to_block(3, None);

        assert_succeed(mid);
        let msg = get_last_mail(USER_1);
        assert_eq!(msg.payload_bytes(), b"existing_reserve_unreserve");
    });
}

#[test]
fn custom_async_entrypoint_works() {
    use demo_async_custom_entry::WASM_BINARY;

    init_logger();
    new_test_ext().execute_with(|| {
        assert_ok!(Gear::upload_program(
            RuntimeOrigin::signed(USER_1),
            WASM_BINARY.to_vec(),
            DEFAULT_SALT.to_vec(),
            USER_1.encode(),
            30_000_000_000,
            0,
            false,
        ));

        let pid = get_last_program_id();

        run_to_block(2, None);

        assert_ok!(Gear::send_message(
            RuntimeOrigin::signed(USER_1),
            pid,
            EMPTY_PAYLOAD.to_vec(),
            30_000_000_000,
            0,
            false,
        ));

        run_to_block(3, None);

        let msg = get_last_mail(USER_1);
        assert_eq!(msg.payload_bytes(), b"my_handle_signal");

        assert_ok!(Gear::send_reply(
            RuntimeOrigin::signed(USER_1),
            msg.id(),
            EMPTY_PAYLOAD.to_vec(),
            30_000_000_000,
            0,
            false,
        ));

        run_to_block(4, None);

        let msg = get_last_mail(USER_1);
        assert_eq!(msg.payload_bytes(), b"my_handle_reply");
    });
}

#[test]
fn dispatch_kind_forbidden_function() {
    use demo_signal_entry::{HandleAction, WASM_BINARY};

    init_logger();
    new_test_ext().execute_with(|| {
        assert_ok!(Gear::upload_program(
            RuntimeOrigin::signed(USER_1),
            WASM_BINARY.to_vec(),
            DEFAULT_SALT.to_vec(),
            USER_1.encode(),
            10_000_000_000,
            0,
            false,
        ));

        let pid = get_last_program_id();

        run_to_block(2, None);

        assert!(Gear::is_initialized(pid));
        assert!(Gear::is_active(pid));

        assert_ok!(Gear::send_message(
            RuntimeOrigin::signed(USER_1),
            pid,
            HandleAction::ForbiddenCallInSignal(USER_1.into_origin().into()).encode(),
            10_000_000_000,
            0,
            false,
        ));

        let mid = get_last_message_id();

        let mut expiration = None;

        run_to_block(3, None);

        assert_ok!(GasHandlerOf::<Test>::get_system_reserve(mid));

        System::events().iter().for_each(|e| {
            if let MockRuntimeEvent::Gear(Event::MessageWaited {
                expiration: exp, ..
            }) = e.event
            {
                expiration = Some(exp);
            }
        });

        let expiration = expiration.unwrap();

        System::set_block_number(expiration - 1);
        Gear::set_block_number(expiration - 1);

        run_to_next_block(None);

        assert!(GasHandlerOf::<Test>::get_system_reserve(mid).is_err());

        // check signal dispatch panicked
        assert!(MailboxOf::<Test>::is_empty(&USER_1));
        let signal_msg_id = MessageId::generate_signal(mid);
        let status = dispatch_status(signal_msg_id);
        assert_eq!(status, Some(DispatchStatus::Failed));

        MailboxOf::<Test>::clear();
        System::reset_events();
        run_to_next_block(None);

        // check nothing happens after
        assert!(MailboxOf::<Test>::is_empty(&USER_1));
        assert_eq!(System::events().len(), 0);
    });
}

#[test]
fn system_reservation_gas_allowance_rollbacks() {
    use demo_signal_entry::{HandleAction, WASM_BINARY};

    init_logger();
    new_test_ext().execute_with(|| {
        assert_ok!(Gear::upload_program(
            RuntimeOrigin::signed(USER_1),
            WASM_BINARY.to_vec(),
            DEFAULT_SALT.to_vec(),
            USER_1.encode(),
            10_000_000_000,
            0,
            false,
        ));

        let pid = get_last_program_id();

        run_to_block(2, None);

        let GasInfo { min_limit, .. } = Gear::calculate_gas_info(
            USER_1.into_origin(),
            HandleKind::Handle(pid),
            HandleAction::Simple.encode(),
            0,
            true,
            true,
        )
        .expect("calculate_gas_info failed");

        assert_ok!(Gear::send_message(
            RuntimeOrigin::signed(USER_1),
            pid,
            HandleAction::Simple.encode(),
            min_limit,
            0,
            false,
        ));

        let mid = get_last_message_id();

        run_to_block(3, Some(min_limit - 1));

        assert_eq!(GasHandlerOf::<Test>::get_system_reserve(mid), Ok(0));
    });
}

#[test]
fn system_reservation_wait_and_exit_across_executions() {
    use demo_signal_entry::{HandleAction, WASM_BINARY};

    init_logger();
    new_test_ext().execute_with(|| {
        assert_ok!(Gear::upload_program(
            RuntimeOrigin::signed(USER_1),
            WASM_BINARY.to_vec(),
            DEFAULT_SALT.to_vec(),
            USER_1.encode(),
            10_000_000_000,
            0,
            false,
        ));

        let pid = get_last_program_id();

        run_to_block(2, None);

        assert_ok!(Gear::send_message(
            RuntimeOrigin::signed(USER_1),
            pid,
            HandleAction::Wait.encode(),
            10_000_000_000,
            0,
            false,
        ));

        let mid_wait = get_last_message_id();

        run_to_block(3, None);

        assert_ok!(GasHandlerOf::<Test>::get_system_reserve(mid_wait));

        assert_ok!(Gear::send_message(
            RuntimeOrigin::signed(USER_1),
            pid,
            HandleAction::Exit.encode(),
            10_000_000_000,
            0,
            false,
        ));

        let mid_exit = get_last_message_id();

        run_to_block(4, None);

        assert!(Gear::is_exited(pid));
        assert!(GasHandlerOf::<Test>::get_system_reserve(mid_wait).is_err());
        assert!(GasHandlerOf::<Test>::get_system_reserve(mid_exit).is_err());

        MailboxOf::<Test>::clear();

        let mut expiration = None;

        System::events().iter().for_each(|e| {
            if let MockRuntimeEvent::Gear(Event::MessageWaited {
                expiration: exp, ..
            }) = e.event
            {
                expiration = Some(exp);
            }
        });

        let expiration = expiration.unwrap();

        System::set_block_number(expiration - 1);
        Gear::set_block_number(expiration - 1);

        run_to_next_block(None);

        // nothing happened after
        assert!(MailboxOf::<Test>::is_empty(&USER_1));
    });
}

#[test]
fn signal_on_uninitialized_program() {
    use demo_async_signal_entry::{InitAction, WASM_BINARY};

    init_logger();

    new_test_ext().execute_with(|| {
        assert_ok!(Gear::upload_program(
            RuntimeOrigin::signed(USER_1),
            WASM_BINARY.to_vec(),
            DEFAULT_SALT.to_vec(),
            InitAction::Panic.encode(),
            10_000_000_000,
            0,
            false,
        ));

        let pid = get_last_program_id();
        let init_mid = get_last_message_id();

        run_to_block(2, None);

        assert!(Gear::is_active(pid));
        assert_ok!(GasHandlerOf::<Test>::get_system_reserve(init_mid));

        let msg = get_last_mail(USER_1);
        assert_eq!(msg.payload_bytes(), b"init");

        assert_ok!(Gear::send_reply(
            RuntimeOrigin::signed(USER_1),
            msg.id(),
            EMPTY_PAYLOAD.to_vec(),
            10_000_000_000,
            0,
            false,
        ));

        let reply_mid = get_last_message_id();

        run_to_block(3, None);

        assert!(!Gear::is_initialized(pid));
        assert!(GasHandlerOf::<Test>::get_system_reserve(init_mid).is_err());
        assert!(GasHandlerOf::<Test>::get_system_reserve(reply_mid).is_err());
    });
}

#[test]
fn missing_block_tasks_handled() {
    init_logger();
    new_test_ext().execute_with(|| {
        // https://github.com/gear-tech/gear/pull/2404#pullrequestreview-1399996879
        // possible case described by @breathx:
        // block N contains no tasks, first missed block = None
        // block N+1 contains tasks, but block producer missed run_queue extrinsic or runtime upgrade occurs
        // block N+2 contains tasks and starts execute them because missed blocks = None so tasks from block N+1 lost forever
        const N: BlockNumber = 3;

        let pid =
            upload_program_default(USER_1, ProgramCodeKind::OutgoingWithValueInHandle).unwrap();
        assert_ok!(Gear::send_message(
            RuntimeOrigin::signed(USER_1),
            pid,
            vec![],
            100_000_000,
            1000,
            false,
        ));

        run_to_block(N - 1, None);

        let mid = get_last_message_id();
        let task = ScheduledTask::RemoveFromMailbox(USER_1, mid);
        TaskPoolOf::<Test>::add(N + 1, task.clone()).unwrap();

        assert!(MailboxOf::<Test>::contains(&USER_1, &mid));

        // insert task
        run_to_block(N, None);

        // task was inserted
        assert!(TaskPoolOf::<Test>::contains(&(N + 1), &task));
        assert!(MailboxOf::<Test>::contains(&USER_1, &mid));

        // task must be skipped in this block
        run_to_block_maybe_with_queue(N + 1, Some(0), None);
        System::reset_events(); // remove `QueueProcessingReverted` event to run to block N + 2

        // task could be processed in N + 1 block but `Gear::run` extrinsic have been skipped
        assert!(TaskPoolOf::<Test>::contains(&(N + 1), &task));
        assert!(MailboxOf::<Test>::contains(&USER_1, &mid));

        // continue to process task from previous block
        run_to_block(N + 2, None);

        // task have been processed
        assert!(!TaskPoolOf::<Test>::contains(&(N + 1), &task));
        // so message should be removed from mailbox
        assert!(!MailboxOf::<Test>::contains(&USER_1, &mid));
    });
}

#[test]
fn async_does_not_duplicate_sync() {
    use demo_ping::WASM_BINARY as PING_BINARY;
    use demo_sync_duplicate::WASM_BINARY as SYNC_DUPLICATE_BINARY;

    init_logger();

    new_test_ext().execute_with(|| {
        assert_ok!(Gear::upload_program(
            RuntimeOrigin::signed(USER_1),
            PING_BINARY.to_vec(),
            DEFAULT_SALT.to_vec(),
            Default::default(),
            BlockGasLimitOf::<Test>::get(),
            0,
            false,
        ));

        let ping = get_last_program_id();

        assert_ok!(Gear::upload_program(
            RuntimeOrigin::signed(USER_1),
            SYNC_DUPLICATE_BINARY.to_vec(),
            DEFAULT_SALT.to_vec(),
            ping.encode(),
            BlockGasLimitOf::<Test>::get(),
            0,
            false,
        ));

        let sync = get_last_program_id();

        run_to_next_block(None);

        assert_ok!(Gear::send_message(
            RuntimeOrigin::signed(USER_1),
            sync,
            b"async".to_vec(),
            BlockGasLimitOf::<Test>::get(),
            0,
            false,
        ));

        run_to_next_block(None);

        let mail = maybe_any_last_message().expect("Element should be");
        assert_eq!(mail.destination().into_origin(), USER_1.into_origin());
        assert_eq!(mail.payload_bytes(), 1i32.to_le_bytes());
    })
}

#[test]
fn state_rollback() {
    use demo_state_rollback::WASM_BINARY;

    init_logger();

    let init = || {
        assert_ok!(Gear::upload_program(
            RuntimeOrigin::signed(USER_1),
            WASM_BINARY.to_vec(),
            DEFAULT_SALT.to_vec(),
            Default::default(),
            BlockGasLimitOf::<Test>::get(),
            0,
            false,
        ));

        let rollback = get_last_program_id();

        run_to_next_block(None);

        assert!(Gear::is_active(rollback));

        System::reset_events();

        rollback
    };

    let panic_bytes = b"panic".to_vec();
    let leave_bytes = b"leave".to_vec();

    // state-rollback
    new_test_ext().execute_with(|| {
        let program = init();

        let to_send = vec![0.encode(), panic_bytes, 1.encode()];
        send_payloads(USER_1, program, to_send);
        run_to_next_block(None);

        let to_assert = vec![
            Assertion::Payload(None::<Vec<u8>>.encode()),
            Assertion::Payload(Some(0.encode()).encode()),
            Assertion::ReplyCode(ReplyCode::error(SimpleExecutionError::UserspacePanic)),
            Assertion::Payload(Some(0.encode()).encode()),
            Assertion::Payload(Some(1.encode()).encode()),
        ];
        assert_responses_to_user(USER_1, to_assert);
    });

    // state-saving
    new_test_ext().execute_with(|| {
        let program = init();

        let to_send = vec![0.encode(), leave_bytes.clone(), 1.encode()];
        send_payloads(USER_1, program, to_send);
        run_to_next_block(None);

        let to_assert = vec![
            Assertion::Payload(None::<Vec<u8>>.encode()),
            Assertion::Payload(Some(0.encode()).encode()),
            Assertion::Payload(Some(0.encode()).encode()),
            Assertion::Payload(Some(leave_bytes.clone()).encode()),
            Assertion::Payload(Some(leave_bytes).encode()),
            Assertion::Payload(Some(1.encode()).encode()),
        ];
        assert_responses_to_user(USER_1, to_assert);
    })
}

#[test]
fn incomplete_async_payloads_kept() {
    use demo_incomplete_async_payloads::{Command, WASM_BINARY};
    use demo_ping::WASM_BINARY as PING_BINARY;

    init_logger();

    new_test_ext().execute_with(|| {
        assert_ok!(Gear::upload_program(
            RuntimeOrigin::signed(USER_1),
            PING_BINARY.to_vec(),
            DEFAULT_SALT.to_vec(),
            Default::default(),
            BlockGasLimitOf::<Test>::get(),
            0,
            false,
        ));

        let ping = get_last_program_id();

        assert_ok!(Gear::upload_program(
            RuntimeOrigin::signed(USER_1),
            WASM_BINARY.to_vec(),
            DEFAULT_SALT.to_vec(),
            ping.encode(),
            BlockGasLimitOf::<Test>::get(),
            0,
            false,
        ));

        let incomplete = get_last_program_id();

        run_to_next_block(None);

        System::reset_events();

        let to_send = [
            Command::Handle,
            Command::Reply,
            Command::HandleStore,
            Command::ReplyStore,
        ]
        .iter()
        .map(Encode::encode)
        .collect();
        send_payloads(USER_1, incomplete, to_send);
        run_to_next_block(None);

        // "None" are auto-replies.
        let to_assert = [
            None,
            Some("OK PING"),
            Some("OK REPLY"),
            None,
            Some("STORED COMMON"),
            Some("STORED REPLY"),
        ]
        .iter()
        .map(|v| {
            v.map(|s| Assertion::Payload(s.as_bytes().to_vec()))
                .unwrap_or_else(|| Assertion::ReplyCode(SuccessReplyReason::Auto.into()))
        })
        .collect::<Vec<_>>();
        assert_responses_to_user(USER_1, to_assert);
    })
}

#[test]
fn rw_lock_works() {
    use demo_ping::WASM_BINARY as PING_BINARY;
    use demo_rwlock::{Command, WASM_BINARY};

    init_logger();

    let upload = || {
        assert_ok!(Gear::upload_program(
            RuntimeOrigin::signed(USER_1),
            PING_BINARY.to_vec(),
            DEFAULT_SALT.to_vec(),
            Default::default(),
            BlockGasLimitOf::<Test>::get(),
            0,
            false,
        ));

        let ping = get_last_program_id();

        assert_ok!(Gear::upload_program(
            RuntimeOrigin::signed(USER_1),
            WASM_BINARY.to_vec(),
            DEFAULT_SALT.to_vec(),
            ping.encode(),
            BlockGasLimitOf::<Test>::get(),
            0,
            false,
        ));

        let prog_id = get_last_program_id();

        run_to_next_block(None);
        System::reset_events();

        prog_id
    };

    // RwLock wide
    new_test_ext().execute_with(|| {
        let rwlock = upload();

        let to_send = [
            Command::Get,
            Command::Inc,
            Command::Get,
            Command::PingGet,
            Command::IncPing,
        ]
        .iter()
        .map(Encode::encode)
        .collect();
        send_payloads(USER_1, rwlock, to_send);
        run_to_next_block(None);

        let to_assert = vec![
            Assertion::Payload(0u32.encode()),
            Assertion::ReplyCode(SuccessReplyReason::Auto.into()),
            Assertion::Payload(1u32.encode()),
            Assertion::ReplyCode(SuccessReplyReason::Auto.into()),
            Assertion::Payload(2u32.encode()),
        ];
        assert_responses_to_user(USER_1, to_assert);
    });

    // RwLock read while writing
    new_test_ext().execute_with(|| {
        let rwlock = upload();

        let to_send = [Command::IncPing, Command::Get]
            .iter()
            .map(Encode::encode)
            .collect();
        send_payloads(USER_1, rwlock, to_send);
        run_to_next_block(None);

        let to_assert = vec![
            Assertion::ReplyCode(SuccessReplyReason::Auto.into()),
            Assertion::Payload(1u32.encode()),
        ];
        assert_responses_to_user(USER_1, to_assert);
    });

    // RwLock write while reading
    new_test_ext().execute_with(|| {
        let rwlock = upload();

        let to_send = [Command::GetPing, Command::Get, Command::Inc]
            .iter()
            .map(Encode::encode)
            .collect();
        send_payloads(USER_1, rwlock, to_send);
        run_to_next_block(None);

        let to_assert = vec![
            Assertion::Payload(0i32.encode()),
            Assertion::Payload(0i32.encode()),
            Assertion::ReplyCode(SuccessReplyReason::Auto.into()),
        ];
        assert_responses_to_user(USER_1, to_assert);
    });

    // RwLock deadlock
    new_test_ext().execute_with(|| {
        let rwlock = upload();

        let to_send = [
            Default::default(), // None-Command
            Command::Get.encode(),
        ]
        .into_iter()
        .collect();
        send_payloads(USER_1, rwlock, to_send);
        run_to_next_block(None);

        let to_assert = vec![];
        assert_responses_to_user(USER_1, to_assert);
    });

    // RwLock check readers
    new_test_ext().execute_with(|| {
        let rwlock = upload();

        let to_send = vec![Command::CheckReaders.encode()];
        send_payloads(USER_1, rwlock, to_send);
        run_to_next_block(None);

        let to_assert = vec![Assertion::Payload(0i32.encode())];
        assert_responses_to_user(USER_1, to_assert);
    });
}

#[test]
fn async_works() {
    use demo_async::{Command, WASM_BINARY};
    use demo_ping::WASM_BINARY as PING_BINARY;

    init_logger();

    let upload = || {
        assert_ok!(Gear::upload_program(
            RuntimeOrigin::signed(USER_1),
            PING_BINARY.to_vec(),
            DEFAULT_SALT.to_vec(),
            Default::default(),
            BlockGasLimitOf::<Test>::get(),
            0,
            false,
        ));

        let ping = get_last_program_id();

        assert_ok!(Gear::upload_program(
            RuntimeOrigin::signed(USER_1),
            WASM_BINARY.to_vec(),
            DEFAULT_SALT.to_vec(),
            ping.encode(),
            BlockGasLimitOf::<Test>::get(),
            0,
            false,
        ));

        let prog_id = get_last_program_id();

        run_to_next_block(None);
        System::reset_events();

        prog_id
    };

    // Common async scenario
    new_test_ext().execute_with(|| {
        let demo = upload();

        let to_send = vec![Command::Common.encode()];
        let ids = send_payloads(USER_1, demo, to_send);
        run_to_next_block(None);

        let to_assert = vec![Assertion::Payload(ids[0].encode())];
        assert_responses_to_user(USER_1, to_assert);
    });

    // Mutex scenario
    new_test_ext().execute_with(|| {
        let demo = upload();

        let to_send = vec![Command::Mutex.encode(); 2];
        let ids = send_payloads(USER_1, demo, to_send);
        run_to_next_block(None);

        let to_assert = (0..4)
            .map(|i| Assertion::Payload(ids[i / 2].encode()))
            .collect();
        assert_responses_to_user(USER_1, to_assert);
    });
}

#[test]
fn futures_unordered() {
    use demo_async::WASM_BINARY as DEMO_ASYNC_BINARY;
    use demo_futures_unordered::{Command, WASM_BINARY};
    use demo_ping::WASM_BINARY as PING_BINARY;

    init_logger();

    let upload = || {
        assert_ok!(Gear::upload_program(
            RuntimeOrigin::signed(USER_1),
            PING_BINARY.to_vec(),
            DEFAULT_SALT.to_vec(),
            Default::default(),
            BlockGasLimitOf::<Test>::get(),
            0,
            false,
        ));

        let ping = get_last_program_id();

        assert_ok!(Gear::upload_program(
            RuntimeOrigin::signed(USER_1),
            DEMO_ASYNC_BINARY.to_vec(),
            DEFAULT_SALT.to_vec(),
            ping.encode(),
            BlockGasLimitOf::<Test>::get(),
            0,
            false,
        ));

        let demo_async = get_last_program_id();

        assert_ok!(Gear::upload_program(
            RuntimeOrigin::signed(USER_1),
            WASM_BINARY.to_vec(),
            DEFAULT_SALT.to_vec(),
            (demo_async, ping).encode(),
            BlockGasLimitOf::<Test>::get(),
            0,
            false,
        ));

        let prog_id = get_last_program_id();

        run_to_next_block(None);
        System::reset_events();

        prog_id
    };

    // FuturesUnordered
    new_test_ext().execute_with(|| {
        let demo = upload();

        let to_send = vec![Command::Unordered.encode()];
        let ids = send_payloads(USER_1, demo, to_send);
        run_to_next_block(None);

        let to_assert = vec![
            Assertion::Payload(b"PONG".to_vec()),
            Assertion::Payload(MessageId::generate_outgoing(ids[0], 0).encode()),
            Assertion::Payload(ids[0].encode()),
        ];
        assert_responses_to_user(USER_1, to_assert);
    });

    // Select
    new_test_ext().execute_with(|| {
        let demo = upload();

        let to_send = vec![Command::Select.encode()];
        let ids = send_payloads(USER_1, demo, to_send);
        run_to_next_block(None);

        let to_assert = vec![
            Assertion::Payload(b"PONG".to_vec()),
            Assertion::Payload(ids[0].encode()),
        ];
        assert_responses_to_user(USER_1, to_assert);
    });

    // Join
    new_test_ext().execute_with(|| {
        let demo = upload();

        let to_send = vec![Command::Join.encode()];
        let ids = send_payloads(USER_1, demo, to_send);
        run_to_next_block(None);

        let mut res = MessageId::generate_outgoing(ids[0], 0).encode();
        res.append(&mut b"PONG".to_vec());

        let to_assert = vec![Assertion::Payload(res), Assertion::Payload(ids[0].encode())];
        assert_responses_to_user(USER_1, to_assert);
    });
}

#[test]
fn async_recursion() {
    use demo_async_recursion::WASM_BINARY;
    use demo_ping::WASM_BINARY as PING_BINARY;

    init_logger();

    let upload = || {
        assert_ok!(Gear::upload_program(
            RuntimeOrigin::signed(USER_1),
            PING_BINARY.to_vec(),
            DEFAULT_SALT.to_vec(),
            Default::default(),
            BlockGasLimitOf::<Test>::get(),
            0,
            false,
        ));

        let ping = get_last_program_id();

        assert_ok!(Gear::upload_program(
            RuntimeOrigin::signed(USER_1),
            WASM_BINARY.to_vec(),
            DEFAULT_SALT.to_vec(),
            ping.encode(),
            BlockGasLimitOf::<Test>::get(),
            0,
            false,
        ));

        let prog_id = get_last_program_id();

        run_to_next_block(None);
        System::reset_events();

        prog_id
    };

    new_test_ext().execute_with(|| {
        let demo = upload();
        let arg = 100i32;

        let to_send = vec![arg.encode()];
        send_payloads(USER_1, demo, to_send);
        run_to_next_block(None);

        let mut to_assert = (1..=arg)
            .rev()
            .filter(|&i| i % 4 == 0)
            .map(|i| Assertion::Payload(i.encode()))
            .collect::<Vec<_>>();
        to_assert.insert(
            to_assert.len() - 1,
            Assertion::ReplyCode(SuccessReplyReason::Auto.into()),
        );
        assert_responses_to_user(USER_1, to_assert);
    });
}

#[test]
fn async_init() {
    use demo_async_init::{InputArgs, WASM_BINARY};
    use demo_ping::WASM_BINARY as PING_BINARY;

    init_logger();

    let upload = || {
        assert_ok!(Gear::upload_program(
            RuntimeOrigin::signed(USER_3),
            PING_BINARY.to_vec(),
            DEFAULT_SALT.to_vec(),
            Default::default(),
            BlockGasLimitOf::<Test>::get(),
            0,
            false,
        ));

        let ping = get_last_program_id();

        assert_ok!(Gear::upload_program(
            RuntimeOrigin::signed(USER_1),
            WASM_BINARY.to_vec(),
            DEFAULT_SALT.to_vec(),
            InputArgs::from_two(ping, ping).encode(),
            BlockGasLimitOf::<Test>::get(),
            0,
            false,
        ));

        get_last_program_id()
    };

    new_test_ext().execute_with(|| {
        let demo = upload();
        send_payloads(USER_1, demo, vec![b"PING".to_vec()]);
        run_to_next_block(None);

        assert_responses_to_user(
            USER_1,
            vec![
                Assertion::ReplyCode(SuccessReplyReason::Auto.into()),
                Assertion::Payload(2u8.encode()),
            ],
        );
    });
}

#[test]
fn wake_after_exit() {
    use demo_custom::{InitMessage, WASM_BINARY};
    use demo_ping::WASM_BINARY as PING_BINARY;

    init_logger();

    new_test_ext().execute_with(|| {
        assert_ok!(Gear::upload_program(
            RuntimeOrigin::signed(USER_3),
            PING_BINARY.to_vec(),
            DEFAULT_SALT.to_vec(),
            Default::default(),
            BlockGasLimitOf::<Test>::get(),
            0,
            false,
        ));

        let ping: [u8; 32] = get_last_program_id().into();

        assert_ok!(Gear::upload_program(
            RuntimeOrigin::signed(USER_1),
            WASM_BINARY.to_vec(),
            DEFAULT_SALT.to_vec(),
            InitMessage::WakeAfterExit(ping.into()).encode(),
            BlockGasLimitOf::<Test>::get(),
            1000,
            false,
        ));

        let mid = get_last_message_id();

        run_to_next_block(None);

        // Execution after wake must be skipped, so status must be NotExecuted.
        assert_not_executed(mid);
    });
}

#[test]
fn check_gear_stack_end_fail() {
    // This test checks, that in case user makes WASM file with incorrect
    // gear stack end export, then execution will end with an error.
    let wat_template = |addr| {
        format!(
            r#"
            (module
                (import "env" "memory" (memory 4))
                (export "init" (func $init))
                (func $init)
                (global (;0;) (mut i32) (i32.const {addr}))
                (export "{STACK_END_EXPORT_NAME}" (global 0))
            )"#,
        )
    };

    init_logger();
    new_test_ext().execute_with(|| {
        // Check error when stack end bigger then static mem size
        let wat = wat_template(0x50000);
        Gear::upload_program(
            RuntimeOrigin::signed(USER_1),
            ProgramCodeKind::Custom(wat.as_str()).to_bytes(),
            DEFAULT_SALT.to_vec(),
            EMPTY_PAYLOAD.to_vec(),
            50_000_000_000,
            0,
            false,
        )
        .expect("Failed to upload program");

        let message_id = get_last_message_id();

        run_to_next_block(None);
        assert_last_dequeued(1);
        assert_failed(
            message_id,
            ActorExecutionErrorReplyReason::PrepareMemory(
                ActorPrepareMemoryError::StackEndPageBiggerWasmMemSize(
                    WasmPage::new(5).unwrap(),
                    WasmPage::new(4).unwrap(),
                ),
            ),
        );

        // Check error when stack end is not aligned
        let wat = wat_template(0x10001);
        Gear::upload_program(
            RuntimeOrigin::signed(USER_1),
            ProgramCodeKind::Custom(wat.as_str()).to_bytes(),
            DEFAULT_SALT.to_vec(),
            EMPTY_PAYLOAD.to_vec(),
            50_000_000_000,
            0,
            false,
        )
        .expect("Failed to upload program");

        let message_id = get_last_message_id();

        run_to_next_block(None);
        assert_last_dequeued(1);
        assert_failed(
            message_id,
            ActorExecutionErrorReplyReason::PrepareMemory(
                ActorPrepareMemoryError::StackIsNotAligned(65537),
            ),
        );

        // Check OK if stack end is suitable
        let wat = wat_template(0x10000);
        Gear::upload_program(
            RuntimeOrigin::signed(USER_1),
            ProgramCodeKind::Custom(wat.as_str()).to_bytes(),
            DEFAULT_SALT.to_vec(),
            EMPTY_PAYLOAD.to_vec(),
            50_000_000_000,
            0,
            false,
        )
        .expect("Failed to upload program");

        let message_id = get_last_message_id();

        run_to_next_block(None);
        assert_last_dequeued(1);
        assert_succeed(message_id);
    });
}

/// Test that error is generated in case `gr_read` requests out of bounds data from message.
#[test]
fn check_gr_read_error_works() {
    let wat = r#"
        (module
            (import "env" "memory" (memory 1))
            (import "env" "gr_read" (func $gr_read (param i32 i32 i32 i32)))
            (export "init" (func $init))
            (func $init
                (call $gr_read (i32.const 0) (i32.const 10) (i32.const 0) (i32.const 111))

                i32.const 111
                i32.load
                (if ;; validating that error len is not zero
                    (then)
                    (else
                        unreachable
                    )
                )
            )
        )"#;

    init_logger();
    new_test_ext().execute_with(|| {
        Gear::upload_program(
            RuntimeOrigin::signed(USER_1),
            ProgramCodeKind::Custom(wat).to_bytes(),
            DEFAULT_SALT.to_vec(),
            EMPTY_PAYLOAD.to_vec(),
            50_000_000_000,
            0,
            false,
        )
        .expect("Failed to upload program");

        let message_id = get_last_message_id();

        run_to_block(2, None);
        assert_succeed(message_id);
    });
}

/// Check that too large message, which is constructed by `gr_reply_push`,
/// leads to program execution error.
#[test]
fn check_reply_push_payload_exceed() {
    let wat = r#"
        (module
            (import "env" "memory" (memory 0x101))
            (import "env" "gr_reply_push" (func $gr (param i32 i32 i32)))
            (export "init" (func $init))
            (func $init
                ;; first reply push must be ok
                (block
                    (call $gr (i32.const 0) (i32.const 0x1000000) (i32.const 0x1000001))

                    (i32.load (i32.const 0x1000001))
                    i32.eqz
                    br_if 0
                    unreachable
                )
                ;; second must lead to overflow
                (block
                    (call $gr (i32.const 0) (i32.const 0x1000000) (i32.const 0x1000001))

                    (i32.load (i32.const 0x1000001))
                    i32.eqz
                    br_if 1
                    unreachable
                )
            )
        )"#;

    init_logger();
    new_test_ext().execute_with(|| {
        Gear::upload_program(
            RuntimeOrigin::signed(USER_1),
            ProgramCodeKind::Custom(wat).to_bytes(),
            DEFAULT_SALT.to_vec(),
            EMPTY_PAYLOAD.to_vec(),
            50_000_000_000,
            0,
            false,
        )
        .expect("Failed to upload program");

        let message_id = get_last_message_id();

        run_to_block(2, None);
        assert_last_dequeued(1);

        assert_failed(
            message_id,
            ActorExecutionErrorReplyReason::Trap(TrapExplanation::Unknown),
        );
    });
}

/// Check that random works and it's changing on next epoch.
#[test]
fn check_random_works() {
    use blake2_rfc::blake2b::blake2b;
    let wat = r#"
        (module
            (import "env" "gr_send_wgas" (func $send (param i32 i32 i32 i64 i32 i32)))
            (import "env" "gr_source" (func $gr_source (param i32)))
            (import "env" "gr_random" (func $gr_random (param i32 i32)))
            (import "env" "memory" (memory 1))
            (export "handle" (func $handle))
            (func $handle
                (i32.store (i32.const 111) (i32.const 1))

                (call $gr_random (i32.const 0) (i32.const 64))

                (call $send (i32.const 111) (i32.const 68) (i32.const 32) (i64.const 10000000) (i32.const 0) (i32.const 333))

                (i32.load (i32.const 333))
                i32.eqz
                br_if 0
                unreachable
            )
        )"#;

    init_logger();
    new_test_ext().execute_with(|| {
        Gear::upload_program(
            RuntimeOrigin::signed(USER_1),
            ProgramCodeKind::Custom(wat).to_bytes(),
            DEFAULT_SALT.to_vec(),
            EMPTY_PAYLOAD.to_vec(),
            50_000_000_000,
            0,
            false,
        )
        .expect("Failed to upload program");

        let sender = utils::get_last_program_id();

        let mut random_data = Vec::new();

        (1..10).for_each(|_| {
            assert_ok!(Gear::send_message(
                RuntimeOrigin::signed(USER_1),
                sender,
                EMPTY_PAYLOAD.to_vec(),
                50_000_000_000,
                0,
                false,
            ));

            let output: ([u8; 32], BlockNumber) =
                <Test as Config>::Randomness::random(get_last_message_id().as_ref());

            random_data.push([[0; 32], output.0].concat());
            run_to_block(System::block_number() + 1, None);
        });

        assert_eq!(random_data.len(), MailboxOf::<Test>::len(&USER_1));

        let mut sorted_mailbox: Vec<(UserStoredMessage, Interval<BlockNumber>)> =
            MailboxOf::<Test>::iter_key(USER_1).collect();
        sorted_mailbox.sort_by(|a, b| a.1.finish.cmp(&b.1.finish));

        sorted_mailbox
            .iter()
            .zip(random_data.iter())
            .for_each(|((msg, _bn), random_data)| {
                assert_eq!(
                    blake2b(32, &[], random_data).as_bytes(),
                    msg.payload_bytes()
                );
            });

        // assert_last_dequeued(1);
        // println!("{:?}", res);
        // assert_eq!(blake2b(32, &[], &output.0.encode()).as_bytes(), res.payload());
    });
}

#[test]
fn reply_with_small_non_zero_gas() {
    use demo_proxy_relay::{RelayCall, WASM_BINARY};

    init_logger();
    new_test_ext().execute_with(|| {
        let gas_limit = 1;
        assert!(gas_limit < <Test as Config>::MailboxThreshold::get());

        assert_ok!(Gear::upload_program(
            RuntimeOrigin::signed(USER_1),
            WASM_BINARY.to_vec(),
            DEFAULT_SALT.to_vec(),
            RelayCall::RereplyWithGas(gas_limit).encode(),
            50_000_000_000,
            0u128,
            false,
        ));

        let proxy = utils::get_last_program_id();

        run_to_next_block(None);
        assert!(Gear::is_active(proxy));

        let payload = b"it works";

        assert_ok!(Gear::send_message(
            RuntimeOrigin::signed(USER_1),
            proxy,
            payload.to_vec(),
            DEFAULT_GAS_LIMIT * 10,
            0,
            false,
        ));

        let message_id = utils::get_last_message_id();

        run_to_next_block(None);
        assert_succeed(message_id);
        assert_eq!(
            maybe_last_message(USER_1)
                .expect("Should be")
                .payload_bytes(),
            payload
        );
    });
}

#[test]
fn replies_denied_in_handle_reply() {
    use demo_proxy::{InputArgs, WASM_BINARY};

    init_logger();
    new_test_ext().execute_with(|| {
        assert_ok!(Gear::upload_program(
            RuntimeOrigin::signed(USER_1),
            WASM_BINARY.to_vec(),
            DEFAULT_SALT.to_vec(),
            InputArgs {
                destination: USER_1.into_origin().into()
            }
            .encode(),
            50_000_000_000,
            0u128,
            false,
        ));

        let proxy = utils::get_last_program_id();

        assert_ok!(Gear::send_message(
            RuntimeOrigin::signed(USER_1),
            proxy,
            vec![],
            50_000_000_000,
            0,
            false,
        ));

        let message_id = get_last_message_id();

        run_to_next_block(None);
        assert!(Gear::is_active(proxy));
        assert_succeed(message_id);

        assert_ok!(Gear::send_reply(
            RuntimeOrigin::signed(USER_1),
            get_last_mail(USER_1).id(),
            vec![],
            50_000_000_000,
            0,
            false,
        ));

        let reply_id = get_last_message_id();

        run_to_next_block(None);

        // we don't assert fail reason since no error reply sent on reply,
        // but message id has stamp in MessagesDispatched event.
        let status = dispatch_status(reply_id).expect("Not found in `MessagesDispatched`");
        assert_eq!(status, DispatchStatus::Failed);
    });
}

#[test]
fn relay_messages() {
    use demo_proxy_relay::{RelayCall, ResendPushData, WASM_BINARY};

    struct Expected {
        user: AccountId,
        payload: Vec<u8>,
    }

    let source = USER_1;

    init_logger();
    let test = |relay_call: RelayCall, payload: &[u8], expected: Vec<Expected>| {
        let execute = || {
            System::reset_events();

            let label = format!("{relay_call:?}");
            assert!(
                Gear::upload_program(
                    RuntimeOrigin::signed(source),
                    WASM_BINARY.to_vec(),
                    vec![],
                    relay_call.encode(),
                    50_000_000_000u64,
                    0u128,
                    false,
                )
                .is_ok(),
                "{}",
                label
            );

            let proxy = utils::get_last_program_id();

            run_to_next_block(None);

            assert!(Gear::is_active(proxy), "{}", label);

            assert!(
                Gear::send_message(
                    RuntimeOrigin::signed(source),
                    proxy,
                    payload.to_vec(),
                    DEFAULT_GAS_LIMIT * 10,
                    0,
                    false,
                )
                .is_ok(),
                "{}",
                label
            );

            // To clear auto reply on init message.
            System::reset_events();

            run_to_next_block(None);

            let received = System::events().into_iter().fold(0, |r, e| match e.event {
                MockRuntimeEvent::Gear(Event::UserMessageSent { message, .. }) => {
                    let Expected { user, payload } = &expected[r];

                    if message.destination().into_origin() == user.into_origin() {
                        assert_eq!(message.payload_bytes(), payload, "{label}");
                        r + 1
                    } else {
                        r
                    }
                }
                _ => r,
            });

            assert_eq!(received, expected.len(), "{label}");
        };

        new_test_ext().execute_with(execute);
    };

    let payload = b"Hi, USER_2! Ping USER_3.";

    let pairs = vec![
        (
            RelayCall::ResendPush(vec![
                // "Hi, USER_2!"
                ResendPushData {
                    destination: USER_2.into(),
                    start: None,
                    end: Some((10, true)),
                },
            ]),
            Expected {
                user: USER_2,
                payload: payload[..11].to_vec(),
            },
        ),
        (
            RelayCall::ResendPush(vec![
                // the same but end index specified in another way
                ResendPushData {
                    destination: USER_2.into(),
                    start: None,
                    end: Some((11, false)),
                },
            ]),
            Expected {
                user: USER_2,
                payload: payload[..11].to_vec(),
            },
        ),
        (
            RelayCall::ResendPush(vec![
                // "Ping USER_3."
                ResendPushData {
                    destination: USER_3.into(),
                    start: Some(12),
                    end: None,
                },
            ]),
            Expected {
                user: USER_3,
                payload: payload[12..].to_vec(),
            },
        ),
        (
            RelayCall::ResendPush(vec![
                // invalid range
                ResendPushData {
                    destination: USER_3.into(),
                    start: Some(2),
                    end: Some((0, true)),
                },
            ]),
            Expected {
                user: USER_3,
                payload: vec![],
            },
        ),
        (
            RelayCall::ResendPush(vec![
                // invalid range
                ResendPushData {
                    destination: USER_3.into(),
                    start: Some(payload.len() as u32),
                    end: Some((0, false)),
                },
            ]),
            Expected {
                user: USER_3,
                payload: vec![],
            },
        ),
    ];

    for (call, expectation) in pairs {
        test(call, payload, vec![expectation]);
    }

    test(
        RelayCall::Resend(USER_3.into()),
        payload,
        vec![Expected {
            user: USER_3,
            payload: payload.to_vec(),
        }],
    );
    test(
        RelayCall::ResendWithGas(USER_3.into(), 50_000),
        payload,
        vec![Expected {
            user: USER_3,
            payload: payload.to_vec(),
        }],
    );

    test(
        RelayCall::Rereply,
        payload,
        vec![Expected {
            user: source,
            payload: payload.to_vec(),
        }],
    );
    test(
        RelayCall::RereplyPush,
        payload,
        vec![Expected {
            user: source,
            payload: payload.to_vec(),
        }],
    );
    test(
        RelayCall::RereplyWithGas(60_000),
        payload,
        vec![Expected {
            user: source,
            payload: payload.to_vec(),
        }],
    );
}

// TODO: move to gear-core after #3736
#[test]
fn module_instantiation_error() {
    // Unknown global import leads to instantiation error.
    let wat = r#"
        (module
            (import "env" "memory" (memory 1))
            (import "env" "unknown" (global $unknown i32))
            (export "init" (func $init))
            (func $init)
        )
    "#;

    init_logger();
    new_test_ext().execute_with(|| {
        let code = ProgramCodeKind::Custom(wat).to_bytes();
        let salt = DEFAULT_SALT.to_vec();
        let prog_id = generate_program_id(&code, &salt);
        Gear::upload_program(
            RuntimeOrigin::signed(USER_1),
            code,
            salt,
            EMPTY_PAYLOAD.to_vec(),
            50_000_000_000,
            0,
            false,
        )
        .unwrap();

        let mid = get_last_message_id();

        run_to_next_block(None);

        assert!(Gear::is_terminated(prog_id));
        let err = get_last_event_error(mid);
        assert!(err.starts_with(&ActorExecutionErrorReplyReason::Environment.to_string()));
    });
}

#[test]
fn wrong_entry_type() {
    let wat = r#"
    (module
        (import "env" "memory" (memory 1))
        (export "init" (func $init))
        (func $init (param i32))
    )
    "#;

    init_logger();
    new_test_ext().execute_with(|| {
        assert!(matches!(
            Code::try_new(
                ProgramCodeKind::Custom(wat).to_bytes(),
                1,
                |_| ConstantCostRules::default(),
                None
            ),
            Err(CodeError::Export(ExportError::InvalidExportFnSignature(0)))
        ));
    });
}

#[test]
fn oom_handler_works() {
    use demo_out_of_memory::WASM_BINARY;

    init_logger();
    new_test_ext().execute_with(|| {
        let pid = Gear::upload_program(
            RuntimeOrigin::signed(USER_1),
            WASM_BINARY.to_vec(),
            DEFAULT_SALT.to_vec(),
            EMPTY_PAYLOAD.to_vec(),
            100_000_000_000_u64,
            0,
            false,
        )
        .map(|_| get_last_program_id())
        .unwrap();
        let mid = get_last_message_id();

        run_to_next_block(None);

        assert!(Gear::is_terminated(pid));
        assert_failed(
            mid,
            ActorExecutionErrorReplyReason::Trap(TrapExplanation::ProgramAllocOutOfBounds),
        );
    });
}

#[test]
#[ignore = "TODO: return this test if it's possible after #2226, or remove it."]
fn alloc_charge_error() {
    const WAT: &str = r#"
(module
    (import "env" "memory" (memory 1))
    (import "env" "alloc" (func $alloc (param i32) (result i32)))
    (export "init" (func $init))
    (func $init
        ;; we are trying to allocate so many pages with such small gas limit
        ;; that we will get `GasLimitExceeded` error
        i32.const 0xff
        call $alloc
        drop
    )
)
    "#;

    init_logger();
    new_test_ext().execute_with(|| {
        let pid = Gear::upload_program(
            RuntimeOrigin::signed(USER_1),
            ProgramCodeKind::Custom(WAT).to_bytes(),
            DEFAULT_SALT.to_vec(),
            EMPTY_PAYLOAD.to_vec(),
            500_000_000_u64,
            0,
            false,
        )
        .map(|_| get_last_program_id())
        .unwrap();
        let mid = get_last_message_id();

        run_to_next_block(None);

        assert!(Gear::is_terminated(pid));
        assert_failed(
            mid,
            ActorExecutionErrorReplyReason::Trap(TrapExplanation::GasLimitExceeded),
        );
    });
}

#[test]
fn free_usage_error() {
    const WAT: &str = r#"
(module
    (import "env" "memory" (memory 1))
    (import "env" "free" (func $free (param i32) (result i32)))
    (export "init" (func $init))
    (func $init
        ;; free impossible and non-existing page
        i32.const 0xffffffff
        call $free
        ;; free must return 1 so we will get `unreachable` instruction
        i32.const 0
        i32.eq
        br_if 0
        unreachable
    )
)
    "#;

    init_logger();
    new_test_ext().execute_with(|| {
        let pid = Gear::upload_program(
            RuntimeOrigin::signed(USER_1),
            ProgramCodeKind::Custom(WAT).to_bytes(),
            DEFAULT_SALT.to_vec(),
            EMPTY_PAYLOAD.to_vec(),
            500_000_000_u64,
            0,
            false,
        )
        .map(|_| get_last_program_id())
        .unwrap();
        let mid = get_last_message_id();

        run_to_next_block(None);

        assert!(Gear::is_terminated(pid));
        assert_failed(
            mid,
            ActorExecutionErrorReplyReason::Trap(TrapExplanation::Unknown),
        );
    });
}

#[test]
fn free_range_oob_error() {
    const WAT: &str = r#"
(module
    (import "env" "memory" (memory 1))
    (import "env" "free_range" (func $free_range (param i32) (param i32) (result i32)))
    (export "init" (func $init))
    (func $init
        ;; free impossible and non-existing range
        i32.const 0x0
        i32.const 0xffffff
        call $free_range
        i32.const 0x0
        i32.ne
        if
            unreachable
        end
    )
)
    "#;

    init_logger();
    new_test_ext().execute_with(|| {
        let pid = Gear::upload_program(
            RuntimeOrigin::signed(USER_1),
            ProgramCodeKind::Custom(WAT).to_bytes(),
            DEFAULT_SALT.to_vec(),
            EMPTY_PAYLOAD.to_vec(),
            10_000_000_000_u64,
            0,
            false,
        )
        .map(|_| get_last_program_id())
        .unwrap();
        let mid = get_last_message_id();

        run_to_next_block(None);

        assert!(Gear::is_terminated(pid));
        assert_failed(
            mid,
            ActorExecutionErrorReplyReason::Trap(TrapExplanation::Unknown),
        );
    });
}

#[test]
fn free_range_invalid_range_error() {
    const WAT: &str = r#"
(module
    (import "env" "memory" (memory 1))
    (import "env" "free_range" (func $free_range (param i32) (param i32) (result i32)))
    (export "init" (func $init))
    (func $init
        ;; free invalid range (start > end)
        i32.const 0x55
        i32.const 0x2
        call $free_range
        i32.const 0x1 ;; we expect an error
        i32.ne
        if
            unreachable
        end
    )
)
    "#;

    init_logger();
    new_test_ext().execute_with(|| {
        let pid = Gear::upload_program(
            RuntimeOrigin::signed(USER_1),
            ProgramCodeKind::Custom(WAT).to_bytes(),
            DEFAULT_SALT.to_vec(),
            EMPTY_PAYLOAD.to_vec(),
            500_000_000_u64,
            0,
            false,
        )
        .map(|_| get_last_program_id())
        .unwrap();
        let mid = get_last_message_id();

        run_to_next_block(None);
        assert!(!Gear::is_terminated(pid));
        assert_succeed(mid);
    });
}

#[test]
fn free_range_success() {
    const WAT: &str = r#"
(module
    (import "env" "memory" (memory 1))
    (import "env" "alloc" (func $alloc (param i32) (result i32)))
    (import "env" "free" (func $free (param i32) (result i32)))
    (import "env" "free_range" (func $free_range (param i32) (param i32) (result i32)))
    (export "init" (func $init))
    (func $init
        ;; allocate 4 pages
        i32.const 0x4
        call $alloc

        i32.const 1
        i32.ne
        if
            unreachable
        end

        ;; free one page in range
        i32.const 0x2
        call $free

        i32.const 0
        i32.ne
        if
            unreachable
        end

        ;; free range with one missing page
        i32.const 0x1
        i32.const 0x4
        call $free_range
        i32.const 0x0
        i32.ne
        if
            unreachable
        end
    )
)
    "#;

    init_logger();
    new_test_ext().execute_with(|| {
        let pid = Gear::upload_program(
            RuntimeOrigin::signed(USER_1),
            ProgramCodeKind::Custom(WAT).to_bytes(),
            DEFAULT_SALT.to_vec(),
            EMPTY_PAYLOAD.to_vec(),
            500_000_000_u64,
            0,
            false,
        )
        .map(|_| get_last_program_id())
        .unwrap();
        let mid = get_last_message_id();

        run_to_next_block(None);

        assert_succeed(mid);
        assert!(Gear::is_initialized(pid));
        assert!(Gear::is_active(pid));
    });
}

#[test]
fn reject_incorrect_stack_pointer() {
    let wat = format!(
        r#"
(module
    (import "env" "memory" (memory 1))
    (func $init)
    (global (;0;) i32 (i32.const 65536))
    (export "init" (func $init))
    (export "{STACK_END_EXPORT_NAME}" (global 0))
    (data $.rodata (i32.const 60000) "GEAR")
)
    "#
    );

    init_logger();
    new_test_ext().execute_with(|| {
        assert_noop!(
            Gear::upload_code(
                RuntimeOrigin::signed(USER_1),
                ProgramCodeKind::CustomInvalid(&wat).to_bytes()
            ),
            Error::<Test>::ProgramConstructionFailed
        );

        assert_noop!(
            upload_program_default(USER_1, ProgramCodeKind::CustomInvalid(&wat)),
            Error::<Test>::ProgramConstructionFailed
        );
    });
}

#[test]
fn calculate_gas_fails_when_calculation_limit_exceeded() {
    use demo_reserve_gas::{HandleAction as Command, InitAction as Init, WASM_BINARY};

    init_logger();
    new_test_ext().execute_with(|| {
        let pid = Gear::upload_program(
            RuntimeOrigin::signed(USER_1),
            WASM_BINARY.to_vec(),
            DEFAULT_SALT.to_vec(),
            Init::Normal(vec![]).encode(),
            BlockGasLimitOf::<Test>::get(),
            0,
            false,
        )
        .map(|_| get_last_program_id())
        .expect("Program uploading failed");

        run_to_next_block(None);

        // Make reservations exceeding calculation gas limit of RUNTIME_API_BLOCK_LIMITS_COUNT (6) blocks.
        for _ in 0..=RUNTIME_API_BLOCK_LIMITS_COUNT {
            Gear::send_message(
                RuntimeOrigin::signed(USER_1),
                pid,
                // 96% of block gas limit
                Command::AddReservationToList(BlockGasLimitOf::<Test>::get() / 100 * 96, 10)
                    .encode(),
                BlockGasLimitOf::<Test>::get(),
                0,
                false,
            )
            .expect("Making reservation failed");
        }

        run_to_next_block(None);

        let gas_info_result = Gear::calculate_gas_info(
            USER_1.into_origin(),
            HandleKind::Handle(pid),
            Command::ConsumeReservationsFromList.encode(),
            0,
            true,
            true,
        );

        assert!(gas_info_result.is_err());
        assert_eq!(gas_info_result.unwrap_err(), ALLOWANCE_LIMIT_ERR);

        // ok result when we use custom multiplier
        let gas_info_result = Gear::calculate_gas_info_impl(
            USER_1.into_origin(),
            HandleKind::Handle(pid),
            BlockGasLimitOf::<Test>::get(),
            Command::ConsumeReservationsFromList.encode(),
            0,
            true,
            false,
            Some(64),
        );

        assert!(gas_info_result.is_ok());
    });
}

#[test]
fn reservation_manager() {
    use demo_reservation_manager::{Action, WASM_BINARY};
    use utils::Assertion;

    init_logger();
    new_test_ext().execute_with(|| {
        let pid = Gear::upload_program(
            RuntimeOrigin::signed(USER_1),
            WASM_BINARY.to_vec(),
            DEFAULT_SALT.to_vec(),
            vec![],
            BlockGasLimitOf::<Test>::get(),
            0,
            false,
        )
        .map(|_| get_last_program_id())
        .expect("Program uploading failed");

        run_to_next_block(None);

        fn scenario(pid: ProgramId, payload: Action, expected: Vec<Assertion>) {
            System::reset_events();

            assert_ok!(Gear::send_message(
                RuntimeOrigin::signed(USER_1),
                pid,
                payload.encode(),
                BlockGasLimitOf::<Test>::get(),
                0,
                false,
            ));

            run_to_next_block(None);

            assert_responses_to_user(USER_1, expected);
        }

        // Try unreserve 100 gas when there's no reservations.
        scenario(
            pid,
            Action::SendMessageFromReservation { gas_amount: 100 },
            vec![Assertion::ReplyCode(ReplyCode::error(
                SimpleExecutionError::UserspacePanic,
            ))],
        );
        // Reserve 10_000 gas.
        scenario(
            pid,
            Action::Reserve {
                amount: 10_000,
                duration: 100,
            },
            vec![Assertion::ReplyCode(SuccessReplyReason::Auto.into())],
        );
        // Try to unreserve 50_000 gas.
        scenario(
            pid,
            Action::SendMessageFromReservation { gas_amount: 50_000 },
            vec![Assertion::ReplyCode(ReplyCode::error(
                SimpleExecutionError::UserspacePanic,
            ))],
        );
        // Try to unreserve 8_000 gas.
        scenario(
            pid,
            Action::SendMessageFromReservation { gas_amount: 8_000 },
            vec![
                // auto reply
                Assertion::ReplyCode(SuccessReplyReason::Auto.into()),
                // message with empty payload. not reply!
                Assertion::Payload(vec![]),
            ],
        );
        // Try to unreserve 8_000 gas again.
        scenario(
            pid,
            Action::SendMessageFromReservation { gas_amount: 8_000 },
            vec![Assertion::ReplyCode(ReplyCode::error(
                SimpleExecutionError::UserspacePanic,
            ))],
        );
    });
}

#[test]
fn check_mutable_global_exports_restriction() {
    init_logger();

    let wat_correct = format!(
        r#"
        (module
            (import "env" "memory" (memory 0))
            (func $init)
            (global (;0;) (mut i32) (i32.const 65536))
            (export "init" (func $init))
            (export "{STACK_END_EXPORT_NAME}" (global 0))
        )"#
    );

    let wat_incorrect = r#"
        (module
            (import "env" "memory" (memory 0))
            (func $init)
            (global (;0;) (mut i32) (i32.const 65536))
            (export "init" (func $init))
            (export "global" (global 0))
        )"#;

    new_test_ext().execute_with(|| {
        assert_ok!(upload_program_default(
            USER_1,
            ProgramCodeKind::CustomInvalid(&wat_correct)
        ));
        assert_noop!(
            upload_program_default(USER_1, ProgramCodeKind::CustomInvalid(wat_incorrect)),
            Error::<Test>::ProgramConstructionFailed
        );
    });
}

#[test]
fn send_gasless_message_works() {
    init_logger();

    let minimal_weight = mock::get_min_weight();

    new_test_ext().execute_with(|| {
        let user1_initial_balance = Balances::free_balance(USER_1);
        let user2_initial_balance = Balances::free_balance(USER_2);

        // No gas has been created initially
        assert_eq!(GasHandlerOf::<Test>::total_supply(), 0);

        let program_id = {
            let res = upload_program_default(USER_1, ProgramCodeKind::Default);
            assert_ok!(res);
            res.expect("submit result was asserted")
        };

        // Test 1: USER_2 sends a gasless message to the program (intending to use a voucher).
        // Expect failure because USER_2 has no voucher.
        assert_noop!(
            GearVoucher::call(
                RuntimeOrigin::signed(USER_2),
                12345.into_origin().cast(),
                PrepaidCall::SendMessage {
                    destination: program_id,
                    payload: EMPTY_PAYLOAD.to_vec(),
                    gas_limit: DEFAULT_GAS_LIMIT,
                    value: 0,
                    keep_alive: false,
                }
            ),
            pallet_gear_voucher::Error::<Test>::InexistentVoucher
        );

        // USER_1 as the program owner issues a voucher for USER_2 enough to send a message
        assert_ok!(GearVoucher::issue(
            RuntimeOrigin::signed(USER_1),
            USER_2,
            gas_price(DEFAULT_GAS_LIMIT),
            Some([program_id].into()),
            false,
            100,
        ));

        // Balances check
        // USER_1 can spend up to 2 default messages worth of gas (submit program and issue voucher)
        let user1_potential_msgs_spends = gas_price(2 * DEFAULT_GAS_LIMIT);
        assert_eq!(
            Balances::free_balance(USER_1),
            user1_initial_balance - user1_potential_msgs_spends
        );

        // Clear messages from the queue to refund unused gas
        run_to_block(2, None);

        // Balance check
        // Voucher has been issued, but not used yet, so funds should be still in the respective account
        let voucher_id = utils::get_last_voucher_id();
        assert_eq!(
            Balances::free_balance(voucher_id.cast::<AccountIdOf<Test>>()),
            gas_price(DEFAULT_GAS_LIMIT)
        );

        // Test 2: USER_2 sends a gasless message to the program (intending to use a voucher).
        // Now that voucher is issued, the message should be sent successfully.
        assert_ok!(GearVoucher::call(
            RuntimeOrigin::signed(USER_2),
            voucher_id,
            PrepaidCall::SendMessage {
                destination: program_id,
                payload: EMPTY_PAYLOAD.to_vec(),
                gas_limit: DEFAULT_GAS_LIMIT,
                value: 1_000_000,
                keep_alive: false,
            }
        ));

        // Balances check
        // USER_2 as a voucher holder can send one message completely free of charge
        // The value in message, however, is still offset against the USER_2's own balance
        let user2_potential_msgs_spends = 1_000_000_u128;
        assert_eq!(
            Balances::free_balance(USER_2),
            user2_initial_balance - user2_potential_msgs_spends
        );
        // Instead, the gas has been paid from the voucher
        assert_eq!(
            Balances::free_balance(voucher_id.cast::<AccountIdOf<Test>>()),
            0_u128
        );

        // Run the queue processing to figure out the actual gas burned
        let remaining_weight = 300_000_000;
        run_to_block(3, Some(remaining_weight));

        let actual_gas_burned =
            remaining_weight - minimal_weight.ref_time() - GasAllowanceOf::<Test>::get();
        assert_ne!(actual_gas_burned, 0);

        // Check that the gas leftover has been returned to the voucher
        assert_eq!(
            Balances::free_balance(voucher_id.cast::<AccountIdOf<Test>>()),
            gas_price(DEFAULT_GAS_LIMIT) - gas_price(actual_gas_burned)
        );

        // USER_2 total balance has been reduced by the value in the message
        assert_eq!(
            Balances::total_balance(&USER_2),
            user2_initial_balance - user2_potential_msgs_spends
        );

        // No gas has got stuck in the system
        assert_eq!(GasHandlerOf::<Test>::total_supply(), 0);
    });
}

#[test]
fn send_gasless_reply_works() {
    init_logger();
    new_test_ext().execute_with(|| {
        // USER_2 uploads a program and sends message to it which leads to
        // USER_1 having a message in his mailbox.
        // caution: runs to block 2
        let reply_to_id = setup_mailbox_test_state(USER_2);

        let prog_id = generate_program_id(
            &ProgramCodeKind::OutgoingWithValueInHandle.to_bytes(),
            DEFAULT_SALT.as_ref(),
        );

        // Top up program's account balance with some funds
        CurrencyOf::<Test>::resolve_creating(
            &prog_id.cast(),
            CurrencyOf::<Test>::issue(2_000_u128),
        );

        // USER_2 issues a voucher for USER_1 enough to send a reply
        assert_ok!(GearVoucher::issue(
            RuntimeOrigin::signed(USER_2),
            USER_1,
            gas_price(DEFAULT_GAS_LIMIT),
            Some([prog_id].into()),
            false,
            100,
        ));
        let voucher_id = utils::get_last_voucher_id();

        run_to_block(3, None);

        // Balance check
        assert_eq!(
            Balances::free_balance(voucher_id.cast::<AccountIdOf<Test>>()),
            gas_price(DEFAULT_GAS_LIMIT)
        );

        // USER_1 sends a gasless reply using a voucher
        let gas_limit = 10_000_000_u64;
        assert_ok!(GearVoucher::call(
            RuntimeOrigin::signed(USER_1),
            voucher_id,
            PrepaidCall::SendReply {
                reply_to_id,
                payload: EMPTY_PAYLOAD.to_vec(),
                gas_limit,
                value: 1_000,
                keep_alive: false,
            }
        ));
        let expected_reply_message_id = get_last_message_id();

        // global nonce is 2 before sending reply message
        // `upload_program` and `send_message` messages were sent before in `setup_mailbox_test_state`
        let event = match System::events().last().map(|r| r.event.clone()) {
            Some(MockRuntimeEvent::Gear(e)) => e,
            _ => unreachable!("Should be one Gear event"),
        };

        let actual_reply_message_id = match event {
            Event::MessageQueued {
                id,
                entry: MessageEntry::Reply(_reply_to_id),
                ..
            } => id,
            _ => unreachable!("expect Event::DispatchMessageEnqueued"),
        };

        assert_eq!(expected_reply_message_id, actual_reply_message_id);

        // Balances check before processing queue
        assert_eq!(
            Balances::free_balance(voucher_id.cast::<AccountIdOf<Test>>()),
            gas_price(DEFAULT_GAS_LIMIT.saturating_sub(gas_limit))
        );

        run_to_block(4, None);
        // Ensure that some gas leftover has been returned to the voucher account
        assert!(
            Balances::free_balance(voucher_id.cast::<AccountIdOf<Test>>())
                > gas_price(DEFAULT_GAS_LIMIT.saturating_sub(gas_limit))
        );
    })
}

/// Tests whether calling `gr_read` 2 times returns same result.
/// Test purpose is to check, that payload is given back to the
/// message.
#[test]
fn double_read_works() {
    use demo_constructor::{Calls, Scheme};

    init_logger();
    new_test_ext().execute_with(|| {
        let noop_branch = Calls::builder().noop();
        let panic_branch = Calls::builder().panic("Read payloads aren't equal");
        let handle = Calls::builder()
            .load("read1")
            .load("read2")
            .bytes_eq("is_eq", "read1", "read2")
            .if_else("is_eq", noop_branch, panic_branch);
        let predefined_scheme = Scheme::predefined(
            Default::default(),
            handle,
            Default::default(),
            Default::default(),
        );

        let (_, pid) = utils::init_constructor(predefined_scheme);

        // Resetting events to check the result of the last message.
        System::reset_events();

        assert_ok!(Gear::send_message(
            RuntimeOrigin::signed(USER_1),
            pid,
            b"PAYLOAD".to_vec(),
            BlockGasLimitOf::<Test>::get(),
            100_000,
            false,
        ));

        run_to_next_block(None);

        assert_responses_to_user(
            USER_1,
            vec![Assertion::ReplyCode(SuccessReplyReason::Auto.into())],
        );
    });
}

/// Tests gas allowance exceed handling.
/// More precisely, it checks one property:
/// no context data is stored within previously
/// executed message when gas allowance exceed
/// happened.
#[test]
fn test_gas_allowance_exceed_no_context() {
    use crate::QueueProcessingOf;
    use common::storage::{Counted, Queue, Toggler};

    init_logger();
    new_test_ext().execute_with(|| {
        let wat = r#"
            (module
            (import "env" "memory" (memory 1))
            (import "env" "gr_reply" (func $reply (param i32 i32 i32 i32)))
            (export "handle" (func $handle))
            (func $handle
                (call $reply (i32.const 0) (i32.const 32) (i32.const 10) (i32.const 333))
                (loop (br 0))
            )
        )"#;

        let pid = upload_program_default(USER_1, ProgramCodeKind::Custom(wat))
            .expect("failed uploading program");
        run_to_next_block(None);

        assert_ok!(send_default_message(USER_1, pid));
        let mid = get_last_message_id();
        // Setting to 100 million the gas allowance ends faster than gas limit
        run_to_next_block(Some(100_000_000));

        // Execution is denied after requeue
        assert!(QueueProcessingOf::<Test>::denied());

        // Low level check, that no execution context is saved after gas allowance exceeded error
        assert_eq!(QueueOf::<Test>::len(), 1);
        let msg = QueueOf::<Test>::dequeue()
            .ok()
            .flatten()
            .expect("must be message after requeue");
        assert_eq!(msg.id(), mid);
        assert!(msg.context().is_none());
        QueueOf::<Test>::requeue(msg).expect("requeue failed");

        // There should be now enough gas allowance, so the message is executed
        // and execution ends with `GasLimitExceeded`.
        run_to_next_block(None);

        assert_failed(
            mid,
            ErrorReplyReason::Execution(SimpleExecutionError::RanOutOfGas),
        );
        assert_last_dequeued(1);
    })
}

/// Does pretty same test as `test_gas_allowance_exceed_no_context`,
/// but this time executed message will have non zero context.
#[test]
fn test_gas_allowance_exceed_with_context() {
    use crate::QueueProcessingOf;
    use common::storage::*;
    use demo_constructor::{Arg, Calls, Scheme};

    init_logger();

    let process_task_weight = mock::get_min_weight();

    new_test_ext().execute_with(|| {
        let call_wait_key = "call_wait";

        // Initialize a program and set `call_wait' value to `true`.
        let init = Calls::builder().source("user1").bool(call_wait_key, true);
        let (_, pid) = utils::init_constructor(Scheme::direct(init));

        let execute = |calls: Calls, allowance: Option<u64>| {
            assert_ok!(Gear::send_message(
                RuntimeOrigin::signed(USER_1),
                pid,
                calls.encode(),
                BlockGasLimitOf::<Test>::get(),
                0,
                false,
            ));
            let msg_id = get_last_message_id();
            run_to_next_block(allowance);

            msg_id
        };

        // If `call_wait` is true, we execute a `wait`. Otherwise, we `reply` and `send`.
        // It's intended that the message will be executed several times.
        // That's to perform checks of the msg execution context when message
        // is in queue after wake (so it has some context), and after gas allowance exceeded
        // error (so the context remains unchanged).
        let wait_branch = Calls::builder().wait();
        let skip_wait_branch = Calls::builder().noop();
        let handle1 = Calls::builder()
            .if_else(
                Arg::Get(call_wait_key.to_string()),
                wait_branch,
                skip_wait_branch,
            )
            .reply(b"random_message".to_vec())
            .send("user1", b"another_random_message".to_vec());
        let handle1_mid = execute(handle1.clone(), None);

        // Check it waits.
        assert!(WaitlistOf::<Test>::contains(&pid, &handle1_mid));
        assert_eq!(WaitlistOf::<Test>::len(&pid), 1);

        // Taking the context for the check later.
        let handle1_ctx = WaitlistOf::<Test>::iter_key(pid)
            .next()
            .and_then(|(m, _)| m.context().clone());
        assert!(handle1_ctx.is_some());

        // This will set `call_wait` to false, wake the message with `handle1_mid` id.
        // We set the weight to such a value, so only message with `handle2`
        // payload is executed, That will allow us to reproduce the case in
        // `test_gas_allowance_exceed_no_context` test, but with message having
        // context already set.
        let handle2 = Calls::builder()
            .bool(call_wait_key, false)
            .wake(<[u8; 32]>::from(handle1_mid));
        let gas_info = Gear::calculate_gas_info(
            USER_1.into_origin(),
            HandleKind::Handle(pid),
            handle2.encode(),
            0,
            true,
            true,
        )
        .expect("failed getting gas info");
        // We add `process_task_weight` as block running requires not only executing message, but
        // some other read/writes. By adding such small value we guarantee that
        // message with `handle2` payload is executed, but message with `handle1_mid`
        // id will not reach the executor.
        execute(
            handle2,
            Some(gas_info.min_limit + process_task_weight.ref_time()),
        );

        assert_last_dequeued(1);
        assert!(QueueProcessingOf::<Test>::denied());

        // Now we calculate a required for the execution of the `handle1_mid` message.
        // The queue processing is denied from the previous execution, now allowing it,
        // to calculate gas properly.
        QueueProcessingOf::<Test>::allow();
        let gas_info = Gear::calculate_gas_info(
            USER_1.into_origin(),
            HandleKind::Handle(pid),
            handle1.encode(),
            0,
            true,
            true,
        )
        .expect("failed getting gas info");

        // Trigger gas allowance exceeded error while executing only `handle1_mid`.
        // With such gas allowance we are sure, that `reply` call from `handle1` calls set
        // is called successfully executed, but there's not enough allowance to end the
        // execution of the message.
        run_to_next_block(Some(gas_info.min_limit - 100_000));

        // Execution is denied after requeue.
        assert!(QueueProcessingOf::<Test>::denied());

        // Low level check, that no information on reply sent is saved in the execution
        // context after gas allowance exceeded error.
        assert_eq!(QueueOf::<Test>::len(), 1);
        let msg = QueueOf::<Test>::dequeue()
            .ok()
            .flatten()
            .expect("must be message after requeue");
        assert_eq!(msg.id(), handle1_mid);
        assert_eq!(msg.context(), &handle1_ctx);
        QueueOf::<Test>::requeue(msg).expect("requeue failed");

        run_to_next_block(None);
        assert_succeed(handle1_mid);
    })
}

/// Test that if a message is addressed to a terminated program (sent from program),
/// then no panic occurs and the message is not executed.
#[test]
fn test_send_to_terminated_from_program() {
    use demo_constructor::{Calls, Scheme, WASM_BINARY};

    init_logger();
    new_test_ext().execute_with(|| {
        let user_1_bytes = USER_1.into_origin().to_fixed_bytes();

        // Dies in init
        let init = Calls::builder().panic("Die in init");
        // "Bomb" in case after refactoring runtime we accidentally allow terminated programs to be executed.
        let handle = Calls::builder().send(user_1_bytes, b"REPLY_FROM_DEAD".to_vec());

        assert_ok!(Gear::upload_program(
            // Using `USER_2` not to pollute `USER_1` mailbox to make test easier.
            RuntimeOrigin::signed(USER_2),
            WASM_BINARY.to_vec(),
            b"salt1".to_vec(),
            Scheme::predefined(init, handle, Calls::default(), Calls::default()).encode(),
            BlockGasLimitOf::<Test>::get(),
            0,
            false,
        ));

        let pid_terminated = utils::get_last_program_id();

        // Check `pid_terminated` exists as an active program.
        assert!(Gear::is_active(pid_terminated));

        // Sends in handle message to the dead program
        let handle = Calls::builder().send(pid_terminated.into_bytes(), []);
        // Sends to USER_1 the error reply from the dead program
        let handle_reply = Calls::builder()
            .reply_code("err_reply")
            .send(user_1_bytes, "err_reply");
        let (_, proxy_pid) = utils::submit_constructor_with_args(
            // Using `USER_2` not to pollute `USER_1` mailbox to make test easier.
            USER_2,
            b"salt2",
            Scheme::predefined(Calls::default(), handle, handle_reply, Calls::default()),
            0,
        );

        run_to_next_block(None);

        assert!(Gear::is_terminated(pid_terminated));

        assert_ok!(Gear::send_message(
            RuntimeOrigin::signed(USER_1),
            proxy_pid,
            EMPTY_PAYLOAD.to_vec(),
            BlockGasLimitOf::<Test>::get(),
            0,
            false,
        ));

        run_to_next_block(None);

        // No panic occurred.
        // Need to check, that user has message in the mailbox with error reply (`InactiveProgram`).
        // Also check that user hasn't received anything from the dead program.
        let mut mails_from_proxy_iter = MailboxOf::<Test>::iter_key(USER_1)
            .filter_map(|(msg, _)| (msg.source() == proxy_pid).then_some(msg));
        let mail_from_proxy = mails_from_proxy_iter
            .next()
            .expect("internal error: no message from proxy");
        assert_eq!(
            mail_from_proxy.payload_bytes().to_vec(),
            ReplyCode::Error(ErrorReplyReason::InactiveProgram).encode()
        );
        assert_eq!(mails_from_proxy_iter.next(), None);

        let mails_from_terminated_count = MailboxOf::<Test>::iter_key(USER_1)
            .filter(|(msg, _)| msg.source() == pid_terminated)
            .count();
        assert_eq!(mails_from_terminated_count, 0);
    })
}

#[test]
fn remove_from_waitlist_after_exit_reply() {
    use demo_constructor::demo_wait_init_exit_reply;

    init_logger();

    new_test_ext().execute_with(|| {
        let (init_mid, program_id) = init_constructor(demo_wait_init_exit_reply::scheme());

        assert!(!Gear::is_initialized(program_id));
        assert!(Gear::is_active(program_id));

        run_to_next_block(None);

        let reply = maybe_last_message(USER_1).unwrap();
        let (waited_mid, remove_from_waitlist_block) = get_last_message_waited();
        assert_eq!(init_mid, waited_mid);

        run_to_next_block(None);

        assert!(TaskPoolOf::<Test>::contains(
            &remove_from_waitlist_block,
            &ScheduledTask::RemoveFromWaitlist(program_id, init_mid)
        ));

        assert_ok!(Gear::send_reply(
            RuntimeOrigin::signed(USER_1),
            reply.id(),
            vec![],
            1_500_000_000,
            0,
            false,
        ));

        run_to_next_block(None);

        assert!(Gear::is_exited(program_id));
        assert!(!TaskPoolOf::<Test>::contains(
            &remove_from_waitlist_block,
            &ScheduledTask::RemoveFromWaitlist(program_id, init_mid)
        ));

        System::set_block_number(remove_from_waitlist_block - 1);
        Gear::set_block_number(remove_from_waitlist_block - 1);

        run_to_next_block(None);
    })
}

// currently `parity_wasm` doesn't support WASM reference types
#[test]
fn wasm_ref_types_doesnt_work() {
    const WAT: &str = r#"
    (module
        (import "env" "memory" (memory 1))
        (export "init" (func $init))
        (elem declare func $init)
        (func $init
            ref.func $init
            call $test
        )
        (func $test (param funcref))
    )
    "#;

    init_logger();
    new_test_ext().execute_with(|| {
        let _pid = upload_program_default(USER_1, ProgramCodeKind::Custom(WAT)).unwrap_err();
    });
}

/// Test that the `Gear::run()` extrinsic can only run once per block,
/// even if somehow included in a block multiple times.
#[test]
fn gear_run_only_runs_once_per_block() {
    use frame_support::{
        dispatch::RawOrigin,
        traits::{OnFinalize, OnInitialize},
    };

    fn init_block(bn: BlockNumberFor<Test>) {
        System::set_block_number(bn);
        GasAllowanceOf::<Test>::put(1_000_000_000);
        Gear::on_initialize(bn);
    }

    init_logger();
    new_test_ext().execute_with(|| {
        init_block(2);
        assert_ok!(Gear::run(RawOrigin::None.into(), None,));
        // Second run in a block is not allowed
        assert_noop!(
            Gear::run(RawOrigin::None.into(), None,),
            Error::<Test>::GearRunAlreadyInBlock
        );
        Gear::on_finalize(2);

        // Everything goes back to normal in the next block
        init_block(3);
        assert_ok!(Gear::run(RawOrigin::None.into(), None,));
    })
}

/// Test that the Gear internal block numbering is consistent.
#[test]
fn gear_block_number_math_adds_up() {
    init_logger();
    new_test_ext().execute_with(|| {
        run_to_block(100, None);
        assert_eq!(Gear::block_number(), 100);

        run_to_block_maybe_with_queue(120, None, None);
        assert_eq!(System::block_number(), 120);
        assert_eq!(Gear::block_number(), 100);

        System::reset_events();
        run_to_block(150, None);
        assert_eq!(System::block_number(), 150);
        assert_eq!(Gear::block_number(), 130);
    })
}

#[test]
fn test_gas_info_of_terminated_program() {
    use demo_constructor::{Calls, Scheme, WASM_BINARY};

    init_logger();
    new_test_ext().execute_with(|| {
        // Dies in init
        let init_dead = Calls::builder().panic("Die in init");
        let handle_dead = Calls::builder().panic("Called after being terminated!");

        assert_ok!(Gear::upload_program(
            RuntimeOrigin::signed(USER_1),
            WASM_BINARY.to_vec(),
            b"salt1".to_vec(),
            Scheme::predefined(init_dead, handle_dead, Calls::default(), Calls::default()).encode(),
            BlockGasLimitOf::<Test>::get(),
            0,
            false,
        ));

        let pid_dead = utils::get_last_program_id();

        // Sends in handle message do dead program
        let handle_proxy = Calls::builder().send(pid_dead.into_bytes(), []);
        let (_, proxy_pid) = utils::submit_constructor_with_args(
            USER_1,
            b"salt2",
            Scheme::predefined(
                Calls::default(),
                handle_proxy,
                Calls::default(),
                Calls::default(),
            ),
            0,
        );

        run_to_next_block(None);

        let _gas_info = Gear::calculate_gas_info(
            USER_1.into_origin(),
            HandleKind::Handle(proxy_pid),
            EMPTY_PAYLOAD.to_vec(),
            0,
            true,
            true,
        )
        .expect("failed getting gas info");
    })
}

#[test]
fn test_handle_signal_wait() {
    use demo_constructor::{Arg, Calls, Scheme, WASM_BINARY};

    init_logger();
    new_test_ext().execute_with(|| {
        let init = Calls::builder().bool("first", true);
        let handle = Calls::builder().if_else(
            Arg::get("first"),
            Calls::builder()
                .bool("first", false)
                .system_reserve_gas(10_000_000_000)
                .wait_for(1),
            Calls::builder().panic(None),
        );
        let handle_signal = Calls::builder().wait();

        let scheme = Scheme::predefined(init, handle, Default::default(), handle_signal);

        assert_ok!(Gear::upload_program(
            RuntimeOrigin::signed(USER_1),
            WASM_BINARY.to_vec(),
            DEFAULT_SALT.to_vec(),
            scheme.encode(),
            100_000_000_000,
            0,
            false,
        ));

        let pid = get_last_program_id();

        run_to_next_block(None);

        assert!(Gear::is_active(pid));
        assert!(Gear::is_initialized(pid));

        assert_ok!(Gear::send_message(
            RuntimeOrigin::signed(USER_1),
            pid,
            EMPTY_PAYLOAD.to_vec(),
            100_000_000_000,
            0,
            false,
        ));

        let mid = get_last_message_id();

        run_to_next_block(None);

        assert_ok!(GasHandlerOf::<Test>::get_system_reserve(mid));
        assert!(WaitlistOf::<Test>::contains(&pid, &mid));

        run_to_next_block(None);

        let signal_mid = MessageId::generate_signal(mid);
        assert!(WaitlistOf::<Test>::contains(&pid, &signal_mid));

        let (mid, block) = get_last_message_waited();

        assert_eq!(mid, signal_mid);

        System::set_block_number(block - 1);
        Gear::set_block_number(block - 1);
        run_to_next_block(None);

        assert!(!WaitlistOf::<Test>::contains(&pid, &signal_mid));

        assert_total_dequeued(4);
    });
}

#[test]
fn test_constructor_if_else() {
    use demo_constructor::{Arg, Call, Calls, Scheme, WASM_BINARY};

    init_logger();
    new_test_ext().execute_with(|| {
        let init = Calls::builder().bool("switch", false);
        let handle = Calls::builder()
            .if_else(
                Arg::get("switch"),
                Calls::builder().add_call(Call::Bool(false)),
                Calls::builder().add_call(Call::Bool(true)),
            )
            .store("switch")
            .if_else(
                Arg::get("switch"),
                Calls::builder().wait_for(1),
                Calls::builder().exit(<[u8; 32]>::from(USER_1.into_origin())),
            );

        let scheme = Scheme::predefined(init, handle, Default::default(), Default::default());

        assert_ok!(Gear::upload_program(
            RuntimeOrigin::signed(USER_1),
            WASM_BINARY.to_vec(),
            DEFAULT_SALT.to_vec(),
            scheme.encode(),
            100_000_000_000,
            0,
            false,
        ));

        let pid = get_last_program_id();

        run_to_next_block(None);

        assert!(Gear::is_active(pid));
        assert!(Gear::is_initialized(pid));

        assert_ok!(Gear::send_message(
            RuntimeOrigin::signed(USER_1),
            pid,
            EMPTY_PAYLOAD.to_vec(),
            100_000_000_000,
            0,
            false,
        ));

        let mid = get_last_message_id();

        run_to_next_block(None);

        let task = ScheduledTask::WakeMessage(pid, mid);

        assert!(WaitlistOf::<Test>::contains(&pid, &mid));
        assert!(TaskPoolOf::<Test>::contains(
            &(Gear::block_number() + 1),
            &task
        ));

        run_to_next_block(None);

        assert!(!WaitlistOf::<Test>::contains(&pid, &mid));
    });
}

#[test]
fn calculate_gas_wait() {
    use demo_constructor::{Calls, Scheme};

    init_logger();
    new_test_ext().execute_with(|| {
        let waiter = upload_program_default(USER_1, ProgramCodeKind::Custom(WAITER_WAT))
            .expect("submit result was asserted");

        let (_init_mid, sender) =
            submit_constructor_with_args(USER_1, DEFAULT_SALT, Scheme::empty(), 0);

        run_to_next_block(None);

        assert!(Gear::is_initialized(waiter));
        assert!(Gear::is_initialized(sender));

        let calls = Calls::builder().send(waiter.into_bytes(), []);

        let allow_other_panics = true;
        let allow_skip_zero_replies = true;
        let GasInfo { burned, .. } = Gear::calculate_gas_info(
            USER_1.into_origin(),
            HandleKind::Handle(sender),
            calls.encode(),
            0,
            allow_other_panics,
            allow_skip_zero_replies,
        )
        .expect("calculate_gas_info failed");

        let cost = CostsPerBlockOf::<Test>::waitlist();
        let GasInfo {
            min_limit: limit_no_rent,
            ..
        } = Gear::run_with_ext_copy(|| {
            Gear::calculate_gas_info_impl(
                USER_1.into_origin(),
                HandleKind::Handle(sender),
                burned + cost - 1,
                calls.encode(),
                0,
                allow_other_panics,
                allow_skip_zero_replies,
                None,
            )
        })
        .expect("calculate_gas_info failed");

        let GasInfo { min_limit, .. } = Gear::run_with_ext_copy(|| {
            Gear::calculate_gas_info_impl(
                USER_1.into_origin(),
                HandleKind::Handle(sender),
                burned + 1_000_000 * cost,
                calls.encode(),
                0,
                allow_other_panics,
                allow_skip_zero_replies,
                None,
            )
        })
        .expect("calculate_gas_info failed");

        // 'wait' syscall greedily consumes all available gas so
        // calculated limits should not be equal
        assert!(min_limit > limit_no_rent);
    });
}

#[test]
fn critical_hook_works() {
    use demo_async_critical::{HandleAction, WASM_BINARY};

    init_logger();
    new_test_ext().execute_with(|| {
        assert_ok!(Gear::upload_program(
            RuntimeOrigin::signed(USER_1),
            WASM_BINARY.to_vec(),
            DEFAULT_SALT.to_vec(),
            vec![],
            10_000_000_000,
            0,
            false,
        ));
        let pid = get_last_program_id();

        run_to_block(2, None);

        assert!(Gear::is_initialized(pid));
        assert!(Gear::is_active(pid));

        assert_ok!(Gear::send_message(
            RuntimeOrigin::signed(USER_1),
            pid,
            HandleAction::Simple.encode(),
            10_000_000_000,
            0,
            false,
        ));

        let mid = get_last_message_id();

        run_to_block(3, None);

        let (waited, _) = get_last_message_waited();
        assert_eq!(mid, waited);
        assert_eq!(dispatch_status(mid), None);

        let msg = get_last_mail(USER_1);
        assert_eq!(msg.payload_bytes(), b"for_reply");

        assert_ok!(Gear::send_reply(
            RuntimeOrigin::signed(USER_1),
            msg.id(),
            EMPTY_PAYLOAD.to_vec(),
            10_000_000_000,
            0,
            false,
        ));

        run_to_block(4, None);

        assert_succeed(mid);
        assert_eq!(MailboxOf::<Test>::iter_key(USER_1).count(), 0);
    });
}

#[test]
fn critical_hook_with_panic() {
    use demo_async_critical::{HandleAction, WASM_BINARY};

    init_logger();
    new_test_ext().execute_with(|| {
        assert_ok!(Gear::upload_program(
            RuntimeOrigin::signed(USER_1),
            WASM_BINARY.to_vec(),
            DEFAULT_SALT.to_vec(),
            vec![],
            10_000_000_000,
            0,
            false,
        ));
        let pid = get_last_program_id();

        run_to_block(2, None);

        assert!(Gear::is_initialized(pid));
        assert!(Gear::is_active(pid));

        assert_ok!(Gear::send_message(
            RuntimeOrigin::signed(USER_1),
            pid,
            HandleAction::Panic.encode(),
            10_000_000_000,
            0,
            false,
        ));

        let mid = get_last_message_id();

        run_to_block(3, None);

        let msg = get_last_mail(USER_1);
        assert_eq!(msg.payload_bytes(), b"for_reply");

        assert_ok!(Gear::send_reply(
            RuntimeOrigin::signed(USER_1),
            msg.id(),
            EMPTY_PAYLOAD.to_vec(),
            10_000_000_000,
            0,
            false,
        ));

        run_to_block(4, None);

        assert_failed(
            mid,
            ErrorReplyReason::Execution(SimpleExecutionError::UserspacePanic),
        );

        let msg = get_last_mail(USER_1);
        assert_eq!(msg.payload_bytes(), b"critical");
    });
}

#[test]
fn critical_hook_in_handle_reply() {
    use demo_async_critical::{HandleAction, WASM_BINARY};

    init_logger();
    new_test_ext().execute_with(|| {
        assert_ok!(Gear::upload_program(
            RuntimeOrigin::signed(USER_1),
            WASM_BINARY.to_vec(),
            DEFAULT_SALT.to_vec(),
            vec![],
            10_000_000_000,
            0,
            false,
        ));
        let pid = get_last_program_id();

        run_to_block(2, None);

        assert!(Gear::is_initialized(pid));
        assert!(Gear::is_active(pid));

        assert_ok!(Gear::send_message(
            RuntimeOrigin::signed(USER_1),
            pid,
            HandleAction::InHandleReply.encode(),
            10_000_000_000,
            0,
            false,
        ));

        run_to_block(3, None);

        let msg = get_last_mail(USER_1);
        assert_eq!(msg.payload_bytes(), b"for_reply");

        assert_ok!(Gear::send_reply(
            RuntimeOrigin::signed(USER_1),
            msg.id(),
            EMPTY_PAYLOAD.to_vec(),
            10_000_000_000,
            0,
            false,
        ));

        let mid = get_last_message_id();

        run_to_block(4, None);

        assert_eq!(MailboxOf::<Test>::iter_key(USER_1).last(), None);
        let status = dispatch_status(mid);
        assert_eq!(status, Some(DispatchStatus::Failed));
    });
}

#[test]
fn critical_hook_in_handle_signal() {
    use demo_async_critical::{HandleAction, WASM_BINARY};

    init_logger();
    new_test_ext().execute_with(|| {
        assert_ok!(Gear::upload_program(
            RuntimeOrigin::signed(USER_1),
            WASM_BINARY.to_vec(),
            DEFAULT_SALT.to_vec(),
            vec![],
            10_000_000_000,
            0,
            false,
        ));
        let pid = get_last_program_id();

        run_to_block(2, None);

        assert!(Gear::is_initialized(pid));
        assert!(Gear::is_active(pid));

        assert_ok!(Gear::send_message(
            RuntimeOrigin::signed(USER_1),
            pid,
            HandleAction::InHandleSignal.encode(),
            10_000_000_000,
            0,
            false,
        ));

        let mid = get_last_message_id();

        run_to_block(3, None);

        let msg = get_last_mail(USER_1);
        assert_eq!(msg.payload_bytes(), b"for_reply");

        assert_ok!(Gear::send_reply(
            RuntimeOrigin::signed(USER_1),
            msg.id(),
            EMPTY_PAYLOAD.to_vec(),
            10_000_000_000,
            0,
            false,
        ));

        run_to_block(4, None);

        assert_eq!(MailboxOf::<Test>::iter_key(USER_1).last(), None);
        let signal_msg_id = MessageId::generate_signal(mid);
        let status = dispatch_status(signal_msg_id);
        assert_eq!(status, Some(DispatchStatus::Failed));
    });
}

#[test]
fn export_is_import() {
    let wat = r#"
        (module
            (import "env" "memory" (memory 1))
            (import "env" "gr_leave" (func $gr_leave))
            (export "init" (func $gr_leave))
            (func)
        )"#;

    init_logger();
    new_test_ext().execute_with(|| {
        let code = ProgramCodeKind::Custom(wat).to_bytes();
        assert_noop!(
            Gear::upload_code(RuntimeOrigin::signed(USER_1), code),
            Error::<Test>::ProgramConstructionFailed
        );
    });
}

#[test]
<<<<<<< HEAD
fn outgoing_messages_bytes_limit_exceeded() {
    let error_code = MessageError::OutgoingMessagesBytesLimitExceeded as u32;

    let wat = format!(
        r#"
        (module
            (import "env" "memory" (memory 0x100))
            (import "env" "gr_send" (func $gr_send (param i32 i32 i32 i32 i32)))
            (export "init" (func $init))
            (func $init
                (loop $loop
                    i32.const 0        ;; destination and value ptr
                    i32.const 0        ;; payload ptr
                    i32.const 0x4c0000 ;; payload length
                    i32.const 0        ;; delay
                    i32.const 0x4d0000 ;; result ptr
                    call $gr_send

                    ;; if it's not an error, then continue the loop
                    (if (i32.eqz (i32.load (i32.const 0x4d0000))) (then (br $loop)))

                    ;; if it's sought-for error, then finish successfully
                    ;; if it's unknown error, then panic
                    (if (i32.eq (i32.const {error_code}) (i32.load (i32.const 0x4d0000)))
                        (then)
                        (else unreachable)
                    )
                )
            )
            (export "__gear_stack_end" (global 0))
            (global i32 (i32.const 0x1000000))     ;; all memory
        )"#
    );

    init_logger();
    new_test_ext().execute_with(|| {
        let code = ProgramCodeKind::Custom(wat.as_str()).to_bytes();
        assert_ok!(Gear::upload_program(
            RuntimeOrigin::signed(USER_1),
            code,
            DEFAULT_SALT.to_vec(),
            vec![],
            100_000_000_000,
            0,
            false,
        ));

        let mid = get_last_message_id();

        run_to_next_block(None);

        assert_succeed(mid);
    });
}

// TODO: this test must be moved to `core-processor` crate,
// but it's not possible currently, because mock for `core-processor` does not exist #3742
#[test]
fn incorrect_store_context() {
    init_logger();
    new_test_ext().execute_with(|| {
        assert_ok!(Gear::upload_program(
            RuntimeOrigin::signed(USER_1),
            ProgramCodeKind::Default.to_bytes(),
            DEFAULT_SALT.to_vec(),
            vec![],
            100_000_000_000,
            0,
            false,
        ));

        let pid = get_last_program_id();
        let mid = get_last_message_id();

        run_to_next_block(None);

        assert_succeed(mid);

        let gas_limit = 10_000_000_000;
        Gear::send_message(
            RuntimeOrigin::signed(USER_1),
            pid,
            vec![],
            gas_limit,
            0,
            true,
        )
        .unwrap();
        let mid = get_last_message_id();

        // Dequeue dispatch in order to queue corrupted dispatch with same id later
        QueueOf::<Test>::dequeue().unwrap().unwrap();

        // Start creating dispatch with outgoing messages total bytes limit exceeded
        let payload = Vec::new().try_into().unwrap();
        let message = IncomingMessage::new(mid, USER_1.cast(), payload, gas_limit, 0, None);

        // Get overloaded `StoreContext` using `MessageContext`
        let limit = <Test as Config>::OutgoingBytesLimit::get();
        let dispatch = IncomingDispatch::new(DispatchKind::Handle, message.clone(), None);
        let settings = ContextSettings::with_outgoing_limits(1024, limit + 1);
        let mut message_context = MessageContext::new(dispatch, pid, settings).unwrap();
        let mut counter = 0;
        // Fill until the limit is reached
        while counter < limit + 1 {
            let handle = message_context.send_init().unwrap();
            let len = (Payload::max_len() as u32).min(limit + 1 - counter);
            message_context
                .send_push(handle, &vec![1; len as usize])
                .unwrap();
            counter += len;
        }
        let (_, context_store) = message_context.drain();

        // Enqueue dispatch with corrupted context
        let message = message.into_stored(pid);
        let dispatch = StoredDispatch::new(DispatchKind::Handle, message, Some(context_store));
        QueueOf::<Test>::queue(dispatch).unwrap();

        run_to_next_block(None);

        assert_failed(mid, ActorExecutionErrorReplyReason::UnsupportedMessage);
=======
fn program_with_large_indexes() {
    // There is a security problem in module deserialization found by
    // casper-wasm https://github.com/casper-network/casper-wasm/pull/1,
    // parity-wasm results OOM on deserializing a module with large indexes.
    //
    // bytecodealliance/wasm-tools has similar tests:
    // https://github.com/bytecodealliance/wasm-tools/blob/main/crates/wasmparser/tests/big-module.rs
    //
    // This test is to make sure that we are not affected by the same problem.
    let code_len_limit = Limits::default().code_len;

    // Here we generate a valid program full with empty functions to reach the limit
    // of both the function indexes and the code length in our node.
    //
    // The testing program has length `60` with only 1 mocked function, each empty
    // function takes byte code size `4`.
    //
    // NOTE: Leaving 35 indexes (140 bytes) for injecting the stack limiter
    // [`wasm_instrument::InstrumentationBuilder::instrument`].
    let empty_prog_len = 60;
    let empty_fn_len = 4;
    let indexes_in_stack_limiter = 35;
    let indexes_limit = (code_len_limit - empty_prog_len) / empty_fn_len - indexes_in_stack_limiter;
    let funcs = "(func)".repeat(indexes_limit as usize);
    let wat = format!(
        r#"
          (module
           (type (func))
           (import "env" "memory" (memory (;0;) 17))
           {funcs}
           (export "handle" (func 0))
           (export "init" (func 0))
          )
    "#
    );

    let wasm = wabt::wat2wasm(&wat).expect("failed to compile wat to wasm");
    assert!(
        code_len_limit as usize - wasm.len() < 140,
        "Failed to reach the max limit of code size."
    );

    new_test_ext().execute_with(|| {
        let code = ProgramCodeKind::Custom(&wat).to_bytes();
        assert_ok!(Gear::upload_code(RuntimeOrigin::signed(USER_1), code));
>>>>>>> fb59cd1f
    });
}

mod utils {
    #![allow(unused)]

    use super::{
        assert_ok, pallet, run_to_block, BlockNumber, Event, MailboxOf, MockRuntimeEvent,
        RuntimeOrigin, Test,
    };
    use crate::{
        mock::{run_to_next_block, Balances, Gear, System, USER_1},
        BalanceOf, BlockGasLimitOf, CurrencyOf, GasHandlerOf, GasInfo, GearBank, HandleKind,
        ProgramStorageOf, SentOf,
    };
    use common::{
        event::*,
        paused_program_storage::SessionId,
        storage::{CountedByKey, Counter, IterableByKeyMap},
        Origin, ProgramStorage, ReservableTree,
    };
    use core::fmt::Display;
    use core_processor::common::ActorExecutionErrorReplyReason;
    use demo_constructor::{Scheme, WASM_BINARY as DEMO_CONSTRUCTOR_WASM_BINARY};
    use frame_support::{
        codec::Decode,
        dispatch::{DispatchErrorWithPostInfo, DispatchResultWithPostInfo},
        traits::tokens::{currency::Currency, Balance},
    };
    use frame_system::pallet_prelude::{BlockNumberFor, OriginFor};
    use gear_core::{
        ids::{CodeId, MessageId, ProgramId},
        message::{Message, Payload, ReplyDetails, UserMessage, UserStoredMessage},
        reservation::GasReservationMap,
    };
    use gear_core_errors::*;
    use pallet_gear_voucher::VoucherId;
    use parity_scale_codec::Encode;
    use sp_core::H256;
    use sp_runtime::traits::UniqueSaturatedInto;
    use sp_std::{convert::TryFrom, fmt::Debug};

    pub(super) const DEFAULT_GAS_LIMIT: u64 = 200_000_000;
    pub(super) const DEFAULT_SALT: &[u8; 4] = b"salt";
    pub(super) const EMPTY_PAYLOAD: &[u8; 0] = b"";
    pub(super) const OUTGOING_WITH_VALUE_IN_HANDLE_VALUE_GAS: u64 = 10000000;
    // This program just waits on each handle message.
    pub(super) const WAITER_WAT: &str = r#"
        (module
            (import "env" "memory" (memory 1))
            (import "env" "gr_wait" (func $gr_wait))
            (export "handle" (func $handle))
            (func $handle call $gr_wait)
        )"#;

    pub(super) type DispatchCustomResult<T> = Result<T, DispatchErrorWithPostInfo>;
    pub(super) type AccountId = <Test as frame_system::Config>::AccountId;

    pub(super) fn hash(data: impl AsRef<[u8]>) -> [u8; 32] {
        sp_core::blake2_256(data.as_ref())
    }

    pub fn init_logger() {
        let _ = env_logger::Builder::from_default_env()
            .format_module_path(false)
            .format_level(true)
            .try_init();
    }

    #[track_caller]
    pub(crate) fn submit_constructor_with_args(
        origin: AccountId,
        salt: impl AsRef<[u8]>,
        scheme: Scheme,
        value: BalanceOf<Test>,
    ) -> (MessageId, ProgramId) {
        let GasInfo { min_limit, .. } = Gear::calculate_gas_info(
            origin.into_origin(),
            HandleKind::Init(DEMO_CONSTRUCTOR_WASM_BINARY.to_vec()),
            scheme.encode(),
            value,
            true,
            true,
        )
        .expect("calculate_gas_info failed");

        assert_ok!(Gear::upload_program(
            RuntimeOrigin::signed(origin),
            DEMO_CONSTRUCTOR_WASM_BINARY.to_vec(),
            salt.as_ref().to_vec(),
            scheme.encode(),
            min_limit,
            value,
            false,
        ));

        (get_last_message_id(), get_last_program_id())
    }

    #[track_caller]
    pub(crate) fn init_constructor_with_value(
        scheme: Scheme,
        value: BalanceOf<Test>,
    ) -> (MessageId, ProgramId) {
        let res = submit_constructor_with_args(USER_1, DEFAULT_SALT, scheme, value);

        run_to_next_block(None);
        assert!(Gear::is_active(res.1));

        res
    }

    #[track_caller]
    pub(crate) fn init_constructor(scheme: Scheme) -> (MessageId, ProgramId) {
        init_constructor_with_value(scheme, 0)
    }

    #[track_caller]
    pub(super) fn assert_balance(
        origin: impl common::Origin,
        free: impl Into<BalanceOf<Test>>,
        reserved: impl Into<BalanceOf<Test>>,
    ) {
        let account_id = origin.cast();
        assert_eq!(Balances::free_balance(account_id), free.into());
        assert_eq!(
            GearBank::<Test>::account_total(&account_id),
            reserved.into()
        );
    }

    #[track_caller]
    pub(super) fn calculate_handle_and_send_with_extra(
        origin: AccountId,
        destination: ProgramId,
        payload: Vec<u8>,
        gas_limit: Option<u64>,
        value: BalanceOf<Test>,
    ) -> (MessageId, GasInfo) {
        let gas_info = Gear::calculate_gas_info(
            origin.into_origin(),
            HandleKind::Handle(destination),
            payload.clone(),
            value,
            true,
            true,
        )
        .expect("calculate_gas_info failed");

        let limit = gas_info.min_limit + gas_limit.unwrap_or_default();

        assert_ok!(Gear::send_message(
            RuntimeOrigin::signed(origin),
            destination,
            payload,
            limit,
            value,
            false,
        ));

        let message_id = get_last_message_id();

        (message_id, gas_info)
    }

    pub(super) fn get_ed() -> u128 {
        CurrencyOf::<Test>::minimum_balance().unique_saturated_into()
    }

    #[track_caller]
    pub(super) fn assert_init_success(expected: u32) {
        let mut actual_children_amount = 0;
        System::events().iter().for_each(|e| {
            if let MockRuntimeEvent::Gear(Event::ProgramChanged {
                change: ProgramChangeKind::Active { .. },
                ..
            }) = e.event
            {
                actual_children_amount += 1
            }
        });

        assert_eq!(expected, actual_children_amount);
    }

    #[track_caller]
    pub(super) fn assert_last_dequeued(expected: u32) {
        let last_dequeued = System::events()
            .iter()
            .filter_map(|e| {
                if let MockRuntimeEvent::Gear(Event::MessagesDispatched { total, .. }) = e.event {
                    Some(total)
                } else {
                    None
                }
            })
            .last()
            .expect("Not found RuntimeEvent::MessagesDispatched");

        assert_eq!(expected, last_dequeued);
    }

    #[track_caller]
    pub(super) fn assert_total_dequeued(expected: u32) {
        let actual_dequeued: u32 = System::events()
            .iter()
            .filter_map(|e| {
                if let MockRuntimeEvent::Gear(Event::MessagesDispatched { total, .. }) = e.event {
                    Some(total)
                } else {
                    None
                }
            })
            .sum();

        assert_eq!(expected, actual_dequeued);
    }

    // Creates a new program and puts message from program to `user` in mailbox
    // using extrinsic calls. Imitates real-world sequence of calls.
    //
    // *NOTE*:
    // 1) usually called inside first block
    // 2) runs to block 2 all the messages place to message queue/storage
    //
    // Returns id of the message in the mailbox
    #[track_caller]
    pub(super) fn setup_mailbox_test_state(user: AccountId) -> MessageId {
        let prog_id = {
            let res = upload_program_default(user, ProgramCodeKind::OutgoingWithValueInHandle);
            assert_ok!(res);
            res.expect("submit result was asserted")
        };

        increase_prog_balance_for_mailbox_test(user, prog_id);
        populate_mailbox_from_program(prog_id, user, 2, 2_000_000_000, 0)
    }

    // Puts message from `prog_id` for the `user` in mailbox and returns its id
    #[track_caller]
    pub(super) fn populate_mailbox_from_program(
        prog_id: ProgramId,
        sender: AccountId,
        block_num: BlockNumber,
        gas_limit: u64,
        value: u128,
    ) -> MessageId {
        assert_ok!(Gear::send_message(
            RuntimeOrigin::signed(sender),
            prog_id,
            Vec::new(),
            gas_limit, // `prog_id` program sends message in handle which sets gas limit to 10_000_000.
            value,
            false,
        ));

        let message_id = get_last_message_id();
        run_to_block(block_num, None);

        {
            let expected_code = ProgramCodeKind::OutgoingWithValueInHandle.to_bytes();
            assert_eq!(
                ProgramStorageOf::<Test>::get_program(prog_id)
                    .and_then(|program| common::ActiveProgram::try_from(program).ok())
                    .expect("program must exist")
                    .code_hash,
                generate_code_hash(&expected_code).into(),
                "can invoke send to mailbox only from `ProgramCodeKind::OutgoingWithValueInHandle` program"
            );
        }

        MessageId::generate_outgoing(message_id, 0)
    }

    #[track_caller]
    pub(super) fn increase_prog_balance_for_mailbox_test(sender: AccountId, program_id: ProgramId) {
        let expected_code_hash: H256 = generate_code_hash(
            ProgramCodeKind::OutgoingWithValueInHandle
                .to_bytes()
                .as_slice(),
        )
        .into();
        let actual_code_hash = ProgramStorageOf::<Test>::get_program(program_id)
            .and_then(|program| common::ActiveProgram::try_from(program).ok())
            .map(|prog| prog.code_hash)
            .expect("invalid program address for the test");
        assert_eq!(
            expected_code_hash, actual_code_hash,
            "invalid program code for the test"
        );

        // This value is actually a constants in `ProgramCodeKind::OutgoingWithValueInHandle` wat. Alternatively can be read from Mailbox.
        let locked_value = 1000;

        // When program sends message, message value (if not 0) is reserved.
        // If value can't be reserved, message is skipped.
        assert_ok!(<Balances as frame_support::traits::Currency<_>>::transfer(
            &sender,
            &program_id.cast(),
            locked_value,
            frame_support::traits::ExistenceRequirement::AllowDeath
        ));
    }

    // Submits program with default options (salt, gas limit, value, payload)
    #[track_caller]
    pub(super) fn upload_program_default(
        user: AccountId,
        code_kind: ProgramCodeKind,
    ) -> DispatchCustomResult<ProgramId> {
        upload_program_default_with_salt(user, DEFAULT_SALT.to_vec(), code_kind)
    }

    // Submits program with default options (gas limit, value, payload)
    #[track_caller]
    pub(super) fn upload_program_default_with_salt(
        user: AccountId,
        salt: Vec<u8>,
        code_kind: ProgramCodeKind,
    ) -> DispatchCustomResult<ProgramId> {
        let code = code_kind.to_bytes();

        Gear::upload_program(
            RuntimeOrigin::signed(user),
            code,
            salt,
            EMPTY_PAYLOAD.to_vec(),
            DEFAULT_GAS_LIMIT,
            0,
            false,
        )
        .map(|_| get_last_program_id())
    }

    pub(super) fn generate_program_id(code: &[u8], salt: &[u8]) -> ProgramId {
        ProgramId::generate_from_user(CodeId::generate(code), salt)
    }

    pub(super) fn generate_code_hash(code: &[u8]) -> [u8; 32] {
        CodeId::generate(code).into()
    }

    pub(super) fn send_default_message(
        from: AccountId,
        to: ProgramId,
    ) -> DispatchResultWithPostInfo {
        Gear::send_message(
            RuntimeOrigin::signed(from),
            to,
            EMPTY_PAYLOAD.to_vec(),
            DEFAULT_GAS_LIMIT,
            0,
            false,
        )
    }

    pub(super) fn call_default_message(to: ProgramId) -> crate::mock::RuntimeCall {
        crate::mock::RuntimeCall::Gear(crate::Call::<Test>::send_message {
            destination: to,
            payload: EMPTY_PAYLOAD.to_vec(),
            gas_limit: DEFAULT_GAS_LIMIT,
            value: 0,
            keep_alive: false,
        })
    }

    #[track_caller]
    pub(super) fn dispatch_status(message_id: MessageId) -> Option<DispatchStatus> {
        let mut found_status: Option<DispatchStatus> = None;
        System::events().iter().for_each(|e| {
            if let MockRuntimeEvent::Gear(Event::MessagesDispatched { statuses, .. }) = &e.event {
                found_status = statuses.get(&message_id).cloned();
            }
        });

        found_status
    }

    #[track_caller]
    pub(super) fn assert_dispatched(message_id: MessageId) {
        assert!(dispatch_status(message_id).is_some())
    }

    #[track_caller]
    pub(super) fn assert_succeed(message_id: MessageId) {
        let status =
            dispatch_status(message_id).expect("Message not found in `Event::MessagesDispatched`");

        assert_eq!(status, DispatchStatus::Success)
    }

    #[track_caller]
    fn get_last_event_error_and_reply_code(message_id: MessageId) -> (String, ReplyCode) {
        let mut actual_error = None;

        System::events().into_iter().for_each(|e| {
            if let MockRuntimeEvent::Gear(Event::UserMessageSent { message, .. }) = e.event {
                if let Some(details) = message.details() {
                    let (mid, code) = details.into_parts();
                    if mid == message_id && code.is_error() {
                        actual_error = Some((
                            String::from_utf8(message.payload_bytes().to_vec())
                                .expect("Unable to decode string from error reply"),
                            code,
                        ));
                    }
                }
            }
        });

        let (actual_error, reply_code) =
            actual_error.expect("Error message not found in any `RuntimeEvent::UserMessageSent`");

        log::debug!("Actual error: {actual_error:?}\nReply code: {reply_code:?}");

        (actual_error, reply_code)
    }

    #[track_caller]
    pub(super) fn get_last_event_error(message_id: MessageId) -> String {
        get_last_event_error_and_reply_code(message_id).0
    }

    #[derive(derive_more::Display, derive_more::From)]
    pub(super) enum AssertFailedError {
        Execution(ActorExecutionErrorReplyReason),
        SimpleReply(ErrorReplyReason),
    }

    #[track_caller]
    pub(super) fn assert_failed(message_id: MessageId, error: impl Into<AssertFailedError>) {
        let error = error.into();
        let status =
            dispatch_status(message_id).expect("Message not found in `Event::MessagesDispatched`");

        assert_eq!(status, DispatchStatus::Failed, "Expected: {error}");

        let (mut actual_error, reply_code) = get_last_event_error_and_reply_code(message_id);

        match error {
            AssertFailedError::Execution(error) => {
                let mut expectations = error.to_string();

                // In many cases fallible syscall returns ExtError, which program unwraps afterwards.
                // This check handles display of the error inside.
                if actual_error.starts_with('\'') {
                    let j = actual_error.rfind('\'').expect("Checked above");
                    actual_error = String::from(&actual_error[..(j + 1)]);
                    expectations = format!("'{expectations}'");
                }

                assert_eq!(expectations, actual_error);
            }
            AssertFailedError::SimpleReply(error) => {
                assert_eq!(reply_code, ReplyCode::error(error));
            }
        }
    }

    #[track_caller]
    pub(super) fn assert_not_executed(message_id: MessageId) {
        let status =
            dispatch_status(message_id).expect("Message not found in `Event::MessagesDispatched`");

        assert_eq!(status, DispatchStatus::NotExecuted)
    }

    #[track_caller]
    pub(super) fn get_last_event() -> MockRuntimeEvent {
        System::events()
            .into_iter()
            .last()
            .expect("failed to get last event")
            .event
    }

    #[track_caller]
    pub(super) fn get_last_program_id() -> ProgramId {
        let event = match System::events().last().map(|r| r.event.clone()) {
            Some(MockRuntimeEvent::Gear(e)) => e,
            _ => unreachable!("Should be one Gear event"),
        };

        if let Event::MessageQueued {
            destination,
            entry: MessageEntry::Init,
            ..
        } = event
        {
            destination
        } else {
            unreachable!("expect RuntimeEvent::InitMessageEnqueued")
        }
    }

    #[track_caller]
    pub(super) fn get_last_code_id() -> CodeId {
        let event = match System::events().last().map(|r| r.event.clone()) {
            Some(MockRuntimeEvent::Gear(e)) => e,
            _ => unreachable!("Should be one Gear event"),
        };

        if let Event::CodeChanged {
            change: CodeChangeKind::Active { .. },
            id,
            ..
        } = event
        {
            id
        } else {
            unreachable!("expect Event::CodeChanged")
        }
    }

    #[track_caller]
    pub(super) fn filter_event_rev<F, R>(f: F) -> R
    where
        F: Fn(Event<Test>) -> Option<R>,
    {
        System::events()
            .iter()
            .rev()
            .filter_map(|r| {
                if let MockRuntimeEvent::Gear(e) = r.event.clone() {
                    Some(e)
                } else {
                    None
                }
            })
            .find_map(f)
            .expect("can't find message send event")
    }

    #[track_caller]
    pub(super) fn get_last_message_id() -> MessageId {
        System::events()
            .iter()
            .rev()
            .filter_map(|r| {
                if let MockRuntimeEvent::Gear(e) = r.event.clone() {
                    Some(e)
                } else {
                    None
                }
            })
            .find_map(|e| match e {
                Event::MessageQueued { id, .. } => Some(id),
                Event::UserMessageSent { message, .. } => Some(message.id()),
                _ => None,
            })
            .expect("can't find message send event")
    }

    #[track_caller]
    pub(super) fn get_last_voucher_id() -> VoucherId {
        System::events()
            .iter()
            .rev()
            .filter_map(|r| {
                if let MockRuntimeEvent::GearVoucher(e) = r.event.clone() {
                    Some(e)
                } else {
                    None
                }
            })
            .find_map(|e| match e {
                pallet_gear_voucher::Event::VoucherIssued { voucher_id, .. } => Some(voucher_id),
                _ => None,
            })
            .expect("can't find message send event")
    }

    #[track_caller]
    pub(super) fn get_waitlist_expiration(message_id: MessageId) -> BlockNumberFor<Test> {
        let mut exp = None;
        System::events()
            .into_iter()
            .rfind(|e| match e.event {
                MockRuntimeEvent::Gear(Event::MessageWaited {
                    id: message_id,
                    expiration,
                    ..
                }) => {
                    exp = Some(expiration);
                    true
                }
                _ => false,
            })
            .expect("Failed to find appropriate MessageWaited event");

        exp.unwrap()
    }

    #[track_caller]
    pub(super) fn get_mailbox_expiration(message_id: MessageId) -> BlockNumberFor<Test> {
        let mut exp = None;
        System::events()
            .into_iter()
            .rfind(|e| match &e.event {
                MockRuntimeEvent::Gear(Event::UserMessageSent {
                    message,
                    expiration: Some(expiration),
                    ..
                }) => {
                    if message.id() == message_id {
                        exp = Some(*expiration);
                        true
                    } else {
                        false
                    }
                }
                _ => false,
            })
            .expect("Failed to find appropriate UserMessageSent event");

        exp.unwrap()
    }

    #[track_caller]
    pub(super) fn get_last_message_waited() -> (MessageId, BlockNumberFor<Test>) {
        let mut message_id = None;
        let mut exp = None;
        System::events()
            .into_iter()
            .rfind(|e| {
                if let MockRuntimeEvent::Gear(Event::MessageWaited { id, expiration, .. }) = e.event
                {
                    message_id = Some(id);
                    exp = Some(expiration);
                    true
                } else {
                    false
                }
            })
            .expect("Failed to find appropriate MessageWaited event");

        (message_id.unwrap(), exp.unwrap())
    }

    #[track_caller]
    pub(super) fn get_last_session() -> (
        SessionId,
        BlockNumberFor<Test>,
        ProgramId,
        <Test as frame_system::Config>::AccountId,
    ) {
        match get_last_event() {
            MockRuntimeEvent::Gear(Event::ProgramResumeSessionStarted {
                session_id,
                session_end_block,
                account_id,
                program_id,
            }) => (session_id, session_end_block, program_id, account_id),
            _ => unreachable!(),
        }
    }

    #[track_caller]
    pub(super) fn maybe_last_message(account: AccountId) -> Option<UserMessage> {
        System::events().into_iter().rev().find_map(|e| {
            if let MockRuntimeEvent::Gear(Event::UserMessageSent { message, .. }) = e.event {
                if message.destination() == account.into() {
                    Some(message)
                } else {
                    None
                }
            } else {
                None
            }
        })
    }

    #[track_caller]
    // returns (amount of messages sent, amount of messages sent **to mailbox**)
    pub(super) fn user_messages_sent() -> (usize, usize) {
        System::events()
            .into_iter()
            .fold((0usize, 0usize), |(total, to_mailbox), e| {
                if let MockRuntimeEvent::Gear(Event::UserMessageSent { expiration, .. }) = e.event {
                    (total + 1, to_mailbox + expiration.is_some() as usize)
                } else {
                    (total, to_mailbox)
                }
            })
    }

    #[track_caller]
    pub(super) fn maybe_any_last_message() -> Option<UserMessage> {
        System::events().into_iter().rev().find_map(|e| {
            if let MockRuntimeEvent::Gear(Event::UserMessageSent { message, .. }) = e.event {
                Some(message)
            } else {
                None
            }
        })
    }

    #[track_caller]
    pub(super) fn get_last_mail(account: AccountId) -> UserStoredMessage {
        MailboxOf::<Test>::iter_key(account)
            .last()
            .map(|(msg, _bn)| msg)
            .expect("Element should be")
    }

    #[track_caller]
    pub(super) fn get_reservation_map(pid: ProgramId) -> Option<GasReservationMap> {
        let program = ProgramStorageOf::<Test>::get_program(pid).unwrap();
        if let common::Program::Active(common::ActiveProgram {
            gas_reservation_map,
            ..
        }) = program
        {
            Some(gas_reservation_map)
        } else {
            None
        }
    }

    #[derive(Debug, Copy, Clone)]
    pub(super) enum ProgramCodeKind<'a> {
        Default,
        Custom(&'a str),
        CustomInvalid(&'a str),
        GreedyInit,
        OutgoingWithValueInHandle,
    }

    impl<'a> ProgramCodeKind<'a> {
        pub(super) fn to_bytes(self) -> Vec<u8> {
            let mut validate = true;
            let source = match self {
                ProgramCodeKind::Default => {
                    r#"
                    (module
                        (import "env" "memory" (memory 1))
                        (export "handle" (func $handle))
                        (export "init" (func $init))
                        (func $handle)
                        (func $init)
                    )"#
                }
                ProgramCodeKind::GreedyInit => {
                    // Initialization function for that program requires a lot of gas.
                    // So, providing `DEFAULT_GAS_LIMIT` will end up processing with
                    // "Not enough gas to continue execution" a.k.a. "Gas limit exceeded"
                    // execution outcome error message.
                    r#"
                    (module
                        (import "env" "memory" (memory 1))
                        (export "init" (func $init))
                        (func $doWork (param $size i32)
                            (local $counter i32)
                            i32.const 0
                            local.set $counter
                            loop $while
                                local.get $counter
                                i32.const 1
                                i32.add
                                local.set $counter
                                local.get $counter
                                local.get $size
                                i32.lt_s
                                if
                                    br $while
                                end
                            end $while
                        )
                        (func $init
                            i32.const 0x7fff_ffff
                            call $doWork
                        )
                    )"#
                }
                ProgramCodeKind::OutgoingWithValueInHandle => {
                    // Handle function must exist, while init must not for auto-replies tests.
                    //
                    // Sending message to USER_1 is hardcoded!
                    // Program sends message in handle which sets gas limit to 10_000_000 and value to 1000.
                    // [warning] - program payload data is inaccurate, don't make assumptions about it!
                    r#"
                    (module
                        (import "env" "gr_send_wgas" (func $send (param i32 i32 i32 i64 i32 i32)))
                        (import "env" "memory" (memory 1))
                        (export "handle" (func $handle))
                        (export "handle_reply" (func $handle_reply))
                        (func $handle
                            i32.const 111 ;; addr
                            i32.const 1 ;; value
                            i32.store

                            i32.const 143 ;; addr + 32
                            i32.const 1000
                            i32.store

                            (call $send (i32.const 111) (i32.const 0) (i32.const 32) (i64.const 10000000) (i32.const 0) (i32.const 333))

                            i32.const 333 ;; addr
                            i32.load
                            (if
                                (then unreachable)
                                (else)
                            )
                        )
                        (func $handle_reply)
                    )"#
                }
                ProgramCodeKind::Custom(code) => code,
                ProgramCodeKind::CustomInvalid(code) => {
                    validate = false;
                    code
                }
            };

            wabt::Wat2Wasm::new()
                .validate(validate)
                .convert(source)
                .expect("failed to parse module")
                .as_ref()
                .to_vec()
        }
    }

    pub(super) fn print_gear_events() {
        let v = System::events()
            .into_iter()
            .map(|r| r.event)
            .collect::<Vec<_>>();

        println!("Gear events");
        for (pos, line) in v.iter().enumerate() {
            println!("{pos}). {line:?}");
        }
    }

    pub(super) fn waiting_init_messages(pid: ProgramId) -> Vec<MessageId> {
        ProgramStorageOf::<Test>::waiting_init_get_messages(pid)
    }

    #[track_caller]
    pub(super) fn send_payloads(
        user_id: AccountId,
        program_id: ProgramId,
        payloads: Vec<Vec<u8>>,
    ) -> Vec<MessageId> {
        payloads
            .into_iter()
            .map(|payload| {
                assert_ok!(Gear::send_message(
                    RuntimeOrigin::signed(user_id),
                    program_id,
                    payload,
                    BlockGasLimitOf::<Test>::get(),
                    0,
                    false,
                ));

                get_last_message_id()
            })
            .collect()
    }

    #[derive(Clone, Debug, Eq, PartialEq)]
    pub(super) enum Assertion {
        Payload(Vec<u8>),
        ReplyCode(ReplyCode),
    }

    #[track_caller]
    pub(super) fn assert_responses_to_user(user_id: AccountId, assertions: Vec<Assertion>) {
        let mut res = vec![];

        System::events().iter().for_each(|e| {
            if let MockRuntimeEvent::Gear(Event::UserMessageSent { message, .. }) = &e.event {
                if message.destination() == user_id.into() {
                    match assertions[res.len()] {
                        Assertion::Payload(_) => {
                            res.push(Assertion::Payload(message.payload_bytes().to_vec()))
                        }
                        Assertion::ReplyCode(_) => {
                            // `ReplyCode::Unsupported` used to avoid options here.
                            res.push(Assertion::ReplyCode(
                                message.reply_code().unwrap_or(ReplyCode::Unsupported),
                            ))
                        }
                    }
                }
            }
        });

        assert_eq!(res, assertions);
    }

    #[track_caller]
    pub(super) fn test_signal_code_works(
        signal_code: SignalCode,
        action: demo_signal_entry::HandleAction,
    ) {
        use crate::tests::new_test_ext;
        use demo_signal_entry::{HandleAction, WASM_BINARY};

        const GAS_LIMIT: u64 = 10_000_000_000;

        init_logger();
        new_test_ext().execute_with(|| {
            // Upload program
            assert_ok!(Gear::upload_program(
                RuntimeOrigin::signed(USER_1),
                WASM_BINARY.to_vec(),
                DEFAULT_SALT.to_vec(),
                USER_1.encode(),
                GAS_LIMIT,
                0,
                false,
            ));

            let pid = get_last_program_id();

            run_to_next_block(None);

            // Ensure that program is uploaded and initialized correctly
            assert!(Gear::is_active(pid));
            assert!(Gear::is_initialized(pid));

            // Save signal code to be compared with
            assert_ok!(Gear::send_message(
                RuntimeOrigin::signed(USER_1),
                pid,
                HandleAction::SaveSignal(signal_code).encode(),
                GAS_LIMIT,
                0,
                false,
            ));

            run_to_next_block(None);

            // Send the action to trigger signal sending
            assert_ok!(Gear::send_message(
                RuntimeOrigin::signed(USER_1),
                pid,
                action.encode(),
                GAS_LIMIT,
                0,
                false,
            ));

            let mid = get_last_message_id();

            // Assert that system reserve gas node is removed
            assert_ok!(GasHandlerOf::<Test>::get_system_reserve(mid));

            run_to_next_block(None);

            assert!(GasHandlerOf::<Test>::get_system_reserve(mid).is_err());

            // Ensure that signal code sent is signal code we saved
            let mail_msg = get_last_mail(USER_1);
            assert_eq!(mail_msg.payload_bytes(), true.encode());
        });
    }

    pub(super) fn gas_price(gas: u64) -> u128 {
        <Test as pallet_gear_bank::Config>::GasMultiplier::get().gas_to_value(gas)
    }
}<|MERGE_RESOLUTION|>--- conflicted
+++ resolved
@@ -14676,130 +14676,6 @@
 }
 
 #[test]
-<<<<<<< HEAD
-fn outgoing_messages_bytes_limit_exceeded() {
-    let error_code = MessageError::OutgoingMessagesBytesLimitExceeded as u32;
-
-    let wat = format!(
-        r#"
-        (module
-            (import "env" "memory" (memory 0x100))
-            (import "env" "gr_send" (func $gr_send (param i32 i32 i32 i32 i32)))
-            (export "init" (func $init))
-            (func $init
-                (loop $loop
-                    i32.const 0        ;; destination and value ptr
-                    i32.const 0        ;; payload ptr
-                    i32.const 0x4c0000 ;; payload length
-                    i32.const 0        ;; delay
-                    i32.const 0x4d0000 ;; result ptr
-                    call $gr_send
-
-                    ;; if it's not an error, then continue the loop
-                    (if (i32.eqz (i32.load (i32.const 0x4d0000))) (then (br $loop)))
-
-                    ;; if it's sought-for error, then finish successfully
-                    ;; if it's unknown error, then panic
-                    (if (i32.eq (i32.const {error_code}) (i32.load (i32.const 0x4d0000)))
-                        (then)
-                        (else unreachable)
-                    )
-                )
-            )
-            (export "__gear_stack_end" (global 0))
-            (global i32 (i32.const 0x1000000))     ;; all memory
-        )"#
-    );
-
-    init_logger();
-    new_test_ext().execute_with(|| {
-        let code = ProgramCodeKind::Custom(wat.as_str()).to_bytes();
-        assert_ok!(Gear::upload_program(
-            RuntimeOrigin::signed(USER_1),
-            code,
-            DEFAULT_SALT.to_vec(),
-            vec![],
-            100_000_000_000,
-            0,
-            false,
-        ));
-
-        let mid = get_last_message_id();
-
-        run_to_next_block(None);
-
-        assert_succeed(mid);
-    });
-}
-
-// TODO: this test must be moved to `core-processor` crate,
-// but it's not possible currently, because mock for `core-processor` does not exist #3742
-#[test]
-fn incorrect_store_context() {
-    init_logger();
-    new_test_ext().execute_with(|| {
-        assert_ok!(Gear::upload_program(
-            RuntimeOrigin::signed(USER_1),
-            ProgramCodeKind::Default.to_bytes(),
-            DEFAULT_SALT.to_vec(),
-            vec![],
-            100_000_000_000,
-            0,
-            false,
-        ));
-
-        let pid = get_last_program_id();
-        let mid = get_last_message_id();
-
-        run_to_next_block(None);
-
-        assert_succeed(mid);
-
-        let gas_limit = 10_000_000_000;
-        Gear::send_message(
-            RuntimeOrigin::signed(USER_1),
-            pid,
-            vec![],
-            gas_limit,
-            0,
-            true,
-        )
-        .unwrap();
-        let mid = get_last_message_id();
-
-        // Dequeue dispatch in order to queue corrupted dispatch with same id later
-        QueueOf::<Test>::dequeue().unwrap().unwrap();
-
-        // Start creating dispatch with outgoing messages total bytes limit exceeded
-        let payload = Vec::new().try_into().unwrap();
-        let message = IncomingMessage::new(mid, USER_1.cast(), payload, gas_limit, 0, None);
-
-        // Get overloaded `StoreContext` using `MessageContext`
-        let limit = <Test as Config>::OutgoingBytesLimit::get();
-        let dispatch = IncomingDispatch::new(DispatchKind::Handle, message.clone(), None);
-        let settings = ContextSettings::with_outgoing_limits(1024, limit + 1);
-        let mut message_context = MessageContext::new(dispatch, pid, settings).unwrap();
-        let mut counter = 0;
-        // Fill until the limit is reached
-        while counter < limit + 1 {
-            let handle = message_context.send_init().unwrap();
-            let len = (Payload::max_len() as u32).min(limit + 1 - counter);
-            message_context
-                .send_push(handle, &vec![1; len as usize])
-                .unwrap();
-            counter += len;
-        }
-        let (_, context_store) = message_context.drain();
-
-        // Enqueue dispatch with corrupted context
-        let message = message.into_stored(pid);
-        let dispatch = StoredDispatch::new(DispatchKind::Handle, message, Some(context_store));
-        QueueOf::<Test>::queue(dispatch).unwrap();
-
-        run_to_next_block(None);
-
-        assert_failed(mid, ActorExecutionErrorReplyReason::UnsupportedMessage);
-=======
 fn program_with_large_indexes() {
     // There is a security problem in module deserialization found by
     // casper-wasm https://github.com/casper-network/casper-wasm/pull/1,
@@ -14845,7 +14721,132 @@
     new_test_ext().execute_with(|| {
         let code = ProgramCodeKind::Custom(&wat).to_bytes();
         assert_ok!(Gear::upload_code(RuntimeOrigin::signed(USER_1), code));
->>>>>>> fb59cd1f
+    });
+}
+
+#[test]
+fn outgoing_messages_bytes_limit_exceeded() {
+    let error_code = MessageError::OutgoingMessagesBytesLimitExceeded as u32;
+
+    let wat = format!(
+        r#"
+        (module
+            (import "env" "memory" (memory 0x100))
+            (import "env" "gr_send" (func $gr_send (param i32 i32 i32 i32 i32)))
+            (export "init" (func $init))
+            (func $init
+                (loop $loop
+                    i32.const 0        ;; destination and value ptr
+                    i32.const 0        ;; payload ptr
+                    i32.const 0x4c0000 ;; payload length
+                    i32.const 0        ;; delay
+                    i32.const 0x4d0000 ;; result ptr
+                    call $gr_send
+
+                    ;; if it's not an error, then continue the loop
+                    (if (i32.eqz (i32.load (i32.const 0x4d0000))) (then (br $loop)))
+
+                    ;; if it's sought-for error, then finish successfully
+                    ;; if it's unknown error, then panic
+                    (if (i32.eq (i32.const {error_code}) (i32.load (i32.const 0x4d0000)))
+                        (then)
+                        (else unreachable)
+                    )
+                )
+            )
+            (export "__gear_stack_end" (global 0))
+            (global i32 (i32.const 0x1000000))     ;; all memory
+        )"#
+    );
+
+    init_logger();
+    new_test_ext().execute_with(|| {
+        let code = ProgramCodeKind::Custom(wat.as_str()).to_bytes();
+        assert_ok!(Gear::upload_program(
+            RuntimeOrigin::signed(USER_1),
+            code,
+            DEFAULT_SALT.to_vec(),
+            vec![],
+            100_000_000_000,
+            0,
+            false,
+        ));
+
+        let mid = get_last_message_id();
+
+        run_to_next_block(None);
+
+        assert_succeed(mid);
+    });
+}
+
+// TODO: this test must be moved to `core-processor` crate,
+// but it's not possible currently, because mock for `core-processor` does not exist #3742
+#[test]
+fn incorrect_store_context() {
+    init_logger();
+    new_test_ext().execute_with(|| {
+        assert_ok!(Gear::upload_program(
+            RuntimeOrigin::signed(USER_1),
+            ProgramCodeKind::Default.to_bytes(),
+            DEFAULT_SALT.to_vec(),
+            vec![],
+            100_000_000_000,
+            0,
+            false,
+        ));
+
+        let pid = get_last_program_id();
+        let mid = get_last_message_id();
+
+        run_to_next_block(None);
+
+        assert_succeed(mid);
+
+        let gas_limit = 10_000_000_000;
+        Gear::send_message(
+            RuntimeOrigin::signed(USER_1),
+            pid,
+            vec![],
+            gas_limit,
+            0,
+            true,
+        )
+        .unwrap();
+        let mid = get_last_message_id();
+
+        // Dequeue dispatch in order to queue corrupted dispatch with same id later
+        QueueOf::<Test>::dequeue().unwrap().unwrap();
+
+        // Start creating dispatch with outgoing messages total bytes limit exceeded
+        let payload = Vec::new().try_into().unwrap();
+        let message = IncomingMessage::new(mid, USER_1.cast(), payload, gas_limit, 0, None);
+
+        // Get overloaded `StoreContext` using `MessageContext`
+        let limit = <Test as Config>::OutgoingBytesLimit::get();
+        let dispatch = IncomingDispatch::new(DispatchKind::Handle, message.clone(), None);
+        let settings = ContextSettings::with_outgoing_limits(1024, limit + 1);
+        let mut message_context = MessageContext::new(dispatch, pid, settings).unwrap();
+        let mut counter = 0;
+        // Fill until the limit is reached
+        while counter < limit + 1 {
+            let handle = message_context.send_init().unwrap();
+            let len = (Payload::max_len() as u32).min(limit + 1 - counter);
+            message_context
+                .send_push(handle, &vec![1; len as usize])
+                .unwrap();
+            counter += len;
+        }
+        let (_, context_store) = message_context.drain();
+
+        // Enqueue dispatch with corrupted context
+        let message = message.into_stored(pid);
+        let dispatch = StoredDispatch::new(DispatchKind::Handle, message, Some(context_store));
+        QueueOf::<Test>::queue(dispatch).unwrap();
+
+        run_to_next_block(None);
+
+        assert_failed(mid, ActorExecutionErrorReplyReason::UnsupportedMessage);
     });
 }
 
