--- conflicted
+++ resolved
@@ -43,13 +43,8 @@
 };
 use frame_system::pallet_prelude::BlockNumberFor;
 use gear_core::{
-<<<<<<< HEAD
     code::{self, Code, CodeAndId, CodeError, ExportError, InstrumentedCodeAndId, SectionSizes},
-    ids::{CodeId, MessageId, ProgramId},
-=======
-    code::{self, Code, CodeAndId, CodeError, ExportError, InstrumentedCodeAndId},
     ids::{prelude::*, CodeId, MessageId, ProgramId},
->>>>>>> cb6dae93
     message::{
         ContextSettings, DispatchKind, IncomingDispatch, IncomingMessage, MessageContext, Payload,
         ReplyInfo, StoredDispatch, UserStoredMessage,
