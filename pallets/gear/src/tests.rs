--- conflicted
+++ resolved
@@ -15131,71 +15131,6 @@
 }
 
 #[test]
-<<<<<<< HEAD
-fn critical_section_works() {
-    use demo_async_critical::{HandleAction, WASM_BINARY};
-
-    init_logger();
-    new_test_ext().execute_with(|| {
-        assert_ok!(Gear::upload_program(
-            RuntimeOrigin::signed(USER_1),
-            WASM_BINARY.to_vec(),
-            DEFAULT_SALT.to_vec(),
-            vec![],
-            10_000_000_000,
-            0,
-            false,
-        ));
-        let pid = get_last_program_id();
-
-        run_to_block(2, None);
-
-        assert!(Gear::is_initialized(pid));
-        assert!(Gear::is_active(pid));
-
-        assert_ok!(Gear::send_message(
-            RuntimeOrigin::signed(USER_1),
-            pid,
-            HandleAction::Simple.encode(),
-            10_000_000_000,
-            0,
-            false,
-        ));
-
-        let mid = get_last_message_id();
-
-        run_to_block(3, None);
-
-        let (waited, _) = get_last_message_waited();
-        assert_eq!(mid, waited);
-        assert_eq!(dispatch_status(mid), None);
-
-        let msg = get_last_mail(USER_1);
-        assert_eq!(msg.payload_bytes(), b"for_reply");
-
-        assert_ok!(Gear::send_reply(
-            RuntimeOrigin::signed(USER_1),
-            msg.id(),
-            EMPTY_PAYLOAD.to_vec(),
-            10_000_000_000,
-            0,
-            false,
-        ));
-
-        run_to_block(4, None);
-
-        assert_succeed(mid);
-        assert_eq!(MailboxOf::<Test>::iter_key(USER_1).count(), 0);
-    });
-}
-
-#[test]
-fn critical_section_with_panic() {
-    use demo_async_critical::{HandleAction, WASM_BINARY};
-
-    init_logger();
-    new_test_ext().execute_with(|| {
-=======
 fn test_constructor_if_else() {
     use demo_constructor::{Arg, Call, Calls, Scheme, WASM_BINARY};
 
@@ -15217,24 +15152,10 @@
 
         let scheme = Scheme::predefined(init, handle, Default::default(), Default::default());
 
->>>>>>> 37fba1c8
         assert_ok!(Gear::upload_program(
             RuntimeOrigin::signed(USER_1),
             WASM_BINARY.to_vec(),
             DEFAULT_SALT.to_vec(),
-<<<<<<< HEAD
-            vec![],
-            10_000_000_000,
-            0,
-            false,
-        ));
-        let pid = get_last_program_id();
-
-        run_to_block(2, None);
-
-        assert!(Gear::is_initialized(pid));
-        assert!(Gear::is_active(pid));
-=======
             scheme.encode(),
             100_000_000_000,
             0,
@@ -15247,49 +15168,18 @@
 
         assert!(Gear::is_active(pid));
         assert!(Gear::is_initialized(pid));
->>>>>>> 37fba1c8
 
         assert_ok!(Gear::send_message(
             RuntimeOrigin::signed(USER_1),
             pid,
-<<<<<<< HEAD
-            HandleAction::Panic.encode(),
-            10_000_000_000,
-=======
             EMPTY_PAYLOAD.to_vec(),
             100_000_000_000,
->>>>>>> 37fba1c8
             0,
             false,
         ));
 
         let mid = get_last_message_id();
 
-<<<<<<< HEAD
-        run_to_block(3, None);
-
-        let msg = get_last_mail(USER_1);
-        assert_eq!(msg.payload_bytes(), b"for_reply");
-
-        assert_ok!(Gear::send_reply(
-            RuntimeOrigin::signed(USER_1),
-            msg.id(),
-            EMPTY_PAYLOAD.to_vec(),
-            10_000_000_000,
-            0,
-            false,
-        ));
-
-        run_to_block(4, None);
-
-        assert_failed(
-            mid,
-            ErrorReplyReason::Execution(SimpleExecutionError::UserspacePanic),
-        );
-
-        let msg = get_last_mail(USER_1);
-        assert_eq!(msg.payload_bytes(), b"critical");
-=======
         run_to_next_block(None);
 
         let task = ScheduledTask::WakeMessage(pid, mid);
@@ -15303,7 +15193,123 @@
         run_to_next_block(None);
 
         assert!(!WaitlistOf::<Test>::contains(&pid, &mid));
->>>>>>> 37fba1c8
+    });
+}
+
+#[test]
+fn critical_section_works() {
+    use demo_async_critical::{HandleAction, WASM_BINARY};
+
+    init_logger();
+    new_test_ext().execute_with(|| {
+        assert_ok!(Gear::upload_program(
+            RuntimeOrigin::signed(USER_1),
+            WASM_BINARY.to_vec(),
+            DEFAULT_SALT.to_vec(),
+            vec![],
+            10_000_000_000,
+            0,
+            false,
+        ));
+        let pid = get_last_program_id();
+
+        run_to_block(2, None);
+
+        assert!(Gear::is_initialized(pid));
+        assert!(Gear::is_active(pid));
+
+        assert_ok!(Gear::send_message(
+            RuntimeOrigin::signed(USER_1),
+            pid,
+            HandleAction::Simple.encode(),
+            10_000_000_000,
+            0,
+            false,
+        ));
+
+        let mid = get_last_message_id();
+
+        run_to_block(3, None);
+
+        let (waited, _) = get_last_message_waited();
+        assert_eq!(mid, waited);
+        assert_eq!(dispatch_status(mid), None);
+
+        let msg = get_last_mail(USER_1);
+        assert_eq!(msg.payload_bytes(), b"for_reply");
+
+        assert_ok!(Gear::send_reply(
+            RuntimeOrigin::signed(USER_1),
+            msg.id(),
+            EMPTY_PAYLOAD.to_vec(),
+            10_000_000_000,
+            0,
+            false,
+        ));
+
+        run_to_block(4, None);
+
+        assert_succeed(mid);
+        assert_eq!(MailboxOf::<Test>::iter_key(USER_1).count(), 0);
+    });
+}
+
+#[test]
+fn critical_section_with_panic() {
+    use demo_async_critical::{HandleAction, WASM_BINARY};
+
+    init_logger();
+    new_test_ext().execute_with(|| {
+        assert_ok!(Gear::upload_program(
+            RuntimeOrigin::signed(USER_1),
+            WASM_BINARY.to_vec(),
+            DEFAULT_SALT.to_vec(),
+            vec![],
+            10_000_000_000,
+            0,
+            false,
+        ));
+        let pid = get_last_program_id();
+
+        run_to_block(2, None);
+
+        assert!(Gear::is_initialized(pid));
+        assert!(Gear::is_active(pid));
+
+        assert_ok!(Gear::send_message(
+            RuntimeOrigin::signed(USER_1),
+            pid,
+            HandleAction::Panic.encode(),
+            10_000_000_000,
+            0,
+            false,
+        ));
+
+        let mid = get_last_message_id();
+
+        run_to_block(3, None);
+
+        let msg = get_last_mail(USER_1);
+        assert_eq!(msg.payload_bytes(), b"for_reply");
+
+        assert_ok!(Gear::send_reply(
+            RuntimeOrigin::signed(USER_1),
+            msg.id(),
+            EMPTY_PAYLOAD.to_vec(),
+            10_000_000_000,
+            0,
+            false,
+        ));
+
+        run_to_block(4, None);
+
+        assert_failed(
+            mid,
+            ErrorReplyReason::Execution(SimpleExecutionError::UserspacePanic),
+        );
+
+        let msg = get_last_mail(USER_1);
+        assert_eq!(msg.payload_bytes(), b"critical");
     });
 }
 
