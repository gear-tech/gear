// This file is part of Gear.

// Copyright (C) 2021-2023 Gear Technologies Inc.
// SPDX-License-Identifier: GPL-3.0-or-later WITH Classpath-exception-2.0

// This program is free software: you can redistribute it and/or modify
// it under the terms of the GNU General Public License as published by
// the Free Software Foundation, either version 3 of the License, or
// (at your option) any later version.

// This program is distributed in the hope that it will be useful,
// but WITHOUT ANY WARRANTY; without even the implied warranty of
// MERCHANTABILITY or FITNESS FOR A PARTICULAR PURPOSE. See the
// GNU General Public License for more details.

// You should have received a copy of the GNU General Public License
// along with this program. If not, see <https://www.gnu.org/licenses/>.

use crate::{
    internal::HoldBoundBuilder,
    manager::HandleKind,
    mock::{
        self,
        new_test_ext,
        run_to_block,
        run_to_block_maybe_with_queue,
        run_to_next_block,
        Balances,
        BlockNumber,
        DynamicSchedule,
        Gear,
        GearVoucher,
        // Randomness,
        RuntimeEvent as MockRuntimeEvent,
        RuntimeOrigin,
        System,
        Test,
        Timestamp,
        BLOCK_AUTHOR,
        LOW_BALANCE_USER,
        USER_1,
        USER_2,
        USER_3,
    },
    pallet, BlockGasLimitOf, Config, CostsPerBlockOf, CurrencyOf, DbWeightOf, Error, Event,
    GasAllowanceOf, GasBalanceOf, GasHandlerOf, GasInfo, MailboxOf, ProgramStorageOf, QueueOf,
    RentCostPerBlockOf, RentFreePeriodOf, ReservableCurrency, ResumeMinimalPeriodOf,
    ResumeSessionDurationOf, Schedule, TaskPoolOf, WaitlistOf,
};
use common::{
    event::*, scheduler::*, storage::*, ActiveProgram, CodeStorage, GasPrice as _, GasTree, LockId,
    LockableTree, Origin as _, PausedProgramStorage, ProgramStorage, ReservableTree,
};
use core_processor::{common::ActorExecutionErrorReason, ActorPrepareMemoryError};
use demo_compose::WASM_BINARY as COMPOSE_WASM_BINARY;
use demo_mul_by_const::WASM_BINARY as MUL_CONST_WASM_BINARY;
use demo_program_factory::{CreateProgram, WASM_BINARY as PROGRAM_FACTORY_WASM_BINARY};
use frame_support::{
    assert_err, assert_noop, assert_ok,
    codec::{Decode, Encode},
    dispatch::Dispatchable,
    sp_runtime::traits::{TypedGet, Zero},
    traits::{Currency, Randomness},
};
use frame_system::pallet_prelude::BlockNumberFor;
use gear_backend_common::TrapExplanation;
use gear_core::{
    code::{self, Code},
    ids::{CodeId, MessageId, ProgramId},
    memory::{PageU32Size, WasmPage},
    message::UserStoredMessage,
};
use gear_core_errors::*;
use gear_wasm_instrument::STACK_END_EXPORT_NAME;
use sp_runtime::{traits::UniqueSaturatedInto, SaturatedConversion};
use sp_std::convert::TryFrom;
use test_syscalls::WASM_BINARY as TEST_SYSCALLS_BINARY;
pub use utils::init_logger;
use utils::*;

type Gas = <<Test as Config>::GasProvider as common::GasProvider>::GasTree;

#[test]
fn auto_reply_sent() {
    init_logger();

    new_test_ext().execute_with(|| {
        // Init fn doesn't exist.
        // Handle function exists.
        let program_id = {
            let res = upload_program_default(USER_1, ProgramCodeKind::OutgoingWithValueInHandle);
            assert_ok!(res);
            res.expect("submit result was asserted")
        };

        run_to_next_block(None);

        assert!(Gear::is_active(program_id));
        assert!(maybe_last_message(USER_1).is_some());
        System::reset_events();

        assert_ok!(Gear::send_message(
            RuntimeOrigin::signed(USER_1),
            program_id,
            EMPTY_PAYLOAD.to_vec(),
            BlockGasLimitOf::<Test>::get(),
            10_000,
        ));

        run_to_next_block(None);

        // asserting auto_reply
        assert!(System::events().into_iter().any(|e| {
            match e.event {
                MockRuntimeEvent::Gear(Event::UserMessageSent { message, .. })
                    if message.destination().into_origin() == USER_1.into_origin() =>
                {
                    message
                        .reply_code()
                        .map(|code| code == ReplyCode::Success(SuccessReason::Auto))
                        .unwrap_or(false)
                }
                _ => false,
            }
        }));

        // auto reply goes first (may be changed in future),
        // so atm we're allowed to get other message that way
        let id_to_reply = maybe_last_message(USER_1).unwrap().id();

        assert_ok!(Gear::send_reply(
            RuntimeOrigin::signed(USER_1),
            id_to_reply,
            EMPTY_PAYLOAD.to_vec(),
            BlockGasLimitOf::<Test>::get(),
            0,
        ));

        System::reset_events();
        run_to_next_block(None);

        // reply dequeued
        assert_last_dequeued(1);
        // no auto reply sent
        assert!(maybe_any_last_message().is_none());
    })
}

#[test]
fn auto_reply_from_user_no_mailbox() {
    use demo_constructor::{Call, Calls, Scheme};

    init_logger();
    // no delay case
    new_test_ext().execute_with(|| {
        let (_init_mid, constructor_id) = init_constructor(Scheme::empty());

        let calls = Calls::builder().send_wgas(<[u8; 32]>::from(USER_1.into_origin()), [], 0);
        assert_ok!(Gear::send_message(
            RuntimeOrigin::signed(USER_2),
            constructor_id,
            calls.encode(),
            BlockGasLimitOf::<Test>::get(),
            0,
        ));

        run_to_next_block(None);
        // 1 init message + 1 handle message + 1 auto_reply to program on message sent to user
        assert_total_dequeued(3);
    });

    // delay case
    new_test_ext().execute_with(|| {
        let (_init_mid, constructor_id) = init_constructor(Scheme::empty());

        let calls = Calls::builder().add_call(Call::Send(
            <[u8; 32]>::from(USER_1.into_origin()).into(),
            [].into(),
            Some(0u64.into()),
            0u128.into(),
            1u32.into(),
        ));
        assert_ok!(Gear::send_message(
            RuntimeOrigin::signed(USER_2),
            constructor_id,
            calls.encode(),
            BlockGasLimitOf::<Test>::get(),
            0,
        ));

        run_to_next_block(None);
        // 1 init message + 1 handle message
        assert_total_dequeued(2);

        run_to_next_block(None);
        // 1 init message + 1 handle message + 1 auto_reply to program on message sent to user with delay
        assert_total_dequeued(3);
    })
}

#[test]
fn auto_reply_out_of_rent_waitlist() {
    use demo_proxy::{InputArgs as ProxyInputArgs, WASM_BINARY as PROXY_WASM_BINARY};
    use demo_waiter::{Command, WaitSubcommand, WASM_BINARY as WAITER_WASM_BINARY};

    init_logger();

    new_test_ext().execute_with(|| {
        assert_ok!(Gear::upload_program(
            RuntimeOrigin::signed(USER_1),
            WAITER_WASM_BINARY.to_vec(),
            DEFAULT_SALT.to_vec(),
            EMPTY_PAYLOAD.to_vec(),
            DEFAULT_GAS_LIMIT,
            0,
        ));
        let waiter_id = get_last_program_id();

        assert_ok!(Gear::upload_program(
            RuntimeOrigin::signed(USER_1),
            PROXY_WASM_BINARY.to_vec(),
            DEFAULT_SALT.to_vec(),
            ProxyInputArgs {
                destination: waiter_id.into(),
            }
            .encode(),
            BlockGasLimitOf::<Test>::get(),
            0,
        ));
        let proxy_id = get_last_program_id();

        run_to_next_block(None);

        assert!(Gear::is_active(waiter_id));
        assert!(Gear::is_active(proxy_id));
        assert_total_dequeued(2); // 2 init messages
        assert_eq!(
            // 2 auto replies into USER_1 events
            System::events()
                .iter()
                .filter_map(|r| {
                    if let MockRuntimeEvent::Gear(Event::UserMessageSent {
                        message,
                        expiration: None,
                    }) = &r.event
                    {
                        (message.destination().into_origin() == USER_1.into_origin()
                            && message.reply_code() == Some(SuccessReason::Auto.into()))
                        .then_some(())
                    } else {
                        None
                    }
                })
                .count(),
            2
        );

        assert_ok!(Gear::send_message(
            RuntimeOrigin::signed(USER_1),
            proxy_id,
            Command::Wait(WaitSubcommand::Wait).encode(),
            DEFAULT_GAS_LIMIT * 10,
            0,
        ));

        run_to_next_block(None);

        // Message to proxy program and its message to waiter.
        assert_last_dequeued(2);
        let (_msg_waited, expiration) = get_last_message_waited();

        // Hack to fast spend blocks till expiration.
        System::set_block_number(expiration - 1);
        Gear::set_block_number(expiration - 1);

        run_to_next_block(None);
        // Signal for waiter program since it has system reservation
        // + auto error reply to proxy contract.
        assert_last_dequeued(2);
    });
}

#[test]
fn auto_reply_out_of_rent_mailbox() {
    init_logger();

    new_test_ext().execute_with(|| {
        let value = 1_000;

        assert_ok!(Gear::upload_program(
            RuntimeOrigin::signed(USER_2),
            ProgramCodeKind::OutgoingWithValueInHandle.to_bytes(),
            DEFAULT_SALT.to_vec(),
            EMPTY_PAYLOAD.to_vec(),
            BlockGasLimitOf::<Test>::get(),
            value,
        ));

        let program_id = utils::get_last_program_id();

        run_to_next_block(None);
        assert!(Gear::is_active(program_id));

        let user1_balance = Balances::free_balance(USER_1);
        assert_balance(program_id, value, 0u128);
        assert_ok!(Gear::send_message(
            RuntimeOrigin::signed(USER_2),
            program_id,
            EMPTY_PAYLOAD.to_vec(),
            BlockGasLimitOf::<Test>::get(),
            0,
        ));

        let message_id = utils::get_last_message_id();

        run_to_next_block(None);
        assert_succeed(message_id);

        assert_balance(program_id, 0u128, value);

        let mailed_msg = utils::get_last_mail(USER_1);
        let expiration = utils::get_mailbox_expiration(mailed_msg.id());

        // Hack to fast spend blocks till expiration.
        System::set_block_number(expiration - 1);
        Gear::set_block_number(expiration - 1);

        assert_eq!(user1_balance, Balances::free_balance(USER_1));

        run_to_block_maybe_with_queue(expiration, None, Some(false));
        assert_balance(program_id, 0u128, 0u128);
        assert_eq!(user1_balance + value, Balances::free_balance(USER_1));

        assert!(MailboxOf::<Test>::is_empty(&USER_1));
        // auto reply sent.
        let dispatch = QueueOf::<Test>::dequeue()
            .expect("Infallible")
            .expect("Should be");
<<<<<<< HEAD
        assert!(dispatch.payload().is_empty());
=======
        let err = SimpleReplyError::OutOfRent;
        assert_eq!(dispatch.payload_bytes(), err.to_string().into_bytes());
>>>>>>> bf0977d7
        assert_eq!(
            dispatch.reply_code().expect("Should be"),
            ReplyCode::Success(SuccessReason::Auto)
        );
    });
}

#[test]
fn reply_deposit_to_program() {
    use demo_constructor::demo_reply_deposit;

    init_logger();

    let checker = USER_1;

    // To program case.
    new_test_ext().execute_with(|| {
        let program_id = {
            let res = upload_program_default(USER_2, ProgramCodeKind::Default);
            assert_ok!(res);
            res.expect("submit result was asserted")
        };

        let (_init_mid, constructor) = init_constructor(demo_reply_deposit::scheme(
            <[u8; 32]>::from(checker.into_origin()),
            program_id.into(),
            0,
        ));

        assert_ok!(Gear::send_message(
            RuntimeOrigin::signed(USER_3),
            constructor,
            10_000_000_000u64.encode(),
            BlockGasLimitOf::<Test>::get(),
            0,
        ));

        run_to_next_block(None);
        // 2 init + 2 handle + 1 auto reply
        assert_total_dequeued(5);
        assert!(!MailboxOf::<Test>::is_empty(&checker));
    });
}

#[test]
fn reply_deposit_to_user_auto_reply() {
    use demo_constructor::demo_reply_deposit;

    init_logger();

    let checker = USER_1;

    // To user case.
    new_test_ext().execute_with(|| {
        let (_init_mid, constructor) = init_constructor(demo_reply_deposit::scheme(
            <[u8; 32]>::from(checker.into_origin()),
            <[u8; 32]>::from(USER_2.into_origin()),
            0,
        ));

        assert_ok!(Gear::send_message(
            RuntimeOrigin::signed(USER_3),
            constructor,
            10_000_000_000u64.encode(),
            BlockGasLimitOf::<Test>::get(),
            0,
        ));

        run_to_next_block(None);
        // 1 init + 1 handle + 1 auto reply
        assert_total_dequeued(3);
        assert!(!MailboxOf::<Test>::is_empty(&checker));
    });
}

#[test]
fn reply_deposit_panic_in_handle_reply() {
    use demo_constructor::demo_reply_deposit;

    init_logger();

    let checker = USER_1;

    // To user case with fail in handling reply.
    new_test_ext().execute_with(|| {
        let (_init_mid, constructor) = init_constructor(demo_reply_deposit::scheme(
            <[u8; 32]>::from(checker.into_origin()),
            <[u8; 32]>::from(USER_2.into_origin()),
            0,
        ));

        assert_ok!(Gear::send_message(
            RuntimeOrigin::signed(USER_3),
            constructor,
            1u64.encode(),
            BlockGasLimitOf::<Test>::get(),
            0,
        ));

        run_to_next_block(None);
        // 1 init + 1 handle + 1 auto reply
        assert_total_dequeued(3);
        assert!(MailboxOf::<Test>::is_empty(&checker));
    });
}

#[test]
fn reply_deposit_to_user_reply() {
    use demo_constructor::demo_reply_deposit;

    init_logger();

    let checker = USER_1;

    // To user case.
    new_test_ext().execute_with(|| {
        let (_init_mid, constructor) = init_constructor(demo_reply_deposit::scheme(
            <[u8; 32]>::from(checker.into_origin()),
            <[u8; 32]>::from(USER_2.into_origin()),
            15_000,
        ));

        let reply_deposit = 10_000_000_000u64;

        assert_ok!(Gear::send_message(
            RuntimeOrigin::signed(USER_3),
            constructor,
            reply_deposit.encode(),
            BlockGasLimitOf::<Test>::get(),
            0,
        ));

        run_to_next_block(None);
        // 1 init + 1 handle
        assert_total_dequeued(2);

        let mail = get_last_mail(USER_2);
        assert_eq!(
            mail.payload_bytes(),
            demo_reply_deposit::DESTINATION_MESSAGE
        );

        let user_2_balance = Balances::total_balance(&USER_2);
        assert_balance(USER_2, user_2_balance, 0u128);

        let value = 12_345u128;

        let reply_id = MessageId::generate_reply(mail.id());

        assert!(GasHandlerOf::<Test>::exists_and_deposit(reply_id));
        assert_eq!(
            GasHandlerOf::<Test>::get_limit(reply_id).expect("Gas tree invalidated"),
            reply_deposit
        );

        assert_ok!(Gear::send_reply(
            RuntimeOrigin::signed(USER_2),
            mail.id(),
            vec![],
            BlockGasLimitOf::<Test>::get(),
            value,
        ));

        assert_eq!(get_last_message_id(), reply_id);
        assert!(GasHandlerOf::<Test>::exists_and_deposit(reply_id));
        assert_eq!(
            GasHandlerOf::<Test>::get_limit(reply_id).expect("Gas tree invalidated"),
            reply_deposit
        );

        assert_balance(USER_2, user_2_balance - value, value);

        run_to_next_block(None);

        // 1 init + 1 handle + 1 reply
        assert_total_dequeued(3);
        assert!(!MailboxOf::<Test>::is_empty(&checker));
        assert_balance(USER_2, user_2_balance - value, 0u128);
    });
}

#[test]
fn reply_deposit_to_user_claim() {
    use demo_constructor::demo_reply_deposit;

    init_logger();

    let checker = USER_1;

    // To user case.
    new_test_ext().execute_with(|| {
        let (_init_mid, constructor) = init_constructor(demo_reply_deposit::scheme(
            <[u8; 32]>::from(checker.into_origin()),
            <[u8; 32]>::from(USER_2.into_origin()),
            15_000,
        ));

        let reply_deposit = 10_000_000_000u64;

        assert_ok!(Gear::send_message(
            RuntimeOrigin::signed(USER_3),
            constructor,
            reply_deposit.encode(),
            BlockGasLimitOf::<Test>::get(),
            0,
        ));

        run_to_next_block(None);
        // 1 init + 1 handle
        assert_total_dequeued(2);

        let mail = get_last_mail(USER_2);
        assert_eq!(
            mail.payload_bytes(),
            demo_reply_deposit::DESTINATION_MESSAGE
        );

        let user_2_balance = Balances::total_balance(&USER_2);
        assert_balance(USER_2, user_2_balance, 0u128);

        let reply_id = MessageId::generate_reply(mail.id());

        assert!(GasHandlerOf::<Test>::exists_and_deposit(reply_id));
        assert_eq!(
            GasHandlerOf::<Test>::get_limit(reply_id).expect("Gas tree invalidated"),
            reply_deposit
        );

        assert_ok!(Gear::claim_value(RuntimeOrigin::signed(USER_2), mail.id(),));

        assert!(GasHandlerOf::<Test>::exists_and_deposit(reply_id));
        assert_eq!(
            GasHandlerOf::<Test>::get_limit(reply_id).expect("Gas tree invalidated"),
            reply_deposit
        );

        assert_balance(USER_2, user_2_balance, 0u128);

        run_to_next_block(None);

        // 1 init + 1 handle + 1 auto reply on claim
        assert_total_dequeued(3);
        assert!(!MailboxOf::<Test>::is_empty(&checker));
        assert_balance(USER_2, user_2_balance, 0u128);
    });
}

#[test]
fn reply_deposit_to_user_out_of_rent() {
    use demo_constructor::demo_reply_deposit;

    init_logger();

    let checker = USER_1;

    // To user case.
    new_test_ext().execute_with(|| {
        let (_init_mid, constructor) = init_constructor(demo_reply_deposit::scheme(
            <[u8; 32]>::from(checker.into_origin()),
            <[u8; 32]>::from(USER_2.into_origin()),
            15_000,
        ));

        let reply_deposit = 10_000_000_000u64;

        assert_ok!(Gear::send_message(
            RuntimeOrigin::signed(USER_3),
            constructor,
            reply_deposit.encode(),
            BlockGasLimitOf::<Test>::get(),
            0,
        ));

        run_to_next_block(None);
        // 1 init + 1 handle
        assert_total_dequeued(2);

        let (mail, interval) = MailboxOf::<Test>::iter_key(USER_2)
            .next()
            .expect("Element should be");

        assert_eq!(
            mail.payload_bytes(),
            demo_reply_deposit::DESTINATION_MESSAGE
        );

        let user_2_balance = Balances::total_balance(&USER_2);
        assert_balance(USER_2, user_2_balance, 0u128);

        let reply_id = MessageId::generate_reply(mail.id());

        assert!(GasHandlerOf::<Test>::exists_and_deposit(reply_id));
        assert_eq!(
            GasHandlerOf::<Test>::get_limit(reply_id).expect("Gas tree invalidated"),
            reply_deposit
        );

        // Hack to fast spend blocks till expiration.
        System::set_block_number(interval.finish - 1);
        Gear::set_block_number(interval.finish - 1);

        assert!(GasHandlerOf::<Test>::exists_and_deposit(reply_id));
        assert_eq!(
            GasHandlerOf::<Test>::get_limit(reply_id).expect("Gas tree invalidated"),
            reply_deposit
        );

        assert_balance(USER_2, user_2_balance, 0u128);

        run_to_next_block(None);

        assert!(!GasHandlerOf::<Test>::exists(reply_id));

        // 1 init + 1 handle + 1 error reply on out of rent from mailbox
        assert_total_dequeued(3);
        assert!(!MailboxOf::<Test>::is_empty(&checker));
        assert_balance(USER_2, user_2_balance, 0u128);
    });
}

#[test]
fn reply_deposit_gstd_async() {
    use demo_waiting_proxy::WASM_BINARY;

    init_logger();
    new_test_ext().execute_with(|| {
        assert_ok!(Gear::upload_program(
            RuntimeOrigin::signed(USER_1),
            WASM_BINARY.to_vec(),
            b"salt".to_vec(),
            (USER_2.into_origin().as_fixed_bytes(), 1_000_000_000u64).encode(),
            10_000_000_000,
            0,
        ));

        let program_id = get_last_program_id();

        let hello = b"Hello!";
        assert_ok!(Gear::send_message(
            RuntimeOrigin::signed(USER_1),
            program_id,
            hello.to_vec(),
            10_000_000_000,
            0,
        ));

        let handle_id = get_last_message_id();

        run_to_next_block(None);
        assert!(Gear::is_active(program_id));

        let mail = get_last_mail(USER_2);
        assert_eq!(mail.payload_bytes(), hello);

        let hello_reply = b"U2";
        assert_ok!(Gear::send_reply(
            RuntimeOrigin::signed(USER_2),
            mail.id(),
            hello_reply.to_vec(),
            0,
            0,
        ));

        run_to_next_block(None);

        assert_succeed(handle_id);

        let reply = maybe_any_last_message().expect("Should be");
<<<<<<< HEAD
        let (mid, code): (MessageId, ReplyCode) = reply.details().expect("Should be").into();
        assert_eq!(mid, handle_id);
        assert_eq!(code, ReplyCode::Success(SuccessReason::Manual));
        assert_eq!(reply.payload(), hello_reply);
=======
        assert_eq!(
            reply.reply().expect("Should be").into_parts(),
            (handle_id, 0)
        );
        assert_eq!(reply.payload_bytes(), hello_reply);
>>>>>>> bf0977d7
    });
}

// TODO (#2763): resolve panic caused by "duplicate" wake in message A
#[test]
#[should_panic]
fn pseudo_duplicate_wake() {
    use demo_constructor::{Calls, Scheme};

    init_logger();
    new_test_ext().execute_with(|| {
        let (_init_msg_id, constructor) = init_constructor(Scheme::empty());

        let execute = |calls: Calls| {
            assert_ok!(Gear::send_message(
                RuntimeOrigin::signed(USER_1),
                constructor,
                calls.encode(),
                BlockGasLimitOf::<Test>::get(),
                0,
            ));
            let msg_id = get_last_message_id();
            run_to_next_block(None);

            msg_id
        };

        // message wakes some message id and waits
        let waited_msg_id = execute(Calls::builder().wake([0u8; 32]).wait());

        assert_last_dequeued(1);
        assert!(WaitlistOf::<Test>::contains(&constructor, &waited_msg_id));

        // message B wakes message A
        // message A results in waiting again
        execute(Calls::builder().wake(<[u8; 32]>::from(waited_msg_id)));

        assert_last_dequeued(2);
        assert!(WaitlistOf::<Test>::contains(&constructor, &waited_msg_id));
    });
}

#[test]
fn gasfull_after_gasless() {
    init_logger();

    let wat = format!(
        r#"
        (module
        (import "env" "memory" (memory 1))
        (import "env" "gr_reply_wgas" (func $reply_wgas (param i32 i32 i64 i32 i32 i32)))
        (import "env" "gr_send" (func $send (param i32 i32 i32 i32 i32)))
        (export "init" (func $init))
        (func $init
            i32.const 111 ;; ptr
            i32.const 1 ;; value
            i32.store

            (call $send (i32.const 111) (i32.const 0) (i32.const 32) (i32.const 10) (i32.const 333))
            (call $reply_wgas (i32.const 0) (i32.const 32) (i64.const {gas_limit}) (i32.const 222) (i32.const 10) (i32.const 333))
        )
    )"#,
        gas_limit = 10 * <Test as Config>::MailboxThreshold::get()
    );

    new_test_ext().execute_with(|| {
        let code = ProgramCodeKind::Custom(&wat).to_bytes();

        let GasInfo { min_limit, .. } = Gear::calculate_gas_info(
            USER_1.into_origin(),
            HandleKind::Init(code.clone()),
            EMPTY_PAYLOAD.to_vec(),
            0,
            true,
            true,
        )
        .expect("calculate_gas_info failed");

        assert_ok!(Gear::upload_program(
            RuntimeOrigin::signed(USER_1),
            code,
            DEFAULT_SALT.to_vec(),
            EMPTY_PAYLOAD.to_vec(),
            min_limit - 1,
            0,
        ));

        // Make sure nothing panics.
        run_to_next_block(None);
    })
}

#[test]
fn backend_errors_handled_in_program() {
    use demo_backend_error::WASM_BINARY;

    init_logger();
    new_test_ext().execute_with(|| {
        assert_ok!(Gear::upload_program(
            RuntimeOrigin::signed(USER_1),
            WASM_BINARY.to_vec(),
            DEFAULT_SALT.to_vec(),
            EMPTY_PAYLOAD.to_vec(),
            DEFAULT_GAS_LIMIT * 100,
            0,
        ));

        let mid = utils::get_last_message_id();

        run_to_next_block(None);
        // If nothing panicked, so program's logic and backend are correct.
        utils::assert_succeed(mid);
    })
}

#[test]
fn non_existent_code_id_zero_gas() {
    init_logger();

    let wat = r#"
    (module
    (import "env" "memory" (memory 1))
    (import "env" "gr_create_program_wgas" (func $create_program_wgas (param i32 i32 i32 i32 i32 i64 i32 i32)))
    (export "init" (func $init))
    (func $init
        i32.const 0     ;; zeroed cid_value ptr
        i32.const 0     ;; salt ptr
        i32.const 0     ;; salt len
        i32.const 0     ;; payload ptr
        i32.const 0     ;; payload len
        i64.const 0     ;; gas limit
        i32.const 0     ;; delay
        i32.const 111               ;; err_mid_pid ptr
        call $create_program_wgas   ;; calling fn

        ;; validating syscall
        i32.const 111 ;; err_mid_pid ptr
        i32.load
        (if
            (then unreachable)
            (else)
        )
    )
 )"#;

    new_test_ext().execute_with(|| {
        let code = ProgramCodeKind::Custom(wat).to_bytes();

        assert_ok!(Gear::upload_program(
            RuntimeOrigin::signed(USER_1),
            code,
            DEFAULT_SALT.to_vec(),
            EMPTY_PAYLOAD.to_vec(),
            DEFAULT_GAS_LIMIT * 100,
            0,
        ));

        run_to_next_block(None);

        // Nothing panics here.
        //
        // 1st msg is init of "factory"
        // 2nd is init of non existing code id
        // 3rd is error reply on 2nd message
        assert_total_dequeued(3);
    })
}

#[test]
fn waited_with_zero_gas() {
    init_logger();

    let wat = r#"
    (module
    (import "env" "memory" (memory 1))
    (import "env" "gr_send_wgas" (func $send (param i32 i32 i32 i64 i32 i32)))
    (import "env" "gr_wait_for" (func $wait_for (param i32)))
    (import "env" "gr_exit" (func $exit (param i32)))
    (export "init" (func $init))
    (export "handle_reply" (func $handle_reply))
    (func $init
        i32.const 111 ;; ptr
        i32.const 1 ;; value
        i32.store

        (call $send (i32.const 111) (i32.const 0) (i32.const 32) (i64.const 12345) (i32.const 0) (i32.const 333))

        ;; validating syscall
        i32.const 333 ;; err_mid ptr
        i32.load
        (if
            (then unreachable)
            (else)
        )

        (call $wait_for (i32.const 2))
    )
    (func $handle_reply
        (call $exit (i32.const 111))
    )
 )"#;

    new_test_ext().execute_with(|| {
        let code = ProgramCodeKind::Custom(wat).to_bytes();

        let GasInfo { min_limit, .. } = Gear::calculate_gas_info(
            USER_1.into_origin(),
            HandleKind::Init(code.clone()),
            EMPTY_PAYLOAD.to_vec(),
            0,
            true,
            true,
        )
        .expect("calculate_gas_info failed");

        assert_ok!(Gear::upload_program(
            RuntimeOrigin::signed(USER_1),
            code,
            DEFAULT_SALT.to_vec(),
            EMPTY_PAYLOAD.to_vec(),
            min_limit,
            0,
        ));

        let program_id = utils::get_last_program_id();

        run_to_next_block(None);
        let mid_in_mailbox = utils::get_last_message_id();

        assert_ok!(Gear::send_reply(
            RuntimeOrigin::signed(USER_1),
            mid_in_mailbox,
            EMPTY_PAYLOAD.to_vec(),
            DEFAULT_GAS_LIMIT * 100,
            0,
        ));

        run_to_next_block(None);
        assert!(Gear::is_exited(program_id));

        // Nothing panics here.
        //
        // Twice for init message.
        // Once for reply sent.
        assert_total_dequeued(3);
    })
}

#[test]
fn terminated_program_zero_gas() {
    init_logger();

    let wat = r#"
    (module
    (import "env" "memory" (memory 0))
    (export "init" (func $init))
    (func $init
        unreachable
    )
 )"#;

    new_test_ext().execute_with(|| {
        let code = ProgramCodeKind::Custom(wat).to_bytes();

        assert_ok!(Gear::upload_program(
            RuntimeOrigin::signed(USER_1),
            code,
            DEFAULT_SALT.to_vec(),
            EMPTY_PAYLOAD.to_vec(),
            DEFAULT_GAS_LIMIT * 100,
            0,
        ));

        let program_id = utils::get_last_program_id();

        assert_ok!(Gear::send_message(
            RuntimeOrigin::signed(USER_1),
            program_id,
            EMPTY_PAYLOAD.to_vec(),
            0,
            0,
        ));

        run_to_next_block(None);
        assert!(Gear::is_terminated(program_id));

        // Nothing panics here.
        assert_total_dequeued(2);
    })
}

#[test]
fn exited_program_zero_gas() {
    init_logger();

    let wat = r#"
    (module
    (import "env" "memory" (memory 1))
    (import "env" "gr_exit" (func $exit (param i32)))
    (export "init" (func $init))
    (func $init
        i32.const 0
        call $exit
    )
 )"#;

    new_test_ext().execute_with(|| {
        let code = ProgramCodeKind::Custom(wat).to_bytes();

        assert_ok!(Gear::upload_program(
            RuntimeOrigin::signed(USER_1),
            code,
            DEFAULT_SALT.to_vec(),
            EMPTY_PAYLOAD.to_vec(),
            DEFAULT_GAS_LIMIT * 100,
            0,
        ));

        let program_id = utils::get_last_program_id();

        assert_ok!(Gear::send_message(
            RuntimeOrigin::signed(USER_1),
            program_id,
            EMPTY_PAYLOAD.to_vec(),
            0,
            0,
        ));

        run_to_next_block(None);
        assert!(Gear::is_exited(program_id));

        // Nothing panics here.
        assert_total_dequeued(2);
    })
}

#[test]
fn delayed_user_replacement() {
    use demo_constructor::demo_proxy_with_gas;

    fn scenario(gas_limit_to_forward: u64, to_mailbox: bool) {
        let code = ProgramCodeKind::OutgoingWithValueInHandle.to_bytes();
        let future_program_address = ProgramId::generate(CodeId::generate(&code), DEFAULT_SALT);

        let (_init_mid, proxy) = init_constructor(demo_proxy_with_gas::scheme(
            future_program_address.into(),
            2,
        ));

        assert_ok!(Gear::send_message(
            RuntimeOrigin::signed(USER_1),
            proxy,
            gas_limit_to_forward.encode(), // to be forwarded as gas limit
            gas_limit_to_forward + DEFAULT_GAS_LIMIT * 100,
            100_000_000, // before fix to be forwarded as value
        ));

        let message_id = utils::get_last_message_id();
        let delayed_id = MessageId::generate_outgoing(message_id, 0);

        run_to_block(3, None);

        assert_ok!(Gear::upload_program(
            RuntimeOrigin::signed(USER_1),
            code,
            DEFAULT_SALT.to_vec(),
            EMPTY_PAYLOAD.to_vec(),
            DEFAULT_GAS_LIMIT * 100,
            0,
        ));

        assert_eq!(future_program_address, utils::get_last_program_id());

        run_to_block(4, None);

        // Message sending delayed.
        assert!(TaskPoolOf::<Test>::contains(
            &5,
            &ScheduledTask::SendUserMessage {
                message_id: delayed_id,
                to_mailbox
            }
        ));

        System::reset_events();

        run_to_next_block(None);
        assert!(Gear::is_initialized(future_program_address));

        // Delayed message sent.
        assert!(!TaskPoolOf::<Test>::contains(
            &5,
            &ScheduledTask::SendUserMessage {
                message_id: delayed_id,
                to_mailbox
            }
        ));

        // Replace following lines once added validation to task handling of send_user_message.
        let message = utils::maybe_any_last_message().unwrap();
        assert_eq!(message.id(), delayed_id);
        assert_eq!(message.destination(), future_program_address);

        print_gear_events();

        // BELOW CODE TO REPLACE WITH.
        // // Nothing is added into mailbox.
        // assert!(utils::maybe_any_last_message(account).is_empty())

        // // Error reply sent and processed.
        // assert_total_dequeued(1);
    }

    init_logger();

    // Scenario not planned to enter mailbox.
    new_test_ext().execute_with(|| scenario(0, false));

    // Scenario planned to enter mailbox.
    new_test_ext().execute_with(|| {
        let gas_limit_to_forward = DEFAULT_GAS_LIMIT * 100;
        assert!(<Test as Config>::MailboxThreshold::get() <= gas_limit_to_forward);

        scenario(gas_limit_to_forward, true)
    });
}

#[test]
fn delayed_send_user_message_payment() {
    use demo_constructor::demo_proxy_with_gas;

    // Testing that correct gas amount will be reserved and paid for holding.
    fn scenario(delay: BlockNumber) {
        // Upload program that sends message to any user.
        let (_init_mid, proxy) = init_constructor(demo_proxy_with_gas::scheme(
            USER_2.into_origin().into(),
            delay.saturated_into(),
        ));

        assert_ok!(Gear::send_message(
            RuntimeOrigin::signed(USER_1),
            proxy,
            0u64.encode(),
            DEFAULT_GAS_LIMIT * 100,
            0,
        ));

        let proxy_msg_id = get_last_message_id();

        // Run blocks to make message get into dispatch stash.
        run_to_block(3, None);

        let delay_holding_fee = GasPrice::gas_price(
            CostsPerBlockOf::<Test>::dispatch_stash().saturating_mul(
                delay
                    .saturating_add(CostsPerBlockOf::<Test>::reserve_for())
                    .saturated_into(),
            ),
        );

        let reserve_for_fee = GasPrice::gas_price(
            CostsPerBlockOf::<Test>::dispatch_stash()
                .saturating_mul(CostsPerBlockOf::<Test>::reserve_for().saturated_into()),
        );

        // Gas should be reserved while message is being held in storage.
        assert_eq!(Balances::reserved_balance(USER_1), delay_holding_fee);
        let total_balance = Balances::free_balance(USER_1) + Balances::reserved_balance(USER_1);

        // Run blocks before sending message.
        run_to_block(delay + 2, None);

        let delayed_id = MessageId::generate_outgoing(proxy_msg_id, 0);

        // Check that delayed task was created.
        assert!(TaskPoolOf::<Test>::contains(
            &(delay + 3),
            &ScheduledTask::SendUserMessage {
                message_id: delayed_id,
                to_mailbox: false
            }
        ));

        // Mailbox should be empty.
        assert!(MailboxOf::<Test>::is_empty(&USER_2));

        run_to_next_block(None);

        // Check that last event is UserMessageSent.
        let message = maybe_any_last_message().expect("Should be");
        assert_eq!(delayed_id, message.id());

        // Mailbox should be empty.
        assert!(MailboxOf::<Test>::is_empty(&USER_2));

        // Check balances match and gas charging is correct.
        assert_eq!(Balances::reserved_balance(USER_1), 0);
        assert_eq!(
            total_balance - delay_holding_fee + reserve_for_fee,
            Balances::free_balance(USER_1)
        );
    }

    init_logger();

    for i in 2..4 {
        new_test_ext().execute_with(|| scenario(i));
    }
}

#[test]
fn delayed_send_user_message_with_reservation() {
    use demo_proxy_reservation_with_gas::{InputArgs, WASM_BINARY as PROXY_WGAS_WASM_BINARY};

    // Testing that correct gas amount will be reserved and paid for holding.
    fn scenario(delay: BlockNumber) {
        let reservation_amount = 6_000_000_000u64;

        // Upload program that sends message to any user.
        assert_ok!(Gear::upload_program(
            RuntimeOrigin::signed(USER_1),
            PROXY_WGAS_WASM_BINARY.to_vec(),
            DEFAULT_SALT.to_vec(),
            InputArgs {
                destination: USER_2.into(),
                delay,
                reservation_amount,
            }
            .encode(),
            DEFAULT_GAS_LIMIT * 100,
            0,
        ));

        let proxy = utils::get_last_program_id();

        run_to_next_block(None);
        assert!(Gear::is_initialized(proxy));

        assert_ok!(Gear::send_message(
            RuntimeOrigin::signed(USER_1),
            proxy,
            0u64.encode(),
            DEFAULT_GAS_LIMIT * 100,
            0,
        ));

        let proxy_msg_id = get_last_message_id();

        // Run blocks to make message get into dispatch stash.
        run_to_block(3, None);

        let delay_holding_fee = GasPrice::gas_price(
            CostsPerBlockOf::<Test>::dispatch_stash().saturating_mul(
                delay
                    .saturating_add(CostsPerBlockOf::<Test>::reserve_for())
                    .saturated_into(),
            ),
        );

        let reserve_for_fee = GasPrice::gas_price(
            CostsPerBlockOf::<Test>::dispatch_stash()
                .saturating_mul(CostsPerBlockOf::<Test>::reserve_for().saturated_into()),
        );

        let mailbox_gas_threshold = GasPrice::gas_price(<Test as Config>::MailboxThreshold::get());

        // At this point a `Cut` node has been created with `mailbox_threshold` as value and
        // `delay` + 1 locked for using dispatch stash storage.
        // Other gas nodes have been consumed with all gas released to the user.
        assert_eq!(
            Balances::reserved_balance(USER_1),
            mailbox_gas_threshold + delay_holding_fee
        );

        // Run blocks before sending message.
        run_to_block(delay + 2, None);

        let delayed_id = MessageId::generate_outgoing(proxy_msg_id, 0);

        // Check that delayed task was created.
        assert!(TaskPoolOf::<Test>::contains(
            &(delay + 3),
            &ScheduledTask::SendUserMessage {
                message_id: delayed_id,
                to_mailbox: true
            }
        ));

        // Mailbox should be empty.
        assert!(MailboxOf::<Test>::is_empty(&USER_2));

        run_to_next_block(None);

        // Check that last event is UserMessageSent.
        let last_event = match get_last_event() {
            MockRuntimeEvent::Gear(e) => e,
            _ => panic!("Should be one Gear event"),
        };
        match last_event {
            Event::UserMessageSent { message, .. } => assert_eq!(delayed_id, message.id()),
            _ => panic!("Test failed: expected Event::UserMessageSent"),
        }

        // Mailbox should not be empty.
        assert!(!MailboxOf::<Test>::is_empty(&USER_2));

        // At this point the `Cut` node has all its value locked for using mailbox storage.
        // The extra `reserve_for_fee` as a leftover from the message having been charged exactly
        // for the `delay` number of blocks spent in the dispatch stash so that the "+ 1" security
        // margin remained unused and was simply added back to the `Cut` node value.
        assert_eq!(
            Balances::reserved_balance(USER_1),
            mailbox_gas_threshold + reserve_for_fee
        );
    }

    init_logger();

    for i in 2..4 {
        new_test_ext().execute_with(|| scenario(i));
    }
}

#[test]
fn delayed_send_program_message_payment() {
    use demo_constructor::demo_proxy_with_gas;

    // Testing that correct gas amount will be reserved and paid for holding.
    fn scenario(delay: BlockNumber) {
        // Upload empty program that receive the message.
        assert_ok!(Gear::upload_program(
            RuntimeOrigin::signed(USER_1),
            ProgramCodeKind::OutgoingWithValueInHandle.to_bytes(),
            DEFAULT_SALT.to_vec(),
            EMPTY_PAYLOAD.to_vec(),
            DEFAULT_GAS_LIMIT * 100,
            0,
        ));

        let program_address = utils::get_last_program_id();

        // Upload program that sends message to another program.
        let (_init_mid, proxy) =
            init_constructor(demo_proxy_with_gas::scheme(program_address.into(), delay));
        assert!(Gear::is_initialized(program_address));

        assert_ok!(Gear::send_message(
            RuntimeOrigin::signed(USER_1),
            proxy,
            0u64.encode(),
            DEFAULT_GAS_LIMIT * 100,
            0,
        ));
        let proxy_msg_id = utils::get_last_message_id();

        // Run blocks to make message get into dispatch stash.
        run_to_block(3, None);

        let delay_holding_fee = GasPrice::gas_price(
            CostsPerBlockOf::<Test>::dispatch_stash().saturating_mul(
                delay
                    .saturating_add(CostsPerBlockOf::<Test>::reserve_for())
                    .saturated_into(),
            ),
        );

        let reserve_for_fee = GasPrice::gas_price(
            CostsPerBlockOf::<Test>::dispatch_stash()
                .saturating_mul(CostsPerBlockOf::<Test>::reserve_for().saturated_into()),
        );

        // Gas should be reserved while message is being held in storage.
        assert_eq!(Balances::reserved_balance(USER_1), delay_holding_fee);
        let total_balance = Balances::free_balance(USER_1) + Balances::reserved_balance(USER_1);

        // Run blocks to release message.
        run_to_block(delay + 2, None);

        let delayed_id = MessageId::generate_outgoing(proxy_msg_id, 0);

        // Check that delayed task was created.
        assert!(TaskPoolOf::<Test>::contains(
            &(delay + 3),
            &ScheduledTask::SendDispatch(delayed_id)
        ));

        // Block where message processed.
        run_to_next_block(None);

        // Check that last event is MessagesDispatched.
        assert_last_dequeued(2);

        // Check that gas was charged correctly.
        assert_eq!(Balances::reserved_balance(USER_1), 0);
        assert_eq!(
            total_balance - delay_holding_fee + reserve_for_fee,
            Balances::free_balance(USER_1)
        );
    }

    init_logger();

    for i in 2..4 {
        new_test_ext().execute_with(|| scenario(i));
    }
}

#[test]
fn delayed_send_program_message_with_reservation() {
    use demo_proxy_reservation_with_gas::{InputArgs, WASM_BINARY as PROXY_WGAS_WASM_BINARY};

    // Testing that correct gas amount will be reserved and paid for holding.
    fn scenario(delay: BlockNumber) {
        // Upload empty program that receive the message.
        assert_ok!(Gear::upload_program(
            RuntimeOrigin::signed(USER_1),
            ProgramCodeKind::OutgoingWithValueInHandle.to_bytes(),
            DEFAULT_SALT.to_vec(),
            EMPTY_PAYLOAD.to_vec(),
            DEFAULT_GAS_LIMIT * 100,
            0,
        ));

        let program_address = utils::get_last_program_id();
        let reservation_amount = 6_000_000_000u64;

        // Upload program that sends message to another program.
        assert_ok!(Gear::upload_program(
            RuntimeOrigin::signed(USER_1),
            PROXY_WGAS_WASM_BINARY.to_vec(),
            DEFAULT_SALT.to_vec(),
            InputArgs {
                destination: <[u8; 32]>::from(program_address).into(),
                delay: delay.saturated_into(),
                reservation_amount,
            }
            .encode(),
            DEFAULT_GAS_LIMIT * 100,
            0,
        ));

        let proxy = utils::get_last_program_id();

        run_to_next_block(None);
        assert!(Gear::is_initialized(proxy));
        assert!(Gear::is_initialized(program_address));

        assert_ok!(Gear::send_message(
            RuntimeOrigin::signed(USER_1),
            proxy,
            0u64.encode(),
            DEFAULT_GAS_LIMIT * 100,
            0,
        ));
        let proxy_msg_id = utils::get_last_message_id();

        // Run blocks to make message get into dispatch stash.
        run_to_block(3, None);

        let delay_holding_fee = GasPrice::gas_price(
            CostsPerBlockOf::<Test>::dispatch_stash().saturating_mul(
                delay
                    .saturating_add(CostsPerBlockOf::<Test>::reserve_for())
                    .saturated_into(),
            ),
        );

        let reservation_holding_fee = GasPrice::gas_price(
            80u64
                .saturating_add(CostsPerBlockOf::<Test>::reserve_for().unique_saturated_into())
                .saturating_mul(CostsPerBlockOf::<Test>::reservation()),
        );

        let delayed_id = MessageId::generate_outgoing(proxy_msg_id, 0);

        // Check that delayed task was created
        assert!(TaskPoolOf::<Test>::contains(
            &(delay + 3),
            &ScheduledTask::SendDispatch(delayed_id)
        ));

        // Check that correct amount locked for dispatch stash
        let gas_locked_in_gas_node =
            GasPrice::gas_price(Gas::get_lock(delayed_id, LockId::DispatchStash).unwrap());
        assert_eq!(gas_locked_in_gas_node, delay_holding_fee);

        // Gas should be reserved while message is being held in storage.
        assert_eq!(
            Balances::reserved_balance(USER_1),
            GasPrice::gas_price(reservation_amount) + reservation_holding_fee
        );

        // Run blocks to release message.
        run_to_block(delay + 2, None);

        // Check that delayed task was created
        assert!(TaskPoolOf::<Test>::contains(
            &(delay + 3),
            &ScheduledTask::SendDispatch(delayed_id)
        ));

        // Block where message processed
        run_to_next_block(None);

        // Check that last event is MessagesDispatched.
        assert_last_dequeued(2);

        assert_eq!(Balances::reserved_balance(USER_1), 0);
    }

    init_logger();

    for i in 2..4 {
        new_test_ext().execute_with(|| scenario(i));
    }
}

#[test]
fn delayed_send_program_message_with_low_reservation() {
    use demo_proxy_reservation_with_gas::{InputArgs, WASM_BINARY as PROXY_WGAS_WASM_BINARY};

    // Testing that correct gas amount will be reserved and paid for holding.
    fn scenario(delay: BlockNumber) {
        // Upload empty program that receive the message.
        assert_ok!(Gear::upload_program(
            RuntimeOrigin::signed(USER_1),
            ProgramCodeKind::OutgoingWithValueInHandle.to_bytes(),
            DEFAULT_SALT.to_vec(),
            EMPTY_PAYLOAD.to_vec(),
            DEFAULT_GAS_LIMIT * 100,
            0,
        ));

        let program_address = utils::get_last_program_id();
        let reservation_amount = <Test as Config>::MailboxThreshold::get();

        // Upload program that sends message to another program.
        assert_ok!(Gear::upload_program(
            RuntimeOrigin::signed(USER_1),
            PROXY_WGAS_WASM_BINARY.to_vec(),
            DEFAULT_SALT.to_vec(),
            InputArgs {
                destination: <[u8; 32]>::from(program_address).into(),
                delay,
                reservation_amount,
            }
            .encode(),
            DEFAULT_GAS_LIMIT * 100,
            0,
        ));

        let proxy = utils::get_last_program_id();

        run_to_next_block(None);
        assert!(Gear::is_initialized(proxy));
        assert!(Gear::is_initialized(program_address));

        assert_ok!(Gear::send_message(
            RuntimeOrigin::signed(USER_1),
            proxy,
            0u64.encode(),
            DEFAULT_GAS_LIMIT * 100,
            0,
        ));
        let proxy_msg_id = utils::get_last_message_id();

        // Run blocks to make message get into dispatch stash.
        run_to_block(3, None);

        let delay_holding_fee = GasPrice::gas_price(
            CostsPerBlockOf::<Test>::dispatch_stash().saturating_mul(
                delay
                    .saturating_add(CostsPerBlockOf::<Test>::reserve_for())
                    .saturated_into(),
            ),
        );

        let reservation_holding_fee = GasPrice::gas_price(
            80u64
                .saturating_add(CostsPerBlockOf::<Test>::reserve_for().unique_saturated_into())
                .saturating_mul(CostsPerBlockOf::<Test>::reservation()),
        );

        let delayed_id = MessageId::generate_outgoing(proxy_msg_id, 0);

        // Check that delayed task was created
        assert!(TaskPoolOf::<Test>::contains(
            &(delay + 3),
            &ScheduledTask::SendDispatch(delayed_id)
        ));

        // Check that correct amount locked for dispatch stash
        let gas_locked_in_gas_node =
            GasPrice::gas_price(Gas::get_lock(delayed_id, LockId::DispatchStash).unwrap());
        assert_eq!(gas_locked_in_gas_node, delay_holding_fee);

        // Gas should be reserved while message is being held in storage.
        assert_eq!(
            Balances::reserved_balance(USER_1),
            GasPrice::gas_price(reservation_amount) + reservation_holding_fee
        );

        // Run blocks to release message.
        run_to_block(delay + 2, None);

        // Check that delayed task was created
        assert!(TaskPoolOf::<Test>::contains(
            &(delay + 3),
            &ScheduledTask::SendDispatch(delayed_id)
        ));

        // Block where message processed
        run_to_next_block(None);

        // Check that last event is MessagesDispatched.
        assert_last_dequeued(2);

        assert_eq!(Balances::reserved_balance(USER_1), 0);
    }

    init_logger();

    for i in 2..4 {
        new_test_ext().execute_with(|| scenario(i));
    }
}

#[test]
fn delayed_program_creation_no_code() {
    init_logger();

    let wat = r#"
	(module
		(import "env" "memory" (memory 1))
        (import "env" "gr_create_program_wgas" (func $create_program_wgas (param i32 i32 i32 i32 i32 i64 i32 i32)))
		(export "init" (func $init))
		(func $init
            i32.const 0                 ;; zeroed cid_value ptr
            i32.const 0                 ;; salt ptr
            i32.const 0                 ;; salt len
            i32.const 0                 ;; payload ptr
            i32.const 0                 ;; payload len
            i64.const 1000000000        ;; gas limit
            i32.const 1                 ;; delay
            i32.const 111               ;; err_mid_pid ptr
            call $create_program_wgas   ;; calling fn

            ;; validating syscall
            i32.const 111 ;; err_mid_pid ptr
            i32.load
            (if
                (then unreachable)
                (else)
            )
        )
	)"#;

    new_test_ext().execute_with(|| {
        let code = ProgramCodeKind::Custom(wat).to_bytes();

        assert_ok!(Gear::upload_program(
            RuntimeOrigin::signed(USER_1),
            code,
            DEFAULT_SALT.to_vec(),
            EMPTY_PAYLOAD.to_vec(),
            DEFAULT_GAS_LIMIT * 100,
            0,
        ));

        let creator = utils::get_last_program_id();
        let init_msg_id = utils::get_last_message_id();

        run_to_block(2, None);
        assert!(Gear::is_initialized(creator));

        // Message sending delayed.
        let delayed_id = MessageId::generate_outgoing(init_msg_id, 0);
        assert!(TaskPoolOf::<Test>::contains(
            &3,
            &ScheduledTask::SendDispatch(delayed_id)
        ));

        let free_balance = Balances::free_balance(USER_1);
        let reserved_balance = Balances::reserved_balance(USER_1);

        run_to_next_block(None);
        // Delayed message sent.
        assert!(!TaskPoolOf::<Test>::contains(
            &3,
            &ScheduledTask::SendDispatch(delayed_id)
        ));

        // Message taken but not executed (can't be asserted due to black box between programs).
        //
        // Total dequeued: message to skip execution + error reply on it.
        //
        // Single db read burned for querying program data from storage.
        assert_last_dequeued(2);

        let delayed_block_amount: u64 = 1;

        let delay_holding_fee = GasPrice::gas_price(
            delayed_block_amount.saturating_mul(CostsPerBlockOf::<Test>::dispatch_stash()),
        );

        assert_eq!(
            Balances::free_balance(USER_1),
            free_balance + reserved_balance
                - delay_holding_fee
                - GasPrice::gas_price(DbWeightOf::<Test>::get().reads(1).ref_time())
        );
        assert!(Balances::reserved_balance(USER_1).is_zero());
    })
}

#[test]
fn unstoppable_block_execution_works() {
    init_logger();

    let minimal_weight = mock::get_min_weight();

    new_test_ext().execute_with(|| {
        let user_balance = Balances::free_balance(USER_1);
        let user_gas = Balances::free_balance(USER_1) as u64 / 1_000;

        // This manipulations are required due to we have only gas to value conversion.
        assert_eq!(GasPrice::gas_price(user_gas), user_balance);
        let executions_amount = 100;
        let gas_for_each_execution = user_gas / executions_amount;

        assert!(gas_for_each_execution < BlockGasLimitOf::<Test>::get());

        let program_id = {
            let res = upload_program_default(USER_2, ProgramCodeKind::Default);
            assert_ok!(res);
            res.expect("submit result was asserted")
        };

        run_to_block(2, None);

        let GasInfo {
            burned: expected_burned_gas,
            may_be_returned,
            ..
        } = Gear::calculate_gas_info(
            USER_1.into_origin(),
            HandleKind::Handle(program_id),
            EMPTY_PAYLOAD.to_vec(),
            0,
            true,
            true,
        )
        .expect("calculate_gas_info failed");

        assert!(gas_for_each_execution > expected_burned_gas);

        for _ in 0..executions_amount {
            assert_ok!(Gear::send_message(
                RuntimeOrigin::signed(USER_1),
                program_id,
                EMPTY_PAYLOAD.to_vec(),
                gas_for_each_execution,
                0,
            ));
        }

        let real_gas_to_burn = expected_burned_gas
            + executions_amount.saturating_sub(1) * (expected_burned_gas - may_be_returned);

        assert!(gas_for_each_execution * executions_amount > real_gas_to_burn);

        run_to_block(3, Some(minimal_weight.ref_time() + real_gas_to_burn));

        assert_last_dequeued(executions_amount as u32);

        assert_eq!(GasAllowanceOf::<Test>::get(), 0);

        assert_eq!(
            Balances::free_balance(USER_1),
            GasPrice::gas_price(user_gas - real_gas_to_burn)
        );
    })
}

#[test]
fn read_state_works() {
    use demo_new_meta::{MessageInitIn, Wallet, WASM_BINARY};

    init_logger();
    new_test_ext().execute_with(|| {
        assert_ok!(Gear::upload_program(
            RuntimeOrigin::signed(USER_2),
            WASM_BINARY.to_vec(),
            DEFAULT_SALT.to_vec(),
            <MessageInitIn as Default>::default().encode(),
            DEFAULT_GAS_LIMIT * 100,
            10_000,
        ));

        let program_id = utils::get_last_program_id();

        run_to_next_block(None);

        assert!(Gear::is_initialized(program_id));

        let expected = Wallet::test_sequence().encode();

        let res = Gear::read_state_impl(program_id).expect("Failed to read state");

        assert_eq!(res, expected);
    });
}

#[test]
fn read_state_using_wasm_works() {
    use demo_new_meta::{
        Id, MessageInitIn, Wallet, META_EXPORTS_V1, META_EXPORTS_V2, META_WASM_V1, META_WASM_V2,
        WASM_BINARY,
    };

    init_logger();
    new_test_ext().execute_with(|| {
        assert_ok!(Gear::upload_program(
            RuntimeOrigin::signed(USER_2),
            WASM_BINARY.to_vec(),
            DEFAULT_SALT.to_vec(),
            <MessageInitIn as Default>::default().encode(),
            DEFAULT_GAS_LIMIT * 100,
            10_000,
        ));

        let program_id = utils::get_last_program_id();

        run_to_next_block(None);

        assert!(Gear::is_initialized(program_id));

        let expected = Wallet::test_sequence().into_iter().last().encode();

        let func1 = "last_wallet";
        assert!(META_EXPORTS_V1.contains(&func1));

        let res = Gear::read_state_using_wasm_impl(program_id, func1, META_WASM_V1.to_vec(), None)
            .expect("Failed to read state");

        assert_eq!(res, expected);

        let id = Id {
            decimal: 1,
            hex: vec![1],
        };

        let expected = Wallet::test_sequence()
            .into_iter()
            .find(|w| w.id == id)
            .encode();

        let func2 = "wallet_by_id";
        assert!(META_EXPORTS_V2.contains(&func2));
        assert!(!META_EXPORTS_V2.contains(&func1));

        let res = Gear::read_state_using_wasm_impl(
            program_id,
            func2,
            META_WASM_V2.to_vec(),
            Some(id.encode()),
        )
        .expect("Failed to read state");

        assert_eq!(res, expected);
    });
}

#[test]
fn read_state_bn_and_timestamp_works() {
    use demo_new_meta::{MessageInitIn, META_WASM_V3, WASM_BINARY};

    let check = |program_id: ProgramId| {
        let expected: u32 = Gear::block_number().unique_saturated_into();

        let res = Gear::read_state_using_wasm_impl(
            program_id,
            "block_number",
            META_WASM_V3.to_vec(),
            None,
        )
        .expect("Failed to read state");
        let res = u32::decode(&mut res.as_ref()).unwrap();

        assert_eq!(res, expected);

        let expected: u64 = Timestamp::get().unique_saturated_into();

        let res = Gear::read_state_using_wasm_impl(
            program_id,
            "block_timestamp",
            META_WASM_V3.to_vec(),
            None,
        )
        .expect("Failed to read state");
        let res = u64::decode(&mut res.as_ref()).unwrap();

        assert_eq!(res, expected);
    };

    init_logger();
    new_test_ext().execute_with(|| {
        assert_ok!(Gear::upload_program(
            RuntimeOrigin::signed(USER_2),
            WASM_BINARY.to_vec(),
            DEFAULT_SALT.to_vec(),
            <MessageInitIn as Default>::default().encode(),
            DEFAULT_GAS_LIMIT * 100,
            10_000,
        ));

        let program_id = utils::get_last_program_id();

        run_to_next_block(None);
        assert!(Gear::is_initialized(program_id));
        check(program_id);

        run_to_block(10, None);
        check(program_id);

        run_to_block(20, None);
        check(program_id);
    });
}

#[test]
fn wasm_metadata_generation_works() {
    use demo_new_meta::{
        MessageInitIn, META_EXPORTS_V1, META_EXPORTS_V2, META_WASM_V1, META_WASM_V2, WASM_BINARY,
    };

    init_logger();
    new_test_ext().execute_with(|| {
        assert_ok!(Gear::upload_program(
            RuntimeOrigin::signed(USER_2),
            WASM_BINARY.to_vec(),
            DEFAULT_SALT.to_vec(),
            <MessageInitIn as Default>::default().encode(),
            DEFAULT_GAS_LIMIT * 100,
            10_000,
        ));

        let program_id = utils::get_last_program_id();

        run_to_next_block(None);

        assert!(Gear::is_initialized(program_id));

        let m1 =
            Gear::read_state_using_wasm_impl(program_id, "metadata", META_WASM_V1.to_vec(), None)
                .expect("Failed to read state");

        let metadata1 =
            gmeta::MetawasmData::decode(&mut m1.as_ref()).expect("Failed to decode metadata");
        let mut exports1 = metadata1.funcs.keys().cloned().collect::<Vec<_>>();
        exports1.push("metadata".into());
        exports1.sort();
        let mut expected_exports_1 = META_EXPORTS_V1.to_vec();
        expected_exports_1.sort();
        assert_eq!(exports1, expected_exports_1);

        let m2 =
            Gear::read_state_using_wasm_impl(program_id, "metadata", META_WASM_V2.to_vec(), None)
                .expect("Failed to read state");

        let metadata2 =
            gmeta::MetawasmData::decode(&mut m2.as_ref()).expect("Failed to decode metadata");
        let mut exports2 = metadata2.funcs.keys().cloned().collect::<Vec<_>>();
        exports2.push("metadata".into());
        exports2.sort();
        let mut expected_exports_2 = META_EXPORTS_V2.to_vec();
        expected_exports_2.sort();
        assert_eq!(exports2, expected_exports_2);
    });
}

#[test]
fn read_state_using_wasm_errors() {
    use demo_new_meta::{MessageInitIn, WASM_BINARY};

    let wat = r#"
	(module
		(export "loop" (func $loop))
        (export "empty" (func $empty))
        (func $empty)
        (func $loop
            (loop)
        )
	)"#;

    init_logger();
    new_test_ext().execute_with(|| {
        let meta_wasm = ProgramCodeKind::Custom(wat).to_bytes().to_vec();

        assert_ok!(Gear::upload_program(
            RuntimeOrigin::signed(USER_2),
            WASM_BINARY.to_vec(),
            DEFAULT_SALT.to_vec(),
            <MessageInitIn as Default>::default().encode(),
            DEFAULT_GAS_LIMIT * 100,
            10_000,
        ));

        let program_id = utils::get_last_program_id();

        run_to_next_block(None);
        assert!(Gear::is_initialized(program_id));

        // Inexistent function
        assert!(Gear::read_state_using_wasm_impl(
            program_id,
            "inexistent",
            meta_wasm.clone(),
            None
        )
        .is_err());
        // Empty function
        assert!(
            Gear::read_state_using_wasm_impl(program_id, "empty", meta_wasm.clone(), None).is_err()
        );
        // Greed function
        assert!(Gear::read_state_using_wasm_impl(program_id, "loop", meta_wasm, None).is_err());
    });
}

#[test]
fn mailbox_rent_out_of_rent() {
    use demo_constructor::{demo_value_sender::TestData, Scheme};

    init_logger();
    new_test_ext().execute_with(|| {
        let (_init_mid, sender) = init_constructor_with_value(Scheme::empty(), 10_000);

        // Message removes due to out of rent condition.
        //
        // For both cases value moves back to program.
        let cases = [
            // Gasful message.
            TestData::gasful(<Test as Config>::MailboxThreshold::get() * 2, 1_000),
            // Gasless message.
            TestData::gasless(3_000, <Test as Config>::MailboxThreshold::get()),
        ];

        let mb_cost = CostsPerBlockOf::<Test>::mailbox();
        let reserve_for = CostsPerBlockOf::<Test>::reserve_for();

        for data in cases {
            let user_1_balance = Balances::free_balance(USER_1);
            assert_eq!(Balances::reserved_balance(USER_1), 0);

            let user_2_balance = Balances::free_balance(USER_2);
            assert_eq!(Balances::reserved_balance(USER_2), 0);

            let prog_balance = Balances::free_balance(AccountId::from_origin(sender.into_origin()));
            assert_eq!(
                Balances::reserved_balance(AccountId::from_origin(sender.into_origin())),
                0
            );

            let (_, gas_info) = utils::calculate_handle_and_send_with_extra(
                USER_1,
                sender,
                data.request(USER_2.into_origin()).encode(),
                Some(data.extra_gas),
                0,
            );

            utils::assert_balance(
                USER_1,
                user_1_balance - GasPrice::gas_price(gas_info.min_limit + data.extra_gas),
                GasPrice::gas_price(gas_info.min_limit + data.extra_gas),
            );
            utils::assert_balance(USER_2, user_2_balance, 0u128);
            utils::assert_balance(sender, prog_balance, 0u128);
            assert!(MailboxOf::<Test>::is_empty(&USER_2));

            run_to_next_block(None);

            let hold_bound = HoldBoundBuilder::<Test>::new(StorageType::Mailbox)
                .maximum_for(data.gas_limit_to_send);

            let expected_duration =
                BlockNumberFor::<Test>::saturated_from(data.gas_limit_to_send / mb_cost)
                    - reserve_for;

            assert_eq!(hold_bound.expected_duration(), expected_duration);

            utils::assert_balance(
                USER_1,
                user_1_balance - GasPrice::gas_price(gas_info.burned + data.gas_limit_to_send),
                GasPrice::gas_price(data.gas_limit_to_send),
            );
            utils::assert_balance(USER_2, user_2_balance, 0u128);
            utils::assert_balance(sender, prog_balance - data.value, data.value);
            assert!(!MailboxOf::<Test>::is_empty(&USER_2));

            run_to_block(hold_bound.expected(), None);

            let gas_totally_burned = gas_info.burned + data.gas_limit_to_send
                - GasBalanceOf::<Test>::saturated_from(reserve_for) * mb_cost;

            utils::assert_balance(
                USER_1,
                user_1_balance - GasPrice::gas_price(gas_totally_burned),
                0u128,
            );
            utils::assert_balance(USER_2, user_2_balance + data.value, 0u128);
            utils::assert_balance(sender, prog_balance - data.value, 0u128);
            assert!(MailboxOf::<Test>::is_empty(&USER_2));

            run_to_next_block(None);

            // auto generated reply on out of rent from mailbox
            assert_last_dequeued(1);
        }
    });
}

#[test]
fn mailbox_rent_claimed() {
    use demo_constructor::{demo_value_sender::TestData, Scheme};

    init_logger();
    new_test_ext().execute_with(|| {
        let (_init_mid, sender) = init_constructor_with_value(Scheme::empty(), 10_000);

        // Message removes due to claim.
        //
        // For both cases value moves to destination user.
        let cases = [
            // Gasful message and 10 blocks of hold in mailbox.
            (TestData::gasful(20_000, 1_000), 10),
            // Gasless message and 5 blocks of hold in mailbox.
            (
                TestData::gasless(3_000, <Test as Config>::MailboxThreshold::get()),
                5,
            ),
        ];

        let mb_cost = CostsPerBlockOf::<Test>::mailbox();

        for (data, duration) in cases {
            let user_1_balance = Balances::free_balance(USER_1);
            assert_eq!(Balances::reserved_balance(USER_1), 0);

            let user_2_balance = Balances::free_balance(USER_2);
            assert_eq!(Balances::reserved_balance(USER_2), 0);

            let prog_balance = Balances::free_balance(AccountId::from_origin(sender.into_origin()));
            assert_eq!(
                Balances::reserved_balance(AccountId::from_origin(sender.into_origin())),
                0
            );

            let (_, gas_info) = utils::calculate_handle_and_send_with_extra(
                USER_1,
                sender,
                data.request(USER_2.into_origin()).encode(),
                Some(data.extra_gas),
                0,
            );

            utils::assert_balance(
                USER_1,
                user_1_balance - GasPrice::gas_price(gas_info.min_limit + data.extra_gas),
                GasPrice::gas_price(gas_info.min_limit + data.extra_gas),
            );
            utils::assert_balance(USER_2, user_2_balance, 0u128);
            utils::assert_balance(sender, prog_balance, 0u128);
            assert!(MailboxOf::<Test>::is_empty(&USER_2));

            run_to_next_block(None);

            let message_id = utils::get_last_message_id();

            utils::assert_balance(
                USER_1,
                user_1_balance - GasPrice::gas_price(gas_info.burned + data.gas_limit_to_send),
                GasPrice::gas_price(data.gas_limit_to_send),
            );
            utils::assert_balance(USER_2, user_2_balance, 0u128);
            utils::assert_balance(sender, prog_balance - data.value, data.value);
            assert!(!MailboxOf::<Test>::is_empty(&USER_2));

            run_to_block(
                Gear::block_number() + duration.saturated_into::<BlockNumberFor<Test>>(),
                None,
            );

            utils::assert_balance(
                USER_1,
                user_1_balance - GasPrice::gas_price(gas_info.burned + data.gas_limit_to_send),
                GasPrice::gas_price(data.gas_limit_to_send),
            );
            utils::assert_balance(USER_2, user_2_balance, 0u128);
            utils::assert_balance(sender, prog_balance - data.value, data.value);
            assert!(!MailboxOf::<Test>::is_empty(&USER_2));

            assert_ok!(Gear::claim_value(RuntimeOrigin::signed(USER_2), message_id));

            utils::assert_balance(
                USER_1,
                user_1_balance - GasPrice::gas_price(gas_info.burned + duration * mb_cost),
                0u128,
            );
            utils::assert_balance(USER_2, user_2_balance + data.value, 0u128);
            utils::assert_balance(sender, prog_balance - data.value, 0u128);
            assert!(MailboxOf::<Test>::is_empty(&USER_2));
        }
    });
}

#[test]
fn mailbox_sending_instant_transfer() {
    use demo_constructor::{demo_value_sender::TestData, Scheme};

    init_logger();
    new_test_ext().execute_with(|| {
        let (_init_mid, sender) = init_constructor_with_value(Scheme::empty(), 10_000);

        // Message doesn't add to mailbox.
        //
        // For both cases value moves to destination user instantly.
        let cases = [
            // Zero gas for gasful sending.
            (Some(0), 1_000),
            // Gasless message.
            (None, 3_000),
        ];

        for (gas_limit, value) in cases {
            let user_1_balance = Balances::free_balance(USER_1);
            assert_eq!(Balances::reserved_balance(USER_1), 0);

            let user_2_balance = Balances::free_balance(USER_2);
            assert_eq!(Balances::reserved_balance(USER_2), 0);

            let prog_balance = Balances::free_balance(AccountId::from_origin(sender.into_origin()));
            assert_eq!(
                Balances::reserved_balance(AccountId::from_origin(sender.into_origin())),
                0
            );

            let payload = if let Some(gas_limit) = gas_limit {
                TestData::gasful(gas_limit, value)
            } else {
                TestData::gasless(value, <Test as Config>::MailboxThreshold::get())
            };

            // Used like that, because calculate gas info always provides
            // message into mailbox while sending without gas.
            let gas_info = Gear::calculate_gas_info(
                USER_1.into_origin(),
                HandleKind::Handle(sender),
                payload.request(USER_2.into_origin()).encode(),
                0,
                true,
                true,
            )
            .expect("calculate_gas_info failed");

            assert_ok!(Gear::send_message(
                RuntimeOrigin::signed(USER_1),
                sender,
                payload.request(USER_2.into_origin()).encode(),
                gas_info.burned + gas_limit.unwrap_or_default(),
                0
            ));

            utils::assert_balance(
                USER_1,
                user_1_balance
                    - GasPrice::gas_price(gas_info.burned + gas_limit.unwrap_or_default()),
                GasPrice::gas_price(gas_info.burned + gas_limit.unwrap_or_default()),
            );
            utils::assert_balance(USER_2, user_2_balance, 0u128);
            utils::assert_balance(sender, prog_balance, 0u128);
            assert!(MailboxOf::<Test>::is_empty(&USER_2));

            run_to_next_block(None);

            utils::assert_balance(
                USER_1,
                user_1_balance - GasPrice::gas_price(gas_info.burned),
                0u128,
            );
            utils::assert_balance(USER_2, user_2_balance + value, 0u128);
            utils::assert_balance(sender, prog_balance - value, 0u128);
            assert!(MailboxOf::<Test>::is_empty(&USER_2));
        }
    });
}

#[test]
fn upload_program_expected_failure() {
    init_logger();
    new_test_ext().execute_with(|| {
        let balance = Balances::free_balance(USER_1);
        assert_noop!(
            Gear::upload_program(
                RuntimeOrigin::signed(USER_1),
                ProgramCodeKind::Default.to_bytes(),
                DEFAULT_SALT.to_vec(),
                EMPTY_PAYLOAD.to_vec(),
                DEFAULT_GAS_LIMIT,
                balance + 1
            ),
            Error::<Test>::InsufficientBalance
        );

        assert_noop!(
            upload_program_default(LOW_BALANCE_USER, ProgramCodeKind::Default),
            Error::<Test>::InsufficientBalance
        );

        // Gas limit is too high
        let block_gas_limit = BlockGasLimitOf::<Test>::get();
        assert_noop!(
            Gear::upload_program(
                RuntimeOrigin::signed(USER_1),
                ProgramCodeKind::Default.to_bytes(),
                DEFAULT_SALT.to_vec(),
                EMPTY_PAYLOAD.to_vec(),
                block_gas_limit + 1,
                0
            ),
            Error::<Test>::GasLimitTooHigh
        );
    })
}

#[test]
fn upload_program_fails_on_duplicate_id() {
    init_logger();
    new_test_ext().execute_with(|| {
        assert_ok!(upload_program_default(USER_1, ProgramCodeKind::Default));
        // Finalize block to let queue processing run
        run_to_block(2, None);
        // By now this program id is already in the storage
        assert_noop!(
            upload_program_default(USER_1, ProgramCodeKind::Default),
            Error::<Test>::ProgramAlreadyExists
        );
    })
}

#[test]
fn send_message_works() {
    init_logger();

    let minimal_weight = mock::get_min_weight();

    new_test_ext().execute_with(|| {
        let user1_initial_balance = Balances::free_balance(USER_1);
        let user2_initial_balance = Balances::free_balance(USER_2);

        // No gas has been created initially
        assert_eq!(GasHandlerOf::<Test>::total_supply(), 0);

        let program_id = {
            let res = upload_program_default(USER_1, ProgramCodeKind::Default);
            assert_ok!(res);
            res.expect("submit result was asserted")
        };

        assert_ok!(send_default_message(USER_1, program_id));

        // Balances check
        // Gas spends on sending 2 default messages (submit program and send message to program)
        let user1_potential_msgs_spends = GasPrice::gas_price(2 * DEFAULT_GAS_LIMIT);
        // User 1 has sent two messages
        assert_eq!(
            Balances::free_balance(USER_1),
            user1_initial_balance - user1_potential_msgs_spends
        );

        // Clear messages from the queue to refund unused gas
        run_to_block(2, None);

        // Checking that sending a message to a non-program address works as a value transfer
        let mail_value = 20_000;

        // Take note of up-to-date users balance
        let user1_initial_balance = Balances::free_balance(USER_1);

        assert_ok!(Gear::send_message(
            RuntimeOrigin::signed(USER_1),
            USER_2.into(),
            EMPTY_PAYLOAD.to_vec(),
            DEFAULT_GAS_LIMIT,
            mail_value,
        ));
        let message_id = get_last_message_id();

        // Transfer of `mail_value` completed.
        // Gas limit is ignored for messages headed to a mailbox - no funds have been reserved.
        assert_eq!(
            Balances::free_balance(USER_1),
            user1_initial_balance - mail_value
        );
        // The recipient has received the funds.
        // Interaction between users doesn't affect mailbox.
        assert_eq!(
            Balances::free_balance(USER_2),
            user2_initial_balance + mail_value
        );

        assert!(!MailboxOf::<Test>::contains(&USER_2, &message_id));

        // Ensure the message didn't burn any gas (i.e. never went through processing pipeline)
        let remaining_weight = 100_000;
        run_to_block(3, Some(remaining_weight));

        // Messages were sent by user 1 only
        let actual_gas_burned =
            remaining_weight - minimal_weight.ref_time() - GasAllowanceOf::<Test>::get();
        assert_eq!(actual_gas_burned, 0);

        // Ensure that no gas handlers were created
        assert_eq!(GasHandlerOf::<Test>::total_supply(), 0);
    });
}

#[test]
fn mailbox_threshold_works() {
    use demo_constructor::demo_proxy_with_gas;

    init_logger();
    new_test_ext().execute_with(|| {
        let (_init_mid, proxy) =
            init_constructor(demo_proxy_with_gas::scheme(USER_1.into_origin().into(), 0));

        let rent = <Test as Config>::MailboxThreshold::get();

        let check_result = |sufficient: bool| -> MessageId {
            run_to_next_block(None);

            let mailbox_key = AccountId::from_origin(USER_1.into_origin());
            let message_id = get_last_message_id();

            if sufficient {
                // * message has been inserted into the mailbox.
                // * the ValueNode has been created.
                assert!(MailboxOf::<Test>::contains(&mailbox_key, &message_id));
                // All gas in the gas node has been locked
                assert_ok!(GasHandlerOf::<Test>::get_limit(message_id), 0);
                assert_ok!(
                    GasHandlerOf::<Test>::get_lock(message_id, LockId::Mailbox),
                    rent
                );
            } else {
                // * message has not been inserted into the mailbox.
                // * the ValueNode has not been created.
                assert!(!MailboxOf::<Test>::contains(&mailbox_key, &message_id));
                assert_noop!(
                    GasHandlerOf::<Test>::get_limit(message_id),
                    pallet_gear_gas::Error::<Test>::NodeNotFound
                );
            }

            message_id
        };

        // send message with insufficient message rent
        assert_ok!(Gear::send_message(
            RuntimeOrigin::signed(USER_1),
            proxy,
            (rent - 1).encode(),
            DEFAULT_GAS_LIMIT * 10,
            0,
        ));
        check_result(false);

        // // send message with enough gas_limit
        assert_ok!(Gear::send_message(
            RuntimeOrigin::signed(USER_1),
            proxy,
            (rent).encode(),
            DEFAULT_GAS_LIMIT * 10,
            0,
        ));
        let message_id = check_result(true);

        // send reply with enough gas_limit
        assert_ok!(Gear::send_reply(
            RuntimeOrigin::signed(USER_1),
            message_id,
            rent.encode(),
            DEFAULT_GAS_LIMIT * 10,
            0,
        ));
        let message_id = check_result(true);

        // send reply with insufficient message rent
        assert_ok!(Gear::send_reply(
            RuntimeOrigin::signed(USER_1),
            message_id,
            (rent - 1).encode(),
            DEFAULT_GAS_LIMIT * 10,
            0,
        ));
        check_result(false);
    });
}

#[test]
fn send_message_uninitialized_program() {
    init_logger();
    new_test_ext().execute_with(|| {
        // Submitting program and send message until it's uninitialized
        // Submitting first program and getting its id
        let code = ProgramCodeKind::Default.to_bytes();
        let salt = DEFAULT_SALT.to_vec();

        let program_id = Gear::upload_program(
            RuntimeOrigin::signed(USER_1),
            code,
            salt,
            EMPTY_PAYLOAD.to_vec(),
            DEFAULT_GAS_LIMIT,
            0,
        )
        .map(|_| get_last_program_id())
        .unwrap();

        assert!(Gear::is_active(program_id));
        assert!(!Gear::is_initialized(program_id));

        // Sending message while program is still not initialized
        assert_ok!(call_default_message(program_id).dispatch(RuntimeOrigin::signed(USER_1)));
        let message_id = get_last_message_id();

        run_to_block(2, None);

        assert_succeed(message_id);

        assert!(Gear::is_initialized(program_id));
    })
}

#[test]
fn send_message_expected_failure() {
    init_logger();
    new_test_ext().execute_with(|| {
        // Submitting failing in init program and check message is failed to be sent to it
        let program_id = {
            let res = upload_program_default(USER_1, ProgramCodeKind::GreedyInit);
            assert_ok!(res);
            res.expect("submit result was asserted")
        };

        run_to_block(2, None);

        assert_noop!(
            call_default_message(program_id).dispatch(RuntimeOrigin::signed(LOW_BALANCE_USER)),
            Error::<Test>::InactiveProgram
        );

        // Submit valid program and test failing actions on it
        let program_id = {
            let res = upload_program_default(USER_1, ProgramCodeKind::Default);
            assert_ok!(res);
            res.expect("submit result was asserted")
        };

        assert_noop!(
            call_default_message(program_id).dispatch(RuntimeOrigin::signed(LOW_BALANCE_USER)),
            Error::<Test>::InsufficientBalance
        );

        let low_balance_user_balance = Balances::free_balance(LOW_BALANCE_USER);
        let user_1_balance = Balances::free_balance(USER_1);
        let value = 1000;

        // Because destination is user, no gas will be reserved
        MailboxOf::<Test>::clear();
        assert_ok!(Gear::send_message(
            RuntimeOrigin::signed(LOW_BALANCE_USER),
            USER_1.into(),
            EMPTY_PAYLOAD.to_vec(),
            10,
            value
        ));

        // And no message will be in mailbox
        assert!(MailboxOf::<Test>::is_empty(&USER_1));

        // Value transfers immediately.
        assert_eq!(
            low_balance_user_balance - value,
            Balances::free_balance(LOW_BALANCE_USER)
        );
        assert_eq!(user_1_balance + value, Balances::free_balance(USER_1));

        // Gas limit too high
        let block_gas_limit = BlockGasLimitOf::<Test>::get();
        assert_noop!(
            Gear::send_message(
                RuntimeOrigin::signed(USER_1),
                program_id,
                EMPTY_PAYLOAD.to_vec(),
                block_gas_limit + 1,
                0
            ),
            Error::<Test>::GasLimitTooHigh
        );
    })
}

#[test]
fn messages_processing_works() {
    init_logger();
    new_test_ext().execute_with(|| {
        let program_id = {
            let res = upload_program_default(USER_1, ProgramCodeKind::Default);
            assert_ok!(res);
            res.expect("submit result was asserted")
        };
        assert_ok!(send_default_message(USER_1, program_id));

        run_to_block(2, None);

        assert_last_dequeued(2);

        assert_ok!(send_default_message(USER_1, USER_2.into()));
        assert_ok!(send_default_message(USER_1, program_id));

        run_to_block(3, None);

        // "Mail" from user to user should not be processed as messages
        assert_last_dequeued(1);
    });
}

#[test]
fn spent_gas_to_reward_block_author_works() {
    init_logger();

    let minimal_weight = mock::get_min_weight();

    new_test_ext().execute_with(|| {
        let block_author_initial_balance = Balances::free_balance(BLOCK_AUTHOR);
        assert_ok!(upload_program_default(USER_1, ProgramCodeKind::Default));
        run_to_block(2, None);

        assert_last_dequeued(1);

        // The block author should be paid the amount of Currency equal to
        // the `gas_charge` incurred while processing the `InitProgram` message
        let gas_spent = GasPrice::gas_price(
            BlockGasLimitOf::<Test>::get()
                .saturating_sub(GasAllowanceOf::<Test>::get())
                .saturating_sub(minimal_weight.ref_time()),
        );
        assert_eq!(
            Balances::free_balance(BLOCK_AUTHOR),
            block_author_initial_balance + gas_spent
        );
    })
}

#[test]
fn unused_gas_released_back_works() {
    init_logger();

    let minimal_weight = mock::get_min_weight();

    new_test_ext().execute_with(|| {
        let user1_initial_balance = Balances::free_balance(USER_1);
        // This amount is intentionally lower than that hardcoded in the
        // source of ProgramCodeKind::OutgoingWithValueInHandle so the
        // execution ends in a trap sending a message to user's mailbox.
        let huge_send_message_gas_limit = 40_000;

        // Initial value in all gas trees is 0
        assert_eq!(GasHandlerOf::<Test>::total_supply(), 0);

        let program_id = {
            let res = upload_program_default(USER_1, ProgramCodeKind::OutgoingWithValueInHandle);
            assert_ok!(res);
            res.expect("submit result was asserted")
        };

        assert_ok!(Gear::send_message(
            RuntimeOrigin::signed(USER_1),
            program_id,
            EMPTY_PAYLOAD.to_vec(),
            huge_send_message_gas_limit,
            0
        ));

        // Spends for submit program with default gas limit and sending default message with a huge gas limit
        let user1_potential_msgs_spends =
            GasPrice::gas_price(DEFAULT_GAS_LIMIT + huge_send_message_gas_limit);

        assert_eq!(
            Balances::free_balance(USER_1),
            user1_initial_balance - user1_potential_msgs_spends
        );
        assert_eq!(
            Balances::reserved_balance(USER_1),
            user1_potential_msgs_spends
        );

        run_to_block(2, None);

        let user1_actual_msgs_spends = GasPrice::gas_price(
            BlockGasLimitOf::<Test>::get()
                .saturating_sub(GasAllowanceOf::<Test>::get())
                .saturating_sub(minimal_weight.ref_time()),
        );

        assert!(user1_potential_msgs_spends > user1_actual_msgs_spends);

        assert_eq!(
            Balances::free_balance(USER_1),
            user1_initial_balance - user1_actual_msgs_spends
        );

        // All created gas cancels out.
        assert!(GasHandlerOf::<Test>::total_supply().is_zero());
    })
}

#[test]
fn restrict_start_section() {
    // This test checks, that code with start section cannot be handled in process queue.
    let wat = r#"
	(module
		(import "env" "memory" (memory 1))
		(export "handle" (func $handle))
		(export "init" (func $init))
		(start $start)
		(func $init)
        (func $handle)
        (func $start
            unreachable
        )
	)"#;

    init_logger();
    new_test_ext().execute_with(|| {
        let code = ProgramCodeKind::Custom(wat).to_bytes();
        let salt = DEFAULT_SALT.to_vec();
        Gear::upload_program(
            RuntimeOrigin::signed(USER_1),
            code,
            salt,
            EMPTY_PAYLOAD.to_vec(),
            5_000_000,
            0,
        )
        .expect_err("Must throw err, because code contains start section");
    });
}

#[cfg(feature = "lazy-pages")]
#[test]
fn memory_access_cases() {
    // This test access different pages in wasm linear memory.
    // Some pages accessed many times and some pages are freed and then allocated again
    // during one execution. This actions are helpful to identify problems with pages reallocations
    // and how lazy pages works with them.
    let wat = r#"
(module
    (import "env" "memory" (memory 1))
    (import "env" "alloc" (func $alloc (param i32) (result i32)))
    (import "env" "free" (func $free (param i32) (result i32)))
    (export "handle" (func $handle))
    (export "init" (func $init))
    (func $init
        ;; allocate 3 pages in init, so mem will contain 4 pages: 0, 1, 2, 3
        (block
            i32.const 0x0
            i32.const 0x3
            call $alloc
            i32.const 0x1
            i32.eq
            br_if 0
            unreachable
        )
        ;; free page 2, so pages 0, 1, 3 is allocated now
        (block
            i32.const 0x2
            call $free
            drop
        )
        ;; access page 1 and change it, so it will have data in storage
        (block
            i32.const 0x10001
            i32.const 0x42
            i32.store
        )
    )
    (func $handle
        (block
            i32.const 0x0
            i32.load
            i32.eqz
            br_if 0

            ;; second run check that pages are in correct state

            ;; 1st page
            (block
                i32.const 0x10001
                i32.load
                i32.const 0x142
                i32.eq
                br_if 0
                unreachable
            )

            ;; 2nd page
            (block
                i32.const 0x20001
                i32.load
                i32.const 0x42
                i32.eq
                br_if 0
                unreachable
            )

            ;; 3th page
            (block
                i32.const 0x30001
                i32.load
                i32.const 0x42
                i32.eq
                br_if 0
                unreachable
            )

            br 1
        )

        ;; in first run we will access some pages

        ;; alloc 2nd page
        (block
            i32.const 1
            call $alloc
            i32.const 2
            i32.eq
            br_if 0
            unreachable
        )
        ;; We freed 2nd page in init, so data will be default
        (block
            i32.const 0x20001
            i32.load
            i32.eqz
            br_if 0
            unreachable
        )
        ;; change 2nd page data
        i32.const 0x20001
        i32.const 0x42
        i32.store
        ;; free 2nd page
        i32.const 2
        call $free
        drop
        ;; alloc it again
        (block
            i32.const 1
            call $alloc
            i32.const 2
            i32.eq
            br_if 0
            unreachable
        )
        ;; write the same value
        i32.const 0x20001
        i32.const 0x42
        i32.store

        ;; 3th page. We have not access it yet, so data will be default
        (block
            i32.const 0x30001
            i32.load
            i32.eqz
            br_if 0
            unreachable
        )
        ;; change 3th page data
        i32.const 0x30001
        i32.const 0x42
        i32.store
        ;; free 3th page
        i32.const 3
        call $free
        drop
        ;; then alloc it again
        (block
            i32.const 1
            call $alloc
            i32.const 3
            i32.eq
            br_if 0
            unreachable
        )
        ;; write the same value
        i32.const 0x30001
        i32.const 0x42
        i32.store

        ;; 1st page. We have accessed this page before
        (block
            i32.const 0x10001
            i32.load
            i32.const 0x42
            i32.eq
            br_if 0
            unreachable
        )
        ;; change 1st page data
        i32.const 0x10001
        i32.const 0x142
        i32.store
        ;; free 1st page
        i32.const 1
        call $free
        drop
        ;; then alloc it again
        (block
            i32.const 1
            call $alloc
            i32.const 1
            i32.eq
            br_if 0
            unreachable
        )
        ;; write the same value
        i32.const 0x10001
        i32.const 0x142
        i32.store

        ;; set new handle case
        i32.const 0x0
        i32.const 0x1
        i32.store
    )
)
"#;

    init_logger();
    new_test_ext().execute_with(|| {
        let code = ProgramCodeKind::Custom(wat).to_bytes();
        let salt = DEFAULT_SALT.to_vec();
        let prog_id = generate_program_id(&code, &salt);
        let res = Gear::upload_program(
            RuntimeOrigin::signed(USER_1),
            code,
            salt,
            EMPTY_PAYLOAD.to_vec(),
            50_000_000_000,
            0,
        )
        .map(|_| prog_id);
        let pid = res.expect("submit result is not ok");

        run_to_block(2, None);
        assert_last_dequeued(1);
        assert!(MailboxOf::<Test>::is_empty(&USER_1));

        // First handle: access pages
        let res = Gear::send_message(
            RuntimeOrigin::signed(USER_1),
            pid,
            EMPTY_PAYLOAD.to_vec(),
            10_000_000_000,
            0,
        );
        assert_ok!(res);

        run_to_block(3, None);
        assert_last_dequeued(1);
        assert!(MailboxOf::<Test>::is_empty(&USER_1));

        // Second handle: check pages data
        let res = Gear::send_message(
            RuntimeOrigin::signed(USER_1),
            pid,
            EMPTY_PAYLOAD.to_vec(),
            10_000_000_000,
            0,
        );
        assert_ok!(res);

        run_to_block(4, None);
        assert_last_dequeued(1);
        assert!(MailboxOf::<Test>::is_empty(&USER_1));
    });
}

#[cfg(feature = "lazy-pages")]
#[test]
fn lazy_pages() {
    use gear_core::memory::{GearPage, PageU32Size};
    use gear_runtime_interface as gear_ri;
    use std::collections::BTreeSet;

    // This test access different pages in linear wasm memory
    // and check that lazy-pages (see gear-lazy-pages) works correct:
    // For each page, which has been loaded from storage <=> page has been accessed.
    let wat = r#"
	(module
		(import "env" "memory" (memory 1))
        (import "env" "alloc" (func $alloc (param i32) (result i32)))
		(export "handle" (func $handle))
		(export "init" (func $init))
		(func $init
            ;; allocate 9 pages in init, so mem will contain 10 pages
            i32.const 0x0
            i32.const 0x9
            call $alloc
            ;; store alloc result to 0x0 addr, so 0 page will be already accessed in handle
            i32.store
        )
        (func $handle
            ;; write access wasm page 0
            i32.const 0x0
            i32.const 0x42
            i32.store

            ;; write access wasm page 2
            ;; here we access two native pages, if native page is less or equal to 16kiB
            i32.const 0x23ffe
            i32.const 0x42
            i32.store

            ;; read access wasm page 5
            i32.const 0x0
            i32.const 0x50000
            i32.load
            i32.store

            ;; write access wasm pages 8 and 9 by one store
            i32.const 0x8fffc
            i64.const 0xffffffffffffffff
            i64.store
		)
	)"#;

    init_logger();
    new_test_ext().execute_with(|| {
        let pid = {
            let code = ProgramCodeKind::Custom(wat).to_bytes();
            let salt = DEFAULT_SALT.to_vec();
            let prog_id = generate_program_id(&code, &salt);
            let res = Gear::upload_program(
                RuntimeOrigin::signed(USER_1),
                code,
                salt,
                EMPTY_PAYLOAD.to_vec(),
                10_000_000_000,
                0,
            )
            .map(|_| prog_id);
            assert_ok!(res);
            res.expect("submit result was asserted")
        };

        run_to_block(2, None);
        assert_last_dequeued(1);

        let res = Gear::send_message(
            RuntimeOrigin::signed(USER_1),
            pid,
            EMPTY_PAYLOAD.to_vec(),
            10_000_000_000,
            1000,
        );
        assert_ok!(res);

        run_to_block(3, None);

        // Dirty hack: lazy pages info is stored in thread local static variables,
        // so after contract execution lazy-pages information
        // remains correct and we can use it here.
        let write_accessed_pages: BTreeSet<_> = gear_ri::gear_ri::write_accessed_pages()
            .into_iter()
            .collect();

        // checks accessed pages set
        let mut expected_write_accessed_pages = BTreeSet::new();

        // released from 0 wasm page:
        expected_write_accessed_pages.insert(0);

        // released from 2 wasm page:
        expected_write_accessed_pages.insert(0x23ffe / GearPage::size());
        expected_write_accessed_pages.insert(0x24001 / GearPage::size());

        // nothing for 5 wasm page, because it's just read access

        // released from 8 and 9 wasm pages, must be several gear pages:
        expected_write_accessed_pages.insert(0x8fffc / GearPage::size());
        expected_write_accessed_pages.insert(0x90003 / GearPage::size());

        assert_eq!(write_accessed_pages, expected_write_accessed_pages);
    });
}

#[test]
fn initial_pages_cheaper_than_allocated_pages() {
    // When contract has some amount of the initial pages, then it is simpler
    // for core processor and executor than process the same contract
    // but with allocated pages.

    let wat_initial = r#"
    (module
        (import "env" "memory" (memory 0x10))
        (export "init" (func $init))
        (func $init
            (local $i i32)
            ;; make store, so pages are really used
            (loop
                local.get $i
                local.get $i
                i32.store

                local.get $i
                i32.const 0x1000
                i32.add
                local.set $i

                local.get $i
                i32.const 0x100000
                i32.ne
                br_if 0
            )
        )
    )"#;

    let wat_alloc = r#"
    (module
        (import "env" "memory" (memory 0))
        (import "env" "alloc" (func $alloc (param i32) (result i32)))
        (export "init" (func $init))
        (func $init
            (local $i i32)

            ;; alloc 0x100 pages, so mem pages are: 0..=0xff
            (block
                i32.const 0x10
                call $alloc
                i32.eqz
                br_if 0
                unreachable
            )

            ;; make store, so pages are really used
            (loop
                local.get $i
                local.get $i
                i32.store

                local.get $i
                i32.const 0x1000
                i32.add
                local.set $i

                local.get $i
                i32.const 0x100000
                i32.ne
                br_if 0
            )
        )
    )"#;

    init_logger();
    new_test_ext().execute_with(|| {
        let gas_spent = |wat| {
            let res = Gear::upload_program(
                RuntimeOrigin::signed(USER_1),
                ProgramCodeKind::Custom(wat).to_bytes(),
                DEFAULT_SALT.to_vec(),
                EMPTY_PAYLOAD.to_vec(),
                100_000_000_000,
                0,
            );
            assert_ok!(res);

            run_to_next_block(None);
            assert_last_dequeued(1);

            GasPrice::gas_price(
                BlockGasLimitOf::<Test>::get().saturating_sub(GasAllowanceOf::<Test>::get()),
            )
        };

        let spent_for_initial_pages = gas_spent(wat_initial);
        let spent_for_allocated_pages = gas_spent(wat_alloc);
        assert!(
            spent_for_initial_pages < spent_for_allocated_pages,
            "spent {} gas for initial pages, spent {} gas for allocated pages",
            spent_for_initial_pages,
            spent_for_allocated_pages,
        );
    });
}

#[test]
fn block_gas_limit_works() {
    // Same as `ProgramCodeKind::OutgoingWithValueInHandle`, but without value sending
    let wat1 = r#"
    (module
        (import "env" "gr_send_wgas" (func $send (param i32 i32 i32 i64 i32 i32)))
        (import "env" "gr_source" (func $gr_source (param i32)))
        (import "env" "memory" (memory 1))
        (export "handle" (func $handle))
        (export "init" (func $init))
        (export "handle_reply" (func $handle_reply))
        (func $handle
            i32.const 111 ;; ptr
            i32.const 1 ;; value
            i32.store

            (call $send (i32.const 111) (i32.const 0) (i32.const 32) (i64.const 10000000) (i32.const 0) (i32.const 333))

            i32.const 333 ;; addr
            i32.load
            (if
                (then unreachable)
                (else)
            )
        )
        (func $handle_reply)
        (func $init)
    )"#;

    // Same as `ProgramCodeKind::GreedyInit`, but greedy handle
    let wat2 = r#"
	(module
		(import "env" "memory" (memory 1))
		(export "handle" (func $handle))
		(export "init" (func $init))
		(func $init)
        (func $doWork (param $size i32)
            (local $counter i32)
            i32.const 0
            local.set $counter
            loop $while
                local.get $counter
                i32.const 1
                i32.add
                local.set $counter
                local.get $counter
                local.get $size
                i32.lt_s
                if
                    br $while
                end
            end $while
        )
        (func $handle
            i32.const 10
            call $doWork
		)
	)"#;

    init_logger();

    let minimal_weight = mock::get_min_weight();
    let tasks_add_weight = mock::get_weight_of_adding_task();

    new_test_ext().execute_with(|| {
        // =========== BLOCK 2 ============

        // Submit programs and get their ids
        let pid1 = {
            let res = upload_program_default(USER_1, ProgramCodeKind::Custom(wat1));
            assert_ok!(res);
            res.expect("submit result was asserted")
        };
        let pid2 = {
            let res = upload_program_default(USER_1, ProgramCodeKind::Custom(wat2));
            assert_ok!(res);
            res.expect("submit result was asserted")
        };

        // here two programs got initialized
        run_to_next_block(None);
        assert_last_dequeued(2);
        assert_init_success(2);

        let calc_gas = || {
            // Count gas needed to process programs with default payload
            let gas1 = Gear::calculate_gas_info(
                USER_1.into_origin(),
                HandleKind::Handle(pid1),
                EMPTY_PAYLOAD.to_vec(),
                0,
                true,
                true,
            )
            .expect("calculate_gas_info failed");

            // cause pid1 sends messages
            assert!(gas1.burned < gas1.min_limit);

            let gas2 = Gear::calculate_gas_info(
                USER_1.into_origin(),
                HandleKind::Handle(pid2),
                EMPTY_PAYLOAD.to_vec(),
                0,
                true,
                true,
            )
            .expect("calculate_gas_info failed");

            // cause pid2 does nothing except calculations
            assert_eq!(gas2.burned, gas2.min_limit);
            (gas1, gas2)
        };

        // =========== BLOCK 3 ============

        let (gas1, gas2) = calc_gas();

        // showing that min_limit works as expected.
        assert_ok!(Gear::send_message(
            RuntimeOrigin::signed(USER_1),
            pid1,
            EMPTY_PAYLOAD.to_vec(),
            gas1.min_limit - 1,
            1000
        ));
        let failed1 = get_last_message_id();

        assert_ok!(Gear::send_message(
            RuntimeOrigin::signed(USER_1),
            pid1,
            EMPTY_PAYLOAD.to_vec(),
            gas1.min_limit,
            1000
        ));
        let succeed1 = get_last_message_id();

        assert_ok!(Gear::send_message(
            RuntimeOrigin::signed(USER_1),
            pid2,
            EMPTY_PAYLOAD.to_vec(),
            gas2.min_limit - 1,
            1000
        ));
        let failed2 = get_last_message_id();

        assert_ok!(Gear::send_message(
            RuntimeOrigin::signed(USER_1),
            pid2,
            EMPTY_PAYLOAD.to_vec(),
            gas2.min_limit,
            1000
        ));
        let succeed2 = get_last_message_id();

        run_to_next_block(None);

        assert_last_dequeued(4);
        assert_succeed(succeed1);
        assert_succeed(succeed2);

        assert_failed(
            failed1,
            ActorExecutionErrorReason::Trap(TrapExplanation::GasLimitExceeded),
        );

        assert_failed(
            failed2,
            ActorExecutionErrorReason::Trap(TrapExplanation::GasLimitExceeded),
        );

        // =========== BLOCK 4 ============

        let (gas1, gas2) = calc_gas();

        let send_with_min_limit_to = |pid: ProgramId, gas: &GasInfo| {
            assert_ok!(Gear::send_message(
                RuntimeOrigin::signed(USER_1),
                pid,
                EMPTY_PAYLOAD.to_vec(),
                gas.min_limit,
                1000
            ));
        };

        send_with_min_limit_to(pid1, &gas1);
        send_with_min_limit_to(pid2, &gas2);

        assert!(gas1.burned + gas2.burned < gas1.min_limit + gas2.min_limit);

        // program1 sends message to a user and it goes to the TaskPool
        let weight = minimal_weight + tasks_add_weight;
        // both processed if gas allowance equals only burned count
        run_to_next_block(Some(weight.ref_time() + gas1.burned + gas2.burned + 1));
        assert_last_dequeued(2);
        assert_eq!(GasAllowanceOf::<Test>::get(), 1);

        // =========== BLOCK 5 ============
        let (gas1, gas2) = calc_gas();
        // Check that gas allowance has not changed after calc_gas execution
        assert_eq!(GasAllowanceOf::<Test>::get(), 1);

        send_with_min_limit_to(pid1, &gas1);
        send_with_min_limit_to(pid2, &gas2);
        send_with_min_limit_to(pid1, &gas1);

        // Try to process 3 messages
        run_to_next_block(Some(weight.ref_time() + gas1.burned + gas2.burned - 1));

        // Message #1 is dequeued and processed.
        // Message #2 tried to execute, but exceed gas_allowance is re-queued at the top.
        // Message #3 stays in the queue.
        //
        // | 1 |        | 2 |
        // | 2 |  ===>  | 3 |
        // | 3 |        |   |
        assert_last_dequeued(1);

        // Equals 0 due to trying execution of msg2.
        assert_eq!(GasAllowanceOf::<Test>::get(), 0);

        // =========== BLOCK 6 ============

        // Try to process 2 messages.
        let additional_weight = 12;
        run_to_next_block(Some(
            weight.ref_time() + gas2.burned + gas1.burned + additional_weight,
        ));

        // Both messages got processed.
        //
        // | 2 |        |   |
        // | 3 |  ===>  |   |
        // |   |        |   |

        assert_last_dequeued(2);
        assert_eq!(GasAllowanceOf::<Test>::get(), additional_weight);
    });
}

#[test]
fn mailbox_works() {
    init_logger();
    new_test_ext().execute_with(|| {
        // Initial value in all gas trees is 0
        assert_eq!(GasHandlerOf::<Test>::total_supply(), 0);

        // caution: runs to block 2
        let reply_to_id = setup_mailbox_test_state(USER_1);

        assert_eq!(
            Balances::reserved_balance(USER_1),
            GasPrice::gas_price(OUTGOING_WITH_VALUE_IN_HANDLE_VALUE_GAS)
        );

        let (mailbox_message, _bn) = {
            let res = MailboxOf::<Test>::remove(USER_1, reply_to_id);
            assert!(res.is_ok());
            res.expect("was asserted previously")
        };

        assert_eq!(mailbox_message.id(), reply_to_id);

        // Gas limit should have been ignored by the code that puts a message into a mailbox
        assert_eq!(mailbox_message.value(), 1000);

        // Gas is passed into mailboxed messages with reserved value `OUTGOING_WITH_VALUE_IN_HANDLE_VALUE_GAS`
        assert_eq!(
            GasHandlerOf::<Test>::total_supply(),
            OUTGOING_WITH_VALUE_IN_HANDLE_VALUE_GAS
        );
    })
}

#[test]
fn init_message_logging_works() {
    init_logger();
    new_test_ext().execute_with(|| {
        let mut next_block = 2;

        let codes = [
            (ProgramCodeKind::Default, None),
            // Will fail, because tests use default gas limit, which is very low for successful greedy init
            (
                ProgramCodeKind::GreedyInit,
                Some(ActorExecutionErrorReason::Trap(
                    TrapExplanation::GasLimitExceeded,
                )),
            ),
        ];

        for (code_kind, trap) in codes {
            System::reset_events();

            assert_ok!(upload_program_default(USER_1, code_kind));

            let event = match System::events().last().map(|r| r.event.clone()) {
                Some(MockRuntimeEvent::Gear(e)) => e,
                _ => unreachable!("Should be one Gear event"),
            };

            run_to_block(next_block, None);

            let msg_id = match event {
                Event::MessageQueued { id, entry, .. } => {
                    if entry == MessageEntry::Init {
                        id
                    } else {
                        unreachable!("expect Event::InitMessageEnqueued")
                    }
                }
                _ => unreachable!("expect Event::InitMessageEnqueued"),
            };

            if let Some(trap) = trap {
                assert_failed(msg_id, trap);
            } else {
                assert_succeed(msg_id);
            }

            next_block += 1;
        }
    })
}

#[test]
fn program_lifecycle_works() {
    init_logger();
    new_test_ext().execute_with(|| {
        // Submitting first program and getting its id
        let program_id = {
            let res = upload_program_default(USER_1, ProgramCodeKind::Default);
            assert_ok!(res);
            res.expect("submit result was asserted")
        };

        assert!(!Gear::is_initialized(program_id));
        assert!(Gear::is_active(program_id));

        run_to_block(2, None);

        assert!(Gear::is_initialized(program_id));
        assert!(Gear::is_active(program_id));

        // Submitting second program, which fails on initialization, therefore is deleted
        let program_id = {
            let res = upload_program_default(USER_1, ProgramCodeKind::GreedyInit);
            assert_ok!(res);
            res.expect("submit result was asserted")
        };

        assert!(!Gear::is_initialized(program_id));
        assert!(Gear::is_active(program_id));

        run_to_block(3, None);

        assert!(!Gear::is_initialized(program_id));
        // while at the same time is terminated
        assert!(!Gear::is_active(program_id));
    })
}

#[test]
fn events_logging_works() {
    let wat_trap_in_handle = r#"
	(module
		(import "env" "memory" (memory 1))
		(export "handle" (func $handle))
		(export "init" (func $init))
		(func $handle
			unreachable
		)
		(func $init)
	)"#;

    let wat_trap_in_init = r#"
	(module
		(import "env" "memory" (memory 1))
		(export "handle" (func $handle))
		(export "init" (func $init))
		(func $handle)
		(func $init
            unreachable
        )
	)"#;

    init_logger();
    new_test_ext().execute_with(|| {
        let mut next_block = 2u32;

        let tests: [(_, _, Option<AssertFailedError>); 5] = [
            // Code, init failure reason, handle succeed flag
            (ProgramCodeKind::Default, None, None),
            (
                ProgramCodeKind::GreedyInit,
                Some(ActorExecutionErrorReason::Trap(
                    TrapExplanation::GasLimitExceeded,
                )),
                Some(ErrorReason::InactiveProgram.into()),
            ),
            (
                ProgramCodeKind::Custom(wat_trap_in_init),
                Some(ActorExecutionErrorReason::Trap(TrapExplanation::Unknown)),
                Some(ErrorReason::InactiveProgram.into()),
            ),
            // First try asserts by status code.
            (
                ProgramCodeKind::Custom(wat_trap_in_handle),
                None,
                Some(ErrorReason::Execution(SimpleExecutionError::UnreachableInstruction).into()),
            ),
            // Second similar try asserts by error payload explanation.
            (
                ProgramCodeKind::Custom(wat_trap_in_handle),
                None,
                Some(ActorExecutionErrorReason::Trap(TrapExplanation::Unknown).into()),
            ),
        ];

        for (code_kind, init_failure_reason, handle_failure_reason) in tests {
            System::reset_events();
            let program_id = {
                let res = upload_program_default_with_salt(
                    USER_1,
                    next_block.to_le_bytes().to_vec(),
                    code_kind,
                );
                assert_ok!(res);
                res.expect("submit result was asserted")
            };

            let message_id = get_last_message_id();

            System::assert_last_event(
                Event::MessageQueued {
                    id: message_id,
                    source: USER_1,
                    destination: program_id,
                    entry: MessageEntry::Init,
                }
                .into(),
            );

            run_to_block(next_block, None);
            next_block += 1;

            // Init failed program checks
            if let Some(init_failure_reason) = init_failure_reason {
                assert_failed(message_id, init_failure_reason);

                // Sending messages to failed-to-init programs shouldn't be allowed
                assert_noop!(
                    call_default_message(program_id).dispatch(RuntimeOrigin::signed(USER_1)),
                    Error::<Test>::InactiveProgram
                );

                continue;
            }

            assert_succeed(message_id);

            // Messages to fully-initialized programs are accepted
            assert_ok!(send_default_message(USER_1, program_id));

            let message_id = get_last_message_id();

            System::assert_last_event(
                Event::MessageQueued {
                    id: message_id,
                    source: USER_1,
                    destination: program_id,
                    entry: MessageEntry::Handle,
                }
                .into(),
            );

            run_to_block(next_block, None);

            if let Some(handle_failure_reason) = handle_failure_reason {
                assert_failed(message_id, handle_failure_reason);
            } else {
                assert_succeed(message_id);
            }

            next_block += 1;
        }
    })
}

#[test]
fn send_reply_works() {
    init_logger();
    new_test_ext().execute_with(|| {
        // caution: runs to block 2
        let reply_to_id = setup_mailbox_test_state(USER_1);

        let prog_id = generate_program_id(
            &ProgramCodeKind::OutgoingWithValueInHandle.to_bytes(),
            DEFAULT_SALT.as_ref(),
        );

        // Top up program's account balance by 2000 to allow user claim 1000 from mailbox
        assert_ok!(<Balances as frame_support::traits::Currency<_>>::transfer(
            &USER_1,
            &AccountId::from_origin(prog_id.into_origin()),
            2000,
            frame_support::traits::ExistenceRequirement::AllowDeath
        ));

        assert_ok!(Gear::send_reply(
            RuntimeOrigin::signed(USER_1),
            reply_to_id,
            EMPTY_PAYLOAD.to_vec(),
            10_000_000,
            1000, // `prog_id` sent message with value of 1000 (see program code)
        ));
        let expected_reply_message_id = get_last_message_id();

        // global nonce is 2 before sending reply message
        // `upload_program` and `send_message` messages were sent before in `setup_mailbox_test_state`
        let event = match System::events().last().map(|r| r.event.clone()) {
            Some(MockRuntimeEvent::Gear(e)) => e,
            _ => unreachable!("Should be one Gear event"),
        };

        let actual_reply_message_id = match event {
            Event::MessageQueued {
                id,
                entry: MessageEntry::Reply(_reply_to_id),
                ..
            } => id,
            _ => unreachable!("expect Event::DispatchMessageEnqueued"),
        };

        assert_eq!(expected_reply_message_id, actual_reply_message_id);
    })
}

#[test]
fn send_reply_failure_to_claim_from_mailbox() {
    init_logger();
    new_test_ext().execute_with(|| {
        // Expecting error as long as the user doesn't have messages in mailbox
        assert_noop!(
            Gear::send_reply(
                RuntimeOrigin::signed(USER_1),
                MessageId::from_origin(5.into_origin()), // non existent `reply_to_id`
                EMPTY_PAYLOAD.to_vec(),
                DEFAULT_GAS_LIMIT,
                0
            ),
            Error::<Test>::MessageNotFound
        );

        let prog_id = {
            let res = upload_program_default(USER_1, ProgramCodeKind::OutgoingWithValueInHandle);
            assert_ok!(res);
            res.expect("submit result was asserted")
        };

        if ProgramStorageOf::<Test>::get_program(prog_id)
            .expect("Failed to get program from storage")
            .is_terminated()
        {
            panic!("Program is terminated!");
        };

        populate_mailbox_from_program(prog_id, USER_1, 2, 2_000_000_000, 0);

        assert_init_success(1);
        assert_total_dequeued(2);
    })
}

#[test]
fn send_reply_value_claiming_works() {
    init_logger();
    new_test_ext().execute_with(|| {
        let prog_id = {
            let res = upload_program_default(USER_1, ProgramCodeKind::OutgoingWithValueInHandle);
            assert_ok!(res);
            res.expect("submit result was asserted")
        };

        // This value is actually a constants in WAT. Alternatively can be read from Mailbox.
        let locked_value = 1000;

        // Top up program's account so it could send value in message
        // When program sends message, message value (if not 0) is reserved.
        // If value can't be reserved, message is skipped.
        let send_to_program_amount = locked_value * 2;
        assert_ok!(<Balances as frame_support::traits::Currency<_>>::transfer(
            &USER_1,
            &AccountId::from_origin(prog_id.into_origin()),
            send_to_program_amount,
            frame_support::traits::ExistenceRequirement::AllowDeath
        ));

        let mut next_block = 2;

        let user_messages_data = [
            // gas limit, value
            (35_000_000, 4000),
            (45_000_000, 5000),
        ];

        for (gas_limit_to_reply, value_to_reply) in user_messages_data {
            // user 2 triggers program to send message to user 1
            // user 2 after this contains += OUTGOING_WITH_VALUE_IN_HANDLE_VALUE_GAS
            // reserved as MB holding fee
            //
            // here we also run process queue, so on second iteration user 1's
            // first reply got processed and funds freed
            let reply_to_id =
                populate_mailbox_from_program(prog_id, USER_2, next_block, 2_000_000_000, 0);
            next_block += 1;

            let user_balance = Balances::free_balance(USER_1);
            assert_eq!(Balances::reserved_balance(USER_1), 0);

            assert!(MailboxOf::<Test>::contains(&USER_1, &reply_to_id));

            assert_eq!(
                Balances::reserved_balance(USER_2),
                GasPrice::gas_price(OUTGOING_WITH_VALUE_IN_HANDLE_VALUE_GAS)
            );

            // nothing changed
            assert_eq!(Balances::free_balance(USER_1), user_balance);
            assert_eq!(Balances::reserved_balance(USER_1), 0);

            // auto-claim of "locked_value" + send is here
            assert_ok!(Gear::send_reply(
                RuntimeOrigin::signed(USER_1),
                reply_to_id,
                EMPTY_PAYLOAD.to_vec(),
                gas_limit_to_reply,
                value_to_reply,
            ));

            let currently_sent = value_to_reply + GasPrice::gas_price(gas_limit_to_reply);

            assert_eq!(
                Balances::free_balance(USER_1),
                user_balance + locked_value - currently_sent
            );
            assert_eq!(Balances::reserved_balance(USER_1), currently_sent);
            assert_eq!(Balances::reserved_balance(USER_2), 0,);
        }
    })
}

// user 1 sends to prog msg
// prog send to user 1 msg to mailbox
// user 1 claims it from mailbox -> goes auto-reply
#[test]
fn claim_value_works() {
    init_logger();
    new_test_ext().execute_with(|| {
        let sender_balance = Balances::free_balance(USER_2);
        assert_eq!(Balances::reserved_balance(USER_2), 0);
        let claimer_balance = Balances::free_balance(USER_1);
        assert_eq!(Balances::reserved_balance(USER_1), 0);

        let gas_sent = 10_000_000_000;
        let value_sent = 1000;

        let prog_id = {
            let res = upload_program_default(USER_3, ProgramCodeKind::OutgoingWithValueInHandle);
            assert_ok!(res);
            res.expect("submit result was asserted")
        };

        increase_prog_balance_for_mailbox_test(USER_3, prog_id);

        let reply_to_id = populate_mailbox_from_program(prog_id, USER_2, 2, gas_sent, value_sent);
        assert!(!MailboxOf::<Test>::is_empty(&USER_1));

        let bn_of_insertion = Gear::block_number();
        let holding_duration = 4;

        let GasInfo {
            burned: gas_burned,
            may_be_returned,
            ..
        } = Gear::calculate_gas_info(
            USER_1.into_origin(),
            HandleKind::Handle(prog_id),
            EMPTY_PAYLOAD.to_vec(),
            0,
            true,
            true,
        )
        .expect("calculate_gas_info failed");

        let gas_burned = GasPrice::gas_price(gas_burned - may_be_returned);

        run_to_block(bn_of_insertion + holding_duration, None);

        let block_producer_balance = Balances::free_balance(BLOCK_AUTHOR);

        assert_ok!(Gear::claim_value(
            RuntimeOrigin::signed(USER_1),
            reply_to_id,
        ));

        assert_eq!(Balances::reserved_balance(USER_1), 0);
        assert_eq!(Balances::reserved_balance(USER_2), 0);

        let expected_claimer_balance = claimer_balance + value_sent;
        assert_eq!(Balances::free_balance(USER_1), expected_claimer_balance);

        let burned_for_hold = GasPrice::gas_price(
            GasBalanceOf::<Test>::saturated_from(holding_duration)
                * CostsPerBlockOf::<Test>::mailbox(),
        );

        // In `calculate_gas_info` program start to work with page data in storage,
        // so need to take in account gas, which spent for data loading.
        let charged_for_page_load = if cfg!(feature = "lazy-pages") {
            GasPrice::gas_price(
                <Test as Config>::Schedule::get()
                    .memory_weights
                    .load_page_data
                    .ref_time(),
            )
        } else {
            0
        };

        // Gas left returns to sender from consuming of value tree while claiming.
        let expected_sender_balance =
            sender_balance + charged_for_page_load - value_sent - gas_burned - burned_for_hold;
        assert_eq!(Balances::free_balance(USER_2), expected_sender_balance);
        assert_eq!(
            Balances::free_balance(BLOCK_AUTHOR),
            block_producer_balance + burned_for_hold
        );

        System::assert_last_event(
            Event::UserMessageRead {
                id: reply_to_id,
                reason: UserMessageReadRuntimeReason::MessageClaimed.into_reason(),
            }
            .into(),
        );

        run_to_next_block(None);

        // Init + handle + auto-reply on claim
        assert_total_dequeued(3);
    })
}

#[test]
fn uninitialized_program_zero_gas() {
    use demo_init_wait::WASM_BINARY;

    init_logger();
    new_test_ext().execute_with(|| {
        System::reset_events();

        assert_ok!(Gear::upload_program(
            RuntimeOrigin::signed(USER_1),
            WASM_BINARY.to_vec(),
            vec![],
            Vec::new(),
            50_000_000_000u64,
            0u128
        ));

        let init_message_id = utils::get_last_message_id();
        let program_id = utils::get_last_program_id();

        assert!(!Gear::is_initialized(program_id));
        assert!(Gear::is_active(program_id));

        run_to_block(2, None);

        assert!(!Gear::is_initialized(program_id));
        assert!(Gear::is_active(program_id));
        assert!(WaitlistOf::<Test>::contains(&program_id, &init_message_id));

        assert_ok!(Gear::send_message(
            RuntimeOrigin::signed(1),
            program_id,
            vec![],
            0, // that triggers unreachable code atm
            0,
        ));

        run_to_block(3, None);
    })
}

#[test]
fn distributor_initialize() {
    use demo_distributor::WASM_BINARY;

    init_logger();
    new_test_ext().execute_with(|| {
        let initial_balance = Balances::free_balance(USER_1) + Balances::free_balance(BLOCK_AUTHOR);

        assert_ok!(Gear::upload_program(
            RuntimeOrigin::signed(USER_1),
            WASM_BINARY.to_vec(),
            DEFAULT_SALT.to_vec(),
            EMPTY_PAYLOAD.to_vec(),
            10_000_000,
            0,
        ));

        run_to_block(2, None);

        // At this point there is a message in USER_1's mailbox, however, since messages in
        // mailbox are stripped of the `gas_limit`, the respective gas tree has been consumed
        // and the value unreserved back to the original sender (USER_1)
        let final_balance = Balances::free_balance(USER_1) + Balances::free_balance(BLOCK_AUTHOR);

        assert_eq!(initial_balance, final_balance);
    });
}

#[test]
fn distributor_distribute() {
    use demo_distributor::{Request, WASM_BINARY};

    init_logger();
    new_test_ext().execute_with(|| {
        let initial_balance = Balances::free_balance(USER_1) + Balances::free_balance(BLOCK_AUTHOR);

        // Initial value in all gas trees is 0
        assert_eq!(GasHandlerOf::<Test>::total_supply(), 0);

        let program_id = generate_program_id(WASM_BINARY, DEFAULT_SALT);

        assert_ok!(Gear::upload_program(
            RuntimeOrigin::signed(USER_1),
            WASM_BINARY.to_vec(),
            DEFAULT_SALT.to_vec(),
            EMPTY_PAYLOAD.to_vec(),
            3_000_000_000,
            0,
        ));

        run_to_block(2, None);

        assert_ok!(Gear::send_message(
            RuntimeOrigin::signed(USER_1),
            program_id,
            Request::Receive(10).encode(),
            10_000_000_000,
            0,
        ));

        run_to_block(3, None);

        // We sent two messages to user
        assert_eq!(utils::user_messages_sent(), (2, 0));

        // Despite some messages are still in the mailbox all gas locked in value trees
        // has been refunded to the sender so the free balances should add up
        let final_balance = Balances::free_balance(USER_1) + Balances::free_balance(BLOCK_AUTHOR);

        assert_eq!(initial_balance, final_balance);

        // All gas cancelled out in the end
        assert!(GasHandlerOf::<Test>::total_supply().is_zero());
    });
}

#[test]
fn test_code_submission_pass() {
    init_logger();
    new_test_ext().execute_with(|| {
        let code = ProgramCodeKind::Default.to_bytes();
        let code_hash = generate_code_hash(&code).into();
        let code_id = CodeId::from_origin(code_hash);

        assert_ok!(Gear::upload_code(
            RuntimeOrigin::signed(USER_1),
            code.clone()
        ));

        let saved_code = <Test as Config>::CodeStorage::get_code(code_id);

        let schedule = <Test as Config>::Schedule::get();
        let code = Code::try_new(
            code,
            schedule.instruction_weights.version,
            |module| schedule.rules(module),
            schedule.limits.stack_height,
        )
        .expect("Error creating Code");
        assert_eq!(saved_code.unwrap().code(), code.code());

        let expected_meta = Some(common::CodeMetadata::new(USER_1.into_origin(), 1));
        let actual_meta = <Test as Config>::CodeStorage::get_metadata(code_id);
        assert_eq!(expected_meta, actual_meta);

        // TODO: replace this temporary (`None`) value
        // for expiration block number with properly
        // calculated one (issues #646 and #969).
        System::assert_last_event(
            Event::CodeChanged {
                id: code_id,
                change: CodeChangeKind::Active { expiration: None },
            }
            .into(),
        );
    })
}

#[test]
fn test_same_code_submission_fails() {
    init_logger();
    new_test_ext().execute_with(|| {
        let code = ProgramCodeKind::Default.to_bytes();

        assert_ok!(Gear::upload_code(
            RuntimeOrigin::signed(USER_1),
            code.clone()
        ),);
        // Trying to set the same code twice.
        assert_noop!(
            Gear::upload_code(RuntimeOrigin::signed(USER_1), code.clone()),
            Error::<Test>::CodeAlreadyExists,
        );
        // Trying the same from another origin
        assert_noop!(
            Gear::upload_code(RuntimeOrigin::signed(USER_2), code),
            Error::<Test>::CodeAlreadyExists,
        );
    })
}

#[test]
fn test_code_is_not_submitted_twice_after_program_submission() {
    init_logger();
    new_test_ext().execute_with(|| {
        let code = ProgramCodeKind::Default.to_bytes();
        let code_id = generate_code_hash(&code).into();

        // First submit program, which will set code and metadata
        assert_ok!(Gear::upload_program(
            RuntimeOrigin::signed(USER_1),
            code.clone(),
            DEFAULT_SALT.to_vec(),
            EMPTY_PAYLOAD.to_vec(),
            DEFAULT_GAS_LIMIT,
            0
        ));

        // TODO: replace this temporary (`None`) value
        // for expiration block number with properly
        // calculated one (issues #646 and #969).
        System::assert_has_event(
            Event::CodeChanged {
                id: code_id,
                change: CodeChangeKind::Active { expiration: None },
            }
            .into(),
        );
        assert!(<Test as Config>::CodeStorage::exists(code_id));

        // Trying to set the same code twice.
        assert_noop!(
            Gear::upload_code(RuntimeOrigin::signed(USER_2), code),
            Error::<Test>::CodeAlreadyExists,
        );
    })
}

#[test]
fn test_code_is_not_reset_within_program_submission() {
    init_logger();
    new_test_ext().execute_with(|| {
        let code = ProgramCodeKind::Default.to_bytes();
        let code_hash = generate_code_hash(&code).into();
        let code_id = CodeId::from_origin(code_hash);

        // First submit code
        assert_ok!(Gear::upload_code(
            RuntimeOrigin::signed(USER_1),
            code.clone()
        ));
        let expected_code_saved_events = 1;
        let expected_meta = <Test as Config>::CodeStorage::get_metadata(code_id);
        assert!(expected_meta.is_some());

        // Submit program from another origin. Should not change meta or code.
        assert_ok!(Gear::upload_program(
            RuntimeOrigin::signed(USER_2),
            code,
            DEFAULT_SALT.to_vec(),
            EMPTY_PAYLOAD.to_vec(),
            DEFAULT_GAS_LIMIT,
            0
        ));
        let actual_meta = <Test as Config>::CodeStorage::get_metadata(code_id);
        let actual_code_saved_events = System::events()
            .iter()
            .filter(|e| {
                matches!(
                    e.event,
                    MockRuntimeEvent::Gear(Event::CodeChanged {
                        change: CodeChangeKind::Active { .. },
                        ..
                    })
                )
            })
            .count();

        assert_eq!(expected_meta, actual_meta);
        assert_eq!(expected_code_saved_events, actual_code_saved_events);
    })
}

#[test]
fn messages_to_uninitialized_program_wait() {
    use demo_init_wait::WASM_BINARY;

    init_logger();
    new_test_ext().execute_with(|| {
        System::reset_events();

        assert_ok!(Gear::upload_program(
            RuntimeOrigin::signed(1),
            WASM_BINARY.to_vec(),
            vec![],
            Vec::new(),
            50_000_000_000u64,
            0u128
        ));

        let program_id = utils::get_last_program_id();

        assert!(!Gear::is_initialized(program_id));
        assert!(Gear::is_active(program_id));

        run_to_block(2, None);

        assert!(!Gear::is_initialized(program_id));
        assert!(Gear::is_active(program_id));

        assert_ok!(Gear::send_message(
            RuntimeOrigin::signed(1),
            program_id,
            vec![],
            10_000u64,
            0u128
        ));

        run_to_block(3, None);

        assert_eq!(
            ProgramStorageOf::<Test>::waiting_init_take_messages(program_id).len(),
            1
        );
    })
}

#[test]
fn uninitialized_program_should_accept_replies() {
    use demo_init_wait::WASM_BINARY;

    init_logger();
    new_test_ext().execute_with(|| {
        System::reset_events();

        assert_ok!(Gear::upload_program(
            RuntimeOrigin::signed(USER_1),
            WASM_BINARY.to_vec(),
            vec![],
            Vec::new(),
            10_000_000_000u64,
            0u128
        ));

        let program_id = utils::get_last_program_id();

        assert!(!Gear::is_initialized(program_id));
        assert!(Gear::is_active(program_id));

        run_to_block(2, None);

        // there should be one message for the program author
        let message_id = MailboxOf::<Test>::iter_key(USER_1)
            .next()
            .map(|(msg, _bn)| msg.id())
            .expect("Element should be");
        assert_eq!(MailboxOf::<Test>::len(&USER_1), 1);

        assert_ok!(Gear::send_reply(
            RuntimeOrigin::signed(USER_1),
            message_id,
            b"PONG".to_vec(),
            10_000_000_000u64,
            0,
        ));

        run_to_block(3, None);

        assert!(Gear::is_initialized(program_id));
    })
}

#[test]
fn defer_program_initialization() {
    use demo_init_wait::WASM_BINARY;

    init_logger();
    new_test_ext().execute_with(|| {
        System::reset_events();

        assert_ok!(Gear::upload_program(
            RuntimeOrigin::signed(USER_1),
            WASM_BINARY.to_vec(),
            vec![],
            Vec::new(),
            10_000_000_000u64,
            0u128
        ));

        let program_id = utils::get_last_program_id();

        run_to_block(2, None);

        let message_id = MailboxOf::<Test>::iter_key(USER_1)
            .next()
            .map(|(msg, _bn)| msg.id())
            .expect("Element should be");

        assert_ok!(Gear::send_reply(
            RuntimeOrigin::signed(USER_1),
            message_id,
            b"PONG".to_vec(),
            10_000_000_000u64,
            0,
        ));

        run_to_block(3, None);

        assert_ok!(Gear::send_message(
            RuntimeOrigin::signed(USER_1),
            program_id,
            vec![],
            10_000_000_000u64,
            0u128
        ));

        run_to_block(4, None);

        assert!(MailboxOf::<Test>::is_empty(&USER_1));
        assert_eq!(
            maybe_last_message(USER_1)
                .expect("Event should be")
                .payload_bytes(),
            b"Hello, world!".encode()
        );
    })
}

#[test]
fn wake_messages_after_program_inited() {
    use demo_init_wait::WASM_BINARY;

    init_logger();
    new_test_ext().execute_with(|| {
        System::reset_events();

        assert_ok!(Gear::upload_program(
            RuntimeOrigin::signed(USER_1),
            WASM_BINARY.to_vec(),
            vec![],
            Vec::new(),
            10_000_000_000u64,
            0u128
        ));

        let program_id = utils::get_last_program_id();

        run_to_block(2, None);

        // While program is not inited all messages addressed to it are waiting.
        // There could be dozens of them.
        let n = 10;
        for _ in 0..n {
            assert_ok!(Gear::send_message(
                RuntimeOrigin::signed(USER_3),
                program_id,
                vec![],
                5_000_000_000u64,
                0u128
            ));
        }

        run_to_block(3, None);

        let message_id = MailboxOf::<Test>::iter_key(USER_1)
            .next()
            .map(|(msg, _bn)| msg.id())
            .expect("Element should be");

        assert_ok!(Gear::send_reply(
            RuntimeOrigin::signed(USER_1),
            message_id,
            b"PONG".to_vec(),
            20_000_000_000u64,
            0,
        ));

        run_to_block(20, None);

        let actual_n = System::events()
            .into_iter()
            .filter_map(|e| match e.event {
                MockRuntimeEvent::Gear(Event::UserMessageSent { message, .. })
                    if message.destination().into_origin() == USER_3.into_origin() =>
                {
                    assert_eq!(message.payload_bytes().to_vec(), b"Hello, world!".encode());
                    Some(())
                }
                _ => None,
            })
            .count();

        assert_eq!(actual_n, n);
    })
}

#[test]
fn test_different_waits_success() {
    use demo_waiter::{Command, WaitSubcommand, WASM_BINARY};

    init_logger();
    new_test_ext().execute_with(|| {
        assert_ok!(Gear::upload_program(
            RuntimeOrigin::signed(USER_1),
            WASM_BINARY.to_vec(),
            DEFAULT_SALT.to_vec(),
            EMPTY_PAYLOAD.to_vec(),
            100_000_000u64,
            0u128
        ));

        let program_id = get_last_program_id();

        run_to_next_block(None);

        assert!(Gear::is_active(program_id));

        let reserve_gas = CostsPerBlockOf::<Test>::reserve_for()
            .saturated_into::<u64>()
            .saturating_mul(CostsPerBlockOf::<Test>::waitlist());

        let duration_gas = |duration: u32| {
            duration
                .saturated_into::<u64>()
                .saturating_mul(CostsPerBlockOf::<Test>::waitlist())
        };

        let expiration = |duration: u32| -> BlockNumberFor<Test> {
            Gear::block_number().saturating_add(duration.unique_saturated_into())
        };

        let system_reservation = demo_waiter::system_reserve();

        // Command::Wait case.
        let payload = Command::Wait(WaitSubcommand::Wait).encode();
        let duration = 5;
        let wl_gas = duration_gas(duration) + reserve_gas;
        let value = 0;

        let gas_info = Gear::calculate_gas_info(
            USER_1.into_origin(),
            HandleKind::Handle(program_id),
            payload.clone(),
            value,
            false,
            true,
        )
        .expect("calculate_gas_info failed");

        assert!(gas_info.waited);

        assert_ok!(Gear::send_message(
            RuntimeOrigin::signed(USER_1),
            program_id,
            payload,
            gas_info.burned + wl_gas + system_reservation,
            value
        ));

        let wait_success = get_last_message_id();

        run_to_next_block(None);

        assert_eq!(get_waitlist_expiration(wait_success), expiration(duration));

        // Command::WaitFor case.
        let duration = 5;
        let payload = Command::Wait(WaitSubcommand::WaitFor(duration)).encode();
        let wl_gas = duration_gas(duration) + reserve_gas + 100_000_000;
        let value = 0;

        let gas_info = Gear::calculate_gas_info(
            USER_1.into_origin(),
            HandleKind::Handle(program_id),
            payload.clone(),
            value,
            false,
            true,
        )
        .expect("calculate_gas_info failed");

        assert!(gas_info.waited);

        assert_ok!(Gear::send_message(
            RuntimeOrigin::signed(USER_1),
            program_id,
            payload,
            gas_info.burned + wl_gas + system_reservation,
            value
        ));

        let wait_for_success = get_last_message_id();

        run_to_next_block(None);

        assert_eq!(
            get_waitlist_expiration(wait_for_success),
            expiration(duration)
        );

        // Command::WaitUpTo case.
        let duration = 5;
        let payload = Command::Wait(WaitSubcommand::WaitUpTo(duration)).encode();
        let wl_gas = duration_gas(duration) + reserve_gas + 100_000_000;
        let value = 0;

        let gas_info = Gear::calculate_gas_info(
            USER_1.into_origin(),
            HandleKind::Handle(program_id),
            payload.clone(),
            value,
            false,
            true,
        )
        .expect("calculate_gas_info failed");

        assert!(gas_info.waited);

        assert_ok!(Gear::send_message(
            RuntimeOrigin::signed(USER_1),
            program_id,
            payload,
            gas_info.burned + wl_gas + system_reservation,
            value
        ));

        let wait_up_to_success = get_last_message_id();

        run_to_next_block(None);

        assert_eq!(
            get_waitlist_expiration(wait_up_to_success),
            expiration(duration)
        );
    });
}

#[test]
fn test_different_waits_fail() {
    use demo_waiter::{Command, WaitSubcommand, WASM_BINARY};

    init_logger();
    new_test_ext().execute_with(|| {
        assert_ok!(Gear::upload_program(
            RuntimeOrigin::signed(USER_1),
            WASM_BINARY.to_vec(),
            DEFAULT_SALT.to_vec(),
            EMPTY_PAYLOAD.to_vec(),
            100_000_000u64,
            0u128
        ));

        let program_id = get_last_program_id();

        run_to_next_block(None);

        assert!(Gear::is_active(program_id));

        let system_reservation = demo_waiter::system_reserve();

        // Command::Wait case no gas.
        let payload = Command::Wait(WaitSubcommand::Wait).encode();
        let wl_gas = 0;
        let value = 0;

        let gas_info = Gear::calculate_gas_info(
            USER_1.into_origin(),
            HandleKind::Handle(program_id),
            payload.clone(),
            value,
            false,
            true,
        )
        .expect("calculate_gas_info failed");

        assert!(gas_info.waited);

        assert_ok!(Gear::send_message(
            RuntimeOrigin::signed(USER_1),
            program_id,
            payload,
            gas_info.burned + wl_gas + system_reservation,
            value
        ));

        let wait_gas = get_last_message_id();

        run_to_next_block(None);

        assert_failed(
            wait_gas,
            ActorExecutionErrorReason::Trap(TrapExplanation::Ext(ExtError::Wait(
                WaitError::NotEnoughGas,
            ))),
        );

        // Command::WaitFor case no gas.
        let payload = Command::Wait(WaitSubcommand::WaitFor(10)).encode();
        let wl_gas = 0;
        let value = 0;

        let gas_info = Gear::calculate_gas_info(
            USER_1.into_origin(),
            HandleKind::Handle(program_id),
            payload.clone(),
            value,
            false,
            true,
        )
        .expect("calculate_gas_info failed");

        assert!(gas_info.waited);

        assert_ok!(Gear::send_message(
            RuntimeOrigin::signed(USER_1),
            program_id,
            payload,
            gas_info.burned + wl_gas + system_reservation,
            value
        ));

        let wait_for_gas = get_last_message_id();

        run_to_next_block(None);

        assert_failed(
            wait_for_gas,
            ActorExecutionErrorReason::Trap(TrapExplanation::Ext(ExtError::Wait(
                WaitError::NotEnoughGas,
            ))),
        );

        // Command::WaitUpTo case no gas.
        let payload = Command::Wait(WaitSubcommand::WaitUpTo(10)).encode();
        let wl_gas = 0;
        let value = 0;

        let gas_info = Gear::calculate_gas_info(
            USER_1.into_origin(),
            HandleKind::Handle(program_id),
            payload.clone(),
            value,
            false,
            true,
        )
        .expect("calculate_gas_info failed");

        assert!(gas_info.waited);

        assert_ok!(Gear::send_message(
            RuntimeOrigin::signed(USER_1),
            program_id,
            payload,
            gas_info.burned + wl_gas + system_reservation,
            value
        ));

        let wait_up_to_gas = get_last_message_id();

        run_to_next_block(None);

        assert_failed(
            wait_up_to_gas,
            ActorExecutionErrorReason::Trap(TrapExplanation::Ext(ExtError::Wait(
                WaitError::NotEnoughGas,
            ))),
        );

        // Command::WaitFor case invalid argument.
        let payload = Command::Wait(WaitSubcommand::WaitFor(0)).encode();
        let wl_gas = 10_000;
        let value = 0;

        let gas_info = Gear::calculate_gas_info(
            USER_1.into_origin(),
            HandleKind::Handle(program_id),
            // Hack to avoid calculating gas info fail.
            Command::Wait(WaitSubcommand::WaitFor(1)).encode(),
            value,
            false,
            true,
        )
        .expect("calculate_gas_info failed");

        assert!(gas_info.waited);

        assert_ok!(Gear::send_message(
            RuntimeOrigin::signed(USER_1),
            program_id,
            payload,
            gas_info.burned + wl_gas + system_reservation,
            value
        ));

        let wait_for_arg = get_last_message_id();

        run_to_next_block(None);

        assert_failed(
            wait_for_arg,
            ActorExecutionErrorReason::Trap(TrapExplanation::Ext(ExtError::Wait(
                WaitError::InvalidArgument,
            ))),
        );

        // Command::WaitUpTo case invalid argument.
        let payload = Command::Wait(WaitSubcommand::WaitUpTo(0)).encode();
        let wl_gas = 10_000;
        let value = 0;

        let gas_info = Gear::calculate_gas_info(
            USER_1.into_origin(),
            HandleKind::Handle(program_id),
            // Hack to avoid calculating gas info fail.
            Command::Wait(WaitSubcommand::WaitUpTo(1)).encode(),
            value,
            false,
            true,
        )
        .expect("calculate_gas_info failed");

        assert!(gas_info.waited);

        assert_ok!(Gear::send_message(
            RuntimeOrigin::signed(USER_1),
            program_id,
            payload,
            gas_info.burned + wl_gas + system_reservation,
            value
        ));

        let wait_up_to_arg = get_last_message_id();

        run_to_next_block(None);

        assert_failed(
            wait_up_to_arg,
            ActorExecutionErrorReason::Trap(TrapExplanation::Ext(ExtError::Wait(
                WaitError::InvalidArgument,
            ))),
        );
    });
}

#[test]
fn wait_after_reply() {
    use demo_waiter::{Command, WaitSubcommand, WASM_BINARY};

    let test = |subcommand: WaitSubcommand| {
        new_test_ext().execute_with(|| {
            log::debug!("{subcommand:?}");

            assert_ok!(Gear::upload_program(
                RuntimeOrigin::signed(USER_1),
                WASM_BINARY.to_vec(),
                DEFAULT_SALT.to_vec(),
                EMPTY_PAYLOAD.to_vec(),
                100_000_000u64,
                0u128
            ));

            let program_id = get_last_program_id();

            run_to_next_block(None);
            assert!(Gear::is_active(program_id));

            assert_ok!(Gear::send_message(
                RuntimeOrigin::signed(USER_1),
                program_id,
                Command::ReplyAndWait(subcommand).encode(),
                BlockGasLimitOf::<Test>::get(),
                0
            ));

            let message_id = utils::get_last_message_id();

            run_to_next_block(None);
            assert_failed(
                message_id,
                ActorExecutionErrorReason::Trap(TrapExplanation::Ext(ExtError::Wait(
                    WaitError::WaitAfterReply,
                ))),
            );
        });
    };

    init_logger();
    test(WaitSubcommand::Wait);
    test(WaitSubcommand::WaitFor(15));
    test(WaitSubcommand::WaitUpTo(15));
}

// TODO:
//
// introduce new tests for this in #1485
#[test]
fn test_requeue_after_wait_for_timeout() {
    use demo_waiter::{Command, WASM_BINARY};

    init_logger();
    new_test_ext().execute_with(|| {
        assert_ok!(Gear::upload_program(
            RuntimeOrigin::signed(USER_1),
            WASM_BINARY.to_vec(),
            DEFAULT_SALT.to_vec(),
            EMPTY_PAYLOAD.to_vec(),
            100_000_000u64,
            0u128
        ));

        let program_id = get_last_program_id();

        run_to_next_block(None);

        let duration = 10;
        let payload = Command::SendAndWaitFor(duration, USER_1.into()).encode();
        assert_ok!(Gear::send_message(
            RuntimeOrigin::signed(USER_1),
            program_id,
            payload,
            10_000_000_000,
            0,
        ));

        // Fast forward blocks.
        let message_id = get_last_message_id();
        run_to_next_block(None);
        let now = System::block_number();

        System::set_block_number(duration + now - 1);
        Gear::set_block_number(duration + now - 1);

        // Clean previous events and mailbox.
        System::reset_events();
        MailboxOf::<Test>::clear();
        run_to_next_block(None);

        // `MessageWoken` dispatched.
        System::assert_has_event(MockRuntimeEvent::Gear(Event::MessageWoken {
            id: message_id,
            reason: Reason::Runtime(MessageWokenRuntimeReason::WakeCalled),
        }));

        // Message waited again.
        System::assert_has_event(MockRuntimeEvent::Gear(Event::MessageWaited {
            id: message_id,
            origin: None,
            reason: Reason::Runtime(MessageWaitedRuntimeReason::WaitForCalled),
            expiration: 23,
        }));

        // Message processed.
        assert_eq!(get_last_mail(USER_1).payload_bytes(), b"ping");
    })
}

#[test]
fn test_sending_waits() {
    use demo_waiter::{Command, WASM_BINARY};

    init_logger();
    new_test_ext().execute_with(|| {
        // utils
        let expiration = |duration: u32| -> BlockNumberFor<Test> {
            System::block_number().saturating_add(duration.unique_saturated_into())
        };

        // upload program
        assert_ok!(Gear::upload_program(
            RuntimeOrigin::signed(USER_1),
            WASM_BINARY.to_vec(),
            DEFAULT_SALT.to_vec(),
            EMPTY_PAYLOAD.to_vec(),
            20_000_000_000u64,
            0u128
        ));

        let program_id = get_last_program_id();

        run_to_next_block(None);

        // Case 1 - `Command::SendFor`
        //
        // Send message and then wait_for.
        let duration = 5;
        let payload = Command::SendFor(USER_1.into(), duration).encode();

        assert_ok!(Gear::send_message(
            RuntimeOrigin::signed(USER_1),
            program_id,
            payload,
            25_000_000_000,
            0,
        ));

        let wait_for = get_last_message_id();
        run_to_next_block(None);

        assert_eq!(get_waitlist_expiration(wait_for), expiration(duration));

        // Case 2 - `Command::SendUpTo`
        //
        // Send message and then wait_up_to.
        let duration = 10;
        let payload = Command::SendUpTo(USER_1.into(), duration).encode();
        assert_ok!(Gear::send_message(
            RuntimeOrigin::signed(USER_1),
            program_id,
            payload,
            25_000_000_000,
            0,
        ));

        let wait_no_more = get_last_message_id();
        run_to_next_block(None);

        assert_eq!(get_waitlist_expiration(wait_no_more), expiration(duration));

        // Case 3 - `Command::SendUpToWait`
        //
        // Send message and then wait no_more, wake, wait no_more again.
        let duration = 10;
        let payload = Command::SendUpToWait(USER_2.into(), duration).encode();
        assert_ok!(Gear::send_message(
            RuntimeOrigin::signed(USER_1),
            program_id,
            payload,
            30_000_000_000,
            0,
        ));

        let wait_wait = get_last_message_id();
        run_to_next_block(None);
        assert_eq!(get_waitlist_expiration(wait_wait), expiration(duration));

        let reply_to_id = MailboxOf::<Test>::iter_key(USER_2)
            .next()
            .map(|(msg, _bn)| msg.id())
            .expect("Element should be");

        // wake `wait_wait`
        assert_ok!(Gear::send_reply(
            RuntimeOrigin::signed(USER_2),
            reply_to_id,
            vec![],
            10_000_000_000,
            0,
        ));

        run_to_next_block(None);

        assert_eq!(
            get_waitlist_expiration(wait_wait),
            expiration(demo_waiter::default_wait_up_to_duration())
        );
    });
}

#[test]
fn test_wait_timeout() {
    use demo_wait_timeout::{Command, WASM_BINARY};

    init_logger();
    new_test_ext().execute_with(|| {
        // upload program
        assert_ok!(Gear::upload_program(
            RuntimeOrigin::signed(USER_1),
            WASM_BINARY.to_vec(),
            DEFAULT_SALT.to_vec(),
            EMPTY_PAYLOAD.to_vec(),
            10_000_000u64,
            0u128
        ));

        let program_id = get_last_program_id();
        run_to_next_block(None);

        // `Command::SendTimeout`
        //
        // Emits error when locks are timeout
        let duration = 10;
        let payload = Command::SendTimeout(USER_1.into(), duration).encode();
        assert_ok!(Gear::send_message(
            RuntimeOrigin::signed(USER_1),
            program_id,
            payload,
            10_000_000_000,
            0,
        ));

        run_to_next_block(None);
        let now = System::block_number();
        let target = duration + now - 1;

        // Try waking the processed message.
        assert_ok!(Gear::send_message(
            RuntimeOrigin::signed(USER_1),
            program_id,
            Command::Wake.encode(),
            10_000_000,
            0,
        ));

        run_to_next_block(None);
        System::set_block_number(target);
        Gear::set_block_number(target);
        System::reset_events();
        run_to_next_block(None);

        // Timeout still works.
        assert!(MailboxOf::<Test>::iter_key(USER_1)
            .any(|(msg, _bn)| msg.payload_bytes().to_vec() == b"timeout"));
    })
}

#[test]
fn test_join_wait_timeout() {
    use demo_wait_timeout::{Command, WASM_BINARY};

    init_logger();
    new_test_ext().execute_with(|| {
        assert_ok!(Gear::upload_program(
            RuntimeOrigin::signed(USER_1),
            WASM_BINARY.to_vec(),
            DEFAULT_SALT.to_vec(),
            EMPTY_PAYLOAD.to_vec(),
            10_000_000u64,
            0u128
        ));

        let program_id = get_last_program_id();
        run_to_next_block(None);

        // Join two waited messages, futures complete at
        // the same time when both of them are finished.
        let duration_a = 5;
        let duration_b = 10;
        let payload = Command::JoinTimeout(USER_1.into(), duration_a, duration_b).encode();
        assert_ok!(Gear::send_message(
            RuntimeOrigin::signed(USER_1),
            program_id,
            payload,
            10_000_000_000,
            0,
        ));

        run_to_next_block(None);

        // Run to each of the targets and check if we can get the timeout result.
        let now = System::block_number();
        let targets = [duration_a, duration_b].map(|target| target + now - 1);
        let run_to_target = |target: BlockNumber| {
            System::set_block_number(target);
            Gear::set_block_number(target);
            run_to_next_block(None);
        };

        // Run to the end of the first duration.
        //
        // The timeout message has not been triggered yet.
        run_to_target(targets[0]);
        assert!(!MailboxOf::<Test>::iter_key(USER_1)
            .any(|(msg, _bn)| msg.payload_bytes().to_vec() == b"timeout"));

        // Run to the end of the second duration.
        //
        // The timeout message has been triggered.
        run_to_target(targets[1]);
        assert!(MailboxOf::<Test>::iter_key(USER_1)
            .any(|(msg, _bn)| msg.payload_bytes().to_vec() == b"timeout"));
    })
}

#[test]
fn test_select_wait_timeout() {
    use demo_wait_timeout::{Command, WASM_BINARY};

    init_logger();
    new_test_ext().execute_with(|| {
        assert_ok!(Gear::upload_program(
            RuntimeOrigin::signed(USER_1),
            WASM_BINARY.to_vec(),
            DEFAULT_SALT.to_vec(),
            EMPTY_PAYLOAD.to_vec(),
            10_000_000u64,
            0u128
        ));

        let program_id = get_last_program_id();
        run_to_next_block(None);

        // Select from two waited messages, futures complete at
        // the same time when one of them getting failed.
        let duration_a = 5;
        let duration_b = 10;
        let payload = Command::SelectTimeout(USER_1.into(), duration_a, duration_b).encode();
        assert_ok!(Gear::send_message(
            RuntimeOrigin::signed(USER_1),
            program_id,
            payload,
            10_000_000_000,
            0,
        ));

        run_to_next_block(None);

        // Run to the end of the first duration.
        //
        // The timeout message has been triggered.
        let now = System::block_number();
        let target = duration_a + now - 1;
        System::set_block_number(target);
        Gear::set_block_number(target);
        run_to_next_block(None);

        assert!(MailboxOf::<Test>::iter_key(USER_1)
            .any(|(msg, _bn)| msg.payload_bytes().to_vec() == b"timeout"));
    })
}

#[test]
fn test_wait_lost() {
    use demo_wait_timeout::{Command, WASM_BINARY};

    init_logger();
    new_test_ext().execute_with(|| {
        assert_ok!(Gear::upload_program(
            RuntimeOrigin::signed(USER_1),
            WASM_BINARY.to_vec(),
            DEFAULT_SALT.to_vec(),
            EMPTY_PAYLOAD.to_vec(),
            10_000_000u64,
            0u128
        ));

        let program_id = get_last_program_id();
        run_to_next_block(None);

        let duration_a = 5;
        let duration_b = 10;
        let payload = Command::WaitLost(USER_1.into()).encode();
        assert_ok!(Gear::send_message(
            RuntimeOrigin::signed(USER_1),
            program_id,
            payload,
            10_000_000_000,
            0,
        ));

        run_to_next_block(None);

        assert!(MailboxOf::<Test>::iter_key(USER_1).any(|(msg, _bn)| {
            if msg.payload_bytes() == b"ping" {
                assert_ok!(Gear::send_reply(
                    RuntimeOrigin::signed(USER_1),
                    msg.id(),
                    b"ping".to_vec(),
                    100_000_000,
                    0
                ));

                true
            } else {
                false
            }
        }));

        let now = System::block_number();
        let targets = [duration_a, duration_b].map(|target| target + now - 1);
        let run_to_target = |target: BlockNumber| {
            System::set_block_number(target);
            Gear::set_block_number(target);
            run_to_next_block(None);
        };

        // Run to the end of the first duration.
        //
        // The timeout message has been triggered.
        run_to_target(targets[0]);
        assert!(!MailboxOf::<Test>::iter_key(USER_1)
            .any(|(msg, _bn)| msg.payload_bytes() == b"unreachable"));

        // Run to the end of the second duration.
        //
        // The timeout message has been triggered.
        run_to_target(targets[1]);
        assert!(
            MailboxOf::<Test>::iter_key(USER_1).any(|(msg, _bn)| msg.payload_bytes() == b"timeout")
        );
        assert!(MailboxOf::<Test>::iter_key(USER_1)
            .any(|(msg, _bn)| msg.payload_bytes() == b"timeout2"));
        assert!(
            MailboxOf::<Test>::iter_key(USER_1).any(|(msg, _bn)| msg.payload_bytes() == b"success")
        );
    })
}

#[test]
fn test_message_processing_for_non_existing_destination() {
    init_logger();
    new_test_ext().execute_with(|| {
        let program_id =
            upload_program_default(USER_1, ProgramCodeKind::GreedyInit).expect("Failed to init");
        let code_hash =
            generate_code_hash(ProgramCodeKind::GreedyInit.to_bytes().as_slice()).into();
        let user_balance_before = Balances::free_balance(USER_1);

        // After running, first message will end up with init failure, so destination address won't exist.
        // However, message to that non existing address will be in message queue. So, we test that this message is not executed.
        assert_ok!(Gear::send_message(
            RuntimeOrigin::signed(USER_1),
            program_id,
            EMPTY_PAYLOAD.to_vec(),
            10_000,
            1_000
        ));

        let skipped_message_id = get_last_message_id();
        assert!(MailboxOf::<Test>::is_empty(&USER_1));

        run_to_block(2, None);

        assert_not_executed(skipped_message_id);

        // some funds may be unreserved after processing init-message
        assert!(user_balance_before <= Balances::free_balance(USER_1));

        assert!(!Gear::is_active(program_id));
        assert!(<Test as Config>::CodeStorage::exists(code_hash));
    })
}

#[test]
fn exit_locking_funds() {
    use demo_constructor::{Calls, Scheme};

    init_logger();
    new_test_ext().execute_with(|| {
        let (_init_mid, program_id) = init_constructor(Scheme::empty());

        let user_2_balance = Balances::free_balance(USER_2);

        assert!(Gear::is_initialized(program_id));

        assert_balance(program_id, 0u128, 0u128);

        let value = 1_000;

        let calls = Calls::builder().send_value(program_id.into_bytes(), [], value);
        assert_ok!(Gear::send_message(
            RuntimeOrigin::signed(USER_1),
            program_id,
            calls.encode(),
            1_000_000_000,
            value
        ));
        let message_1 = utils::get_last_message_id();

        let calls = Calls::builder().exit(<[u8; 32]>::from(USER_2.into_origin()));
        assert_ok!(Gear::send_message(
            RuntimeOrigin::signed(USER_1),
            program_id,
            calls.encode(),
            1_000_000_000,
            0
        ));
        let message_2 = utils::get_last_message_id();

        run_to_next_block(None);

        assert_succeed(message_1);
        assert_succeed(message_2);

        assert_balance(USER_2, user_2_balance + value, 0u128);
        assert_balance(program_id, 0u128, 0u128);
    });
}

#[test]
fn terminated_locking_funds() {
    use demo_init_fail_sender::WASM_BINARY;

    init_logger();
    new_test_ext().execute_with(|| {
        let GasInfo {
            min_limit: gas_spent_init,
            waited: init_waited,
            ..
        } = Gear::calculate_gas_info(
            USER_1.into_origin(),
            HandleKind::Init(WASM_BINARY.to_vec()),
            USER_3.into_origin().encode(),
            5_000,
            true,
            true,
        )
        .expect("calculate_gas_info failed");

        assert!(init_waited);

        assert_ok!(Gear::upload_code(
            RuntimeOrigin::signed(USER_1),
            WASM_BINARY.to_vec(),
        ));

        let schedule = Schedule::<Test>::default();
        let code_id = get_last_code_id();
        let code = <Test as Config>::CodeStorage::get_code(code_id)
            .expect("code should be in the storage");
        let code_length = code.code().len();
        let read_cost = DbWeightOf::<Test>::get().reads(1).ref_time();
        let module_instantiation =
            schedule.module_instantiation_per_byte.ref_time() * code_length as u64;
        let system_reservation = demo_init_fail_sender::system_reserve();
        let reply_duration = demo_init_fail_sender::reply_duration();
        let gas_for_code_len = read_cost;

        // Value which must be returned to `USER1` after init message processing complete.
        let prog_free = 4000u128;
        // Reserved value, which is sent to user in init and then we wait for reply from user.
        let prog_reserve = 1000u128;

        let locked_gas_to_wl = CostsPerBlockOf::<Test>::waitlist()
            * GasBalanceOf::<Test>::saturated_from(
                reply_duration + CostsPerBlockOf::<Test>::reserve_for(),
            );
        let gas_spent_in_wl = CostsPerBlockOf::<Test>::waitlist();
        // Value, which will be returned to init message after wake.
        let returned_from_wait_list =
            <Test as Config>::GasPrice::gas_price(locked_gas_to_wl - gas_spent_in_wl);

        // Value, which will be returned to `USER1` after init message processing complete.
        let returned_from_system_reservation =
            <Test as Config>::GasPrice::gas_price(system_reservation);

        // Additional gas for loading resources on next wake up.
        // Must be exactly equal to gas, which we must pre-charge for program execution.
        let gas_for_second_init_execution = core_processor::calculate_gas_for_program(read_cost, 0)
            + gas_for_code_len
            + core_processor::calculate_gas_for_code(
                read_cost,
                <Test as Config>::Schedule::get()
                    .db_read_per_byte
                    .ref_time(),
                code_length as u64,
            )
            + module_instantiation
            + <Test as Config>::Schedule::get()
                .memory_weights
                .static_page
                .ref_time()
                * code.static_pages().raw() as u64;

        // Because we set gas for init message second execution only for resources loading, then
        // after execution system reserved gas and sended value and price for wait list must be returned
        // to user. This is because contract will stop his execution on first wasm block, because of gas
        // limit exceeded. So, gas counter will be equal to amount of returned from wait list gas in handle reply.
        let expected_balance_difference =
            prog_free + returned_from_wait_list + returned_from_system_reservation;

        assert_ok!(Gear::create_program(
            RuntimeOrigin::signed(USER_1),
            code_id,
            DEFAULT_SALT.to_vec(),
            USER_3.into_origin().encode(),
            gas_spent_init + gas_for_second_init_execution,
            5_000u128
        ));

        let program_id = get_last_program_id();
        let message_id = get_last_message_id();

        run_to_next_block(None);

        assert!(Gear::is_active(program_id));
        assert_balance(program_id, prog_free, prog_reserve);

        let (_message_with_value, interval) = MailboxOf::<Test>::iter_key(USER_3)
            .next()
            .map(|(msg, interval)| (msg.id(), interval))
            .expect("Element should be");

        let message_to_reply = MailboxOf::<Test>::iter_key(USER_1)
            .next()
            .map(|(msg, _)| msg.id())
            .expect("Element should be");

        let GasInfo {
            min_limit: gas_spent_reply,
            ..
        } = Gear::calculate_gas_info(
            USER_1.into_origin(),
            HandleKind::Reply(message_to_reply, ReplyCode::Success(SuccessReason::Manual)),
            EMPTY_PAYLOAD.to_vec(),
            0,
            true,
            true,
        )
        .expect("calculate_gas_info failed");

        assert_ok!(Gear::send_reply(
            RuntimeOrigin::signed(USER_1),
            message_to_reply,
            EMPTY_PAYLOAD.to_vec(),
            gas_spent_reply,
            0
        ));

        let reply_id = get_last_message_id();

        let user_1_balance = Balances::free_balance(USER_1);
        let user_3_balance = Balances::free_balance(USER_3);

        run_to_next_block(None);

        assert_succeed(reply_id);
        assert_failed(
            message_id,
            ActorExecutionErrorReason::Trap(TrapExplanation::GasLimitExceeded),
        );
        assert!(Gear::is_terminated(program_id));
        assert_balance(program_id, 0u128, prog_reserve);

        let expected_balance = user_1_balance + expected_balance_difference;
        let user_1_balance = Balances::free_balance(USER_1);

        assert_eq!(user_1_balance, expected_balance);

        // Hack to fast spend blocks till expiration.
        System::set_block_number(interval.finish - 1);
        Gear::set_block_number(interval.finish - 1);

        run_to_next_block(None);

        assert!(MailboxOf::<Test>::is_empty(&USER_3));

        let extra_gas_to_mb = <Test as Config>::GasPrice::gas_price(
            CostsPerBlockOf::<Test>::mailbox()
                * GasBalanceOf::<Test>::saturated_from(CostsPerBlockOf::<Test>::reserve_for()),
        );

        assert_balance(program_id, 0u128, 0u128);
        assert_eq!(
            Balances::free_balance(USER_3),
            user_3_balance + prog_reserve
        );
        assert_eq!(
            Balances::free_balance(USER_1),
            user_1_balance + extra_gas_to_mb
        );
    });
}

#[test]
fn exit_init() {
    use demo_constructor::{demo_exit_init, WASM_BINARY};

    init_logger();
    new_test_ext().execute_with(|| {
        let code_id = CodeId::generate(WASM_BINARY);

        let (_init_mid, program_id) =
            submit_constructor_with_args(USER_1, DEFAULT_SALT, demo_exit_init::scheme(false), 0);

        let program = ProgramStorageOf::<Test>::get_program(program_id)
            .and_then(|p| ActiveProgram::try_from(p).ok())
            .expect("program should exist");
        let expected_block = program.expiration_block;
        assert!(TaskPoolOf::<Test>::contains(
            &expected_block,
            &ScheduledTask::PauseProgram(program_id)
        ));

        run_to_block(2, None);

        assert!(!Gear::is_active(program_id));
        assert!(!Gear::is_initialized(program_id));
        assert!(MailboxOf::<Test>::is_empty(&USER_1));
        assert!(!TaskPoolOf::<Test>::contains(
            &expected_block,
            &ScheduledTask::PauseProgram(program_id)
        ));

        // Program is not removed and can't be submitted again
        assert_noop!(
            Gear::create_program(
                RuntimeOrigin::signed(USER_1),
                code_id,
                DEFAULT_SALT.to_vec(),
                Vec::new(),
                2_000_000_000,
                0u128
            ),
            Error::<Test>::ProgramAlreadyExists,
        );
    })
}

#[test]
fn test_create_program_works() {
    use demo_init_wait::WASM_BINARY;

    init_logger();

    new_test_ext().execute_with(|| {
        System::reset_events();

        let code = WASM_BINARY.to_vec();
        assert_ok!(Gear::upload_code(
            RuntimeOrigin::signed(USER_1),
            code.clone(),
        ));

        // Parse wasm code.
        let schedule = <Test as Config>::Schedule::get();
        let code = Code::try_new(
            code,
            schedule.instruction_weights.version,
            |module| schedule.rules(module),
            schedule.limits.stack_height,
        )
        .expect("Code failed to load");

        let code_id = CodeId::generate(code.raw_code());
        assert_ok!(Gear::create_program(
            RuntimeOrigin::signed(USER_1),
            code_id,
            vec![],
            Vec::new(),
            // # TODO
            //
            // Calculate the gas spent after #1242.
            10_000_000_000u64,
            0u128
        ));

        let program_id = utils::get_last_program_id();

        assert!(!Gear::is_initialized(program_id));
        assert!(Gear::is_active(program_id));

        run_to_next_block(None);

        // there should be one message for the program author
        let message_id = MailboxOf::<Test>::iter_key(USER_1)
            .next()
            .map(|(msg, _bn)| msg.id())
            .expect("Element should be");
        assert_eq!(MailboxOf::<Test>::len(&USER_1), 1);

        assert_ok!(Gear::send_reply(
            RuntimeOrigin::signed(USER_1),
            message_id,
            b"PONG".to_vec(),
            // # TODO
            //
            // Calculate the gas spent after #1242.
            10_000_000_000u64,
            0,
        ));

        run_to_next_block(None);

        assert!(Gear::is_initialized(program_id));
    })
}

#[test]
fn test_create_program_no_code_hash() {
    let non_constructable_wat = r#"
    (module)
    "#;

    init_logger();
    new_test_ext().execute_with(|| {
        let factory_code = PROGRAM_FACTORY_WASM_BINARY;
        let factory_id = generate_program_id(factory_code, DEFAULT_SALT);

        let valid_code_hash = generate_code_hash(ProgramCodeKind::Default.to_bytes().as_slice());
        let invalid_prog_code_kind = ProgramCodeKind::Custom(non_constructable_wat);
        let invalid_prog_code_hash =
            generate_code_hash(invalid_prog_code_kind.to_bytes().as_slice());

        // Creating factory
        assert_ok!(Gear::upload_program(
            RuntimeOrigin::signed(USER_2),
            factory_code.to_vec(),
            DEFAULT_SALT.to_vec(),
            EMPTY_PAYLOAD.to_vec(),
            50_000_000_000,
            0,
        ));

        // Try to create a program with non existing code hash
        assert_ok!(Gear::send_message(
            RuntimeOrigin::signed(USER_1),
            factory_id,
            CreateProgram::Default.encode(),
            50_000_000_000,
            0,
        ));
        run_to_block(2, None);

        // Init and dispatch messages from the contract are dequeued, but not executed
        // 2 error replies are generated, and executed (forwarded to USER_2 mailbox).
        assert_eq!(MailboxOf::<Test>::len(&USER_2), 2);
        assert_total_dequeued(4 + 2); // +2 for upload_program/send_messages
        assert_init_success(1); // 1 for submitting factory

        System::reset_events();
        MailboxOf::<Test>::clear();

        // Try to create multiple programs with non existing code hash
        assert_ok!(Gear::send_message(
            RuntimeOrigin::signed(USER_1),
            factory_id,
            CreateProgram::Custom(vec![
                (valid_code_hash, b"salt1".to_vec(), 5_000_000_000),
                (valid_code_hash, b"salt2".to_vec(), 5_000_000_000),
                (valid_code_hash, b"salt3".to_vec(), 5_000_000_000),
            ])
            .encode(),
            100_000_000_000,
            0,
        ));
        run_to_block(3, None);

        assert_eq!(MailboxOf::<Test>::len(&USER_2), 6);
        assert_total_dequeued(12 + 1);
        assert_init_success(0);

        assert_noop!(
            Gear::upload_code(
                RuntimeOrigin::signed(USER_1),
                invalid_prog_code_kind.to_bytes(),
            ),
            Error::<Test>::ProgramConstructionFailed,
        );

        System::reset_events();
        MailboxOf::<Test>::clear();

        // Try to create with invalid code hash
        assert_ok!(Gear::send_message(
            RuntimeOrigin::signed(USER_1),
            factory_id,
            CreateProgram::Custom(vec![
                (invalid_prog_code_hash, b"salt1".to_vec(), 5_000_000_000),
                (invalid_prog_code_hash, b"salt2".to_vec(), 5_000_000_000),
                (invalid_prog_code_hash, b"salt3".to_vec(), 5_000_000_000),
            ])
            .encode(),
            100_000_000_000,
            0,
        ));

        run_to_block(4, None);

        assert_eq!(MailboxOf::<Test>::len(&USER_2), 6);
        assert_total_dequeued(12 + 1);
        assert_init_success(0);
    });
}

#[test]
fn test_create_program_simple() {
    init_logger();
    new_test_ext().execute_with(|| {
        let factory_code = PROGRAM_FACTORY_WASM_BINARY;
        let factory_id = generate_program_id(factory_code, DEFAULT_SALT);
        let child_code = ProgramCodeKind::Default.to_bytes();
        let child_code_hash = generate_code_hash(&child_code);

        // Submit the code
        assert_ok!(Gear::upload_code(RuntimeOrigin::signed(USER_1), child_code,));

        // Creating factory
        assert_ok!(Gear::upload_program(
            RuntimeOrigin::signed(USER_2),
            factory_code.to_vec(),
            DEFAULT_SALT.to_vec(),
            EMPTY_PAYLOAD.to_vec(),
            50_000_000_000,
            0,
        ));
        run_to_block(2, None);

        // Test create one successful in init program
        assert_ok!(Gear::send_message(
            RuntimeOrigin::signed(USER_1),
            factory_id,
            CreateProgram::Default.encode(),
            50_000_000_000,
            0,
        ));
        run_to_block(3, None);

        // Test create one failing in init program
        assert_ok!(Gear::send_message(
            RuntimeOrigin::signed(USER_1),
            factory_id,
            CreateProgram::Custom(
                vec![(child_code_hash, b"some_data".to_vec(), 300_000)] // too little gas
            )
            .encode(),
            10_000_000_000,
            0,
        ));
        run_to_block(4, None);

        // First extrinsic call with successful program creation dequeues and executes init and dispatch messages
        // Second extrinsic is failing one, for each message it generates replies, which are executed (4 dequeued, 2 dispatched)
        assert_total_dequeued(6 + 3 + 2); // +3 for extrinsics +2 for auto generated replies
        assert_init_success(1 + 1); // +1 for submitting factory

        System::reset_events();

        // Create multiple successful init programs
        assert_ok!(Gear::send_message(
            RuntimeOrigin::signed(USER_1),
            factory_id,
            CreateProgram::Custom(vec![
                (child_code_hash, b"salt1".to_vec(), 200_000_000),
                (child_code_hash, b"salt2".to_vec(), 200_000_000),
            ])
            .encode(),
            50_000_000_000,
            0,
        ));
        run_to_block(5, None);

        // Create multiple successful init programs
        assert_ok!(Gear::send_message(
            RuntimeOrigin::signed(USER_1),
            factory_id,
            CreateProgram::Custom(vec![
                (child_code_hash, b"salt3".to_vec(), 300_000), // too little gas
                (child_code_hash, b"salt4".to_vec(), 300_000), // too little gas
            ])
            .encode(),
            50_000_000_000,
            0,
        ));
        run_to_block(6, None);

        assert_total_dequeued(12 + 2 + 4); // +2 for extrinsics +4 for auto generated replies
        assert_init_success(2);
    })
}

#[test]
fn test_pausing_programs_works() {
    init_logger();
    new_test_ext().execute_with(|| {
        let factory_code = PROGRAM_FACTORY_WASM_BINARY;
        let factory_id = generate_program_id(factory_code, DEFAULT_SALT);
        let child_code = ProgramCodeKind::Default.to_bytes();
        let child_code_hash = generate_code_hash(&child_code);
        let child_program_id = generate_program_id(&child_code, DEFAULT_SALT);

        assert_ok!(Gear::upload_code(RuntimeOrigin::signed(USER_1), child_code,));

        assert_ok!(Gear::upload_program(
            RuntimeOrigin::signed(USER_2),
            factory_code.to_vec(),
            DEFAULT_SALT.to_vec(),
            EMPTY_PAYLOAD.to_vec(),
            50_000_000_000,
            0,
        ));

        let factory_bn = System::block_number();
        run_to_next_block(None);

        assert_ok!(Gear::send_message(
            RuntimeOrigin::signed(USER_1),
            factory_id,
            CreateProgram::Custom(vec![(
                child_code_hash,
                DEFAULT_SALT.to_vec(),
                10_000_000_000
            )])
            .encode(),
            50_000_000_000,
            0,
        ));
        run_to_next_block(None);

        let child_bn = System::block_number();

        // check that program created via extrinsic is paused
        let program = ProgramStorageOf::<Test>::get_program(factory_id)
            .and_then(|p| ActiveProgram::try_from(p).ok())
            .expect("program should exist");
        let expected_block = program.expiration_block;
        assert_eq!(
            expected_block,
            factory_bn.saturating_add(RentFreePeriodOf::<Test>::get())
        );
        assert!(TaskPoolOf::<Test>::contains(
            &expected_block,
            &ScheduledTask::PauseProgram(factory_id)
        ));

        System::set_block_number(expected_block - 1);
        Gear::set_block_number(expected_block - 1);

        run_to_next_block(None);

        assert!(!ProgramStorageOf::<Test>::program_exists(factory_id));
        assert!(ProgramStorageOf::<Test>::paused_program_exists(&factory_id));
        assert!(Gear::program_exists(factory_id));

        // check that program created via syscall is paused
        let program = ProgramStorageOf::<Test>::get_program(child_program_id)
            .and_then(|p| ActiveProgram::try_from(p).ok())
            .expect("program should exist");
        let expected_block = program.expiration_block;
        assert_eq!(
            expected_block,
            child_bn.saturating_add(RentFreePeriodOf::<Test>::get())
        );
        assert!(TaskPoolOf::<Test>::contains(
            &expected_block,
            &ScheduledTask::PauseProgram(child_program_id)
        ));

        System::set_block_number(expected_block - 1);
        Gear::set_block_number(expected_block - 1);

        run_to_next_block(None);

        assert!(!ProgramStorageOf::<Test>::program_exists(child_program_id));
        assert!(ProgramStorageOf::<Test>::paused_program_exists(
            &child_program_id
        ));
        assert!(Gear::program_exists(child_program_id));
    })
}

#[test]
fn resume_session_init_works() {
    init_logger();
    new_test_ext().execute_with(|| {
        let program_id = {
            let res = upload_program_default(USER_2, ProgramCodeKind::Default);
            assert_ok!(res);
            res.expect("submit result was asserted")
        };

        run_to_next_block(None);

        assert!(!ProgramStorageOf::<Test>::paused_program_exists(
            &program_id
        ));

        // attempt to resume an active program should fail
        assert_err!(
            Gear::resume_session_init(
                RuntimeOrigin::signed(USER_1),
                program_id,
                Default::default(),
                Default::default(),
            ),
            pallet_gear_program::Error::<Test>::ProgramNotFound,
        );

        let program = ProgramStorageOf::<Test>::get_program(program_id)
            .and_then(|p| ActiveProgram::try_from(p).ok())
            .expect("program should exist");
        let expected_block = program.expiration_block;

        System::set_block_number(expected_block - 1);
        Gear::set_block_number(expected_block - 1);

        run_to_next_block(None);

        assert!(ProgramStorageOf::<Test>::paused_program_exists(&program_id));

        assert_ok!(Gear::resume_session_init(
            RuntimeOrigin::signed(USER_1),
            program_id,
            Default::default(),
            Default::default(),
        ));

        let (session_id, session_end_block, resume_program_id, _) = get_last_session();
        assert_eq!(resume_program_id, program_id);
        assert_eq!(
            session_end_block,
            Gear::block_number().saturating_add(ResumeSessionDurationOf::<Test>::get())
        );

        assert!(TaskPoolOf::<Test>::contains(
            &session_end_block,
            &ScheduledTask::RemoveResumeSession(session_id)
        ));

        // another user can start resume session
        assert_ok!(Gear::resume_session_init(
            RuntimeOrigin::signed(USER_2),
            program_id,
            Default::default(),
            Default::default(),
        ));

        let (session_id_2, ..) = get_last_session();
        assert_ne!(session_id, session_id_2);

        // user is able to start several resume sessions
        assert_ok!(Gear::resume_session_init(
            RuntimeOrigin::signed(USER_2),
            program_id,
            Default::default(),
            Default::default(),
        ));

        let (session_id_3, ..) = get_last_session();
        assert_ne!(session_id, session_id_3);
        assert_ne!(session_id_2, session_id_3);

        System::set_block_number(session_end_block - 1);
        Gear::set_block_number(session_end_block - 1);

        run_to_next_block(None);

        // the session should be removed since it wasn't finished
        assert!(!TaskPoolOf::<Test>::contains(
            &session_end_block,
            &ScheduledTask::RemoveResumeSession(session_id)
        ));

        assert!(ProgramStorageOf::<Test>::paused_program_exists(&program_id));
    })
}

#[test]
fn resume_session_push_works() {
    init_logger();
    new_test_ext().execute_with(|| {
        use demo_btree::Request;

        let code = demo_btree::WASM_BINARY;
        let program_id = generate_program_id(code, DEFAULT_SALT);

        assert_ok!(Gear::upload_program(
            RuntimeOrigin::signed(USER_2),
            code.to_vec(),
            DEFAULT_SALT.to_vec(),
            EMPTY_PAYLOAD.to_vec(),
            50_000_000_000,
            0,
        ));

        let request = Request::Insert(0, 1).encode();
        assert_ok!(Gear::send_message(
            RuntimeOrigin::signed(USER_1),
            program_id,
            request,
            1_000_000_000,
            0
        ));

        run_to_next_block(None);

        let program = ProgramStorageOf::<Test>::get_program(program_id)
            .and_then(|p| ActiveProgram::try_from(p).ok())
            .expect("program should exist");
        let expected_block = program.expiration_block;

        let memory_pages = ProgramStorageOf::<Test>::get_program_data_for_pages(
            program_id,
            program.pages_with_data.iter(),
        )
        .unwrap();

        System::set_block_number(expected_block - 1);
        Gear::set_block_number(expected_block - 1);

        run_to_next_block(None);

        assert!(ProgramStorageOf::<Test>::paused_program_exists(&program_id));

        assert_ok!(Gear::resume_session_init(
            RuntimeOrigin::signed(USER_1),
            program_id,
            Default::default(),
            Default::default(),
        ));

        let (session_id, session_end_block, ..) = get_last_session();

        // another user may not append memory pages to the session
        assert_err!(
            Gear::resume_session_push(
                RuntimeOrigin::signed(USER_2),
                session_id,
                Default::default()
            ),
            pallet_gear_program::Error::<Test>::NotSessionOwner,
        );

        // append to inexistent session fails
        assert_err!(
            Gear::resume_session_push(
                RuntimeOrigin::signed(USER_1),
                session_id.wrapping_add(1),
                Default::default()
            ),
            pallet_gear_program::Error::<Test>::ResumeSessionNotFound,
        );

        assert_ok!(Gear::resume_session_push(
            RuntimeOrigin::signed(USER_1),
            session_id,
            memory_pages.clone().into_iter().collect()
        ));
        assert_eq!(
            ProgramStorageOf::<Test>::resume_session_page_count(&session_id).unwrap(),
            memory_pages.len() as u32
        );

        System::set_block_number(session_end_block - 1);
        Gear::set_block_number(session_end_block - 1);

        run_to_next_block(None);

        assert_err!(
            Gear::resume_session_push(
                RuntimeOrigin::signed(USER_1),
                session_id,
                memory_pages.into_iter().collect()
            ),
            pallet_gear_program::Error::<Test>::ResumeSessionNotFound,
        );
        assert!(ProgramStorageOf::<Test>::resume_session_page_count(&session_id).is_none());
        assert!(ProgramStorageOf::<Test>::get_program_data_for_pages(
            program_id,
            program.pages_with_data.iter(),
        )
        .is_err());

        assert!(ProgramStorageOf::<Test>::paused_program_exists(&program_id));
    })
}

#[test]
fn resume_program_works() {
    init_logger();
    new_test_ext().execute_with(|| {
        use demo_btree::{Reply, Request};

        let code = demo_btree::WASM_BINARY;
        let program_id = generate_program_id(code, DEFAULT_SALT);

        assert_ok!(Gear::upload_program(
            RuntimeOrigin::signed(USER_1),
            code.to_vec(),
            DEFAULT_SALT.to_vec(),
            EMPTY_PAYLOAD.to_vec(),
            50_000_000_000,
            0,
        ));

        let request = Request::Insert(0, 1).encode();
        assert_ok!(Gear::send_message(
            RuntimeOrigin::signed(USER_1),
            program_id,
            request,
            1_000_000_000,
            0
        ));

        run_to_next_block(None);

        let program = ProgramStorageOf::<Test>::get_program(program_id)
            .and_then(|p| ActiveProgram::try_from(p).ok())
            .expect("program should exist");
        let expected_block = program.expiration_block;

        let memory_pages = ProgramStorageOf::<Test>::get_program_data_for_pages(
            program_id,
            program.pages_with_data.iter(),
        )
        .unwrap();

        System::set_block_number(expected_block - 1);
        Gear::set_block_number(expected_block - 1);

        run_to_next_block(None);

        assert!(ProgramStorageOf::<Test>::paused_program_exists(&program_id));

        let block_count = ResumeMinimalPeriodOf::<Test>::get();
        assert_ok!(Gear::resume_session_init(
            RuntimeOrigin::signed(USER_3),
            program_id,
            program.allocations.clone(),
            CodeId::from_origin(program.code_hash),
        ));

        let (session_id, session_end_block, ..) = get_last_session();

        // start another session
        assert_ok!(Gear::resume_session_init(
            RuntimeOrigin::signed(USER_2),
            program_id,
            program.allocations,
            CodeId::from_origin(program.code_hash),
        ));

        let (session_id_2, session_end_block_2, ..) = get_last_session();
        assert_ne!(session_id, session_id_2);

        assert_ok!(Gear::resume_session_push(
            RuntimeOrigin::signed(USER_3),
            session_id,
            memory_pages.into_iter().collect()
        ));

        // access to finish session by another user is denied
        assert_err!(
            Gear::resume_session_commit(RuntimeOrigin::signed(USER_1), session_id, block_count),
            pallet_gear_program::Error::<Test>::NotSessionOwner,
        );

        // attempt to resume for the amount of blocks that is less than the minimum should fail
        assert_err!(
            Gear::resume_session_commit(RuntimeOrigin::signed(USER_3), session_id, 0,),
            Error::<Test>::ResumePeriodLessThanMinimal,
        );

        // attempt to finish session with abscent binary code should fail
        assert!(<Test as Config>::CodeStorage::remove_code(
            CodeId::generate(code)
        ));
        assert_err!(
            Gear::resume_session_commit(RuntimeOrigin::signed(USER_3), session_id, block_count,),
            pallet_gear_program::Error::<Test>::ProgramCodeNotFound
        );

        // resubmit binary code
        assert_ok!(Gear::upload_code(
            RuntimeOrigin::signed(USER_1),
            code.to_vec(),
        ));

        // if user doesn't have enough funds the extrinsic should fail
        let to_reserve = Balances::free_balance(USER_3);
        CurrencyOf::<Test>::reserve(&USER_3, to_reserve).unwrap();

        assert_err!(
            Gear::resume_session_commit(RuntimeOrigin::signed(USER_3), session_id, block_count,),
            Error::<Test>::InsufficientBalance,
        );

        let _ = CurrencyOf::<Test>::unreserve(&USER_3, to_reserve);

        // successful execution
        let balance_before = Balances::free_balance(BLOCK_AUTHOR);
        assert_ok!(Gear::resume_session_commit(
            RuntimeOrigin::signed(USER_3),
            session_id,
            block_count,
        ));

        let rent_fee = Gear::rent_fee_for(block_count);
        assert_eq!(
            Balances::free_balance(BLOCK_AUTHOR),
            rent_fee + balance_before
        );

        assert!(!TaskPoolOf::<Test>::contains(
            &session_end_block,
            &ScheduledTask::RemoveResumeSession(session_id)
        ));

        let program_change = match get_last_event() {
            MockRuntimeEvent::Gear(Event::ProgramChanged { id, change }) => {
                assert_eq!(id, program_id);

                change
            }
            _ => unreachable!(),
        };
        let expiration_block = match program_change {
            ProgramChangeKind::Active { expiration } => expiration,
            _ => unreachable!(),
        };
        assert!(TaskPoolOf::<Test>::contains(
            &expiration_block,
            &ScheduledTask::PauseProgram(program_id)
        ));

        let program = ProgramStorageOf::<Test>::get_program(program_id)
            .and_then(|p| ActiveProgram::try_from(p).ok())
            .expect("program should exist");
        assert_eq!(program.expiration_block, expiration_block);

        // finishing the second session should succeed too.
        // In the same time the user isn't charged
        let balance_before = Balances::free_balance(BLOCK_AUTHOR);
        assert_ok!(Gear::resume_session_commit(
            RuntimeOrigin::signed(USER_2),
            session_id_2,
            block_count,
        ));

        assert_eq!(Balances::free_balance(BLOCK_AUTHOR), balance_before);

        assert!(!TaskPoolOf::<Test>::contains(
            &session_end_block_2,
            &ScheduledTask::RemoveResumeSession(session_id_2)
        ));

        // finish inexistent session fails
        assert_err!(
            Gear::resume_session_commit(RuntimeOrigin::signed(USER_1), session_id, block_count),
            pallet_gear_program::Error::<Test>::ResumeSessionNotFound,
        );

        // check that program operates properly after it was resumed
        run_to_next_block(None);

        System::reset_events();

        let request = Request::List.encode();
        assert_ok!(Gear::send_message(
            RuntimeOrigin::signed(USER_1),
            program_id,
            request,
            1_000_000_000,
            0
        ));

        run_to_next_block(None);

        let message = maybe_any_last_message().expect("message to user should be sent");
        let reply = Reply::decode(&mut message.payload_bytes()).unwrap();
        assert!(matches!(reply, Reply::List(vec) if vec == vec![(0, 1)]));
    })
}

#[test]
fn test_no_messages_to_paused_program() {
    init_logger();
    new_test_ext().execute_with(|| {
        let code = demo_wait_wake::WASM_BINARY;
        let program_id = generate_program_id(code, DEFAULT_SALT);

        assert_ok!(Gear::upload_program(
            RuntimeOrigin::signed(USER_2),
            code.to_vec(),
            DEFAULT_SALT.to_vec(),
            EMPTY_PAYLOAD.to_vec(),
            50_000_000_000,
            0,
        ));
        run_to_next_block(None);

        assert_ok!(Gear::send_message(
            RuntimeOrigin::signed(USER_1),
            program_id,
            demo_wait_wake::Request::EchoWait(10).encode(),
            50_000_000_000,
            0,
        ));
        run_to_next_block(None);

        let program = ProgramStorageOf::<Test>::get_program(program_id)
            .and_then(|p| ActiveProgram::try_from(p).ok())
            .expect("program should exist");
        let expected_block = program.expiration_block;

        System::set_block_number(expected_block - 1);
        Gear::set_block_number(expected_block - 1);

        run_to_next_block(None);

        assert!(WaitlistOf::<Test>::iter_key(program_id).next().is_none());
    })
}

#[test]
fn reservations_cleaned_in_paused_program() {
    use demo_reserve_gas::InitAction;

    init_logger();
    new_test_ext().execute_with(|| {
        let expiration_block = RentFreePeriodOf::<Test>::get() + 10;
        assert_ok!(Gear::upload_program(
            RuntimeOrigin::signed(USER_1),
            demo_reserve_gas::WASM_BINARY.to_vec(),
            DEFAULT_SALT.to_vec(),
            InitAction::Normal(vec![(50_000, expiration_block), (25_000, expiration_block),])
                .encode(),
            50_000_000_000,
            0,
        ));

        let program_id = get_last_program_id();

        run_to_next_block(None);

        assert!(Gear::is_initialized(program_id));

        let map = get_reservation_map(program_id).unwrap();

        for (rid, slot) in &map {
            assert!(TaskPoolOf::<Test>::contains(
                &BlockNumberFor::<Test>::saturated_from(slot.finish),
                &ScheduledTask::RemoveGasReservation(program_id, *rid)
            ));
            assert!(GasHandlerOf::<Test>::get_limit_node(*rid).is_ok());
        }

        let program = ProgramStorageOf::<Test>::get_program(program_id)
            .and_then(|p| ActiveProgram::try_from(p).ok())
            .expect("program should exist");
        let expected_block = program.expiration_block;

        System::set_block_number(expected_block - 1);
        Gear::set_block_number(expected_block - 1);

        run_to_next_block(None);

        assert!(ProgramStorageOf::<Test>::paused_program_exists(&program_id));

        for (rid, slot) in &map {
            assert!(!TaskPoolOf::<Test>::contains(
                &BlockNumberFor::<Test>::saturated_from(slot.finish),
                &ScheduledTask::RemoveGasReservation(program_id, *rid)
            ));
            assert_err!(
                GasHandlerOf::<Test>::get_limit_node(*rid),
                pallet_gear_gas::Error::<Test>::NodeNotFound
            );
        }
    });
}

#[test]
fn uninitialized_program_terminates_on_pause() {
    use demo_reserve_gas::InitAction;

    init_logger();
    new_test_ext().execute_with(|| {
        assert_ok!(Gear::upload_program(
            RuntimeOrigin::signed(USER_1),
            demo_reserve_gas::WASM_BINARY.to_vec(),
            DEFAULT_SALT.to_vec(),
            InitAction::Wait.encode(),
            50_000_000_000,
            0,
        ));

        let program_id = get_last_program_id();

        run_to_next_block(None);

        assert_ok!(Gear::send_message(
            RuntimeOrigin::signed(USER_1),
            program_id,
            b"0123456789".to_vec(),
            50_000_000_000,
            0,
        ));

        run_to_next_block(None);

        assert!(WaitlistOf::<Test>::iter_key(program_id).next().is_some());

        let map = get_reservation_map(program_id).unwrap();

        for (rid, slot) in &map {
            assert!(TaskPoolOf::<Test>::contains(
                &BlockNumberFor::<Test>::saturated_from(slot.finish),
                &ScheduledTask::RemoveGasReservation(program_id, *rid)
            ));
            assert!(GasHandlerOf::<Test>::get_limit_node(*rid).is_ok());
        }

        let program = ProgramStorageOf::<Test>::get_program(program_id)
            .and_then(|p| ActiveProgram::try_from(p).ok())
            .expect("program should exist");
        let expected_block = program.expiration_block;

        System::set_block_number(expected_block - 1);
        Gear::set_block_number(expected_block - 1);

        run_to_next_block(None);

        assert!(Gear::is_terminated(program_id));

        for (rid, slot) in &map {
            assert!(!TaskPoolOf::<Test>::contains(
                &BlockNumberFor::<Test>::saturated_from(slot.finish),
                &ScheduledTask::RemoveGasReservation(program_id, *rid)
            ));
            assert_err!(
                GasHandlerOf::<Test>::get_limit_node(*rid),
                pallet_gear_gas::Error::<Test>::NodeNotFound
            );
        }

        assert!(WaitlistOf::<Test>::iter_key(program_id).next().is_none());
        assert!(ProgramStorageOf::<Test>::waiting_init_get_messages(program_id).is_empty());
        for page in program.pages_with_data.iter() {
            assert_err!(
                ProgramStorageOf::<Test>::get_program_data_for_pages(
                    program_id,
                    Some(*page).iter()
                ),
                pallet_gear_program::Error::<Test>::CannotFindDataForPage
            );
        }
    });
}

#[test]
fn pay_program_rent_syscall_works() {
    use test_syscalls::{Kind, PAY_PROGRAM_RENT_EXPECT};

    init_logger();
    new_test_ext().execute_with(|| {
        let pay_rent_id = generate_program_id(TEST_SYSCALLS_BINARY, DEFAULT_SALT);

        let program_value = 10_000_000;
        assert_ok!(Gear::upload_program(
            RuntimeOrigin::signed(USER_2),
            TEST_SYSCALLS_BINARY.to_vec(),
            DEFAULT_SALT.to_vec(),
            pay_rent_id.into_bytes().to_vec(),
            20_000_000_000,
            program_value,
        ));

        run_to_next_block(None);

        let program = ProgramStorageOf::<Test>::get_program(pay_rent_id)
            .and_then(|p| ActiveProgram::try_from(p).ok())
            .expect("program should exist");
        let old_block = program.expiration_block;

        let block_count = 2_000u32;
        let rent = RentCostPerBlockOf::<Test>::get() * u128::from(block_count);
        assert_ok!(Gear::send_message(
            RuntimeOrigin::signed(USER_2),
            pay_rent_id,
            vec![Kind::PayProgramRent(
                pay_rent_id.into_origin().into(),
                rent,
                None
            )]
            .encode(),
            20_000_000_000,
            0,
        ));

        run_to_next_block(None);

        let program = ProgramStorageOf::<Test>::get_program(pay_rent_id)
            .and_then(|p| ActiveProgram::try_from(p).ok())
            .expect("program should exist");
        let expiration_block = program.expiration_block;
        assert_eq!(
            old_block + BlockNumberFor::<Test>::saturated_from(block_count),
            expiration_block
        );

        // attempt to pay rent for not existing program
        let pay_rent_account_id = AccountId::from_origin(pay_rent_id.into_origin());
        let balance_before = Balances::free_balance(pay_rent_account_id);

        assert_ok!(Gear::send_message(
            RuntimeOrigin::signed(USER_2),
            pay_rent_id,
            vec![Kind::PayProgramRent([0u8; 32], rent, None)].encode(),
            20_000_000_000,
            0,
        ));

        run_to_next_block(None);

        assert_eq!(balance_before, Balances::free_balance(pay_rent_account_id));

        // try to pay greater rent than available value
        assert_ok!(Gear::send_message(
            RuntimeOrigin::signed(USER_2),
            pay_rent_id,
            vec![Kind::PayProgramRent(
                pay_rent_id.into_origin().into(),
                program_value,
                None
            )]
            .encode(),
            20_000_000_000,
            0,
        ));

        let message_id = get_last_message_id();

        run_to_next_block(None);

        let error_text = if cfg!(any(feature = "debug", debug_assertions)) {
            format!(
                "{PAY_PROGRAM_RENT_EXPECT}: {:?}",
                TrapExplanation::Ext(ExtError::Execution(ExecutionError::NotEnoughValueForRent {
                    rent: program_value,
                    value_left: balance_before
                }))
            )
        } else {
            String::from("no info")
        };

        assert_failed(
            message_id,
            ActorExecutionErrorReason::Trap(TrapExplanation::Panic(error_text.into())),
        );

        assert_eq!(balance_before, Balances::free_balance(pay_rent_account_id));
        let program = ProgramStorageOf::<Test>::get_program(pay_rent_id)
            .and_then(|p| ActiveProgram::try_from(p).ok())
            .expect("program should exist");
        assert_eq!(expiration_block, program.expiration_block);

        // try to pay for more than u32::MAX blocks
        assert_ok!(Gear::send_message(
            RuntimeOrigin::signed(USER_2),
            pay_rent_id,
            vec![
                Kind::PayProgramRent(
                    pay_rent_id.into_origin().into(),
                    Gear::rent_fee_for(1),
                    None
                ),
                Kind::PayProgramRent(
                    pay_rent_id.into_origin().into(),
                    Gear::rent_fee_for(u32::MAX),
                    None
                )
            ]
            .encode(),
            20_000_000_000,
            Gear::rent_fee_for(u32::MAX),
        ));

        let message_id = get_last_message_id();

        run_to_next_block(None);

        let error_text = if cfg!(any(feature = "debug", debug_assertions)) {
            format!(
                "{PAY_PROGRAM_RENT_EXPECT}: {:?}",
                TrapExplanation::Ext(ExtError::Execution(ExecutionError::MaximumBlockCountPaid))
            )
        } else {
            String::from("no info")
        };
        assert_failed(
            message_id,
            ActorExecutionErrorReason::Trap(TrapExplanation::Panic(error_text.into())),
        );

        // pay maximum possible rent
        let block_count = u32::MAX;
        assert_ne!(expiration_block, block_count);
        let required_value = Gear::rent_fee_for(block_count - expiration_block);
        assert_ok!(Gear::send_message(
            RuntimeOrigin::signed(USER_2),
            pay_rent_id,
            vec![Kind::PayProgramRent(
                pay_rent_id.into_origin().into(),
                Gear::rent_fee_for(block_count),
                None
            )]
            .encode(),
            20_000_000_000,
            required_value,
        ));

        let message_id = get_last_message_id();

        run_to_next_block(None);

        assert_succeed(message_id);

        // we sent with the message value that is equal to rent value for (u32::MAX - expiration_block) blocks
        // so the program's balance shouldn't change.
        assert_eq!(balance_before, Balances::free_balance(pay_rent_account_id));
        let program = ProgramStorageOf::<Test>::get_program(pay_rent_id)
            .and_then(|p| ActiveProgram::try_from(p).ok())
            .expect("program should exist");
        assert_eq!(block_count, program.expiration_block);
        assert!(TaskPoolOf::<Test>::contains(
            &program.expiration_block,
            &ScheduledTask::PauseProgram(pay_rent_id)
        ));
    });
}

#[test]
fn pay_program_rent_extrinsic_works() {
    init_logger();
    new_test_ext().execute_with(|| {
        let program_id = upload_program_default(USER_2, ProgramCodeKind::Default)
            .expect("program upload should not fail");

        run_to_next_block(None);

        let program = ProgramStorageOf::<Test>::get_program(program_id)
            .and_then(|p| ActiveProgram::try_from(p).ok())
            .expect("program should exist");
        let old_block = program.expiration_block;

        assert!(TaskPoolOf::<Test>::contains(
            &old_block,
            &ScheduledTask::PauseProgram(program_id)
        ));

        let block_count = 10_000;
        let balance_before = Balances::free_balance(USER_3);
        assert_ok!(Gear::pay_program_rent(
            RuntimeOrigin::signed(USER_3),
            program_id,
            block_count
        ));

        let extrinsic_fee =
            balance_before - Balances::free_balance(USER_3) - Gear::rent_fee_for(block_count);

        run_to_next_block(None);

        let program = ProgramStorageOf::<Test>::get_program(program_id)
            .and_then(|p| ActiveProgram::try_from(p).ok())
            .expect("program should exist");
        let expiration_block = program.expiration_block;
        assert_eq!(old_block + block_count, expiration_block);

        assert!(!TaskPoolOf::<Test>::contains(
            &old_block,
            &ScheduledTask::PauseProgram(program_id)
        ));

        assert!(TaskPoolOf::<Test>::contains(
            &expiration_block,
            &ScheduledTask::PauseProgram(program_id)
        ));

        // attempt to pay rent for not existing program
        assert_err!(
            Gear::pay_program_rent(RuntimeOrigin::signed(USER_1), [0u8; 32].into(), block_count),
            pallet_gear_program::Error::<Test>::ProgramNotFound,
        );

        // attempt to pay rent that is greater than payer's balance
        let block_count = 100
            + BlockNumberFor::<Test>::saturated_from(
                Balances::free_balance(LOW_BALANCE_USER) / RentCostPerBlockOf::<Test>::get(),
            );
        assert_err!(
            Gear::pay_program_rent(
                RuntimeOrigin::signed(LOW_BALANCE_USER),
                program_id,
                block_count
            ),
            pallet::Error::<Test>::InsufficientBalance
        );

        // attempt to pay for u32::MAX blocks. Some value should be refunded because of the overflow.
        let balance_before = Balances::free_balance(USER_1);
        let block_count = u32::MAX;
        assert_ok!(Gear::pay_program_rent(
            RuntimeOrigin::signed(USER_1),
            program_id,
            block_count
        ));

        let paid_blocks = block_count - expiration_block;
        assert!(paid_blocks < block_count);
        assert_eq!(
            balance_before - extrinsic_fee - Gear::rent_fee_for(paid_blocks),
            Balances::free_balance(USER_1)
        );
    });
}

#[test]
fn test_create_program_duplicate() {
    init_logger();
    new_test_ext().execute_with(|| {
        let factory_code = PROGRAM_FACTORY_WASM_BINARY;
        let factory_id = generate_program_id(factory_code, DEFAULT_SALT);
        let child_code = ProgramCodeKind::Default.to_bytes();
        let child_code_hash = generate_code_hash(&child_code);

        // Submit the code
        assert_ok!(Gear::upload_code(
            RuntimeOrigin::signed(USER_1),
            child_code.clone(),
        ));

        // Creating factory
        assert_ok!(Gear::upload_program(
            RuntimeOrigin::signed(USER_2),
            factory_code.to_vec(),
            DEFAULT_SALT.to_vec(),
            EMPTY_PAYLOAD.to_vec(),
            20_000_000_000,
            0,
        ));
        run_to_block(2, None);

        // User creates a program
        assert_ok!(upload_program_default(USER_1, ProgramCodeKind::Default));
        run_to_block(3, None);

        // Program tries to create the same
        assert_ok!(Gear::send_message(
            RuntimeOrigin::signed(USER_1),
            factory_id,
            CreateProgram::Custom(vec![(
                child_code_hash,
                DEFAULT_SALT.to_vec(),
                2_000_000_000
            )])
            .encode(),
            20_000_000_000,
            0,
        ));
        run_to_block(4, None);

        // When duplicate try happens, init is not executed, a reply is generated and executed (+2 dequeued, +1 dispatched)
        // Concerning dispatch message, it is executed, because destination exists (+1 dispatched, +1 dequeued)
        assert_eq!(MailboxOf::<Test>::len(&USER_2), 1);
        assert_total_dequeued(3 + 3 + 1); // +3 from extrinsics (2 upload_program, 1 send_message) +1 for auto generated reply
        assert_init_success(2); // +2 from extrinsics (2 upload_program)

        System::reset_events();
        MailboxOf::<Test>::clear();

        // Create a new program from program
        assert_ok!(Gear::send_message(
            RuntimeOrigin::signed(USER_1),
            factory_id,
            CreateProgram::Custom(vec![(child_code_hash, b"salt1".to_vec(), 2_000_000_000)])
                .encode(),
            20_000_000_000,
            0,
        ));
        run_to_block(5, None);

        // Try to create the same
        assert_ok!(Gear::send_message(
            RuntimeOrigin::signed(USER_2),
            factory_id,
            CreateProgram::Custom(vec![(child_code_hash, b"salt1".to_vec(), 2_000_000_000)])
                .encode(),
            20_000_000_000,
            0,
        ));
        run_to_block(6, None);

        // First call successfully creates a program and sends a messages to it (+2 dequeued, +1 dispatched)
        // Second call will not cause init message execution, but a reply will be generated (+2 dequeued, +1 dispatched)
        // Handle message from the second call will be executed (addressed for existing destination) (+1 dequeued, +1 dispatched)
        assert_eq!(MailboxOf::<Test>::len(&USER_2), 1);
        assert_total_dequeued(5 + 2 + 3); // +2 from extrinsics (send_message) +3 for auto generated replies
        assert_init_success(1);

        assert_noop!(
            Gear::upload_program(
                RuntimeOrigin::signed(USER_1),
                child_code,
                b"salt1".to_vec(),
                EMPTY_PAYLOAD.to_vec(),
                10_000_000_000,
                0,
            ),
            Error::<Test>::ProgramAlreadyExists,
        );
    });
}

#[test]
fn test_create_program_duplicate_in_one_execution() {
    init_logger();
    new_test_ext().execute_with(|| {
        let factory_code = PROGRAM_FACTORY_WASM_BINARY;
        let factory_id = generate_program_id(factory_code, DEFAULT_SALT);

        let child_code = ProgramCodeKind::Default.to_bytes();
        let child_code_hash = generate_code_hash(&child_code);

        assert_ok!(Gear::upload_code(RuntimeOrigin::signed(USER_2), child_code,));

        // Creating factory
        assert_ok!(Gear::upload_program(
            RuntimeOrigin::signed(USER_2),
            factory_code.to_vec(),
            DEFAULT_SALT.to_vec(),
            EMPTY_PAYLOAD.to_vec(),
            2_000_000_000,
            0,
        ));
        run_to_block(2, None);

        // Try to create duplicate during one execution
        assert_ok!(Gear::send_message(
            RuntimeOrigin::signed(USER_1),
            factory_id,
            CreateProgram::Custom(vec![
                (child_code_hash, b"salt1".to_vec(), 1_000_000_000), // could be successful init
                (child_code_hash, b"salt1".to_vec(), 1_000_000_000), // duplicate
            ])
            .encode(),
            20_000_000_000,
            0,
        ));

        run_to_block(3, None);

        // Duplicate init fails the call and returns error reply to the caller, which is USER_1.
        // State roll-back is performed.
        assert_total_dequeued(2); // 2 for extrinsics
        assert_init_success(1); // 1 for creating a factory

        System::reset_events();

        // Successful child creation
        assert_ok!(Gear::send_message(
            RuntimeOrigin::signed(USER_1),
            factory_id,
            CreateProgram::Custom(vec![(child_code_hash, b"salt1".to_vec(), 1_000_000_000)])
                .encode(),
            20_000_000_000,
            0,
        ));

        run_to_block(4, None);

        assert_total_dequeued(2 + 1 + 2); // 1 for extrinsics +2 for auto generated replies
        assert_init_success(1);
    });
}

#[test]
fn test_create_program_miscellaneous() {
    // Same as ProgramCodeKind::Default, but has a different hash (init and handle method are swapped)
    // So code hash is different
    let child2_wat = r#"
    (module
        (import "env" "memory" (memory 1))
        (export "handle" (func $handle))
        (export "init" (func $init))
        (func $init)
        (func $handle)
    )
    "#;
    init_logger();
    new_test_ext().execute_with(|| {
        let factory_code = PROGRAM_FACTORY_WASM_BINARY;
        let factory_id = generate_program_id(factory_code, DEFAULT_SALT);

        let child1_code = ProgramCodeKind::Default.to_bytes();
        let child2_code = ProgramCodeKind::Custom(child2_wat).to_bytes();

        let child1_code_hash = generate_code_hash(&child1_code);
        let child2_code_hash = generate_code_hash(&child2_code);

        assert_ok!(Gear::upload_code(
            RuntimeOrigin::signed(USER_2),
            child1_code,
        ));
        assert_ok!(Gear::upload_code(
            RuntimeOrigin::signed(USER_2),
            child2_code,
        ));

        // Creating factory
        assert_ok!(Gear::upload_program(
            RuntimeOrigin::signed(USER_2),
            factory_code.to_vec(),
            DEFAULT_SALT.to_vec(),
            EMPTY_PAYLOAD.to_vec(),
            50_000_000_000,
            0,
        ));

        run_to_block(2, None);

        assert_ok!(Gear::send_message(
            RuntimeOrigin::signed(USER_1),
            factory_id,
            CreateProgram::Custom(vec![
                // one successful init with one handle message (+2 dequeued, +1 dispatched, +1 successful init)
                (child1_code_hash, b"salt1".to_vec(), 200_000_000),
                // init fail (not enough gas) and reply generated (+2 dequeued, +1 dispatched),
                // handle message is processed, but not executed, reply generated (+2 dequeued, +1 dispatched)
                (child1_code_hash, b"salt2".to_vec(), 100_000),
            ])
            .encode(),
            50_000_000_000,
            0,
        ));

        run_to_block(3, None);

        assert_ok!(Gear::send_message(
            RuntimeOrigin::signed(USER_1),
            factory_id,
            CreateProgram::Custom(vec![
                // init fail (not enough gas) and reply generated (+2 dequeued, +1 dispatched),
                // handle message is processed, but not executed, reply generated (+2 dequeued, +1 dispatched)
                (child2_code_hash, b"salt1".to_vec(), 300_000),
                // one successful init with one handle message (+2 dequeued, +1 dispatched, +1 successful init)
                (child2_code_hash, b"salt2".to_vec(), 200_000_000),
            ])
            .encode(),
            50_000_000_000,
            0,
        ));

        run_to_block(4, None);

        assert_ok!(Gear::send_message(
            RuntimeOrigin::signed(USER_2),
            factory_id,
            CreateProgram::Custom(vec![
                // duplicate in the next block: init not executed, nor the handle (because destination is terminated), replies are generated (+4 dequeue, +2 dispatched)
                (child2_code_hash, b"salt1".to_vec(), 200_000_000),
                // one successful init with one handle message (+2 dequeued, +1 dispatched, +1 successful init)
                (child2_code_hash, b"salt3".to_vec(), 200_000_000),
            ])
            .encode(),
            50_000_000_000,
            0,
        ));

        run_to_block(5, None);

        assert_total_dequeued(18 + 4 + 6); // +4 for 3 send_message calls and 1 upload_program call +6 for auto generated replies
        assert_init_success(3 + 1); // +1 for submitting factory
    });
}

#[test]
fn exit_handle() {
    use demo_constructor::{demo_exit_handle, WASM_BINARY};

    init_logger();
    new_test_ext().execute_with(|| {
        let code_id = CodeId::generate(WASM_BINARY);

        let (_init_mid, program_id) = init_constructor(demo_exit_handle::scheme());

        // An expensive operation since "gr_exit" removes all program pages from storage.
        assert_ok!(Gear::send_message(
            RuntimeOrigin::signed(USER_1),
            program_id,
            vec![],
            50_000_000_000u64,
            0u128
        ));

        run_to_block(3, None);

        assert!(!Gear::is_active(program_id));
        assert!(MailboxOf::<Test>::is_empty(&USER_3));
        assert!(!Gear::is_initialized(program_id));
        assert!(!Gear::is_active(program_id));

        assert!(<Test as Config>::CodeStorage::exists(code_id));

        // Program is not removed and can't be submitted again
        assert_noop!(
            Gear::create_program(
                RuntimeOrigin::signed(USER_1),
                code_id,
                DEFAULT_SALT.to_vec(),
                Vec::new(),
                2_000_000_000,
                0u128
            ),
            Error::<Test>::ProgramAlreadyExists,
        );
    })
}

#[test]
fn no_redundant_gas_value_after_exiting() {
    init_logger();
    new_test_ext().execute_with(|| {
        use demo_constructor::demo_exit_handle;

        let (_init_mid, prog_id) = init_constructor(demo_exit_handle::scheme());

        let GasInfo {
            min_limit: gas_spent,
            ..
        } = Gear::calculate_gas_info(
            USER_1.into_origin(),
            HandleKind::Handle(prog_id),
            EMPTY_PAYLOAD.to_vec(),
            0,
            true,
            true,
        )
        .expect("calculate_gas_info failed");
        assert_ok!(Gear::send_message(
            RuntimeOrigin::signed(USER_1),
            prog_id,
            EMPTY_PAYLOAD.to_vec(),
            gas_spent,
            0,
        ));

        let msg_id = get_last_message_id();
        assert_ok!(GasHandlerOf::<Test>::get_limit(msg_id), gas_spent);

        // before execution
        let free_after_send = Balances::free_balance(USER_1);
        let reserved_after_send = Balances::reserved_balance(USER_1);
        assert_eq!(reserved_after_send, GasPrice::gas_price(gas_spent));

        run_to_block(3, None);

        // gas_limit has been recovered
        assert_noop!(
            GasHandlerOf::<Test>::get_limit(msg_id),
            pallet_gear_gas::Error::<Test>::NodeNotFound
        );

        // the (reserved_after_send - gas_spent) has been unreserved
        let free_after_execution = Balances::free_balance(USER_1);
        assert_eq!(
            free_after_execution,
            free_after_send + (reserved_after_send - GasPrice::gas_price(gas_spent))
        );

        // reserved balance after execution is zero
        let reserved_after_execution = Balances::reserved_balance(USER_1);
        assert!(reserved_after_execution.is_zero());
    })
}

#[test]
fn init_wait_reply_exit_cleaned_storage() {
    use demo_init_wait_reply_exit::WASM_BINARY;

    init_logger();
    new_test_ext().execute_with(|| {
        System::reset_events();

        assert_ok!(Gear::upload_program(
            RuntimeOrigin::signed(USER_1),
            WASM_BINARY.to_vec(),
            EMPTY_PAYLOAD.to_vec(),
            Vec::new(),
            50_000_000_000u64,
            0u128
        ));
        let pid = get_last_program_id();

        // block 2
        //
        // - send messages to the program
        run_to_block(2, None);
        let count = 5;
        for _ in 0..count {
            assert_ok!(Gear::send_message(
                RuntimeOrigin::signed(USER_1),
                pid,
                vec![],
                10_000u64,
                0u128
            ));
        }

        // block 3
        //
        // - count waiting init messages
        // - reply and wake program
        // - check program status
        run_to_block(3, None);
        assert_eq!(waiting_init_messages(pid).len(), count);
        assert_eq!(WaitlistOf::<Test>::iter_key(pid).count(), count + 1);

        let msg_id = MailboxOf::<Test>::iter_key(USER_1)
            .next()
            .map(|(msg, _bn)| msg.id())
            .expect("Element should be");

        assert_ok!(Gear::send_reply(
            RuntimeOrigin::signed(USER_1),
            msg_id,
            EMPTY_PAYLOAD.to_vec(),
            100_000_000_000u64,
            0,
        ));

        assert!(!Gear::is_initialized(pid));
        assert!(Gear::is_active(pid));

        // block 4
        //
        // - check if program has terminated
        // - check waiting_init storage is empty
        // - check wait list is empty
        run_to_block(4, None);
        assert!(!Gear::is_initialized(pid));
        assert!(!Gear::is_active(pid));
        assert_eq!(waiting_init_messages(pid).len(), 0);
        assert_eq!(WaitlistOf::<Test>::iter_key(pid).count(), 0);
    })
}

#[test]
fn locking_gas_for_waitlist() {
    use demo_constructor::{Calls, Scheme};
    use demo_gas_burned::WASM_BINARY as GAS_BURNED_BINARY;

    let wat = r#"
    (module
        (import "env" "memory" (memory 1))
        (import "env" "gr_wait" (func $gr_wait))
        (export "handle" (func $handle))
        (func $handle call $gr_wait)
    )"#;

    init_logger();
    new_test_ext().execute_with(|| {
        // This program just waits on each handle message.
        let waiter = upload_program_default(USER_1, ProgramCodeKind::Custom(wat))
            .expect("submit result was asserted");

        // This program just does some calculations (burns gas) on each handle message.
        assert_ok!(Gear::upload_program(
            RuntimeOrigin::signed(USER_1),
            GAS_BURNED_BINARY.to_vec(),
            Default::default(),
            Default::default(),
            100_000_000_000,
            0
        ));
        let calculator = get_last_program_id();

        // This program sends two empty gasless messages on each handle:
        // for this test first message is waiter, seconds is calculator.
        let (_init_mid, sender) =
            submit_constructor_with_args(USER_1, DEFAULT_SALT, Scheme::empty(), 0);

        run_to_block(2, None);

        assert!(Gear::is_initialized(waiter));
        assert!(Gear::is_initialized(calculator));
        assert!(Gear::is_initialized(sender));

        let calls = Calls::builder()
            .send(calculator.into_bytes(), [])
            .send(waiter.into_bytes(), []);

        calculate_handle_and_send_with_extra(USER_1, sender, calls.encode(), None, 0);
        let origin_msg_id = get_last_message_id();

        let message_to_be_waited = MessageId::generate_outgoing(origin_msg_id, 1);

        run_to_block(3, None);

        assert!(WaitlistOf::<Test>::contains(&waiter, &message_to_be_waited));

        let expiration = utils::get_waitlist_expiration(message_to_be_waited);

        // Expiration block may be really far from current one, so proper
        // `run_to_block` takes a lot, so we use hack here by setting
        // close block number to it to check that messages keeps in
        // waitlist before and leaves it as expected.
        System::set_block_number(expiration - 2);
        Gear::set_block_number(expiration - 2);

        run_to_next_block(None);

        assert!(WaitlistOf::<Test>::contains(&waiter, &message_to_be_waited));

        run_to_next_block(None);

        // And nothing panics here, because `message_to_be_waited`
        // contains enough founds to pay rent.

        assert!(!WaitlistOf::<Test>::contains(
            &waiter,
            &message_to_be_waited
        ));
    });
}

#[test]
fn calculate_init_gas() {
    use demo_gas_burned::WASM_BINARY;

    init_logger();
    let gas_info_1 = new_test_ext().execute_with(|| {
        Gear::calculate_gas_info(
            USER_1.into_origin(),
            HandleKind::Init(WASM_BINARY.to_vec()),
            EMPTY_PAYLOAD.to_vec(),
            0,
            true,
            true,
        )
        .unwrap()
    });

    let gas_info_2 = new_test_ext().execute_with(|| {
        assert_ok!(Gear::upload_code(
            RuntimeOrigin::signed(USER_1),
            WASM_BINARY.to_vec()
        ));

        let code_id = get_last_code_id();

        let gas_info = Gear::calculate_gas_info(
            USER_1.into_origin(),
            HandleKind::InitByHash(code_id),
            EMPTY_PAYLOAD.to_vec(),
            0,
            true,
            true,
        )
        .unwrap();

        assert_ok!(Gear::create_program(
            RuntimeOrigin::signed(USER_1),
            code_id,
            DEFAULT_SALT.to_vec(),
            EMPTY_PAYLOAD.to_vec(),
            gas_info.min_limit,
            0
        ));

        let init_message_id = get_last_message_id();

        run_to_next_block(None);

        assert_succeed(init_message_id);

        gas_info
    });

    assert_eq!(gas_info_1, gas_info_2);
}

#[test]
fn gas_spent_vs_balance() {
    use demo_btree::{Request, WASM_BINARY};

    init_logger();
    new_test_ext().execute_with(|| {
        let initial_balance = Balances::free_balance(USER_1);

        assert_ok!(Gear::upload_program(
            RuntimeOrigin::signed(USER_1),
            WASM_BINARY.to_vec(),
            DEFAULT_SALT.to_vec(),
            EMPTY_PAYLOAD.to_vec(),
            50_000_000_000,
            0,
        ));

        let prog_id = utils::get_last_program_id();

        run_to_block(2, None);

        let balance_after_init = Balances::free_balance(USER_1);

        let request = Request::Clear.encode();
        assert_ok!(Gear::send_message(
            RuntimeOrigin::signed(USER_1),
            prog_id,
            request.clone(),
            1_000_000_000,
            0
        ));

        run_to_block(3, None);

        let balance_after_handle = Balances::free_balance(USER_1);
        let total_balance_after_handle = Balances::total_balance(&USER_1);

        let GasInfo {
            min_limit: init_gas_spent,
            ..
        } = Gear::calculate_gas_info(
            USER_1.into_origin(),
            HandleKind::Init(WASM_BINARY.to_vec()),
            EMPTY_PAYLOAD.to_vec(),
            0,
            true,
            true,
        )
        .unwrap();

        // check that all changes made by calculate_gas_info are rollbacked
        assert_eq!(balance_after_handle, Balances::free_balance(USER_1));
        assert_eq!(total_balance_after_handle, Balances::total_balance(&USER_1));

        assert_eq!(
            (initial_balance - balance_after_init),
            GasPrice::gas_price(init_gas_spent)
        );

        run_to_block(4, None);

        let GasInfo {
            min_limit: handle_gas_spent,
            ..
        } = Gear::calculate_gas_info(
            USER_1.into_origin(),
            HandleKind::Handle(prog_id),
            request,
            0,
            true,
            true,
        )
        .unwrap();

        assert_eq!(
            balance_after_init - balance_after_handle,
            GasPrice::gas_price(handle_gas_spent)
        );
    });
}

#[test]
fn gas_spent_precalculated() {
    let wat = r#"
    (module
        (import "env" "memory" (memory 1))
        (export "handle" (func $handle))
        (func $add (; 0 ;) (param $0 i32) (param $1 i32)
            (local $2 i32)
            local.get $0
            local.get $1
            i32.add
            local.set $2
        )
        (func $handle
            (call $add
                (i32.const 2)
                (i32.const 2)
            )
        )
    )"#;

    let wat_no_counter = r#"
    (module
        (import "env" "memory" (memory 1))
        (export "init" (func $init))
        (func $init)
    )"#;

    let wat_init = r#"
    (module
        (import "env" "memory" (memory 1))
        (export "init" (func $init))
        (func $init
            (local $1 i32)
            i32.const 1
            local.set $1
        )
    )"#;

    init_logger();
    new_test_ext().execute_with(|| {
        let prog = ProgramCodeKind::Custom(wat);
        let prog_id = upload_program_default(USER_1, prog).expect("submit result was asserted");

        let init_gas_id = upload_program_default(USER_3, ProgramCodeKind::Custom(wat_init))
            .expect("submit result was asserted");
        let init_no_counter_id =
            upload_program_default(USER_3, ProgramCodeKind::Custom(wat_no_counter))
                .expect("submit result was asserted");

        run_to_block(2, None);

        let code_id = CodeId::generate(&prog.to_bytes());
        let code = <Test as Config>::CodeStorage::get_code(code_id).unwrap();
        let code = code.code();

        let init_gas_code_id = CodeId::from_origin(ProgramStorageOf::<Test>::get_program(init_gas_id)
            .and_then(|program| common::ActiveProgram::try_from(program).ok())
            .expect("program must exist")
            .code_hash);
        let init_code_len: u64 = <Test as Config>::CodeStorage::get_code(init_gas_code_id).unwrap().code().len() as u64;

        let init_no_gas_code_id = CodeId::from_origin(ProgramStorageOf::<Test>::get_program(init_no_counter_id)
            .and_then(|program| common::ActiveProgram::try_from(program).ok())
            .expect("program must exist")
            .code_hash);
        let init_no_gas_code_len: u64 = <Test as Config>::CodeStorage::get_code(init_no_gas_code_id).unwrap().code().len() as u64;

        // binaries have the same memory amount but different lengths
        // so take this into account in gas calculations
        let length_margin = init_code_len - init_no_gas_code_len;

        let GasInfo {
            min_limit: gas_spent_init,
            ..
        } = Gear::calculate_gas_info(
            USER_1.into_origin(),
            HandleKind::Init(ProgramCodeKind::Custom(wat_init).to_bytes()),
            EMPTY_PAYLOAD.to_vec(),
            0,
            true, true,
        )
        .unwrap();

        let GasInfo {
            min_limit: gas_spent_no_counter,
            ..
        } = Gear::calculate_gas_info(
            USER_1.into_origin(),
            HandleKind::Init(ProgramCodeKind::Custom(wat_no_counter).to_bytes()),
            EMPTY_PAYLOAD.to_vec(),
            0,
            true, true,
        )
        .unwrap();

        let schedule = <Test as Config>::Schedule::get();
        let per_byte_cost = schedule.db_read_per_byte.ref_time();
        let const_i64_cost = schedule.instruction_weights.i64const;
        let set_local_cost = schedule.instruction_weights.local_set;
        let module_instantiation_per_byte = schedule.module_instantiation_per_byte.ref_time();

        // gas_charge call in handle and "add" func
        let gas_cost = gas_spent_init
            - gas_spent_no_counter
            - const_i64_cost as u64
            - set_local_cost as u64
            - core_processor::calculate_gas_for_code(0, per_byte_cost, length_margin)
            - module_instantiation_per_byte * length_margin;

        let GasInfo {
            min_limit: gas_spent_1,
            ..
        } = Gear::calculate_gas_info(
            USER_1.into_origin(),
            HandleKind::Handle(prog_id),
            EMPTY_PAYLOAD.to_vec(),
            0,
            true, true,
        )
        .unwrap();

        let call_cost = schedule.instruction_weights.call;
        let get_local_cost = schedule.instruction_weights.local_get;
        let add_cost = schedule.instruction_weights.i32add;
        let module_instantiation = module_instantiation_per_byte * code.len() as u64;

        let total_cost = {
            let cost = call_cost
                + const_i64_cost * 2
                + set_local_cost
                + get_local_cost * 2
                + add_cost
                + gas_cost as u32 * 2;

            let read_cost = DbWeightOf::<Test>::get().reads(1).ref_time();

            u64::from(cost)
                // cost for loading program
                + core_processor::calculate_gas_for_program(read_cost, 0)
                // cost for loading code length
                + read_cost
                // cost for loading code
                + core_processor::calculate_gas_for_code(read_cost, per_byte_cost, code.len() as u64)
                + module_instantiation
                // cost for one static page in program
                + <Test as Config>::Schedule::get().memory_weights.static_page.ref_time()
        };

        assert_eq!(gas_spent_1, total_cost);

        let GasInfo {
            min_limit: gas_spent_2,
            ..
        } = Gear::calculate_gas_info(
            USER_1.into_origin(),
            HandleKind::Handle(prog_id),
            EMPTY_PAYLOAD.to_vec(),
            0,
            true, true,
        )
        .expect("calculate_gas_info failed");

        assert_eq!(gas_spent_1, gas_spent_2);
    });
}

#[test]
fn test_two_contracts_composition_works() {
    init_logger();
    new_test_ext().execute_with(|| {
        // Initial value in all gas trees is 0
        assert_eq!(GasHandlerOf::<Test>::total_supply(), 0);

        let contract_a_id = generate_program_id(MUL_CONST_WASM_BINARY, b"contract_a");
        let contract_b_id = generate_program_id(MUL_CONST_WASM_BINARY, b"contract_b");
        let contract_code_id = CodeId::generate(MUL_CONST_WASM_BINARY);
        let compose_id = generate_program_id(COMPOSE_WASM_BINARY, b"salt");

        assert_ok!(Gear::upload_program(
            RuntimeOrigin::signed(USER_1),
            MUL_CONST_WASM_BINARY.to_vec(),
            b"contract_a".to_vec(),
            50_u64.encode(),
            10_000_000_000,
            0,
        ));

        assert_ok!(Gear::create_program(
            RuntimeOrigin::signed(USER_1),
            contract_code_id,
            b"contract_b".to_vec(),
            75_u64.encode(),
            10_000_000_000,
            0,
        ));

        assert_ok!(Gear::upload_program(
            RuntimeOrigin::signed(USER_1),
            COMPOSE_WASM_BINARY.to_vec(),
            b"salt".to_vec(),
            (
                <[u8; 32]>::from(contract_a_id),
                <[u8; 32]>::from(contract_b_id)
            )
                .encode(),
            10_000_000_000,
            0,
        ));

        run_to_block(2, None);

        assert_ok!(Gear::send_message(
            RuntimeOrigin::signed(USER_1),
            compose_id,
            100_u64.to_le_bytes().to_vec(),
            30_000_000_000,
            0,
        ));

        run_to_block(4, None);

        // Gas total issuance should have gone back to 0.
        assert_eq!(utils::user_messages_sent(), (4, 0));
        assert_eq!(GasHandlerOf::<Test>::total_supply(), 0);
    });
}

// Before introducing this test, upload_program extrinsic didn't check the value.
// Also value wasn't check in `create_program` sys-call. There could be the next test case, which could affect badly.
//
// User submits program with value X, which is not checked. Say X < ED. If we send handle and reply messages with
// values during the init message processing, internal checks will result in errors (either, because sending value
// Y <= X < ED is not allowed, or because of Y > X, when X < ED).
// However, in this same situation of program being initialized and sending some message with value, if program send
// init message with value Y <= X < ED, no internal checks will occur, so such message sending will be passed further
// to manager, although having value less than ED.
//
// Note: on manager level message will not be included to the queue.
// But it's is not preferable to enter that `if` clause.
#[test]
fn test_create_program_with_value_lt_ed() {
    use demo_constructor::{Calls, Scheme, WASM_BINARY};

    init_logger();
    new_test_ext().execute_with(|| {
        // Ids of custom_destination
        let ed = get_ed();
        let msg_receiver_1 = 5u64;
        let msg_receiver_1_hash = <[u8; 32]>::from(msg_receiver_1.into_origin());
        let msg_receiver_2 = 6u64;
        let msg_receiver_2_hash = <[u8; 32]>::from(msg_receiver_2.into_origin());

        let default_calls = Calls::builder()
            .send_value(msg_receiver_1_hash, [], 500)
            .send_value(msg_receiver_2_hash, [], 500);

        // Submit the code
        let code = ProgramCodeKind::Default.to_bytes();
        let code_id = CodeId::generate(&code).into_bytes();
        assert_ok!(Gear::upload_code(RuntimeOrigin::signed(USER_1), code));

        // Can't initialize program with value less than ED
        assert_noop!(
            Gear::upload_program(
                RuntimeOrigin::signed(USER_1),
                ProgramCodeKind::Default.to_bytes(),
                b"test0".to_vec(),
                EMPTY_PAYLOAD.to_vec(),
                100_000_000,
                ed - 1,
            ),
            Error::<Test>::ValueLessThanMinimal,
        );

        let gas_limit = 200_000_001;

        // Simple passing test with values
        // Sending 500 value with "handle" messages. This should not fail.
        // Must be stated, that "handle" messages send value to some non-existing address
        // so messages will go to mailbox
        let calls = default_calls
            .clone()
            .create_program_wgas(code_id, [], [], gas_limit);

        let (_init_mid, _pid) =
            submit_constructor_with_args(USER_1, b"test1", Scheme::direct(calls), 1_000);

        run_to_block(2, None);

        // init messages sent by user and by program
        assert_total_dequeued(2 + 1);
        // programs deployed by user and by program
        assert_init_success(2);

        let origin_msg_id =
            MessageId::generate_from_user(1, ProgramId::from_origin(USER_1.into_origin()), 0);
        let msg1_mailbox = MessageId::generate_outgoing(origin_msg_id, 0);
        let msg2_mailbox = MessageId::generate_outgoing(origin_msg_id, 1);
        assert!(MailboxOf::<Test>::contains(&msg_receiver_1, &msg1_mailbox));
        assert!(MailboxOf::<Test>::contains(&msg_receiver_2, &msg2_mailbox));

        System::reset_events();

        // Trying to send init message from program with value less than ED.
        // First two messages won't fail, because provided values are in a valid range
        // The last message value (which is the value of init message) will end execution with trap
        let calls = default_calls.create_program_value_wgas(code_id, [], [], gas_limit, ed - 1);

        assert_ok!(Gear::upload_program(
            RuntimeOrigin::signed(USER_1),
            WASM_BINARY.to_vec(),
            b"test2".to_vec(),
            Scheme::direct(calls).encode(),
            10_000_000_000,
            10_000,
        ));

        let msg_id = get_last_message_id();

        run_to_block(3, None);

        // User's message execution will result in trap, because program tries
        // to send init message with value in invalid range.
        assert_total_dequeued(1);

        let error_text = if cfg!(any(feature = "debug", debug_assertions)) {
            format!(
                "Failed to create program: {:?}",
                TrapExplanation::Ext(ExtError::Message(MessageError::InsufficientValue {
                    message_value: 499,
                    existential_deposit: 500
                }))
            )
        } else {
            String::from("no info")
        };

        assert_failed(
            msg_id,
            ActorExecutionErrorReason::Trap(TrapExplanation::Panic(error_text.into())),
        );
    })
}

// Before introducing this test, upload_program extrinsic didn't check the value.
// Also value wasn't check in `create_program` sys-call. There could be the next test case, which could affect badly.
//
// For instance, we have a guarantee that provided init message value is more than ED before executing message.
// User sends init message to the program, which, for example, in init function sends different kind of messages.
// Because of message value not being checked for init messages, program can send more value amount within init message,
// then it has on it's balance. Such message send will end up without any error/trap. So all in all execution will end
// up successfully with messages sent from program with total value more than was provided to the program.
//
// Again init message won't be added to the queue, because of the check here (https://github.com/gear-tech/gear/blob/master/pallets/gear/src/manager.rs#L351-L364).
// But it's is not preferable to enter that `if` clause.
#[test]
fn test_create_program_with_exceeding_value() {
    use demo_constructor::{Calls, Scheme, WASM_BINARY};

    init_logger();
    new_test_ext().execute_with(|| {
        let msg_value = 100001;
        let calls = Calls::builder().create_program_value([0; 32], [], [], msg_value);

        assert_ok!(Gear::upload_program(
            RuntimeOrigin::signed(USER_1),
            WASM_BINARY.to_vec(),
            DEFAULT_SALT.to_vec(),
            Scheme::direct(calls).encode(),
            10_000_000_000,
            msg_value - 1,
        ));

        let msg_id = get_last_message_id();

        run_to_next_block(None);

        // User's message execution will result in trap, because program tries
        // to send init message with value in invalid range.
        assert_total_dequeued(1);

        let error_text = if cfg!(any(feature = "debug", debug_assertions)) {
            format!(
                "Failed to create program: {:?}",
                TrapExplanation::Ext(ExtError::Message(MessageError::NotEnoughValue {
                    message_value: msg_value,
                    value_left: msg_value - 1
                }))
            )
        } else {
            String::from("no info")
        };

        assert_failed(
            msg_id,
            ActorExecutionErrorReason::Trap(TrapExplanation::Panic(error_text.into())),
        );
    })
}

#[test]
fn test_create_program_without_gas_works() {
    use demo_constructor::{Calls, Scheme};

    init_logger();
    new_test_ext().execute_with(|| {
        let code = ProgramCodeKind::Default.to_bytes();
        let code_id = CodeId::generate(&code);

        assert_ok!(Gear::upload_code(RuntimeOrigin::signed(USER_1), code));

        let calls = Calls::builder().create_program(code_id.into_bytes(), [], []);

        let _ = init_constructor(Scheme::direct(calls));

        assert_total_dequeued(2 + 1);
        assert_init_success(2);
    })
}

#[test]
fn demo_constructor_works() {
    init_logger();
    new_test_ext().execute_with(|| {
        use demo_constructor::{Arg, Calls, Scheme};

        let (_init_mid, constructor_id) = utils::init_constructor(Scheme::empty());

        let calls = Calls::builder()
            .source("source")
            .send_value("source", Arg::bytes("Hello, user!"), 100_000)
            .store_vec("message_id")
            .send("source", "message_id");

        assert_ok!(Gear::send_message(
            RuntimeOrigin::signed(USER_1),
            constructor_id,
            calls.encode(),
            BlockGasLimitOf::<Test>::get(),
            100_000,
        ));

        let message_id = get_last_message_id();

        run_to_next_block(None);

        let message_id = MessageId::generate_outgoing(message_id, 0);

        let last_mail = maybe_any_last_message().expect("Element should be");
        assert_eq!(last_mail.payload_bytes(), message_id.as_ref());

        let (first_mail, _bn) = {
            let res = MailboxOf::<Test>::remove(USER_1, message_id);
            assert!(res.is_ok());
            res.expect("was asserted previously")
        };

        assert_eq!(first_mail.value(), 100_000);
        assert_eq!(first_mail.payload_bytes(), b"Hello, user!");

        let calls = Calls::builder().panic("I just panic every time");

        assert_ok!(Gear::send_message(
            RuntimeOrigin::signed(USER_1),
            constructor_id,
            calls.encode(),
            BlockGasLimitOf::<Test>::get(),
            0,
        ));

        let message_id = get_last_message_id();

        run_to_next_block(None);

        let error_text = if cfg!(any(feature = "debug", debug_assertions)) {
            "I just panic every time"
        } else {
            "no info"
        };

        assert_failed(
            message_id,
            ActorExecutionErrorReason::Trap(TrapExplanation::Panic(error_text.to_string().into())),
        );

        let reply = maybe_any_last_message().expect("Should be");
        assert_eq!(reply.id(), MessageId::generate_reply(message_id));
        assert_eq!(
            reply.reply_code().expect("Should be"),
            ReplyCode::error(SimpleExecutionError::UserspacePanic)
        )
    });
}

#[test]
fn demo_constructor_value_eq() {
    init_logger();
    new_test_ext().execute_with(|| {
        use demo_constructor::{Arg, Calls, Scheme};

        let (_init_mid, constructor_id) = utils::init_constructor(Scheme::empty());

        let calls = Calls::builder()
            .value_as_vec("value")
            .bytes_eq("bool", "value", 100_000u128.encode())
            .if_else(
                "bool",
                Calls::builder().reply(Arg::bytes("Eq")),
                Calls::builder().reply(Arg::bytes("Ne")),
            );

        assert_ok!(Gear::send_message(
            RuntimeOrigin::signed(USER_1),
            constructor_id,
            calls.encode(),
            BlockGasLimitOf::<Test>::get(),
            100_000,
        ));

        run_to_next_block(None);

        let last_mail = maybe_any_last_message().expect("Element should be");
        assert_eq!(last_mail.payload_bytes(), b"Eq");

        assert_ok!(Gear::send_message(
            RuntimeOrigin::signed(USER_1),
            constructor_id,
            calls.encode(),
            BlockGasLimitOf::<Test>::get(),
            0,
        ));

        run_to_next_block(None);

        let last_mail = maybe_any_last_message().expect("Element should be");
        assert_eq!(last_mail.payload_bytes(), b"Ne");
    });
}

#[test]
fn demo_constructor_is_demo_ping() {
    init_logger();
    new_test_ext().execute_with(|| {
        use demo_constructor::{Arg, Calls, Scheme};

        let ping = Arg::bytes("PING");
        let pong = Arg::bytes("PONG");

        let ping_branch = Calls::builder().send("source", pong);
        let noop_branch = Calls::builder().noop();

        let init = Calls::builder().reply(ping.clone());

        let handle = Calls::builder()
            .source("source")
            .load("payload")
            .bytes_eq("is_ping", "payload", ping)
            .if_else("is_ping", ping_branch, noop_branch);

        let handle_reply = Calls::builder().panic("I don't like replies");

        let scheme = Scheme::predefined(init, handle, handle_reply);

        // checking init
        let (_init_mid, constructor_id) = utils::init_constructor(scheme);

        let init_reply = maybe_any_last_message().expect("Element should be");
        assert_eq!(init_reply.payload_bytes(), b"PING");

        let mut message_id_to_reply = None;

        // checking handle twice
        for _ in 0..2 {
            assert_ok!(Gear::send_message(
                RuntimeOrigin::signed(USER_1),
                constructor_id,
                b"PING".to_vec(),
                BlockGasLimitOf::<Test>::get(),
                0,
            ));

            run_to_next_block(None);

            let last_mail = maybe_any_last_message().expect("Element should be");
            assert_eq!(last_mail.payload_bytes(), b"PONG");
            message_id_to_reply = Some(last_mail.id());
        }

        let message_id_to_reply = message_id_to_reply.expect("Should be");

        assert_ok!(Gear::send_reply(
            RuntimeOrigin::signed(USER_1),
            message_id_to_reply,
            vec![],
            BlockGasLimitOf::<Test>::get(),
            0,
        ));

        let reply_id = get_last_message_id();

        run_to_next_block(None);

        // we don't assert fail reason since no error reply sent on reply,
        // but message id has stamp in MessagesDispatched event.
        let status = dispatch_status(reply_id).expect("Not found in `MessagesDispatched`");
        assert_eq!(status, DispatchStatus::Failed);
    });
}

#[test]
fn test_reply_to_terminated_program() {
    use demo_constructor::demo_exit_init;

    init_logger();
    new_test_ext().execute_with(|| {
        let (original_message_id, _program_id) =
            submit_constructor_with_args(USER_1, DEFAULT_SALT, demo_exit_init::scheme(true), 0);

        let mail_id = MessageId::generate_outgoing(original_message_id, 0);

        run_to_block(2, None);

        // Check mail in Mailbox
        assert_eq!(MailboxOf::<Test>::len(&USER_1), 1);

        // Send reply
        let reply_call = crate::mock::RuntimeCall::Gear(crate::Call::<Test>::send_reply {
            reply_to_id: mail_id,
            payload: EMPTY_PAYLOAD.to_vec(),
            gas_limit: 10_000_000,
            value: 0,
        });
        assert_noop!(
            reply_call.dispatch(RuntimeOrigin::signed(USER_1)),
            Error::<Test>::InactiveProgram,
        );

        // the only way to claim value from terminated destination is a corresponding extrinsic call
        assert_ok!(Gear::claim_value(RuntimeOrigin::signed(USER_1), mail_id,));

        assert!(MailboxOf::<Test>::is_empty(&USER_1));

        System::assert_last_event(
            Event::UserMessageRead {
                id: mail_id,
                reason: UserMessageReadRuntimeReason::MessageClaimed.into_reason(),
            }
            .into(),
        )
    })
}

#[test]
fn calculate_gas_info_for_wait_dispatch_works() {
    init_logger();
    new_test_ext().execute_with(|| {
        // Test should still be valid once #1173 solved.
        let GasInfo { waited, .. } = Gear::calculate_gas_info(
            USER_1.into_origin(),
            HandleKind::Init(demo_init_wait::WASM_BINARY.to_vec()),
            EMPTY_PAYLOAD.to_vec(),
            0,
            true,
            true,
        )
        .unwrap();

        assert!(waited);
    });
}

#[test]
fn delayed_sending() {
    use demo_delayed_sender::WASM_BINARY;

    init_logger();
    new_test_ext().execute_with(|| {
        let delay = 3u32;
        // Deploy program, which sends mail in "payload" amount of blocks.
        assert_ok!(Gear::upload_program(
            RuntimeOrigin::signed(USER_1),
            WASM_BINARY.to_vec(),
            DEFAULT_SALT.to_vec(),
            delay.to_le_bytes().to_vec(),
            BlockGasLimitOf::<Test>::get(),
            0
        ));

        let prog = utils::get_last_program_id();

        run_to_next_block(None);
        assert!(Gear::is_active(prog));

        let auto_reply = maybe_last_message(USER_1).expect("Should be");
<<<<<<< HEAD
        assert!(auto_reply.details().is_some());
        assert!(auto_reply.payload().is_empty());
        assert_eq!(
            auto_reply.reply_code().expect("Should be"),
            ReplyCode::Success(SuccessReason::Auto)
        );
=======
        assert!(auto_reply.is_reply());
        assert!(auto_reply.payload_bytes().is_empty());
>>>>>>> bf0977d7

        System::reset_events();

        for _ in 0..delay {
            assert!(maybe_last_message(USER_1).is_none());
            run_to_next_block(None);
        }

        assert!(!MailboxOf::<Test>::is_empty(&USER_1));
        assert_eq!(
            maybe_last_message(USER_1)
                .expect("Event should be")
                .payload_bytes(),
            b"Delayed hello!".encode()
        );
    });
}

#[test]
fn delayed_wake() {
    use demo_delayed_sender::WASM_BINARY;

    init_logger();
    new_test_ext().execute_with(|| {
        assert_ok!(Gear::upload_program(
            RuntimeOrigin::signed(USER_1),
            WASM_BINARY.to_vec(),
            DEFAULT_SALT.to_vec(),
            0u32.to_le_bytes().to_vec(),
            BlockGasLimitOf::<Test>::get(),
            0
        ));

        let prog = utils::get_last_program_id();

        run_to_next_block(None);

        assert!(Gear::is_active(prog));

        assert!(maybe_last_message(USER_1).is_some());

        // This message will go into waitlist.
        assert_ok!(Gear::send_message(
            RuntimeOrigin::signed(USER_1),
            prog,
            vec![],
            BlockGasLimitOf::<Test>::get(),
            0
        ));

        let mid = get_last_message_id();

        assert!(!WaitlistOf::<Test>::contains(&prog, &mid));

        run_to_next_block(None);

        assert!(WaitlistOf::<Test>::contains(&prog, &mid));

        let delay = 3u32;

        // This message will wake previous message in "payload" blocks
        assert_ok!(Gear::send_message(
            RuntimeOrigin::signed(USER_1),
            prog,
            delay.to_le_bytes().to_vec(),
            BlockGasLimitOf::<Test>::get(),
            0
        ));

        run_to_next_block(None);

        for _ in 0..delay {
            assert!(WaitlistOf::<Test>::contains(&prog, &mid));
            run_to_next_block(None);
        }

        assert!(!WaitlistOf::<Test>::contains(&prog, &mid));
    });
}

#[test]
fn cascading_messages_with_value_do_not_overcharge() {
    use demo_waiting_proxy::WASM_BINARY as WAITING_PROXY_WASM_BINARY;

    init_logger();
    new_test_ext().execute_with(|| {
        let contract_id = generate_program_id(MUL_CONST_WASM_BINARY, b"contract");
        let wrapper_id = generate_program_id(WAITING_PROXY_WASM_BINARY, b"salt");

        assert_ok!(Gear::upload_program(
            RuntimeOrigin::signed(USER_1),
            MUL_CONST_WASM_BINARY.to_vec(),
            b"contract".to_vec(),
            50_u64.encode(),
            5_000_000_000,
            0,
        ));

        assert_ok!(Gear::upload_program(
            RuntimeOrigin::signed(USER_1),
            WAITING_PROXY_WASM_BINARY.to_vec(),
            b"salt".to_vec(),
            (<[u8; 32]>::from(contract_id), 0u64).encode(),
            5_000_000_000,
            0,
        ));

        run_to_block(2, None);

        let payload = 100_u64.to_le_bytes().to_vec();

        let user_balance_before_calculating = Balances::free_balance(USER_1);

        run_to_block(3, None);

        // The constant added for checks.
        let value = 10_000_000;

        let GasInfo {
            min_limit: gas_reserved,
            burned: gas_to_spend,
            ..
        } = Gear::calculate_gas_info(
            USER_1.into_origin(),
            HandleKind::Handle(wrapper_id),
            payload.clone(),
            value,
            true,
            true,
        )
        .expect("Failed to get gas spent");

        assert!(gas_reserved >= gas_to_spend);

        run_to_block(4, None);

        // A message is sent to a waiting proxy contract that passes execution
        // on to another contract while keeping the `value`.
        // The overall gas expenditure is `gas_to_spend`. The message gas limit
        // is set to be just enough to cover this amount.
        // The sender's account has enough funds for both gas and `value`,
        // therefore expecting the message to be processed successfully.
        // Expected outcome: the sender's balance has decreased by the
        // (`gas_to_spend` + `value`).

        let user_initial_balance = Balances::free_balance(USER_1);

        assert_eq!(user_balance_before_calculating, user_initial_balance);
        // Zero because no message added into mailbox.
        assert_eq!(Balances::reserved_balance(USER_1), 0);
        assert!(MailboxOf::<Test>::is_empty(&USER_1));

        assert_ok!(Gear::send_message(
            RuntimeOrigin::signed(USER_1),
            wrapper_id,
            payload,
            gas_reserved,
            value,
        ));

        let gas_to_spend = GasPrice::gas_price(gas_to_spend);
        let gas_reserved = GasPrice::gas_price(gas_reserved);
        let reserved_balance = gas_reserved + value;

        assert_balance(
            USER_1,
            user_initial_balance - reserved_balance,
            reserved_balance,
        );
        run_to_block(5, None);

        assert!(MailboxOf::<Test>::is_empty(&USER_1));
        assert_balance(USER_1, user_initial_balance - gas_to_spend - value, 0u128);
    });
}

#[test]
fn free_storage_hold_on_scheduler_overwhelm() {
    use demo_constructor::{demo_value_sender::TestData, Scheme};

    init_logger();
    new_test_ext().execute_with(|| {
        let (_init_mid, sender) = init_constructor(Scheme::empty());

        let data = TestData::gasful(20_000, 0);

        let mb_cost = CostsPerBlockOf::<Test>::mailbox();
        let reserve_for = CostsPerBlockOf::<Test>::reserve_for();

        let user_1_balance = Balances::free_balance(USER_1);
        assert_eq!(Balances::reserved_balance(USER_1), 0);

        let user_2_balance = Balances::free_balance(USER_2);
        assert_eq!(Balances::reserved_balance(USER_2), 0);

        let prog_balance = Balances::free_balance(AccountId::from_origin(sender.into_origin()));
        assert_eq!(
            Balances::reserved_balance(AccountId::from_origin(sender.into_origin())),
            0
        );

        let (_, gas_info) = utils::calculate_handle_and_send_with_extra(
            USER_1,
            sender,
            data.request(USER_2.into_origin()).encode(),
            Some(data.extra_gas),
            0,
        );

        utils::assert_balance(
            USER_1,
            user_1_balance - GasPrice::gas_price(gas_info.min_limit + data.extra_gas),
            GasPrice::gas_price(gas_info.min_limit + data.extra_gas),
        );
        utils::assert_balance(USER_2, user_2_balance, 0u128);
        utils::assert_balance(sender, prog_balance, 0u128);
        assert!(MailboxOf::<Test>::is_empty(&USER_2));

        run_to_next_block(None);

        let hold_bound =
            HoldBoundBuilder::<Test>::new(StorageType::Mailbox).maximum_for(data.gas_limit_to_send);

        let expected_duration =
            BlockNumberFor::<Test>::saturated_from(data.gas_limit_to_send / mb_cost) - reserve_for;

        assert_eq!(hold_bound.expected_duration(), expected_duration);

        utils::assert_balance(
            USER_1,
            user_1_balance - GasPrice::gas_price(gas_info.burned + data.gas_limit_to_send),
            GasPrice::gas_price(data.gas_limit_to_send),
        );
        utils::assert_balance(USER_2, user_2_balance, 0u128);
        utils::assert_balance(sender, prog_balance - data.value, data.value);
        assert!(!MailboxOf::<Test>::is_empty(&USER_2));

        // Expected block.
        run_to_block(hold_bound.expected(), Some(0));
        assert!(!MailboxOf::<Test>::is_empty(&USER_2));

        // Deadline block (can pay till this one).
        run_to_block(hold_bound.deadline(), Some(0));
        assert!(!MailboxOf::<Test>::is_empty(&USER_2));

        // Block which already can't be paid.
        run_to_next_block(None);

        let gas_totally_burned = GasPrice::gas_price(gas_info.burned + data.gas_limit_to_send);

        utils::assert_balance(USER_1, user_1_balance - gas_totally_burned, 0u128);
        utils::assert_balance(USER_2, user_2_balance, 0u128);
        utils::assert_balance(sender, prog_balance, 0u128);
        assert!(MailboxOf::<Test>::is_empty(&USER_2));
    });
}

#[test]
fn execution_over_blocks() {
    init_logger();

    let assert_last_message = |src: [u8; 32], count: u128| {
        use demo_calc_hash::verify_result;

        let last_message = maybe_last_message(USER_1).expect("Get last message failed.");
        let result =
            <[u8; 32]>::decode(&mut last_message.payload_bytes()).expect("Decode result failed");

        assert!(verify_result(src, count, result));

        System::reset_events();
    };

    let estimate_gas_per_calc = || -> (u64, u64) {
        use demo_calc_hash_in_one_block::{Package, WASM_BINARY};

        let (src, times) = ([0; 32], 1);

        let init_gas = Gear::calculate_gas_info(
            USER_1.into_origin(),
            HandleKind::Init(WASM_BINARY.to_vec()),
            EMPTY_PAYLOAD.to_vec(),
            0,
            true,
            true,
        )
        .expect("Failed to get gas spent");

        // deploy demo-calc-in-one-block
        assert_ok!(Gear::upload_program(
            RuntimeOrigin::signed(USER_1),
            WASM_BINARY.to_vec(),
            b"estimate threshold".to_vec(),
            EMPTY_PAYLOAD.to_vec(),
            init_gas.burned,
            0,
        ));
        let in_one_block = get_last_program_id();

        run_to_next_block(None);

        // estimate start cost
        let pkg = Package::new(times, src);
        let gas = Gear::calculate_gas_info(
            USER_1.into_origin(),
            HandleKind::Handle(in_one_block),
            pkg.encode(),
            0,
            true,
            true,
        )
        .expect("Failed to get gas spent");

        (init_gas.min_limit, gas.min_limit)
    };

    new_test_ext().execute_with(|| {
        use demo_calc_hash_in_one_block::{Package, WASM_BINARY};

        // We suppose that gas limit is less than gas allowance
        let block_gas_limit = BlockGasLimitOf::<Test>::get() - 10000;

        // Deploy demo-calc-hash-in-one-block.
        assert_ok!(Gear::upload_program(
            RuntimeOrigin::signed(USER_1),
            WASM_BINARY.to_vec(),
            DEFAULT_SALT.to_vec(),
            EMPTY_PAYLOAD.to_vec(),
            5_000_000_000,
            0,
        ));
        let in_one_block = get_last_program_id();

        assert!(ProgramStorageOf::<Test>::program_exists(in_one_block));

        let src = [0; 32];

        assert_ok!(Gear::send_message(
            RuntimeOrigin::signed(USER_1),
            in_one_block,
            Package::new(128, src).encode(),
            block_gas_limit,
            0,
        ));

        run_to_next_block(None);

        assert_last_message([0; 32], 128);

        assert_ok!(Gear::send_message(
            RuntimeOrigin::signed(USER_1),
            in_one_block,
            Package::new(17_384, src).encode(),
            block_gas_limit,
            0,
        ));

        let message_id = get_last_message_id();
        run_to_next_block(None);

        assert_failed(
            message_id,
            ActorExecutionErrorReason::Trap(TrapExplanation::GasLimitExceeded),
        );
    });

    new_test_ext().execute_with(|| {
        use demo_calc_hash::sha2_512_256;
        use demo_calc_hash_over_blocks::{Method, WASM_BINARY};
        let block_gas_limit = BlockGasLimitOf::<Test>::get();

        let (_, calc_threshold) = estimate_gas_per_calc();

        // deploy demo-calc-hash-over-blocks
        assert_ok!(Gear::upload_program(
            RuntimeOrigin::signed(USER_1),
            WASM_BINARY.to_vec(),
            DEFAULT_SALT.to_vec(),
            calc_threshold.encode(),
            10_000_000_000,
            0,
        ));
        let over_blocks = get_last_program_id();

        assert!(ProgramStorageOf::<Test>::program_exists(over_blocks));

        let (src, id, expected) = ([0; 32], sha2_512_256(b"42"), 8_192);

        // trigger calculation
        assert_ok!(Gear::send_message(
            RuntimeOrigin::signed(USER_1),
            over_blocks,
            Method::Start { src, id, expected }.encode(),
            10_000_000_000,
            0,
        ));

        run_to_next_block(None);

        let mut count = 0;
        loop {
            let lm = maybe_last_message(USER_1);

            if !(lm.is_none() || lm.unwrap().payload_bytes().is_empty()) {
                break;
            }

            assert_ok!(Gear::send_message(
                RuntimeOrigin::signed(USER_1),
                over_blocks,
                Method::Refuel(id).encode(),
                block_gas_limit,
                0,
            ));

            count += 1;
            run_to_next_block(None);
        }

        assert!(count > 1);
        assert_last_message(src, expected);
    });
}

#[test]
fn call_forbidden_function() {
    let wat = r#"
    (module
        (import "env" "memory" (memory 1))
        (import "env" "gr_gas_available" (func $gr_gas_available (param i32)))
        (export "handle" (func $handle))
        (func $handle
            i32.const 0
            call $gr_gas_available
        )
    )"#;

    init_logger();
    new_test_ext().execute_with(|| {
        let prog_id = upload_program_default(USER_1, ProgramCodeKind::Custom(wat))
            .expect("submit result was asserted");

        run_to_block(2, None);

        let res = Gear::calculate_gas_info(
            USER_1.into_origin(),
            HandleKind::Handle(prog_id),
            EMPTY_PAYLOAD.to_vec(),
            0,
            true,
            true,
        );

        assert_eq!(
            res,
            Err(format!(
                "Program terminated with a trap: {}",
                TrapExplanation::ForbiddenFunction,
            ))
        );
    });
}

#[test]
fn test_async_messages() {
    use demo_async_tester::{Kind, WASM_BINARY};

    init_logger();
    new_test_ext().execute_with(|| {
        System::reset_events();

        assert_ok!(Gear::upload_program(
            RuntimeOrigin::signed(USER_1),
            WASM_BINARY.to_vec(),
            DEFAULT_SALT.to_vec(),
            EMPTY_PAYLOAD.to_vec(),
            10_000_000_000u64,
            0,
        ));

        let pid = get_last_program_id();
        for kind in &[
            Kind::Send,
            Kind::SendWithGas(DEFAULT_GAS_LIMIT),
            Kind::SendBytes,
            Kind::SendBytesWithGas(DEFAULT_GAS_LIMIT),
            Kind::SendCommit,
            Kind::SendCommitWithGas(DEFAULT_GAS_LIMIT),
        ] {
            run_to_next_block(None);
            assert_ok!(Gear::send_message(
                RuntimeOrigin::signed(USER_1),
                pid,
                kind.encode(),
                10_000_000_000u64,
                0,
            ));

            // check the message sent from the program
            run_to_next_block(None);
            let last_mail = get_last_mail(USER_1);
            assert_eq!(Kind::decode(&mut last_mail.payload_bytes()), Ok(*kind));

            // reply to the message
            let message_id = last_mail.id();
            assert_ok!(Gear::send_reply(
                RuntimeOrigin::signed(USER_1),
                message_id,
                EMPTY_PAYLOAD.to_vec(),
                10_000_000_000u64,
                0,
            ));

            // check the reply from the program
            run_to_next_block(None);
            let last_mail = get_last_mail(USER_1);
            assert_eq!(last_mail.payload_bytes(), b"PONG");
            assert_ok!(Gear::claim_value(
                RuntimeOrigin::signed(USER_1),
                last_mail.id()
            ));
        }

        assert!(Gear::is_active(pid));
    })
}

#[test]
fn missing_functions_are_not_executed() {
    // handle is copied from ProgramCodeKind::OutgoingWithValueInHandle
    let wat = r#"
    (module
        (import "env" "gr_send_wgas" (func $send (param i32 i32 i32 i64 i32 i32)))
        (import "env" "memory" (memory 10))
        (export "handle" (func $handle))
        (func $handle
            i32.const 111 ;; addr
            i32.const 1 ;; value
            i32.store

            i32.const 143 ;; addr + 32
            i32.const 1000
            i32.store

            (call $send (i32.const 111) (i32.const 0) (i32.const 32) (i64.const 10000000) (i32.const 0) (i32.const 333))

            i32.const 333 ;; addr
            i32.load
            (if
                (then unreachable)
                (else)
            )
        )
    )"#;

    init_logger();

    new_test_ext().execute_with(|| {
        let balance_before = Balances::free_balance(USER_1);

        let program_id = {
            let res = upload_program_default(USER_1, ProgramCodeKind::Custom(wat));
            assert_ok!(res);
            res.expect("submit result was asserted")
        };

        let GasInfo { min_limit, .. } = Gear::calculate_gas_info(
            USER_1.into_origin(),
            HandleKind::Init(ProgramCodeKind::Custom(wat).to_bytes()),
            EMPTY_PAYLOAD.to_vec(),
            0,
            true,
            true,
        )
        .expect("calculate_gas_info failed");

        let program_cost = core_processor::calculate_gas_for_program(
            DbWeightOf::<Test>::get().reads(1).ref_time(),
            <Test as Config>::Schedule::get()
                .db_read_per_byte
                .ref_time(),
        );
        // there is no execution so the values should be equal
        assert_eq!(min_limit, program_cost);

        run_to_next_block(None);

        // there is no 'init' so memory pages and code don't get loaded and
        // no execution is performed at all and hence user was not charged for program execution.
        assert_eq!(
            balance_before,
            Balances::free_balance(USER_1) + GasPrice::gas_price(program_cost)
        );

        // this value is actually a constant in the wat.
        let locked_value = 1_000;
        assert_ok!(<Balances as frame_support::traits::Currency<_>>::transfer(
            &USER_1,
            &AccountId::from_origin(program_id.into_origin()),
            locked_value,
            frame_support::traits::ExistenceRequirement::AllowDeath
        ));

        assert_ok!(Gear::send_message(
            RuntimeOrigin::signed(USER_3),
            program_id,
            EMPTY_PAYLOAD.to_vec(),
            1_000_000_000,
            0,
        ));

        run_to_next_block(None);

        let reply_to_id = get_last_mail(USER_1).id();

        let GasInfo { min_limit, .. } = Gear::calculate_gas_info(
            USER_1.into_origin(),
            HandleKind::Reply(reply_to_id, ReplyCode::Success(SuccessReason::Manual)),
            EMPTY_PAYLOAD.to_vec(),
            0,
            true,
            true,
        )
        .expect("calculate_gas_info failed");

        assert_eq!(min_limit, program_cost);

        let balance_before = Balances::free_balance(USER_1);
        let reply_value = 1_500;
        assert_ok!(Gear::send_reply(
            RuntimeOrigin::signed(USER_1),
            reply_to_id,
            EMPTY_PAYLOAD.to_vec(),
            100_000_000,
            reply_value,
        ));

        run_to_next_block(None);

        assert_eq!(
            balance_before - reply_value + locked_value,
            Balances::free_balance(USER_1) + GasPrice::gas_price(program_cost)
        );
    });
}

#[test]
fn missing_handle_is_not_executed() {
    let wat = r#"
    (module
        (import "env" "memory" (memory 2))
        (export "init" (func $init))
        (func $init)
    )"#;

    let wat_handle = r#"
    (module
        (import "env" "memory" (memory 2))
        (export "init" (func $init))
        (export "handle" (func $handle))
        (func $init)
        (func $handle)
    )"#;

    init_logger();
    new_test_ext().execute_with(|| {
        let program_id = Gear::upload_program(
            RuntimeOrigin::signed(USER_1),
            ProgramCodeKind::Custom(wat).to_bytes(),
            vec![],
            EMPTY_PAYLOAD.to_vec(),
            1_000_000_000,
            0,
        )
        .map(|_| get_last_program_id())
        .expect("submit_program failed");

        let program_handle_id = Gear::upload_program(
            RuntimeOrigin::signed(USER_3),
            ProgramCodeKind::Custom(wat_handle).to_bytes(),
            vec![],
            EMPTY_PAYLOAD.to_vec(),
            1_000_000_000,
            0,
        )
        .map(|_| get_last_program_id())
        .expect("submit_program failed");

        run_to_next_block(None);

        let balance_before = Balances::free_balance(USER_1);
        let balance_before_handle = Balances::free_balance(USER_3);

        assert_ok!(Gear::send_message(
            RuntimeOrigin::signed(USER_1),
            program_id,
            EMPTY_PAYLOAD.to_vec(),
            1_000_000_000,
            0,
        ));

        assert_ok!(Gear::send_message(
            RuntimeOrigin::signed(USER_3),
            program_handle_id,
            EMPTY_PAYLOAD.to_vec(),
            1_000_000_000,
            0,
        ));

        run_to_next_block(None);

        let margin = balance_before - Balances::free_balance(USER_1);
        let margin_handle = balance_before_handle - Balances::free_balance(USER_3);

        assert!(margin < margin_handle);
    });
}

#[test]
fn invalid_memory_page_count_rejected() {
    let wat = format!(
        r#"
    (module
        (import "env" "memory" (memory {}))
        (export "init" (func $init))
        (func $init)
    )"#,
        code::MAX_WASM_PAGE_COUNT + 1
    );

    init_logger();
    new_test_ext().execute_with(|| {
        assert_noop!(
            Gear::upload_code(
                RuntimeOrigin::signed(USER_1),
                ProgramCodeKind::Custom(&wat).to_bytes(),
            ),
            Error::<Test>::ProgramConstructionFailed
        );

        assert_noop!(
            Gear::upload_program(
                RuntimeOrigin::signed(USER_1),
                ProgramCodeKind::Custom(&wat).to_bytes(),
                vec![],
                EMPTY_PAYLOAD.to_vec(),
                1_000_000_000,
                0,
            ),
            Error::<Test>::ProgramConstructionFailed
        );
    });
}

#[test]
fn test_reinstrumentation_works() {
    init_logger();
    new_test_ext().execute_with(|| {
        let code_id = CodeId::generate(&ProgramCodeKind::Default.to_bytes());
        let pid = upload_program_default(USER_1, ProgramCodeKind::Default).unwrap();

        run_to_block(2, None);

        // check old version
        let _reset_guard = DynamicSchedule::mutate(|schedule| {
            let code = <Test as Config>::CodeStorage::get_code(code_id).unwrap();
            assert_eq!(
                code.instruction_weights_version(),
                schedule.instruction_weights.version
            );

            schedule.instruction_weights.version = 0xdeadbeef;
        });

        assert_ok!(Gear::send_message(
            RuntimeOrigin::signed(USER_1),
            pid,
            vec![],
            10_000_000_000,
            0
        ));

        run_to_block(3, None);

        // check new version
        let code = <Test as Config>::CodeStorage::get_code(code_id).unwrap();
        assert_eq!(code.instruction_weights_version(), 0xdeadbeef);

        assert_ok!(Gear::send_message(
            RuntimeOrigin::signed(USER_1),
            pid,
            vec![],
            10_000_000_000,
            0
        ));

        run_to_block(4, None);

        // check new version stands still
        let code = <Test as Config>::CodeStorage::get_code(code_id).unwrap();
        assert_eq!(code.instruction_weights_version(), 0xdeadbeef);
    })
}

#[test]
fn test_mad_big_prog_instrumentation() {
    init_logger();
    new_test_ext().execute_with(|| {
        let path = "../../examples/big-wasm/big.wasm";
        let code_bytes = std::fs::read(path).expect("can't read big wasm");
        let schedule = <Test as Config>::Schedule::get();
        let code_inst_res = gear_core::code::Code::try_new(
            code_bytes,
            schedule.instruction_weights.version,
            |module| schedule.rules(module),
            schedule.limits.stack_height,
        );
        // In any case of the defined weights on the platform, instrumentation of the valid
        // huge wasm mustn't fail
        assert!(code_inst_res.is_ok());
    })
}

#[test]
fn reject_incorrect_binary() {
    let wat = r#"
    (module
        (import "env" "memory" (memory 1))
        (export "handle" (func $handle))
        (func $handle
            i32.const 5
        )
    )"#;

    init_logger();
    new_test_ext().execute_with(|| {
        assert_noop!(
            Gear::upload_code(
                RuntimeOrigin::signed(USER_1),
                ProgramCodeKind::CustomInvalid(wat).to_bytes()
            ),
            Error::<Test>::ProgramConstructionFailed
        );

        assert_noop!(
            upload_program_default(USER_1, ProgramCodeKind::CustomInvalid(wat)),
            Error::<Test>::ProgramConstructionFailed
        );
    });
}

#[test]
fn send_from_reservation() {
    use demo_send_from_reservation::{HandleAction, WASM_BINARY};

    init_logger();
    new_test_ext().execute_with(|| {
        let pid = Gear::upload_program(
            RuntimeOrigin::signed(USER_1),
            WASM_BINARY.to_vec(),
            vec![],
            EMPTY_PAYLOAD.to_vec(),
            10_000_000_000,
            0,
        )
        .map(|_| get_last_program_id())
        .unwrap();

        let pid2 = Gear::upload_program(
            RuntimeOrigin::signed(USER_1),
            WASM_BINARY.to_vec(),
            vec![2],
            EMPTY_PAYLOAD.to_vec(),
            10_000_000_000,
            0,
        )
        .map(|_| get_last_program_id())
        .unwrap();

        run_to_block(2, None);

        {
            assert_ok!(Gear::send_message(
                RuntimeOrigin::signed(USER_1),
                pid,
                HandleAction::SendToUser.encode(),
                10_000_000_000,
                1_000,
            ));

            run_to_block(3, None);

            let msg = get_last_mail(USER_1);
            assert_eq!(msg.value(), 500);
            assert_eq!(msg.payload_bytes(), b"send_to_user");
            let map = get_reservation_map(pid).unwrap();
            assert!(map.is_empty());
        }

        {
            MailboxOf::<Test>::clear();

            assert_ok!(Gear::send_message(
                RuntimeOrigin::signed(USER_1),
                pid,
                HandleAction::SendToProgram {
                    pid: pid2.into(),
                    user: USER_1.into_origin().into()
                }
                .encode(),
                10_000_000_000,
                1_000,
            ));

            let mid = get_last_message_id();

            run_to_block(4, None);

            assert_succeed(mid);

            let msg = get_last_mail(USER_1);
            assert_eq!(msg.value(), 700);
            assert_eq!(msg.payload_bytes(), b"receive_from_program");
            let map = get_reservation_map(pid).unwrap();
            assert!(map.is_empty());
        }

        {
            MailboxOf::<Test>::clear();

            assert_ok!(Gear::send_message(
                RuntimeOrigin::signed(USER_1),
                pid,
                HandleAction::SendToUserDelayed.encode(),
                10_000_000_000,
                1_000,
            ));

            run_to_block(5, None);

            assert!(MailboxOf::<Test>::is_empty(&USER_1));

            run_to_block(6, None);

            let msg = get_last_mail(USER_1);
            assert_eq!(msg.value(), 600);
            assert_eq!(msg.payload_bytes(), b"send_to_user_delayed");
            let map = get_reservation_map(pid).unwrap();
            assert!(map.is_empty());
        }

        {
            MailboxOf::<Test>::clear();

            assert_ok!(Gear::send_message(
                RuntimeOrigin::signed(USER_1),
                pid,
                HandleAction::SendToProgramDelayed {
                    pid: pid2.into(),
                    user: USER_1.into_origin().into()
                }
                .encode(),
                10_000_000_000,
                1_000,
            ));

            let mid = get_last_message_id();

            run_to_block(7, None);

            assert!(MailboxOf::<Test>::is_empty(&USER_1));
            assert_succeed(mid);

            run_to_block(8, None);

            let msg = get_last_mail(USER_1);
            assert_eq!(msg.value(), 800);
            assert_eq!(msg.payload_bytes(), b"receive_from_program_delayed");
            let map = get_reservation_map(pid).unwrap();
            assert!(map.is_empty());
        }
    });
}

#[test]
fn reply_from_reservation() {
    use demo_send_from_reservation::{HandleAction, WASM_BINARY};

    init_logger();
    new_test_ext().execute_with(|| {
        let pid = Gear::upload_program(
            RuntimeOrigin::signed(USER_1),
            WASM_BINARY.to_vec(),
            vec![],
            EMPTY_PAYLOAD.to_vec(),
            10_000_000_000,
            0,
        )
        .map(|_| get_last_program_id())
        .unwrap();

        let pid2 = Gear::upload_program(
            RuntimeOrigin::signed(USER_1),
            WASM_BINARY.to_vec(),
            vec![2],
            EMPTY_PAYLOAD.to_vec(),
            10_000_000_000,
            0,
        )
        .map(|_| get_last_program_id())
        .unwrap();

        run_to_block(2, None);

        {
            assert_ok!(Gear::send_message(
                RuntimeOrigin::signed(USER_1),
                pid,
                HandleAction::ReplyToUser.encode(),
                10_000_000_000,
                1_000,
            ));

            run_to_block(3, None);

            let msg = maybe_last_message(USER_1).expect("Should be");
            assert_eq!(msg.value(), 900);
            assert_eq!(msg.payload_bytes(), b"reply_to_user");
            let map = get_reservation_map(pid).unwrap();
            assert!(map.is_empty());
        }

        {
            MailboxOf::<Test>::clear();

            assert_ok!(Gear::send_message(
                RuntimeOrigin::signed(USER_1),
                pid,
                HandleAction::ReplyToProgram {
                    pid: pid2.into(),
                    user: USER_1.into_origin().into()
                }
                .encode(),
                10_000_000_000,
                1_000,
            ));

            let mid = get_last_message_id();

            run_to_block(4, None);

            assert_succeed(mid);

            let msg = maybe_last_message(USER_1).expect("Should be");
            assert_eq!(msg.value(), 900);
            assert_eq!(msg.payload_bytes(), b"reply");
            let map = get_reservation_map(pid).unwrap();
            assert!(map.is_empty());
        }
    });
}

#[test]
fn signal_recursion_not_occurs() {
    use demo_signal_entry::{HandleAction, WASM_BINARY};

    init_logger();
    new_test_ext().execute_with(|| {
        assert_ok!(Gear::upload_program(
            RuntimeOrigin::signed(USER_1),
            WASM_BINARY.to_vec(),
            DEFAULT_SALT.to_vec(),
            USER_1.encode(),
            10_000_000_000,
            0,
        ));

        let pid = get_last_program_id();

        run_to_block(2, None);

        assert!(Gear::is_initialized(pid));
        assert!(Gear::is_active(pid));

        assert_ok!(Gear::send_message(
            RuntimeOrigin::signed(USER_1),
            pid,
            HandleAction::PanicInSignal.encode(),
            10_000_000_000,
            0,
        ));

        let mid = get_last_message_id();

        let mut expiration = None;

        run_to_block(3, None);

        assert_ok!(GasHandlerOf::<Test>::get_system_reserve(mid));

        System::events().iter().for_each(|e| {
            if let MockRuntimeEvent::Gear(Event::MessageWaited {
                expiration: exp, ..
            }) = e.event
            {
                expiration = Some(exp);
            }
        });

        let expiration = expiration.unwrap();

        System::set_block_number(expiration - 1);
        Gear::set_block_number(expiration - 1);

        run_to_next_block(None);

        assert!(GasHandlerOf::<Test>::get_system_reserve(mid).is_err());

        // check signal dispatch panicked
        assert_eq!(MailboxOf::<Test>::iter_key(USER_1).last(), None);
        let signal_msg_id = MessageId::generate_signal(mid);
        let status = dispatch_status(signal_msg_id);
        assert_eq!(status, Some(DispatchStatus::Failed));

        MailboxOf::<Test>::clear();
        System::reset_events();
        run_to_next_block(None);

        // check nothing happens after
        assert!(MailboxOf::<Test>::is_empty(&USER_1));
        assert_eq!(System::events().len(), 0);
    });
}

#[test]
fn signal_during_precharge() {
    use demo_signal_entry::{HandleAction, WASM_BINARY};

    init_logger();
    new_test_ext().execute_with(|| {
        assert_ok!(Gear::upload_program(
            RuntimeOrigin::signed(USER_1),
            WASM_BINARY.to_vec(),
            DEFAULT_SALT.to_vec(),
            USER_1.encode(),
            10_000_000_000,
            0,
        ));

        let pid = get_last_program_id();

        run_to_block(2, None);

        assert_ok!(Gear::send_message(
            RuntimeOrigin::signed(USER_1),
            pid,
            HandleAction::WaitWithReserveAmountAndPanic(1).encode(),
            10_000_000_000,
            0,
        ));

        let mid = get_last_message_id();

        run_to_block(3, None);

        let reply_to_id = get_last_mail(USER_1).id();

        assert_ok!(GasHandlerOf::<Test>::get_system_reserve(mid));

        assert_ok!(Gear::send_reply(
            RuntimeOrigin::signed(USER_1),
            reply_to_id,
            EMPTY_PAYLOAD.to_vec(),
            10_000_000_000,
            0
        ));

        run_to_block(4, None);

        assert!(GasHandlerOf::<Test>::get_system_reserve(mid).is_err());
        assert!(MailboxOf::<Test>::is_empty(&USER_1));
        assert_eq!(
            System::events()
                .into_iter()
                .filter(|e| {
                    matches!(
                        e.event,
                        MockRuntimeEvent::Gear(Event::UserMessageSent { .. })
                    )
                })
                .count(),
            2 + 1 // reply from program + reply to user because of panic +1 for auto generated replies
        );
    });
}

#[test]
fn signal_during_prepare() {
    use demo_signal_entry::{HandleAction, WASM_BINARY};

    init_logger();
    new_test_ext().execute_with(|| {
        assert_ok!(Gear::upload_program(
            RuntimeOrigin::signed(USER_1),
            WASM_BINARY.to_vec(),
            DEFAULT_SALT.to_vec(),
            USER_1.encode(),
            10_000_000_000,
            0,
        ));

        let pid = get_last_program_id();

        run_to_block(2, None);

        let read_cost = DbWeightOf::<Test>::get().reads(1).ref_time();
        let schedule = <Test as Config>::Schedule::get();
        let program_gas = core_processor::calculate_gas_for_program(
            read_cost,
            schedule.db_read_per_byte.ref_time(),
        );

        assert_ok!(Gear::send_message(
            RuntimeOrigin::signed(USER_1),
            pid,
            HandleAction::WaitWithReserveAmountAndPanic(program_gas).encode(),
            10_000_000_000,
            0,
        ));

        let mid = get_last_message_id();

        run_to_block(3, None);

        let reply_to_id = get_last_mail(USER_1).id();

        assert_ok!(GasHandlerOf::<Test>::get_system_reserve(mid));

        assert_ok!(Gear::send_reply(
            RuntimeOrigin::signed(USER_1),
            reply_to_id,
            EMPTY_PAYLOAD.to_vec(),
            10_000_000_000,
            0
        ));

        run_to_block(4, None);

        assert!(GasHandlerOf::<Test>::get_system_reserve(mid).is_err());
        assert!(MailboxOf::<Test>::is_empty(&USER_1));
        assert_eq!(
            System::events()
                .into_iter()
                .filter(|e| {
                    matches!(
                        e.event,
                        MockRuntimeEvent::Gear(Event::UserMessageSent { .. })
                    )
                })
                .count(),
            2 + 1 // reply from program + reply to user because of panic +1 for auto generated replies
        );
    });
}

#[test]
fn signal_async_wait_works() {
    use demo_async_signal_entry::{InitAction, WASM_BINARY};

    init_logger();
    new_test_ext().execute_with(|| {
        assert_ok!(Gear::upload_program(
            RuntimeOrigin::signed(USER_1),
            WASM_BINARY.to_vec(),
            DEFAULT_SALT.to_vec(),
            InitAction::None.encode(),
            10_000_000_000,
            0,
        ));

        let pid = get_last_program_id();

        run_to_block(2, None);

        assert!(Gear::is_initialized(pid));
        assert!(Gear::is_active(pid));

        let GasInfo {
            min_limit: gas_spent,
            ..
        } = Gear::calculate_gas_info(
            USER_1.into_origin(),
            HandleKind::Handle(pid),
            EMPTY_PAYLOAD.to_vec(),
            0,
            true,
            true,
        )
        .expect("calculate_gas_info failed");

        assert_ok!(Gear::send_message(
            RuntimeOrigin::signed(USER_1),
            pid,
            EMPTY_PAYLOAD.to_vec(),
            gas_spent,
            0,
        ));

        let mid = get_last_message_id();

        let mut expiration = None;

        run_to_block(3, None);

        assert_ok!(GasHandlerOf::<Test>::get_system_reserve(mid));

        System::events().iter().for_each(|e| {
            if let MockRuntimeEvent::Gear(Event::MessageWaited {
                expiration: exp, ..
            }) = e.event
            {
                expiration = Some(exp);
            }
        });

        let expiration = expiration.unwrap();

        System::set_block_number(expiration - 1);
        Gear::set_block_number(expiration - 1);

        System::reset_events();
        run_to_next_block(None);

        assert!(GasHandlerOf::<Test>::get_system_reserve(mid).is_err());

        // check signal dispatch executed
        let _mail_msg = maybe_last_message(USER_1).expect("Should be");
    });
}

#[test]
fn signal_gas_limit_exceeded_works() {
    use demo_signal_entry::{HandleAction, WASM_BINARY};

    init_logger();
    new_test_ext().execute_with(|| {
        assert_ok!(Gear::upload_program(
            RuntimeOrigin::signed(USER_1),
            WASM_BINARY.to_vec(),
            DEFAULT_SALT.to_vec(),
            USER_1.encode(),
            10_000_000_000,
            0,
        ));

        let pid = get_last_program_id();

        run_to_block(2, None);

        assert_ok!(Gear::send_message(
            RuntimeOrigin::signed(USER_1),
            pid,
            HandleAction::OutOfGas.encode(),
            10_000_000_000,
            0,
        ));

        let mid = get_last_message_id();

        run_to_block(3, None);

        assert!(GasHandlerOf::<Test>::get_system_reserve(mid).is_err());

        // check signal dispatch executed
        let mail_msg = get_last_mail(USER_1);
        assert_eq!(mail_msg.payload_bytes(), b"handle_signal");
    });
}

#[test]
fn system_reservation_unreserve_works() {
    use demo_signal_entry::{HandleAction, WASM_BINARY};

    init_logger();
    new_test_ext().execute_with(|| {
        assert_ok!(Gear::upload_program(
            RuntimeOrigin::signed(USER_1),
            WASM_BINARY.to_vec(),
            DEFAULT_SALT.to_vec(),
            USER_1.encode(),
            10_000_000_000,
            0,
        ));

        let pid = get_last_program_id();

        run_to_block(2, None);

        let user_initial_balance = Balances::free_balance(USER_1);

        let GasInfo { burned, .. } = Gear::calculate_gas_info(
            USER_1.into_origin(),
            HandleKind::Handle(pid),
            HandleAction::Simple.encode(),
            0,
            true,
            true,
        )
        .expect("calculate_gas_info failed");

        assert_ok!(Gear::send_message(
            RuntimeOrigin::signed(USER_1),
            pid,
            HandleAction::Simple.encode(),
            10_000_000_000,
            0,
        ));

        let mid = get_last_message_id();

        run_to_block(3, None);

        assert!(GasHandlerOf::<Test>::get_system_reserve(mid).is_err());

        let burned = GasPrice::gas_price(burned);
        assert_eq!(
            Balances::free_balance(USER_1),
            user_initial_balance - burned
        );
    });
}

#[test]
fn few_system_reservations_across_waits_works() {
    use demo_signal_entry::{HandleAction, WASM_BINARY};

    init_logger();
    new_test_ext().execute_with(|| {
        assert_ok!(Gear::upload_program(
            RuntimeOrigin::signed(USER_1),
            WASM_BINARY.to_vec(),
            DEFAULT_SALT.to_vec(),
            USER_1.encode(),
            10_000_000_000,
            0,
        ));

        let pid = get_last_program_id();

        run_to_block(2, None);

        assert_ok!(Gear::send_message(
            RuntimeOrigin::signed(USER_1),
            pid,
            HandleAction::AcrossWaits.encode(),
            10_000_000_000,
            0,
        ));

        let mid = get_last_message_id();

        run_to_block(3, None);
        let mut reserved = GasHandlerOf::<Test>::get_system_reserve(mid).unwrap();

        for _ in 0..5 {
            assert_eq!(GasHandlerOf::<Test>::get_system_reserve(mid), Ok(reserved));
            reserved += 1_000_000_000;

            let reply_to_id = get_last_mail(USER_1).id();
            assert_ok!(Gear::send_reply(
                RuntimeOrigin::signed(USER_1),
                reply_to_id,
                EMPTY_PAYLOAD.to_vec(),
                10_000_000_000,
                0
            ));

            run_to_next_block(None);
        }
    });
}

#[test]
fn system_reservation_panic_works() {
    use demo_signal_entry::{HandleAction, WASM_BINARY};

    init_logger();
    new_test_ext().execute_with(|| {
        assert_ok!(Gear::upload_program(
            RuntimeOrigin::signed(USER_1),
            WASM_BINARY.to_vec(),
            DEFAULT_SALT.to_vec(),
            USER_1.encode(),
            10_000_000_000,
            0,
        ));

        let pid = get_last_program_id();

        run_to_block(2, None);

        assert_ok!(Gear::send_message(
            RuntimeOrigin::signed(USER_1),
            pid,
            HandleAction::Panic.encode(),
            10_000_000_000,
            0,
        ));

        let mid = get_last_message_id();

        run_to_block(3, None);

        assert!(GasHandlerOf::<Test>::get_system_reserve(mid).is_err());

        // check signal dispatch executed
        let mail_msg = get_last_mail(USER_1);
        assert_eq!(mail_msg.payload_bytes(), b"handle_signal");
    });
}

#[test]
fn system_reservation_exit_works() {
    use demo_signal_entry::{HandleAction, WASM_BINARY};

    init_logger();
    new_test_ext().execute_with(|| {
        assert_ok!(Gear::upload_program(
            RuntimeOrigin::signed(USER_1),
            WASM_BINARY.to_vec(),
            DEFAULT_SALT.to_vec(),
            USER_1.encode(),
            10_000_000_000,
            0,
        ));

        let pid = get_last_program_id();

        run_to_block(2, None);

        assert_ok!(Gear::send_message(
            RuntimeOrigin::signed(USER_1),
            pid,
            HandleAction::Exit.encode(),
            10_000_000_000,
            0,
        ));

        let mid = get_last_message_id();

        run_to_block(3, None);

        assert_succeed(mid);
        assert!(GasHandlerOf::<Test>::get_system_reserve(mid).is_err());

        // check signal dispatch was not executed but `gr_exit` did
        assert_eq!(MailboxOf::<Test>::len(&USER_1), 0);
        let msg = maybe_last_message(USER_1).expect("Should be");
        assert_eq!(msg.payload_bytes(), b"exit");
    });
}

#[test]
fn system_reservation_wait_and_panic_works() {
    use demo_signal_entry::{HandleAction, WASM_BINARY};

    init_logger();
    new_test_ext().execute_with(|| {
        assert_ok!(Gear::upload_program(
            RuntimeOrigin::signed(USER_1),
            WASM_BINARY.to_vec(),
            DEFAULT_SALT.to_vec(),
            USER_1.encode(),
            10_000_000_000,
            0,
        ));

        let pid = get_last_program_id();

        run_to_block(2, None);

        assert_ok!(Gear::send_message(
            RuntimeOrigin::signed(USER_1),
            pid,
            HandleAction::WaitAndPanic.encode(),
            10_000_000_000,
            0,
        ));

        let mid = get_last_message_id();

        run_to_block(3, None);

        let reply_to_id = get_last_mail(USER_1).id();

        assert_ok!(GasHandlerOf::<Test>::get_system_reserve(mid));

        assert_ok!(Gear::send_reply(
            RuntimeOrigin::signed(USER_1),
            reply_to_id,
            EMPTY_PAYLOAD.to_vec(),
            10_000_000_000,
            0
        ));

        run_to_block(4, None);

        assert!(GasHandlerOf::<Test>::get_system_reserve(mid).is_err());
    });
}

#[test]
fn system_reservation_wait_works() {
    use demo_signal_entry::{HandleAction, WASM_BINARY};

    init_logger();
    new_test_ext().execute_with(|| {
        assert_ok!(Gear::upload_program(
            RuntimeOrigin::signed(USER_1),
            WASM_BINARY.to_vec(),
            DEFAULT_SALT.to_vec(),
            USER_1.encode(),
            10_000_000_000,
            0,
        ));

        let pid = get_last_program_id();

        run_to_block(2, None);

        assert_ok!(Gear::send_message(
            RuntimeOrigin::signed(USER_1),
            pid,
            HandleAction::Wait.encode(),
            10_000_000_000,
            0,
        ));

        let mid = get_last_message_id();

        run_to_block(3, None);

        assert_ok!(GasHandlerOf::<Test>::get_system_reserve(mid));

        let mut expiration = None;

        run_to_block(3, None);

        assert_ok!(GasHandlerOf::<Test>::get_system_reserve(mid));

        System::events().iter().for_each(|e| {
            if let MockRuntimeEvent::Gear(Event::MessageWaited {
                expiration: exp, ..
            }) = e.event
            {
                expiration = Some(exp);
            }
        });

        let expiration = expiration.unwrap();

        System::set_block_number(expiration - 1);
        Gear::set_block_number(expiration - 1);

        run_to_next_block(None);

        assert!(GasHandlerOf::<Test>::get_system_reserve(mid).is_err());
    });
}

#[test]
fn system_reservation_wait_and_exit_works() {
    use demo_signal_entry::{HandleAction, WASM_BINARY};

    init_logger();
    new_test_ext().execute_with(|| {
        assert_ok!(Gear::upload_program(
            RuntimeOrigin::signed(USER_1),
            WASM_BINARY.to_vec(),
            DEFAULT_SALT.to_vec(),
            USER_1.encode(),
            10_000_000_000,
            0,
        ));

        let pid = get_last_program_id();

        run_to_block(2, None);

        assert_ok!(Gear::send_message(
            RuntimeOrigin::signed(USER_1),
            pid,
            HandleAction::WaitAndExit.encode(),
            10_000_000_000,
            0,
        ));

        let mid = get_last_message_id();

        run_to_block(3, None);

        let reply_to_id = get_last_mail(USER_1).id();

        assert_ok!(GasHandlerOf::<Test>::get_system_reserve(mid));

        assert_ok!(Gear::send_reply(
            RuntimeOrigin::signed(USER_1),
            reply_to_id,
            EMPTY_PAYLOAD.to_vec(),
            10_000_000_000,
            0
        ));

        run_to_block(4, None);

        assert!(GasHandlerOf::<Test>::get_system_reserve(mid).is_err());

        // check `gr_exit` occurs
        let msg = get_last_mail(USER_1);
        assert_eq!(msg.payload_bytes(), b"wait_and_exit");
    });
}

#[test]
fn system_reservation_wait_and_reserve_with_panic_works() {
    use demo_signal_entry::{HandleAction, WASM_BINARY};

    init_logger();
    new_test_ext().execute_with(|| {
        assert_ok!(Gear::upload_program(
            RuntimeOrigin::signed(USER_1),
            WASM_BINARY.to_vec(),
            DEFAULT_SALT.to_vec(),
            USER_1.encode(),
            10_000_000_000,
            0,
        ));

        let pid = get_last_program_id();

        run_to_block(2, None);

        assert_ok!(Gear::send_message(
            RuntimeOrigin::signed(USER_1),
            pid,
            HandleAction::WaitAndReserveWithPanic.encode(),
            10_000_000_000,
            0,
        ));

        let mid = get_last_message_id();

        run_to_block(3, None);

        assert_eq!(
            GasHandlerOf::<Test>::get_system_reserve(mid),
            Ok(2_000_000_000)
        );

        let reply_to_id = get_last_mail(USER_1).id();
        assert_ok!(Gear::send_reply(
            RuntimeOrigin::signed(USER_1),
            reply_to_id,
            EMPTY_PAYLOAD.to_vec(),
            10_000_000_000,
            0
        ));

        run_to_block(4, None);

        assert!(GasHandlerOf::<Test>::get_system_reserve(mid).is_err());

        // check signal dispatch executed
        let mail_msg = get_last_mail(USER_1);
        assert_eq!(mail_msg.payload_bytes(), b"handle_signal");
    });
}

#[test]
fn system_reservation_accumulate_works() {
    use demo_signal_entry::{HandleAction, WASM_BINARY};

    init_logger();
    new_test_ext().execute_with(|| {
        assert_ok!(Gear::upload_program(
            RuntimeOrigin::signed(USER_1),
            WASM_BINARY.to_vec(),
            DEFAULT_SALT.to_vec(),
            USER_1.encode(),
            10_000_000_000,
            0,
        ));

        let pid = get_last_program_id();

        run_to_block(2, None);

        assert_ok!(Gear::send_message(
            RuntimeOrigin::signed(USER_1),
            pid,
            HandleAction::Accumulate.encode(),
            10_000_000_000,
            0,
        ));

        let mid = get_last_message_id();

        run_to_block(3, None);

        let reserve = GasHandlerOf::<Test>::get_system_reserve(mid).unwrap();
        // we 1000 and then 234 amount of gas in demo
        assert_eq!(reserve, 1234);
    });
}

#[test]
fn system_reservation_zero_amount_panics() {
    use demo_signal_entry::{HandleAction, WASM_BINARY};

    init_logger();
    new_test_ext().execute_with(|| {
        assert_ok!(Gear::upload_program(
            RuntimeOrigin::signed(USER_1),
            WASM_BINARY.to_vec(),
            DEFAULT_SALT.to_vec(),
            USER_1.encode(),
            10_000_000_000,
            0,
        ));

        let pid = get_last_program_id();

        run_to_block(2, None);

        assert_ok!(Gear::send_message(
            RuntimeOrigin::signed(USER_1),
            pid,
            HandleAction::ZeroReserve.encode(),
            10_000_000_000,
            0,
        ));

        let mid = get_last_message_id();

        run_to_block(3, None);

        assert_succeed(mid);
    });
}

#[test]
fn gas_reservation_works() {
    use demo_reserve_gas::{HandleAction, InitAction, RESERVATION_AMOUNT};

    init_logger();
    new_test_ext().execute_with(|| {
        assert_ok!(Gear::upload_program(
            RuntimeOrigin::signed(USER_1),
            demo_reserve_gas::WASM_BINARY.to_vec(),
            DEFAULT_SALT.to_vec(),
            InitAction::Normal(vec![
                // orphan reservation; will be removed automatically
                (50_000, 3),
                // must be cleared during `gr_exit`
                (25_000, 5),
            ])
            .encode(),
            10_000_000_000,
            0,
        ));

        let pid = get_last_program_id();

        run_to_block(2, None);

        // gas has been reserved 3 times
        let map = get_reservation_map(pid).unwrap();
        assert_eq!(map.len(), 3);

        let user_initial_balance = Balances::free_balance(USER_1);

        let GasInfo {
            min_limit: spent_gas,
            ..
        } = Gear::calculate_gas_info(
            USER_1.into_origin(),
            HandleKind::Handle(pid),
            HandleAction::Unreserve.encode(),
            0,
            true,
            true,
        )
        .expect("calculate_gas_info failed");

        assert_ok!(Gear::send_message(
            RuntimeOrigin::signed(USER_1),
            pid,
            HandleAction::Unreserve.encode(),
            spent_gas,
            0
        ));

        run_to_block(3, None);

        // gas unreserved manually
        let map = get_reservation_map(pid).unwrap();
        assert_eq!(map.len(), 2);

        let gas_reserved = GasPrice::gas_price(spent_gas);
        let reservation_amount = GasPrice::gas_price(RESERVATION_AMOUNT);
        let reservation_holding = 15 * GasPrice::gas_price(CostsPerBlockOf::<Test>::reservation());

        assert_eq!(
            Balances::free_balance(USER_1),
            user_initial_balance - gas_reserved + reservation_amount + reservation_holding
        );

        run_to_block(2 + 2, None);

        // gas not yet unreserved automatically
        let map = get_reservation_map(pid).unwrap();
        assert_eq!(map.len(), 2);

        run_to_block(2 + 3, None);

        // gas unreserved automatically
        let map = get_reservation_map(pid).unwrap();
        assert_eq!(map.len(), 1);

        // check task is exist yet
        let (reservation_id, slot) = map.iter().next().unwrap();
        let task = ScheduledTask::RemoveGasReservation(pid, *reservation_id);
        assert!(TaskPoolOf::<Test>::contains(&slot.finish, &task));

        // `gr_exit` occurs
        assert_ok!(Gear::send_message(
            RuntimeOrigin::signed(USER_1),
            pid,
            HandleAction::Exit.encode(),
            50_000_000_000,
            0
        ));

        run_to_block(2 + 4, None);

        // check task was cleared after `gr_exit` happened
        let map = get_reservation_map(pid);
        assert_eq!(map, None);
        assert!(!TaskPoolOf::<Test>::contains(&slot.finish, &task));
    });
}

#[test]
fn gas_reservations_cleaned_in_terminated_program() {
    use demo_reserve_gas::{InitAction, ReplyAction};

    init_logger();
    new_test_ext().execute_with(|| {
        assert_ok!(Gear::upload_program(
            RuntimeOrigin::signed(USER_1),
            demo_reserve_gas::WASM_BINARY.to_vec(),
            DEFAULT_SALT.to_vec(),
            InitAction::Wait.encode(),
            10_000_000_000,
            0,
        ));

        let pid = get_last_program_id();

        run_to_block(2, None);

        let message_id = get_last_mail(USER_1).id();

        assert!(!Gear::is_initialized(pid));
        assert!(Gear::is_active(pid));

        let map = get_reservation_map(pid).unwrap();
        assert_eq!(map.len(), 1);

        let (reservation_id, slot) = map.iter().next().unwrap();
        let task = ScheduledTask::RemoveGasReservation(pid, *reservation_id);
        assert!(TaskPoolOf::<Test>::contains(&slot.finish, &task));

        assert_ok!(Gear::send_reply(
            RuntimeOrigin::signed(USER_1),
            message_id,
            ReplyAction::Panic.encode(),
            DEFAULT_GAS_LIMIT * 10,
            0,
        ));

        run_to_block(3, None);

        let map = get_reservation_map(pid);
        assert_eq!(map, None);
        assert!(!TaskPoolOf::<Test>::contains(&slot.finish, &task));
        assert!(!Gear::is_initialized(pid));
        assert!(!Gear::is_active(pid));
    });
}

#[test]
fn gas_reservation_wait_wake_exit() {
    use demo_reserve_gas::{InitAction, ReplyAction};

    init_logger();
    new_test_ext().execute_with(|| {
        assert_ok!(Gear::upload_program(
            RuntimeOrigin::signed(USER_1),
            demo_reserve_gas::WASM_BINARY.to_vec(),
            DEFAULT_SALT.to_vec(),
            InitAction::Wait.encode(),
            10_000_000_000,
            0,
        ));

        let pid = get_last_program_id();

        run_to_block(2, None);

        let message_id = get_last_mail(USER_1).id();

        assert!(!Gear::is_initialized(pid));
        assert!(Gear::is_active(pid));

        let map = get_reservation_map(pid).unwrap();
        assert_eq!(map.len(), 1);

        let (reservation_id, slot) = map.iter().next().unwrap();
        let task = ScheduledTask::RemoveGasReservation(pid, *reservation_id);
        assert!(TaskPoolOf::<Test>::contains(&slot.finish, &task));

        assert_ok!(Gear::send_reply(
            RuntimeOrigin::signed(USER_1),
            message_id,
            ReplyAction::Exit.encode(),
            DEFAULT_GAS_LIMIT * 10,
            0,
        ));

        run_to_block(3, None);

        let map = get_reservation_map(pid);
        assert_eq!(map, None);
        assert!(!TaskPoolOf::<Test>::contains(&slot.finish, &task));
        assert!(!Gear::is_initialized(pid));
        assert!(!Gear::is_active(pid));
    });
}

#[test]
fn gas_reservations_check_params() {
    use demo_reserve_gas::InitAction;

    init_logger();
    new_test_ext().execute_with(|| {
        assert_ok!(Gear::upload_program(
            RuntimeOrigin::signed(USER_1),
            demo_reserve_gas::WASM_BINARY.to_vec(),
            DEFAULT_SALT.to_vec(),
            InitAction::CheckArgs {
                mailbox_threshold: <Test as Config>::MailboxThreshold::get(),
            }
            .encode(),
            10_000_000_000,
            0,
        ));

        let mid = get_last_message_id();

        run_to_block(2, None);

        assert_succeed(mid);
    });
}

#[test]
fn gas_reservations_fresh_reserve_unreserve() {
    use demo_reserve_gas::InitAction;

    init_logger();
    new_test_ext().execute_with(|| {
        assert_ok!(Gear::upload_program(
            RuntimeOrigin::signed(USER_1),
            demo_reserve_gas::WASM_BINARY.to_vec(),
            DEFAULT_SALT.to_vec(),
            InitAction::FreshReserveUnreserve.encode(),
            10_000_000_000,
            0,
        ));
        let mid = get_last_message_id();

        run_to_block(2, None);

        assert_succeed(mid);
        let msg = get_last_mail(USER_1);
        assert_eq!(msg.payload_bytes(), b"fresh_reserve_unreserve");
    });
}

#[test]
fn gas_reservations_existing_reserve_unreserve() {
    use demo_reserve_gas::{HandleAction, InitAction};

    init_logger();
    new_test_ext().execute_with(|| {
        assert_ok!(Gear::upload_program(
            RuntimeOrigin::signed(USER_1),
            demo_reserve_gas::WASM_BINARY.to_vec(),
            DEFAULT_SALT.to_vec(),
            InitAction::Normal(vec![]).encode(),
            10_000_000_000,
            0,
        ));
        let mid = get_last_message_id();
        let pid = get_last_program_id();

        run_to_block(2, None);

        assert_succeed(mid);

        assert_ok!(Gear::send_message(
            RuntimeOrigin::signed(USER_1),
            pid,
            HandleAction::SendFromReservationAndUnreserve.encode(),
            10_000_000_000,
            0
        ));

        let mid = get_last_message_id();

        run_to_block(3, None);

        assert_succeed(mid);
        let msg = get_last_mail(USER_1);
        assert_eq!(msg.payload_bytes(), b"existing_reserve_unreserve");
    });
}

#[test]
fn custom_async_entrypoint_works() {
    use demo_async_custom_entry::WASM_BINARY;

    init_logger();
    new_test_ext().execute_with(|| {
        assert_ok!(Gear::upload_program(
            RuntimeOrigin::signed(USER_1),
            WASM_BINARY.to_vec(),
            DEFAULT_SALT.to_vec(),
            USER_1.encode(),
            10_000_000_000,
            0,
        ));

        let pid = get_last_program_id();

        run_to_block(2, None);

        assert_ok!(Gear::send_message(
            RuntimeOrigin::signed(USER_1),
            pid,
            EMPTY_PAYLOAD.to_vec(),
            10_000_000_000,
            0,
        ));

        run_to_block(3, None);

        let msg = get_last_mail(USER_1);
        assert_eq!(msg.payload_bytes(), b"my_handle_signal");

        assert_ok!(Gear::send_reply(
            RuntimeOrigin::signed(USER_1),
            msg.id(),
            EMPTY_PAYLOAD.to_vec(),
            10_000_000_000,
            0
        ));

        run_to_block(4, None);

        let msg = get_last_mail(USER_1);
        assert_eq!(msg.payload_bytes(), b"my_handle_reply");
    });
}

#[test]
fn dispatch_kind_forbidden_function() {
    use demo_signal_entry::{HandleAction, WASM_BINARY};

    init_logger();
    new_test_ext().execute_with(|| {
        assert_ok!(Gear::upload_program(
            RuntimeOrigin::signed(USER_1),
            WASM_BINARY.to_vec(),
            DEFAULT_SALT.to_vec(),
            USER_1.encode(),
            10_000_000_000,
            0,
        ));

        let pid = get_last_program_id();

        run_to_block(2, None);

        assert!(Gear::is_initialized(pid));
        assert!(Gear::is_active(pid));

        assert_ok!(Gear::send_message(
            RuntimeOrigin::signed(USER_1),
            pid,
            HandleAction::ForbiddenCallInSignal(USER_1.into_origin().into()).encode(),
            10_000_000_000,
            0,
        ));

        let mid = get_last_message_id();

        let mut expiration = None;

        run_to_block(3, None);

        assert_ok!(GasHandlerOf::<Test>::get_system_reserve(mid));

        System::events().iter().for_each(|e| {
            if let MockRuntimeEvent::Gear(Event::MessageWaited {
                expiration: exp, ..
            }) = e.event
            {
                expiration = Some(exp);
            }
        });

        let expiration = expiration.unwrap();

        System::set_block_number(expiration - 1);
        Gear::set_block_number(expiration - 1);

        run_to_next_block(None);

        assert!(GasHandlerOf::<Test>::get_system_reserve(mid).is_err());

        // check signal dispatch panicked
        assert!(MailboxOf::<Test>::is_empty(&USER_1));
        let signal_msg_id = MessageId::generate_signal(mid);
        let status = dispatch_status(signal_msg_id);
        assert_eq!(status, Some(DispatchStatus::Failed));

        MailboxOf::<Test>::clear();
        System::reset_events();
        run_to_next_block(None);

        // check nothing happens after
        assert!(MailboxOf::<Test>::is_empty(&USER_1));
        assert_eq!(System::events().len(), 0);
    });
}

#[test]
fn system_reservation_gas_allowance_rollbacks() {
    use demo_signal_entry::{HandleAction, WASM_BINARY};

    init_logger();
    new_test_ext().execute_with(|| {
        assert_ok!(Gear::upload_program(
            RuntimeOrigin::signed(USER_1),
            WASM_BINARY.to_vec(),
            DEFAULT_SALT.to_vec(),
            USER_1.encode(),
            10_000_000_000,
            0,
        ));

        let pid = get_last_program_id();

        run_to_block(2, None);

        let GasInfo { min_limit, .. } = Gear::calculate_gas_info(
            USER_1.into_origin(),
            HandleKind::Handle(pid),
            HandleAction::Simple.encode(),
            0,
            true,
            true,
        )
        .expect("calculate_gas_info failed");

        assert_ok!(Gear::send_message(
            RuntimeOrigin::signed(USER_1),
            pid,
            HandleAction::Simple.encode(),
            min_limit,
            0,
        ));

        let mid = get_last_message_id();

        run_to_block(3, Some(min_limit - 1));

        assert_eq!(GasHandlerOf::<Test>::get_system_reserve(mid), Ok(0));
    });
}

#[test]
fn system_reservation_wait_and_exit_across_executions() {
    use demo_signal_entry::{HandleAction, WASM_BINARY};

    init_logger();
    new_test_ext().execute_with(|| {
        assert_ok!(Gear::upload_program(
            RuntimeOrigin::signed(USER_1),
            WASM_BINARY.to_vec(),
            DEFAULT_SALT.to_vec(),
            USER_1.encode(),
            10_000_000_000,
            0,
        ));

        let pid = get_last_program_id();

        run_to_block(2, None);

        assert_ok!(Gear::send_message(
            RuntimeOrigin::signed(USER_1),
            pid,
            HandleAction::Wait.encode(),
            10_000_000_000,
            0,
        ));

        let mid_wait = get_last_message_id();

        run_to_block(3, None);

        assert_ok!(GasHandlerOf::<Test>::get_system_reserve(mid_wait));

        assert_ok!(Gear::send_message(
            RuntimeOrigin::signed(USER_1),
            pid,
            HandleAction::Exit.encode(),
            10_000_000_000,
            0,
        ));

        let mid_exit = get_last_message_id();

        run_to_block(4, None);

        assert!(Gear::is_exited(pid));
        assert!(GasHandlerOf::<Test>::get_system_reserve(mid_wait).is_err());
        assert!(GasHandlerOf::<Test>::get_system_reserve(mid_exit).is_err());

        MailboxOf::<Test>::clear();

        let mut expiration = None;

        System::events().iter().for_each(|e| {
            if let MockRuntimeEvent::Gear(Event::MessageWaited {
                expiration: exp, ..
            }) = e.event
            {
                expiration = Some(exp);
            }
        });

        let expiration = expiration.unwrap();

        System::set_block_number(expiration - 1);
        Gear::set_block_number(expiration - 1);

        run_to_next_block(None);

        // nothing happened after
        assert!(MailboxOf::<Test>::is_empty(&USER_1));
    });
}

#[test]
fn signal_on_uninitialized_program() {
    use demo_async_signal_entry::{InitAction, WASM_BINARY};

    init_logger();

    new_test_ext().execute_with(|| {
        assert_ok!(Gear::upload_program(
            RuntimeOrigin::signed(USER_1),
            WASM_BINARY.to_vec(),
            DEFAULT_SALT.to_vec(),
            InitAction::Panic.encode(),
            10_000_000_000,
            0,
        ));

        let pid = get_last_program_id();
        let init_mid = get_last_message_id();

        run_to_block(2, None);

        assert!(Gear::is_active(pid));
        assert_ok!(GasHandlerOf::<Test>::get_system_reserve(init_mid));

        let msg = get_last_mail(USER_1);
        assert_eq!(msg.payload_bytes(), b"init");

        assert_ok!(Gear::send_reply(
            RuntimeOrigin::signed(USER_1),
            msg.id(),
            EMPTY_PAYLOAD.to_vec(),
            10_000_000_000,
            0,
        ));

        let reply_mid = get_last_message_id();

        run_to_block(3, None);

        assert!(!Gear::is_initialized(pid));
        assert!(GasHandlerOf::<Test>::get_system_reserve(init_mid).is_err());
        assert!(GasHandlerOf::<Test>::get_system_reserve(reply_mid).is_err());
    });
}

#[test]
fn missing_block_tasks_handled() {
    init_logger();
    new_test_ext().execute_with(|| {
        // https://github.com/gear-tech/gear/pull/2404#pullrequestreview-1399996879
        // possible case described by @breathx:
        // block N contains no tasks, first missed block = None
        // block N+1 contains tasks, but block producer missed run_queue extrinsic or runtime upgrade occurs
        // block N+2 contains tasks and starts execute them because missed blocks = None so tasks from block N+1 lost forever
        const N: BlockNumber = 3;

        let pid =
            upload_program_default(USER_1, ProgramCodeKind::OutgoingWithValueInHandle).unwrap();
        assert_ok!(Gear::send_message(
            RuntimeOrigin::signed(USER_1),
            pid,
            vec![],
            100_000_000,
            1000
        ));

        run_to_block(N - 1, None);

        let mid = get_last_message_id();
        let task = ScheduledTask::RemoveFromMailbox(USER_1, mid);
        TaskPoolOf::<Test>::add(N + 1, task.clone()).unwrap();

        assert!(MailboxOf::<Test>::contains(&USER_1, &mid));

        // insert task
        run_to_block(N, None);

        // task was inserted
        assert!(TaskPoolOf::<Test>::contains(&(N + 1), &task));
        assert!(MailboxOf::<Test>::contains(&USER_1, &mid));

        // task must be skipped in this block
        run_to_block_maybe_with_queue(N + 1, Some(0), None);
        System::reset_events(); // remove `QueueProcessingReverted` event to run to block N + 2

        // task could be processed in N + 1 block but `Gear::run` extrinsic have been skipped
        assert!(TaskPoolOf::<Test>::contains(&(N + 1), &task));
        assert!(MailboxOf::<Test>::contains(&USER_1, &mid));

        // continue to process task from previous block
        run_to_block(N + 2, None);

        // task have been processed
        assert!(!TaskPoolOf::<Test>::contains(&(N + 1), &task));
        // so message should be removed from mailbox
        assert!(!MailboxOf::<Test>::contains(&USER_1, &mid));
    });
}

#[test]
fn async_does_not_duplicate_sync() {
    use demo_ping::WASM_BINARY as PING_BINARY;
    use demo_sync_duplicate::WASM_BINARY as SYNC_DUPLICATE_BINARY;

    init_logger();

    new_test_ext().execute_with(|| {
        assert_ok!(Gear::upload_program(
            RuntimeOrigin::signed(USER_1),
            PING_BINARY.to_vec(),
            DEFAULT_SALT.to_vec(),
            Default::default(),
            BlockGasLimitOf::<Test>::get(),
            0,
        ));

        let ping = get_last_program_id();

        assert_ok!(Gear::upload_program(
            RuntimeOrigin::signed(USER_1),
            SYNC_DUPLICATE_BINARY.to_vec(),
            DEFAULT_SALT.to_vec(),
            ping.encode(),
            BlockGasLimitOf::<Test>::get(),
            0,
        ));

        let sync = get_last_program_id();

        run_to_next_block(None);

        assert_ok!(Gear::send_message(
            RuntimeOrigin::signed(USER_1),
            sync,
            b"async".to_vec(),
            BlockGasLimitOf::<Test>::get(),
            0,
        ));

        run_to_next_block(None);

        let mail = maybe_any_last_message().expect("Element should be");
        assert_eq!(mail.destination().into_origin(), USER_1.into_origin());
        assert_eq!(mail.payload_bytes(), 1i32.to_le_bytes());
    })
}

#[test]
fn state_rollback() {
    use demo_state_rollback::WASM_BINARY;

    init_logger();

    let init = || {
        assert_ok!(Gear::upload_program(
            RuntimeOrigin::signed(USER_1),
            WASM_BINARY.to_vec(),
            DEFAULT_SALT.to_vec(),
            Default::default(),
            BlockGasLimitOf::<Test>::get(),
            0,
        ));

        let rollback = get_last_program_id();

        run_to_next_block(None);

        assert!(Gear::is_active(rollback));

        System::reset_events();

        rollback
    };

    let panic_bytes = b"panic".to_vec();
    let leave_bytes = b"leave".to_vec();

    // state-rollback
    new_test_ext().execute_with(|| {
        let program = init();

        let to_send = vec![0.encode(), panic_bytes, 1.encode()];
        send_payloads(USER_1, program, to_send);
        run_to_next_block(None);

        let to_assert = vec![
            Assertion::Payload(None::<Vec<u8>>.encode()),
            Assertion::Payload(Some(0.encode()).encode()),
            Assertion::ReplyCode(ReplyCode::error(SimpleExecutionError::UserspacePanic)),
            Assertion::Payload(Some(0.encode()).encode()),
            Assertion::Payload(Some(1.encode()).encode()),
        ];
        assert_responses_to_user(USER_1, to_assert);
    });

    // state-saving
    new_test_ext().execute_with(|| {
        let program = init();

        let to_send = vec![0.encode(), leave_bytes.clone(), 1.encode()];
        send_payloads(USER_1, program, to_send);
        run_to_next_block(None);

        let to_assert = vec![
            Assertion::Payload(None::<Vec<u8>>.encode()),
            Assertion::Payload(Some(0.encode()).encode()),
            Assertion::Payload(Some(0.encode()).encode()),
            Assertion::Payload(Some(leave_bytes.clone()).encode()),
            Assertion::Payload(Some(leave_bytes).encode()),
            Assertion::Payload(Some(1.encode()).encode()),
        ];
        assert_responses_to_user(USER_1, to_assert);
    })
}

#[test]
fn incomplete_async_payloads_kept() {
    use demo_incomplete_async_payloads::{Command, WASM_BINARY};
    use demo_ping::WASM_BINARY as PING_BINARY;

    init_logger();

    new_test_ext().execute_with(|| {
        assert_ok!(Gear::upload_program(
            RuntimeOrigin::signed(USER_1),
            PING_BINARY.to_vec(),
            DEFAULT_SALT.to_vec(),
            Default::default(),
            BlockGasLimitOf::<Test>::get(),
            0,
        ));

        let ping = get_last_program_id();

        assert_ok!(Gear::upload_program(
            RuntimeOrigin::signed(USER_1),
            WASM_BINARY.to_vec(),
            DEFAULT_SALT.to_vec(),
            ping.encode(),
            BlockGasLimitOf::<Test>::get(),
            0,
        ));

        let incomplete = get_last_program_id();

        run_to_next_block(None);

        System::reset_events();

        let to_send = [
            Command::Handle,
            Command::Reply,
            Command::HandleStore,
            Command::ReplyStore,
        ]
        .iter()
        .map(Encode::encode)
        .collect();
        send_payloads(USER_1, incomplete, to_send);
        run_to_next_block(None);

        // "None" are auto-replies.
        let to_assert = [
            None,
            Some("OK PING"),
            Some("OK REPLY"),
            None,
            Some("STORED COMMON"),
            Some("STORED REPLY"),
        ]
        .iter()
        .map(|v| {
            v.map(|s| Assertion::Payload(s.as_bytes().to_vec()))
                .unwrap_or_else(|| Assertion::ReplyCode(SuccessReason::Auto.into()))
        })
        .collect::<Vec<_>>();
        assert_responses_to_user(USER_1, to_assert);
    })
}

#[test]
fn rw_lock_works() {
    use demo_ping::WASM_BINARY as PING_BINARY;
    use demo_rwlock::{Command, WASM_BINARY};

    init_logger();

    let upload = || {
        assert_ok!(Gear::upload_program(
            RuntimeOrigin::signed(USER_1),
            PING_BINARY.to_vec(),
            DEFAULT_SALT.to_vec(),
            Default::default(),
            BlockGasLimitOf::<Test>::get(),
            0,
        ));

        let ping = get_last_program_id();

        assert_ok!(Gear::upload_program(
            RuntimeOrigin::signed(USER_1),
            WASM_BINARY.to_vec(),
            DEFAULT_SALT.to_vec(),
            ping.encode(),
            BlockGasLimitOf::<Test>::get(),
            0,
        ));

        let prog_id = get_last_program_id();

        run_to_next_block(None);
        System::reset_events();

        prog_id
    };

    // RwLock wide
    new_test_ext().execute_with(|| {
        let rwlock = upload();

        let to_send = [
            Command::Get,
            Command::Inc,
            Command::Get,
            Command::PingGet,
            Command::IncPing,
        ]
        .iter()
        .map(Encode::encode)
        .collect();
        send_payloads(USER_1, rwlock, to_send);
        run_to_next_block(None);

        let to_assert = vec![
            Assertion::Payload(0u32.encode()),
            Assertion::ReplyCode(SuccessReason::Auto.into()),
            Assertion::Payload(1u32.encode()),
            Assertion::ReplyCode(SuccessReason::Auto.into()),
            Assertion::Payload(2u32.encode()),
        ];
        assert_responses_to_user(USER_1, to_assert);
    });

    // RwLock read while writing
    new_test_ext().execute_with(|| {
        let rwlock = upload();

        let to_send = [Command::IncPing, Command::Get]
            .iter()
            .map(Encode::encode)
            .collect();
        send_payloads(USER_1, rwlock, to_send);
        run_to_next_block(None);

        let to_assert = vec![
            Assertion::ReplyCode(SuccessReason::Auto.into()),
            Assertion::Payload(1u32.encode()),
        ];
        assert_responses_to_user(USER_1, to_assert);
    });

    // RwLock write while reading
    new_test_ext().execute_with(|| {
        let rwlock = upload();

        let to_send = [Command::GetPing, Command::Get, Command::Inc]
            .iter()
            .map(Encode::encode)
            .collect();
        send_payloads(USER_1, rwlock, to_send);
        run_to_next_block(None);

        let to_assert = vec![
            Assertion::Payload(0i32.encode()),
            Assertion::Payload(0i32.encode()),
            Assertion::ReplyCode(SuccessReason::Auto.into()),
        ];
        assert_responses_to_user(USER_1, to_assert);
    });

    // RwLock deadlock
    new_test_ext().execute_with(|| {
        let rwlock = upload();

        let to_send = [
            Default::default(), // None-Command
            Command::Get.encode(),
        ]
        .into_iter()
        .collect();
        send_payloads(USER_1, rwlock, to_send);
        run_to_next_block(None);

        let to_assert = vec![];
        assert_responses_to_user(USER_1, to_assert);
    });

    // RwLock check readers
    new_test_ext().execute_with(|| {
        let rwlock = upload();

        let to_send = vec![Command::CheckReaders.encode()];
        send_payloads(USER_1, rwlock, to_send);
        run_to_next_block(None);

        let to_assert = vec![Assertion::Payload(0i32.encode())];
        assert_responses_to_user(USER_1, to_assert);
    });
}

#[test]
fn async_works() {
    use demo_async::{Command, WASM_BINARY};
    use demo_ping::WASM_BINARY as PING_BINARY;

    init_logger();

    let upload = || {
        assert_ok!(Gear::upload_program(
            RuntimeOrigin::signed(USER_1),
            PING_BINARY.to_vec(),
            DEFAULT_SALT.to_vec(),
            Default::default(),
            BlockGasLimitOf::<Test>::get(),
            0,
        ));

        let ping = get_last_program_id();

        assert_ok!(Gear::upload_program(
            RuntimeOrigin::signed(USER_1),
            WASM_BINARY.to_vec(),
            DEFAULT_SALT.to_vec(),
            ping.encode(),
            BlockGasLimitOf::<Test>::get(),
            0,
        ));

        let prog_id = get_last_program_id();

        run_to_next_block(None);
        System::reset_events();

        prog_id
    };

    // Common async scenario
    new_test_ext().execute_with(|| {
        let demo = upload();

        let to_send = vec![Command::Common.encode()];
        let ids = send_payloads(USER_1, demo, to_send);
        run_to_next_block(None);

        let to_assert = vec![Assertion::Payload(ids[0].encode())];
        assert_responses_to_user(USER_1, to_assert);
    });

    // Mutex scenario
    new_test_ext().execute_with(|| {
        let demo = upload();

        let to_send = vec![Command::Mutex.encode(); 2];
        let ids = send_payloads(USER_1, demo, to_send);
        run_to_next_block(None);

        let to_assert = (0..4)
            .map(|i| Assertion::Payload(ids[i / 2].encode()))
            .collect();
        assert_responses_to_user(USER_1, to_assert);
    });
}

#[test]
fn futures_unordered() {
    use demo_async::WASM_BINARY as DEMO_ASYNC_BINARY;
    use demo_futures_unordered::{Command, WASM_BINARY};
    use demo_ping::WASM_BINARY as PING_BINARY;

    init_logger();

    let upload = || {
        assert_ok!(Gear::upload_program(
            RuntimeOrigin::signed(USER_1),
            PING_BINARY.to_vec(),
            DEFAULT_SALT.to_vec(),
            Default::default(),
            BlockGasLimitOf::<Test>::get(),
            0,
        ));

        let ping = get_last_program_id();

        assert_ok!(Gear::upload_program(
            RuntimeOrigin::signed(USER_1),
            DEMO_ASYNC_BINARY.to_vec(),
            DEFAULT_SALT.to_vec(),
            ping.encode(),
            BlockGasLimitOf::<Test>::get(),
            0,
        ));

        let demo_async = get_last_program_id();

        assert_ok!(Gear::upload_program(
            RuntimeOrigin::signed(USER_1),
            WASM_BINARY.to_vec(),
            DEFAULT_SALT.to_vec(),
            (demo_async, ping).encode(),
            BlockGasLimitOf::<Test>::get(),
            0,
        ));

        let prog_id = get_last_program_id();

        run_to_next_block(None);
        System::reset_events();

        prog_id
    };

    // FuturesUnordered
    new_test_ext().execute_with(|| {
        let demo = upload();

        let to_send = vec![Command::Unordered.encode()];
        let ids = send_payloads(USER_1, demo, to_send);
        run_to_next_block(None);

        let to_assert = vec![
            Assertion::Payload(b"PONG".to_vec()),
            Assertion::Payload(MessageId::generate_outgoing(ids[0], 0).encode()),
            Assertion::Payload(ids[0].encode()),
        ];
        assert_responses_to_user(USER_1, to_assert);
    });

    // Select
    new_test_ext().execute_with(|| {
        let demo = upload();

        let to_send = vec![Command::Select.encode()];
        let ids = send_payloads(USER_1, demo, to_send);
        run_to_next_block(None);

        let to_assert = vec![
            Assertion::Payload(b"PONG".to_vec()),
            Assertion::Payload(ids[0].encode()),
        ];
        assert_responses_to_user(USER_1, to_assert);
    });

    // Join
    new_test_ext().execute_with(|| {
        let demo = upload();

        let to_send = vec![Command::Join.encode()];
        let ids = send_payloads(USER_1, demo, to_send);
        run_to_next_block(None);

        let mut res = MessageId::generate_outgoing(ids[0], 0).encode();
        res.append(&mut b"PONG".to_vec());

        let to_assert = vec![Assertion::Payload(res), Assertion::Payload(ids[0].encode())];
        assert_responses_to_user(USER_1, to_assert);
    });
}

#[test]
fn async_recursion() {
    use demo_async_recursion::WASM_BINARY;
    use demo_ping::WASM_BINARY as PING_BINARY;

    init_logger();

    let upload = || {
        assert_ok!(Gear::upload_program(
            RuntimeOrigin::signed(USER_1),
            PING_BINARY.to_vec(),
            DEFAULT_SALT.to_vec(),
            Default::default(),
            BlockGasLimitOf::<Test>::get(),
            0,
        ));

        let ping = get_last_program_id();

        assert_ok!(Gear::upload_program(
            RuntimeOrigin::signed(USER_1),
            WASM_BINARY.to_vec(),
            DEFAULT_SALT.to_vec(),
            ping.encode(),
            BlockGasLimitOf::<Test>::get(),
            0,
        ));

        let prog_id = get_last_program_id();

        run_to_next_block(None);
        System::reset_events();

        prog_id
    };

    new_test_ext().execute_with(|| {
        let demo = upload();
        let arg = 100i32;

        let to_send = vec![arg.encode()];
        send_payloads(USER_1, demo, to_send);
        run_to_next_block(None);

        let mut to_assert = (1..=arg)
            .rev()
            .filter_map(|i| (i % 4 == 0).then(|| Assertion::Payload(i.encode())))
            .collect::<Vec<_>>();
        to_assert.insert(
            to_assert.len() - 1,
            Assertion::ReplyCode(SuccessReason::Auto.into()),
        );
        assert_responses_to_user(USER_1, to_assert);
    });
}

#[test]
fn async_init() {
    use demo_async_init::{InputArgs, WASM_BINARY};
    use demo_ping::WASM_BINARY as PING_BINARY;

    init_logger();

    let upload = || {
        assert_ok!(Gear::upload_program(
            RuntimeOrigin::signed(USER_2),
            PING_BINARY.to_vec(),
            DEFAULT_SALT.to_vec(),
            Default::default(),
            BlockGasLimitOf::<Test>::get(),
            0,
        ));

        let ping = get_last_program_id();

        assert_ok!(Gear::upload_program(
            RuntimeOrigin::signed(USER_1),
            WASM_BINARY.to_vec(),
            DEFAULT_SALT.to_vec(),
            InputArgs::from_two(ping, ping).encode(),
            BlockGasLimitOf::<Test>::get(),
            0,
        ));

        get_last_program_id()
    };

    new_test_ext().execute_with(|| {
        let demo = upload();
        send_payloads(USER_1, demo, vec![b"PING".to_vec()]);
        run_to_next_block(None);

        assert_responses_to_user(
            USER_1,
            vec![
                Assertion::ReplyCode(SuccessReason::Auto.into()),
                Assertion::Payload(2u8.encode()),
            ],
        );
    });
}

mod utils {
    #![allow(unused)]

    use super::{
        assert_ok, pallet, run_to_block, Event, MailboxOf, MockRuntimeEvent, RuntimeOrigin, Test,
    };
    use crate::{
        mock::{run_to_next_block, Balances, Gear, System, USER_1},
        BalanceOf, BlockGasLimitOf, GasInfo, HandleKind, ProgramStorageOf, SentOf,
    };
    use common::{
        event::*,
        paused_program_storage::SessionId,
        storage::{CountedByKey, Counter, IterableByKeyMap},
        Origin, ProgramStorage,
    };
    use core::fmt::Display;
    use core_processor::common::ActorExecutionErrorReason;
    use demo_constructor::{Scheme, WASM_BINARY as DEMO_CONSTRUCTOR_WASM_BINARY};
    use frame_support::{
        codec::Decode,
        dispatch::{DispatchErrorWithPostInfo, DispatchResultWithPostInfo},
        traits::tokens::{currency::Currency, Balance},
    };
    use frame_system::pallet_prelude::{BlockNumberFor, OriginFor};
    use gear_backend_common::TrapExplanation;
    use gear_core::{
        ids::{CodeId, MessageId, ProgramId},
        message::{Message, Payload, ReplyDetails, UserMessage, UserStoredMessage},
        reservation::GasReservationMap,
    };
    use gear_core_errors::*;
    use parity_scale_codec::Encode;
    use sp_core::H256;
    use sp_runtime::traits::UniqueSaturatedInto;
    use sp_std::{convert::TryFrom, fmt::Debug};

    pub(super) const DEFAULT_GAS_LIMIT: u64 = 200_000_000;
    pub(super) const DEFAULT_SALT: &[u8; 4] = b"salt";
    pub(super) const EMPTY_PAYLOAD: &[u8; 0] = b"";
    pub(super) const OUTGOING_WITH_VALUE_IN_HANDLE_VALUE_GAS: u64 = 10000000;

    pub(super) type DispatchCustomResult<T> = Result<T, DispatchErrorWithPostInfo>;
    pub(super) type AccountId = <Test as frame_system::Config>::AccountId;
    pub(super) type GasPrice = <Test as pallet::Config>::GasPrice;

    type BlockNumber = <Test as frame_system::Config>::BlockNumber;

    pub(super) fn hash(data: impl AsRef<[u8]>) -> [u8; 32] {
        sp_core::blake2_256(data.as_ref())
    }

    pub fn init_logger() {
        let _ = env_logger::Builder::from_default_env()
            .format_module_path(false)
            .format_level(true)
            .try_init();
    }

    #[track_caller]
    pub(crate) fn submit_constructor_with_args(
        origin: AccountId,
        salt: impl AsRef<[u8]>,
        scheme: Scheme,
        value: BalanceOf<Test>,
    ) -> (MessageId, ProgramId) {
        let GasInfo { min_limit, .. } = Gear::calculate_gas_info(
            origin.into_origin(),
            HandleKind::Init(DEMO_CONSTRUCTOR_WASM_BINARY.to_vec()),
            scheme.encode(),
            value,
            true,
            true,
        )
        .expect("calculate_gas_info failed");

        assert_ok!(Gear::upload_program(
            RuntimeOrigin::signed(origin),
            DEMO_CONSTRUCTOR_WASM_BINARY.to_vec(),
            salt.as_ref().to_vec(),
            scheme.encode(),
            min_limit,
            value,
        ));

        (get_last_message_id(), get_last_program_id())
    }

    #[track_caller]
    pub(crate) fn init_constructor_with_value(
        scheme: Scheme,
        value: BalanceOf<Test>,
    ) -> (MessageId, ProgramId) {
        let res = submit_constructor_with_args(USER_1, DEFAULT_SALT, scheme, value);

        run_to_next_block(None);
        assert!(Gear::is_active(res.1));

        res
    }

    #[track_caller]
    pub(crate) fn init_constructor(scheme: Scheme) -> (MessageId, ProgramId) {
        init_constructor_with_value(scheme, 0)
    }

    #[track_caller]
    pub(super) fn assert_balance(
        origin: impl common::Origin,
        free: impl Into<BalanceOf<Test>>,
        reserved: impl Into<BalanceOf<Test>>,
    ) {
        let account_id = AccountId::from_origin(origin.into_origin());
        assert_eq!(Balances::free_balance(account_id), free.into());
        assert_eq!(Balances::reserved_balance(account_id), reserved.into());
    }

    #[track_caller]
    pub(super) fn calculate_handle_and_send_with_extra(
        origin: AccountId,
        destination: ProgramId,
        payload: Vec<u8>,
        gas_limit: Option<u64>,
        value: BalanceOf<Test>,
    ) -> (MessageId, GasInfo) {
        let gas_info = Gear::calculate_gas_info(
            origin.into_origin(),
            HandleKind::Handle(destination),
            payload.clone(),
            value,
            true,
            true,
        )
        .expect("calculate_gas_info failed");

        let limit = gas_info.min_limit + gas_limit.unwrap_or_default();

        assert_ok!(Gear::send_message(
            RuntimeOrigin::signed(origin),
            destination,
            payload,
            limit,
            value
        ));

        let message_id = get_last_message_id();

        (message_id, gas_info)
    }

    pub(super) fn get_ed() -> u128 {
        <Test as pallet::Config>::Currency::minimum_balance().unique_saturated_into()
    }

    #[track_caller]
    pub(super) fn assert_init_success(expected: u32) {
        let mut actual_children_amount = 0;
        System::events().iter().for_each(|e| {
            if let MockRuntimeEvent::Gear(Event::ProgramChanged {
                change: ProgramChangeKind::Active { .. },
                ..
            }) = e.event
            {
                actual_children_amount += 1
            }
        });

        assert_eq!(expected, actual_children_amount);
    }

    #[track_caller]
    pub(super) fn assert_last_dequeued(expected: u32) {
        let last_dequeued = System::events()
            .iter()
            .filter_map(|e| {
                if let MockRuntimeEvent::Gear(Event::MessagesDispatched { total, .. }) = e.event {
                    Some(total)
                } else {
                    None
                }
            })
            .last()
            .expect("Not found RuntimeEvent::MessagesDispatched");

        assert_eq!(expected, last_dequeued);
    }

    #[track_caller]
    pub(super) fn assert_total_dequeued(expected: u32) {
        let actual_dequeued: u32 = System::events()
            .iter()
            .filter_map(|e| {
                if let MockRuntimeEvent::Gear(Event::MessagesDispatched { total, .. }) = e.event {
                    Some(total)
                } else {
                    None
                }
            })
            .sum();

        assert_eq!(expected, actual_dequeued);
    }

    // Creates a new program and puts message from program to `user` in mailbox
    // using extrinsic calls. Imitates real-world sequence of calls.
    //
    // *NOTE*:
    // 1) usually called inside first block
    // 2) runs to block 2 all the messages place to message queue/storage
    //
    // Returns id of the message in the mailbox
    #[track_caller]
    pub(super) fn setup_mailbox_test_state(user: AccountId) -> MessageId {
        let prog_id = {
            let res = upload_program_default(user, ProgramCodeKind::OutgoingWithValueInHandle);
            assert_ok!(res);
            res.expect("submit result was asserted")
        };

        increase_prog_balance_for_mailbox_test(user, prog_id);
        populate_mailbox_from_program(prog_id, user, 2, 2_000_000_000, 0)
    }

    // Puts message from `prog_id` for the `user` in mailbox and returns its id
    #[track_caller]
    pub(super) fn populate_mailbox_from_program(
        prog_id: ProgramId,
        sender: AccountId,
        block_num: BlockNumber,
        gas_limit: u64,
        value: u128,
    ) -> MessageId {
        assert_ok!(Gear::send_message(
            RuntimeOrigin::signed(sender),
            prog_id,
            Vec::new(),
            gas_limit, // `prog_id` program sends message in handle which sets gas limit to 10_000_000.
            value,
        ));

        let message_id = get_last_message_id();
        run_to_block(block_num, None);

        {
            let expected_code = ProgramCodeKind::OutgoingWithValueInHandle.to_bytes();
            assert_eq!(
                ProgramStorageOf::<Test>::get_program(prog_id)
                    .and_then(|program| common::ActiveProgram::try_from(program).ok())
                    .expect("program must exist")
                    .code_hash,
                generate_code_hash(&expected_code).into(),
                "can invoke send to mailbox only from `ProgramCodeKind::OutgoingWithValueInHandle` program"
            );
        }

        MessageId::generate_outgoing(message_id, 0)
    }

    #[track_caller]
    pub(super) fn increase_prog_balance_for_mailbox_test(sender: AccountId, program_id: ProgramId) {
        let expected_code_hash: H256 = generate_code_hash(
            ProgramCodeKind::OutgoingWithValueInHandle
                .to_bytes()
                .as_slice(),
        )
        .into();
        let actual_code_hash = ProgramStorageOf::<Test>::get_program(program_id)
            .and_then(|program| common::ActiveProgram::try_from(program).ok())
            .map(|prog| prog.code_hash)
            .expect("invalid program address for the test");
        assert_eq!(
            expected_code_hash, actual_code_hash,
            "invalid program code for the test"
        );

        // This value is actually a constants in `ProgramCodeKind::OutgoingWithValueInHandle` wat. Alternatively can be read from Mailbox.
        let locked_value = 1000;

        // When program sends message, message value (if not 0) is reserved.
        // If value can't be reserved, message is skipped.
        assert_ok!(<Balances as frame_support::traits::Currency<_>>::transfer(
            &sender,
            &AccountId::from_origin(program_id.into_origin()),
            locked_value,
            frame_support::traits::ExistenceRequirement::AllowDeath
        ));
    }

    // Submits program with default options (salt, gas limit, value, payload)
    #[track_caller]
    pub(super) fn upload_program_default(
        user: AccountId,
        code_kind: ProgramCodeKind,
    ) -> DispatchCustomResult<ProgramId> {
        upload_program_default_with_salt(user, DEFAULT_SALT.to_vec(), code_kind)
    }

    // Submits program with default options (gas limit, value, payload)
    #[track_caller]
    pub(super) fn upload_program_default_with_salt(
        user: AccountId,
        salt: Vec<u8>,
        code_kind: ProgramCodeKind,
    ) -> DispatchCustomResult<ProgramId> {
        let code = code_kind.to_bytes();

        Gear::upload_program(
            RuntimeOrigin::signed(user),
            code,
            salt,
            EMPTY_PAYLOAD.to_vec(),
            DEFAULT_GAS_LIMIT,
            0,
        )
        .map(|_| get_last_program_id())
    }

    pub(super) fn generate_program_id(code: &[u8], salt: &[u8]) -> ProgramId {
        ProgramId::generate(CodeId::generate(code), salt)
    }

    pub(super) fn generate_code_hash(code: &[u8]) -> [u8; 32] {
        CodeId::generate(code).into()
    }

    pub(super) fn send_default_message(
        from: AccountId,
        to: ProgramId,
    ) -> DispatchResultWithPostInfo {
        Gear::send_message(
            RuntimeOrigin::signed(from),
            to,
            EMPTY_PAYLOAD.to_vec(),
            DEFAULT_GAS_LIMIT,
            0,
        )
    }

    pub(super) fn call_default_message(to: ProgramId) -> crate::mock::RuntimeCall {
        crate::mock::RuntimeCall::Gear(crate::Call::<Test>::send_message {
            destination: to,
            payload: EMPTY_PAYLOAD.to_vec(),
            gas_limit: DEFAULT_GAS_LIMIT,
            value: 0,
        })
    }

    pub(super) fn dispatch_status(message_id: MessageId) -> Option<DispatchStatus> {
        let mut found_status: Option<DispatchStatus> = None;
        System::events().iter().for_each(|e| {
            if let MockRuntimeEvent::Gear(Event::MessagesDispatched { statuses, .. }) = &e.event {
                found_status = statuses.get(&message_id).map(Clone::clone);
            }
        });

        found_status
    }

    #[track_caller]
    pub(super) fn assert_dispatched(message_id: MessageId) {
        assert!(dispatch_status(message_id).is_some())
    }

    #[track_caller]
    pub(super) fn assert_succeed(message_id: MessageId) {
        let status =
            dispatch_status(message_id).expect("Message not found in `Event::MessagesDispatched`");

        assert_eq!(status, DispatchStatus::Success)
    }

    fn get_last_event_error_and_reply_code(message_id: MessageId) -> (String, ReplyCode) {
        let mut actual_error = None;

        System::events().into_iter().for_each(|e| {
            if let MockRuntimeEvent::Gear(Event::UserMessageSent { message, .. }) = e.event {
                if let Some(details) = message.details() {
                    let (mid, code) = details.into();
                    if mid == message_id && code.is_error() {
                        actual_error = Some((
                            String::from_utf8(message.payload_bytes().to_vec())
                                .expect("Unable to decode string from error reply"),
                            code,
                        ));
                    }
                }
            }
        });

        let (actual_error, reply_code) =
            actual_error.expect("Error message not found in any `RuntimeEvent::UserMessageSent`");

        log::debug!("Actual error: {actual_error:?}\nReply code: {reply_code:?}");

        (actual_error, reply_code)
    }

    #[track_caller]
    pub(super) fn get_last_event_error(message_id: MessageId) -> String {
        get_last_event_error_and_reply_code(message_id).0
    }

    #[derive(derive_more::Display, derive_more::From)]
    pub(super) enum AssertFailedError {
        Execution(ActorExecutionErrorReason),
        SimpleReply(ErrorReason),
    }

    #[track_caller]
    pub(super) fn assert_failed(message_id: MessageId, error: impl Into<AssertFailedError>) {
        let error = error.into();
        let status =
            dispatch_status(message_id).expect("Message not found in `Event::MessagesDispatched`");

        assert_eq!(status, DispatchStatus::Failed, "Expected: {error}");

        let (mut actual_error, reply_code) = get_last_event_error_and_reply_code(message_id);

        match error {
            AssertFailedError::Execution(error) => {
                let mut expectations = error.to_string();

                // In many cases fallible syscall returns ExtError, which program unwraps afterwards.
                // This check handles display of the error inside.
                if actual_error.starts_with('\'') {
                    let j = actual_error.rfind('\'').expect("Checked above");
                    actual_error = String::from(&actual_error[..(j + 1)]);
                    expectations = format!("'{expectations}'");
                }

                assert_eq!(expectations, actual_error);
            }
            AssertFailedError::SimpleReply(error) => {
                assert_eq!(reply_code, ReplyCode::error(error));
            }
        }
    }

    #[track_caller]
    pub(super) fn assert_not_executed(message_id: MessageId) {
        let status =
            dispatch_status(message_id).expect("Message not found in `Event::MessagesDispatched`");

        assert_eq!(status, DispatchStatus::NotExecuted)
    }

    #[track_caller]
    pub(super) fn get_last_event() -> MockRuntimeEvent {
        System::events()
            .into_iter()
            .last()
            .expect("failed to get last event")
            .event
    }

    #[track_caller]
    pub(super) fn get_last_program_id() -> ProgramId {
        let event = match System::events().last().map(|r| r.event.clone()) {
            Some(MockRuntimeEvent::Gear(e)) => e,
            _ => unreachable!("Should be one Gear event"),
        };

        if let Event::MessageQueued {
            destination,
            entry: MessageEntry::Init,
            ..
        } = event
        {
            destination
        } else {
            unreachable!("expect RuntimeEvent::InitMessageEnqueued")
        }
    }

    #[track_caller]
    pub(super) fn get_last_code_id() -> CodeId {
        let event = match System::events().last().map(|r| r.event.clone()) {
            Some(MockRuntimeEvent::Gear(e)) => e,
            _ => unreachable!("Should be one Gear event"),
        };

        if let Event::CodeChanged {
            change: CodeChangeKind::Active { .. },
            id,
            ..
        } = event
        {
            id
        } else {
            unreachable!("expect Event::CodeChanged")
        }
    }

    #[track_caller]
    pub(super) fn filter_event_rev<F, R>(f: F) -> R
    where
        F: Fn(Event<Test>) -> Option<R>,
    {
        System::events()
            .iter()
            .rev()
            .filter_map(|r| {
                if let MockRuntimeEvent::Gear(e) = r.event.clone() {
                    Some(e)
                } else {
                    None
                }
            })
            .find_map(f)
            .expect("can't find message send event")
    }

    #[track_caller]
    pub(super) fn get_last_message_id() -> MessageId {
        System::events()
            .iter()
            .rev()
            .filter_map(|r| {
                if let MockRuntimeEvent::Gear(e) = r.event.clone() {
                    Some(e)
                } else {
                    None
                }
            })
            .find_map(|e| match e {
                Event::MessageQueued { id, .. } => Some(id),
                Event::UserMessageSent { message, .. } => Some(message.id()),
                _ => None,
            })
            .expect("can't find message send event")
    }

    #[track_caller]
    pub(super) fn get_waitlist_expiration(message_id: MessageId) -> BlockNumberFor<Test> {
        let mut exp = None;
        System::events()
            .into_iter()
            .rfind(|e| match e.event {
                MockRuntimeEvent::Gear(Event::MessageWaited {
                    id: message_id,
                    expiration,
                    ..
                }) => {
                    exp = Some(expiration);
                    true
                }
                _ => false,
            })
            .expect("Failed to find appropriate MessageWaited event");

        exp.unwrap()
    }

    #[track_caller]
    pub(super) fn get_mailbox_expiration(message_id: MessageId) -> BlockNumberFor<Test> {
        let mut exp = None;
        System::events()
            .into_iter()
            .rfind(|e| match &e.event {
                MockRuntimeEvent::Gear(Event::UserMessageSent {
                    message,
                    expiration: Some(expiration),
                    ..
                }) => {
                    if message.id() == message_id {
                        exp = Some(*expiration);
                        true
                    } else {
                        false
                    }
                }
                _ => false,
            })
            .expect("Failed to find appropriate UserMessageSent event");

        exp.unwrap()
    }

    #[track_caller]
    pub(super) fn get_last_message_waited() -> (MessageId, BlockNumberFor<Test>) {
        let mut message_id = None;
        let mut exp = None;
        System::events()
            .into_iter()
            .rfind(|e| {
                if let MockRuntimeEvent::Gear(Event::MessageWaited { id, expiration, .. }) = e.event
                {
                    message_id = Some(id);
                    exp = Some(expiration);
                    true
                } else {
                    false
                }
            })
            .expect("Failed to find appropriate MessageWaited event");

        (message_id.unwrap(), exp.unwrap())
    }

    #[track_caller]
    pub(super) fn get_last_session() -> (
        SessionId,
        BlockNumberFor<Test>,
        ProgramId,
        <Test as frame_system::Config>::AccountId,
    ) {
        match get_last_event() {
            MockRuntimeEvent::Gear(Event::ProgramResumeSessionStarted {
                session_id,
                session_end_block,
                account_id,
                program_id,
            }) => (session_id, session_end_block, program_id, account_id),
            _ => unreachable!(),
        }
    }

    #[track_caller]
    pub(super) fn maybe_last_message(account: AccountId) -> Option<UserMessage> {
        System::events().into_iter().rev().find_map(|e| {
            if let MockRuntimeEvent::Gear(Event::UserMessageSent { message, .. }) = e.event {
                if message.destination() == account.into() {
                    Some(message)
                } else {
                    None
                }
            } else {
                None
            }
        })
    }

    #[track_caller]
    // returns (amount of messages sent, amount of messages sent **to mailbox**)
    pub(super) fn user_messages_sent() -> (usize, usize) {
        System::events()
            .into_iter()
            .fold((0usize, 0usize), |(total, to_mailbox), e| {
                if let MockRuntimeEvent::Gear(Event::UserMessageSent { expiration, .. }) = e.event {
                    (total + 1, to_mailbox + expiration.is_some() as usize)
                } else {
                    (total, to_mailbox)
                }
            })
    }

    #[track_caller]
    pub(super) fn maybe_any_last_message() -> Option<UserMessage> {
        System::events().into_iter().rev().find_map(|e| {
            if let MockRuntimeEvent::Gear(Event::UserMessageSent { message, .. }) = e.event {
                Some(message)
            } else {
                None
            }
        })
    }

    #[track_caller]
    pub(super) fn get_last_mail(account: AccountId) -> UserStoredMessage {
        MailboxOf::<Test>::iter_key(account)
            .last()
            .map(|(msg, _bn)| msg)
            .expect("Element should be")
    }

    #[track_caller]
    pub(super) fn get_reservation_map(pid: ProgramId) -> Option<GasReservationMap> {
        let program = ProgramStorageOf::<Test>::get_program(pid).unwrap();
        if let common::Program::Active(common::ActiveProgram {
            gas_reservation_map,
            ..
        }) = program
        {
            Some(gas_reservation_map)
        } else {
            None
        }
    }

    #[derive(Debug, Copy, Clone)]
    pub(super) enum ProgramCodeKind<'a> {
        Default,
        Custom(&'a str),
        CustomInvalid(&'a str),
        GreedyInit,
        OutgoingWithValueInHandle,
    }

    impl<'a> ProgramCodeKind<'a> {
        pub(super) fn to_bytes(self) -> Vec<u8> {
            let mut validate = true;
            let source = match self {
                ProgramCodeKind::Default => {
                    r#"
                    (module
                        (import "env" "memory" (memory 1))
                        (export "handle" (func $handle))
                        (export "init" (func $init))
                        (func $handle)
                        (func $init)
                    )"#
                }
                ProgramCodeKind::GreedyInit => {
                    // Initialization function for that program requires a lot of gas.
                    // So, providing `DEFAULT_GAS_LIMIT` will end up processing with
                    // "Not enough gas to continue execution" a.k.a. "Gas limit exceeded"
                    // execution outcome error message.
                    r#"
                    (module
                        (import "env" "memory" (memory 1))
                        (export "init" (func $init))
                        (func $doWork (param $size i32)
                            (local $counter i32)
                            i32.const 0
                            local.set $counter
                            loop $while
                                local.get $counter
                                i32.const 1
                                i32.add
                                local.set $counter
                                local.get $counter
                                local.get $size
                                i32.lt_s
                                if
                                    br $while
                                end
                            end $while
                        )
                        (func $init
                            i32.const 0x7fff_ffff
                            call $doWork
                        )
                    )"#
                }
                ProgramCodeKind::OutgoingWithValueInHandle => {
                    // Handle function must exist, while init must not for auto-replies tests.
                    //
                    // Sending message to USER_1 is hardcoded!
                    // Program sends message in handle which sets gas limit to 10_000_000 and value to 1000.
                    // [warning] - program payload data is inaccurate, don't make assumptions about it!
                    r#"
                    (module
                        (import "env" "gr_send_wgas" (func $send (param i32 i32 i32 i64 i32 i32)))
                        (import "env" "memory" (memory 1))
                        (export "handle" (func $handle))
                        (export "handle_reply" (func $handle_reply))
                        (func $handle
                            i32.const 111 ;; addr
                            i32.const 1 ;; value
                            i32.store

                            i32.const 143 ;; addr + 32
                            i32.const 1000
                            i32.store

                            (call $send (i32.const 111) (i32.const 0) (i32.const 32) (i64.const 10000000) (i32.const 0) (i32.const 333))

                            i32.const 333 ;; addr
                            i32.load
                            (if
                                (then unreachable)
                                (else)
                            )
                        )
                        (func $handle_reply)
                    )"#
                }
                ProgramCodeKind::Custom(code) => code,
                ProgramCodeKind::CustomInvalid(code) => {
                    validate = false;
                    code
                }
            };

            wabt::Wat2Wasm::new()
                .validate(validate)
                .convert(source)
                .expect("failed to parse module")
                .as_ref()
                .to_vec()
        }
    }

    pub(super) fn print_gear_events() {
        let v = System::events()
            .into_iter()
            .map(|r| r.event)
            .collect::<Vec<_>>();

        println!("Gear events");
        for (pos, line) in v.iter().enumerate() {
            println!("{pos}). {line:?}");
        }
    }

    pub(super) fn waiting_init_messages(pid: ProgramId) -> Vec<MessageId> {
        ProgramStorageOf::<Test>::waiting_init_get_messages(pid)
    }

    #[track_caller]
    pub(super) fn send_payloads(
        user_id: AccountId,
        program_id: ProgramId,
        payloads: Vec<Vec<u8>>,
    ) -> Vec<MessageId> {
        payloads
            .into_iter()
            .map(|payload| {
                assert_ok!(Gear::send_message(
                    RuntimeOrigin::signed(user_id),
                    program_id,
                    payload,
                    BlockGasLimitOf::<Test>::get(),
                    0,
                ));

                get_last_message_id()
            })
            .collect()
    }

    #[derive(Clone, Debug, Eq, PartialEq)]
    pub(super) enum Assertion {
        Payload(Vec<u8>),
        ReplyCode(ReplyCode),
    }

    #[track_caller]
    pub(super) fn assert_responses_to_user(user_id: AccountId, assertions: Vec<Assertion>) {
        let mut res = vec![];

        System::events().iter().for_each(|e| {
            if let MockRuntimeEvent::Gear(Event::UserMessageSent { message, .. }) = &e.event {
                if message.destination() == user_id.into() {
                    match assertions[res.len()] {
                        Assertion::Payload(_) => {
                            res.push(Assertion::Payload(message.payload_bytes().to_vec()))
                        }
                        Assertion::ReplyCode(_) => {
                            // `ReplyCode::Unsupported` used to avoid options here.
                            res.push(Assertion::ReplyCode(
                                message.reply_code().unwrap_or(ReplyCode::Unsupported),
                            ))
                        }
                    }
                }
            }
        });

        assert_eq!(res, assertions);
    }
}

#[test]
fn check_gear_stack_end_fail() {
    // This test checks, that in case user makes WASM file with incorrect
    // gear stack end export, then execution will end with an error.
    let wat_template = |addr| {
        format!(
            r#"
            (module
                (import "env" "memory" (memory 4))
                (export "init" (func $init))
                (func $init)
                (global (;0;) (mut i32) (i32.const {addr}))
                (export "{STACK_END_EXPORT_NAME}" (global 0))
            )"#,
        )
    };

    init_logger();
    new_test_ext().execute_with(|| {
        // Check error when stack end bigger then static mem size
        let wat = wat_template(0x50000);
        Gear::upload_program(
            RuntimeOrigin::signed(USER_1),
            ProgramCodeKind::Custom(wat.as_str()).to_bytes(),
            DEFAULT_SALT.to_vec(),
            EMPTY_PAYLOAD.to_vec(),
            50_000_000_000,
            0,
        )
        .expect("Failed to upload program");

        let message_id = get_last_message_id();

        run_to_next_block(None);
        assert_last_dequeued(1);
        assert_failed(
            message_id,
            ActorExecutionErrorReason::PrepareMemory(
                ActorPrepareMemoryError::StackEndPageBiggerWasmMemSize(
                    WasmPage::new(5).unwrap(),
                    WasmPage::new(4).unwrap(),
                ),
            ),
        );

        // Check error when stack end is not aligned
        let wat = wat_template(0x10001);
        Gear::upload_program(
            RuntimeOrigin::signed(USER_1),
            ProgramCodeKind::Custom(wat.as_str()).to_bytes(),
            DEFAULT_SALT.to_vec(),
            EMPTY_PAYLOAD.to_vec(),
            50_000_000_000,
            0,
        )
        .expect("Failed to upload program");

        let message_id = get_last_message_id();

        run_to_next_block(None);
        assert_last_dequeued(1);
        assert_failed(
            message_id,
            ActorExecutionErrorReason::PrepareMemory(ActorPrepareMemoryError::StackIsNotAligned(
                65537,
            )),
        );

        // Check OK if stack end is suitable
        let wat = wat_template(0x10000);
        Gear::upload_program(
            RuntimeOrigin::signed(USER_1),
            ProgramCodeKind::Custom(wat.as_str()).to_bytes(),
            DEFAULT_SALT.to_vec(),
            EMPTY_PAYLOAD.to_vec(),
            50_000_000_000,
            0,
        )
        .expect("Failed to upload program");

        let message_id = get_last_message_id();

        run_to_next_block(None);
        assert_last_dequeued(1);
        assert_succeed(message_id);
    });
}

/// Test that error is generated in case `gr_read` requests out of bounds data from message.
#[test]
fn check_gr_read_error_works() {
    let wat = r#"
        (module
            (import "env" "memory" (memory 1))
            (import "env" "gr_read" (func $gr_read (param i32 i32 i32 i32)))
            (export "init" (func $init))
            (func $init
                (call $gr_read (i32.const 0) (i32.const 10) (i32.const 0) (i32.const 111))

                i32.const 111
                i32.load
                (if ;; validating that error len is not zero
                    (then)
                    (else
                        unreachable
                    )
                )
            )
        )"#;

    init_logger();
    new_test_ext().execute_with(|| {
        Gear::upload_program(
            RuntimeOrigin::signed(USER_1),
            ProgramCodeKind::Custom(wat).to_bytes(),
            DEFAULT_SALT.to_vec(),
            EMPTY_PAYLOAD.to_vec(),
            50_000_000_000,
            0,
        )
        .expect("Failed to upload program");

        let message_id = get_last_message_id();

        run_to_block(2, None);
        assert_succeed(message_id);
    });
}

/// Check that too large message, which is constructed by `gr_reply_push`,
/// leads to program execution error.
#[test]
fn check_reply_push_payload_exceed() {
    let wat = r#"
        (module
            (import "env" "memory" (memory 0x101))
            (import "env" "gr_reply_push" (func $gr (param i32 i32 i32)))
            (export "init" (func $init))
            (func $init
                ;; first reply push must be ok
                (block
                    (call $gr (i32.const 0) (i32.const 0x1000000) (i32.const 0x1000001))

                    (i32.load (i32.const 0x1000001))
                    i32.eqz
                    br_if 0
                    unreachable
                )
                ;; second must lead to overflow
                (block
                    (call $gr (i32.const 0) (i32.const 0x1000000) (i32.const 0x1000001))

                    (i32.load (i32.const 0x1000001))
                    i32.eqz
                    br_if 1
                    unreachable
                )
            )
        )"#;

    init_logger();
    new_test_ext().execute_with(|| {
        Gear::upload_program(
            RuntimeOrigin::signed(USER_1),
            ProgramCodeKind::Custom(wat).to_bytes(),
            DEFAULT_SALT.to_vec(),
            EMPTY_PAYLOAD.to_vec(),
            50_000_000_000,
            0,
        )
        .expect("Failed to upload program");

        let message_id = get_last_message_id();

        run_to_block(2, None);
        assert_last_dequeued(1);

        assert_failed(
            message_id,
            ActorExecutionErrorReason::Trap(TrapExplanation::Unknown),
        );
    });
}

/// Check that random works and it's changing on next epoch.
#[test]
fn check_random_works() {
    use blake2_rfc::blake2b::blake2b;
    let wat = r#"
        (module
            (import "env" "gr_send_wgas" (func $send (param i32 i32 i32 i64 i32 i32)))
            (import "env" "gr_source" (func $gr_source (param i32)))
            (import "env" "gr_random" (func $gr_random (param i32 i32)))
            (import "env" "memory" (memory 1))
            (export "handle" (func $handle))
            (func $handle
                (i32.store (i32.const 111) (i32.const 1))

                (call $gr_random (i32.const 0) (i32.const 64))

                (call $send (i32.const 111) (i32.const 68) (i32.const 32) (i64.const 10000000) (i32.const 0) (i32.const 333))

                (i32.load (i32.const 333))
                i32.eqz
                br_if 0
                unreachable
            )
        )"#;

    init_logger();
    new_test_ext().execute_with(|| {
        Gear::upload_program(
            RuntimeOrigin::signed(USER_1),
            ProgramCodeKind::Custom(wat).to_bytes(),
            DEFAULT_SALT.to_vec(),
            EMPTY_PAYLOAD.to_vec(),
            50_000_000_000,
            0,
        )
        .expect("Failed to upload program");

        let sender = utils::get_last_program_id();

        let mut random_data = Vec::new();

        (1..10).for_each(|_| {
            assert_ok!(Gear::send_message(
                RuntimeOrigin::signed(USER_1),
                sender,
                EMPTY_PAYLOAD.to_vec(),
                50_000_000_000,
                0,
            ));

            let output: ([u8; 32], BlockNumber) =
                <Test as Config>::Randomness::random(get_last_message_id().as_ref());

            random_data.push([[0; 32], output.0].concat());
            run_to_block(System::block_number() + 1, None);
        });

        assert_eq!(random_data.len(), MailboxOf::<Test>::len(&USER_1));

        let mut sorted_mailbox: Vec<(UserStoredMessage, Interval<BlockNumber>)> =
            MailboxOf::<Test>::iter_key(USER_1).collect();
        sorted_mailbox.sort_by(|a, b| a.1.finish.cmp(&b.1.finish));

        sorted_mailbox
            .iter()
            .zip(random_data.iter())
            .for_each(|((msg, _bn), random_data)| {
                assert_eq!(
                    blake2b(32, &[], random_data).as_bytes(),
                    msg.payload_bytes()
                );
            });

        // // assert_last_dequeued(1);
        // println!("{:?}", res);
        // assert_eq!(blake2b(32, &[], &output.0.encode()).as_bytes(), res.payload());
    });
}

#[test]
fn reply_with_small_non_zero_gas() {
    use demo_proxy_relay::{RelayCall, WASM_BINARY};

    init_logger();
    new_test_ext().execute_with(|| {
        let gas_limit = 1;
        assert!(gas_limit < <Test as Config>::MailboxThreshold::get());

        assert_ok!(Gear::upload_program(
            RuntimeOrigin::signed(USER_1),
            WASM_BINARY.to_vec(),
            DEFAULT_SALT.to_vec(),
            RelayCall::RereplyWithGas(gas_limit).encode(),
            50_000_000_000,
            0u128
        ));

        let proxy = utils::get_last_program_id();

        run_to_next_block(None);
        assert!(Gear::is_active(proxy));

        let payload = b"it works";

        assert_ok!(Gear::send_message(
            RuntimeOrigin::signed(USER_1),
            proxy,
            payload.to_vec(),
            DEFAULT_GAS_LIMIT * 10,
            0,
        ));

        let message_id = utils::get_last_message_id();

        run_to_next_block(None);
        assert_succeed(message_id);
        assert_eq!(
            maybe_last_message(USER_1)
                .expect("Should be")
                .payload_bytes(),
            payload
        );
    });
}

#[test]
fn replies_denied_in_handle_reply() {
    use demo_proxy::{InputArgs, WASM_BINARY};

    init_logger();
    new_test_ext().execute_with(|| {
        assert_ok!(Gear::upload_program(
            RuntimeOrigin::signed(USER_1),
            WASM_BINARY.to_vec(),
            DEFAULT_SALT.to_vec(),
            InputArgs {
                destination: USER_1.into_origin().into()
            }
            .encode(),
            50_000_000_000,
            0u128
        ));

        let proxy = utils::get_last_program_id();

        assert_ok!(Gear::send_message(
            RuntimeOrigin::signed(USER_1),
            proxy,
            vec![],
            50_000_000_000,
            0
        ));

        let message_id = get_last_message_id();

        run_to_next_block(None);
        assert!(Gear::is_active(proxy));
        assert_succeed(message_id);

        assert_ok!(Gear::send_reply(
            RuntimeOrigin::signed(USER_1),
            get_last_mail(USER_1).id(),
            vec![],
            50_000_000_000,
            0,
        ));

        let reply_id = get_last_message_id();

        run_to_next_block(None);

        // we don't assert fail reason since no error reply sent on reply,
        // but message id has stamp in MessagesDispatched event.
        let status = dispatch_status(reply_id).expect("Not found in `MessagesDispatched`");
        assert_eq!(status, DispatchStatus::Failed);
    });
}

#[test]
fn relay_messages() {
    use demo_proxy_relay::{RelayCall, ResendPushData, WASM_BINARY};

    struct Expected {
        user: AccountId,
        payload: Vec<u8>,
    }

    let source = USER_1;

    init_logger();
    let test = |relay_call: RelayCall, payload: &[u8], expected: Vec<Expected>| {
        let execute = || {
            System::reset_events();

            let label = format!("{relay_call:?}");
            assert!(
                Gear::upload_program(
                    RuntimeOrigin::signed(source),
                    WASM_BINARY.to_vec(),
                    vec![],
                    relay_call.encode(),
                    50_000_000_000u64,
                    0u128
                )
                .is_ok(),
                "{}",
                label
            );

            let proxy = utils::get_last_program_id();

            run_to_next_block(None);

            assert!(Gear::is_active(proxy), "{}", label);

            assert!(
                Gear::send_message(
                    RuntimeOrigin::signed(source),
                    proxy,
                    payload.to_vec(),
                    DEFAULT_GAS_LIMIT * 10,
                    0,
                )
                .is_ok(),
                "{}",
                label
            );

            // To clear auto reply on init message.
            System::reset_events();

            run_to_next_block(None);

            let received = System::events().into_iter().fold(0, |r, e| match e.event {
                MockRuntimeEvent::Gear(Event::UserMessageSent { message, .. }) => {
                    let Expected { user, payload } = &expected[r];

                    if message.destination().into_origin() == user.into_origin() {
                        assert_eq!(message.payload_bytes(), payload, "{label}");
                        r + 1
                    } else {
                        r
                    }
                }
                _ => r,
            });

            assert_eq!(received, expected.len(), "{label}");
        };

        new_test_ext().execute_with(execute);
    };

    let payload = b"Hi, USER_2! Ping USER_3.";

    let pairs = vec![
        (
            RelayCall::ResendPush(vec![
                // "Hi, USER_2!"
                ResendPushData {
                    destination: USER_2.into(),
                    start: None,
                    end: Some((10, true)),
                },
            ]),
            Expected {
                user: USER_2,
                payload: payload[..11].to_vec(),
            },
        ),
        (
            RelayCall::ResendPush(vec![
                // the same but end index specified in another way
                ResendPushData {
                    destination: USER_2.into(),
                    start: None,
                    end: Some((11, false)),
                },
            ]),
            Expected {
                user: USER_2,
                payload: payload[..11].to_vec(),
            },
        ),
        (
            RelayCall::ResendPush(vec![
                // "Ping USER_3."
                ResendPushData {
                    destination: USER_3.into(),
                    start: Some(12),
                    end: None,
                },
            ]),
            Expected {
                user: USER_3,
                payload: payload[12..].to_vec(),
            },
        ),
        (
            RelayCall::ResendPush(vec![
                // invalid range
                ResendPushData {
                    destination: USER_3.into(),
                    start: Some(2),
                    end: Some((0, true)),
                },
            ]),
            Expected {
                user: USER_3,
                payload: vec![],
            },
        ),
        (
            RelayCall::ResendPush(vec![
                // invalid range
                ResendPushData {
                    destination: USER_3.into(),
                    start: Some(payload.len() as u32),
                    end: Some((0, false)),
                },
            ]),
            Expected {
                user: USER_3,
                payload: vec![],
            },
        ),
    ];

    for (call, expectation) in pairs {
        test(call, payload, vec![expectation]);
    }

    test(
        RelayCall::Resend(USER_3.into()),
        payload,
        vec![Expected {
            user: USER_3,
            payload: payload.to_vec(),
        }],
    );
    test(
        RelayCall::ResendWithGas(USER_3.into(), 50_000),
        payload,
        vec![Expected {
            user: USER_3,
            payload: payload.to_vec(),
        }],
    );

    test(
        RelayCall::Rereply,
        payload,
        vec![Expected {
            user: source,
            payload: payload.to_vec(),
        }],
    );
    test(
        RelayCall::RereplyPush,
        payload,
        vec![Expected {
            user: source,
            payload: payload.to_vec(),
        }],
    );
    test(
        RelayCall::RereplyWithGas(60_000),
        payload,
        vec![Expected {
            user: source,
            payload: payload.to_vec(),
        }],
    );
}

#[test]
fn module_instantiation_error() {
    let wat = r#"
    (module
        (import "env" "memory" (memory 1))
        (export "init" (func $init))
        (func $init)
        (data (;0;) (i32.const -15186172) "\b9w\92")
    )
    "#;

    init_logger();
    new_test_ext().execute_with(|| {
        let code = ProgramCodeKind::Custom(wat).to_bytes();
        let salt = DEFAULT_SALT.to_vec();
        let prog_id = generate_program_id(&code, &salt);
        let res = Gear::upload_program(
            RuntimeOrigin::signed(USER_1),
            code,
            salt,
            EMPTY_PAYLOAD.to_vec(),
            50_000_000_000,
            0,
        )
        .map(|_| prog_id);
        let mid = get_last_message_id();

        assert_ok!(res);

        run_to_next_block(None);

        assert!(Gear::is_terminated(prog_id));
        let err = get_last_event_error(mid);
        assert!(err.starts_with(&ActorExecutionErrorReason::Environment("".into()).to_string()));
    });
}

#[test]
fn wrong_entry_type() {
    let wat = r#"
    (module
        (import "env" "memory" (memory 1))
        (export "init" (func $init))
        (func $init (param i32))
    )
    "#;

    init_logger();
    new_test_ext().execute_with(|| {
        let pid = Gear::upload_program(
            RuntimeOrigin::signed(USER_1),
            ProgramCodeKind::Custom(wat).to_bytes(),
            DEFAULT_SALT.to_vec(),
            EMPTY_PAYLOAD.to_vec(),
            50_000_000_000,
            0,
        )
        .map(|_| get_last_program_id())
        .unwrap();
        let mid = get_last_message_id();

        run_to_next_block(None);

        assert!(Gear::is_terminated(pid));
        let err = get_last_event_error(mid);
        assert!(err.starts_with(&ActorExecutionErrorReason::Environment("".into()).to_string()));
    });
}

#[test]
fn oom_handler_works() {
    use demo_out_of_memory::WASM_BINARY;

    init_logger();
    new_test_ext().execute_with(|| {
        let pid = Gear::upload_program(
            RuntimeOrigin::signed(USER_1),
            WASM_BINARY.to_vec(),
            DEFAULT_SALT.to_vec(),
            EMPTY_PAYLOAD.to_vec(),
            100_000_000_000_u64,
            0,
        )
        .map(|_| get_last_program_id())
        .unwrap();
        let mid = get_last_message_id();

        run_to_next_block(None);

        assert!(Gear::is_terminated(pid));
        assert_failed(
            mid,
            ActorExecutionErrorReason::Trap(TrapExplanation::ProgramAllocOutOfBounds),
        );
    });
}

#[test]
#[ignore = "TODO: return this test if it's possible after #2226, or remove it."]
fn alloc_charge_error() {
    const WAT: &str = r#"
(module
    (import "env" "memory" (memory 1))
    (import "env" "alloc" (func $alloc (param i32) (result i32)))
    (export "init" (func $init))
    (func $init
        ;; we are trying to allocate so many pages with such small gas limit
        ;; that we will get `GasLimitExceeded` error
        i32.const 0xff
        call $alloc
        drop
    )
)
    "#;

    init_logger();
    new_test_ext().execute_with(|| {
        let pid = Gear::upload_program(
            RuntimeOrigin::signed(USER_1),
            ProgramCodeKind::Custom(WAT).to_bytes(),
            DEFAULT_SALT.to_vec(),
            EMPTY_PAYLOAD.to_vec(),
            500_000_000_u64,
            0,
        )
        .map(|_| get_last_program_id())
        .unwrap();
        let mid = get_last_message_id();

        run_to_next_block(None);

        assert!(Gear::is_terminated(pid));
        assert_failed(
            mid,
            ActorExecutionErrorReason::Trap(TrapExplanation::GasLimitExceeded),
        );
    });
}

#[test]
fn free_usage_error() {
    const WAT: &str = r#"
(module
    (import "env" "memory" (memory 1))
    (import "env" "free" (func $free (param i32) (result i32)))
    (export "init" (func $init))
    (func $init
        ;; free impossible and non-existing page
        i32.const 0xffffffff
        call $free
        ;; free must return 1 so we will get `unreachable` instruction
        i32.const 0
        i32.eq
        br_if 0
        unreachable
    )
)
    "#;

    init_logger();
    new_test_ext().execute_with(|| {
        let pid = Gear::upload_program(
            RuntimeOrigin::signed(USER_1),
            ProgramCodeKind::Custom(WAT).to_bytes(),
            DEFAULT_SALT.to_vec(),
            EMPTY_PAYLOAD.to_vec(),
            500_000_000_u64,
            0,
        )
        .map(|_| get_last_program_id())
        .unwrap();
        let mid = get_last_message_id();

        run_to_next_block(None);

        assert!(Gear::is_terminated(pid));
        assert_failed(
            mid,
            ActorExecutionErrorReason::Trap(TrapExplanation::Unknown),
        );
    });
}

#[test]
fn reject_incorrect_stack_pointer() {
    let wat = format!(
        r#"
(module
    (import "env" "memory" (memory 1))
    (func $init)
    (global (;0;) i32 (i32.const 65536))
    (export "init" (func $init))
    (export "{STACK_END_EXPORT_NAME}" (global 0))
    (data $.rodata (i32.const 60000) "GEAR")
)
    "#
    );

    init_logger();
    new_test_ext().execute_with(|| {
        assert_noop!(
            Gear::upload_code(
                RuntimeOrigin::signed(USER_1),
                ProgramCodeKind::CustomInvalid(&wat).to_bytes()
            ),
            Error::<Test>::ProgramConstructionFailed
        );

        assert_noop!(
            upload_program_default(USER_1, ProgramCodeKind::CustomInvalid(&wat)),
            Error::<Test>::ProgramConstructionFailed
        );
    });
}

#[test]
fn calculate_gas_fails_when_calculation_limit_exceeded() {
    use demo_reserve_gas::{HandleAction as Command, InitAction as Init, WASM_BINARY};

    init_logger();
    new_test_ext().execute_with(|| {
        let pid = Gear::upload_program(
            RuntimeOrigin::signed(USER_1),
            WASM_BINARY.to_vec(),
            DEFAULT_SALT.to_vec(),
            Init::Normal(vec![]).encode(),
            BlockGasLimitOf::<Test>::get(),
            0,
        )
        .map(|_| get_last_program_id())
        .expect("Program uploading failed");

        run_to_next_block(None);

        // Make reservations exceeding calculation gas limit of 5 blocks.
        for _i in 0..6 {
            Gear::send_message(
                RuntimeOrigin::signed(USER_1),
                pid,
                // 96% of block gas limit
                Command::AddReservationToList(BlockGasLimitOf::<Test>::get() / 100 * 96, 10)
                    .encode(),
                BlockGasLimitOf::<Test>::get(),
                0,
            )
            .expect("Making reservation failed");
        }

        run_to_next_block(None);

        let gas_info_result = Gear::calculate_gas_info(
            USER_1.into_origin(),
            HandleKind::Handle(pid),
            Command::ConsumeReservationsFromList.encode(),
            0,
            true,
            true,
        );

        assert!(gas_info_result.is_err());
        assert_eq!(
            gas_info_result.unwrap_err(),
            "Calculation gas limit exceeded. Consider using custom built node."
        );
    });
}

#[test]
fn reservation_manager() {
    use demo_reservation_manager::{Action, WASM_BINARY};
    use utils::Assertion;

    init_logger();
    new_test_ext().execute_with(|| {
        let pid = Gear::upload_program(
            RuntimeOrigin::signed(USER_1),
            WASM_BINARY.to_vec(),
            DEFAULT_SALT.to_vec(),
            vec![],
            BlockGasLimitOf::<Test>::get(),
            0,
        )
        .map(|_| get_last_program_id())
        .expect("Program uploading failed");

        run_to_next_block(None);

        fn scenario(pid: ProgramId, payload: Action, expected: Vec<Assertion>) {
            System::reset_events();

            assert_ok!(Gear::send_message(
                RuntimeOrigin::signed(USER_1),
                pid,
                payload.encode(),
                BlockGasLimitOf::<Test>::get(),
                0,
            ));

            run_to_next_block(None);

            assert_responses_to_user(USER_1, expected);
        }

        // Try unreserve 100 gas when there's no reservations.
        scenario(
            pid,
            Action::SendMessageFromReservation { gas_amount: 100 },
            vec![Assertion::ReplyCode(ReplyCode::error(
                SimpleExecutionError::UserspacePanic,
            ))],
        );
        // Reserve 10_000 gas.
        scenario(
            pid,
            Action::Reserve {
                amount: 10_000,
                duration: 100,
            },
            vec![Assertion::ReplyCode(SuccessReason::Auto.into())],
        );
        // Try to unreserve 50_000 gas.
        scenario(
            pid,
            Action::SendMessageFromReservation { gas_amount: 50_000 },
            vec![Assertion::ReplyCode(ReplyCode::error(
                SimpleExecutionError::UserspacePanic,
            ))],
        );
        // Try to unreserve 8_000 gas.
        scenario(
            pid,
            Action::SendMessageFromReservation { gas_amount: 8_000 },
            vec![
                // auto reply
                Assertion::ReplyCode(SuccessReason::Auto.into()),
                // message with empty payload. not reply!
                Assertion::Payload(vec![]),
            ],
        );
        // Try to unreserve 8_000 gas again.
        scenario(
            pid,
            Action::SendMessageFromReservation { gas_amount: 8_000 },
            vec![Assertion::ReplyCode(ReplyCode::error(
                SimpleExecutionError::UserspacePanic,
            ))],
        );
    });
}

#[test]
fn check_mutable_global_exports_restriction() {
    init_logger();

    let wat_correct = format!(
        r#"
        (module
            (import "env" "memory" (memory 0))
            (func $init)
            (global (;0;) (mut i32) (i32.const 65536))
            (export "init" (func $init))
            (export "{STACK_END_EXPORT_NAME}" (global 0))
        )"#
    );

    let wat_incorrect = r#"
        (module
            (import "env" "memory" (memory 0))
            (func $init)
            (global (;0;) (mut i32) (i32.const 65536))
            (export "init" (func $init))
            (export "global" (global 0))
        )"#;

    new_test_ext().execute_with(|| {
        assert_ok!(upload_program_default(
            USER_1,
            ProgramCodeKind::CustomInvalid(&wat_correct)
        ));
        assert_noop!(
            upload_program_default(USER_1, ProgramCodeKind::CustomInvalid(wat_incorrect)),
            Error::<Test>::ProgramConstructionFailed
        );
    });
}

#[test]
fn send_message_with_voucher_works() {
    init_logger();

    let minimal_weight = mock::get_min_weight();

    new_test_ext().execute_with(|| {
        let user1_initial_balance = Balances::free_balance(USER_1);
        let user2_initial_balance = Balances::free_balance(USER_2);

        // No gas has been created initially
        assert_eq!(GasHandlerOf::<Test>::total_supply(), 0);

        let program_id = {
            let res = upload_program_default(USER_1, ProgramCodeKind::Default);
            assert_ok!(res);
            res.expect("submit result was asserted")
        };

        // Test 1: USER_2 sends a message to the program with a voucher
        // Expect failure because USER_2 has no voucher
        assert_noop!(
            Gear::send_message_with_voucher(
                RuntimeOrigin::signed(USER_2),
                program_id,
                EMPTY_PAYLOAD.to_vec(),
                DEFAULT_GAS_LIMIT,
                0,
            ),
            Error::<Test>::FailureRedeemingVoucher
        );

        // USER_1 as the program owner issues a voucher for USER_2 enough to send a message
        assert_ok!(GearVoucher::issue(
            RuntimeOrigin::signed(USER_1),
            USER_2,
            program_id,
            GasPrice::gas_price(DEFAULT_GAS_LIMIT),
        ));

        // Balances check
        // USER_1 can spend up to 2 default messages worth of gas (submit program and issue voucher)
        let user1_potential_msgs_spends = GasPrice::gas_price(2 * DEFAULT_GAS_LIMIT);
        assert_eq!(
            Balances::free_balance(USER_1),
            user1_initial_balance - user1_potential_msgs_spends
        );

        // Clear messages from the queue to refund unused gas
        run_to_block(2, None);

        // Balance check
        // Voucher has been issued, but not used yet, so funds should be still in the respective account
        let voucher_id = GearVoucher::voucher_account_id(&USER_2, &program_id);
        assert_eq!(
            Balances::free_balance(voucher_id),
            GasPrice::gas_price(DEFAULT_GAS_LIMIT)
        );

        // Test 2: USER_2 sends a message to the program with a voucher
        // Now that voucher is issued, the message should be sent successfully
        assert_ok!(Gear::send_message_with_voucher(
            RuntimeOrigin::signed(USER_2),
            program_id,
            EMPTY_PAYLOAD.to_vec(),
            DEFAULT_GAS_LIMIT,
            1_000_000_u128,
        ));

        // Balances check
        // USER_2 as a voucher holder can send one message completely free of charge
        // The value in message, however, is still offset against the USER_2's own balance
        let user2_potential_msgs_spends = 1_000_000_u128;
        assert_eq!(
            Balances::free_balance(USER_2),
            user2_initial_balance - user2_potential_msgs_spends
        );
        // Instead, the gas has been paid from the voucher
        assert_eq!(Balances::free_balance(voucher_id), 0_u128);

        // Run the queue processing to figure out the actual gas burned
        let remaining_weight = 300_000_000;
        run_to_block(3, Some(remaining_weight));

        let actual_gas_burned =
            remaining_weight - minimal_weight.ref_time() - GasAllowanceOf::<Test>::get();
        assert_ne!(actual_gas_burned, 0);

        // Check that the gas leftover has been returned to the voucher
        assert_eq!(
            Balances::free_balance(voucher_id),
            GasPrice::gas_price(DEFAULT_GAS_LIMIT) - GasPrice::gas_price(actual_gas_burned)
        );

        // USER_2 total balance has been reduced by the value in the message
        assert_eq!(
            Balances::total_balance(&USER_2),
            user2_initial_balance - user2_potential_msgs_spends
        );

        // No gas has got stuck in the system
        assert_eq!(GasHandlerOf::<Test>::total_supply(), 0);
    });
}

#[test]
fn send_reply_with_voucher_works() {
    init_logger();
    new_test_ext().execute_with(|| {
        // USER_2 uploads a program and sends message to it which leads to
        // USER_1 having a message in his mailbox.
        // caution: runs to block 2
        let reply_to_id = setup_mailbox_test_state(USER_2);

        let prog_id = generate_program_id(
            &ProgramCodeKind::OutgoingWithValueInHandle.to_bytes(),
            DEFAULT_SALT.as_ref(),
        );

        // Top up program's account balance with some funds
        CurrencyOf::<Test>::resolve_creating(
            &AccountId::from_origin(prog_id.into_origin()),
            CurrencyOf::<Test>::issue(2_000_u128),
        );

        // USER_2 issues a voucher for USER_1 enough to send a reply
        assert_ok!(GearVoucher::issue(
            RuntimeOrigin::signed(USER_2),
            USER_1,
            prog_id,
            GasPrice::gas_price(DEFAULT_GAS_LIMIT),
        ));
        let voucher_id = GearVoucher::voucher_account_id(&USER_1, &prog_id);

        run_to_block(3, None);

        // Balance check
        assert_eq!(
            Balances::free_balance(voucher_id),
            GasPrice::gas_price(DEFAULT_GAS_LIMIT)
        );

        // USER_1 sends a reply using the voucher
        let gas_limit = 10_000_000_u64;
        assert_ok!(Gear::send_reply_with_voucher(
            RuntimeOrigin::signed(USER_1),
            reply_to_id,
            EMPTY_PAYLOAD.to_vec(),
            gas_limit,
            1000, // `prog_id` sent message with value of 1000 (see program code)
        ));
        let expected_reply_message_id = get_last_message_id();

        // global nonce is 2 before sending reply message
        // `upload_program` and `send_message` messages were sent before in `setup_mailbox_test_state`
        let event = match System::events().last().map(|r| r.event.clone()) {
            Some(MockRuntimeEvent::Gear(e)) => e,
            _ => unreachable!("Should be one Gear event"),
        };

        let actual_reply_message_id = match event {
            Event::MessageQueued {
                id,
                entry: MessageEntry::Reply(_reply_to_id),
                ..
            } => id,
            _ => unreachable!("expect Event::DispatchMessageEnqueued"),
        };

        assert_eq!(expected_reply_message_id, actual_reply_message_id);

        // Balances check before processing queue
        assert_eq!(
            Balances::free_balance(voucher_id),
            GasPrice::gas_price(DEFAULT_GAS_LIMIT.saturating_sub(gas_limit))
        );

        run_to_block(4, None);
        // Ensure that some gas leftover has been returned to the voucher account
        assert!(
            Balances::free_balance(voucher_id)
                > GasPrice::gas_price(DEFAULT_GAS_LIMIT.saturating_sub(gas_limit))
        );
    })
}

/// Tests whether calling `gr_read` 2 times returns same result.
/// Test purpose is to check, that payload is given back to the
/// message.
#[test]
fn double_read_works() {
    use demo_constructor::{Calls, Scheme};
    init_logger();
    new_test_ext().execute_with(|| {
        let noop_branch = Calls::builder().noop();
        let panic_branch = Calls::builder().panic("Read payloads aren't equal");
        let handle = Calls::builder()
            .load("read1")
            .load("read2")
            .bytes_eq("is_eq", "read1", "read2")
            .if_else("is_eq", noop_branch, panic_branch);
        let predefined_scheme = Scheme::predefined(Default::default(), handle, Default::default());

        let (_, constructor_id) = utils::init_constructor(predefined_scheme);

        // Resetting events to check the result of the last message.
        System::reset_events();

        assert_ok!(Gear::send_message(
            RuntimeOrigin::signed(USER_1),
            constructor_id,
            b"PAYLOAD".to_vec(),
            BlockGasLimitOf::<Test>::get(),
            100_000,
        ));

        run_to_next_block(None);

        assert_responses_to_user(USER_1, vec![Assertion::StatusCode(Some(0))]);
    });
}<|MERGE_RESOLUTION|>--- conflicted
+++ resolved
@@ -336,12 +336,7 @@
         let dispatch = QueueOf::<Test>::dequeue()
             .expect("Infallible")
             .expect("Should be");
-<<<<<<< HEAD
-        assert!(dispatch.payload().is_empty());
-=======
-        let err = SimpleReplyError::OutOfRent;
-        assert_eq!(dispatch.payload_bytes(), err.to_string().into_bytes());
->>>>>>> bf0977d7
+        assert!(dispatch.payload_bytes().is_empty());
         assert_eq!(
             dispatch.reply_code().expect("Should be"),
             ReplyCode::Success(SuccessReason::Auto)
@@ -710,18 +705,10 @@
         assert_succeed(handle_id);
 
         let reply = maybe_any_last_message().expect("Should be");
-<<<<<<< HEAD
         let (mid, code): (MessageId, ReplyCode) = reply.details().expect("Should be").into();
         assert_eq!(mid, handle_id);
         assert_eq!(code, ReplyCode::Success(SuccessReason::Manual));
-        assert_eq!(reply.payload(), hello_reply);
-=======
-        assert_eq!(
-            reply.reply().expect("Should be").into_parts(),
-            (handle_id, 0)
-        );
         assert_eq!(reply.payload_bytes(), hello_reply);
->>>>>>> bf0977d7
     });
 }
 
@@ -8095,17 +8082,12 @@
         assert!(Gear::is_active(prog));
 
         let auto_reply = maybe_last_message(USER_1).expect("Should be");
-<<<<<<< HEAD
         assert!(auto_reply.details().is_some());
-        assert!(auto_reply.payload().is_empty());
+        assert!(auto_reply.payload_bytes().is_empty());
         assert_eq!(
             auto_reply.reply_code().expect("Should be"),
             ReplyCode::Success(SuccessReason::Auto)
         );
-=======
-        assert!(auto_reply.is_reply());
-        assert!(auto_reply.payload_bytes().is_empty());
->>>>>>> bf0977d7
 
         System::reset_events();
 
