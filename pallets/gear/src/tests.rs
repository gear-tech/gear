--- conflicted
+++ resolved
@@ -6231,187 +6231,6 @@
 }
 
 #[test]
-<<<<<<< HEAD
-fn signal_recursion_not_occurs() {
-    use demo_signal_entry::{HandleAction, WASM_BINARY};
-
-    init_logger();
-    new_test_ext().execute_with(|| {
-        assert_ok!(Gear::upload_program(
-            RuntimeOrigin::signed(USER_1),
-            WASM_BINARY.to_vec(),
-            DEFAULT_SALT.to_vec(),
-            USER_1.encode(),
-            10_000_000_000,
-            0,
-        ));
-
-        let pid = get_last_program_id();
-
-        run_to_block(2, None);
-
-        assert!(Gear::is_initialized(pid));
-        assert!(Gear::is_active(pid));
-
-        assert_ok!(Gear::send_message(
-            RuntimeOrigin::signed(USER_1),
-            pid,
-            HandleAction::PanicInSignal.encode(),
-            10_000_000_000,
-            0,
-        ));
-
-        let mid = get_last_message_id();
-
-        let mut expiration = None;
-
-        run_to_block(3, None);
-
-        assert_ok!(GasHandlerOf::<Test>::get_system_reserve(mid));
-
-        System::events().iter().for_each(|e| {
-            if let MockRuntimeEvent::Gear(Event::MessageWaited {
-                expiration: exp, ..
-            }) = e.event
-            {
-                expiration = Some(exp);
-            }
-        });
-
-        let expiration = expiration.unwrap();
-
-        System::set_block_number(expiration - 1);
-        Gear::set_block_number((expiration - 1).try_into().unwrap());
-
-        run_to_next_block(None);
-
-        assert!(GasHandlerOf::<Test>::get_system_reserve(mid).is_err());
-
-        // check signal dispatch panicked
-        assert_eq!(MailboxOf::<Test>::iter_key(USER_1).last(), None);
-        let signal_msg_id = MessageId::generate_signal(mid, 1);
-        let status = dispatch_status(signal_msg_id);
-        assert_eq!(status, Some(DispatchStatus::Failed));
-
-        System::reset_events();
-        run_to_next_block(None);
-
-        // check nothing happens after
-        assert_eq!(System::events().len(), 0);
-    });
-}
-
-#[test]
-fn signal_async_wait_works() {
-    use demo_async_signal_entry::WASM_BINARY;
-
-    init_logger();
-    new_test_ext().execute_with(|| {
-        assert_ok!(Gear::upload_program(
-            RuntimeOrigin::signed(USER_1),
-            WASM_BINARY.to_vec(),
-            DEFAULT_SALT.to_vec(),
-            USER_1.encode(),
-            10_000_000_000,
-            0,
-        ));
-
-        let pid = get_last_program_id();
-
-        run_to_block(2, None);
-
-        assert!(Gear::is_initialized(pid));
-        assert!(Gear::is_active(pid));
-
-        let GasInfo {
-            min_limit: gas_spent,
-            ..
-        } = Gear::calculate_gas_info(
-            USER_1.into_origin(),
-            HandleKind::Handle(pid),
-            EMPTY_PAYLOAD.to_vec(),
-            0,
-            true,
-        )
-        .expect("calculate_gas_info failed");
-
-        assert_ok!(Gear::send_message(
-            RuntimeOrigin::signed(USER_1),
-            pid,
-            EMPTY_PAYLOAD.to_vec(),
-            gas_spent,
-            0,
-        ));
-
-        let mid = get_last_message_id();
-
-        let mut expiration = None;
-
-        run_to_block(3, None);
-
-        assert_ok!(GasHandlerOf::<Test>::get_system_reserve(mid));
-
-        System::events().iter().for_each(|e| {
-            if let MockRuntimeEvent::Gear(Event::MessageWaited {
-                expiration: exp, ..
-            }) = e.event
-            {
-                expiration = Some(exp);
-            }
-        });
-
-        let expiration = expiration.unwrap();
-
-        System::set_block_number(expiration - 1);
-        Gear::set_block_number((expiration - 1).try_into().unwrap());
-
-        run_to_next_block(None);
-
-        assert!(GasHandlerOf::<Test>::get_system_reserve(mid).is_err());
-
-        // check signal dispatch executed
-        let mail_msg = get_last_mail(USER_1);
-        assert_eq!(mail_msg.payload(), b"handle_signal");
-    });
-}
-
-#[test]
-fn signal_gas_limit_exceeded_works() {
-    use demo_signal_entry::{HandleAction, WASM_BINARY};
-
-    init_logger();
-    new_test_ext().execute_with(|| {
-        assert_ok!(Gear::upload_program(
-            RuntimeOrigin::signed(USER_1),
-            WASM_BINARY.to_vec(),
-            DEFAULT_SALT.to_vec(),
-            USER_1.encode(),
-            10_000_000_000,
-            0,
-        ));
-
-        let pid = get_last_program_id();
-
-        run_to_block(2, None);
-
-        assert_ok!(Gear::send_message(
-            RuntimeOrigin::signed(USER_1),
-            pid,
-            HandleAction::OutOfGas.encode(),
-            10_000_000_000,
-            0,
-        ));
-
-        let mid = get_last_message_id();
-
-        run_to_block(3, None);
-
-        assert!(GasHandlerOf::<Test>::get_system_reserve(mid).is_err());
-
-        // check signal dispatch executed
-        let mail_msg = get_last_mail(USER_1);
-        assert_eq!(mail_msg.payload(), b"handle_signal");
-=======
 fn send_from_reservation() {
     use demo_send_from_reservation::{HandleAction, WASM_BINARY};
 
@@ -6541,276 +6360,10 @@
             let map = get_reservation_map(pid).unwrap();
             assert!(map.is_empty());
         }
->>>>>>> 04038274
     });
 }
 
 #[test]
-<<<<<<< HEAD
-fn system_reservation_unreserve_works() {
-    use demo_signal_entry::{HandleAction, WASM_BINARY};
-
-    init_logger();
-    new_test_ext().execute_with(|| {
-        assert_ok!(Gear::upload_program(
-            RuntimeOrigin::signed(USER_1),
-            WASM_BINARY.to_vec(),
-            DEFAULT_SALT.to_vec(),
-            USER_1.encode(),
-            10_000_000_000,
-            0,
-        ));
-
-        let pid = get_last_program_id();
-
-        run_to_block(2, None);
-
-        assert_ok!(Gear::send_message(
-            RuntimeOrigin::signed(USER_1),
-            pid,
-            HandleAction::Simple.encode(),
-            10_000_000_000,
-            0,
-        ));
-
-        let mid = get_last_message_id();
-
-        run_to_block(3, None);
-
-        assert!(GasHandlerOf::<Test>::get_system_reserve(mid).is_err());
-    });
-}
-
-#[test]
-fn few_system_reservations_across_waits_works() {
-    use demo_signal_entry::{HandleAction, WASM_BINARY};
-
-    init_logger();
-    new_test_ext().execute_with(|| {
-        assert_ok!(Gear::upload_program(
-            RuntimeOrigin::signed(USER_1),
-            WASM_BINARY.to_vec(),
-            DEFAULT_SALT.to_vec(),
-            USER_1.encode(),
-            10_000_000_000,
-            0,
-        ));
-
-        let pid = get_last_program_id();
-
-        run_to_block(2, None);
-
-        assert_ok!(Gear::send_message(
-            RuntimeOrigin::signed(USER_1),
-            pid,
-            HandleAction::Wait.encode(),
-            10_000_000_000,
-            0,
-        ));
-
-        let mid = get_last_message_id();
-
-        run_to_block(3, None);
-        let mut reserved = GasHandlerOf::<Test>::get_system_reserve(mid).unwrap();
-
-        for _ in 0..5 {
-            assert_eq!(GasHandlerOf::<Test>::get_system_reserve(mid), Ok(reserved));
-            reserved += 1_000_000_000;
-
-            let reply_to_id = get_last_mail(USER_1).id();
-            assert_ok!(Gear::send_reply(
-                RuntimeOrigin::signed(USER_1),
-                reply_to_id,
-                EMPTY_PAYLOAD.to_vec(),
-                10_000_000_000,
-                0
-            ));
-
-            run_to_next_block(None);
-        }
-    });
-}
-
-#[test]
-fn system_reservation_panic_works() {
-    use demo_signal_entry::{HandleAction, WASM_BINARY};
-
-    init_logger();
-    new_test_ext().execute_with(|| {
-        assert_ok!(Gear::upload_program(
-            RuntimeOrigin::signed(USER_1),
-            WASM_BINARY.to_vec(),
-            DEFAULT_SALT.to_vec(),
-            USER_1.encode(),
-            10_000_000_000,
-            0,
-        ));
-
-        let pid = get_last_program_id();
-
-        run_to_block(2, None);
-
-        assert_ok!(Gear::send_message(
-            RuntimeOrigin::signed(USER_1),
-            pid,
-            HandleAction::Panic.encode(),
-            10_000_000_000,
-            0,
-        ));
-
-        let mid = get_last_message_id();
-
-        run_to_block(3, None);
-
-        assert!(GasHandlerOf::<Test>::get_system_reserve(mid).is_err());
-
-        // check signal dispatch executed
-        let mail_msg = get_last_mail(USER_1);
-        assert_eq!(mail_msg.payload(), b"handle_signal");
-    });
-}
-
-#[test]
-fn system_reservation_wait_and_panic_works() {
-    use demo_signal_entry::{HandleAction, WASM_BINARY};
-
-    init_logger();
-    new_test_ext().execute_with(|| {
-        assert_ok!(Gear::upload_program(
-            RuntimeOrigin::signed(USER_1),
-            WASM_BINARY.to_vec(),
-            DEFAULT_SALT.to_vec(),
-            USER_1.encode(),
-            10_000_000_000,
-            0,
-        ));
-
-        let pid = get_last_program_id();
-
-        run_to_block(2, None);
-
-        assert_ok!(Gear::send_message(
-            RuntimeOrigin::signed(USER_1),
-            pid,
-            HandleAction::WaitAndPanic.encode(),
-            10_000_000_000,
-            0,
-        ));
-
-        let mid = get_last_message_id();
-
-        run_to_block(3, None);
-
-        let reply_to_id = get_last_mail(USER_1).id();
-
-        assert_ok!(GasHandlerOf::<Test>::get_system_reserve(mid));
-
-        assert_ok!(Gear::send_reply(
-            RuntimeOrigin::signed(USER_1),
-            reply_to_id,
-            EMPTY_PAYLOAD.to_vec(),
-            10_000_000_000,
-            0
-        ));
-
-        run_to_block(4, None);
-
-        assert!(GasHandlerOf::<Test>::get_system_reserve(mid).is_err());
-    });
-}
-
-#[test]
-fn system_reservation_wait_and_reserve_with_panic_works() {
-    use demo_signal_entry::{HandleAction, WASM_BINARY};
-
-    init_logger();
-    new_test_ext().execute_with(|| {
-        assert_ok!(Gear::upload_program(
-            RuntimeOrigin::signed(USER_1),
-            WASM_BINARY.to_vec(),
-            DEFAULT_SALT.to_vec(),
-            USER_1.encode(),
-            10_000_000_000,
-            0,
-        ));
-
-        let pid = get_last_program_id();
-
-        run_to_block(2, None);
-
-        assert_ok!(Gear::send_message(
-            RuntimeOrigin::signed(USER_1),
-            pid,
-            HandleAction::WaitAndReserveWithPanic.encode(),
-            10_000_000_000,
-            0,
-        ));
-
-        let mid = get_last_message_id();
-
-        run_to_block(3, None);
-
-        assert_eq!(
-            GasHandlerOf::<Test>::get_system_reserve(mid),
-            Ok(2_000_000_000)
-        );
-
-        let reply_to_id = get_last_mail(USER_1).id();
-        assert_ok!(Gear::send_reply(
-            RuntimeOrigin::signed(USER_1),
-            reply_to_id,
-            EMPTY_PAYLOAD.to_vec(),
-            10_000_000_000,
-            0
-        ));
-
-        run_to_block(4, None);
-
-        assert!(GasHandlerOf::<Test>::get_system_reserve(mid).is_err());
-
-        // check signal dispatch executed
-        let mail_msg = get_last_mail(USER_1);
-        assert_eq!(mail_msg.payload(), b"handle_signal");
-    });
-}
-
-#[test]
-fn system_reservation_accumulate_works() {
-    use demo_signal_entry::{HandleAction, WASM_BINARY};
-
-    init_logger();
-    new_test_ext().execute_with(|| {
-        const REPETITIONS: usize = 5;
-
-        assert_ok!(Gear::upload_program(
-            RuntimeOrigin::signed(USER_1),
-            WASM_BINARY.to_vec(),
-            DEFAULT_SALT.to_vec(),
-            USER_1.encode(),
-            10_000_000_000,
-            0,
-        ));
-
-        let pid = get_last_program_id();
-
-        run_to_block(2, None);
-
-        assert_ok!(Gear::send_message(
-            RuntimeOrigin::signed(USER_1),
-            pid,
-            HandleAction::Accumulate.encode(),
-            10_000_000_000,
-            0,
-        ));
-
-        let mid = get_last_message_id();
-
-        run_to_block(3, None);
-
-        let reserve = GasHandlerOf::<Test>::get_system_reserve(mid).unwrap();
-        // we 1000 and then 234 amount of gas in demo
-        assert_eq!(reserve, 1234);
-=======
 fn reply_from_reservation() {
     use demo_send_from_reservation::{HandleAction, WASM_BINARY};
 
@@ -6940,7 +6493,456 @@
             let map = get_reservation_map(pid).unwrap();
             assert!(map.is_empty());
         }
->>>>>>> 04038274
+    });
+}
+
+#[test]
+fn signal_recursion_not_occurs() {
+    use demo_signal_entry::{HandleAction, WASM_BINARY};
+
+    init_logger();
+    new_test_ext().execute_with(|| {
+        assert_ok!(Gear::upload_program(
+            RuntimeOrigin::signed(USER_1),
+            WASM_BINARY.to_vec(),
+            DEFAULT_SALT.to_vec(),
+            USER_1.encode(),
+            10_000_000_000,
+            0,
+        ));
+
+        let pid = get_last_program_id();
+
+        run_to_block(2, None);
+
+        assert!(Gear::is_initialized(pid));
+        assert!(Gear::is_active(pid));
+
+        assert_ok!(Gear::send_message(
+            RuntimeOrigin::signed(USER_1),
+            pid,
+            HandleAction::PanicInSignal.encode(),
+            10_000_000_000,
+            0,
+        ));
+
+        let mid = get_last_message_id();
+
+        let mut expiration = None;
+
+        run_to_block(3, None);
+
+        assert_ok!(GasHandlerOf::<Test>::get_system_reserve(mid));
+
+        System::events().iter().for_each(|e| {
+            if let MockRuntimeEvent::Gear(Event::MessageWaited {
+                expiration: exp, ..
+            }) = e.event
+            {
+                expiration = Some(exp);
+            }
+        });
+
+        let expiration = expiration.unwrap();
+
+        System::set_block_number(expiration - 1);
+        Gear::set_block_number((expiration - 1).try_into().unwrap());
+
+        run_to_next_block(None);
+
+        assert!(GasHandlerOf::<Test>::get_system_reserve(mid).is_err());
+
+        // check signal dispatch panicked
+        assert_eq!(MailboxOf::<Test>::iter_key(USER_1).last(), None);
+        let signal_msg_id = MessageId::generate_signal(mid, 1);
+        let status = dispatch_status(signal_msg_id);
+        assert_eq!(status, Some(DispatchStatus::Failed));
+
+        System::reset_events();
+        run_to_next_block(None);
+
+        // check nothing happens after
+        assert_eq!(System::events().len(), 0);
+    });
+}
+
+#[test]
+fn signal_async_wait_works() {
+    use demo_async_signal_entry::WASM_BINARY;
+
+    init_logger();
+    new_test_ext().execute_with(|| {
+        assert_ok!(Gear::upload_program(
+            RuntimeOrigin::signed(USER_1),
+            WASM_BINARY.to_vec(),
+            DEFAULT_SALT.to_vec(),
+            USER_1.encode(),
+            10_000_000_000,
+            0,
+        ));
+
+        let pid = get_last_program_id();
+
+        run_to_block(2, None);
+
+        assert!(Gear::is_initialized(pid));
+        assert!(Gear::is_active(pid));
+
+        let GasInfo {
+            min_limit: gas_spent,
+            ..
+        } = Gear::calculate_gas_info(
+            USER_1.into_origin(),
+            HandleKind::Handle(pid),
+            EMPTY_PAYLOAD.to_vec(),
+            0,
+            true,
+        )
+        .expect("calculate_gas_info failed");
+
+        assert_ok!(Gear::send_message(
+            RuntimeOrigin::signed(USER_1),
+            pid,
+            EMPTY_PAYLOAD.to_vec(),
+            gas_spent,
+            0,
+        ));
+
+        let mid = get_last_message_id();
+
+        let mut expiration = None;
+
+        run_to_block(3, None);
+
+        assert_ok!(GasHandlerOf::<Test>::get_system_reserve(mid));
+
+        System::events().iter().for_each(|e| {
+            if let MockRuntimeEvent::Gear(Event::MessageWaited {
+                expiration: exp, ..
+            }) = e.event
+            {
+                expiration = Some(exp);
+            }
+        });
+
+        let expiration = expiration.unwrap();
+
+        System::set_block_number(expiration - 1);
+        Gear::set_block_number((expiration - 1).try_into().unwrap());
+
+        run_to_next_block(None);
+
+        assert!(GasHandlerOf::<Test>::get_system_reserve(mid).is_err());
+
+        // check signal dispatch executed
+        let mail_msg = get_last_mail(USER_1);
+        assert_eq!(mail_msg.payload(), b"handle_signal");
+    });
+}
+
+#[test]
+fn signal_gas_limit_exceeded_works() {
+    use demo_signal_entry::{HandleAction, WASM_BINARY};
+
+    init_logger();
+    new_test_ext().execute_with(|| {
+        assert_ok!(Gear::upload_program(
+            RuntimeOrigin::signed(USER_1),
+            WASM_BINARY.to_vec(),
+            DEFAULT_SALT.to_vec(),
+            USER_1.encode(),
+            10_000_000_000,
+            0,
+        ));
+
+        let pid = get_last_program_id();
+
+        run_to_block(2, None);
+
+        assert_ok!(Gear::send_message(
+            RuntimeOrigin::signed(USER_1),
+            pid,
+            HandleAction::OutOfGas.encode(),
+            10_000_000_000,
+            0,
+        ));
+
+        let mid = get_last_message_id();
+
+        run_to_block(3, None);
+
+        assert!(GasHandlerOf::<Test>::get_system_reserve(mid).is_err());
+
+        // check signal dispatch executed
+        let mail_msg = get_last_mail(USER_1);
+        assert_eq!(mail_msg.payload(), b"handle_signal");
+    });
+}
+
+#[test]
+fn system_reservation_unreserve_works() {
+    use demo_signal_entry::{HandleAction, WASM_BINARY};
+
+    init_logger();
+    new_test_ext().execute_with(|| {
+        assert_ok!(Gear::upload_program(
+            RuntimeOrigin::signed(USER_1),
+            WASM_BINARY.to_vec(),
+            DEFAULT_SALT.to_vec(),
+            USER_1.encode(),
+            10_000_000_000,
+            0,
+        ));
+
+        let pid = get_last_program_id();
+
+        run_to_block(2, None);
+
+        assert_ok!(Gear::send_message(
+            RuntimeOrigin::signed(USER_1),
+            pid,
+            HandleAction::Simple.encode(),
+            10_000_000_000,
+            0,
+        ));
+
+        let mid = get_last_message_id();
+
+        run_to_block(3, None);
+
+        assert!(GasHandlerOf::<Test>::get_system_reserve(mid).is_err());
+    });
+}
+
+#[test]
+fn few_system_reservations_across_waits_works() {
+    use demo_signal_entry::{HandleAction, WASM_BINARY};
+
+    init_logger();
+    new_test_ext().execute_with(|| {
+        assert_ok!(Gear::upload_program(
+            RuntimeOrigin::signed(USER_1),
+            WASM_BINARY.to_vec(),
+            DEFAULT_SALT.to_vec(),
+            USER_1.encode(),
+            10_000_000_000,
+            0,
+        ));
+
+        let pid = get_last_program_id();
+
+        run_to_block(2, None);
+
+        assert_ok!(Gear::send_message(
+            RuntimeOrigin::signed(USER_1),
+            pid,
+            HandleAction::Wait.encode(),
+            10_000_000_000,
+            0,
+        ));
+
+        let mid = get_last_message_id();
+
+        run_to_block(3, None);
+        let mut reserved = GasHandlerOf::<Test>::get_system_reserve(mid).unwrap();
+
+        for _ in 0..5 {
+            assert_eq!(GasHandlerOf::<Test>::get_system_reserve(mid), Ok(reserved));
+            reserved += 1_000_000_000;
+
+            let reply_to_id = get_last_mail(USER_1).id();
+            assert_ok!(Gear::send_reply(
+                RuntimeOrigin::signed(USER_1),
+                reply_to_id,
+                EMPTY_PAYLOAD.to_vec(),
+                10_000_000_000,
+                0
+            ));
+
+            run_to_next_block(None);
+        }
+    });
+}
+
+#[test]
+fn system_reservation_panic_works() {
+    use demo_signal_entry::{HandleAction, WASM_BINARY};
+
+    init_logger();
+    new_test_ext().execute_with(|| {
+        assert_ok!(Gear::upload_program(
+            RuntimeOrigin::signed(USER_1),
+            WASM_BINARY.to_vec(),
+            DEFAULT_SALT.to_vec(),
+            USER_1.encode(),
+            10_000_000_000,
+            0,
+        ));
+
+        let pid = get_last_program_id();
+
+        run_to_block(2, None);
+
+        assert_ok!(Gear::send_message(
+            RuntimeOrigin::signed(USER_1),
+            pid,
+            HandleAction::Panic.encode(),
+            10_000_000_000,
+            0,
+        ));
+
+        let mid = get_last_message_id();
+
+        run_to_block(3, None);
+
+        assert!(GasHandlerOf::<Test>::get_system_reserve(mid).is_err());
+
+        // check signal dispatch executed
+        let mail_msg = get_last_mail(USER_1);
+        assert_eq!(mail_msg.payload(), b"handle_signal");
+    });
+}
+
+#[test]
+fn system_reservation_wait_and_panic_works() {
+    use demo_signal_entry::{HandleAction, WASM_BINARY};
+
+    init_logger();
+    new_test_ext().execute_with(|| {
+        assert_ok!(Gear::upload_program(
+            RuntimeOrigin::signed(USER_1),
+            WASM_BINARY.to_vec(),
+            DEFAULT_SALT.to_vec(),
+            USER_1.encode(),
+            10_000_000_000,
+            0,
+        ));
+
+        let pid = get_last_program_id();
+
+        run_to_block(2, None);
+
+        assert_ok!(Gear::send_message(
+            RuntimeOrigin::signed(USER_1),
+            pid,
+            HandleAction::WaitAndPanic.encode(),
+            10_000_000_000,
+            0,
+        ));
+
+        let mid = get_last_message_id();
+
+        run_to_block(3, None);
+
+        let reply_to_id = get_last_mail(USER_1).id();
+
+        assert_ok!(GasHandlerOf::<Test>::get_system_reserve(mid));
+
+        assert_ok!(Gear::send_reply(
+            RuntimeOrigin::signed(USER_1),
+            reply_to_id,
+            EMPTY_PAYLOAD.to_vec(),
+            10_000_000_000,
+            0
+        ));
+
+        run_to_block(4, None);
+
+        assert!(GasHandlerOf::<Test>::get_system_reserve(mid).is_err());
+    });
+}
+
+#[test]
+fn system_reservation_wait_and_reserve_with_panic_works() {
+    use demo_signal_entry::{HandleAction, WASM_BINARY};
+
+    init_logger();
+    new_test_ext().execute_with(|| {
+        assert_ok!(Gear::upload_program(
+            RuntimeOrigin::signed(USER_1),
+            WASM_BINARY.to_vec(),
+            DEFAULT_SALT.to_vec(),
+            USER_1.encode(),
+            10_000_000_000,
+            0,
+        ));
+
+        let pid = get_last_program_id();
+
+        run_to_block(2, None);
+
+        assert_ok!(Gear::send_message(
+            RuntimeOrigin::signed(USER_1),
+            pid,
+            HandleAction::WaitAndReserveWithPanic.encode(),
+            10_000_000_000,
+            0,
+        ));
+
+        let mid = get_last_message_id();
+
+        run_to_block(3, None);
+
+        assert_eq!(
+            GasHandlerOf::<Test>::get_system_reserve(mid),
+            Ok(2_000_000_000)
+        );
+
+        let reply_to_id = get_last_mail(USER_1).id();
+        assert_ok!(Gear::send_reply(
+            RuntimeOrigin::signed(USER_1),
+            reply_to_id,
+            EMPTY_PAYLOAD.to_vec(),
+            10_000_000_000,
+            0
+        ));
+
+        run_to_block(4, None);
+
+        assert!(GasHandlerOf::<Test>::get_system_reserve(mid).is_err());
+
+        // check signal dispatch executed
+        let mail_msg = get_last_mail(USER_1);
+        assert_eq!(mail_msg.payload(), b"handle_signal");
+    });
+}
+
+#[test]
+fn system_reservation_accumulate_works() {
+    use demo_signal_entry::{HandleAction, WASM_BINARY};
+
+    init_logger();
+    new_test_ext().execute_with(|| {
+        const REPETITIONS: usize = 5;
+
+        assert_ok!(Gear::upload_program(
+            RuntimeOrigin::signed(USER_1),
+            WASM_BINARY.to_vec(),
+            DEFAULT_SALT.to_vec(),
+            USER_1.encode(),
+            10_000_000_000,
+            0,
+        ));
+
+        let pid = get_last_program_id();
+
+        run_to_block(2, None);
+
+        assert_ok!(Gear::send_message(
+            RuntimeOrigin::signed(USER_1),
+            pid,
+            HandleAction::Accumulate.encode(),
+            10_000_000_000,
+            0,
+        ));
+
+        let mid = get_last_message_id();
+
+        run_to_block(3, None);
+
+        let reserve = GasHandlerOf::<Test>::get_system_reserve(mid).unwrap();
+        // we 1000 and then 234 amount of gas in demo
+        assert_eq!(reserve, 1234);
     });
 }
 
