--- conflicted
+++ resolved
@@ -236,14 +236,7 @@
         assert_eq!(actual_gas_burned, 0);
 
         // Ensure all created imbalances along the way cancel each other
-<<<<<<< HEAD
-        assert_eq!(GasHandlerOf::<Test>::total_supply(), 0);
-=======
-        assert_eq!(
-            <Test as Config>::GasHandler::total_supply(),
-            DEFAULT_GAS_LIMIT
-        );
->>>>>>> 223f4f38
+        assert_eq!(GasHandlerOf::<Test>::total_supply(), DEFAULT_GAS_LIMIT);
     });
 }
 
@@ -280,7 +273,8 @@
                 // * the ValueNode has been created.
                 assert!(MailboxOf::<Test>::contains(&mailbox_key, &message_id));
                 assert_eq!(
-                    <Test as Config>::GasHandler::get_limit(message_id.into_origin()),
+                    GasHandlerOf::<Test>::get_limit(message_id)
+                        .map(|result| result.map(|(g, _)| g)),
                     Ok(Some(rent))
                 );
             } else {
@@ -288,7 +282,8 @@
                 // * the ValueNode has not been created.
                 assert!(!MailboxOf::<Test>::contains(&mailbox_key, &message_id));
                 assert_eq!(
-                    <Test as Config>::GasHandler::get_limit(message_id.into_origin()),
+                    GasHandlerOf::<Test>::get_limit(message_id)
+                        .map(|result| result.map(|(g, _)| g)),
                     Ok(None)
                 );
             }
@@ -494,18 +489,14 @@
         );
 
         // All created gas cancels out
-<<<<<<< HEAD
-        assert_eq!(GasHandlerOf::<Test>::total_supply(), 0);
-=======
         //
         // # TODO
         //
         // `total_supply` must be rechecked in #1010
         assert_eq!(
-            <Test as Config>::GasHandler::total_supply(),
+            GasHandlerOf::<Test>::total_supply(),
             <Test as Config>::MailboxThreshold::get()
         );
->>>>>>> 223f4f38
     })
 }
 
@@ -1157,20 +1148,15 @@
         // Gas limit should have been ignored by the code that puts a message into a mailbox
         assert_eq!(mailbox_message.value(), 1000);
 
-<<<<<<< HEAD
-        // Gas is not passed to mailboxed messages and should have been all spent by now
-        assert_eq!(GasHandlerOf::<Test>::total_supply(), 0);
-=======
         // Gas is passed into mailboxed messages with reserved value `OUTGOING_WITH_VALUE_IN_HANDLE_VALUE`
         //
         // # TODO
         //
         // `total_supply` must be rechecked in #1010
         assert_eq!(
-            <Test as Config>::GasPrice::gas_price(<Test as Config>::GasHandler::total_supply()),
+            <Test as Config>::GasPrice::gas_price(GasHandlerOf::<Test>::total_supply()),
             OUTGOING_WITH_VALUE_IN_HANDLE_VALUE
         );
->>>>>>> 223f4f38
     })
 }
 
@@ -1706,18 +1692,14 @@
         assert_eq!(initial_balance - mailbox_threshold_reserved, final_balance);
 
         // All gas cancelled out in the end
-<<<<<<< HEAD
-        assert_eq!(GasHandlerOf::<Test>::total_supply(), 0);
-=======
         //
         // # TODO
         //
         // `total_supply` must be rechecked in #1010
         assert_eq!(
-            <Test as Config>::GasHandler::total_supply(),
+            GasHandlerOf::<Test>::total_supply(),
             mailbox_threshold_gas_limit
         );
->>>>>>> 223f4f38
     });
 }
 
@@ -3296,20 +3278,15 @@
 
         run_to_block(4, None);
 
-<<<<<<< HEAD
-        // Gas total issuance should have gone back to 0
-        assert_eq!(GasHandlerOf::<Test>::total_supply(), 0);
-=======
         // Gas total issuance should have gone back to 4 * MAILBOX_THRESHOLD
         //
         // # TODO
         //
         // `total_supply` must be rechecked in #1010
         assert_eq!(
-            <Test as Config>::GasHandler::total_supply(),
+            GasHandlerOf::<Test>::total_supply(),
             <Test as Config>::MailboxThreshold::get() * 4
         );
->>>>>>> 223f4f38
     });
 }
 
