--- conflicted
+++ resolved
@@ -23,12 +23,7 @@
         Gear, GearProgram, Origin, System, Test, BLOCK_AUTHOR, LOW_BALANCE_USER, USER_1, USER_2,
         USER_3,
     },
-<<<<<<< HEAD
-    pallet, Config, Error, Event, GearProgramPallet, MailboxOf, Pallet as GearPallet,
-=======
-    pallet, Config, DispatchOutcome, Error, Event, ExecutionResult, GearProgramPallet, MailboxOf,
-    MessageInfo, Pallet as GearPallet, Reason, WaitlistOf,
->>>>>>> d5279ae2
+    pallet, Config, Error, Event, GearProgramPallet, MailboxOf, Pallet as GearPallet, WaitlistOf,
 };
 use codec::Encode;
 use common::{event::*, storage::*, CodeStorage, GasPrice as _, Origin as _, ValueTree};
@@ -3401,7 +3396,6 @@
     use codec::Decode;
     use common::{event::*, Origin as _};
     use frame_support::{
-        codec::Decode,
         dispatch::{DispatchErrorWithPostInfo, DispatchResultWithPostInfo},
         traits::tokens::currency::Currency,
     };
