--- conflicted
+++ resolved
@@ -6282,15 +6282,11 @@
 fn resume_program_works() {
     init_logger();
     new_test_ext().execute_with(|| {
-<<<<<<< HEAD
-        use demo_btree::{Reply, Request};
-        use frame_support::traits::ReservableCurrency;
-=======
         use demo_custom::{
             btree::{Reply, Request},
             InitMessage, WASM_BINARY,
         };
->>>>>>> c5ba086f
+        use frame_support::traits::ReservableCurrency;
 
         let code = WASM_BINARY;
         let program_id = generate_program_id(code, DEFAULT_SALT);
