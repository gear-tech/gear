// This file is part of Gear.

// Copyright (C) 2021-2023 Gear Technologies Inc.
// SPDX-License-Identifier: GPL-3.0-or-later WITH Classpath-exception-2.0

// This program is free software: you can redistribute it and/or modify
// it under the terms of the GNU General Public License as published by
// the Free Software Foundation, either version 3 of the License, or
// (at your option) any later version.

// This program is distributed in the hope that it will be useful,
// but WITHOUT ANY WARRANTY; without even the implied warranty of
// MERCHANTABILITY or FITNESS FOR A PARTICULAR PURPOSE. See the
// GNU General Public License for more details.

// You should have received a copy of the GNU General Public License
// along with this program. If not, see <https://www.gnu.org/licenses/>.

use crate::{
    internal::HoldBoundBuilder,
    manager::HandleKind,
    mock::{
        self,
        new_test_ext,
        run_for_blocks,
        run_to_block,
        run_to_block_maybe_with_queue,
        run_to_next_block,
        Balances,
        BlockNumber,
        DynamicSchedule,
        Gear,
        GearVoucher,
        // Randomness,
        RuntimeEvent as MockRuntimeEvent,
        RuntimeOrigin,
        System,
        Test,
        Timestamp,
        BLOCK_AUTHOR,
        LOW_BALANCE_USER,
        USER_1,
        USER_2,
        USER_3,
    },
    pallet,
    runtime_api::RUNTIME_API_BLOCK_LIMITS_COUNT,
    BlockGasLimitOf, Config, CostsPerBlockOf, CurrencyOf, DbWeightOf, Error, Event, GasAllowanceOf,
    GasBalanceOf, GasHandlerOf, GasInfo, GearBank, MailboxOf, ProgramStorageOf, QueueOf,
    RentCostPerBlockOf, RentFreePeriodOf, ResumeMinimalPeriodOf, ResumeSessionDurationOf, Schedule,
    TaskPoolOf, WaitlistOf,
};
use common::{
    event::*, scheduler::*, storage::*, ActiveProgram, CodeStorage, GasPrice as _, GasTree, LockId,
    LockableTree, Origin as _, PausedProgramStorage, ProgramStorage, ReservableTree,
};
use core_processor::{common::ActorExecutionErrorReplyReason, ActorPrepareMemoryError};
use frame_support::{
    assert_err, assert_noop, assert_ok,
    codec::{Decode, Encode},
    dispatch::Dispatchable,
    sp_runtime::traits::{TypedGet, Zero},
    traits::{Currency, Randomness},
};
use frame_system::pallet_prelude::BlockNumberFor;
use gear_backend_common::{
    TrapExplanation, UnrecoverableExecutionError, UnrecoverableExtError, UnrecoverableWaitError,
};
use gear_core::{
    code::{self, Code},
    ids::{CodeId, MessageId, ProgramId},
    message::UserStoredMessage,
    pages::{PageNumber, PageU32Size, WasmPage},
};
use gear_core_errors::*;
use gear_wasm_instrument::STACK_END_EXPORT_NAME;
use gstd::{collections::BTreeMap, errors::Error as GstdError};
use sp_runtime::{traits::UniqueSaturatedInto, SaturatedConversion};
use sp_std::convert::TryFrom;
pub use utils::init_logger;
use utils::*;

type Gas = <<Test as Config>::GasProvider as common::GasProvider>::GasTree;

#[test]
fn value_counter_set_correctly_for_interruptions() {
    use demo_constructor::{Arg, Calls, Scheme};

    // Equivalent of:
    //
    // use gstd::{msg, exec};
    //
    // #[no_mangle]
    // extern "C" fn handle() {
    //     msg::send(msg::source(), exec::value_available(), 0).unwrap();
    //     msg::send_bytes(Default::default(), [], msg::value()).unwrap();
    //     exec::wait_for(1);
    // }
    //
    // Message auto wakes on the next block after execution and
    // does everything again from the beginning.
    //
    // So for the first run we expect source to receive
    // `value_available` == `init_value` + msg value.
    // For second run we expect just `init_value`.
    let handle = Calls::builder()
        .source("source_store")
        .value("value_store")
        .value_available_as_vec("value_available_store")
        .send_wgas("source_store", "value_available_store", 0)
        .send_value(Arg::new([0u8; 32]), Arg::new(vec![]), "value_store")
        .wait_for(1);

    let scheme = Scheme::predefined(Calls::builder().noop(), handle, Calls::builder().noop());

    init_logger();
    new_test_ext().execute_with(|| {
        const INIT_VALUE: u128 = 123_123_123;
        const VALUE: u128 = 10_000;

        let (_mid, pid) = init_constructor_with_value(scheme, INIT_VALUE);

        assert_ok!(Gear::send_message(
            RuntimeOrigin::signed(USER_1),
            pid,
            Default::default(),
            BlockGasLimitOf::<Test>::get(),
            VALUE,
            false
        ));

        run_to_next_block(None);
        let msg = maybe_last_message(USER_1).expect("Message should be");
        let value_available =
            u128::decode(&mut msg.payload_bytes()).expect("Failed to decode value available");
        assert_eq!(value_available, INIT_VALUE + VALUE);

        run_to_next_block(None);
        let msg = maybe_last_message(USER_1).expect("Message should be");
        let value_available =
            u128::decode(&mut msg.payload_bytes()).expect("Failed to decode value available");
        assert_eq!(value_available, INIT_VALUE);
    });
}

#[test]
fn calculate_gas_returns_not_block_limit() {
    use demo_program_generator::{CHILD_WAT, WASM_BINARY};

    init_logger();
    new_test_ext().execute_with(|| {
        let code = ProgramCodeKind::Custom(CHILD_WAT).to_bytes();
        assert_ok!(Gear::upload_code(RuntimeOrigin::signed(USER_1), code));
        assert_ok!(Gear::upload_program(
            RuntimeOrigin::signed(USER_1),
            WASM_BINARY.to_vec(),
            DEFAULT_SALT.to_vec(),
            EMPTY_PAYLOAD.to_vec(),
            BlockGasLimitOf::<Test>::get(),
            0,
        ));

        let generator_id = get_last_program_id();

        run_to_next_block(None);
        assert!(Gear::is_active(generator_id));

        let GasInfo { min_limit, .. } = Gear::calculate_gas_info(
            USER_1.into_origin(),
            HandleKind::Handle(generator_id),
            EMPTY_PAYLOAD.to_vec(),
            0,
            true,
            true,
        )
        .expect("calculate_gas_info failed");

        assert_ne!(min_limit, BlockGasLimitOf::<Test>::get());
    });
}

#[test]
fn read_big_state() {
    use demo_read_big_state::{State, Strings, WASM_BINARY};

    init_logger();

    new_test_ext().execute_with(|| {
        assert_ok!(Gear::upload_program(
            RuntimeOrigin::signed(USER_1),
            WASM_BINARY.to_vec(),
            DEFAULT_SALT.to_vec(),
            EMPTY_PAYLOAD.to_vec(),
            BlockGasLimitOf::<Test>::get(),
            0,
        ));

        let pid = get_last_program_id();

        run_to_next_block(None);
        assert!(Gear::is_active(pid));

        let string = String::from("hi").repeat(4095);
        let string_size = 8 * 1024;
        assert_eq!(string.encoded_size(), string_size);

        let strings = Strings::new(string);
        let strings_size = (string_size * Strings::LEN) + 1;
        assert_eq!(strings.encoded_size(), strings_size);

        let approx_size =
            |size: usize, iteration: usize| -> usize { size - 17 - 144 * (iteration + 1) };

        // with initial data step is ~2 MiB
        let expected_size = |iteration: usize| -> usize {
            Strings::LEN * State::LEN * string_size * (iteration + 1)
        };

        // go to 6 MiB due to approximate calculations and 8MiB reply restrictions
        for i in 0..3 {
            assert_ok!(Gear::send_message(
                RuntimeOrigin::signed(USER_1),
                pid,
                strings.encode(),
                BlockGasLimitOf::<Test>::get(),
                0,
                false,
            ));
            let mid = get_last_message_id();

            run_to_next_block(None);

            assert_succeed(mid);
            let state =
                Gear::read_state_impl(pid, Default::default()).expect("Failed to read state");
            assert_eq!(approx_size(state.len(), i), expected_size(i));
        }
    });
}

#[test]
fn auto_reply_sent() {
    init_logger();

    new_test_ext().execute_with(|| {
        // Init fn doesn't exist.
        // Handle function exists.
        let program_id = {
            let res = upload_program_default(USER_1, ProgramCodeKind::OutgoingWithValueInHandle);
            assert_ok!(res);
            res.expect("submit result was asserted")
        };

        run_to_next_block(None);

        assert!(Gear::is_active(program_id));
        assert!(maybe_last_message(USER_1).is_some());
        System::reset_events();

        assert_ok!(Gear::send_message(
            RuntimeOrigin::signed(USER_1),
            program_id,
            EMPTY_PAYLOAD.to_vec(),
            BlockGasLimitOf::<Test>::get(),
            10_000,
            false,
        ));

        run_to_next_block(None);

        // asserting auto_reply
        assert!(System::events().into_iter().any(|e| {
            match e.event {
                MockRuntimeEvent::Gear(Event::UserMessageSent { message, .. })
                    if message.destination().into_origin() == USER_1.into_origin() =>
                {
                    message
                        .reply_code()
                        .map(|code| code == ReplyCode::Success(SuccessReplyReason::Auto))
                        .unwrap_or(false)
                }
                _ => false,
            }
        }));

        // auto reply goes first (may be changed in future),
        // so atm we're allowed to get other message that way
        let id_to_reply = maybe_last_message(USER_1).unwrap().id();

        assert_ok!(Gear::send_reply(
            RuntimeOrigin::signed(USER_1),
            id_to_reply,
            EMPTY_PAYLOAD.to_vec(),
            BlockGasLimitOf::<Test>::get(),
            0,
            false,
        ));

        System::reset_events();
        run_to_next_block(None);

        // reply dequeued
        assert_last_dequeued(1);
        // no auto reply sent
        assert!(maybe_any_last_message().is_none());
    })
}

#[test]
fn auto_reply_from_user_no_mailbox() {
    use demo_constructor::{Call, Calls, Scheme};

    init_logger();
    // no delay case
    new_test_ext().execute_with(|| {
        let (_init_mid, constructor_id) = init_constructor(Scheme::empty());

        let calls = Calls::builder().send_wgas(<[u8; 32]>::from(USER_1.into_origin()), [], 0);
        assert_ok!(Gear::send_message(
            RuntimeOrigin::signed(USER_3),
            constructor_id,
            calls.encode(),
            BlockGasLimitOf::<Test>::get(),
            0,
            false,
        ));

        run_to_next_block(None);
        // 1 init message + 1 handle message + 1 auto_reply to program on message sent to user
        assert_total_dequeued(3);
    });

    // delay case
    new_test_ext().execute_with(|| {
        let (_init_mid, constructor_id) = init_constructor(Scheme::empty());

        let calls = Calls::builder().add_call(Call::Send(
            <[u8; 32]>::from(USER_1.into_origin()).into(),
            [].into(),
            Some(0u64.into()),
            0u128.into(),
            1u32.into(),
        ));
        assert_ok!(Gear::send_message(
            RuntimeOrigin::signed(USER_3),
            constructor_id,
            calls.encode(),
            BlockGasLimitOf::<Test>::get(),
            0,
            false,
        ));

        run_to_next_block(None);
        // 1 init message + 1 handle message
        assert_total_dequeued(2);

        run_to_next_block(None);
        // 1 init message + 1 handle message + 1 auto_reply to program on message sent to user with delay
        assert_total_dequeued(3);
    })
}

#[test]
fn auto_reply_out_of_rent_waitlist() {
    use demo_proxy::{InputArgs as ProxyInputArgs, WASM_BINARY as PROXY_WASM_BINARY};
    use demo_waiter::{Command, WaitSubcommand, WASM_BINARY as WAITER_WASM_BINARY};

    init_logger();

    new_test_ext().execute_with(|| {
        assert_ok!(Gear::upload_program(
            RuntimeOrigin::signed(USER_1),
            WAITER_WASM_BINARY.to_vec(),
            DEFAULT_SALT.to_vec(),
            EMPTY_PAYLOAD.to_vec(),
            BlockGasLimitOf::<Test>::get(),
            0,
        ));
        let waiter_id = get_last_program_id();

        assert_ok!(Gear::upload_program(
            RuntimeOrigin::signed(USER_1),
            PROXY_WASM_BINARY.to_vec(),
            DEFAULT_SALT.to_vec(),
            ProxyInputArgs {
                destination: waiter_id.into(),
            }
            .encode(),
            BlockGasLimitOf::<Test>::get(),
            0,
        ));
        let proxy_id = get_last_program_id();

        run_to_next_block(None);

        assert!(Gear::is_active(waiter_id));
        assert!(Gear::is_active(proxy_id));
        assert_total_dequeued(2); // 2 init messages
        assert_eq!(
            // 2 auto replies into USER_1 events
            System::events()
                .iter()
                .filter_map(|r| {
                    if let MockRuntimeEvent::Gear(Event::UserMessageSent {
                        message,
                        expiration: None,
                    }) = &r.event
                    {
                        (message.destination().into_origin() == USER_1.into_origin()
                            && message.reply_code() == Some(SuccessReplyReason::Auto.into()))
                        .then_some(())
                    } else {
                        None
                    }
                })
                .count(),
            2
        );

        assert_ok!(Gear::send_message(
            RuntimeOrigin::signed(USER_1),
            proxy_id,
            Command::Wait(WaitSubcommand::Wait).encode(),
            BlockGasLimitOf::<Test>::get(),
            0,
            false,
        ));

        run_to_next_block(None);

        // Message to proxy program and its message to waiter.
        assert_last_dequeued(2);
        let (_msg_waited, expiration) = get_last_message_waited();

        // Hack to fast spend blocks till expiration.
        System::set_block_number(expiration - 1);
        Gear::set_block_number(expiration - 1);

        run_to_next_block(None);
        // Signal for waiter program since it has system reservation
        // + auto error reply to proxy contract.
        assert_last_dequeued(2);
    });
}

#[test]
fn auto_reply_out_of_rent_mailbox() {
    init_logger();

    new_test_ext().execute_with(|| {
        let value = 1_000;

        assert_ok!(Gear::upload_program(
            RuntimeOrigin::signed(USER_3),
            ProgramCodeKind::OutgoingWithValueInHandle.to_bytes(),
            DEFAULT_SALT.to_vec(),
            EMPTY_PAYLOAD.to_vec(),
            BlockGasLimitOf::<Test>::get(),
            value,
        ));

        let program_id = utils::get_last_program_id();

        run_to_next_block(None);
        assert!(Gear::is_active(program_id));

        let user1_balance = Balances::free_balance(USER_1);
        assert_balance(program_id, value, 0u128);
        assert_ok!(Gear::send_message(
            RuntimeOrigin::signed(USER_3),
            program_id,
            EMPTY_PAYLOAD.to_vec(),
            BlockGasLimitOf::<Test>::get(),
            0,
            false,
        ));

        let message_id = utils::get_last_message_id();

        run_to_next_block(None);
        assert_succeed(message_id);

        assert_balance(program_id, 0u128, value);

        let mailed_msg = utils::get_last_mail(USER_1);
        let expiration = utils::get_mailbox_expiration(mailed_msg.id());

        // Hack to fast spend blocks till expiration.
        System::set_block_number(expiration - 1);
        Gear::set_block_number(expiration - 1);

        assert_eq!(user1_balance, Balances::free_balance(USER_1));

        run_to_block_maybe_with_queue(expiration, None, Some(false));
        assert_balance(program_id, 0u128, 0u128);
        assert_eq!(user1_balance + value, Balances::free_balance(USER_1));

        assert!(MailboxOf::<Test>::is_empty(&USER_1));
        // auto reply sent.
        let dispatch = QueueOf::<Test>::dequeue()
            .expect("Infallible")
            .expect("Should be");
        assert!(dispatch.payload_bytes().is_empty());
        assert_eq!(
            dispatch.reply_code().expect("Should be"),
            ReplyCode::Success(SuccessReplyReason::Auto)
        );
    });
}

#[test]
fn reply_deposit_to_program() {
    use demo_constructor::demo_reply_deposit;

    init_logger();

    let checker = USER_1;

    // To program case.
    new_test_ext().execute_with(|| {
        let program_id = {
            let res = upload_program_default(USER_2, ProgramCodeKind::Default);
            assert_ok!(res);
            res.expect("submit result was asserted")
        };

        let (_init_mid, constructor) = init_constructor(demo_reply_deposit::scheme(
            <[u8; 32]>::from(checker.into_origin()),
            program_id.into(),
            0,
        ));

        assert_ok!(Gear::send_message(
            RuntimeOrigin::signed(USER_3),
            constructor,
            10_000_000_000u64.encode(),
            BlockGasLimitOf::<Test>::get(),
            0,
            false,
        ));

        run_to_next_block(None);
        // 2 init + 2 handle + 1 auto reply
        assert_total_dequeued(5);
        assert!(!MailboxOf::<Test>::is_empty(&checker));
    });
}

#[test]
fn reply_deposit_to_user_auto_reply() {
    use demo_constructor::demo_reply_deposit;

    init_logger();

    let checker = USER_1;

    // To user case.
    new_test_ext().execute_with(|| {
        let (_init_mid, constructor) = init_constructor(demo_reply_deposit::scheme(
            <[u8; 32]>::from(checker.into_origin()),
            <[u8; 32]>::from(USER_2.into_origin()),
            0,
        ));

        assert_ok!(Gear::send_message(
            RuntimeOrigin::signed(USER_3),
            constructor,
            10_000_000_000u64.encode(),
            BlockGasLimitOf::<Test>::get(),
            0,
            false,
        ));

        run_to_next_block(None);
        // 1 init + 1 handle + 1 auto reply
        assert_total_dequeued(3);
        assert!(!MailboxOf::<Test>::is_empty(&checker));
    });
}

#[test]
fn reply_deposit_panic_in_handle_reply() {
    use demo_constructor::demo_reply_deposit;

    init_logger();

    let checker = USER_1;

    // To user case with fail in handling reply.
    new_test_ext().execute_with(|| {
        let (_init_mid, constructor) = init_constructor(demo_reply_deposit::scheme(
            <[u8; 32]>::from(checker.into_origin()),
            <[u8; 32]>::from(USER_2.into_origin()),
            0,
        ));

        assert_ok!(Gear::send_message(
            RuntimeOrigin::signed(USER_3),
            constructor,
            1u64.encode(),
            BlockGasLimitOf::<Test>::get(),
            0,
            false,
        ));

        run_to_next_block(None);
        // 1 init + 1 handle + 1 auto reply
        assert_total_dequeued(3);
        assert!(MailboxOf::<Test>::is_empty(&checker));
    });
}

#[test]
fn reply_deposit_to_user_reply() {
    use demo_constructor::demo_reply_deposit;

    init_logger();

    let checker = USER_1;

    // To user case.
    new_test_ext().execute_with(|| {
        let (_init_mid, constructor) = init_constructor(demo_reply_deposit::scheme(
            <[u8; 32]>::from(checker.into_origin()),
            <[u8; 32]>::from(USER_2.into_origin()),
            15_000,
        ));

        let reply_deposit = 10_000_000_000u64;

        assert_ok!(Gear::send_message(
            RuntimeOrigin::signed(USER_3),
            constructor,
            reply_deposit.encode(),
            BlockGasLimitOf::<Test>::get(),
            0,
            false,
        ));

        run_to_next_block(None);
        // 1 init + 1 handle
        assert_total_dequeued(2);

        let mail = get_last_mail(USER_2);
        assert_eq!(
            mail.payload_bytes(),
            demo_reply_deposit::DESTINATION_MESSAGE
        );

        let user_2_balance = Balances::total_balance(&USER_2);
        assert_balance(USER_2, user_2_balance, 0u128);

        let value = 12_345u128;

        let reply_id = MessageId::generate_reply(mail.id());

        assert!(GasHandlerOf::<Test>::exists_and_deposit(reply_id));
        assert_eq!(
            GasHandlerOf::<Test>::get_limit(reply_id).expect("Gas tree invalidated"),
            reply_deposit
        );

        assert_ok!(Gear::send_reply(
            RuntimeOrigin::signed(USER_2),
            mail.id(),
            vec![],
            BlockGasLimitOf::<Test>::get(),
            value,
            false,
        ));

        assert_eq!(get_last_message_id(), reply_id);
        assert!(GasHandlerOf::<Test>::exists_and_deposit(reply_id));
        assert_eq!(
            GasHandlerOf::<Test>::get_limit(reply_id).expect("Gas tree invalidated"),
            reply_deposit
        );

        assert_balance(USER_2, user_2_balance - value, value);

        run_to_next_block(None);

        // 1 init + 1 handle + 1 reply
        assert_total_dequeued(3);
        assert!(!MailboxOf::<Test>::is_empty(&checker));
        assert_balance(USER_2, user_2_balance - value, 0u128);
    });
}

#[test]
fn reply_deposit_to_user_claim() {
    use demo_constructor::demo_reply_deposit;

    init_logger();

    let checker = USER_1;

    // To user case.
    new_test_ext().execute_with(|| {
        let (_init_mid, constructor) = init_constructor(demo_reply_deposit::scheme(
            <[u8; 32]>::from(checker.into_origin()),
            <[u8; 32]>::from(USER_2.into_origin()),
            15_000,
        ));

        let reply_deposit = 10_000_000_000u64;

        assert_ok!(Gear::send_message(
            RuntimeOrigin::signed(USER_3),
            constructor,
            reply_deposit.encode(),
            BlockGasLimitOf::<Test>::get(),
            0,
            false,
        ));

        run_to_next_block(None);
        // 1 init + 1 handle
        assert_total_dequeued(2);

        let mail = get_last_mail(USER_2);
        assert_eq!(
            mail.payload_bytes(),
            demo_reply_deposit::DESTINATION_MESSAGE
        );

        let user_2_balance = Balances::total_balance(&USER_2);
        assert_balance(USER_2, user_2_balance, 0u128);

        let reply_id = MessageId::generate_reply(mail.id());

        assert!(GasHandlerOf::<Test>::exists_and_deposit(reply_id));
        assert_eq!(
            GasHandlerOf::<Test>::get_limit(reply_id).expect("Gas tree invalidated"),
            reply_deposit
        );

        assert_ok!(Gear::claim_value(RuntimeOrigin::signed(USER_2), mail.id(),));

        assert!(GasHandlerOf::<Test>::exists_and_deposit(reply_id));
        assert_eq!(
            GasHandlerOf::<Test>::get_limit(reply_id).expect("Gas tree invalidated"),
            reply_deposit
        );

        assert_balance(USER_2, user_2_balance, 0u128);

        run_to_next_block(None);

        // 1 init + 1 handle + 1 auto reply on claim
        assert_total_dequeued(3);
        assert!(!MailboxOf::<Test>::is_empty(&checker));
        assert_balance(USER_2, user_2_balance, 0u128);
    });
}

#[test]
fn reply_deposit_to_user_out_of_rent() {
    use demo_constructor::demo_reply_deposit;

    init_logger();

    let checker = USER_1;

    // To user case.
    new_test_ext().execute_with(|| {
        let (_init_mid, constructor) = init_constructor(demo_reply_deposit::scheme(
            <[u8; 32]>::from(checker.into_origin()),
            <[u8; 32]>::from(USER_2.into_origin()),
            15_000,
        ));

        let reply_deposit = 10_000_000_000u64;

        assert_ok!(Gear::send_message(
            RuntimeOrigin::signed(USER_3),
            constructor,
            reply_deposit.encode(),
            BlockGasLimitOf::<Test>::get(),
            0,
            false,
        ));

        run_to_next_block(None);
        // 1 init + 1 handle
        assert_total_dequeued(2);

        let (mail, interval) = MailboxOf::<Test>::iter_key(USER_2)
            .next()
            .expect("Element should be");

        assert_eq!(
            mail.payload_bytes(),
            demo_reply_deposit::DESTINATION_MESSAGE
        );

        let user_2_balance = Balances::total_balance(&USER_2);
        assert_balance(USER_2, user_2_balance, 0u128);

        let reply_id = MessageId::generate_reply(mail.id());

        assert!(GasHandlerOf::<Test>::exists_and_deposit(reply_id));
        assert_eq!(
            GasHandlerOf::<Test>::get_limit(reply_id).expect("Gas tree invalidated"),
            reply_deposit
        );

        // Hack to fast spend blocks till expiration.
        System::set_block_number(interval.finish - 1);
        Gear::set_block_number(interval.finish - 1);

        assert!(GasHandlerOf::<Test>::exists_and_deposit(reply_id));
        assert_eq!(
            GasHandlerOf::<Test>::get_limit(reply_id).expect("Gas tree invalidated"),
            reply_deposit
        );

        assert_balance(USER_2, user_2_balance, 0u128);

        run_to_next_block(None);

        assert!(!GasHandlerOf::<Test>::exists(reply_id));

        // 1 init + 1 handle + 1 error reply on out of rent from mailbox
        assert_total_dequeued(3);
        assert!(!MailboxOf::<Test>::is_empty(&checker));
        assert_balance(USER_2, user_2_balance, 0u128);
    });
}

#[test]
fn reply_deposit_gstd_async() {
    use demo_waiting_proxy::WASM_BINARY;

    init_logger();
    new_test_ext().execute_with(|| {
        assert_ok!(Gear::upload_program(
            RuntimeOrigin::signed(USER_1),
            WASM_BINARY.to_vec(),
            b"salt".to_vec(),
            (USER_2.into_origin().as_fixed_bytes(), 10_000_000_000u64).encode(),
            30_000_000_000,
            0,
        ));

        let program_id = get_last_program_id();

        let hello = b"Hello!";
        assert_ok!(Gear::send_message(
            RuntimeOrigin::signed(USER_1),
            program_id,
            hello.to_vec(),
            30_000_000_000,
            0,
            false,
        ));

        let handle_id = get_last_message_id();

        run_to_next_block(None);
        assert!(Gear::is_active(program_id));

        let mail = get_last_mail(USER_2);
        assert_eq!(mail.payload_bytes(), hello);

        let hello_reply = b"U2";
        assert_ok!(Gear::send_reply(
            RuntimeOrigin::signed(USER_2),
            mail.id(),
            hello_reply.to_vec(),
            0,
            0,
            false,
        ));

        run_to_next_block(None);

        assert_succeed(handle_id);

        let reply = maybe_any_last_message().expect("Should be");
        let (mid, code): (MessageId, ReplyCode) = reply.details().expect("Should be").into_parts();
        assert_eq!(mid, handle_id);
        assert_eq!(code, ReplyCode::Success(SuccessReplyReason::Manual));
        assert_eq!(reply.payload_bytes(), hello_reply);
    });
}

// TODO (#2763): resolve panic caused by "duplicate" wake in message A
#[test]
#[should_panic]
fn pseudo_duplicate_wake() {
    use demo_constructor::{Calls, Scheme};

    init_logger();
    new_test_ext().execute_with(|| {
        let (_init_msg_id, constructor) = init_constructor(Scheme::empty());

        let execute = |calls: Calls| {
            assert_ok!(Gear::send_message(
                RuntimeOrigin::signed(USER_1),
                constructor,
                calls.encode(),
                BlockGasLimitOf::<Test>::get(),
                0,
                false,
            ));
            let msg_id = get_last_message_id();
            run_to_next_block(None);

            msg_id
        };

        // message wakes some message id and waits
        let waited_msg_id = execute(Calls::builder().wake([0u8; 32]).wait());

        assert_last_dequeued(1);
        assert!(WaitlistOf::<Test>::contains(&constructor, &waited_msg_id));

        // message B wakes message A
        // message A results in waiting again
        execute(Calls::builder().wake(<[u8; 32]>::from(waited_msg_id)));

        assert_last_dequeued(2);
        assert!(WaitlistOf::<Test>::contains(&constructor, &waited_msg_id));
    });
}

#[test]
fn gasfull_after_gasless() {
    init_logger();

    let wat = format!(
        r#"
        (module
        (import "env" "memory" (memory 1))
        (import "env" "gr_reply_wgas" (func $reply_wgas (param i32 i32 i64 i32 i32 i32)))
        (import "env" "gr_send" (func $send (param i32 i32 i32 i32 i32)))
        (export "init" (func $init))
        (func $init
            i32.const 111 ;; ptr
            i32.const 1 ;; value
            i32.store

            (call $send (i32.const 111) (i32.const 0) (i32.const 32) (i32.const 10) (i32.const 333))
            (call $reply_wgas (i32.const 0) (i32.const 32) (i64.const {gas_limit}) (i32.const 222) (i32.const 10) (i32.const 333))
        )
    )"#,
        gas_limit = 10 * <Test as Config>::MailboxThreshold::get()
    );

    new_test_ext().execute_with(|| {
        let code = ProgramCodeKind::Custom(&wat).to_bytes();

        let GasInfo { min_limit, .. } = Gear::calculate_gas_info(
            USER_1.into_origin(),
            HandleKind::Init(code.clone()),
            EMPTY_PAYLOAD.to_vec(),
            0,
            true,
            true,
        )
        .expect("calculate_gas_info failed");

        assert_ok!(Gear::upload_program(
            RuntimeOrigin::signed(USER_1),
            code,
            DEFAULT_SALT.to_vec(),
            EMPTY_PAYLOAD.to_vec(),
            min_limit - 1,
            0,
        ));

        // Make sure nothing panics.
        run_to_next_block(None);
    })
}

#[test]
fn backend_errors_handled_in_program() {
    use demo_custom::{InitMessage, WASM_BINARY};

    init_logger();
    new_test_ext().execute_with(|| {
        assert_ok!(Gear::upload_program(
            RuntimeOrigin::signed(USER_1),
            WASM_BINARY.to_vec(),
            DEFAULT_SALT.to_vec(),
            InitMessage::BackendError.encode(),
            DEFAULT_GAS_LIMIT * 100,
            0,
        ));

        let mid = utils::get_last_message_id();

        run_to_next_block(None);
        // If nothing panicked, so program's logic and backend are correct.
        utils::assert_succeed(mid);
    })
}

#[test]
fn non_existent_code_id_zero_gas() {
    init_logger();

    let wat = r#"
    (module
    (import "env" "memory" (memory 1))
    (import "env" "gr_create_program_wgas" (func $create_program_wgas (param i32 i32 i32 i32 i32 i64 i32 i32)))
    (export "init" (func $init))
    (func $init
        i32.const 0     ;; zeroed cid_value ptr
        i32.const 0     ;; salt ptr
        i32.const 0     ;; salt len
        i32.const 0     ;; payload ptr
        i32.const 0     ;; payload len
        i64.const 0     ;; gas limit
        i32.const 0     ;; delay
        i32.const 111               ;; err_mid_pid ptr
        call $create_program_wgas   ;; calling fn

        ;; validating syscall
        i32.const 111 ;; err_mid_pid ptr
        i32.load
        (if
            (then unreachable)
            (else)
        )
    )
 )"#;

    new_test_ext().execute_with(|| {
        let code = ProgramCodeKind::Custom(wat).to_bytes();

        assert_ok!(Gear::upload_program(
            RuntimeOrigin::signed(USER_1),
            code,
            DEFAULT_SALT.to_vec(),
            EMPTY_PAYLOAD.to_vec(),
            DEFAULT_GAS_LIMIT * 100,
            0,
        ));

        run_to_next_block(None);

        // Nothing panics here.
        //
        // 1st msg is init of "factory"
        // 2nd is init of non existing code id
        // 3rd is error reply on 2nd message
        assert_total_dequeued(3);
    })
}

#[test]
fn waited_with_zero_gas() {
    init_logger();

    let wat = r#"
    (module
    (import "env" "memory" (memory 1))
    (import "env" "gr_send_wgas" (func $send (param i32 i32 i32 i64 i32 i32)))
    (import "env" "gr_wait_for" (func $wait_for (param i32)))
    (import "env" "gr_exit" (func $exit (param i32)))
    (export "init" (func $init))
    (export "handle_reply" (func $handle_reply))
    (func $init
        i32.const 111 ;; ptr
        i32.const 1 ;; value
        i32.store

        (call $send (i32.const 111) (i32.const 0) (i32.const 32) (i64.const 12345) (i32.const 0) (i32.const 333))

        ;; validating syscall
        i32.const 333 ;; err_mid ptr
        i32.load
        (if
            (then unreachable)
            (else)
        )

        (call $wait_for (i32.const 2))
    )
    (func $handle_reply
        (call $exit (i32.const 111))
    )
 )"#;

    new_test_ext().execute_with(|| {
        let code = ProgramCodeKind::Custom(wat).to_bytes();

        let GasInfo { min_limit, .. } = Gear::calculate_gas_info(
            USER_1.into_origin(),
            HandleKind::Init(code.clone()),
            EMPTY_PAYLOAD.to_vec(),
            0,
            true,
            true,
        )
        .expect("calculate_gas_info failed");

        assert_ok!(Gear::upload_program(
            RuntimeOrigin::signed(USER_1),
            code,
            DEFAULT_SALT.to_vec(),
            EMPTY_PAYLOAD.to_vec(),
            min_limit,
            0,
        ));

        let program_id = utils::get_last_program_id();

        run_to_next_block(None);
        let mid_in_mailbox = utils::get_last_message_id();

        assert_ok!(Gear::send_reply(
            RuntimeOrigin::signed(USER_1),
            mid_in_mailbox,
            EMPTY_PAYLOAD.to_vec(),
            DEFAULT_GAS_LIMIT * 100,
            0,
            false,
        ));

        run_to_next_block(None);
        assert!(Gear::is_exited(program_id));

        // Nothing panics here.
        //
        // Twice for init message.
        // Once for reply sent.
        assert_total_dequeued(3);
    })
}

#[test]
fn terminated_program_zero_gas() {
    init_logger();

    let wat = r#"
    (module
    (import "env" "memory" (memory 0))
    (export "init" (func $init))
    (func $init
        unreachable
    )
 )"#;

    new_test_ext().execute_with(|| {
        let code = ProgramCodeKind::Custom(wat).to_bytes();

        assert_ok!(Gear::upload_program(
            RuntimeOrigin::signed(USER_1),
            code,
            DEFAULT_SALT.to_vec(),
            EMPTY_PAYLOAD.to_vec(),
            DEFAULT_GAS_LIMIT * 100,
            0,
        ));

        let program_id = utils::get_last_program_id();

        assert_ok!(Gear::send_message(
            RuntimeOrigin::signed(USER_1),
            program_id,
            EMPTY_PAYLOAD.to_vec(),
            0,
            0,
            false,
        ));

        run_to_next_block(None);
        assert!(Gear::is_terminated(program_id));

        // Nothing panics here.
        assert_total_dequeued(2);
    })
}

#[test]
fn exited_program_zero_gas() {
    init_logger();

    let wat = r#"
    (module
    (import "env" "memory" (memory 1))
    (import "env" "gr_exit" (func $exit (param i32)))
    (export "init" (func $init))
    (func $init
        i32.const 0
        call $exit
    )
 )"#;

    new_test_ext().execute_with(|| {
        let code = ProgramCodeKind::Custom(wat).to_bytes();

        assert_ok!(Gear::upload_program(
            RuntimeOrigin::signed(USER_1),
            code,
            DEFAULT_SALT.to_vec(),
            EMPTY_PAYLOAD.to_vec(),
            DEFAULT_GAS_LIMIT * 100,
            0,
        ));

        let program_id = utils::get_last_program_id();

        assert_ok!(Gear::send_message(
            RuntimeOrigin::signed(USER_1),
            program_id,
            EMPTY_PAYLOAD.to_vec(),
            0,
            0,
            false,
        ));

        run_to_next_block(None);
        assert!(Gear::is_exited(program_id));

        // Nothing panics here.
        assert_total_dequeued(2);
    })
}

#[test]
fn delayed_user_replacement() {
    use demo_constructor::demo_proxy_with_gas;

    fn scenario(gas_limit_to_forward: u64, to_mailbox: bool) {
        let code = ProgramCodeKind::OutgoingWithValueInHandle.to_bytes();
        let future_program_address = ProgramId::generate(CodeId::generate(&code), DEFAULT_SALT);

        let (_init_mid, proxy) = init_constructor(demo_proxy_with_gas::scheme(
            future_program_address.into(),
            2,
        ));

        assert_ok!(Gear::send_message(
            RuntimeOrigin::signed(USER_1),
            proxy,
            gas_limit_to_forward.encode(), // to be forwarded as gas limit
            gas_limit_to_forward + DEFAULT_GAS_LIMIT * 100,
            100_000_000, // before fix to be forwarded as value
            false,
        ));

        let message_id = utils::get_last_message_id();
        let delayed_id = MessageId::generate_outgoing(message_id, 0);

        run_to_block(3, None);

        assert_ok!(Gear::upload_program(
            RuntimeOrigin::signed(USER_1),
            code,
            DEFAULT_SALT.to_vec(),
            EMPTY_PAYLOAD.to_vec(),
            DEFAULT_GAS_LIMIT * 100,
            0,
        ));

        assert_eq!(future_program_address, utils::get_last_program_id());

        run_to_block(4, None);

        // Message sending delayed.
        assert!(TaskPoolOf::<Test>::contains(
            &5,
            &ScheduledTask::SendUserMessage {
                message_id: delayed_id,
                to_mailbox
            }
        ));

        System::reset_events();

        run_to_next_block(None);
        assert!(Gear::is_initialized(future_program_address));

        // Delayed message sent.
        assert!(!TaskPoolOf::<Test>::contains(
            &5,
            &ScheduledTask::SendUserMessage {
                message_id: delayed_id,
                to_mailbox
            }
        ));

        // Replace following lines once added validation to task handling of send_user_message.
        let message = utils::maybe_any_last_message().unwrap();
        assert_eq!(message.id(), delayed_id);
        assert_eq!(message.destination(), future_program_address);

        print_gear_events();

        // BELOW CODE TO REPLACE WITH.
        // // Nothing is added into mailbox.
        // assert!(utils::maybe_any_last_message(account).is_empty())

        // // Error reply sent and processed.
        // assert_total_dequeued(1);
    }

    init_logger();

    // Scenario not planned to enter mailbox.
    new_test_ext().execute_with(|| scenario(0, false));

    // Scenario planned to enter mailbox.
    new_test_ext().execute_with(|| {
        let gas_limit_to_forward = DEFAULT_GAS_LIMIT * 100;
        assert!(<Test as Config>::MailboxThreshold::get() <= gas_limit_to_forward);

        scenario(gas_limit_to_forward, true)
    });
}

#[test]
fn delayed_send_user_message_payment() {
    use demo_constructor::demo_proxy_with_gas;

    // Testing that correct gas amount will be reserved and paid for holding.
    fn scenario(delay: BlockNumber) {
        // Upload program that sends message to any user.
        let (_init_mid, proxy) = init_constructor(demo_proxy_with_gas::scheme(
            USER_2.into_origin().into(),
            delay.saturated_into(),
        ));

        assert_ok!(Gear::send_message(
            RuntimeOrigin::signed(USER_1),
            proxy,
            0u64.encode(),
            DEFAULT_GAS_LIMIT * 100,
            0,
            false,
        ));

        let proxy_msg_id = get_last_message_id();

        // Run blocks to make message get into dispatch stash.
        run_to_block(3, None);

        let delay_holding_fee = GasPrice::gas_price(
            CostsPerBlockOf::<Test>::dispatch_stash().saturating_mul(
                delay
                    .saturating_add(CostsPerBlockOf::<Test>::reserve_for())
                    .saturated_into(),
            ),
        );

        let reserve_for_fee = GasPrice::gas_price(
            CostsPerBlockOf::<Test>::dispatch_stash()
                .saturating_mul(CostsPerBlockOf::<Test>::reserve_for().saturated_into()),
        );

        // Gas should be reserved while message is being held in storage.
        assert_eq!(GearBank::<Test>::account_total(&USER_1), delay_holding_fee);
        let total_balance =
            Balances::free_balance(USER_1) + GearBank::<Test>::account_total(&USER_1);

        // Run blocks before sending message.
        run_to_block(delay + 2, None);

        let delayed_id = MessageId::generate_outgoing(proxy_msg_id, 0);

        // Check that delayed task was created.
        assert!(TaskPoolOf::<Test>::contains(
            &(delay + 3),
            &ScheduledTask::SendUserMessage {
                message_id: delayed_id,
                to_mailbox: false
            }
        ));

        // Mailbox should be empty.
        assert!(MailboxOf::<Test>::is_empty(&USER_2));

        run_to_next_block(None);

        // Check that last event is UserMessageSent.
        let message = maybe_any_last_message().expect("Should be");
        assert_eq!(delayed_id, message.id());

        // Mailbox should be empty.
        assert!(MailboxOf::<Test>::is_empty(&USER_2));

        // Check balances match and gas charging is correct.
        assert_eq!(GearBank::<Test>::account_total(&USER_1), 0);
        assert_eq!(
            total_balance - delay_holding_fee + reserve_for_fee,
            Balances::free_balance(USER_1)
        );
    }

    init_logger();

    for i in 2..4 {
        new_test_ext().execute_with(|| scenario(i));
    }
}

#[test]
fn delayed_send_user_message_with_reservation() {
    use demo_proxy_reservation_with_gas::{InputArgs, WASM_BINARY as PROXY_WGAS_WASM_BINARY};

    // Testing that correct gas amount will be reserved and paid for holding.
    fn scenario(delay: BlockNumber) {
        let reservation_amount = 6_000_000_000u64;

        // Upload program that sends message to any user.
        assert_ok!(Gear::upload_program(
            RuntimeOrigin::signed(USER_1),
            PROXY_WGAS_WASM_BINARY.to_vec(),
            DEFAULT_SALT.to_vec(),
            InputArgs {
                destination: USER_2.into(),
                delay,
                reservation_amount,
            }
            .encode(),
            DEFAULT_GAS_LIMIT * 100,
            0,
        ));

        let proxy = utils::get_last_program_id();

        run_to_next_block(None);
        assert!(Gear::is_initialized(proxy));

        assert_ok!(Gear::send_message(
            RuntimeOrigin::signed(USER_1),
            proxy,
            0u64.encode(),
            DEFAULT_GAS_LIMIT * 100,
            0,
            false,
        ));

        let proxy_msg_id = get_last_message_id();

        // Run blocks to make message get into dispatch stash.
        run_to_block(3, None);

        let delay_holding_fee = GasPrice::gas_price(
            CostsPerBlockOf::<Test>::dispatch_stash().saturating_mul(
                delay
                    .saturating_add(CostsPerBlockOf::<Test>::reserve_for())
                    .saturated_into(),
            ),
        );

        let reserve_for_fee = GasPrice::gas_price(
            CostsPerBlockOf::<Test>::dispatch_stash()
                .saturating_mul(CostsPerBlockOf::<Test>::reserve_for().saturated_into()),
        );

        let mailbox_gas_threshold = GasPrice::gas_price(<Test as Config>::MailboxThreshold::get());

        // At this point a `Cut` node has been created with `mailbox_threshold` as value and
        // `delay` + 1 locked for using dispatch stash storage.
        // Other gas nodes have been consumed with all gas released to the user.
        assert_eq!(
            GearBank::<Test>::account_total(&USER_1),
            mailbox_gas_threshold + delay_holding_fee
        );

        // Run blocks before sending message.
        run_to_block(delay + 2, None);

        let delayed_id = MessageId::generate_outgoing(proxy_msg_id, 0);

        // Check that delayed task was created.
        assert!(TaskPoolOf::<Test>::contains(
            &(delay + 3),
            &ScheduledTask::SendUserMessage {
                message_id: delayed_id,
                to_mailbox: true
            }
        ));

        // Mailbox should be empty.
        assert!(MailboxOf::<Test>::is_empty(&USER_2));

        run_to_next_block(None);

        // Check that last event is UserMessageSent.
        let last_event = match get_last_event() {
            MockRuntimeEvent::Gear(e) => e,
            _ => panic!("Should be one Gear event"),
        };
        match last_event {
            Event::UserMessageSent { message, .. } => assert_eq!(delayed_id, message.id()),
            _ => panic!("Test failed: expected Event::UserMessageSent"),
        }

        // Mailbox should not be empty.
        assert!(!MailboxOf::<Test>::is_empty(&USER_2));

        // At this point the `Cut` node has all its value locked for using mailbox storage.
        // The extra `reserve_for_fee` as a leftover from the message having been charged exactly
        // for the `delay` number of blocks spent in the dispatch stash so that the "+ 1" security
        // margin remained unused and was simply added back to the `Cut` node value.
        assert_eq!(
            GearBank::<Test>::account_total(&USER_1),
            mailbox_gas_threshold + reserve_for_fee
        );
    }

    init_logger();

    for i in 2..4 {
        new_test_ext().execute_with(|| scenario(i));
    }
}

#[test]
fn delayed_send_program_message_payment() {
    use demo_constructor::demo_proxy_with_gas;

    // Testing that correct gas amount will be reserved and paid for holding.
    fn scenario(delay: BlockNumber) {
        // Upload empty program that receive the message.
        assert_ok!(Gear::upload_program(
            RuntimeOrigin::signed(USER_1),
            ProgramCodeKind::OutgoingWithValueInHandle.to_bytes(),
            DEFAULT_SALT.to_vec(),
            EMPTY_PAYLOAD.to_vec(),
            DEFAULT_GAS_LIMIT * 100,
            0,
        ));

        let program_address = utils::get_last_program_id();

        // Upload program that sends message to another program.
        let (_init_mid, proxy) =
            init_constructor(demo_proxy_with_gas::scheme(program_address.into(), delay));
        assert!(Gear::is_initialized(program_address));

        assert_ok!(Gear::send_message(
            RuntimeOrigin::signed(USER_1),
            proxy,
            0u64.encode(),
            DEFAULT_GAS_LIMIT * 100,
            0,
            false,
        ));
        let proxy_msg_id = utils::get_last_message_id();

        // Run blocks to make message get into dispatch stash.
        run_to_block(3, None);

        let delay_holding_fee = GasPrice::gas_price(
            CostsPerBlockOf::<Test>::dispatch_stash().saturating_mul(
                delay
                    .saturating_add(CostsPerBlockOf::<Test>::reserve_for())
                    .saturated_into(),
            ),
        );

        let reserve_for_fee = GasPrice::gas_price(
            CostsPerBlockOf::<Test>::dispatch_stash()
                .saturating_mul(CostsPerBlockOf::<Test>::reserve_for().saturated_into()),
        );

        // Gas should be reserved while message is being held in storage.
        assert_eq!(GearBank::<Test>::account_total(&USER_1), delay_holding_fee);
        let total_balance =
            Balances::free_balance(USER_1) + GearBank::<Test>::account_total(&USER_1);

        // Run blocks to release message.
        run_to_block(delay + 2, None);

        let delayed_id = MessageId::generate_outgoing(proxy_msg_id, 0);

        // Check that delayed task was created.
        assert!(TaskPoolOf::<Test>::contains(
            &(delay + 3),
            &ScheduledTask::SendDispatch(delayed_id)
        ));

        // Block where message processed.
        run_to_next_block(None);

        // Check that last event is MessagesDispatched.
        assert_last_dequeued(2);

        // Check that gas was charged correctly.
        assert_eq!(GearBank::<Test>::account_total(&USER_1), 0);
        assert_eq!(
            total_balance - delay_holding_fee + reserve_for_fee,
            Balances::free_balance(USER_1)
        );
    }

    init_logger();

    for i in 2..4 {
        new_test_ext().execute_with(|| scenario(i));
    }
}

#[test]
fn delayed_send_program_message_with_reservation() {
    use demo_proxy_reservation_with_gas::{InputArgs, WASM_BINARY as PROXY_WGAS_WASM_BINARY};

    // Testing that correct gas amount will be reserved and paid for holding.
    fn scenario(delay: BlockNumber) {
        // Upload empty program that receive the message.
        assert_ok!(Gear::upload_program(
            RuntimeOrigin::signed(USER_1),
            ProgramCodeKind::OutgoingWithValueInHandle.to_bytes(),
            DEFAULT_SALT.to_vec(),
            EMPTY_PAYLOAD.to_vec(),
            DEFAULT_GAS_LIMIT * 100,
            0,
        ));

        let program_address = utils::get_last_program_id();
        let reservation_amount = 6_000_000_000u64;

        // Upload program that sends message to another program.
        assert_ok!(Gear::upload_program(
            RuntimeOrigin::signed(USER_1),
            PROXY_WGAS_WASM_BINARY.to_vec(),
            DEFAULT_SALT.to_vec(),
            InputArgs {
                destination: <[u8; 32]>::from(program_address).into(),
                delay: delay.saturated_into(),
                reservation_amount,
            }
            .encode(),
            DEFAULT_GAS_LIMIT * 100,
            0,
        ));

        let proxy = utils::get_last_program_id();

        run_to_next_block(None);
        assert!(Gear::is_initialized(proxy));
        assert!(Gear::is_initialized(program_address));

        assert_ok!(Gear::send_message(
            RuntimeOrigin::signed(USER_1),
            proxy,
            0u64.encode(),
            DEFAULT_GAS_LIMIT * 100,
            0,
            false,
        ));
        let proxy_msg_id = utils::get_last_message_id();

        // Run blocks to make message get into dispatch stash.
        run_to_block(3, None);

        let delay_holding_fee = GasPrice::gas_price(
            CostsPerBlockOf::<Test>::dispatch_stash().saturating_mul(
                delay
                    .saturating_add(CostsPerBlockOf::<Test>::reserve_for())
                    .saturated_into(),
            ),
        );

        let reservation_holding_fee = GasPrice::gas_price(
            80u64
                .saturating_add(CostsPerBlockOf::<Test>::reserve_for().unique_saturated_into())
                .saturating_mul(CostsPerBlockOf::<Test>::reservation()),
        );

        let delayed_id = MessageId::generate_outgoing(proxy_msg_id, 0);

        // Check that delayed task was created
        assert!(TaskPoolOf::<Test>::contains(
            &(delay + 3),
            &ScheduledTask::SendDispatch(delayed_id)
        ));

        // Check that correct amount locked for dispatch stash
        let gas_locked_in_gas_node =
            GasPrice::gas_price(Gas::get_lock(delayed_id, LockId::DispatchStash).unwrap());
        assert_eq!(gas_locked_in_gas_node, delay_holding_fee);

        // Gas should be reserved while message is being held in storage.
        assert_eq!(
            GearBank::<Test>::account_total(&USER_1),
            GasPrice::gas_price(reservation_amount) + reservation_holding_fee
        );

        // Run blocks to release message.
        run_to_block(delay + 2, None);

        // Check that delayed task was created
        assert!(TaskPoolOf::<Test>::contains(
            &(delay + 3),
            &ScheduledTask::SendDispatch(delayed_id)
        ));

        // Block where message processed
        run_to_next_block(None);

        // Check that last event is MessagesDispatched.
        assert_last_dequeued(2);

        assert_eq!(GearBank::<Test>::account_total(&USER_1), 0);
    }

    init_logger();

    for i in 2..4 {
        new_test_ext().execute_with(|| scenario(i));
    }
}

#[test]
fn delayed_send_program_message_with_low_reservation() {
    use demo_proxy_reservation_with_gas::{InputArgs, WASM_BINARY as PROXY_WGAS_WASM_BINARY};

    // Testing that correct gas amount will be reserved and paid for holding.
    fn scenario(delay: BlockNumber) {
        // Upload empty program that receive the message.
        assert_ok!(Gear::upload_program(
            RuntimeOrigin::signed(USER_1),
            ProgramCodeKind::OutgoingWithValueInHandle.to_bytes(),
            DEFAULT_SALT.to_vec(),
            EMPTY_PAYLOAD.to_vec(),
            DEFAULT_GAS_LIMIT * 100,
            0,
        ));

        let program_address = utils::get_last_program_id();
        let reservation_amount = <Test as Config>::MailboxThreshold::get();

        // Upload program that sends message to another program.
        assert_ok!(Gear::upload_program(
            RuntimeOrigin::signed(USER_1),
            PROXY_WGAS_WASM_BINARY.to_vec(),
            DEFAULT_SALT.to_vec(),
            InputArgs {
                destination: <[u8; 32]>::from(program_address).into(),
                delay,
                reservation_amount,
            }
            .encode(),
            DEFAULT_GAS_LIMIT * 100,
            0,
        ));

        let proxy = utils::get_last_program_id();

        run_to_next_block(None);
        assert!(Gear::is_initialized(proxy));
        assert!(Gear::is_initialized(program_address));

        assert_ok!(Gear::send_message(
            RuntimeOrigin::signed(USER_1),
            proxy,
            0u64.encode(),
            DEFAULT_GAS_LIMIT * 100,
            0,
            false,
        ));
        let proxy_msg_id = utils::get_last_message_id();

        // Run blocks to make message get into dispatch stash.
        run_to_block(3, None);

        let delay_holding_fee = GasPrice::gas_price(
            CostsPerBlockOf::<Test>::dispatch_stash().saturating_mul(
                delay
                    .saturating_add(CostsPerBlockOf::<Test>::reserve_for())
                    .saturated_into(),
            ),
        );

        let reservation_holding_fee = GasPrice::gas_price(
            80u64
                .saturating_add(CostsPerBlockOf::<Test>::reserve_for().unique_saturated_into())
                .saturating_mul(CostsPerBlockOf::<Test>::reservation()),
        );

        let delayed_id = MessageId::generate_outgoing(proxy_msg_id, 0);

        // Check that delayed task was created
        assert!(TaskPoolOf::<Test>::contains(
            &(delay + 3),
            &ScheduledTask::SendDispatch(delayed_id)
        ));

        // Check that correct amount locked for dispatch stash
        let gas_locked_in_gas_node =
            GasPrice::gas_price(Gas::get_lock(delayed_id, LockId::DispatchStash).unwrap());
        assert_eq!(gas_locked_in_gas_node, delay_holding_fee);

        // Gas should be reserved while message is being held in storage.
        assert_eq!(
            GearBank::<Test>::account_total(&USER_1),
            GasPrice::gas_price(reservation_amount) + reservation_holding_fee
        );

        // Run blocks to release message.
        run_to_block(delay + 2, None);

        // Check that delayed task was created
        assert!(TaskPoolOf::<Test>::contains(
            &(delay + 3),
            &ScheduledTask::SendDispatch(delayed_id)
        ));

        // Block where message processed
        run_to_next_block(None);

        // Check that last event is MessagesDispatched.
        assert_last_dequeued(2);

        assert_eq!(GearBank::<Test>::account_total(&USER_1), 0);
    }

    init_logger();

    for i in 2..4 {
        new_test_ext().execute_with(|| scenario(i));
    }
}

#[test]
fn delayed_program_creation_no_code() {
    init_logger();

    let wat = r#"
	(module
		(import "env" "memory" (memory 1))
        (import "env" "gr_create_program_wgas" (func $create_program_wgas (param i32 i32 i32 i32 i32 i64 i32 i32)))
		(export "init" (func $init))
		(func $init
            i32.const 0                 ;; zeroed cid_value ptr
            i32.const 0                 ;; salt ptr
            i32.const 0                 ;; salt len
            i32.const 0                 ;; payload ptr
            i32.const 0                 ;; payload len
            i64.const 1000000000        ;; gas limit
            i32.const 1                 ;; delay
            i32.const 111               ;; err_mid_pid ptr
            call $create_program_wgas   ;; calling fn

            ;; validating syscall
            i32.const 111 ;; err_mid_pid ptr
            i32.load
            (if
                (then unreachable)
                (else)
            )
        )
	)"#;

    new_test_ext().execute_with(|| {
        let code = ProgramCodeKind::Custom(wat).to_bytes();

        assert_ok!(Gear::upload_program(
            RuntimeOrigin::signed(USER_1),
            code,
            DEFAULT_SALT.to_vec(),
            EMPTY_PAYLOAD.to_vec(),
            DEFAULT_GAS_LIMIT * 100,
            0,
        ));

        let creator = utils::get_last_program_id();
        let init_msg_id = utils::get_last_message_id();

        run_to_block(2, None);
        assert!(Gear::is_initialized(creator));

        // Message sending delayed.
        let delayed_id = MessageId::generate_outgoing(init_msg_id, 0);
        assert!(TaskPoolOf::<Test>::contains(
            &3,
            &ScheduledTask::SendDispatch(delayed_id)
        ));

        let free_balance = Balances::free_balance(USER_1);
        let reserved_balance = GearBank::<Test>::account_total(&USER_1);

        run_to_next_block(None);
        // Delayed message sent.
        assert!(!TaskPoolOf::<Test>::contains(
            &3,
            &ScheduledTask::SendDispatch(delayed_id)
        ));

        // Message taken but not executed (can't be asserted due to black box between programs).
        //
        // Total dequeued: message to skip execution + error reply on it.
        //
        // Single db read burned for querying program data from storage.
        assert_last_dequeued(2);

        let delayed_block_amount: u64 = 1;

        let delay_holding_fee = GasPrice::gas_price(
            delayed_block_amount.saturating_mul(CostsPerBlockOf::<Test>::dispatch_stash()),
        );

        assert_eq!(
            Balances::free_balance(USER_1),
            free_balance + reserved_balance
                - delay_holding_fee
                - GasPrice::gas_price(DbWeightOf::<Test>::get().reads(1).ref_time())
        );
        assert!(GearBank::<Test>::account_total(&USER_1).is_zero());
    })
}

#[test]
fn unstoppable_block_execution_works() {
    init_logger();

    let minimal_weight = mock::get_min_weight();

    new_test_ext().execute_with(|| {
        let user_balance = Balances::free_balance(USER_1);
        let user_gas = Balances::free_balance(USER_1) as u64 / 1_000;

        // This manipulations are required due to we have only gas to value conversion.
        assert_eq!(GasPrice::gas_price(user_gas), user_balance);
        let executions_amount = 100;
        let gas_for_each_execution = user_gas / executions_amount;

        assert!(gas_for_each_execution < BlockGasLimitOf::<Test>::get());

        let program_id = {
            let res = upload_program_default(USER_2, ProgramCodeKind::Default);
            assert_ok!(res);
            res.expect("submit result was asserted")
        };

        run_to_block(2, None);

        let GasInfo {
            burned: expected_burned_gas,
            may_be_returned,
            ..
        } = Gear::calculate_gas_info(
            USER_1.into_origin(),
            HandleKind::Handle(program_id),
            EMPTY_PAYLOAD.to_vec(),
            0,
            true,
            true,
        )
        .expect("calculate_gas_info failed");

        assert!(gas_for_each_execution > expected_burned_gas);

        for _ in 0..executions_amount {
            assert_ok!(Gear::send_message(
                RuntimeOrigin::signed(USER_1),
                program_id,
                EMPTY_PAYLOAD.to_vec(),
                gas_for_each_execution,
                0,
                false,
            ));
        }

        let real_gas_to_burn = expected_burned_gas
            + executions_amount.saturating_sub(1) * (expected_burned_gas - may_be_returned);

        assert!(gas_for_each_execution * executions_amount > real_gas_to_burn);

        run_to_block(3, Some(minimal_weight.ref_time() + real_gas_to_burn));

        assert_last_dequeued(executions_amount as u32);

        assert_eq!(GasAllowanceOf::<Test>::get(), 0);

        assert_eq!(
            Balances::free_balance(USER_1),
            GasPrice::gas_price(user_gas - real_gas_to_burn)
        );
    })
}

#[test]
fn read_state_works() {
    use demo_new_meta::{MessageInitIn, Wallet, WASM_BINARY};

    init_logger();
    new_test_ext().execute_with(|| {
        assert_ok!(Gear::upload_program(
            RuntimeOrigin::signed(USER_2),
            WASM_BINARY.to_vec(),
            DEFAULT_SALT.to_vec(),
            <MessageInitIn as Default>::default().encode(),
            DEFAULT_GAS_LIMIT * 100,
            10_000,
        ));

        let program_id = utils::get_last_program_id();

        run_to_next_block(None);

        assert!(Gear::is_initialized(program_id));

        let expected = Wallet::test_sequence().encode();

        let res =
            Gear::read_state_impl(program_id, Default::default()).expect("Failed to read state");

        assert_eq!(res, expected);
    });
}

#[test]
fn read_state_using_wasm_works() {
    use demo_new_meta::{
        Id, MessageInitIn, Wallet, META_EXPORTS_V1, META_EXPORTS_V2, META_WASM_V1, META_WASM_V2,
        WASM_BINARY,
    };

    init_logger();
    new_test_ext().execute_with(|| {
        assert_ok!(Gear::upload_program(
            RuntimeOrigin::signed(USER_2),
            WASM_BINARY.to_vec(),
            DEFAULT_SALT.to_vec(),
            <MessageInitIn as Default>::default().encode(),
            DEFAULT_GAS_LIMIT * 100,
            10_000,
        ));

        let program_id = utils::get_last_program_id();

        run_to_next_block(None);

        assert!(Gear::is_initialized(program_id));

        let expected = Wallet::test_sequence().into_iter().last().encode();

        let func1 = "last_wallet";
        assert!(META_EXPORTS_V1.contains(&func1));

        let res = Gear::read_state_using_wasm_impl(program_id, func1, META_WASM_V1.to_vec(), None)
            .expect("Failed to read state");

        assert_eq!(res, expected);

        let id = Id {
            decimal: 1,
            hex: vec![1],
        };

        let expected = Wallet::test_sequence()
            .into_iter()
            .find(|w| w.id == id)
            .encode();

        let func2 = "wallet_by_id";
        assert!(META_EXPORTS_V2.contains(&func2));
        assert!(!META_EXPORTS_V2.contains(&func1));

        let res = Gear::read_state_using_wasm_impl(
            program_id,
            func2,
            META_WASM_V2.to_vec(),
            Some(id.encode()),
        )
        .expect("Failed to read state");

        assert_eq!(res, expected);
    });
}

#[test]
fn read_state_bn_and_timestamp_works() {
    use demo_new_meta::{MessageInitIn, META_WASM_V3, WASM_BINARY};

    let check = |program_id: ProgramId| {
        let expected: u32 = Gear::block_number().unique_saturated_into();

        let res = Gear::read_state_using_wasm_impl(
            program_id,
            "block_number",
            META_WASM_V3.to_vec(),
            None,
        )
        .expect("Failed to read state");
        let res = u32::decode(&mut res.as_ref()).unwrap();

        assert_eq!(res, expected);

        let expected: u64 = Timestamp::get().unique_saturated_into();

        let res = Gear::read_state_using_wasm_impl(
            program_id,
            "block_timestamp",
            META_WASM_V3.to_vec(),
            None,
        )
        .expect("Failed to read state");
        let res = u64::decode(&mut res.as_ref()).unwrap();

        assert_eq!(res, expected);
    };

    init_logger();
    new_test_ext().execute_with(|| {
        assert_ok!(Gear::upload_program(
            RuntimeOrigin::signed(USER_2),
            WASM_BINARY.to_vec(),
            DEFAULT_SALT.to_vec(),
            <MessageInitIn as Default>::default().encode(),
            DEFAULT_GAS_LIMIT * 100,
            10_000,
        ));

        let program_id = utils::get_last_program_id();

        run_to_next_block(None);
        assert!(Gear::is_initialized(program_id));
        check(program_id);

        run_to_block(10, None);
        check(program_id);

        run_to_block(20, None);
        check(program_id);
    });
}

#[test]
fn wasm_metadata_generation_works() {
    use demo_new_meta::{
        MessageInitIn, META_EXPORTS_V1, META_EXPORTS_V2, META_WASM_V1, META_WASM_V2, WASM_BINARY,
    };

    init_logger();
    new_test_ext().execute_with(|| {
        assert_ok!(Gear::upload_program(
            RuntimeOrigin::signed(USER_2),
            WASM_BINARY.to_vec(),
            DEFAULT_SALT.to_vec(),
            <MessageInitIn as Default>::default().encode(),
            DEFAULT_GAS_LIMIT * 100,
            10_000,
        ));

        let program_id = utils::get_last_program_id();

        run_to_next_block(None);

        assert!(Gear::is_initialized(program_id));

        let m1 =
            Gear::read_state_using_wasm_impl(program_id, "metadata", META_WASM_V1.to_vec(), None)
                .expect("Failed to read state");

        let metadata1 =
            gmeta::MetawasmData::decode(&mut m1.as_ref()).expect("Failed to decode metadata");
        let mut exports1 = metadata1.funcs.keys().cloned().collect::<Vec<_>>();
        exports1.push("metadata".into());
        exports1.sort();
        let mut expected_exports_1 = META_EXPORTS_V1.to_vec();
        expected_exports_1.sort();
        assert_eq!(exports1, expected_exports_1);

        let m2 =
            Gear::read_state_using_wasm_impl(program_id, "metadata", META_WASM_V2.to_vec(), None)
                .expect("Failed to read state");

        let metadata2 =
            gmeta::MetawasmData::decode(&mut m2.as_ref()).expect("Failed to decode metadata");
        let mut exports2 = metadata2.funcs.keys().cloned().collect::<Vec<_>>();
        exports2.push("metadata".into());
        exports2.sort();
        let mut expected_exports_2 = META_EXPORTS_V2.to_vec();
        expected_exports_2.sort();
        assert_eq!(exports2, expected_exports_2);
    });
}

#[test]
fn read_state_using_wasm_errors() {
    use demo_new_meta::{MessageInitIn, WASM_BINARY};

    let wat = r#"
	(module
		(export "loop" (func $loop))
        (export "empty" (func $empty))
        (func $empty)
        (func $loop
            (loop)
        )
	)"#;

    init_logger();
    new_test_ext().execute_with(|| {
        let meta_wasm = ProgramCodeKind::Custom(wat).to_bytes().to_vec();

        assert_ok!(Gear::upload_program(
            RuntimeOrigin::signed(USER_2),
            WASM_BINARY.to_vec(),
            DEFAULT_SALT.to_vec(),
            <MessageInitIn as Default>::default().encode(),
            DEFAULT_GAS_LIMIT * 100,
            10_000,
        ));

        let program_id = utils::get_last_program_id();

        run_to_next_block(None);
        assert!(Gear::is_initialized(program_id));

        // Inexistent function
        assert!(Gear::read_state_using_wasm_impl(
            program_id,
            "inexistent",
            meta_wasm.clone(),
            None
        )
        .is_err());
        // Empty function
        assert!(
            Gear::read_state_using_wasm_impl(program_id, "empty", meta_wasm.clone(), None).is_err()
        );
        // Greed function
        assert!(Gear::read_state_using_wasm_impl(program_id, "loop", meta_wasm, None).is_err());
    });
}

#[test]
fn mailbox_rent_out_of_rent() {
    use demo_constructor::{demo_value_sender::TestData, Scheme};

    init_logger();
    new_test_ext().execute_with(|| {
        let (_init_mid, sender) = init_constructor_with_value(Scheme::empty(), 10_000);

        // Message removes due to out of rent condition.
        //
        // For both cases value moves back to program.
        let cases = [
            // Gasful message.
            TestData::gasful(<Test as Config>::MailboxThreshold::get() * 2, 1_000),
            // Gasless message.
            TestData::gasless(3_000, <Test as Config>::MailboxThreshold::get()),
        ];

        let mb_cost = CostsPerBlockOf::<Test>::mailbox();
        let reserve_for = CostsPerBlockOf::<Test>::reserve_for();

        for data in cases {
            let user_1_balance = Balances::free_balance(USER_1);
            assert_eq!(GearBank::<Test>::account_total(&USER_1), 0);

            let user_2_balance = Balances::free_balance(USER_2);
            assert_eq!(GearBank::<Test>::account_total(&USER_2), 0);

            let prog_balance = Balances::free_balance(AccountId::from_origin(sender.into_origin()));
            assert_eq!(
                GearBank::<Test>::account_total(&AccountId::from_origin(sender.into_origin())),
                0
            );

            let (_, gas_info) = utils::calculate_handle_and_send_with_extra(
                USER_1,
                sender,
                data.request(USER_2.into_origin()).encode(),
                Some(data.extra_gas),
                0,
            );

            utils::assert_balance(
                USER_1,
                user_1_balance - GasPrice::gas_price(gas_info.min_limit + data.extra_gas),
                GasPrice::gas_price(gas_info.min_limit + data.extra_gas),
            );
            utils::assert_balance(USER_2, user_2_balance, 0u128);
            utils::assert_balance(sender, prog_balance, 0u128);
            assert!(MailboxOf::<Test>::is_empty(&USER_2));

            run_to_next_block(None);

            let hold_bound = HoldBoundBuilder::<Test>::new(StorageType::Mailbox)
                .maximum_for(data.gas_limit_to_send);

            let expected_duration =
                BlockNumberFor::<Test>::saturated_from(data.gas_limit_to_send / mb_cost)
                    - reserve_for;

            assert_eq!(hold_bound.expected_duration(), expected_duration);

            utils::assert_balance(
                USER_1,
                user_1_balance - GasPrice::gas_price(gas_info.burned + data.gas_limit_to_send),
                GasPrice::gas_price(data.gas_limit_to_send),
            );
            utils::assert_balance(USER_2, user_2_balance, 0u128);
            utils::assert_balance(sender, prog_balance - data.value, data.value);
            assert!(!MailboxOf::<Test>::is_empty(&USER_2));

            run_to_block(hold_bound.expected(), None);

            let gas_totally_burned = gas_info.burned + data.gas_limit_to_send
                - GasBalanceOf::<Test>::saturated_from(reserve_for) * mb_cost;

            utils::assert_balance(
                USER_1,
                user_1_balance - GasPrice::gas_price(gas_totally_burned),
                0u128,
            );
            utils::assert_balance(USER_2, user_2_balance + data.value, 0u128);
            utils::assert_balance(sender, prog_balance - data.value, 0u128);
            assert!(MailboxOf::<Test>::is_empty(&USER_2));

            run_to_next_block(None);

            // auto generated reply on out of rent from mailbox
            assert_last_dequeued(1);
        }
    });
}

#[test]
fn mailbox_rent_claimed() {
    use demo_constructor::{demo_value_sender::TestData, Scheme};

    init_logger();
    new_test_ext().execute_with(|| {
        let (_init_mid, sender) = init_constructor_with_value(Scheme::empty(), 10_000);

        // Message removes due to claim.
        //
        // For both cases value moves to destination user.
        let cases = [
            // Gasful message and 10 blocks of hold in mailbox.
            (TestData::gasful(20_000, 1_000), 10),
            // Gasless message and 5 blocks of hold in mailbox.
            (
                TestData::gasless(3_000, <Test as Config>::MailboxThreshold::get()),
                5,
            ),
        ];

        let mb_cost = CostsPerBlockOf::<Test>::mailbox();

        for (data, duration) in cases {
            let user_1_balance = Balances::free_balance(USER_1);
            assert_eq!(GearBank::<Test>::account_total(&USER_1), 0);

            let user_2_balance = Balances::free_balance(USER_2);
            assert_eq!(GearBank::<Test>::account_total(&USER_2), 0);

            let prog_balance = Balances::free_balance(AccountId::from_origin(sender.into_origin()));
            assert_eq!(
                GearBank::<Test>::account_total(&AccountId::from_origin(sender.into_origin())),
                0
            );

            let (_, gas_info) = utils::calculate_handle_and_send_with_extra(
                USER_1,
                sender,
                data.request(USER_2.into_origin()).encode(),
                Some(data.extra_gas),
                0,
            );

            utils::assert_balance(
                USER_1,
                user_1_balance - GasPrice::gas_price(gas_info.min_limit + data.extra_gas),
                GasPrice::gas_price(gas_info.min_limit + data.extra_gas),
            );
            utils::assert_balance(USER_2, user_2_balance, 0u128);
            utils::assert_balance(sender, prog_balance, 0u128);
            assert!(MailboxOf::<Test>::is_empty(&USER_2));

            run_to_next_block(None);

            let message_id = utils::get_last_message_id();

            utils::assert_balance(
                USER_1,
                user_1_balance - GasPrice::gas_price(gas_info.burned + data.gas_limit_to_send),
                GasPrice::gas_price(data.gas_limit_to_send),
            );
            utils::assert_balance(USER_2, user_2_balance, 0u128);
            utils::assert_balance(sender, prog_balance - data.value, data.value);
            assert!(!MailboxOf::<Test>::is_empty(&USER_2));

            run_to_block(
                Gear::block_number() + duration.saturated_into::<BlockNumberFor<Test>>(),
                None,
            );

            utils::assert_balance(
                USER_1,
                user_1_balance - GasPrice::gas_price(gas_info.burned + data.gas_limit_to_send),
                GasPrice::gas_price(data.gas_limit_to_send),
            );
            utils::assert_balance(USER_2, user_2_balance, 0u128);
            utils::assert_balance(sender, prog_balance - data.value, data.value);
            assert!(!MailboxOf::<Test>::is_empty(&USER_2));

            assert_ok!(Gear::claim_value(RuntimeOrigin::signed(USER_2), message_id));

            utils::assert_balance(
                USER_1,
                user_1_balance - GasPrice::gas_price(gas_info.burned + duration * mb_cost),
                0u128,
            );
            utils::assert_balance(USER_2, user_2_balance + data.value, 0u128);
            utils::assert_balance(sender, prog_balance - data.value, 0u128);
            assert!(MailboxOf::<Test>::is_empty(&USER_2));
        }
    });
}

#[test]
fn mailbox_sending_instant_transfer() {
    use demo_constructor::{demo_value_sender::TestData, Scheme};

    init_logger();
    new_test_ext().execute_with(|| {
        let (_init_mid, sender) = init_constructor_with_value(Scheme::empty(), 10_000);

        // Message doesn't add to mailbox.
        //
        // For both cases value moves to destination user instantly.
        let cases = [
            // Zero gas for gasful sending.
            (Some(0), 1_000),
            // Gasless message.
            (None, 3_000),
        ];

        for (gas_limit, value) in cases {
            let user_1_balance = Balances::free_balance(USER_1);
            assert_eq!(GearBank::<Test>::account_total(&USER_1), 0);

            let user_2_balance = Balances::free_balance(USER_2);
            assert_eq!(GearBank::<Test>::account_total(&USER_2), 0);

            let prog_balance = Balances::free_balance(AccountId::from_origin(sender.into_origin()));
            assert_eq!(
                GearBank::<Test>::account_total(&AccountId::from_origin(sender.into_origin())),
                0
            );

            let payload = if let Some(gas_limit) = gas_limit {
                TestData::gasful(gas_limit, value)
            } else {
                TestData::gasless(value, <Test as Config>::MailboxThreshold::get())
            };

            // Used like that, because calculate gas info always provides
            // message into mailbox while sending without gas.
            let gas_info = Gear::calculate_gas_info(
                USER_1.into_origin(),
                HandleKind::Handle(sender),
                payload.request(USER_2.into_origin()).encode(),
                0,
                true,
                true,
            )
            .expect("calculate_gas_info failed");

            assert_ok!(Gear::send_message(
                RuntimeOrigin::signed(USER_1),
                sender,
                payload.request(USER_2.into_origin()).encode(),
                gas_info.burned + gas_limit.unwrap_or_default(),
                0,
                false,
            ));

            utils::assert_balance(
                USER_1,
                user_1_balance
                    - GasPrice::gas_price(gas_info.burned + gas_limit.unwrap_or_default()),
                GasPrice::gas_price(gas_info.burned + gas_limit.unwrap_or_default()),
            );
            utils::assert_balance(USER_2, user_2_balance, 0u128);
            utils::assert_balance(sender, prog_balance, 0u128);
            assert!(MailboxOf::<Test>::is_empty(&USER_2));

            run_to_next_block(None);

            utils::assert_balance(
                USER_1,
                user_1_balance - GasPrice::gas_price(gas_info.burned),
                0u128,
            );
            utils::assert_balance(USER_2, user_2_balance + value, 0u128);
            utils::assert_balance(sender, prog_balance - value, 0u128);
            assert!(MailboxOf::<Test>::is_empty(&USER_2));
        }
    });
}

#[test]
fn upload_program_expected_failure() {
    init_logger();
    new_test_ext().execute_with(|| {
        let balance = Balances::free_balance(USER_1);
        assert_noop!(
            Gear::upload_program(
                RuntimeOrigin::signed(USER_1),
                ProgramCodeKind::Default.to_bytes(),
                DEFAULT_SALT.to_vec(),
                EMPTY_PAYLOAD.to_vec(),
                DEFAULT_GAS_LIMIT,
                balance + 1
            ),
            pallet_gear_bank::Error::<Test>::InsufficientBalance
        );

        assert_noop!(
            upload_program_default(LOW_BALANCE_USER, ProgramCodeKind::Default),
            pallet_gear_bank::Error::<Test>::InsufficientBalance
        );

        // Gas limit is too high
        let block_gas_limit = BlockGasLimitOf::<Test>::get();
        assert_noop!(
            Gear::upload_program(
                RuntimeOrigin::signed(USER_1),
                ProgramCodeKind::Default.to_bytes(),
                DEFAULT_SALT.to_vec(),
                EMPTY_PAYLOAD.to_vec(),
                block_gas_limit + 1,
                0
            ),
            Error::<Test>::GasLimitTooHigh
        );
    })
}

#[test]
fn upload_program_fails_on_duplicate_id() {
    init_logger();
    new_test_ext().execute_with(|| {
        assert_ok!(upload_program_default(USER_1, ProgramCodeKind::Default));
        // Finalize block to let queue processing run
        run_to_block(2, None);
        // By now this program id is already in the storage
        assert_noop!(
            upload_program_default(USER_1, ProgramCodeKind::Default),
            Error::<Test>::ProgramAlreadyExists
        );
    })
}

#[test]
fn send_message_works() {
    init_logger();

    let minimal_weight = mock::get_min_weight();

    new_test_ext().execute_with(|| {
        let user1_initial_balance = Balances::free_balance(USER_1);
        let user2_initial_balance = Balances::free_balance(USER_2);

        // No gas has been created initially
        assert_eq!(GasHandlerOf::<Test>::total_supply(), 0);

        let program_id = {
            let res = upload_program_default(USER_1, ProgramCodeKind::Default);
            assert_ok!(res);
            res.expect("submit result was asserted")
        };

        assert_ok!(send_default_message(USER_1, program_id));

        // Balances check
        // Gas spends on sending 2 default messages (submit program and send message to program)
        let user1_potential_msgs_spends = GasPrice::gas_price(2 * DEFAULT_GAS_LIMIT);
        // User 1 has sent two messages
        assert_eq!(
            Balances::free_balance(USER_1),
            user1_initial_balance - user1_potential_msgs_spends
        );

        // Clear messages from the queue to refund unused gas
        run_to_block(2, None);

        // Checking that sending a message to a non-program address works as a value transfer
        let mail_value = 20_000;

        // Take note of up-to-date users balance
        let user1_initial_balance = Balances::free_balance(USER_1);

        assert_ok!(Gear::send_message(
            RuntimeOrigin::signed(USER_1),
            USER_2.into(),
            EMPTY_PAYLOAD.to_vec(),
            DEFAULT_GAS_LIMIT,
            mail_value,
            false,
        ));
        let message_id = get_last_message_id();

        // Transfer of `mail_value` completed.
        // Gas limit is ignored for messages headed to a mailbox - no funds have been reserved.
        assert_eq!(
            Balances::free_balance(USER_1),
            user1_initial_balance - mail_value
        );
        // The recipient has received the funds.
        // Interaction between users doesn't affect mailbox.
        assert_eq!(
            Balances::free_balance(USER_2),
            user2_initial_balance + mail_value
        );

        assert!(!MailboxOf::<Test>::contains(&USER_2, &message_id));

        // Ensure the message didn't burn any gas (i.e. never went through processing pipeline)
        let remaining_weight = 100_000;
        run_to_block(3, Some(remaining_weight));

        // Messages were sent by user 1 only
        let actual_gas_burned =
            remaining_weight - minimal_weight.ref_time() - GasAllowanceOf::<Test>::get();
        assert_eq!(actual_gas_burned, 0);

        // Ensure that no gas handlers were created
        assert_eq!(GasHandlerOf::<Test>::total_supply(), 0);
    });
}

#[test]
fn mailbox_threshold_works() {
    use demo_constructor::demo_proxy_with_gas;

    init_logger();
    new_test_ext().execute_with(|| {
        let (_init_mid, proxy) =
            init_constructor(demo_proxy_with_gas::scheme(USER_1.into_origin().into(), 0));

        let rent = <Test as Config>::MailboxThreshold::get();

        let check_result = |sufficient: bool| -> MessageId {
            run_to_next_block(None);

            let mailbox_key = AccountId::from_origin(USER_1.into_origin());
            let message_id = get_last_message_id();

            if sufficient {
                // * message has been inserted into the mailbox.
                // * the ValueNode has been created.
                assert!(MailboxOf::<Test>::contains(&mailbox_key, &message_id));
                // All gas in the gas node has been locked
                assert_ok!(GasHandlerOf::<Test>::get_limit(message_id), 0);
                assert_ok!(
                    GasHandlerOf::<Test>::get_lock(message_id, LockId::Mailbox),
                    rent
                );
            } else {
                // * message has not been inserted into the mailbox.
                // * the ValueNode has not been created.
                assert!(!MailboxOf::<Test>::contains(&mailbox_key, &message_id));
                assert_noop!(
                    GasHandlerOf::<Test>::get_limit(message_id),
                    pallet_gear_gas::Error::<Test>::NodeNotFound
                );
            }

            message_id
        };

        // send message with insufficient message rent
        assert_ok!(Gear::send_message(
            RuntimeOrigin::signed(USER_1),
            proxy,
            (rent - 1).encode(),
            BlockGasLimitOf::<Test>::get(),
            0,
            false,
        ));
        check_result(false);

        // // send message with enough gas_limit
        assert_ok!(Gear::send_message(
            RuntimeOrigin::signed(USER_1),
            proxy,
            (rent).encode(),
            BlockGasLimitOf::<Test>::get(),
            0,
            false,
        ));
        let message_id = check_result(true);

        // send reply with enough gas_limit
        assert_ok!(Gear::send_reply(
            RuntimeOrigin::signed(USER_1),
            message_id,
            rent.encode(),
            BlockGasLimitOf::<Test>::get(),
            0,
            false,
        ));
        let message_id = check_result(true);

        // send reply with insufficient message rent
        assert_ok!(Gear::send_reply(
            RuntimeOrigin::signed(USER_1),
            message_id,
            (rent - 1).encode(),
            BlockGasLimitOf::<Test>::get(),
            0,
            false,
        ));
        check_result(false);
    });
}

#[test]
fn send_message_uninitialized_program() {
    init_logger();
    new_test_ext().execute_with(|| {
        // Submitting program and send message until it's uninitialized
        // Submitting first program and getting its id
        let code = ProgramCodeKind::Default.to_bytes();
        let salt = DEFAULT_SALT.to_vec();

        let program_id = Gear::upload_program(
            RuntimeOrigin::signed(USER_1),
            code,
            salt,
            EMPTY_PAYLOAD.to_vec(),
            DEFAULT_GAS_LIMIT,
            0,
        )
        .map(|_| get_last_program_id())
        .unwrap();

        assert!(Gear::is_active(program_id));
        assert!(!Gear::is_initialized(program_id));

        // Sending message while program is still not initialized
        assert_ok!(call_default_message(program_id).dispatch(RuntimeOrigin::signed(USER_1)));
        let message_id = get_last_message_id();

        run_to_block(2, None);

        assert_succeed(message_id);

        assert!(Gear::is_initialized(program_id));
    })
}

#[test]
fn send_message_expected_failure() {
    init_logger();
    new_test_ext().execute_with(|| {
        // Submitting failing in init program and check message is failed to be sent to it
        let program_id = {
            let res = upload_program_default(USER_1, ProgramCodeKind::GreedyInit);
            assert_ok!(res);
            res.expect("submit result was asserted")
        };

        run_to_block(2, None);

        assert_noop!(
            call_default_message(program_id).dispatch(RuntimeOrigin::signed(LOW_BALANCE_USER)),
            Error::<Test>::InactiveProgram
        );

        // Submit valid program and test failing actions on it
        let program_id = {
            let res = upload_program_default(USER_1, ProgramCodeKind::Default);
            assert_ok!(res);
            res.expect("submit result was asserted")
        };

        assert_noop!(
            call_default_message(program_id).dispatch(RuntimeOrigin::signed(LOW_BALANCE_USER)),
            pallet_gear_bank::Error::<Test>::InsufficientBalance
        );

        let low_balance_user_balance = Balances::free_balance(LOW_BALANCE_USER);
        let user_1_balance = Balances::free_balance(USER_1);
        let value = 1000;

        // Because destination is user, no gas will be reserved
        MailboxOf::<Test>::clear();
        assert_ok!(Gear::send_message(
            RuntimeOrigin::signed(LOW_BALANCE_USER),
            USER_1.into(),
            EMPTY_PAYLOAD.to_vec(),
            10,
            value,
            false,
        ));

        // And no message will be in mailbox
        assert!(MailboxOf::<Test>::is_empty(&USER_1));

        // Value transfers immediately.
        assert_eq!(
            low_balance_user_balance - value,
            Balances::free_balance(LOW_BALANCE_USER)
        );
        assert_eq!(user_1_balance + value, Balances::free_balance(USER_1));

        // Gas limit too high
        let block_gas_limit = BlockGasLimitOf::<Test>::get();
        assert_noop!(
            Gear::send_message(
                RuntimeOrigin::signed(USER_1),
                program_id,
                EMPTY_PAYLOAD.to_vec(),
                block_gas_limit + 1,
                0,
                false,
            ),
            Error::<Test>::GasLimitTooHigh
        );
    })
}

#[test]
fn messages_processing_works() {
    init_logger();
    new_test_ext().execute_with(|| {
        let program_id = {
            let res = upload_program_default(USER_1, ProgramCodeKind::Default);
            assert_ok!(res);
            res.expect("submit result was asserted")
        };
        assert_ok!(send_default_message(USER_1, program_id));

        run_to_block(2, None);

        assert_last_dequeued(2);

        assert_ok!(send_default_message(USER_1, USER_2.into()));
        assert_ok!(send_default_message(USER_1, program_id));

        run_to_block(3, None);

        // "Mail" from user to user should not be processed as messages
        assert_last_dequeued(1);
    });
}

#[test]
fn spent_gas_to_reward_block_author_works() {
    init_logger();

    let minimal_weight = mock::get_min_weight();

    new_test_ext().execute_with(|| {
        let block_author_initial_balance = Balances::free_balance(BLOCK_AUTHOR);
        assert_ok!(upload_program_default(USER_1, ProgramCodeKind::Default));
        run_to_block(2, None);

        assert_last_dequeued(1);

        // The block author should be paid the amount of Currency equal to
        // the `gas_charge` incurred while processing the `InitProgram` message
        let gas_spent = GasPrice::gas_price(
            BlockGasLimitOf::<Test>::get()
                .saturating_sub(GasAllowanceOf::<Test>::get())
                .saturating_sub(minimal_weight.ref_time()),
        );
        assert_eq!(
            Balances::free_balance(BLOCK_AUTHOR),
            block_author_initial_balance + gas_spent
        );
    })
}

#[test]
fn unused_gas_released_back_works() {
    init_logger();

    let minimal_weight = mock::get_min_weight();

    new_test_ext().execute_with(|| {
        let user1_initial_balance = Balances::free_balance(USER_1);
        // This amount is intentionally lower than that hardcoded in the
        // source of ProgramCodeKind::OutgoingWithValueInHandle so the
        // execution ends in a trap sending a message to user's mailbox.
        let huge_send_message_gas_limit = 40_000;

        // Initial value in all gas trees is 0
        assert_eq!(GasHandlerOf::<Test>::total_supply(), 0);

        let program_id = {
            let res = upload_program_default(USER_1, ProgramCodeKind::OutgoingWithValueInHandle);
            assert_ok!(res);
            res.expect("submit result was asserted")
        };

        assert_ok!(Gear::send_message(
            RuntimeOrigin::signed(USER_1),
            program_id,
            EMPTY_PAYLOAD.to_vec(),
            huge_send_message_gas_limit,
            0,
            false,
        ));

        // Spends for submit program with default gas limit and sending default message with a huge gas limit
        let user1_potential_msgs_spends =
            GasPrice::gas_price(DEFAULT_GAS_LIMIT + huge_send_message_gas_limit);

        assert_eq!(
            Balances::free_balance(USER_1),
            user1_initial_balance - user1_potential_msgs_spends
        );
        assert_eq!(
            GearBank::<Test>::account_total(&USER_1),
            user1_potential_msgs_spends
        );

        run_to_block(2, None);

        let user1_actual_msgs_spends = GasPrice::gas_price(
            BlockGasLimitOf::<Test>::get()
                .saturating_sub(GasAllowanceOf::<Test>::get())
                .saturating_sub(minimal_weight.ref_time()),
        );

        assert!(user1_potential_msgs_spends > user1_actual_msgs_spends);

        assert_eq!(
            Balances::free_balance(USER_1),
            user1_initial_balance - user1_actual_msgs_spends
        );

        // All created gas cancels out.
        assert!(GasHandlerOf::<Test>::total_supply().is_zero());
    })
}

#[test]
fn restrict_start_section() {
    // This test checks, that code with start section cannot be handled in process queue.
    let wat = r#"
	(module
		(import "env" "memory" (memory 1))
		(export "handle" (func $handle))
		(export "init" (func $init))
		(start $start)
		(func $init)
        (func $handle)
        (func $start
            unreachable
        )
	)"#;

    init_logger();
    new_test_ext().execute_with(|| {
        let code = ProgramCodeKind::Custom(wat).to_bytes();
        let salt = DEFAULT_SALT.to_vec();
        Gear::upload_program(
            RuntimeOrigin::signed(USER_1),
            code,
            salt,
            EMPTY_PAYLOAD.to_vec(),
            5_000_000,
            0,
        )
        .expect_err("Must throw err, because code contains start section");
    });
}

#[cfg(feature = "lazy-pages")]
#[test]
fn memory_access_cases() {
    // This test access different pages in wasm linear memory.
    // Some pages accessed many times and some pages are freed and then allocated again
    // during one execution. This actions are helpful to identify problems with pages reallocations
    // and how lazy pages works with them.
    let wat = r#"
(module
    (import "env" "memory" (memory 1))
    (import "env" "alloc" (func $alloc (param i32) (result i32)))
    (import "env" "free" (func $free (param i32) (result i32)))
    (export "handle" (func $handle))
    (export "init" (func $init))
    (func $init
        ;; allocate 3 pages in init, so mem will contain 4 pages: 0, 1, 2, 3
        (block
            i32.const 0x0
            i32.const 0x3
            call $alloc
            i32.const 0x1
            i32.eq
            br_if 0
            unreachable
        )
        ;; free page 2, so pages 0, 1, 3 is allocated now
        (block
            i32.const 0x2
            call $free
            drop
        )
        ;; access page 1 and change it, so it will have data in storage
        (block
            i32.const 0x10001
            i32.const 0x42
            i32.store
        )
    )
    (func $handle
        (block
            i32.const 0x0
            i32.load
            i32.eqz
            br_if 0

            ;; second run check that pages are in correct state

            ;; 1st page
            (block
                i32.const 0x10001
                i32.load
                i32.const 0x142
                i32.eq
                br_if 0
                unreachable
            )

            ;; 2nd page
            (block
                i32.const 0x20001
                i32.load
                i32.const 0x42
                i32.eq
                br_if 0
                unreachable
            )

            ;; 3th page
            (block
                i32.const 0x30001
                i32.load
                i32.const 0x42
                i32.eq
                br_if 0
                unreachable
            )

            br 1
        )

        ;; in first run we will access some pages

        ;; alloc 2nd page
        (block
            i32.const 1
            call $alloc
            i32.const 2
            i32.eq
            br_if 0
            unreachable
        )
        ;; We freed 2nd page in init, so data will be default
        (block
            i32.const 0x20001
            i32.load
            i32.eqz
            br_if 0
            unreachable
        )
        ;; change 2nd page data
        i32.const 0x20001
        i32.const 0x42
        i32.store
        ;; free 2nd page
        i32.const 2
        call $free
        drop
        ;; alloc it again
        (block
            i32.const 1
            call $alloc
            i32.const 2
            i32.eq
            br_if 0
            unreachable
        )
        ;; write the same value
        i32.const 0x20001
        i32.const 0x42
        i32.store

        ;; 3th page. We have not access it yet, so data will be default
        (block
            i32.const 0x30001
            i32.load
            i32.eqz
            br_if 0
            unreachable
        )
        ;; change 3th page data
        i32.const 0x30001
        i32.const 0x42
        i32.store
        ;; free 3th page
        i32.const 3
        call $free
        drop
        ;; then alloc it again
        (block
            i32.const 1
            call $alloc
            i32.const 3
            i32.eq
            br_if 0
            unreachable
        )
        ;; write the same value
        i32.const 0x30001
        i32.const 0x42
        i32.store

        ;; 1st page. We have accessed this page before
        (block
            i32.const 0x10001
            i32.load
            i32.const 0x42
            i32.eq
            br_if 0
            unreachable
        )
        ;; change 1st page data
        i32.const 0x10001
        i32.const 0x142
        i32.store
        ;; free 1st page
        i32.const 1
        call $free
        drop
        ;; then alloc it again
        (block
            i32.const 1
            call $alloc
            i32.const 1
            i32.eq
            br_if 0
            unreachable
        )
        ;; write the same value
        i32.const 0x10001
        i32.const 0x142
        i32.store

        ;; set new handle case
        i32.const 0x0
        i32.const 0x1
        i32.store
    )
)
"#;

    init_logger();
    new_test_ext().execute_with(|| {
        let code = ProgramCodeKind::Custom(wat).to_bytes();
        let salt = DEFAULT_SALT.to_vec();
        let prog_id = generate_program_id(&code, &salt);
        let res = Gear::upload_program(
            RuntimeOrigin::signed(USER_1),
            code,
            salt,
            EMPTY_PAYLOAD.to_vec(),
            50_000_000_000,
            0,
        )
        .map(|_| prog_id);
        let pid = res.expect("submit result is not ok");

        run_to_block(2, None);
        assert_last_dequeued(1);
        assert!(MailboxOf::<Test>::is_empty(&USER_1));

        // First handle: access pages
        let res = Gear::send_message(
            RuntimeOrigin::signed(USER_1),
            pid,
            EMPTY_PAYLOAD.to_vec(),
            10_000_000_000,
            0,
            false,
        );
        assert_ok!(res);

        run_to_block(3, None);
        assert_last_dequeued(1);
        assert!(MailboxOf::<Test>::is_empty(&USER_1));

        // Second handle: check pages data
        let res = Gear::send_message(
            RuntimeOrigin::signed(USER_1),
            pid,
            EMPTY_PAYLOAD.to_vec(),
            10_000_000_000,
            0,
            false,
        );
        assert_ok!(res);

        run_to_block(4, None);
        assert_last_dequeued(1);
        assert!(MailboxOf::<Test>::is_empty(&USER_1));
    });
}

#[cfg(feature = "lazy-pages")]
#[test]
fn lazy_pages() {
    use gear_core::pages::{GearPage, PageU32Size};
    use gear_runtime_interface as gear_ri;
    use std::collections::BTreeSet;

    // This test access different pages in linear wasm memory
    // and check that lazy-pages (see gear-lazy-pages) works correct:
    // For each page, which has been loaded from storage <=> page has been accessed.
    let wat = r#"
	(module
		(import "env" "memory" (memory 1))
        (import "env" "alloc" (func $alloc (param i32) (result i32)))
		(export "handle" (func $handle))
		(export "init" (func $init))
		(func $init
            ;; allocate 9 pages in init, so mem will contain 10 pages
            i32.const 0x0
            i32.const 0x9
            call $alloc
            ;; store alloc result to 0x0 addr, so 0 page will be already accessed in handle
            i32.store
        )
        (func $handle
            ;; write access wasm page 0
            i32.const 0x0
            i32.const 0x42
            i32.store

            ;; write access wasm page 2
            ;; here we access two native pages, if native page is less or equal to 16kiB
            i32.const 0x23ffe
            i32.const 0x42
            i32.store

            ;; read access wasm page 5
            i32.const 0x0
            i32.const 0x50000
            i32.load
            i32.store

            ;; write access wasm pages 8 and 9 by one store
            i32.const 0x8fffc
            i64.const 0xffffffffffffffff
            i64.store
		)
	)"#;

    init_logger();
    new_test_ext().execute_with(|| {
        let pid = {
            let code = ProgramCodeKind::Custom(wat).to_bytes();
            let salt = DEFAULT_SALT.to_vec();
            let prog_id = generate_program_id(&code, &salt);
            let res = Gear::upload_program(
                RuntimeOrigin::signed(USER_1),
                code,
                salt,
                EMPTY_PAYLOAD.to_vec(),
                10_000_000_000,
                0,
            )
            .map(|_| prog_id);
            assert_ok!(res);
            res.expect("submit result was asserted")
        };

        run_to_block(2, None);
        assert_last_dequeued(1);

        let res = Gear::send_message(
            RuntimeOrigin::signed(USER_1),
            pid,
            EMPTY_PAYLOAD.to_vec(),
            10_000_000_000,
            1000,
            false,
        );
        assert_ok!(res);

        run_to_block(3, None);

        // Dirty hack: lazy pages info is stored in thread local static variables,
        // so after contract execution lazy-pages information
        // remains correct and we can use it here.
        let write_accessed_pages: BTreeSet<_> = gear_ri::gear_ri::write_accessed_pages()
            .into_iter()
            .collect();

        // checks accessed pages set
        let mut expected_write_accessed_pages = BTreeSet::new();

        // released from 0 wasm page:
        expected_write_accessed_pages.insert(0);

        // released from 2 wasm page:
        expected_write_accessed_pages.insert(0x23ffe / GearPage::size());
        expected_write_accessed_pages.insert(0x24001 / GearPage::size());

        // nothing for 5 wasm page, because it's just read access

        // released from 8 and 9 wasm pages, must be several gear pages:
        expected_write_accessed_pages.insert(0x8fffc / GearPage::size());
        expected_write_accessed_pages.insert(0x90003 / GearPage::size());

        assert_eq!(write_accessed_pages, expected_write_accessed_pages);
    });
}

#[test]
fn initial_pages_cheaper_than_allocated_pages() {
    // When contract has some amount of the initial pages, then it is simpler
    // for core processor and executor than process the same contract
    // but with allocated pages.

    let wat_initial = r#"
    (module
        (import "env" "memory" (memory 0x10))
        (export "init" (func $init))
        (func $init
            (local $i i32)
            ;; make store, so pages are really used
            (loop
                local.get $i
                local.get $i
                i32.store

                local.get $i
                i32.const 0x1000
                i32.add
                local.set $i

                local.get $i
                i32.const 0x100000
                i32.ne
                br_if 0
            )
        )
    )"#;

    let wat_alloc = r#"
    (module
        (import "env" "memory" (memory 0))
        (import "env" "alloc" (func $alloc (param i32) (result i32)))
        (export "init" (func $init))
        (func $init
            (local $i i32)

            ;; alloc 0x100 pages, so mem pages are: 0..=0xff
            (block
                i32.const 0x10
                call $alloc
                i32.eqz
                br_if 0
                unreachable
            )

            ;; make store, so pages are really used
            (loop
                local.get $i
                local.get $i
                i32.store

                local.get $i
                i32.const 0x1000
                i32.add
                local.set $i

                local.get $i
                i32.const 0x100000
                i32.ne
                br_if 0
            )
        )
    )"#;

    init_logger();
    new_test_ext().execute_with(|| {
        let gas_spent = |wat| {
            let res = Gear::upload_program(
                RuntimeOrigin::signed(USER_1),
                ProgramCodeKind::Custom(wat).to_bytes(),
                DEFAULT_SALT.to_vec(),
                EMPTY_PAYLOAD.to_vec(),
                100_000_000_000,
                0,
            );
            assert_ok!(res);

            run_to_next_block(None);
            assert_last_dequeued(1);

            GasPrice::gas_price(
                BlockGasLimitOf::<Test>::get().saturating_sub(GasAllowanceOf::<Test>::get()),
            )
        };

        let spent_for_initial_pages = gas_spent(wat_initial);
        let spent_for_allocated_pages = gas_spent(wat_alloc);
        assert!(
            spent_for_initial_pages < spent_for_allocated_pages,
            "spent {} gas for initial pages, spent {} gas for allocated pages",
            spent_for_initial_pages,
            spent_for_allocated_pages,
        );
    });
}

#[test]
fn block_gas_limit_works() {
    // Same as `ProgramCodeKind::OutgoingWithValueInHandle`, but without value sending
    let wat1 = r#"
    (module
        (import "env" "gr_send_wgas" (func $send (param i32 i32 i32 i64 i32 i32)))
        (import "env" "gr_source" (func $gr_source (param i32)))
        (import "env" "memory" (memory 1))
        (export "handle" (func $handle))
        (export "init" (func $init))
        (export "handle_reply" (func $handle_reply))
        (func $handle
            i32.const 111 ;; ptr
            i32.const 1 ;; value
            i32.store

            (call $send (i32.const 111) (i32.const 0) (i32.const 32) (i64.const 10000000) (i32.const 0) (i32.const 333))

            i32.const 333 ;; addr
            i32.load
            (if
                (then unreachable)
                (else)
            )
        )
        (func $handle_reply)
        (func $init)
    )"#;

    // Same as `ProgramCodeKind::GreedyInit`, but greedy handle
    let wat2 = r#"
	(module
		(import "env" "memory" (memory 1))
		(export "handle" (func $handle))
		(export "init" (func $init))
		(func $init)
        (func $doWork (param $size i32)
            (local $counter i32)
            i32.const 0
            local.set $counter
            loop $while
                local.get $counter
                i32.const 1
                i32.add
                local.set $counter
                local.get $counter
                local.get $size
                i32.lt_s
                if
                    br $while
                end
            end $while
        )
        (func $handle
            i32.const 10
            call $doWork
		)
	)"#;

    init_logger();

    let minimal_weight = mock::get_min_weight();
    let tasks_add_weight = mock::get_weight_of_adding_task();

    new_test_ext().execute_with(|| {
        // =========== BLOCK 2 ============

        // Submit programs and get their ids
        let pid1 = {
            let res = upload_program_default(USER_1, ProgramCodeKind::Custom(wat1));
            assert_ok!(res);
            res.expect("submit result was asserted")
        };
        let pid2 = {
            let res = upload_program_default(USER_1, ProgramCodeKind::Custom(wat2));
            assert_ok!(res);
            res.expect("submit result was asserted")
        };

        // here two programs got initialized
        run_to_next_block(None);
        assert_last_dequeued(2);
        assert_init_success(2);

        let calc_gas = || {
            // Count gas needed to process programs with default payload
            let gas1 = Gear::calculate_gas_info(
                USER_1.into_origin(),
                HandleKind::Handle(pid1),
                EMPTY_PAYLOAD.to_vec(),
                0,
                true,
                true,
            )
            .expect("calculate_gas_info failed");

            // cause pid1 sends messages
            assert!(gas1.burned < gas1.min_limit);

            let gas2 = Gear::calculate_gas_info(
                USER_1.into_origin(),
                HandleKind::Handle(pid2),
                EMPTY_PAYLOAD.to_vec(),
                0,
                true,
                true,
            )
            .expect("calculate_gas_info failed");

            // cause pid2 does nothing except calculations
            assert_eq!(gas2.burned, gas2.min_limit);
            (gas1, gas2)
        };

        // =========== BLOCK 3 ============

        let (gas1, gas2) = calc_gas();

        // showing that min_limit works as expected.
        assert_ok!(Gear::send_message(
            RuntimeOrigin::signed(USER_1),
            pid1,
            EMPTY_PAYLOAD.to_vec(),
            gas1.min_limit - 1,
            1000,
            false,
        ));
        let failed1 = get_last_message_id();

        assert_ok!(Gear::send_message(
            RuntimeOrigin::signed(USER_1),
            pid1,
            EMPTY_PAYLOAD.to_vec(),
            gas1.min_limit,
            1000,
            false,
        ));
        let succeed1 = get_last_message_id();

        assert_ok!(Gear::send_message(
            RuntimeOrigin::signed(USER_1),
            pid2,
            EMPTY_PAYLOAD.to_vec(),
            gas2.min_limit - 1,
            1000,
            false,
        ));
        let failed2 = get_last_message_id();

        assert_ok!(Gear::send_message(
            RuntimeOrigin::signed(USER_1),
            pid2,
            EMPTY_PAYLOAD.to_vec(),
            gas2.min_limit,
            1000,
            false,
        ));
        let succeed2 = get_last_message_id();

        run_to_next_block(None);

        assert_last_dequeued(4);
        assert_succeed(succeed1);
        assert_succeed(succeed2);

        assert_failed(
            failed1,
            ActorExecutionErrorReplyReason::Trap(TrapExplanation::GasLimitExceeded),
        );

        assert_failed(
            failed2,
            ActorExecutionErrorReplyReason::Trap(TrapExplanation::GasLimitExceeded),
        );

        // =========== BLOCK 4 ============

        let (gas1, gas2) = calc_gas();

        let send_with_min_limit_to = |pid: ProgramId, gas: &GasInfo| {
            assert_ok!(Gear::send_message(
                RuntimeOrigin::signed(USER_1),
                pid,
                EMPTY_PAYLOAD.to_vec(),
                gas.min_limit,
                1000,
                false,
            ));
        };

        send_with_min_limit_to(pid1, &gas1);
        send_with_min_limit_to(pid2, &gas2);

        assert!(gas1.burned + gas2.burned < gas1.min_limit + gas2.min_limit);

        // program1 sends message to a user and it goes to the TaskPool
        let weight = minimal_weight + tasks_add_weight;
        // both processed if gas allowance equals only burned count
        run_to_next_block(Some(weight.ref_time() + gas1.burned + gas2.burned + 1));
        assert_last_dequeued(2);
        assert_eq!(GasAllowanceOf::<Test>::get(), 1);

        // =========== BLOCK 5 ============
        let (gas1, gas2) = calc_gas();
        // Check that gas allowance has not changed after calc_gas execution
        assert_eq!(GasAllowanceOf::<Test>::get(), 1);

        send_with_min_limit_to(pid1, &gas1);
        send_with_min_limit_to(pid2, &gas2);
        send_with_min_limit_to(pid1, &gas1);

        // Try to process 3 messages
        run_to_next_block(Some(weight.ref_time() + gas1.burned + gas2.burned - 1));

        // Message #1 is dequeued and processed.
        // Message #2 tried to execute, but exceed gas_allowance is re-queued at the top.
        // Message #3 stays in the queue.
        //
        // | 1 |        | 2 |
        // | 2 |  ===>  | 3 |
        // | 3 |        |   |
        assert_last_dequeued(1);

        // Equals 0 due to trying execution of msg2.
        assert_eq!(GasAllowanceOf::<Test>::get(), 0);

        // =========== BLOCK 6 ============

        // Try to process 2 messages.
        let additional_weight = 12;
        run_to_next_block(Some(
            weight.ref_time() + gas2.burned + gas1.burned + additional_weight,
        ));

        // Both messages got processed.
        //
        // | 2 |        |   |
        // | 3 |  ===>  |   |
        // |   |        |   |

        assert_last_dequeued(2);
        assert_eq!(GasAllowanceOf::<Test>::get(), additional_weight);
    });
}

#[test]
fn mailbox_works() {
    init_logger();
    new_test_ext().execute_with(|| {
        // Initial value in all gas trees is 0
        assert_eq!(GasHandlerOf::<Test>::total_supply(), 0);

        // caution: runs to block 2
        let reply_to_id = setup_mailbox_test_state(USER_1);

        assert_eq!(
            GearBank::<Test>::account_total(&USER_1),
            GasPrice::gas_price(OUTGOING_WITH_VALUE_IN_HANDLE_VALUE_GAS)
        );

        let (mailbox_message, _bn) = {
            let res = MailboxOf::<Test>::remove(USER_1, reply_to_id);
            assert!(res.is_ok());
            res.expect("was asserted previously")
        };

        assert_eq!(mailbox_message.id(), reply_to_id);

        // Gas limit should have been ignored by the code that puts a message into a mailbox
        assert_eq!(mailbox_message.value(), 1000);

        // Gas is passed into mailboxed messages with reserved value `OUTGOING_WITH_VALUE_IN_HANDLE_VALUE_GAS`
        assert_eq!(
            GasHandlerOf::<Test>::total_supply(),
            OUTGOING_WITH_VALUE_IN_HANDLE_VALUE_GAS
        );
    })
}

#[test]
fn init_message_logging_works() {
    init_logger();
    new_test_ext().execute_with(|| {
        let mut next_block = 2;

        let codes = [
            (ProgramCodeKind::Default, None),
            // Will fail, because tests use default gas limit, which is very low for successful greedy init
            (
                ProgramCodeKind::GreedyInit,
                Some(ActorExecutionErrorReplyReason::Trap(
                    TrapExplanation::GasLimitExceeded,
                )),
            ),
        ];

        for (code_kind, trap) in codes {
            System::reset_events();

            assert_ok!(upload_program_default(USER_1, code_kind));

            let event = match System::events().last().map(|r| r.event.clone()) {
                Some(MockRuntimeEvent::Gear(e)) => e,
                _ => unreachable!("Should be one Gear event"),
            };

            run_to_block(next_block, None);

            let msg_id = match event {
                Event::MessageQueued { id, entry, .. } => {
                    if entry == MessageEntry::Init {
                        id
                    } else {
                        unreachable!("expect Event::InitMessageEnqueued")
                    }
                }
                _ => unreachable!("expect Event::InitMessageEnqueued"),
            };

            if let Some(trap) = trap {
                assert_failed(msg_id, trap);
            } else {
                assert_succeed(msg_id);
            }

            next_block += 1;
        }
    })
}

#[test]
fn program_lifecycle_works() {
    init_logger();
    new_test_ext().execute_with(|| {
        // Submitting first program and getting its id
        let program_id = {
            let res = upload_program_default(USER_1, ProgramCodeKind::Default);
            assert_ok!(res);
            res.expect("submit result was asserted")
        };

        assert!(!Gear::is_initialized(program_id));
        assert!(Gear::is_active(program_id));

        run_to_block(2, None);

        assert!(Gear::is_initialized(program_id));
        assert!(Gear::is_active(program_id));

        // Submitting second program, which fails on initialization, therefore is deleted
        let program_id = {
            let res = upload_program_default(USER_1, ProgramCodeKind::GreedyInit);
            assert_ok!(res);
            res.expect("submit result was asserted")
        };

        assert!(!Gear::is_initialized(program_id));
        assert!(Gear::is_active(program_id));

        run_to_block(3, None);

        assert!(!Gear::is_initialized(program_id));
        // while at the same time is terminated
        assert!(!Gear::is_active(program_id));
    })
}

#[test]
fn events_logging_works() {
    let wat_trap_in_handle = r#"
	(module
		(import "env" "memory" (memory 1))
		(export "handle" (func $handle))
		(export "init" (func $init))
		(func $handle
			unreachable
		)
		(func $init)
	)"#;

    let wat_trap_in_init = r#"
	(module
		(import "env" "memory" (memory 1))
		(export "handle" (func $handle))
		(export "init" (func $init))
		(func $handle)
		(func $init
            unreachable
        )
	)"#;

    init_logger();
    new_test_ext().execute_with(|| {
        let mut next_block = 2u32;

        let tests: [(_, _, Option<AssertFailedError>); 5] = [
            // Code, init failure reason, handle succeed flag
            (ProgramCodeKind::Default, None, None),
            (
                ProgramCodeKind::GreedyInit,
                Some(ActorExecutionErrorReplyReason::Trap(
                    TrapExplanation::GasLimitExceeded,
                )),
                Some(ErrorReplyReason::InactiveProgram.into()),
            ),
            (
                ProgramCodeKind::Custom(wat_trap_in_init),
                Some(ActorExecutionErrorReplyReason::Trap(
                    TrapExplanation::Unknown,
                )),
                Some(ErrorReplyReason::InactiveProgram.into()),
            ),
            // First try asserts by status code.
            (
                ProgramCodeKind::Custom(wat_trap_in_handle),
                None,
                Some(
                    ErrorReplyReason::Execution(SimpleExecutionError::UnreachableInstruction)
                        .into(),
                ),
            ),
            // Second similar try asserts by error payload explanation.
            (
                ProgramCodeKind::Custom(wat_trap_in_handle),
                None,
                Some(ActorExecutionErrorReplyReason::Trap(TrapExplanation::Unknown).into()),
            ),
        ];

        for (code_kind, init_failure_reason, handle_failure_reason) in tests {
            System::reset_events();
            let program_id = {
                let res = upload_program_default_with_salt(
                    USER_1,
                    next_block.to_le_bytes().to_vec(),
                    code_kind,
                );
                assert_ok!(res);
                res.expect("submit result was asserted")
            };

            let message_id = get_last_message_id();

            System::assert_last_event(
                Event::MessageQueued {
                    id: message_id,
                    source: USER_1,
                    destination: program_id,
                    entry: MessageEntry::Init,
                }
                .into(),
            );

            run_to_block(next_block, None);
            next_block += 1;

            // Init failed program checks
            if let Some(init_failure_reason) = init_failure_reason {
                assert_failed(message_id, init_failure_reason);

                // Sending messages to failed-to-init programs shouldn't be allowed
                assert_noop!(
                    call_default_message(program_id).dispatch(RuntimeOrigin::signed(USER_1)),
                    Error::<Test>::InactiveProgram
                );

                continue;
            }

            assert_succeed(message_id);

            // Messages to fully-initialized programs are accepted
            assert_ok!(send_default_message(USER_1, program_id));

            let message_id = get_last_message_id();

            System::assert_last_event(
                Event::MessageQueued {
                    id: message_id,
                    source: USER_1,
                    destination: program_id,
                    entry: MessageEntry::Handle,
                }
                .into(),
            );

            run_to_block(next_block, None);

            if let Some(handle_failure_reason) = handle_failure_reason {
                assert_failed(message_id, handle_failure_reason);
            } else {
                assert_succeed(message_id);
            }

            next_block += 1;
        }
    })
}

#[test]
fn send_reply_works() {
    init_logger();
    new_test_ext().execute_with(|| {
        // caution: runs to block 2
        let reply_to_id = setup_mailbox_test_state(USER_1);

        let prog_id = generate_program_id(
            &ProgramCodeKind::OutgoingWithValueInHandle.to_bytes(),
            DEFAULT_SALT.as_ref(),
        );

        // Top up program's account balance by 2000 to allow user claim 1000 from mailbox
        assert_ok!(<Balances as frame_support::traits::Currency<_>>::transfer(
            &USER_1,
            &AccountId::from_origin(prog_id.into_origin()),
            2000,
            frame_support::traits::ExistenceRequirement::AllowDeath
        ));

        assert_ok!(Gear::send_reply(
            RuntimeOrigin::signed(USER_1),
            reply_to_id,
            EMPTY_PAYLOAD.to_vec(),
            10_000_000,
            1000, // `prog_id` sent message with value of 1000 (see program code)
            false,
        ));
        let expected_reply_message_id = get_last_message_id();

        // global nonce is 2 before sending reply message
        // `upload_program` and `send_message` messages were sent before in `setup_mailbox_test_state`
        let event = match System::events().last().map(|r| r.event.clone()) {
            Some(MockRuntimeEvent::Gear(e)) => e,
            _ => unreachable!("Should be one Gear event"),
        };

        let actual_reply_message_id = match event {
            Event::MessageQueued {
                id,
                entry: MessageEntry::Reply(_reply_to_id),
                ..
            } => id,
            _ => unreachable!("expect Event::DispatchMessageEnqueued"),
        };

        assert_eq!(expected_reply_message_id, actual_reply_message_id);
    })
}

#[test]
fn send_reply_failure_to_claim_from_mailbox() {
    init_logger();
    new_test_ext().execute_with(|| {
        // Expecting error as long as the user doesn't have messages in mailbox
        assert_noop!(
            Gear::send_reply(
                RuntimeOrigin::signed(USER_1),
                MessageId::from_origin(5.into_origin()), // non existent `reply_to_id`
                EMPTY_PAYLOAD.to_vec(),
                DEFAULT_GAS_LIMIT,
                0,
                false,
            ),
            Error::<Test>::MessageNotFound
        );

        let prog_id = {
            let res = upload_program_default(USER_1, ProgramCodeKind::OutgoingWithValueInHandle);
            assert_ok!(res);
            res.expect("submit result was asserted")
        };

        if ProgramStorageOf::<Test>::get_program(prog_id)
            .expect("Failed to get program from storage")
            .is_terminated()
        {
            panic!("Program is terminated!");
        };

        populate_mailbox_from_program(prog_id, USER_1, 2, 2_000_000_000, 0);

        assert_init_success(1);
        assert_total_dequeued(2);
    })
}

#[test]
fn send_reply_value_claiming_works() {
    init_logger();
    new_test_ext().execute_with(|| {
        let prog_id = {
            let res = upload_program_default(USER_1, ProgramCodeKind::OutgoingWithValueInHandle);
            assert_ok!(res);
            res.expect("submit result was asserted")
        };

        // This value is actually a constants in WAT. Alternatively can be read from Mailbox.
        let locked_value = 1000;

        // Top up program's account so it could send value in message
        // When program sends message, message value (if not 0) is reserved.
        // If value can't be reserved, message is skipped.
        let send_to_program_amount = locked_value * 2;
        assert_ok!(<Balances as frame_support::traits::Currency<_>>::transfer(
            &USER_1,
            &AccountId::from_origin(prog_id.into_origin()),
            send_to_program_amount,
            frame_support::traits::ExistenceRequirement::AllowDeath
        ));

        let mut next_block = 2;

        let user_messages_data = [
            // gas limit, value
            (35_000_000, 4000),
            (45_000_000, 5000),
        ];

        for (gas_limit_to_reply, value_to_reply) in user_messages_data {
            // user 2 triggers program to send message to user 1
            // user 2 after this contains += OUTGOING_WITH_VALUE_IN_HANDLE_VALUE_GAS
            // reserved as MB holding fee
            //
            // here we also run process queue, so on second iteration user 1's
            // first reply got processed and funds freed
            let reply_to_id =
                populate_mailbox_from_program(prog_id, USER_2, next_block, 2_000_000_000, 0);
            next_block += 1;

            let user_balance = Balances::free_balance(USER_1);
            assert_eq!(GearBank::<Test>::account_total(&USER_1), 0);

            assert!(MailboxOf::<Test>::contains(&USER_1, &reply_to_id));

            assert_eq!(
                GearBank::<Test>::account_total(&USER_2),
                GasPrice::gas_price(OUTGOING_WITH_VALUE_IN_HANDLE_VALUE_GAS)
            );

            // nothing changed
            assert_eq!(Balances::free_balance(USER_1), user_balance);
            assert_eq!(GearBank::<Test>::account_total(&USER_1), 0);

            // auto-claim of "locked_value" + send is here
            assert_ok!(Gear::send_reply(
                RuntimeOrigin::signed(USER_1),
                reply_to_id,
                EMPTY_PAYLOAD.to_vec(),
                gas_limit_to_reply,
                value_to_reply,
                false,
            ));

            let currently_sent = value_to_reply + GasPrice::gas_price(gas_limit_to_reply);

            assert_eq!(
                Balances::free_balance(USER_1),
                user_balance + locked_value - currently_sent
            );
            assert_eq!(GearBank::<Test>::account_total(&USER_1), currently_sent);
            assert_eq!(GearBank::<Test>::account_total(&USER_2), 0,);
        }
    })
}

// user 1 sends to prog msg
// prog send to user 1 msg to mailbox
// user 1 claims it from mailbox -> goes auto-reply
#[test]
fn claim_value_works() {
    init_logger();
    new_test_ext().execute_with(|| {
        let sender_balance = Balances::free_balance(USER_2);
        assert_eq!(GearBank::<Test>::account_total(&USER_2), 0);
        let claimer_balance = Balances::free_balance(USER_1);
        assert_eq!(GearBank::<Test>::account_total(&USER_1), 0);

        let gas_sent = 10_000_000_000;
        let value_sent = 1000;

        let prog_id = {
            let res = upload_program_default(USER_3, ProgramCodeKind::OutgoingWithValueInHandle);
            assert_ok!(res);
            res.expect("submit result was asserted")
        };

        increase_prog_balance_for_mailbox_test(USER_3, prog_id);

        let reply_to_id = populate_mailbox_from_program(prog_id, USER_2, 2, gas_sent, value_sent);
        assert!(!MailboxOf::<Test>::is_empty(&USER_1));

        let bn_of_insertion = Gear::block_number();
        let holding_duration = 4;

        let GasInfo {
            burned: gas_burned,
            may_be_returned,
            ..
        } = Gear::calculate_gas_info(
            USER_1.into_origin(),
            HandleKind::Handle(prog_id),
            EMPTY_PAYLOAD.to_vec(),
            0,
            true,
            true,
        )
        .expect("calculate_gas_info failed");

        let gas_burned = GasPrice::gas_price(gas_burned - may_be_returned);

        run_to_block(bn_of_insertion + holding_duration, None);

        let block_producer_balance = Balances::free_balance(BLOCK_AUTHOR);

        assert_ok!(Gear::claim_value(
            RuntimeOrigin::signed(USER_1),
            reply_to_id,
        ));

        assert_eq!(GearBank::<Test>::account_total(&USER_1), 0);
        assert_eq!(GearBank::<Test>::account_total(&USER_2), 0);

        let expected_claimer_balance = claimer_balance + value_sent;
        assert_eq!(Balances::free_balance(USER_1), expected_claimer_balance);

        let burned_for_hold = GasPrice::gas_price(
            GasBalanceOf::<Test>::saturated_from(holding_duration)
                * CostsPerBlockOf::<Test>::mailbox(),
        );

        // In `calculate_gas_info` program start to work with page data in storage,
        // so need to take in account gas, which spent for data loading.
        let charged_for_page_load = if cfg!(feature = "lazy-pages") {
            GasPrice::gas_price(
                <Test as Config>::Schedule::get()
                    .memory_weights
                    .load_page_data
                    .ref_time(),
            )
        } else {
            0
        };

        // Gas left returns to sender from consuming of value tree while claiming.
        let expected_sender_balance =
            sender_balance + charged_for_page_load - value_sent - gas_burned - burned_for_hold;
        assert_eq!(Balances::free_balance(USER_2), expected_sender_balance);
        assert_eq!(
            Balances::free_balance(BLOCK_AUTHOR),
            block_producer_balance + burned_for_hold
        );

        System::assert_last_event(
            Event::UserMessageRead {
                id: reply_to_id,
                reason: UserMessageReadRuntimeReason::MessageClaimed.into_reason(),
            }
            .into(),
        );

        run_to_next_block(None);

        // Init + handle + auto-reply on claim
        assert_total_dequeued(3);
    })
}

#[test]
fn uninitialized_program_zero_gas() {
    use demo_init_wait::WASM_BINARY;

    init_logger();
    new_test_ext().execute_with(|| {
        System::reset_events();

        assert_ok!(Gear::upload_program(
            RuntimeOrigin::signed(USER_1),
            WASM_BINARY.to_vec(),
            vec![],
            Vec::new(),
            50_000_000_000u64,
            0u128
        ));

        let init_message_id = utils::get_last_message_id();
        let program_id = utils::get_last_program_id();

        assert!(!Gear::is_initialized(program_id));
        assert!(Gear::is_active(program_id));

        run_to_block(2, None);

        assert!(!Gear::is_initialized(program_id));
        assert!(Gear::is_active(program_id));
        assert!(WaitlistOf::<Test>::contains(&program_id, &init_message_id));

        assert_ok!(Gear::send_message(
            RuntimeOrigin::signed(1),
            program_id,
            vec![],
            0, // that triggers unreachable code atm
            0,
            false,
        ));

        run_to_block(3, None);
    })
}

#[test]
fn distributor_initialize() {
    use demo_distributor::WASM_BINARY;

    init_logger();
    new_test_ext().execute_with(|| {
        let initial_balance = Balances::free_balance(USER_1) + Balances::free_balance(BLOCK_AUTHOR);

        assert_ok!(Gear::upload_program(
            RuntimeOrigin::signed(USER_1),
            WASM_BINARY.to_vec(),
            DEFAULT_SALT.to_vec(),
            EMPTY_PAYLOAD.to_vec(),
            10_000_000,
            0,
        ));

        run_to_block(2, None);

        // At this point there is a message in USER_1's mailbox, however, since messages in
        // mailbox are stripped of the `gas_limit`, the respective gas tree has been consumed
        // and the value unreserved back to the original sender (USER_1)
        let final_balance = Balances::free_balance(USER_1) + Balances::free_balance(BLOCK_AUTHOR);

        assert_eq!(initial_balance, final_balance);
    });
}

#[test]
fn distributor_distribute() {
    use demo_distributor::{Request, WASM_BINARY};

    init_logger();
    new_test_ext().execute_with(|| {
        let initial_balance = Balances::free_balance(USER_1) + Balances::free_balance(BLOCK_AUTHOR);

        // Initial value in all gas trees is 0
        assert_eq!(GasHandlerOf::<Test>::total_supply(), 0);

        let program_id = generate_program_id(WASM_BINARY, DEFAULT_SALT);

        assert_ok!(Gear::upload_program(
            RuntimeOrigin::signed(USER_1),
            WASM_BINARY.to_vec(),
            DEFAULT_SALT.to_vec(),
            EMPTY_PAYLOAD.to_vec(),
            10_000_000_000,
            0,
        ));

        run_to_block(2, None);

        assert_ok!(Gear::send_message(
            RuntimeOrigin::signed(USER_1),
            program_id,
            Request::Receive(10).encode(),
            30_000_000_000,
            0,
            false,
        ));

        run_to_block(3, None);

        // We sent two messages to user
        assert_eq!(utils::user_messages_sent(), (2, 0));

        // Despite some messages are still in the mailbox all gas locked in value trees
        // has been refunded to the sender so the free balances should add up
        let final_balance = Balances::free_balance(USER_1) + Balances::free_balance(BLOCK_AUTHOR);

        assert_eq!(initial_balance, final_balance);

        // All gas cancelled out in the end
        assert!(GasHandlerOf::<Test>::total_supply().is_zero());
    });
}

#[test]
fn test_code_submission_pass() {
    init_logger();
    new_test_ext().execute_with(|| {
        let code = ProgramCodeKind::Default.to_bytes();
        let code_hash = generate_code_hash(&code).into();
        let code_id = CodeId::from_origin(code_hash);

        assert_ok!(Gear::upload_code(
            RuntimeOrigin::signed(USER_1),
            code.clone()
        ));

        let saved_code = <Test as Config>::CodeStorage::get_code(code_id);

        let schedule = <Test as Config>::Schedule::get();
        let code = Code::try_new(
            code,
            schedule.instruction_weights.version,
            |module| schedule.rules(module),
            schedule.limits.stack_height,
        )
        .expect("Error creating Code");
        assert_eq!(saved_code.unwrap().code(), code.code());

        let expected_meta = Some(common::CodeMetadata::new(USER_1.into_origin(), 1));
        let actual_meta = <Test as Config>::CodeStorage::get_metadata(code_id);
        assert_eq!(expected_meta, actual_meta);

        // TODO: replace this temporary (`None`) value
        // for expiration block number with properly
        // calculated one (issues #646 and #969).
        System::assert_last_event(
            Event::CodeChanged {
                id: code_id,
                change: CodeChangeKind::Active { expiration: None },
            }
            .into(),
        );
    })
}

#[test]
fn test_same_code_submission_fails() {
    init_logger();
    new_test_ext().execute_with(|| {
        let code = ProgramCodeKind::Default.to_bytes();

        assert_ok!(Gear::upload_code(
            RuntimeOrigin::signed(USER_1),
            code.clone()
        ),);
        // Trying to set the same code twice.
        assert_noop!(
            Gear::upload_code(RuntimeOrigin::signed(USER_1), code.clone()),
            Error::<Test>::CodeAlreadyExists,
        );
        // Trying the same from another origin
        assert_noop!(
            Gear::upload_code(RuntimeOrigin::signed(USER_2), code),
            Error::<Test>::CodeAlreadyExists,
        );
    })
}

#[test]
fn test_code_is_not_submitted_twice_after_program_submission() {
    init_logger();
    new_test_ext().execute_with(|| {
        let code = ProgramCodeKind::Default.to_bytes();
        let code_id = generate_code_hash(&code).into();

        // First submit program, which will set code and metadata
        assert_ok!(Gear::upload_program(
            RuntimeOrigin::signed(USER_1),
            code.clone(),
            DEFAULT_SALT.to_vec(),
            EMPTY_PAYLOAD.to_vec(),
            DEFAULT_GAS_LIMIT,
            0
        ));

        // TODO: replace this temporary (`None`) value
        // for expiration block number with properly
        // calculated one (issues #646 and #969).
        System::assert_has_event(
            Event::CodeChanged {
                id: code_id,
                change: CodeChangeKind::Active { expiration: None },
            }
            .into(),
        );
        assert!(<Test as Config>::CodeStorage::exists(code_id));

        // Trying to set the same code twice.
        assert_noop!(
            Gear::upload_code(RuntimeOrigin::signed(USER_2), code),
            Error::<Test>::CodeAlreadyExists,
        );
    })
}

#[test]
fn test_code_is_not_reset_within_program_submission() {
    init_logger();
    new_test_ext().execute_with(|| {
        let code = ProgramCodeKind::Default.to_bytes();
        let code_hash = generate_code_hash(&code).into();
        let code_id = CodeId::from_origin(code_hash);

        // First submit code
        assert_ok!(Gear::upload_code(
            RuntimeOrigin::signed(USER_1),
            code.clone()
        ));
        let expected_code_saved_events = 1;
        let expected_meta = <Test as Config>::CodeStorage::get_metadata(code_id);
        assert!(expected_meta.is_some());

        // Submit program from another origin. Should not change meta or code.
        assert_ok!(Gear::upload_program(
            RuntimeOrigin::signed(USER_2),
            code,
            DEFAULT_SALT.to_vec(),
            EMPTY_PAYLOAD.to_vec(),
            DEFAULT_GAS_LIMIT,
            0
        ));
        let actual_meta = <Test as Config>::CodeStorage::get_metadata(code_id);
        let actual_code_saved_events = System::events()
            .iter()
            .filter(|e| {
                matches!(
                    e.event,
                    MockRuntimeEvent::Gear(Event::CodeChanged {
                        change: CodeChangeKind::Active { .. },
                        ..
                    })
                )
            })
            .count();

        assert_eq!(expected_meta, actual_meta);
        assert_eq!(expected_code_saved_events, actual_code_saved_events);
    })
}

#[test]
fn messages_to_uninitialized_program_wait() {
    use demo_init_wait::WASM_BINARY;

    init_logger();
    new_test_ext().execute_with(|| {
        System::reset_events();

        assert_ok!(Gear::upload_program(
            RuntimeOrigin::signed(1),
            WASM_BINARY.to_vec(),
            vec![],
            Vec::new(),
            50_000_000_000u64,
            0u128
        ));

        let program_id = utils::get_last_program_id();

        assert!(!Gear::is_initialized(program_id));
        assert!(Gear::is_active(program_id));

        run_to_block(2, None);

        assert!(!Gear::is_initialized(program_id));
        assert!(Gear::is_active(program_id));

        assert_ok!(Gear::send_message(
            RuntimeOrigin::signed(1),
            program_id,
            vec![],
            10_000u64,
            0u128,
            false,
        ));

        run_to_block(3, None);

        assert_eq!(
            ProgramStorageOf::<Test>::waiting_init_take_messages(program_id).len(),
            1
        );
    })
}

#[test]
fn uninitialized_program_should_accept_replies() {
    use demo_init_wait::WASM_BINARY;

    init_logger();
    new_test_ext().execute_with(|| {
        System::reset_events();

        assert_ok!(Gear::upload_program(
            RuntimeOrigin::signed(USER_1),
            WASM_BINARY.to_vec(),
            vec![],
            Vec::new(),
            10_000_000_000u64,
            0u128
        ));

        let program_id = utils::get_last_program_id();

        assert!(!Gear::is_initialized(program_id));
        assert!(Gear::is_active(program_id));

        run_to_block(2, None);

        // there should be one message for the program author
        let message_id = MailboxOf::<Test>::iter_key(USER_1)
            .next()
            .map(|(msg, _bn)| msg.id())
            .expect("Element should be");
        assert_eq!(MailboxOf::<Test>::len(&USER_1), 1);

        assert_ok!(Gear::send_reply(
            RuntimeOrigin::signed(USER_1),
            message_id,
            b"PONG".to_vec(),
            10_000_000_000u64,
            0,
            false,
        ));

        run_to_block(3, None);

        assert!(Gear::is_initialized(program_id));
    })
}

#[test]
fn defer_program_initialization() {
    use demo_init_wait::WASM_BINARY;

    init_logger();
    new_test_ext().execute_with(|| {
        System::reset_events();

        assert_ok!(Gear::upload_program(
            RuntimeOrigin::signed(USER_1),
            WASM_BINARY.to_vec(),
            vec![],
            Vec::new(),
            10_000_000_000u64,
            0u128
        ));

        let program_id = utils::get_last_program_id();

        run_to_block(2, None);

        let message_id = MailboxOf::<Test>::iter_key(USER_1)
            .next()
            .map(|(msg, _bn)| msg.id())
            .expect("Element should be");

        assert_ok!(Gear::send_reply(
            RuntimeOrigin::signed(USER_1),
            message_id,
            b"PONG".to_vec(),
            10_000_000_000u64,
            0,
            false,
        ));

        run_to_block(3, None);

        assert_ok!(Gear::send_message(
            RuntimeOrigin::signed(USER_1),
            program_id,
            vec![],
            10_000_000_000u64,
            0u128,
            false,
        ));

        run_to_block(4, None);

        assert!(MailboxOf::<Test>::is_empty(&USER_1));
        assert_eq!(
            maybe_last_message(USER_1)
                .expect("Event should be")
                .payload_bytes(),
            b"Hello, world!".encode()
        );
    })
}

#[test]
fn wake_messages_after_program_inited() {
    use demo_init_wait::WASM_BINARY;

    init_logger();
    new_test_ext().execute_with(|| {
        System::reset_events();

        assert_ok!(Gear::upload_program(
            RuntimeOrigin::signed(USER_1),
            WASM_BINARY.to_vec(),
            vec![],
            Vec::new(),
            10_000_000_000u64,
            0u128
        ));

        let program_id = utils::get_last_program_id();

        run_to_block(2, None);

        // While program is not inited all messages addressed to it are waiting.
        // There could be dozens of them.
        let n = 10;
        for _ in 0..n {
            assert_ok!(Gear::send_message(
                RuntimeOrigin::signed(USER_3),
                program_id,
                vec![],
                5_000_000_000u64,
                0u128,
                false,
            ));
        }

        run_to_block(3, None);

        let message_id = MailboxOf::<Test>::iter_key(USER_1)
            .next()
            .map(|(msg, _bn)| msg.id())
            .expect("Element should be");

        assert_ok!(Gear::send_reply(
            RuntimeOrigin::signed(USER_1),
            message_id,
            b"PONG".to_vec(),
            20_000_000_000u64,
            0,
            false,
        ));

        run_to_block(20, None);

        let actual_n = System::events()
            .into_iter()
            .filter_map(|e| match e.event {
                MockRuntimeEvent::Gear(Event::UserMessageSent { message, .. })
                    if message.destination().into_origin() == USER_3.into_origin() =>
                {
                    assert_eq!(message.payload_bytes().to_vec(), b"Hello, world!".encode());
                    Some(())
                }
                _ => None,
            })
            .count();

        assert_eq!(actual_n, n);
    })
}

#[test]
fn test_different_waits_success() {
    use demo_waiter::{Command, WaitSubcommand, WASM_BINARY};

    init_logger();
    new_test_ext().execute_with(|| {
        assert_ok!(Gear::upload_program(
            RuntimeOrigin::signed(USER_1),
            WASM_BINARY.to_vec(),
            DEFAULT_SALT.to_vec(),
            EMPTY_PAYLOAD.to_vec(),
            100_000_000u64,
            0u128
        ));

        let program_id = get_last_program_id();

        run_to_next_block(None);

        assert!(Gear::is_active(program_id));

        let reserve_gas = CostsPerBlockOf::<Test>::reserve_for()
            .saturated_into::<u64>()
            .saturating_mul(CostsPerBlockOf::<Test>::waitlist());

        let duration_gas = |duration: u32| {
            duration
                .saturated_into::<u64>()
                .saturating_mul(CostsPerBlockOf::<Test>::waitlist())
        };

        let expiration = |duration: u32| -> BlockNumberFor<Test> {
            Gear::block_number().saturating_add(duration.unique_saturated_into())
        };

        let system_reservation = demo_waiter::system_reserve();

        // Command::Wait case.
        let payload = Command::Wait(WaitSubcommand::Wait).encode();
        let duration = 5;
        let wl_gas = duration_gas(duration) + reserve_gas;
        let value = 0;

        let gas_info = Gear::calculate_gas_info(
            USER_1.into_origin(),
            HandleKind::Handle(program_id),
            payload.clone(),
            value,
            false,
            true,
        )
        .expect("calculate_gas_info failed");

        assert!(gas_info.waited);

        assert_ok!(Gear::send_message(
            RuntimeOrigin::signed(USER_1),
            program_id,
            payload,
            gas_info.burned + wl_gas + system_reservation,
            value,
            false,
        ));

        let wait_success = get_last_message_id();

        run_to_next_block(None);

        assert_eq!(get_waitlist_expiration(wait_success), expiration(duration));

        // Command::WaitFor case.
        let duration = 5;
        let payload = Command::Wait(WaitSubcommand::WaitFor(duration)).encode();
        let wl_gas = duration_gas(duration) + reserve_gas + 100_000_000;
        let value = 0;

        let gas_info = Gear::calculate_gas_info(
            USER_1.into_origin(),
            HandleKind::Handle(program_id),
            payload.clone(),
            value,
            false,
            true,
        )
        .expect("calculate_gas_info failed");

        assert!(gas_info.waited);

        assert_ok!(Gear::send_message(
            RuntimeOrigin::signed(USER_1),
            program_id,
            payload,
            gas_info.burned + wl_gas + system_reservation,
            value,
            false,
        ));

        let wait_for_success = get_last_message_id();

        run_to_next_block(None);

        assert_eq!(
            get_waitlist_expiration(wait_for_success),
            expiration(duration)
        );

        // Command::WaitUpTo case.
        let duration = 5;
        let payload = Command::Wait(WaitSubcommand::WaitUpTo(duration)).encode();
        let wl_gas = duration_gas(duration) + reserve_gas + 100_000_000;
        let value = 0;

        let gas_info = Gear::calculate_gas_info(
            USER_1.into_origin(),
            HandleKind::Handle(program_id),
            payload.clone(),
            value,
            false,
            true,
        )
        .expect("calculate_gas_info failed");

        assert!(gas_info.waited);

        assert_ok!(Gear::send_message(
            RuntimeOrigin::signed(USER_1),
            program_id,
            payload,
            gas_info.burned + wl_gas + system_reservation,
            value,
            false,
        ));

        let wait_up_to_success = get_last_message_id();

        run_to_next_block(None);

        assert_eq!(
            get_waitlist_expiration(wait_up_to_success),
            expiration(duration)
        );
    });
}

#[test]
fn test_different_waits_fail() {
    use demo_waiter::{Command, WaitSubcommand, WASM_BINARY};

    init_logger();
    new_test_ext().execute_with(|| {
        assert_ok!(Gear::upload_program(
            RuntimeOrigin::signed(USER_1),
            WASM_BINARY.to_vec(),
            DEFAULT_SALT.to_vec(),
            EMPTY_PAYLOAD.to_vec(),
            100_000_000u64,
            0u128
        ));

        let program_id = get_last_program_id();

        run_to_next_block(None);

        assert!(Gear::is_active(program_id));

        let system_reservation = demo_waiter::system_reserve();

        // Command::Wait case no gas.
        let payload = Command::Wait(WaitSubcommand::Wait).encode();
        let wl_gas = 0;
        let value = 0;

        let gas_info = Gear::calculate_gas_info(
            USER_1.into_origin(),
            HandleKind::Handle(program_id),
            payload.clone(),
            value,
            false,
            true,
        )
        .expect("calculate_gas_info failed");

        assert!(gas_info.waited);

        assert_ok!(Gear::send_message(
            RuntimeOrigin::signed(USER_1),
            program_id,
            payload,
            gas_info.burned + wl_gas + system_reservation,
            value,
            false,
        ));

        let wait_gas = get_last_message_id();

        run_to_next_block(None);

        assert_failed(
            wait_gas,
            ActorExecutionErrorReplyReason::Trap(TrapExplanation::UnrecoverableExt(
                UnrecoverableExtError::Execution(UnrecoverableExecutionError::NotEnoughGas),
            )),
        );

        // Command::WaitFor case no gas.
        let payload = Command::Wait(WaitSubcommand::WaitFor(10)).encode();
        let wl_gas = 0;
        let value = 0;

        let gas_info = Gear::calculate_gas_info(
            USER_1.into_origin(),
            HandleKind::Handle(program_id),
            payload.clone(),
            value,
            false,
            true,
        )
        .expect("calculate_gas_info failed");

        assert!(gas_info.waited);

        assert_ok!(Gear::send_message(
            RuntimeOrigin::signed(USER_1),
            program_id,
            payload,
            gas_info.burned + wl_gas + system_reservation,
            value,
            false,
        ));

        let wait_for_gas = get_last_message_id();

        run_to_next_block(None);

        assert_failed(
            wait_for_gas,
            ActorExecutionErrorReplyReason::Trap(TrapExplanation::UnrecoverableExt(
                UnrecoverableExtError::Execution(UnrecoverableExecutionError::NotEnoughGas),
            )),
        );

        // Command::WaitUpTo case no gas.
        let payload = Command::Wait(WaitSubcommand::WaitUpTo(10)).encode();
        let wl_gas = 0;
        let value = 0;

        let gas_info = Gear::calculate_gas_info(
            USER_1.into_origin(),
            HandleKind::Handle(program_id),
            payload.clone(),
            value,
            false,
            true,
        )
        .expect("calculate_gas_info failed");

        assert!(gas_info.waited);

        assert_ok!(Gear::send_message(
            RuntimeOrigin::signed(USER_1),
            program_id,
            payload,
            gas_info.burned + wl_gas + system_reservation,
            value,
            false,
        ));

        let wait_up_to_gas = get_last_message_id();

        run_to_next_block(None);

        assert_failed(
            wait_up_to_gas,
            ActorExecutionErrorReplyReason::Trap(TrapExplanation::UnrecoverableExt(
                UnrecoverableExtError::Execution(UnrecoverableExecutionError::NotEnoughGas),
            )),
        );

        // Command::WaitFor case invalid argument.
        let payload = Command::Wait(WaitSubcommand::WaitFor(0)).encode();
        let wl_gas = 10_000;
        let value = 0;

        let gas_info = Gear::calculate_gas_info(
            USER_1.into_origin(),
            HandleKind::Handle(program_id),
            // Hack to avoid calculating gas info fail.
            Command::Wait(WaitSubcommand::WaitFor(1)).encode(),
            value,
            false,
            true,
        )
        .expect("calculate_gas_info failed");

        assert!(gas_info.waited);

        assert_ok!(Gear::send_message(
            RuntimeOrigin::signed(USER_1),
            program_id,
            payload,
            gas_info.burned + wl_gas + system_reservation,
            value,
            false,
        ));

        let wait_for_arg = get_last_message_id();

        run_to_next_block(None);

        assert_failed(
            wait_for_arg,
            ActorExecutionErrorReplyReason::Trap(TrapExplanation::UnrecoverableExt(
                UnrecoverableExtError::Wait(UnrecoverableWaitError::ZeroDuration),
            )),
        );

        // Command::WaitUpTo case invalid argument.
        let payload = Command::Wait(WaitSubcommand::WaitUpTo(0)).encode();
        let wl_gas = 10_000;
        let value = 0;

        let gas_info = Gear::calculate_gas_info(
            USER_1.into_origin(),
            HandleKind::Handle(program_id),
            // Hack to avoid calculating gas info fail.
            Command::Wait(WaitSubcommand::WaitUpTo(1)).encode(),
            value,
            false,
            true,
        )
        .expect("calculate_gas_info failed");

        assert!(gas_info.waited);

        assert_ok!(Gear::send_message(
            RuntimeOrigin::signed(USER_1),
            program_id,
            payload,
            gas_info.burned + wl_gas + system_reservation,
            value,
            false,
        ));

        let wait_up_to_arg = get_last_message_id();

        run_to_next_block(None);

        assert_failed(
            wait_up_to_arg,
            ActorExecutionErrorReplyReason::Trap(TrapExplanation::UnrecoverableExt(
                UnrecoverableExtError::Wait(UnrecoverableWaitError::ZeroDuration),
            )),
        );
    });
}

#[test]
fn wait_after_reply() {
    use demo_waiter::{Command, WaitSubcommand, WASM_BINARY};

    let test = |subcommand: WaitSubcommand| {
        new_test_ext().execute_with(|| {
            log::debug!("{subcommand:?}");

            assert_ok!(Gear::upload_program(
                RuntimeOrigin::signed(USER_1),
                WASM_BINARY.to_vec(),
                DEFAULT_SALT.to_vec(),
                EMPTY_PAYLOAD.to_vec(),
                100_000_000u64,
                0u128
            ));

            let program_id = get_last_program_id();

            run_to_next_block(None);
            assert!(Gear::is_active(program_id));

            assert_ok!(Gear::send_message(
                RuntimeOrigin::signed(USER_1),
                program_id,
                Command::ReplyAndWait(subcommand).encode(),
                BlockGasLimitOf::<Test>::get(),
                0,
                false,
            ));

            let message_id = utils::get_last_message_id();

            run_to_next_block(None);
            assert_failed(
                message_id,
                ActorExecutionErrorReplyReason::Trap(TrapExplanation::UnrecoverableExt(
                    UnrecoverableExtError::Wait(UnrecoverableWaitError::WaitAfterReply),
                )),
            );
        });
    };

    init_logger();
    test(WaitSubcommand::Wait);
    test(WaitSubcommand::WaitFor(15));
    test(WaitSubcommand::WaitUpTo(15));
}

// TODO:
//
// introduce new tests for this in #1485
#[test]
fn test_requeue_after_wait_for_timeout() {
    use demo_waiter::{Command, WASM_BINARY};

    init_logger();
    new_test_ext().execute_with(|| {
        assert_ok!(Gear::upload_program(
            RuntimeOrigin::signed(USER_1),
            WASM_BINARY.to_vec(),
            DEFAULT_SALT.to_vec(),
            EMPTY_PAYLOAD.to_vec(),
            100_000_000u64,
            0u128
        ));

        let program_id = get_last_program_id();

        run_to_next_block(None);

        let duration = 10;
        let payload = Command::SendAndWaitFor(duration, USER_1.into()).encode();
        assert_ok!(Gear::send_message(
            RuntimeOrigin::signed(USER_1),
            program_id,
            payload,
            30_000_000_000,
            0,
            false,
        ));

        // Fast forward blocks.
        let message_id = get_last_message_id();
        run_to_next_block(None);
        let now = System::block_number();

        System::set_block_number(duration + now - 1);
        Gear::set_block_number(duration + now - 1);

        // Clean previous events and mailbox.
        System::reset_events();
        MailboxOf::<Test>::clear();
        run_to_next_block(None);

        // `MessageWoken` dispatched.
        System::assert_has_event(MockRuntimeEvent::Gear(Event::MessageWoken {
            id: message_id,
            reason: Reason::Runtime(MessageWokenRuntimeReason::WakeCalled),
        }));

        // Message waited again.
        System::assert_has_event(MockRuntimeEvent::Gear(Event::MessageWaited {
            id: message_id,
            origin: None,
            reason: Reason::Runtime(MessageWaitedRuntimeReason::WaitForCalled),
            expiration: 23,
        }));

        // Message processed.
        assert_eq!(get_last_mail(USER_1).payload_bytes(), b"ping");
    })
}

#[test]
fn test_sending_waits() {
    use demo_waiter::{Command, WASM_BINARY};

    init_logger();
    new_test_ext().execute_with(|| {
        // utils
        let expiration = |duration: u32| -> BlockNumberFor<Test> {
            System::block_number().saturating_add(duration.unique_saturated_into())
        };

        // upload program
        assert_ok!(Gear::upload_program(
            RuntimeOrigin::signed(USER_1),
            WASM_BINARY.to_vec(),
            DEFAULT_SALT.to_vec(),
            EMPTY_PAYLOAD.to_vec(),
            20_000_000_000u64,
            0u128
        ));

        let program_id = get_last_program_id();

        run_to_next_block(None);

        // Case 1 - `Command::SendFor`
        //
        // Send message and then wait_for.
        let duration = 5;
        let payload = Command::SendFor(USER_1.into(), duration).encode();

        assert_ok!(Gear::send_message(
            RuntimeOrigin::signed(USER_1),
            program_id,
            payload,
            25_000_000_000,
            0,
            false,
        ));

        let wait_for = get_last_message_id();
        run_to_next_block(None);

        assert_eq!(get_waitlist_expiration(wait_for), expiration(duration));

        // Case 2 - `Command::SendUpTo`
        //
        // Send message and then wait_up_to.
        let duration = 10;
        let payload = Command::SendUpTo(USER_1.into(), duration).encode();
        assert_ok!(Gear::send_message(
            RuntimeOrigin::signed(USER_1),
            program_id,
            payload,
            25_000_000_000,
            0,
            false,
        ));

        let wait_no_more = get_last_message_id();
        run_to_next_block(None);

        assert_eq!(get_waitlist_expiration(wait_no_more), expiration(duration));

        // Case 3 - `Command::SendUpToWait`
        //
        // Send message and then wait no_more, wake, wait no_more again.
        let duration = 10;
        let payload = Command::SendUpToWait(USER_2.into(), duration).encode();
        assert_ok!(Gear::send_message(
            RuntimeOrigin::signed(USER_1),
            program_id,
            payload,
            30_000_000_000,
            0,
            false,
        ));

        let wait_wait = get_last_message_id();
        run_to_next_block(None);
        assert_eq!(get_waitlist_expiration(wait_wait), expiration(duration));

        let reply_to_id = MailboxOf::<Test>::iter_key(USER_2)
            .next()
            .map(|(msg, _bn)| msg.id())
            .expect("Element should be");

        // wake `wait_wait`
        assert_ok!(Gear::send_reply(
            RuntimeOrigin::signed(USER_2),
            reply_to_id,
            vec![],
            10_000_000_000,
            0,
            false,
        ));

        run_to_next_block(None);

        assert_eq!(
            get_waitlist_expiration(wait_wait),
            expiration(demo_waiter::default_wait_up_to_duration())
        );
    });
}

#[test]
fn test_wait_timeout() {
    use demo_wait_timeout::{Command, WASM_BINARY};

    init_logger();
    new_test_ext().execute_with(|| {
        // upload program
        assert_ok!(Gear::upload_program(
            RuntimeOrigin::signed(USER_1),
            WASM_BINARY.to_vec(),
            DEFAULT_SALT.to_vec(),
            EMPTY_PAYLOAD.to_vec(),
            10_000_000u64,
            0u128
        ));

        let program_id = get_last_program_id();
        run_to_next_block(None);

        // `Command::SendTimeout`
        //
        // Emits error when locks are timeout
        let duration = 10;
        let payload = Command::SendTimeout(USER_1.into(), duration).encode();
        assert_ok!(Gear::send_message(
            RuntimeOrigin::signed(USER_1),
            program_id,
            payload,
            30_000_000_000,
            0,
            false,
        ));

        run_to_next_block(None);
        let now = System::block_number();
        let target = duration + now - 1;

        // Try waking the processed message.
        assert_ok!(Gear::send_message(
            RuntimeOrigin::signed(USER_1),
            program_id,
            Command::Wake.encode(),
            10_000_000,
            0,
            false,
        ));

        run_to_next_block(None);
        System::set_block_number(target);
        Gear::set_block_number(target);
        System::reset_events();
        run_to_next_block(None);

        // Timeout still works.
        assert!(MailboxOf::<Test>::iter_key(USER_1)
            .any(|(msg, _bn)| msg.payload_bytes().to_vec() == b"timeout"));
    })
}

#[test]
fn test_join_wait_timeout() {
    use demo_wait_timeout::{Command, WASM_BINARY};

    init_logger();
    new_test_ext().execute_with(|| {
        assert_ok!(Gear::upload_program(
            RuntimeOrigin::signed(USER_1),
            WASM_BINARY.to_vec(),
            DEFAULT_SALT.to_vec(),
            EMPTY_PAYLOAD.to_vec(),
            10_000_000u64,
            0u128
        ));

        let program_id = get_last_program_id();
        run_to_next_block(None);

        // Join two waited messages, futures complete at
        // the same time when both of them are finished.
        let duration_a = 5;
        let duration_b = 10;
        let payload = Command::JoinTimeout(USER_1.into(), duration_a, duration_b).encode();
        assert_ok!(Gear::send_message(
            RuntimeOrigin::signed(USER_1),
            program_id,
            payload,
            30_000_000_000,
            0,
            false,
        ));

        run_to_next_block(None);

        // Run to each of the targets and check if we can get the timeout result.
        let now = System::block_number();
        let targets = [duration_a, duration_b].map(|target| target + now - 1);
        let run_to_target = |target: BlockNumber| {
            System::set_block_number(target);
            Gear::set_block_number(target);
            run_to_next_block(None);
        };

        // Run to the end of the first duration.
        //
        // The timeout message has not been triggered yet.
        run_to_target(targets[0]);
        assert!(!MailboxOf::<Test>::iter_key(USER_1)
            .any(|(msg, _bn)| msg.payload_bytes().to_vec() == b"timeout"));

        // Run to the end of the second duration.
        //
        // The timeout message has been triggered.
        run_to_target(targets[1]);
        assert!(MailboxOf::<Test>::iter_key(USER_1)
            .any(|(msg, _bn)| msg.payload_bytes().to_vec() == b"timeout"));
    })
}

#[test]
fn test_select_wait_timeout() {
    use demo_wait_timeout::{Command, WASM_BINARY};

    init_logger();
    new_test_ext().execute_with(|| {
        assert_ok!(Gear::upload_program(
            RuntimeOrigin::signed(USER_1),
            WASM_BINARY.to_vec(),
            DEFAULT_SALT.to_vec(),
            EMPTY_PAYLOAD.to_vec(),
            10_000_000u64,
            0u128
        ));

        let program_id = get_last_program_id();
        run_to_next_block(None);

        // Select from two waited messages, futures complete at
        // the same time when one of them getting failed.
        let duration_a = 5;
        let duration_b = 10;
        let payload = Command::SelectTimeout(USER_1.into(), duration_a, duration_b).encode();
        assert_ok!(Gear::send_message(
            RuntimeOrigin::signed(USER_1),
            program_id,
            payload,
            30_000_000_000,
            0,
            false,
        ));

        run_to_next_block(None);

        // Run to the end of the first duration.
        //
        // The timeout message has been triggered.
        let now = System::block_number();
        let target = duration_a + now - 1;
        System::set_block_number(target);
        Gear::set_block_number(target);
        run_to_next_block(None);

        assert!(MailboxOf::<Test>::iter_key(USER_1)
            .any(|(msg, _bn)| msg.payload_bytes().to_vec() == b"timeout"));
    })
}

#[test]
fn test_wait_lost() {
    use demo_wait_timeout::{Command, WASM_BINARY};

    init_logger();
    new_test_ext().execute_with(|| {
        assert_ok!(Gear::upload_program(
            RuntimeOrigin::signed(USER_1),
            WASM_BINARY.to_vec(),
            DEFAULT_SALT.to_vec(),
            EMPTY_PAYLOAD.to_vec(),
            10_000_000u64,
            0u128
        ));

        let program_id = get_last_program_id();
        run_to_next_block(None);

        let duration_a = 5;
        let duration_b = 10;
        let payload = Command::WaitLost(USER_1.into()).encode();
        assert_ok!(Gear::send_message(
            RuntimeOrigin::signed(USER_1),
            program_id,
            payload,
            30_000_000_000,
            0,
            false,
        ));

        run_to_next_block(None);

        assert!(MailboxOf::<Test>::iter_key(USER_1).any(|(msg, _bn)| {
            if msg.payload_bytes() == b"ping" {
                assert_ok!(Gear::send_reply(
                    RuntimeOrigin::signed(USER_1),
                    msg.id(),
                    b"ping".to_vec(),
                    100_000_000,
                    0,
                    false,
                ));

                true
            } else {
                false
            }
        }));

        let now = System::block_number();
        let targets = [duration_a, duration_b].map(|target| target + now - 1);
        let run_to_target = |target: BlockNumber| {
            System::set_block_number(target);
            Gear::set_block_number(target);
            run_to_next_block(None);
        };

        // Run to the end of the first duration.
        //
        // The timeout message has been triggered.
        run_to_target(targets[0]);
        assert!(!MailboxOf::<Test>::iter_key(USER_1)
            .any(|(msg, _bn)| msg.payload_bytes() == b"unreachable"));

        // Run to the end of the second duration.
        //
        // The timeout message has been triggered.
        run_to_target(targets[1]);
        assert!(
            MailboxOf::<Test>::iter_key(USER_1).any(|(msg, _bn)| msg.payload_bytes() == b"timeout")
        );
        assert!(MailboxOf::<Test>::iter_key(USER_1)
            .any(|(msg, _bn)| msg.payload_bytes() == b"timeout2"));
        assert!(
            MailboxOf::<Test>::iter_key(USER_1).any(|(msg, _bn)| msg.payload_bytes() == b"success")
        );
    })
}

#[test]
fn test_message_processing_for_non_existing_destination() {
    init_logger();
    new_test_ext().execute_with(|| {
        let program_id =
            upload_program_default(USER_1, ProgramCodeKind::GreedyInit).expect("Failed to init");
        let code_hash =
            generate_code_hash(ProgramCodeKind::GreedyInit.to_bytes().as_slice()).into();
        let user_balance_before = Balances::free_balance(USER_1);

        // After running, first message will end up with init failure, so destination address won't exist.
        // However, message to that non existing address will be in message queue. So, we test that this message is not executed.
        assert_ok!(Gear::send_message(
            RuntimeOrigin::signed(USER_1),
            program_id,
            EMPTY_PAYLOAD.to_vec(),
            10_000,
            1_000,
            false,
        ));

        let skipped_message_id = get_last_message_id();
        assert!(MailboxOf::<Test>::is_empty(&USER_1));

        run_to_block(2, None);

        assert_not_executed(skipped_message_id);

        // some funds may be unreserved after processing init-message
        assert!(user_balance_before <= Balances::free_balance(USER_1));

        assert!(!Gear::is_active(program_id));
        assert!(<Test as Config>::CodeStorage::exists(code_hash));
    })
}

#[test]
fn exit_locking_funds() {
    use demo_constructor::{Calls, Scheme};

    init_logger();
    new_test_ext().execute_with(|| {
        let (_init_mid, program_id) = init_constructor(Scheme::empty());

        let user_2_balance = Balances::free_balance(USER_2);

        assert!(Gear::is_initialized(program_id));

        assert_balance(program_id, 0u128, 0u128);

        let value = 1_000;

        let calls = Calls::builder().send_value(program_id.into_bytes(), [], value);
        assert_ok!(Gear::send_message(
            RuntimeOrigin::signed(USER_1),
            program_id,
            calls.encode(),
            10_000_000_000,
            value,
            false,
        ));
        let message_1 = utils::get_last_message_id();

        let calls = Calls::builder().exit(<[u8; 32]>::from(USER_2.into_origin()));
        assert_ok!(Gear::send_message(
            RuntimeOrigin::signed(USER_1),
            program_id,
            calls.encode(),
            10_000_000_000,
            0,
            false,
        ));
        let message_2 = utils::get_last_message_id();

        run_to_next_block(None);

        assert_succeed(message_1);
        assert_succeed(message_2);

        assert_balance(USER_2, user_2_balance + value, 0u128);
        assert_balance(program_id, 0u128, 0u128);
    });
}

#[test]
fn terminated_locking_funds() {
    use demo_init_fail_sender::WASM_BINARY;

    init_logger();
    new_test_ext().execute_with(|| {
        let GasInfo {
            min_limit: gas_spent_init,
            waited: init_waited,
            ..
        } = Gear::calculate_gas_info(
            USER_1.into_origin(),
            HandleKind::Init(WASM_BINARY.to_vec()),
            USER_3.into_origin().encode(),
            5_000,
            true,
            true,
        )
        .expect("calculate_gas_info failed");

        assert!(init_waited);

        assert_ok!(Gear::upload_code(
            RuntimeOrigin::signed(USER_1),
            WASM_BINARY.to_vec(),
        ));

        let schedule = Schedule::<Test>::default();
        let code_id = get_last_code_id();
        let code = <Test as Config>::CodeStorage::get_code(code_id)
            .expect("code should be in the storage");
        let code_length = code.code().len();
        let read_cost = DbWeightOf::<Test>::get().reads(1).ref_time();
        let module_instantiation =
            schedule.module_instantiation_per_byte.ref_time() * code_length as u64;
        let system_reservation = demo_init_fail_sender::system_reserve();
        let reply_duration = demo_init_fail_sender::reply_duration();
        let gas_for_code_len = read_cost;

        // Value which must be returned to `USER1` after init message processing complete.
        let prog_free = 4000u128;
        // Reserved value, which is sent to user in init and then we wait for reply from user.
        let prog_reserve = 1000u128;

        let locked_gas_to_wl = CostsPerBlockOf::<Test>::waitlist()
            * GasBalanceOf::<Test>::saturated_from(
                reply_duration + CostsPerBlockOf::<Test>::reserve_for(),
            );
        let gas_spent_in_wl = CostsPerBlockOf::<Test>::waitlist();
        // Value, which will be returned to init message after wake.
        let returned_from_wait_list =
            <Test as Config>::GasPrice::gas_price(locked_gas_to_wl - gas_spent_in_wl);

        // Value, which will be returned to `USER1` after init message processing complete.
        let returned_from_system_reservation =
            <Test as Config>::GasPrice::gas_price(system_reservation);

        // Additional gas for loading resources on next wake up.
        // Must be exactly equal to gas, which we must pre-charge for program execution.
        let gas_for_second_init_execution = core_processor::calculate_gas_for_program(read_cost, 0)
            + gas_for_code_len
            + core_processor::calculate_gas_for_code(
                read_cost,
                <Test as Config>::Schedule::get()
                    .db_read_per_byte
                    .ref_time(),
                code_length as u64,
            )
            + module_instantiation
            + <Test as Config>::Schedule::get()
                .memory_weights
                .static_page
                .ref_time()
                * code.static_pages().raw() as u64;

        // Because we set gas for init message second execution only for resources loading, then
        // after execution system reserved gas and sended value and price for wait list must be returned
        // to user. This is because contract will stop his execution on first wasm block, because of gas
        // limit exceeded. So, gas counter will be equal to amount of returned from wait list gas in handle reply.
        let expected_balance_difference =
            prog_free + returned_from_wait_list + returned_from_system_reservation;

        assert_ok!(Gear::create_program(
            RuntimeOrigin::signed(USER_1),
            code_id,
            DEFAULT_SALT.to_vec(),
            USER_3.into_origin().encode(),
            gas_spent_init + gas_for_second_init_execution,
            5_000u128
        ));

        let program_id = get_last_program_id();
        let message_id = get_last_message_id();

        run_to_next_block(None);

        assert!(Gear::is_active(program_id));
        assert_balance(program_id, prog_free, prog_reserve);

        let (_message_with_value, interval) = MailboxOf::<Test>::iter_key(USER_3)
            .next()
            .map(|(msg, interval)| (msg.id(), interval))
            .expect("Element should be");

        let message_to_reply = MailboxOf::<Test>::iter_key(USER_1)
            .next()
            .map(|(msg, _)| msg.id())
            .expect("Element should be");

        let GasInfo {
            min_limit: gas_spent_reply,
            ..
        } = Gear::calculate_gas_info(
            USER_1.into_origin(),
            HandleKind::Reply(
                message_to_reply,
                ReplyCode::Success(SuccessReplyReason::Manual),
            ),
            EMPTY_PAYLOAD.to_vec(),
            0,
            true,
            true,
        )
        .expect("calculate_gas_info failed");

        assert_ok!(Gear::send_reply(
            RuntimeOrigin::signed(USER_1),
            message_to_reply,
            EMPTY_PAYLOAD.to_vec(),
            gas_spent_reply,
            0,
            false,
        ));

        let reply_id = get_last_message_id();

        let user_1_balance = Balances::free_balance(USER_1);
        let user_3_balance = Balances::free_balance(USER_3);

        run_to_next_block(None);

        assert_succeed(reply_id);
        assert_failed(
            message_id,
            ActorExecutionErrorReplyReason::Trap(TrapExplanation::GasLimitExceeded),
        );
        assert!(Gear::is_terminated(program_id));
        assert_balance(program_id, 0u128, prog_reserve);

        let expected_balance = user_1_balance + expected_balance_difference;
        let user_1_balance = Balances::free_balance(USER_1);

        assert_eq!(user_1_balance, expected_balance);

        // Hack to fast spend blocks till expiration.
        System::set_block_number(interval.finish - 1);
        Gear::set_block_number(interval.finish - 1);

        run_to_next_block(None);

        assert!(MailboxOf::<Test>::is_empty(&USER_3));

        let extra_gas_to_mb = <Test as Config>::GasPrice::gas_price(
            CostsPerBlockOf::<Test>::mailbox()
                * GasBalanceOf::<Test>::saturated_from(CostsPerBlockOf::<Test>::reserve_for()),
        );

        assert_balance(program_id, 0u128, 0u128);
        assert_eq!(
            Balances::free_balance(USER_3),
            user_3_balance + prog_reserve
        );
        assert_eq!(
            Balances::free_balance(USER_1),
            user_1_balance + extra_gas_to_mb
        );
    });
}

#[test]
fn pause_terminated_exited_program() {
    use demo_constructor::{demo_exit_init, Calls, Scheme, WASM_BINARY};

    let test = |program_id| {
        let code_id = CodeId::generate(WASM_BINARY);
        let program = ProgramStorageOf::<Test>::get_program(program_id)
            .and_then(|p| ActiveProgram::try_from(p).ok())
            .expect("program should exist");
        let expected_block = program.expiration_block;
        assert!(TaskPoolOf::<Test>::contains(
            &expected_block,
            &ScheduledTask::PauseProgram(program_id)
        ));

        run_to_block(2, None);

        assert!(!Gear::is_active(program_id));
        assert!(!Gear::is_initialized(program_id));
        assert!(MailboxOf::<Test>::is_empty(&USER_1));
        assert!(!TaskPoolOf::<Test>::contains(
            &expected_block,
            &ScheduledTask::PauseProgram(program_id)
        ));

        // Program is not removed and can't be submitted again
        assert_noop!(
            Gear::create_program(
                RuntimeOrigin::signed(USER_1),
                code_id,
                DEFAULT_SALT.to_vec(),
                Vec::new(),
                2_000_000_000,
                0u128
            ),
            Error::<Test>::ProgramAlreadyExists,
        );
    };

    new_test_ext().execute_with(|| {
        // exit init
        let (_, exited_pid) =
            submit_constructor_with_args(USER_1, DEFAULT_SALT, demo_exit_init::scheme(false), 0);

        test(exited_pid);
    });

    new_test_ext().execute_with(|| {
        // failed in init
        let init = Calls::builder().panic("panicked in init");
        let (_, terminated_pid) = submit_constructor_with_args(
            USER_1,
            DEFAULT_SALT,
            Scheme::predefined(init, Default::default(), Default::default()),
            0,
        );

        test(terminated_pid);
    });
}

#[test]
fn test_create_program_works() {
    use demo_init_wait::WASM_BINARY;

    init_logger();

    new_test_ext().execute_with(|| {
        System::reset_events();

        let code = WASM_BINARY.to_vec();
        assert_ok!(Gear::upload_code(
            RuntimeOrigin::signed(USER_1),
            code.clone(),
        ));

        // Parse wasm code.
        let schedule = <Test as Config>::Schedule::get();
        let code = Code::try_new(
            code,
            schedule.instruction_weights.version,
            |module| schedule.rules(module),
            schedule.limits.stack_height,
        )
        .expect("Code failed to load");

        let code_id = CodeId::generate(code.raw_code());
        assert_ok!(Gear::create_program(
            RuntimeOrigin::signed(USER_1),
            code_id,
            vec![],
            Vec::new(),
            // # TODO
            //
            // Calculate the gas spent after #1242.
            10_000_000_000u64,
            0u128
        ));

        let program_id = utils::get_last_program_id();

        assert!(!Gear::is_initialized(program_id));
        assert!(Gear::is_active(program_id));

        run_to_next_block(None);

        // there should be one message for the program author
        let message_id = MailboxOf::<Test>::iter_key(USER_1)
            .next()
            .map(|(msg, _bn)| msg.id())
            .expect("Element should be");
        assert_eq!(MailboxOf::<Test>::len(&USER_1), 1);

        assert_ok!(Gear::send_reply(
            RuntimeOrigin::signed(USER_1),
            message_id,
            b"PONG".to_vec(),
            // # TODO
            //
            // Calculate the gas spent after #1242.
            10_000_000_000u64,
            0,
            false,
        ));

        run_to_next_block(None);

        assert!(Gear::is_initialized(program_id));
    })
}

#[test]
fn test_create_program_no_code_hash() {
    use demo_program_factory::{CreateProgram, WASM_BINARY as PROGRAM_FACTORY_WASM_BINARY};

    let non_constructable_wat = r#"
    (module)
    "#;

    init_logger();
    new_test_ext().execute_with(|| {
        let factory_code = PROGRAM_FACTORY_WASM_BINARY;
        let factory_id = generate_program_id(factory_code, DEFAULT_SALT);

        let valid_code_hash = generate_code_hash(ProgramCodeKind::Default.to_bytes().as_slice());
        let invalid_prog_code_kind = ProgramCodeKind::Custom(non_constructable_wat);
        let invalid_prog_code_hash =
            generate_code_hash(invalid_prog_code_kind.to_bytes().as_slice());

        // Creating factory
        assert_ok!(Gear::upload_program(
            RuntimeOrigin::signed(USER_2),
            factory_code.to_vec(),
            DEFAULT_SALT.to_vec(),
            EMPTY_PAYLOAD.to_vec(),
            50_000_000_000,
            0,
        ));

        // Try to create a program with non existing code hash
        assert_ok!(Gear::send_message(
            RuntimeOrigin::signed(USER_1),
            factory_id,
            CreateProgram::Default.encode(),
            50_000_000_000,
            0,
            false,
        ));
        run_to_block(2, None);

        // Init and dispatch messages from the contract are dequeued, but not executed
        // 2 error replies are generated, and executed (forwarded to USER_2 mailbox).
        assert_eq!(MailboxOf::<Test>::len(&USER_2), 2);
        assert_total_dequeued(4 + 2); // +2 for upload_program/send_messages
        assert_init_success(1); // 1 for submitting factory

        System::reset_events();
        MailboxOf::<Test>::clear();

        // Try to create multiple programs with non existing code hash
        assert_ok!(Gear::send_message(
            RuntimeOrigin::signed(USER_1),
            factory_id,
            CreateProgram::Custom(vec![
                (valid_code_hash, b"salt1".to_vec(), 5_000_000_000),
                (valid_code_hash, b"salt2".to_vec(), 5_000_000_000),
                (valid_code_hash, b"salt3".to_vec(), 5_000_000_000),
            ])
            .encode(),
            100_000_000_000,
            0,
            false,
        ));
        run_to_block(3, None);

        assert_eq!(MailboxOf::<Test>::len(&USER_2), 6);
        assert_total_dequeued(12 + 1);
        assert_init_success(0);

        assert_noop!(
            Gear::upload_code(
                RuntimeOrigin::signed(USER_1),
                invalid_prog_code_kind.to_bytes(),
            ),
            Error::<Test>::ProgramConstructionFailed,
        );

        System::reset_events();
        MailboxOf::<Test>::clear();

        // Try to create with invalid code hash
        assert_ok!(Gear::send_message(
            RuntimeOrigin::signed(USER_1),
            factory_id,
            CreateProgram::Custom(vec![
                (invalid_prog_code_hash, b"salt1".to_vec(), 5_000_000_000),
                (invalid_prog_code_hash, b"salt2".to_vec(), 5_000_000_000),
                (invalid_prog_code_hash, b"salt3".to_vec(), 5_000_000_000),
            ])
            .encode(),
            100_000_000_000,
            0,
            false,
        ));

        run_to_block(4, None);

        assert_eq!(MailboxOf::<Test>::len(&USER_2), 6);
        assert_total_dequeued(12 + 1);
        assert_init_success(0);
    });
}

#[test]
fn test_create_program_simple() {
    use demo_program_factory::{CreateProgram, WASM_BINARY as PROGRAM_FACTORY_WASM_BINARY};

    init_logger();
    new_test_ext().execute_with(|| {
        let factory_code = PROGRAM_FACTORY_WASM_BINARY;
        let factory_id = generate_program_id(factory_code, DEFAULT_SALT);
        let child_code = ProgramCodeKind::Default.to_bytes();
        let child_code_hash = generate_code_hash(&child_code);

        // Submit the code
        assert_ok!(Gear::upload_code(RuntimeOrigin::signed(USER_1), child_code,));

        // Creating factory
        assert_ok!(Gear::upload_program(
            RuntimeOrigin::signed(USER_2),
            factory_code.to_vec(),
            DEFAULT_SALT.to_vec(),
            EMPTY_PAYLOAD.to_vec(),
            50_000_000_000,
            0,
        ));
        run_to_block(2, None);

        // Test create one successful in init program
        assert_ok!(Gear::send_message(
            RuntimeOrigin::signed(USER_1),
            factory_id,
            CreateProgram::Default.encode(),
            50_000_000_000,
            0,
            false,
        ));
        run_to_block(3, None);

        // Test create one failing in init program
        assert_ok!(Gear::send_message(
            RuntimeOrigin::signed(USER_1),
            factory_id,
            CreateProgram::Custom(
                vec![(child_code_hash, b"some_data".to_vec(), 300_000)] // too little gas
            )
            .encode(),
            10_000_000_000,
            0,
            false,
        ));
        run_to_block(4, None);

        // First extrinsic call with successful program creation dequeues and executes init and dispatch messages
        // Second extrinsic is failing one, for each message it generates replies, which are executed (4 dequeued, 2 dispatched)
        assert_total_dequeued(6 + 3 + 2); // +3 for extrinsics +2 for auto generated replies
        assert_init_success(1 + 1); // +1 for submitting factory

        System::reset_events();

        // Create multiple successful init programs
        assert_ok!(Gear::send_message(
            RuntimeOrigin::signed(USER_1),
            factory_id,
            CreateProgram::Custom(vec![
                (child_code_hash, b"salt1".to_vec(), 200_000_000),
                (child_code_hash, b"salt2".to_vec(), 200_000_000),
            ])
            .encode(),
            50_000_000_000,
            0,
            false,
        ));
        run_to_block(5, None);

        // Create multiple successful init programs
        assert_ok!(Gear::send_message(
            RuntimeOrigin::signed(USER_1),
            factory_id,
            CreateProgram::Custom(vec![
                (child_code_hash, b"salt3".to_vec(), 300_000), // too little gas
                (child_code_hash, b"salt4".to_vec(), 300_000), // too little gas
            ])
            .encode(),
            50_000_000_000,
            0,
            false,
        ));
        run_to_block(6, None);

        assert_total_dequeued(12 + 2 + 4); // +2 for extrinsics +4 for auto generated replies
        assert_init_success(2);
    })
}

#[test]
fn test_pausing_programs_works() {
    use demo_program_factory::{CreateProgram, WASM_BINARY as PROGRAM_FACTORY_WASM_BINARY};
    init_logger();
    new_test_ext().execute_with(|| {
        let factory_code = PROGRAM_FACTORY_WASM_BINARY;
        let factory_id = generate_program_id(factory_code, DEFAULT_SALT);
        let child_code = ProgramCodeKind::Default.to_bytes();
        let child_code_hash = generate_code_hash(&child_code);
        let child_program_id = generate_program_id(&child_code, DEFAULT_SALT);

        assert_ok!(Gear::upload_code(RuntimeOrigin::signed(USER_1), child_code,));

        assert_ok!(Gear::upload_program(
            RuntimeOrigin::signed(USER_2),
            factory_code.to_vec(),
            DEFAULT_SALT.to_vec(),
            EMPTY_PAYLOAD.to_vec(),
            50_000_000_000,
            0,
        ));

        let factory_bn = System::block_number();
        run_to_next_block(None);

        assert_ok!(Gear::send_message(
            RuntimeOrigin::signed(USER_1),
            factory_id,
            CreateProgram::Custom(vec![(
                child_code_hash,
                DEFAULT_SALT.to_vec(),
                10_000_000_000
            )])
            .encode(),
            50_000_000_000,
            0,
            false,
        ));
        run_to_next_block(None);

        let child_bn = System::block_number();

        // check that program created via extrinsic is paused
        let program = ProgramStorageOf::<Test>::get_program(factory_id)
            .and_then(|p| ActiveProgram::try_from(p).ok())
            .expect("program should exist");
        let expected_block = program.expiration_block;
        assert_eq!(
            expected_block,
            factory_bn.saturating_add(RentFreePeriodOf::<Test>::get())
        );
        assert!(TaskPoolOf::<Test>::contains(
            &expected_block,
            &ScheduledTask::PauseProgram(factory_id)
        ));

        System::set_block_number(expected_block - 1);
        Gear::set_block_number(expected_block - 1);

        run_to_next_block(None);

        assert!(!ProgramStorageOf::<Test>::program_exists(factory_id));
        assert!(ProgramStorageOf::<Test>::paused_program_exists(&factory_id));
        assert!(Gear::program_exists(factory_id));

        // check that program created via syscall is paused
        let program = ProgramStorageOf::<Test>::get_program(child_program_id)
            .and_then(|p| ActiveProgram::try_from(p).ok())
            .expect("program should exist");
        let expected_block = program.expiration_block;
        assert_eq!(
            expected_block,
            child_bn.saturating_add(RentFreePeriodOf::<Test>::get())
        );
        assert!(TaskPoolOf::<Test>::contains(
            &expected_block,
            &ScheduledTask::PauseProgram(child_program_id)
        ));

        System::set_block_number(expected_block - 1);
        Gear::set_block_number(expected_block - 1);

        run_to_next_block(None);

        assert!(!ProgramStorageOf::<Test>::program_exists(child_program_id));
        assert!(ProgramStorageOf::<Test>::paused_program_exists(
            &child_program_id
        ));
        assert!(Gear::program_exists(child_program_id));
    })
}

#[test]
fn resume_session_init_works() {
    init_logger();
    new_test_ext().execute_with(|| {
        let program_id = {
            let res = upload_program_default(USER_2, ProgramCodeKind::Default);
            assert_ok!(res);
            res.expect("submit result was asserted")
        };

        run_to_next_block(None);

        assert!(!ProgramStorageOf::<Test>::paused_program_exists(
            &program_id
        ));

        // attempt to resume an active program should fail
        assert_err!(
            Gear::resume_session_init(
                RuntimeOrigin::signed(USER_1),
                program_id,
                Default::default(),
                Default::default(),
            ),
            pallet_gear_program::Error::<Test>::ProgramNotFound,
        );

        let program = ProgramStorageOf::<Test>::get_program(program_id)
            .and_then(|p| ActiveProgram::try_from(p).ok())
            .expect("program should exist");
        let expected_block = program.expiration_block;

        System::set_block_number(expected_block - 1);
        Gear::set_block_number(expected_block - 1);

        run_to_next_block(None);

        assert!(ProgramStorageOf::<Test>::paused_program_exists(&program_id));

        assert_ok!(Gear::resume_session_init(
            RuntimeOrigin::signed(USER_1),
            program_id,
            Default::default(),
            Default::default(),
        ));

        let (session_id, session_end_block, resume_program_id, _) = get_last_session();
        assert_eq!(resume_program_id, program_id);
        assert_eq!(
            session_end_block,
            Gear::block_number().saturating_add(ResumeSessionDurationOf::<Test>::get())
        );

        assert!(TaskPoolOf::<Test>::contains(
            &session_end_block,
            &ScheduledTask::RemoveResumeSession(session_id)
        ));

        // another user can start resume session
        assert_ok!(Gear::resume_session_init(
            RuntimeOrigin::signed(USER_2),
            program_id,
            Default::default(),
            Default::default(),
        ));

        let (session_id_2, ..) = get_last_session();
        assert_ne!(session_id, session_id_2);

        // user is able to start several resume sessions
        assert_ok!(Gear::resume_session_init(
            RuntimeOrigin::signed(USER_2),
            program_id,
            Default::default(),
            Default::default(),
        ));

        let (session_id_3, ..) = get_last_session();
        assert_ne!(session_id, session_id_3);
        assert_ne!(session_id_2, session_id_3);

        System::set_block_number(session_end_block - 1);
        Gear::set_block_number(session_end_block - 1);

        run_to_next_block(None);

        // the session should be removed since it wasn't finished
        assert!(!TaskPoolOf::<Test>::contains(
            &session_end_block,
            &ScheduledTask::RemoveResumeSession(session_id)
        ));

        assert!(ProgramStorageOf::<Test>::paused_program_exists(&program_id));
    })
}

#[test]
fn state_request() {
    init_logger();
    new_test_ext().execute_with(|| {
        use demo_custom::{
            btree::{Request, StateRequest},
            InitMessage, WASM_BINARY,
        };

        let code = WASM_BINARY;
        let program_id = generate_program_id(code, DEFAULT_SALT);

        assert_ok!(Gear::upload_program(
            RuntimeOrigin::signed(USER_2),
            code.to_vec(),
            DEFAULT_SALT.to_vec(),
            InitMessage::BTree.encode(),
            50_000_000_000,
            0,
        ));

        let data = [(0u32, 1u32), (2, 4), (7, 8)];
        for (key, value) in data {
            assert_ok!(Gear::send_message(
                RuntimeOrigin::signed(USER_1),
                program_id,
                Request::Insert(key, value).encode(),
                1_000_000_000,
                0,
                false,
            ));
        }

        run_to_next_block(None);

        for (key, value) in data {
            let ret =
                Gear::read_state_impl(program_id, StateRequest::ForKey(key).encode()).unwrap();
            assert_eq!(
                Option::<u32>::decode(&mut ret.as_slice()).unwrap().unwrap(),
                value
            );
        }

        let ret = Gear::read_state_impl(program_id, StateRequest::Full.encode()).unwrap();
        let ret = BTreeMap::<u32, u32>::decode(&mut ret.as_slice()).unwrap();
        let expected: BTreeMap<u32, u32> = data.into_iter().collect();
        assert_eq!(ret, expected);
    })
}

#[test]
fn resume_session_push_works() {
    init_logger();
    new_test_ext().execute_with(|| {
        use demo_custom::{btree::Request, InitMessage, WASM_BINARY};

        let code = WASM_BINARY;
        let program_id = generate_program_id(code, DEFAULT_SALT);

        assert_ok!(Gear::upload_program(
            RuntimeOrigin::signed(USER_2),
            code.to_vec(),
            DEFAULT_SALT.to_vec(),
            InitMessage::BTree.encode(),
            50_000_000_000,
            0,
        ));

        let request = Request::Insert(0, 1).encode();
        assert_ok!(Gear::send_message(
            RuntimeOrigin::signed(USER_1),
            program_id,
            request,
            1_000_000_000,
            0,
            false,
        ));

        run_to_next_block(None);

        let program = ProgramStorageOf::<Test>::get_program(program_id)
            .and_then(|p| ActiveProgram::try_from(p).ok())
            .expect("program should exist");
        let expected_block = program.expiration_block;

        let memory_pages = ProgramStorageOf::<Test>::get_program_data_for_pages(
            program_id,
            program.pages_with_data.iter(),
        )
        .unwrap();

        System::set_block_number(expected_block - 1);
        Gear::set_block_number(expected_block - 1);

        run_to_next_block(None);

        assert!(ProgramStorageOf::<Test>::paused_program_exists(&program_id));

        assert_ok!(Gear::resume_session_init(
            RuntimeOrigin::signed(USER_1),
            program_id,
            Default::default(),
            Default::default(),
        ));

        let (session_id, session_end_block, ..) = get_last_session();

        // another user may not append memory pages to the session
        assert_err!(
            Gear::resume_session_push(
                RuntimeOrigin::signed(USER_2),
                session_id,
                Default::default()
            ),
            pallet_gear_program::Error::<Test>::NotSessionOwner,
        );

        // append to inexistent session fails
        assert_err!(
            Gear::resume_session_push(
                RuntimeOrigin::signed(USER_1),
                session_id.wrapping_add(1),
                Default::default()
            ),
            pallet_gear_program::Error::<Test>::ResumeSessionNotFound,
        );

        assert_ok!(Gear::resume_session_push(
            RuntimeOrigin::signed(USER_1),
            session_id,
            memory_pages.clone().into_iter().collect()
        ));
        assert_eq!(
            ProgramStorageOf::<Test>::resume_session_page_count(&session_id).unwrap(),
            memory_pages.len() as u32
        );

        System::set_block_number(session_end_block - 1);
        Gear::set_block_number(session_end_block - 1);

        run_to_next_block(None);

        assert_err!(
            Gear::resume_session_push(
                RuntimeOrigin::signed(USER_1),
                session_id,
                memory_pages.into_iter().collect()
            ),
            pallet_gear_program::Error::<Test>::ResumeSessionNotFound,
        );
        assert!(ProgramStorageOf::<Test>::resume_session_page_count(&session_id).is_none());
        assert!(ProgramStorageOf::<Test>::get_program_data_for_pages(
            program_id,
            program.pages_with_data.iter(),
        )
        .is_err());

        assert!(ProgramStorageOf::<Test>::paused_program_exists(&program_id));
    })
}

#[test]
fn resume_program_works() {
    init_logger();
    new_test_ext().execute_with(|| {
        use demo_custom::{
            btree::{Reply, Request},
            InitMessage, WASM_BINARY,
        };
        use frame_support::traits::ReservableCurrency;

        let code = WASM_BINARY;
        let program_id = generate_program_id(code, DEFAULT_SALT);

        assert_ok!(Gear::upload_program(
            RuntimeOrigin::signed(USER_1),
            code.to_vec(),
            DEFAULT_SALT.to_vec(),
            InitMessage::BTree.encode(),
            50_000_000_000,
            0,
        ));

        let request = Request::Insert(0, 1).encode();
        assert_ok!(Gear::send_message(
            RuntimeOrigin::signed(USER_1),
            program_id,
            request,
            10_000_000_000,
            0,
            false,
        ));

        run_to_next_block(None);

        let program = ProgramStorageOf::<Test>::get_program(program_id)
            .and_then(|p| ActiveProgram::try_from(p).ok())
            .expect("program should exist");
        let expected_block = program.expiration_block;

        let memory_pages = ProgramStorageOf::<Test>::get_program_data_for_pages(
            program_id,
            program.pages_with_data.iter(),
        )
        .unwrap();

        System::set_block_number(expected_block - 1);
        Gear::set_block_number(expected_block - 1);

        run_to_next_block(None);

        assert!(ProgramStorageOf::<Test>::paused_program_exists(&program_id));

        let block_count = ResumeMinimalPeriodOf::<Test>::get();
        assert_ok!(Gear::resume_session_init(
            RuntimeOrigin::signed(USER_3),
            program_id,
            program.allocations.clone(),
            CodeId::from_origin(program.code_hash),
        ));

        let (session_id, session_end_block, ..) = get_last_session();

        // start another session
        assert_ok!(Gear::resume_session_init(
            RuntimeOrigin::signed(USER_2),
            program_id,
            program.allocations,
            CodeId::from_origin(program.code_hash),
        ));

        let (session_id_2, session_end_block_2, ..) = get_last_session();
        assert_ne!(session_id, session_id_2);

        assert_ok!(Gear::resume_session_push(
            RuntimeOrigin::signed(USER_3),
            session_id,
            memory_pages.into_iter().collect()
        ));

        // access to finish session by another user is denied
        assert_err!(
            Gear::resume_session_commit(RuntimeOrigin::signed(USER_1), session_id, block_count),
            pallet_gear_program::Error::<Test>::NotSessionOwner,
        );

        // attempt to resume for the amount of blocks that is less than the minimum should fail
        assert_err!(
            Gear::resume_session_commit(RuntimeOrigin::signed(USER_3), session_id, 0,),
            Error::<Test>::ResumePeriodLessThanMinimal,
        );

        // attempt to finish session with abscent binary code should fail
        assert!(<Test as Config>::CodeStorage::remove_code(
            CodeId::generate(code)
        ));
        assert_err!(
            Gear::resume_session_commit(RuntimeOrigin::signed(USER_3), session_id, block_count,),
            pallet_gear_program::Error::<Test>::ProgramCodeNotFound
        );

        // resubmit binary code
        assert_ok!(Gear::upload_code(
            RuntimeOrigin::signed(USER_1),
            code.to_vec(),
        ));

        // if user doesn't have enough funds the extrinsic should fail
        let to_reserve = Balances::free_balance(USER_3);
        CurrencyOf::<Test>::reserve(&USER_3, to_reserve).unwrap();

        assert_err!(
            Gear::resume_session_commit(RuntimeOrigin::signed(USER_3), session_id, block_count,),
            Error::<Test>::InsufficientBalance,
        );

        let _ = CurrencyOf::<Test>::unreserve(&USER_3, to_reserve);

        // successful execution
        let balance_before = Balances::free_balance(BLOCK_AUTHOR);
        assert_ok!(Gear::resume_session_commit(
            RuntimeOrigin::signed(USER_3),
            session_id,
            block_count,
        ));

        let rent_fee = Gear::rent_fee_for(block_count);
        assert_eq!(
            Balances::free_balance(BLOCK_AUTHOR),
            rent_fee + balance_before
        );

        assert!(!TaskPoolOf::<Test>::contains(
            &session_end_block,
            &ScheduledTask::RemoveResumeSession(session_id)
        ));

        let program_change = match get_last_event() {
            MockRuntimeEvent::Gear(Event::ProgramChanged { id, change }) => {
                assert_eq!(id, program_id);

                change
            }
            _ => unreachable!(),
        };
        let expiration_block = match program_change {
            ProgramChangeKind::Active { expiration } => expiration,
            _ => unreachable!(),
        };
        assert!(TaskPoolOf::<Test>::contains(
            &expiration_block,
            &ScheduledTask::PauseProgram(program_id)
        ));

        let program = ProgramStorageOf::<Test>::get_program(program_id)
            .and_then(|p| ActiveProgram::try_from(p).ok())
            .expect("program should exist");
        assert_eq!(program.expiration_block, expiration_block);

        // finishing the second session should succeed too.
        // In the same time the user isn't charged
        let balance_before = Balances::free_balance(BLOCK_AUTHOR);
        assert_ok!(Gear::resume_session_commit(
            RuntimeOrigin::signed(USER_2),
            session_id_2,
            block_count,
        ));

        assert_eq!(Balances::free_balance(BLOCK_AUTHOR), balance_before);

        assert!(!TaskPoolOf::<Test>::contains(
            &session_end_block_2,
            &ScheduledTask::RemoveResumeSession(session_id_2)
        ));

        // finish inexistent session fails
        assert_err!(
            Gear::resume_session_commit(RuntimeOrigin::signed(USER_1), session_id, block_count),
            pallet_gear_program::Error::<Test>::ResumeSessionNotFound,
        );

        // check that program operates properly after it was resumed
        run_to_next_block(None);

        System::reset_events();

        let request = Request::List.encode();
        assert_ok!(Gear::send_message(
            RuntimeOrigin::signed(USER_1),
            program_id,
            request,
            10_000_000_000,
            0,
            false,
        ));

        run_to_next_block(None);

        let message = maybe_any_last_message().expect("message to user should be sent");
        let reply = Reply::decode(&mut message.payload_bytes()).unwrap();
        assert!(matches!(reply, Reply::List(vec) if vec == vec![(0, 1)]));
    })
}

#[test]
fn test_no_messages_to_paused_program() {
    init_logger();
    new_test_ext().execute_with(|| {
        let code = demo_wait_wake::WASM_BINARY;
        let program_id = generate_program_id(code, DEFAULT_SALT);

        assert_ok!(Gear::upload_program(
            RuntimeOrigin::signed(USER_2),
            code.to_vec(),
            DEFAULT_SALT.to_vec(),
            EMPTY_PAYLOAD.to_vec(),
            50_000_000_000,
            0,
        ));
        run_to_next_block(None);

        assert_ok!(Gear::send_message(
            RuntimeOrigin::signed(USER_1),
            program_id,
            demo_wait_wake::Request::EchoWait(10).encode(),
            50_000_000_000,
            0,
            false,
        ));
        run_to_next_block(None);

        let program = ProgramStorageOf::<Test>::get_program(program_id)
            .and_then(|p| ActiveProgram::try_from(p).ok())
            .expect("program should exist");
        let expected_block = program.expiration_block;

        System::set_block_number(expected_block - 1);
        Gear::set_block_number(expected_block - 1);

        run_to_next_block(None);

        assert!(WaitlistOf::<Test>::iter_key(program_id).next().is_none());
    })
}

#[test]
fn reservations_cleaned_in_paused_program() {
    use demo_reserve_gas::InitAction;

    init_logger();
    new_test_ext().execute_with(|| {
        let expiration_block = RentFreePeriodOf::<Test>::get() + 10;
        assert_ok!(Gear::upload_program(
            RuntimeOrigin::signed(USER_1),
            demo_reserve_gas::WASM_BINARY.to_vec(),
            DEFAULT_SALT.to_vec(),
            InitAction::Normal(vec![(50_000, expiration_block), (25_000, expiration_block),])
                .encode(),
            50_000_000_000,
            0,
        ));

        let program_id = get_last_program_id();

        run_to_next_block(None);

        assert!(Gear::is_initialized(program_id));

        let map = get_reservation_map(program_id).unwrap();

        for (rid, slot) in &map {
            assert!(TaskPoolOf::<Test>::contains(
                &BlockNumberFor::<Test>::saturated_from(slot.finish),
                &ScheduledTask::RemoveGasReservation(program_id, *rid)
            ));
            assert!(GasHandlerOf::<Test>::get_limit_node(*rid).is_ok());
        }

        let program = ProgramStorageOf::<Test>::get_program(program_id)
            .and_then(|p| ActiveProgram::try_from(p).ok())
            .expect("program should exist");
        let expected_block = program.expiration_block;

        System::set_block_number(expected_block - 1);
        Gear::set_block_number(expected_block - 1);

        run_to_next_block(None);

        assert!(ProgramStorageOf::<Test>::paused_program_exists(&program_id));

        for (rid, slot) in &map {
            assert!(!TaskPoolOf::<Test>::contains(
                &BlockNumberFor::<Test>::saturated_from(slot.finish),
                &ScheduledTask::RemoveGasReservation(program_id, *rid)
            ));
            assert_err!(
                GasHandlerOf::<Test>::get_limit_node(*rid),
                pallet_gear_gas::Error::<Test>::NodeNotFound
            );
        }
    });
}

#[test]
fn uninitialized_program_terminates_on_pause() {
    use demo_reserve_gas::InitAction;

    init_logger();
    new_test_ext().execute_with(|| {
        assert_ok!(Gear::upload_program(
            RuntimeOrigin::signed(USER_1),
            demo_reserve_gas::WASM_BINARY.to_vec(),
            DEFAULT_SALT.to_vec(),
            InitAction::Wait.encode(),
            50_000_000_000,
            0,
        ));

        let program_id = get_last_program_id();

        run_to_next_block(None);

        assert_ok!(Gear::send_message(
            RuntimeOrigin::signed(USER_1),
            program_id,
            b"0123456789".to_vec(),
            50_000_000_000,
            0,
            false,
        ));

        run_to_next_block(None);

        assert!(WaitlistOf::<Test>::iter_key(program_id).next().is_some());

        let map = get_reservation_map(program_id).unwrap();

        for (rid, slot) in &map {
            assert!(TaskPoolOf::<Test>::contains(
                &BlockNumberFor::<Test>::saturated_from(slot.finish),
                &ScheduledTask::RemoveGasReservation(program_id, *rid)
            ));
            assert!(GasHandlerOf::<Test>::get_limit_node(*rid).is_ok());
        }

        let program = ProgramStorageOf::<Test>::get_program(program_id)
            .and_then(|p| ActiveProgram::try_from(p).ok())
            .expect("program should exist");
        let expected_block = program.expiration_block;

        System::set_block_number(expected_block - 1);
        Gear::set_block_number(expected_block - 1);

        run_to_next_block(None);

        assert!(Gear::is_terminated(program_id));

        for (rid, slot) in &map {
            assert!(!TaskPoolOf::<Test>::contains(
                &BlockNumberFor::<Test>::saturated_from(slot.finish),
                &ScheduledTask::RemoveGasReservation(program_id, *rid)
            ));
            assert_err!(
                GasHandlerOf::<Test>::get_limit_node(*rid),
                pallet_gear_gas::Error::<Test>::NodeNotFound
            );
        }

        assert!(WaitlistOf::<Test>::iter_key(program_id).next().is_none());
        assert!(ProgramStorageOf::<Test>::waiting_init_get_messages(program_id).is_empty());
        for page in program.pages_with_data.iter() {
            assert_err!(
                ProgramStorageOf::<Test>::get_program_data_for_pages(
                    program_id,
                    Some(*page).iter()
                ),
                pallet_gear_program::Error::<Test>::CannotFindDataForPage
            );
        }
    });
}

#[test]
fn pay_program_rent_syscall_works() {
    use test_syscalls::{Kind, PAY_PROGRAM_RENT_EXPECT, WASM_BINARY as TEST_SYSCALLS_BINARY};

    init_logger();
    new_test_ext().execute_with(|| {
        let pay_rent_id = generate_program_id(TEST_SYSCALLS_BINARY, DEFAULT_SALT);

        let program_value = 10_000_000;
        assert_ok!(Gear::upload_program(
            RuntimeOrigin::signed(USER_2),
            TEST_SYSCALLS_BINARY.to_vec(),
            DEFAULT_SALT.to_vec(),
            pay_rent_id.into_bytes().to_vec(),
            20_000_000_000,
            program_value,
        ));

        run_to_next_block(None);

        let program = ProgramStorageOf::<Test>::get_program(pay_rent_id)
            .and_then(|p| ActiveProgram::try_from(p).ok())
            .expect("program should exist");
        let old_block = program.expiration_block;

        let block_count = 2_000u32;
        let rent = RentCostPerBlockOf::<Test>::get() * u128::from(block_count);
        assert_ok!(Gear::send_message(
            RuntimeOrigin::signed(USER_2),
            pay_rent_id,
            vec![Kind::PayProgramRent(
                pay_rent_id.into_origin().into(),
                rent,
                None
            )]
            .encode(),
            20_000_000_000,
            0,
            false,
        ));

        run_to_next_block(None);

        let program = ProgramStorageOf::<Test>::get_program(pay_rent_id)
            .and_then(|p| ActiveProgram::try_from(p).ok())
            .expect("program should exist");
        let expiration_block = program.expiration_block;
        assert_eq!(
            old_block + BlockNumberFor::<Test>::saturated_from(block_count),
            expiration_block
        );

        // attempt to pay rent for not existing program
        let pay_rent_account_id = AccountId::from_origin(pay_rent_id.into_origin());
        let balance_before = Balances::free_balance(pay_rent_account_id);

        assert_ok!(Gear::send_message(
            RuntimeOrigin::signed(USER_2),
            pay_rent_id,
            vec![Kind::PayProgramRent([0u8; 32], rent, None)].encode(),
            20_000_000_000,
            0,
            false,
        ));

        run_to_next_block(None);

        assert_eq!(balance_before, Balances::free_balance(pay_rent_account_id));

        // try to pay greater rent than available value
        assert_ok!(Gear::send_message(
            RuntimeOrigin::signed(USER_2),
            pay_rent_id,
            vec![Kind::PayProgramRent(
                pay_rent_id.into_origin().into(),
                program_value,
                None
            )]
            .encode(),
            20_000_000_000,
            0,
            false,
        ));

        let message_id = get_last_message_id();

        run_to_next_block(None);

        let error_text = if cfg!(any(feature = "debug", debug_assertions)) {
            format!(
                "{PAY_PROGRAM_RENT_EXPECT}: {:?}",
                GstdError::Core(ExtError::Execution(ExecutionError::NotEnoughValue).into())
            )
        } else {
            String::from("no info")
        };

        assert_failed(
            message_id,
            ActorExecutionErrorReplyReason::Trap(TrapExplanation::Panic(error_text.into())),
        );

        assert_eq!(balance_before, Balances::free_balance(pay_rent_account_id));
        let program = ProgramStorageOf::<Test>::get_program(pay_rent_id)
            .and_then(|p| ActiveProgram::try_from(p).ok())
            .expect("program should exist");
        assert_eq!(expiration_block, program.expiration_block);

        // try to pay for more than u32::MAX blocks
        assert_ok!(Gear::send_message(
            RuntimeOrigin::signed(USER_2),
            pay_rent_id,
            vec![
                Kind::PayProgramRent(
                    pay_rent_id.into_origin().into(),
                    Gear::rent_fee_for(1),
                    None
                ),
                Kind::PayProgramRent(
                    pay_rent_id.into_origin().into(),
                    Gear::rent_fee_for(u32::MAX),
                    None
                )
            ]
            .encode(),
            20_000_000_000,
            Gear::rent_fee_for(u32::MAX),
            false,
        ));

        let message_id = get_last_message_id();

        run_to_next_block(None);

        let error_text = if cfg!(any(feature = "debug", debug_assertions)) {
            format!(
                "{PAY_PROGRAM_RENT_EXPECT}: {:?}",
                GstdError::Core(
                    ExtError::ProgramRent(ProgramRentError::MaximumBlockCountPaid).into()
                )
            )
        } else {
            String::from("no info")
        };
        assert_failed(
            message_id,
            ActorExecutionErrorReplyReason::Trap(TrapExplanation::Panic(error_text.into())),
        );

        // pay maximum possible rent
        let block_count = u32::MAX;
        assert_ne!(expiration_block, block_count);
        let required_value = Gear::rent_fee_for(block_count - expiration_block);
        assert_ok!(Gear::send_message(
            RuntimeOrigin::signed(USER_2),
            pay_rent_id,
            vec![Kind::PayProgramRent(
                pay_rent_id.into_origin().into(),
                Gear::rent_fee_for(block_count),
                None
            )]
            .encode(),
            20_000_000_000,
            required_value,
            false,
        ));

        let message_id = get_last_message_id();

        run_to_next_block(None);

        assert_succeed(message_id);

        // we sent with the message value that is equal to rent value for (u32::MAX - expiration_block) blocks
        // so the program's balance shouldn't change.
        assert_eq!(balance_before, Balances::free_balance(pay_rent_account_id));
        let program = ProgramStorageOf::<Test>::get_program(pay_rent_id)
            .and_then(|p| ActiveProgram::try_from(p).ok())
            .expect("program should exist");
        assert_eq!(block_count, program.expiration_block);
        assert!(TaskPoolOf::<Test>::contains(
            &program.expiration_block,
            &ScheduledTask::PauseProgram(pay_rent_id)
        ));
    });
}

#[test]
fn pay_program_rent_extrinsic_works() {
    init_logger();
    new_test_ext().execute_with(|| {
        let program_id = upload_program_default(USER_2, ProgramCodeKind::Default)
            .expect("program upload should not fail");

        run_to_next_block(None);

        let program = ProgramStorageOf::<Test>::get_program(program_id)
            .and_then(|p| ActiveProgram::try_from(p).ok())
            .expect("program should exist");
        let old_block = program.expiration_block;

        assert!(TaskPoolOf::<Test>::contains(
            &old_block,
            &ScheduledTask::PauseProgram(program_id)
        ));

        let block_count = 10_000;
        let balance_before = Balances::free_balance(USER_3);
        assert_ok!(Gear::pay_program_rent(
            RuntimeOrigin::signed(USER_3),
            program_id,
            block_count
        ));

        let extrinsic_fee =
            balance_before - Balances::free_balance(USER_3) - Gear::rent_fee_for(block_count);

        run_to_next_block(None);

        let program = ProgramStorageOf::<Test>::get_program(program_id)
            .and_then(|p| ActiveProgram::try_from(p).ok())
            .expect("program should exist");
        let expiration_block = program.expiration_block;
        assert_eq!(old_block + block_count, expiration_block);

        assert!(!TaskPoolOf::<Test>::contains(
            &old_block,
            &ScheduledTask::PauseProgram(program_id)
        ));

        assert!(TaskPoolOf::<Test>::contains(
            &expiration_block,
            &ScheduledTask::PauseProgram(program_id)
        ));

        // attempt to pay rent for not existing program
        assert_err!(
            Gear::pay_program_rent(RuntimeOrigin::signed(USER_1), [0u8; 32].into(), block_count),
            pallet_gear_program::Error::<Test>::ProgramNotFound,
        );

        // attempt to pay rent that is greater than payer's balance
        let block_count = 100
            + BlockNumberFor::<Test>::saturated_from(
                Balances::free_balance(LOW_BALANCE_USER) / RentCostPerBlockOf::<Test>::get(),
            );
        assert_err!(
            Gear::pay_program_rent(
                RuntimeOrigin::signed(LOW_BALANCE_USER),
                program_id,
                block_count
            ),
            pallet::Error::<Test>::InsufficientBalance
        );

        // attempt to pay for u32::MAX blocks. Some value should be refunded because of the overflow.
        let balance_before = Balances::free_balance(USER_1);
        let block_count = u32::MAX;
        assert_ok!(Gear::pay_program_rent(
            RuntimeOrigin::signed(USER_1),
            program_id,
            block_count
        ));

        let paid_blocks = block_count - expiration_block;
        assert!(paid_blocks < block_count);
        assert_eq!(
            balance_before - extrinsic_fee - Gear::rent_fee_for(paid_blocks),
            Balances::free_balance(USER_1)
        );
    });
}

#[test]
fn test_create_program_duplicate() {
    use demo_program_factory::{CreateProgram, WASM_BINARY as PROGRAM_FACTORY_WASM_BINARY};
    init_logger();
    new_test_ext().execute_with(|| {
        let factory_code = PROGRAM_FACTORY_WASM_BINARY;
        let factory_id = generate_program_id(factory_code, DEFAULT_SALT);
        let child_code = ProgramCodeKind::Default.to_bytes();
        let child_code_hash = generate_code_hash(&child_code);

        // Submit the code
        assert_ok!(Gear::upload_code(
            RuntimeOrigin::signed(USER_1),
            child_code.clone(),
        ));

        // Creating factory
        assert_ok!(Gear::upload_program(
            RuntimeOrigin::signed(USER_2),
            factory_code.to_vec(),
            DEFAULT_SALT.to_vec(),
            EMPTY_PAYLOAD.to_vec(),
            20_000_000_000,
            0,
        ));
        run_to_block(2, None);

        // User creates a program
        assert_ok!(upload_program_default(USER_1, ProgramCodeKind::Default));
        run_to_block(3, None);

        // Program tries to create the same
        assert_ok!(Gear::send_message(
            RuntimeOrigin::signed(USER_1),
            factory_id,
            CreateProgram::Custom(vec![(
                child_code_hash,
                DEFAULT_SALT.to_vec(),
                2_000_000_000
            )])
            .encode(),
            20_000_000_000,
            0,
            false,
        ));
        run_to_block(4, None);

        // When duplicate try happens, init is not executed, a reply is generated and executed (+2 dequeued, +1 dispatched)
        // Concerning dispatch message, it is executed, because destination exists (+1 dispatched, +1 dequeued)
        assert_eq!(MailboxOf::<Test>::len(&USER_2), 1);
        assert_total_dequeued(3 + 3 + 1); // +3 from extrinsics (2 upload_program, 1 send_message) +1 for auto generated reply
        assert_init_success(2); // +2 from extrinsics (2 upload_program)

        System::reset_events();
        MailboxOf::<Test>::clear();

        // Create a new program from program
        assert_ok!(Gear::send_message(
            RuntimeOrigin::signed(USER_1),
            factory_id,
            CreateProgram::Custom(vec![(child_code_hash, b"salt1".to_vec(), 2_000_000_000)])
                .encode(),
            20_000_000_000,
            0,
            false,
        ));
        run_to_block(5, None);

        // Try to create the same
        assert_ok!(Gear::send_message(
            RuntimeOrigin::signed(USER_2),
            factory_id,
            CreateProgram::Custom(vec![(child_code_hash, b"salt1".to_vec(), 2_000_000_000)])
                .encode(),
            20_000_000_000,
            0,
            false,
        ));
        run_to_block(6, None);

        // First call successfully creates a program and sends a messages to it (+2 dequeued, +1 dispatched)
        // Second call will not cause init message execution, but a reply will be generated (+2 dequeued, +1 dispatched)
        // Handle message from the second call will be executed (addressed for existing destination) (+1 dequeued, +1 dispatched)
        assert_eq!(MailboxOf::<Test>::len(&USER_2), 1);
        assert_total_dequeued(5 + 2 + 3); // +2 from extrinsics (send_message) +3 for auto generated replies
        assert_init_success(1);

        assert_noop!(
            Gear::upload_program(
                RuntimeOrigin::signed(USER_1),
                child_code,
                b"salt1".to_vec(),
                EMPTY_PAYLOAD.to_vec(),
                10_000_000_000,
                0,
            ),
            Error::<Test>::ProgramAlreadyExists,
        );
    });
}

#[test]
fn test_create_program_duplicate_in_one_execution() {
    use demo_program_factory::{CreateProgram, WASM_BINARY as PROGRAM_FACTORY_WASM_BINARY};

    init_logger();
    new_test_ext().execute_with(|| {
        let factory_code = PROGRAM_FACTORY_WASM_BINARY;
        let factory_id = generate_program_id(factory_code, DEFAULT_SALT);

        let child_code = ProgramCodeKind::Default.to_bytes();
        let child_code_hash = generate_code_hash(&child_code);

        assert_ok!(Gear::upload_code(RuntimeOrigin::signed(USER_2), child_code,));

        // Creating factory
        assert_ok!(Gear::upload_program(
            RuntimeOrigin::signed(USER_2),
            factory_code.to_vec(),
            DEFAULT_SALT.to_vec(),
            EMPTY_PAYLOAD.to_vec(),
            2_000_000_000,
            0,
        ));
        run_to_block(2, None);

        // Try to create duplicate during one execution
        assert_ok!(Gear::send_message(
            RuntimeOrigin::signed(USER_1),
            factory_id,
            CreateProgram::Custom(vec![
                (child_code_hash, b"salt1".to_vec(), 1_000_000_000), // could be successful init
                (child_code_hash, b"salt1".to_vec(), 1_000_000_000), // duplicate
            ])
            .encode(),
            20_000_000_000,
            0,
            false,
        ));

        run_to_block(3, None);

        // Duplicate init fails the call and returns error reply to the caller, which is USER_1.
        // State roll-back is performed.
        assert_total_dequeued(2); // 2 for extrinsics
        assert_init_success(1); // 1 for creating a factory

        System::reset_events();

        // Successful child creation
        assert_ok!(Gear::send_message(
            RuntimeOrigin::signed(USER_1),
            factory_id,
            CreateProgram::Custom(vec![(child_code_hash, b"salt1".to_vec(), 1_000_000_000)])
                .encode(),
            20_000_000_000,
            0,
            false,
        ));

        run_to_block(4, None);

        assert_total_dequeued(2 + 1 + 2); // 1 for extrinsics +2 for auto generated replies
        assert_init_success(1);
    });
}

#[test]
fn test_create_program_miscellaneous() {
    use demo_program_factory::{CreateProgram, WASM_BINARY as PROGRAM_FACTORY_WASM_BINARY};

    // Same as ProgramCodeKind::Default, but has a different hash (init and handle method are swapped)
    // So code hash is different
    let child2_wat = r#"
    (module
        (import "env" "memory" (memory 1))
        (export "handle" (func $handle))
        (export "init" (func $init))
        (func $init)
        (func $handle)
    )
    "#;
    init_logger();
    new_test_ext().execute_with(|| {
        let factory_code = PROGRAM_FACTORY_WASM_BINARY;
        let factory_id = generate_program_id(factory_code, DEFAULT_SALT);

        let child1_code = ProgramCodeKind::Default.to_bytes();
        let child2_code = ProgramCodeKind::Custom(child2_wat).to_bytes();

        let child1_code_hash = generate_code_hash(&child1_code);
        let child2_code_hash = generate_code_hash(&child2_code);

        assert_ok!(Gear::upload_code(
            RuntimeOrigin::signed(USER_2),
            child1_code,
        ));
        assert_ok!(Gear::upload_code(
            RuntimeOrigin::signed(USER_2),
            child2_code,
        ));

        // Creating factory
        assert_ok!(Gear::upload_program(
            RuntimeOrigin::signed(USER_2),
            factory_code.to_vec(),
            DEFAULT_SALT.to_vec(),
            EMPTY_PAYLOAD.to_vec(),
            50_000_000_000,
            0,
        ));

        run_to_block(2, None);

        assert_ok!(Gear::send_message(
            RuntimeOrigin::signed(USER_1),
            factory_id,
            CreateProgram::Custom(vec![
                // one successful init with one handle message (+2 dequeued, +1 dispatched, +1 successful init)
                (child1_code_hash, b"salt1".to_vec(), 200_000_000),
                // init fail (not enough gas) and reply generated (+2 dequeued, +1 dispatched),
                // handle message is processed, but not executed, reply generated (+2 dequeued, +1 dispatched)
                (child1_code_hash, b"salt2".to_vec(), 100_000),
            ])
            .encode(),
            50_000_000_000,
            0,
            false,
        ));

        run_to_block(3, None);

        assert_ok!(Gear::send_message(
            RuntimeOrigin::signed(USER_1),
            factory_id,
            CreateProgram::Custom(vec![
                // init fail (not enough gas) and reply generated (+2 dequeued, +1 dispatched),
                // handle message is processed, but not executed, reply generated (+2 dequeued, +1 dispatched)
                (child2_code_hash, b"salt1".to_vec(), 300_000),
                // one successful init with one handle message (+2 dequeued, +1 dispatched, +1 successful init)
                (child2_code_hash, b"salt2".to_vec(), 200_000_000),
            ])
            .encode(),
            50_000_000_000,
            0,
            false,
        ));

        run_to_block(4, None);

        assert_ok!(Gear::send_message(
            RuntimeOrigin::signed(USER_2),
            factory_id,
            CreateProgram::Custom(vec![
                // duplicate in the next block: init not executed, nor the handle (because destination is terminated), replies are generated (+4 dequeue, +2 dispatched)
                (child2_code_hash, b"salt1".to_vec(), 200_000_000),
                // one successful init with one handle message (+2 dequeued, +1 dispatched, +1 successful init)
                (child2_code_hash, b"salt3".to_vec(), 200_000_000),
            ])
            .encode(),
            50_000_000_000,
            0,
            false,
        ));

        run_to_block(5, None);

        assert_total_dequeued(18 + 4 + 6); // +4 for 3 send_message calls and 1 upload_program call +6 for auto generated replies
        assert_init_success(3 + 1); // +1 for submitting factory
    });
}

#[test]
fn exit_handle() {
    use demo_constructor::{demo_exit_handle, WASM_BINARY};

    init_logger();
    new_test_ext().execute_with(|| {
        let code_id = CodeId::generate(WASM_BINARY);

        let (_init_mid, program_id) = init_constructor(demo_exit_handle::scheme());

        // An expensive operation since "gr_exit" removes all program pages from storage.
        assert_ok!(Gear::send_message(
            RuntimeOrigin::signed(USER_1),
            program_id,
            vec![],
            50_000_000_000u64,
            0u128,
            false,
        ));

        run_to_block(3, None);

        assert!(!Gear::is_active(program_id));
        assert!(MailboxOf::<Test>::is_empty(&USER_3));
        assert!(!Gear::is_initialized(program_id));
        assert!(!Gear::is_active(program_id));

        assert!(<Test as Config>::CodeStorage::exists(code_id));

        // Program is not removed and can't be submitted again
        assert_noop!(
            Gear::create_program(
                RuntimeOrigin::signed(USER_1),
                code_id,
                DEFAULT_SALT.to_vec(),
                Vec::new(),
                2_000_000_000,
                0u128
            ),
            Error::<Test>::ProgramAlreadyExists,
        );
    })
}

#[test]
fn no_redundant_gas_value_after_exiting() {
    init_logger();
    new_test_ext().execute_with(|| {
        use demo_constructor::demo_exit_handle;

        let (_init_mid, prog_id) = init_constructor(demo_exit_handle::scheme());

        let GasInfo {
            min_limit: gas_spent,
            ..
        } = Gear::calculate_gas_info(
            USER_1.into_origin(),
            HandleKind::Handle(prog_id),
            EMPTY_PAYLOAD.to_vec(),
            0,
            true,
            true,
        )
        .expect("calculate_gas_info failed");
        assert_ok!(Gear::send_message(
            RuntimeOrigin::signed(USER_1),
            prog_id,
            EMPTY_PAYLOAD.to_vec(),
            gas_spent,
            0,
            false,
        ));

        let msg_id = get_last_message_id();
        assert_ok!(GasHandlerOf::<Test>::get_limit(msg_id), gas_spent);

        // before execution
        let free_after_send = Balances::free_balance(USER_1);
        let reserved_after_send = GearBank::<Test>::account_total(&USER_1);
        assert_eq!(reserved_after_send, GasPrice::gas_price(gas_spent));

        run_to_block(3, None);

        // gas_limit has been recovered
        assert_noop!(
            GasHandlerOf::<Test>::get_limit(msg_id),
            pallet_gear_gas::Error::<Test>::NodeNotFound
        );

        // the (reserved_after_send - gas_spent) has been unreserved
        let free_after_execution = Balances::free_balance(USER_1);
        assert_eq!(
            free_after_execution,
            free_after_send + (reserved_after_send - GasPrice::gas_price(gas_spent))
        );

        // reserved balance after execution is zero
        let reserved_after_execution = GearBank::<Test>::account_total(&USER_1);
        assert!(reserved_after_execution.is_zero());
    })
}

#[test]
fn init_wait_reply_exit_cleaned_storage() {
    use demo_init_wait_reply_exit::WASM_BINARY;

    init_logger();
    new_test_ext().execute_with(|| {
        System::reset_events();

        assert_ok!(Gear::upload_program(
            RuntimeOrigin::signed(USER_1),
            WASM_BINARY.to_vec(),
            EMPTY_PAYLOAD.to_vec(),
            Vec::new(),
            50_000_000_000u64,
            0u128
        ));
        let pid = get_last_program_id();

        // block 2
        //
        // - send messages to the program
        run_to_block(2, None);
        let count = 5;
        for _ in 0..count {
            assert_ok!(Gear::send_message(
                RuntimeOrigin::signed(USER_1),
                pid,
                vec![],
                10_000u64,
                0u128,
                false,
            ));
        }

        // block 3
        //
        // - count waiting init messages
        // - reply and wake program
        // - check program status
        run_to_block(3, None);
        assert_eq!(waiting_init_messages(pid).len(), count);
        assert_eq!(WaitlistOf::<Test>::iter_key(pid).count(), count + 1);

        let msg_id = MailboxOf::<Test>::iter_key(USER_1)
            .next()
            .map(|(msg, _bn)| msg.id())
            .expect("Element should be");

        assert_ok!(Gear::send_reply(
            RuntimeOrigin::signed(USER_1),
            msg_id,
            EMPTY_PAYLOAD.to_vec(),
            100_000_000_000u64,
            0,
            false,
        ));

        assert!(!Gear::is_initialized(pid));
        assert!(Gear::is_active(pid));

        // block 4
        //
        // - check if program has terminated
        // - check waiting_init storage is empty
        // - check wait list is empty
        run_to_block(4, None);
        assert!(!Gear::is_initialized(pid));
        assert!(!Gear::is_active(pid));
        assert_eq!(waiting_init_messages(pid).len(), 0);
        assert_eq!(WaitlistOf::<Test>::iter_key(pid).count(), 0);
    })
}

#[test]
fn locking_gas_for_waitlist() {
    use demo_constructor::{Calls, Scheme};
    use demo_gas_burned::WASM_BINARY as GAS_BURNED_BINARY;

    let wat = r#"
    (module
        (import "env" "memory" (memory 1))
        (import "env" "gr_wait" (func $gr_wait))
        (export "handle" (func $handle))
        (func $handle call $gr_wait)
    )"#;

    init_logger();
    new_test_ext().execute_with(|| {
        // This program just waits on each handle message.
        let waiter = upload_program_default(USER_1, ProgramCodeKind::Custom(wat))
            .expect("submit result was asserted");

        // This program just does some calculations (burns gas) on each handle message.
        assert_ok!(Gear::upload_program(
            RuntimeOrigin::signed(USER_1),
            GAS_BURNED_BINARY.to_vec(),
            Default::default(),
            Default::default(),
            100_000_000_000,
            0
        ));
        let calculator = get_last_program_id();

        // This program sends two empty gasless messages on each handle:
        // for this test first message is waiter, seconds is calculator.
        let (_init_mid, sender) =
            submit_constructor_with_args(USER_1, DEFAULT_SALT, Scheme::empty(), 0);

        run_to_block(2, None);

        assert!(Gear::is_initialized(waiter));
        assert!(Gear::is_initialized(calculator));
        assert!(Gear::is_initialized(sender));

        let calls = Calls::builder()
            .send(calculator.into_bytes(), [])
            .send(waiter.into_bytes(), []);

        calculate_handle_and_send_with_extra(USER_1, sender, calls.encode(), None, 0);
        let origin_msg_id = get_last_message_id();

        let message_to_be_waited = MessageId::generate_outgoing(origin_msg_id, 1);

        run_to_block(3, None);

        assert!(WaitlistOf::<Test>::contains(&waiter, &message_to_be_waited));

        let expiration = utils::get_waitlist_expiration(message_to_be_waited);

        // Expiration block may be really far from current one, so proper
        // `run_to_block` takes a lot, so we use hack here by setting
        // close block number to it to check that messages keeps in
        // waitlist before and leaves it as expected.
        System::set_block_number(expiration - 2);
        Gear::set_block_number(expiration - 2);

        run_to_next_block(None);

        assert!(WaitlistOf::<Test>::contains(&waiter, &message_to_be_waited));

        run_to_next_block(None);

        // And nothing panics here, because `message_to_be_waited`
        // contains enough founds to pay rent.

        assert!(!WaitlistOf::<Test>::contains(
            &waiter,
            &message_to_be_waited
        ));
    });
}

#[test]
fn calculate_init_gas() {
    use demo_gas_burned::WASM_BINARY;

    init_logger();
    let gas_info_1 = new_test_ext().execute_with(|| {
        Gear::calculate_gas_info(
            USER_1.into_origin(),
            HandleKind::Init(WASM_BINARY.to_vec()),
            EMPTY_PAYLOAD.to_vec(),
            0,
            true,
            true,
        )
        .unwrap()
    });

    let gas_info_2 = new_test_ext().execute_with(|| {
        assert_ok!(Gear::upload_code(
            RuntimeOrigin::signed(USER_1),
            WASM_BINARY.to_vec()
        ));

        let code_id = get_last_code_id();

        let gas_info = Gear::calculate_gas_info(
            USER_1.into_origin(),
            HandleKind::InitByHash(code_id),
            EMPTY_PAYLOAD.to_vec(),
            0,
            true,
            true,
        )
        .unwrap();

        assert_ok!(Gear::create_program(
            RuntimeOrigin::signed(USER_1),
            code_id,
            DEFAULT_SALT.to_vec(),
            EMPTY_PAYLOAD.to_vec(),
            gas_info.min_limit,
            0
        ));

        let init_message_id = get_last_message_id();

        run_to_next_block(None);

        assert_succeed(init_message_id);

        gas_info
    });

    assert_eq!(gas_info_1, gas_info_2);
}

#[test]
fn gas_spent_vs_balance() {
    use demo_custom::{btree::Request, InitMessage, WASM_BINARY};

    init_logger();
    new_test_ext().execute_with(|| {
        let initial_balance = Balances::free_balance(USER_1);

        assert_ok!(Gear::upload_program(
            RuntimeOrigin::signed(USER_1),
            WASM_BINARY.to_vec(),
            DEFAULT_SALT.to_vec(),
            InitMessage::BTree.encode(),
            50_000_000_000,
            0,
        ));

        let prog_id = utils::get_last_program_id();

        run_to_block(2, None);

        let balance_after_init = Balances::free_balance(USER_1);

        let request = Request::Clear.encode();
        assert_ok!(Gear::send_message(
            RuntimeOrigin::signed(USER_1),
            prog_id,
            request.clone(),
            10_000_000_000,
            0,
            false,
        ));

        run_to_block(3, None);

        let balance_after_handle = Balances::free_balance(USER_1);
        let total_balance_after_handle = Balances::total_balance(&USER_1);

        let GasInfo {
            min_limit: init_gas_spent,
            ..
        } = Gear::calculate_gas_info(
            USER_1.into_origin(),
            HandleKind::Init(WASM_BINARY.to_vec()),
            InitMessage::BTree.encode(),
            0,
            true,
            true,
        )
        .unwrap();

        // check that all changes made by calculate_gas_info are rollbacked
        assert_eq!(balance_after_handle, Balances::free_balance(USER_1));
        assert_eq!(total_balance_after_handle, Balances::total_balance(&USER_1));

        assert_eq!(
            (initial_balance - balance_after_init),
            GasPrice::gas_price(init_gas_spent)
        );

        run_to_block(4, None);

        let GasInfo {
            min_limit: handle_gas_spent,
            ..
        } = Gear::calculate_gas_info(
            USER_1.into_origin(),
            HandleKind::Handle(prog_id),
            request,
            0,
            true,
            true,
        )
        .unwrap();

        assert_eq!(
            balance_after_init - balance_after_handle,
            GasPrice::gas_price(handle_gas_spent)
        );
    });
}

#[test]
fn gas_spent_precalculated() {
    let wat = r#"
    (module
        (import "env" "memory" (memory 1))
        (export "handle" (func $handle))
        (func $add (; 0 ;) (param $0 i32) (param $1 i32)
            (local $2 i32)
            local.get $0
            local.get $1
            i32.add
            local.set $2
        )
        (func $handle
            (call $add
                (i32.const 2)
                (i32.const 2)
            )
        )
    )"#;

    let wat_no_counter = r#"
    (module
        (import "env" "memory" (memory 1))
        (export "init" (func $init))
        (func $init)
    )"#;

    let wat_init = r#"
    (module
        (import "env" "memory" (memory 1))
        (export "init" (func $init))
        (func $init
            (local $1 i32)
            i32.const 1
            local.set $1
        )
    )"#;

    init_logger();
    new_test_ext().execute_with(|| {
        let prog = ProgramCodeKind::Custom(wat);
        let prog_id = upload_program_default(USER_1, prog).expect("submit result was asserted");

        let init_gas_id = upload_program_default(USER_3, ProgramCodeKind::Custom(wat_init))
            .expect("submit result was asserted");
        let init_no_counter_id =
            upload_program_default(USER_3, ProgramCodeKind::Custom(wat_no_counter))
                .expect("submit result was asserted");

        run_to_block(2, None);

        let code_id = CodeId::generate(&prog.to_bytes());
        let code = <Test as Config>::CodeStorage::get_code(code_id).unwrap();
        let code = code.code();

        let init_gas_code_id = CodeId::from_origin(ProgramStorageOf::<Test>::get_program(init_gas_id)
            .and_then(|program| common::ActiveProgram::try_from(program).ok())
            .expect("program must exist")
            .code_hash);
        let init_code_len: u64 = <Test as Config>::CodeStorage::get_code(init_gas_code_id).unwrap().code().len() as u64;

        let init_no_gas_code_id = CodeId::from_origin(ProgramStorageOf::<Test>::get_program(init_no_counter_id)
            .and_then(|program| common::ActiveProgram::try_from(program).ok())
            .expect("program must exist")
            .code_hash);
        let init_no_gas_code_len: u64 = <Test as Config>::CodeStorage::get_code(init_no_gas_code_id).unwrap().code().len() as u64;

        // binaries have the same memory amount but different lengths
        // so take this into account in gas calculations
        let length_margin = init_code_len - init_no_gas_code_len;

        let GasInfo {
            min_limit: gas_spent_init,
            ..
        } = Gear::calculate_gas_info(
            USER_1.into_origin(),
            HandleKind::Init(ProgramCodeKind::Custom(wat_init).to_bytes()),
            EMPTY_PAYLOAD.to_vec(),
            0,
            true, true,
        )
        .unwrap();

        let GasInfo {
            min_limit: gas_spent_no_counter,
            ..
        } = Gear::calculate_gas_info(
            USER_1.into_origin(),
            HandleKind::Init(ProgramCodeKind::Custom(wat_no_counter).to_bytes()),
            EMPTY_PAYLOAD.to_vec(),
            0,
            true, true,
        )
        .unwrap();

        let schedule = <Test as Config>::Schedule::get();
        let per_byte_cost = schedule.db_read_per_byte.ref_time();
        let const_i64_cost = schedule.instruction_weights.i64const;
        let set_local_cost = schedule.instruction_weights.local_set;
        let module_instantiation_per_byte = schedule.module_instantiation_per_byte.ref_time();

        // gas_charge call in handle and "add" func
        let gas_cost = gas_spent_init
            - gas_spent_no_counter
            - const_i64_cost as u64
            - set_local_cost as u64
            - core_processor::calculate_gas_for_code(0, per_byte_cost, length_margin)
            - module_instantiation_per_byte * length_margin;

        let GasInfo {
            min_limit: gas_spent_1,
            ..
        } = Gear::calculate_gas_info(
            USER_1.into_origin(),
            HandleKind::Handle(prog_id),
            EMPTY_PAYLOAD.to_vec(),
            0,
            true, true,
        )
        .unwrap();

        let call_cost = schedule.instruction_weights.call;
        let get_local_cost = schedule.instruction_weights.local_get;
        let add_cost = schedule.instruction_weights.i32add;
        let module_instantiation = module_instantiation_per_byte * code.len() as u64;

        let total_cost = {
            let cost = call_cost
                + const_i64_cost * 2
                + set_local_cost
                + get_local_cost * 2
                + add_cost
                + gas_cost as u32 * 2;

            let read_cost = DbWeightOf::<Test>::get().reads(1).ref_time();

            u64::from(cost)
                // cost for loading program
                + core_processor::calculate_gas_for_program(read_cost, 0)
                // cost for loading code length
                + read_cost
                // cost for loading code
                + core_processor::calculate_gas_for_code(read_cost, per_byte_cost, code.len() as u64)
                + module_instantiation
                // cost for one static page in program
                + <Test as Config>::Schedule::get().memory_weights.static_page.ref_time()
        };

        assert_eq!(gas_spent_1, total_cost);

        let GasInfo {
            min_limit: gas_spent_2,
            ..
        } = Gear::calculate_gas_info(
            USER_1.into_origin(),
            HandleKind::Handle(prog_id),
            EMPTY_PAYLOAD.to_vec(),
            0,
            true, true,
        )
        .expect("calculate_gas_info failed");

        assert_eq!(gas_spent_1, gas_spent_2);
    });
}

#[test]
fn test_two_contracts_composition_works() {
    use demo_compose::WASM_BINARY as COMPOSE_WASM_BINARY;
    use demo_mul_by_const::WASM_BINARY as MUL_CONST_WASM_BINARY;

    init_logger();
    new_test_ext().execute_with(|| {
        // Initial value in all gas trees is 0
        assert_eq!(GasHandlerOf::<Test>::total_supply(), 0);

        let contract_a_id = generate_program_id(MUL_CONST_WASM_BINARY, b"contract_a");
        let contract_b_id = generate_program_id(MUL_CONST_WASM_BINARY, b"contract_b");
        let contract_code_id = CodeId::generate(MUL_CONST_WASM_BINARY);
        let compose_id = generate_program_id(COMPOSE_WASM_BINARY, b"salt");

        assert_ok!(Gear::upload_program(
            RuntimeOrigin::signed(USER_1),
            MUL_CONST_WASM_BINARY.to_vec(),
            b"contract_a".to_vec(),
            50_u64.encode(),
            10_000_000_000,
            0,
        ));

        assert_ok!(Gear::create_program(
            RuntimeOrigin::signed(USER_1),
            contract_code_id,
            b"contract_b".to_vec(),
            75_u64.encode(),
            10_000_000_000,
            0,
        ));

        assert_ok!(Gear::upload_program(
            RuntimeOrigin::signed(USER_1),
            COMPOSE_WASM_BINARY.to_vec(),
            b"salt".to_vec(),
            (
                <[u8; 32]>::from(contract_a_id),
                <[u8; 32]>::from(contract_b_id)
            )
                .encode(),
            10_000_000_000,
            0,
        ));

        run_to_block(2, None);

        assert_ok!(Gear::send_message(
            RuntimeOrigin::signed(USER_1),
            compose_id,
            100_u64.to_le_bytes().to_vec(),
            60_000_000_000,
            0,
            false,
        ));

        run_to_block(4, None);

        // Gas total issuance should have gone back to 0.
        assert_eq!(utils::user_messages_sent(), (4, 0));
        assert_eq!(GasHandlerOf::<Test>::total_supply(), 0);
    });
}

// Before introducing this test, upload_program extrinsic didn't check the value.
// Also value wasn't check in `create_program` sys-call. There could be the next test case, which could affect badly.
//
// User submits program with value X, which is not checked. Say X < ED. If we send handle and reply messages with
// values during the init message processing, internal checks will result in errors (either, because sending value
// Y <= X < ED is not allowed, or because of Y > X, when X < ED).
// However, in this same situation of program being initialized and sending some message with value, if program send
// init message with value Y <= X < ED, no internal checks will occur, so such message sending will be passed further
// to manager, although having value less than ED.
//
// Note: on manager level message will not be included to the queue.
// But it's is not preferable to enter that `if` clause.
#[test]
fn test_create_program_with_value_lt_ed() {
    use demo_constructor::{Calls, Scheme, WASM_BINARY};

    init_logger();
    new_test_ext().execute_with(|| {
        // Ids of custom_destination
        let ed = get_ed();
        let msg_receiver_1 = 5u64;
        let msg_receiver_1_hash = <[u8; 32]>::from(msg_receiver_1.into_origin());
        let msg_receiver_2 = 6u64;
        let msg_receiver_2_hash = <[u8; 32]>::from(msg_receiver_2.into_origin());

        let default_calls = Calls::builder()
            .send_value(msg_receiver_1_hash, [], 500)
            .send_value(msg_receiver_2_hash, [], 500);

        // Submit the code
        let code = ProgramCodeKind::Default.to_bytes();
        let code_id = CodeId::generate(&code).into_bytes();
        assert_ok!(Gear::upload_code(RuntimeOrigin::signed(USER_1), code));

        // Can't initialize program with value less than ED
        assert_noop!(
            Gear::upload_program(
                RuntimeOrigin::signed(USER_1),
                ProgramCodeKind::Default.to_bytes(),
                b"test0".to_vec(),
                EMPTY_PAYLOAD.to_vec(),
                100_000_000,
                ed - 1,
            ),
            Error::<Test>::ValueLessThanMinimal,
        );

        let gas_limit = 200_000_001;

        // Simple passing test with values
        // Sending 500 value with "handle" messages. This should not fail.
        // Must be stated, that "handle" messages send value to some non-existing address
        // so messages will go to mailbox
        let calls = default_calls
            .clone()
            .create_program_wgas(code_id, [], [], gas_limit);

        let (_init_mid, _pid) =
            submit_constructor_with_args(USER_1, b"test1", Scheme::direct(calls), 1_000);

        run_to_block(2, None);

        // init messages sent by user and by program
        assert_total_dequeued(2 + 1);
        // programs deployed by user and by program
        assert_init_success(2);

        let origin_msg_id =
            MessageId::generate_from_user(1, ProgramId::from_origin(USER_1.into_origin()), 0);
        let msg1_mailbox = MessageId::generate_outgoing(origin_msg_id, 0);
        let msg2_mailbox = MessageId::generate_outgoing(origin_msg_id, 1);
        assert!(MailboxOf::<Test>::contains(&msg_receiver_1, &msg1_mailbox));
        assert!(MailboxOf::<Test>::contains(&msg_receiver_2, &msg2_mailbox));

        System::reset_events();

        // Trying to send init message from program with value less than ED.
        // First two messages won't fail, because provided values are in a valid range
        // The last message value (which is the value of init message) will end execution with trap
        let calls = default_calls.create_program_value_wgas(code_id, [], [], gas_limit, ed - 1);

        assert_ok!(Gear::upload_program(
            RuntimeOrigin::signed(USER_1),
            WASM_BINARY.to_vec(),
            b"test2".to_vec(),
            Scheme::direct(calls).encode(),
            10_000_000_000,
            10_000,
        ));

        let msg_id = get_last_message_id();

        run_to_block(3, None);

        // User's message execution will result in trap, because program tries
        // to send init message with value in invalid range.
        assert_total_dequeued(1);

        let error_text = if cfg!(any(feature = "debug", debug_assertions)) {
            format!(
                "Failed to create program: {:?}",
                GstdError::Core(ExtError::Message(MessageError::InsufficientValue).into())
            )
        } else {
            String::from("no info")
        };

        assert_failed(
            msg_id,
            ActorExecutionErrorReplyReason::Trap(TrapExplanation::Panic(error_text.into())),
        );
    })
}

// Before introducing this test, upload_program extrinsic didn't check the value.
// Also value wasn't check in `create_program` sys-call. There could be the next test case, which could affect badly.
//
// For instance, we have a guarantee that provided init message value is more than ED before executing message.
// User sends init message to the program, which, for example, in init function sends different kind of messages.
// Because of message value not being checked for init messages, program can send more value amount within init message,
// then it has on it's balance. Such message send will end up without any error/trap. So all in all execution will end
// up successfully with messages sent from program with total value more than was provided to the program.
//
// Again init message won't be added to the queue, because of the check here (https://github.com/gear-tech/gear/blob/master/pallets/gear/src/manager.rs#L351-L364).
// But it's is not preferable to enter that `if` clause.
#[test]
fn test_create_program_with_exceeding_value() {
    use demo_constructor::{Calls, Scheme, WASM_BINARY};

    init_logger();
    new_test_ext().execute_with(|| {
        let msg_value = 100001;
        let calls = Calls::builder().create_program_value([0; 32], [], [], msg_value);

        assert_ok!(Gear::upload_program(
            RuntimeOrigin::signed(USER_1),
            WASM_BINARY.to_vec(),
            DEFAULT_SALT.to_vec(),
            Scheme::direct(calls).encode(),
            10_000_000_000,
            msg_value - 1,
        ));

        let msg_id = get_last_message_id();

        run_to_next_block(None);

        // User's message execution will result in trap, because program tries
        // to send init message with value in invalid range.
        assert_total_dequeued(1);

        let error_text = if cfg!(any(feature = "debug", debug_assertions)) {
            format!(
                "Failed to create program: {:?}",
                GstdError::Core(ExtError::Execution(ExecutionError::NotEnoughValue).into())
            )
        } else {
            String::from("no info")
        };

        assert_failed(
            msg_id,
            ActorExecutionErrorReplyReason::Trap(TrapExplanation::Panic(error_text.into())),
        );
    })
}

#[test]
fn test_create_program_without_gas_works() {
    use demo_constructor::{Calls, Scheme};

    init_logger();
    new_test_ext().execute_with(|| {
        let code = ProgramCodeKind::Default.to_bytes();
        let code_id = CodeId::generate(&code);

        assert_ok!(Gear::upload_code(RuntimeOrigin::signed(USER_1), code));

        let calls = Calls::builder().create_program(code_id.into_bytes(), [], []);

        let _ = init_constructor(Scheme::direct(calls));

        assert_total_dequeued(2 + 1);
        assert_init_success(2);
    })
}

#[test]
fn demo_constructor_works() {
    init_logger();
    new_test_ext().execute_with(|| {
        use demo_constructor::{Arg, Calls, Scheme};

        let (_init_mid, constructor_id) = utils::init_constructor(Scheme::empty());

        let calls = Calls::builder()
            .source("source")
            .send_value("source", Arg::bytes("Hello, user!"), 100_000)
            .store_vec("message_id")
            .send("source", "message_id");

        assert_ok!(Gear::send_message(
            RuntimeOrigin::signed(USER_1),
            constructor_id,
            calls.encode(),
            BlockGasLimitOf::<Test>::get(),
            100_000,
            false,
        ));

        let message_id = get_last_message_id();

        run_to_next_block(None);

        let message_id = MessageId::generate_outgoing(message_id, 0);

        let last_mail = maybe_any_last_message().expect("Element should be");
        assert_eq!(last_mail.payload_bytes(), message_id.as_ref());

        let (first_mail, _bn) = {
            let res = MailboxOf::<Test>::remove(USER_1, message_id);
            assert!(res.is_ok());
            res.expect("was asserted previously")
        };

        assert_eq!(first_mail.value(), 100_000);
        assert_eq!(first_mail.payload_bytes(), b"Hello, user!");

        let calls = Calls::builder().panic("I just panic every time");

        assert_ok!(Gear::send_message(
            RuntimeOrigin::signed(USER_1),
            constructor_id,
            calls.encode(),
            BlockGasLimitOf::<Test>::get(),
            0,
            false,
        ));

        let message_id = get_last_message_id();

        run_to_next_block(None);

        let error_text = if cfg!(any(feature = "debug", debug_assertions)) {
            "I just panic every time"
        } else {
            "no info"
        };

        assert_failed(
            message_id,
            ActorExecutionErrorReplyReason::Trap(TrapExplanation::Panic(
                error_text.to_string().into(),
            )),
        );

        let reply = maybe_any_last_message().expect("Should be");
        assert_eq!(reply.id(), MessageId::generate_reply(message_id));
        assert_eq!(
            reply.reply_code().expect("Should be"),
            ReplyCode::error(SimpleExecutionError::UserspacePanic)
        )
    });
}

#[test]
fn demo_constructor_value_eq() {
    init_logger();
    new_test_ext().execute_with(|| {
        use demo_constructor::{Arg, Calls, Scheme};

        let (_init_mid, constructor_id) = utils::init_constructor(Scheme::empty());

        let calls = Calls::builder()
            .value_as_vec("value")
            .bytes_eq("bool", "value", 100_000u128.encode())
            .if_else(
                "bool",
                Calls::builder().reply(Arg::bytes("Eq")),
                Calls::builder().reply(Arg::bytes("Ne")),
            );

        assert_ok!(Gear::send_message(
            RuntimeOrigin::signed(USER_1),
            constructor_id,
            calls.encode(),
            BlockGasLimitOf::<Test>::get(),
            100_000,
            false,
        ));

        run_to_next_block(None);

        let last_mail = maybe_any_last_message().expect("Element should be");
        assert_eq!(last_mail.payload_bytes(), b"Eq");

        assert_ok!(Gear::send_message(
            RuntimeOrigin::signed(USER_1),
            constructor_id,
            calls.encode(),
            BlockGasLimitOf::<Test>::get(),
            0,
            false,
        ));

        run_to_next_block(None);

        let last_mail = maybe_any_last_message().expect("Element should be");
        assert_eq!(last_mail.payload_bytes(), b"Ne");
    });
}

#[test]
fn demo_constructor_is_demo_ping() {
    init_logger();
    new_test_ext().execute_with(|| {
        use demo_constructor::{Arg, Calls, Scheme};

        let ping = Arg::bytes("PING");
        let pong = Arg::bytes("PONG");

        let ping_branch = Calls::builder().send("source", pong);
        let noop_branch = Calls::builder().noop();

        let init = Calls::builder().reply(ping.clone());

        let handle = Calls::builder()
            .source("source")
            .load("payload")
            .bytes_eq("is_ping", "payload", ping)
            .if_else("is_ping", ping_branch, noop_branch);

        let handle_reply = Calls::builder().panic("I don't like replies");

        let scheme = Scheme::predefined(init, handle, handle_reply);

        // checking init
        let (_init_mid, constructor_id) = utils::init_constructor(scheme);

        let init_reply = maybe_any_last_message().expect("Element should be");
        assert_eq!(init_reply.payload_bytes(), b"PING");

        let mut message_id_to_reply = None;

        // checking handle twice
        for _ in 0..2 {
            assert_ok!(Gear::send_message(
                RuntimeOrigin::signed(USER_1),
                constructor_id,
                b"PING".to_vec(),
                BlockGasLimitOf::<Test>::get(),
                0,
                false,
            ));

            run_to_next_block(None);

            let last_mail = maybe_any_last_message().expect("Element should be");
            assert_eq!(last_mail.payload_bytes(), b"PONG");
            message_id_to_reply = Some(last_mail.id());
        }

        let message_id_to_reply = message_id_to_reply.expect("Should be");

        assert_ok!(Gear::send_reply(
            RuntimeOrigin::signed(USER_1),
            message_id_to_reply,
            vec![],
            BlockGasLimitOf::<Test>::get(),
            0,
            false,
        ));

        let reply_id = get_last_message_id();

        run_to_next_block(None);

        // we don't assert fail reason since no error reply sent on reply,
        // but message id has stamp in MessagesDispatched event.
        let status = dispatch_status(reply_id).expect("Not found in `MessagesDispatched`");
        assert_eq!(status, DispatchStatus::Failed);
    });
}

#[test]
fn test_reply_to_terminated_program() {
    use demo_constructor::demo_exit_init;

    init_logger();
    new_test_ext().execute_with(|| {
        let (original_message_id, _program_id) =
            submit_constructor_with_args(USER_1, DEFAULT_SALT, demo_exit_init::scheme(true), 0);

        let mail_id = MessageId::generate_outgoing(original_message_id, 0);

        run_to_block(2, None);

        // Check mail in Mailbox
        assert_eq!(MailboxOf::<Test>::len(&USER_1), 1);

        // Send reply
        let reply_call = crate::mock::RuntimeCall::Gear(crate::Call::<Test>::send_reply {
            reply_to_id: mail_id,
            payload: EMPTY_PAYLOAD.to_vec(),
            gas_limit: 10_000_000,
            value: 0,
            prepaid: false,
        });
        assert_noop!(
            reply_call.dispatch(RuntimeOrigin::signed(USER_1)),
            Error::<Test>::InactiveProgram,
        );

        // the only way to claim value from terminated destination is a corresponding extrinsic call
        assert_ok!(Gear::claim_value(RuntimeOrigin::signed(USER_1), mail_id,));

        assert!(MailboxOf::<Test>::is_empty(&USER_1));

        System::assert_last_event(
            Event::UserMessageRead {
                id: mail_id,
                reason: UserMessageReadRuntimeReason::MessageClaimed.into_reason(),
            }
            .into(),
        )
    })
}

#[test]
fn calculate_gas_info_for_wait_dispatch_works() {
    init_logger();
    new_test_ext().execute_with(|| {
        // Test should still be valid once #1173 solved.
        let GasInfo { waited, .. } = Gear::calculate_gas_info(
            USER_1.into_origin(),
            HandleKind::Init(demo_init_wait::WASM_BINARY.to_vec()),
            EMPTY_PAYLOAD.to_vec(),
            0,
            true,
            true,
        )
        .unwrap();

        assert!(waited);
    });
}

#[test]
fn delayed_sending() {
    use demo_delayed_sender::WASM_BINARY;

    init_logger();
    new_test_ext().execute_with(|| {
        let delay = 3u32;
        // Deploy program, which sends mail in "payload" amount of blocks.
        assert_ok!(Gear::upload_program(
            RuntimeOrigin::signed(USER_1),
            WASM_BINARY.to_vec(),
            DEFAULT_SALT.to_vec(),
            delay.to_le_bytes().to_vec(),
            BlockGasLimitOf::<Test>::get(),
            0
        ));

        let prog = utils::get_last_program_id();

        run_to_next_block(None);
        assert!(Gear::is_active(prog));

        let auto_reply = maybe_last_message(USER_1).expect("Should be");
        assert!(auto_reply.details().is_some());
        assert!(auto_reply.payload_bytes().is_empty());
        assert_eq!(
            auto_reply.reply_code().expect("Should be"),
            ReplyCode::Success(SuccessReplyReason::Auto)
        );

        System::reset_events();

        for _ in 0..delay {
            assert!(maybe_last_message(USER_1).is_none());
            run_to_next_block(None);
        }

        assert!(!MailboxOf::<Test>::is_empty(&USER_1));
        assert_eq!(
            maybe_last_message(USER_1)
                .expect("Event should be")
                .payload_bytes(),
            b"Delayed hello!".encode()
        );
    });
}

#[test]
fn delayed_wake() {
    use demo_delayed_sender::WASM_BINARY;

    init_logger();
    new_test_ext().execute_with(|| {
        assert_ok!(Gear::upload_program(
            RuntimeOrigin::signed(USER_1),
            WASM_BINARY.to_vec(),
            DEFAULT_SALT.to_vec(),
            0u32.to_le_bytes().to_vec(),
            BlockGasLimitOf::<Test>::get(),
            0
        ));

        let prog = utils::get_last_program_id();

        run_to_next_block(None);

        assert!(Gear::is_active(prog));

        assert!(maybe_last_message(USER_1).is_some());

        // This message will go into waitlist.
        assert_ok!(Gear::send_message(
            RuntimeOrigin::signed(USER_1),
            prog,
            vec![],
            BlockGasLimitOf::<Test>::get(),
            0,
            false,
        ));

        let mid = get_last_message_id();

        assert!(!WaitlistOf::<Test>::contains(&prog, &mid));

        run_to_next_block(None);

        assert!(WaitlistOf::<Test>::contains(&prog, &mid));

        let delay = 3u32;

        // This message will wake previous message in "payload" blocks
        assert_ok!(Gear::send_message(
            RuntimeOrigin::signed(USER_1),
            prog,
            delay.to_le_bytes().to_vec(),
            BlockGasLimitOf::<Test>::get(),
            0,
            false,
        ));

        run_to_next_block(None);

        for _ in 0..delay {
            assert!(WaitlistOf::<Test>::contains(&prog, &mid));
            run_to_next_block(None);
        }

        assert!(!WaitlistOf::<Test>::contains(&prog, &mid));
    });
}

#[test]
fn cascading_messages_with_value_do_not_overcharge() {
    use demo_mul_by_const::WASM_BINARY as MUL_CONST_WASM_BINARY;
    use demo_waiting_proxy::WASM_BINARY as WAITING_PROXY_WASM_BINARY;

    init_logger();
    new_test_ext().execute_with(|| {
        let contract_id = generate_program_id(MUL_CONST_WASM_BINARY, b"contract");
        let wrapper_id = generate_program_id(WAITING_PROXY_WASM_BINARY, b"salt");

        assert_ok!(Gear::upload_program(
            RuntimeOrigin::signed(USER_1),
            MUL_CONST_WASM_BINARY.to_vec(),
            b"contract".to_vec(),
            50_u64.encode(),
            10_000_000_000,
            0,
        ));

        assert_ok!(Gear::upload_program(
            RuntimeOrigin::signed(USER_1),
            WAITING_PROXY_WASM_BINARY.to_vec(),
            b"salt".to_vec(),
            (<[u8; 32]>::from(contract_id), 0u64).encode(),
            10_000_000_000,
            0,
        ));

        run_to_block(2, None);

        let payload = 100_u64.to_le_bytes().to_vec();

        let user_balance_before_calculating = Balances::free_balance(USER_1);

        run_to_block(3, None);

        // The constant added for checks.
        let value = 10_000_000;

        let GasInfo {
            min_limit: gas_reserved,
            burned: gas_to_spend,
            ..
        } = Gear::calculate_gas_info(
            USER_1.into_origin(),
            HandleKind::Handle(wrapper_id),
            payload.clone(),
            value,
            true,
            true,
        )
        .expect("Failed to get gas spent");

        assert!(gas_reserved >= gas_to_spend);

        run_to_block(4, None);

        // A message is sent to a waiting proxy contract that passes execution
        // on to another contract while keeping the `value`.
        // The overall gas expenditure is `gas_to_spend`. The message gas limit
        // is set to be just enough to cover this amount.
        // The sender's account has enough funds for both gas and `value`,
        // therefore expecting the message to be processed successfully.
        // Expected outcome: the sender's balance has decreased by the
        // (`gas_to_spend` + `value`).

        let user_initial_balance = Balances::free_balance(USER_1);

        assert_eq!(user_balance_before_calculating, user_initial_balance);
        // Zero because no message added into mailbox.
        assert_eq!(GearBank::<Test>::account_total(&USER_1), 0);
        assert!(MailboxOf::<Test>::is_empty(&USER_1));

        assert_ok!(Gear::send_message(
            RuntimeOrigin::signed(USER_1),
            wrapper_id,
            payload,
            gas_reserved,
            value,
            false,
        ));

        let gas_to_spend = GasPrice::gas_price(gas_to_spend);
        let gas_reserved = GasPrice::gas_price(gas_reserved);
        let reserved_balance = gas_reserved + value;

        assert_balance(
            USER_1,
            user_initial_balance - reserved_balance,
            reserved_balance,
        );
        run_to_block(5, None);

        assert!(MailboxOf::<Test>::is_empty(&USER_1));
        assert_balance(USER_1, user_initial_balance - gas_to_spend - value, 0u128);
    });
}

#[test]
fn free_storage_hold_on_scheduler_overwhelm() {
    use demo_constructor::{demo_value_sender::TestData, Scheme};

    init_logger();
    new_test_ext().execute_with(|| {
        let (_init_mid, sender) = init_constructor(Scheme::empty());

        let data = TestData::gasful(20_000, 0);

        let mb_cost = CostsPerBlockOf::<Test>::mailbox();
        let reserve_for = CostsPerBlockOf::<Test>::reserve_for();

        let user_1_balance = Balances::free_balance(USER_1);
        assert_eq!(GearBank::<Test>::account_total(&USER_1), 0);

        let user_2_balance = Balances::free_balance(USER_2);
        assert_eq!(GearBank::<Test>::account_total(&USER_2), 0);

        let prog_balance = Balances::free_balance(AccountId::from_origin(sender.into_origin()));
        assert_eq!(
            GearBank::<Test>::account_total(&AccountId::from_origin(sender.into_origin())),
            0
        );

        let (_, gas_info) = utils::calculate_handle_and_send_with_extra(
            USER_1,
            sender,
            data.request(USER_2.into_origin()).encode(),
            Some(data.extra_gas),
            0,
        );

        utils::assert_balance(
            USER_1,
            user_1_balance - GasPrice::gas_price(gas_info.min_limit + data.extra_gas),
            GasPrice::gas_price(gas_info.min_limit + data.extra_gas),
        );
        utils::assert_balance(USER_2, user_2_balance, 0u128);
        utils::assert_balance(sender, prog_balance, 0u128);
        assert!(MailboxOf::<Test>::is_empty(&USER_2));

        run_to_next_block(None);

        let hold_bound =
            HoldBoundBuilder::<Test>::new(StorageType::Mailbox).maximum_for(data.gas_limit_to_send);

        let expected_duration =
            BlockNumberFor::<Test>::saturated_from(data.gas_limit_to_send / mb_cost) - reserve_for;

        assert_eq!(hold_bound.expected_duration(), expected_duration);

        utils::assert_balance(
            USER_1,
            user_1_balance - GasPrice::gas_price(gas_info.burned + data.gas_limit_to_send),
            GasPrice::gas_price(data.gas_limit_to_send),
        );
        utils::assert_balance(USER_2, user_2_balance, 0u128);
        utils::assert_balance(sender, prog_balance - data.value, data.value);
        assert!(!MailboxOf::<Test>::is_empty(&USER_2));

        // Expected block.
        run_to_block(hold_bound.expected(), Some(0));
        assert!(!MailboxOf::<Test>::is_empty(&USER_2));

        // Deadline block (can pay till this one).
        run_to_block(hold_bound.deadline(), Some(0));
        assert!(!MailboxOf::<Test>::is_empty(&USER_2));

        // Block which already can't be paid.
        run_to_next_block(None);

        let gas_totally_burned = GasPrice::gas_price(gas_info.burned + data.gas_limit_to_send);

        utils::assert_balance(USER_1, user_1_balance - gas_totally_burned, 0u128);
        utils::assert_balance(USER_2, user_2_balance, 0u128);
        utils::assert_balance(sender, prog_balance, 0u128);
        assert!(MailboxOf::<Test>::is_empty(&USER_2));
    });
}

#[test]
fn execution_over_blocks() {
    init_logger();

    let assert_last_message = |src: [u8; 32], count: u128| {
        use demo_calc_hash::verify_result;

        let last_message = maybe_last_message(USER_1).expect("Get last message failed.");
        let result =
            <[u8; 32]>::decode(&mut last_message.payload_bytes()).expect("Decode result failed");

        assert!(verify_result(src, count, result));

        System::reset_events();
    };

    let estimate_gas_per_calc = || -> (u64, u64) {
        use demo_calc_hash_in_one_block::{Package, WASM_BINARY};

        let (src, times) = ([0; 32], 1);

        let init_gas = Gear::calculate_gas_info(
            USER_1.into_origin(),
            HandleKind::Init(WASM_BINARY.to_vec()),
            EMPTY_PAYLOAD.to_vec(),
            0,
            true,
            true,
        )
        .expect("Failed to get gas spent");

        // deploy demo-calc-in-one-block
        assert_ok!(Gear::upload_program(
            RuntimeOrigin::signed(USER_1),
            WASM_BINARY.to_vec(),
            b"estimate threshold".to_vec(),
            EMPTY_PAYLOAD.to_vec(),
            init_gas.burned,
            0,
        ));
        let in_one_block = get_last_program_id();

        run_to_next_block(None);

        // estimate start cost
        let pkg = Package::new(times, src);
        let gas = Gear::calculate_gas_info(
            USER_1.into_origin(),
            HandleKind::Handle(in_one_block),
            pkg.encode(),
            0,
            true,
            true,
        )
        .expect("Failed to get gas spent");

        (init_gas.min_limit, gas.min_limit)
    };

    new_test_ext().execute_with(|| {
        use demo_calc_hash_in_one_block::{Package, WASM_BINARY};

        // We suppose that gas limit is less than gas allowance
        let block_gas_limit = BlockGasLimitOf::<Test>::get() - 10000;

        // Deploy demo-calc-hash-in-one-block.
        assert_ok!(Gear::upload_program(
            RuntimeOrigin::signed(USER_1),
            WASM_BINARY.to_vec(),
            DEFAULT_SALT.to_vec(),
            EMPTY_PAYLOAD.to_vec(),
            5_000_000_000,
            0,
        ));
        let in_one_block = get_last_program_id();

        assert!(ProgramStorageOf::<Test>::program_exists(in_one_block));

        let src = [0; 32];

        assert_ok!(Gear::send_message(
            RuntimeOrigin::signed(USER_1),
            in_one_block,
            Package::new(128, src).encode(),
            block_gas_limit,
            0,
            false,
        ));

        run_to_next_block(None);

        assert_last_message([0; 32], 128);

        assert_ok!(Gear::send_message(
            RuntimeOrigin::signed(USER_1),
            in_one_block,
            Package::new(17_384, src).encode(),
            block_gas_limit,
            0,
            false,
        ));

        let message_id = get_last_message_id();
        run_to_next_block(None);

        assert_failed(
            message_id,
            ActorExecutionErrorReplyReason::Trap(TrapExplanation::GasLimitExceeded),
        );
    });

    new_test_ext().execute_with(|| {
        use demo_calc_hash::sha2_512_256;
        use demo_calc_hash_over_blocks::{Method, WASM_BINARY};
        let block_gas_limit = BlockGasLimitOf::<Test>::get();

        let (_, calc_threshold) = estimate_gas_per_calc();

        // deploy demo-calc-hash-over-blocks
        assert_ok!(Gear::upload_program(
            RuntimeOrigin::signed(USER_1),
            WASM_BINARY.to_vec(),
            DEFAULT_SALT.to_vec(),
            calc_threshold.encode(),
            10_000_000_000,
            0,
        ));
        let over_blocks = get_last_program_id();

        assert!(ProgramStorageOf::<Test>::program_exists(over_blocks));

        let (src, id, expected) = ([0; 32], sha2_512_256(b"42"), 16_384);

        // trigger calculation
        assert_ok!(Gear::send_message(
            RuntimeOrigin::signed(USER_1),
            over_blocks,
            Method::Start { src, id, expected }.encode(),
            10_000_000_000,
            0,
            false,
        ));

        run_to_next_block(None);

        let mut count = 0;
        loop {
            let lm = maybe_last_message(USER_1);

            if !(lm.is_none() || lm.unwrap().payload_bytes().is_empty()) {
                break;
            }

            assert_ok!(Gear::send_message(
                RuntimeOrigin::signed(USER_1),
                over_blocks,
                Method::Refuel(id).encode(),
                block_gas_limit,
                0,
                false,
            ));

            count += 1;
            run_to_next_block(None);
        }

        assert!(count > 1);
        assert_last_message(src, expected);
    });
}

#[test]
fn call_forbidden_function() {
    let wat = r#"
    (module
        (import "env" "memory" (memory 1))
        (import "env" "gr_gas_available" (func $gr_gas_available (param i32)))
        (export "handle" (func $handle))
        (func $handle
            i32.const 0
            call $gr_gas_available
        )
    )"#;

    init_logger();
    new_test_ext().execute_with(|| {
        let prog_id = upload_program_default(USER_1, ProgramCodeKind::Custom(wat))
            .expect("submit result was asserted");

        run_to_block(2, None);

        let res = Gear::calculate_gas_info(
            USER_1.into_origin(),
            HandleKind::Handle(prog_id),
            EMPTY_PAYLOAD.to_vec(),
            0,
            true,
            true,
        );

        assert_eq!(
            res,
            Err(format!(
                "Program terminated with a trap: {}",
                TrapExplanation::ForbiddenFunction,
            ))
        );
    });
}

#[test]
fn waking_message_waiting_for_mx_lock_does_not_lead_to_deadlock() {
    use demo_waiter::{
        Command as WaiterCommand, LockContinuation, MxLockContinuation, WASM_BINARY as WAITER_WASM,
    };

    let execution = || {
        System::reset_events();

        Gear::upload_program(
            RuntimeOrigin::signed(USER_1),
            WAITER_WASM.to_vec(),
            DEFAULT_SALT.to_vec(),
            EMPTY_PAYLOAD.to_vec(),
            BlockGasLimitOf::<Test>::get(),
            0,
        )
        .expect("Failed to upload Waiter");
        let waiter_prog_id = get_last_program_id();
        run_to_next_block(None);

        let send_command_to_waiter = |command: WaiterCommand| {
            MailboxOf::<Test>::clear();
            Gear::send_message(
                RuntimeOrigin::signed(USER_1),
                waiter_prog_id,
                command.encode(),
                BlockGasLimitOf::<Test>::get(),
                0,
                false,
            )
            .unwrap_or_else(|_| panic!("Failed to send command {:?} to Waiter", command));
            let msg_id = get_last_message_id();
            let msg_block_number = System::block_number() + 1;
            run_to_next_block(None);
            (msg_id, msg_block_number)
        };

        let (lock_owner_msg_id, _lock_owner_msg_block_number) = send_command_to_waiter(
            WaiterCommand::MxLock(MxLockContinuation::General(LockContinuation::SleepFor(4))),
        );

        let (lock_rival_1_msg_id, _) = send_command_to_waiter(WaiterCommand::MxLock(
            MxLockContinuation::General(LockContinuation::Nothing),
        ));

        send_command_to_waiter(WaiterCommand::WakeUp(lock_rival_1_msg_id.into()));

        let (lock_rival_2_msg_id, _) = send_command_to_waiter(WaiterCommand::MxLock(
            MxLockContinuation::General(LockContinuation::Nothing),
        ));

        assert!(WaitlistOf::<Test>::contains(
            &waiter_prog_id,
            &lock_owner_msg_id
        ));
        assert!(WaitlistOf::<Test>::contains(
            &waiter_prog_id,
            &lock_rival_1_msg_id
        ));
        assert!(WaitlistOf::<Test>::contains(
            &waiter_prog_id,
            &lock_rival_2_msg_id
        ));

        // Run for 1 block, so the lock owner wakes up after sleeping for 4 blocks,
        // releases the mutex so the lock rival 1 can acquire and release it for
        // the lock rival 2 to acquire it.
        run_for_blocks(1, None);

        assert_succeed(lock_owner_msg_id);
        assert_succeed(lock_rival_1_msg_id);
        assert_succeed(lock_rival_2_msg_id);
    };

    init_logger();
    new_test_ext().execute_with(execution);
}

#[test]
fn waking_message_waiting_for_rw_lock_does_not_lead_to_deadlock() {
    use demo_waiter::{
        Command as WaiterCommand, LockContinuation, RwLockContinuation, RwLockType,
        WASM_BINARY as WAITER_WASM,
    };

    let execution = || {
        System::reset_events();

        Gear::upload_program(
            RuntimeOrigin::signed(USER_1),
            WAITER_WASM.to_vec(),
            DEFAULT_SALT.to_vec(),
            EMPTY_PAYLOAD.to_vec(),
            BlockGasLimitOf::<Test>::get(),
            0,
        )
        .expect("Failed to upload Waiter");
        let waiter_prog_id = get_last_program_id();
        run_to_next_block(None);

        let send_command_to_waiter = |command: WaiterCommand| {
            MailboxOf::<Test>::clear();
            Gear::send_message(
                RuntimeOrigin::signed(USER_1),
                waiter_prog_id,
                command.encode(),
                BlockGasLimitOf::<Test>::get(),
                0,
                false,
            )
            .unwrap_or_else(|_| panic!("Failed to send command {:?} to Waiter", command));
            let msg_id = get_last_message_id();
            let msg_block_number = System::block_number() + 1;
            run_to_next_block(None);
            (msg_id, msg_block_number)
        };

        // For write lock
        {
            let (lock_owner_msg_id, _lock_owner_msg_block_number) =
                send_command_to_waiter(WaiterCommand::RwLock(
                    RwLockType::Read,
                    RwLockContinuation::General(LockContinuation::SleepFor(4)),
                ));

            let (lock_rival_1_msg_id, _) = send_command_to_waiter(WaiterCommand::RwLock(
                RwLockType::Write,
                RwLockContinuation::General(LockContinuation::Nothing),
            ));

            send_command_to_waiter(WaiterCommand::WakeUp(lock_rival_1_msg_id.into()));

            let (lock_rival_2_msg_id, _) = send_command_to_waiter(WaiterCommand::RwLock(
                RwLockType::Write,
                RwLockContinuation::General(LockContinuation::Nothing),
            ));

            assert!(WaitlistOf::<Test>::contains(
                &waiter_prog_id,
                &lock_owner_msg_id
            ));
            assert!(WaitlistOf::<Test>::contains(
                &waiter_prog_id,
                &lock_rival_1_msg_id
            ));
            assert!(WaitlistOf::<Test>::contains(
                &waiter_prog_id,
                &lock_rival_2_msg_id
            ));

            // Run for 1 block, so the lock owner wakes up after sleeping for 4 blocks,
            // releases the mutex so the lock rival 1 can acquire and release it for
            // the lock rival 2 to acquire it.
            run_for_blocks(1, None);

            assert_succeed(lock_owner_msg_id);
            assert_succeed(lock_rival_1_msg_id);
            assert_succeed(lock_rival_2_msg_id);
        }

        // For read lock
        {
            let (lock_owner_msg_id, _lock_owner_msg_block_number) =
                send_command_to_waiter(WaiterCommand::RwLock(
                    RwLockType::Write,
                    RwLockContinuation::General(LockContinuation::SleepFor(4)),
                ));

            let (lock_rival_1_msg_id, _) = send_command_to_waiter(WaiterCommand::RwLock(
                RwLockType::Read,
                RwLockContinuation::General(LockContinuation::Nothing),
            ));

            send_command_to_waiter(WaiterCommand::WakeUp(lock_rival_1_msg_id.into()));

            let (lock_rival_2_msg_id, _) = send_command_to_waiter(WaiterCommand::RwLock(
                RwLockType::Write,
                RwLockContinuation::General(LockContinuation::Nothing),
            ));

            assert!(WaitlistOf::<Test>::contains(
                &waiter_prog_id,
                &lock_owner_msg_id
            ));
            assert!(WaitlistOf::<Test>::contains(
                &waiter_prog_id,
                &lock_rival_1_msg_id
            ));
            assert!(WaitlistOf::<Test>::contains(
                &waiter_prog_id,
                &lock_rival_2_msg_id
            ));

            // Run for 1 block, so the lock owner wakes up after sleeping for 4 blocks,
            // releases the mutex so the lock rival 1 can acquire and release it for
            // the lock rival 2 to acquire it.
            run_for_blocks(1, None);

            assert_succeed(lock_owner_msg_id);
            assert_succeed(lock_rival_1_msg_id);
            assert_succeed(lock_rival_2_msg_id);
        }
    };

    init_logger();
    new_test_ext().execute_with(execution);
}

#[test]
fn async_sleep_for() {
    use demo_waiter::{
        Command as WaiterCommand, SleepForWaitType as WaitType, WASM_BINARY as WAITER_WASM,
    };

    const SLEEP_FOR_BLOCKS: u32 = 2;
    const LONGER_SLEEP_FOR_BLOCKS: u32 = 3;

    init_logger();

    new_test_ext().execute_with(|| {
        System::reset_events();

        // Block 2
        Gear::upload_program(
            RuntimeOrigin::signed(USER_1),
            WAITER_WASM.to_vec(),
            DEFAULT_SALT.to_vec(),
            EMPTY_PAYLOAD.to_vec(),
            BlockGasLimitOf::<Test>::get(),
            0,
        )
        .expect("Failed to upload Waiter");
        let waiter_prog_id = get_last_program_id();
        run_to_next_block(None);

        // Helper functions (collapse the block)
        let (send_command_to_waiter, assert_waiter_single_reply) = {
            let send_command_to_waiter = |command: WaiterCommand| {
                MailboxOf::<Test>::clear();
                Gear::send_message(
                    RuntimeOrigin::signed(USER_1),
                    waiter_prog_id,
                    command.encode(),
                    BlockGasLimitOf::<Test>::get(),
                    0,
                    false,
                )
                .unwrap_or_else(|_| panic!("Failed to send command {:?} to Waiter", command));
                let msg_id = get_last_message_id();
                let msg_block_number = System::block_number() + 1;
                run_to_next_block(None);
                (msg_id, msg_block_number)
            };

            let assert_waiter_single_reply = |expected_reply| {
                assert_eq!(
                    MailboxOf::<Test>::len(&USER_1),
                    1,
                    "Asserting Waiter reply {}",
                    expected_reply
                );
                let waiter_reply = <String>::decode(&mut get_last_mail(USER_1).payload_bytes())
                    .expect("Failed to decode Waiter reply");
                assert_eq!(
                    waiter_reply, expected_reply,
                    "Asserting Waiter reply {}",
                    expected_reply
                );
            };

            (send_command_to_waiter, assert_waiter_single_reply)
        };

        // Block 3
        let (sleep_for_msg_id, sleep_for_block_number) = send_command_to_waiter(
            WaiterCommand::SleepFor(vec![SLEEP_FOR_BLOCKS], WaitType::All),
        );

        // Assert the program replied with a message before the sleep.
        // The message payload is a number of the block the program received
        // the SleepFor message in.
        assert_waiter_single_reply(format!(
            "Before the sleep at block: {}",
            sleep_for_block_number
        ));

        // Assert the SleepFor message is in the waitlist.
        assert!(WaitlistOf::<Test>::contains(
            &waiter_prog_id,
            &sleep_for_msg_id
        ));

        // Block 4
        send_command_to_waiter(WaiterCommand::WakeUp(sleep_for_msg_id.into()));

        // Assert there are no any replies yet.
        assert_eq!(MailboxOf::<Test>::len(&USER_1), 0);

        // Assert the SleepFor message is still in the waitlist.
        assert!(WaitlistOf::<Test>::contains(
            &waiter_prog_id,
            &sleep_for_msg_id
        ));

        // Block 5
        run_to_next_block(None);

        // Assert the program replied with a message after the sleep.
        // The message payload is a number of the block the program
        // exited the dealy, i.e. sleep_for_block_number + SLEEP_FOR_BLOCKS.
        assert_waiter_single_reply(format!(
            "After the sleep at block: {}",
            sleep_for_block_number + SLEEP_FOR_BLOCKS
        ));

        // Assert the SleepFor message is no longer in the waitlist.
        assert!(!WaitlistOf::<Test>::contains(
            &waiter_prog_id,
            &sleep_for_msg_id
        ));

        // let long_sleep = sleep_for(longer);
        // let short_sleep = sleep_for(shorter);
        // join!(long_sleep, short_sleep);
        {
            // Block 6
            let (sleep_for_msg_id, sleep_for_block_number) =
                send_command_to_waiter(WaiterCommand::SleepFor(
                    vec![LONGER_SLEEP_FOR_BLOCKS, SLEEP_FOR_BLOCKS],
                    WaitType::All,
                ));
            // Clear the before sleep reply.
            MailboxOf::<Test>::clear();

            // Block 8
            run_for_blocks(SLEEP_FOR_BLOCKS, None);

            // Assert there are no any replies yet even though SLEEP_FOR_BLOCKS blocks
            // has just passed.
            assert_eq!(MailboxOf::<Test>::len(&USER_1), 0);

            // Assert the SleepFor message is still in the waitlist.
            assert!(WaitlistOf::<Test>::contains(
                &waiter_prog_id,
                &sleep_for_msg_id
            ));

            // Block 9
            run_to_next_block(None);

            // Assert the program replied with a message after the sleep.
            // The message payload is a number of the block the program
            // exited the dealy, i.e. sleep_for_block_number + LONGER_SLEEP_FOR_BLOCKS.
            assert_waiter_single_reply(format!(
                "After the sleep at block: {}",
                sleep_for_block_number + LONGER_SLEEP_FOR_BLOCKS
            ));

            // Assert the SleepFor message is no longer in the waitlist.
            assert!(!WaitlistOf::<Test>::contains(
                &waiter_prog_id,
                &sleep_for_msg_id
            ));
        }

        // let short_sleep = sleep_for(shorter);
        // let long_sleep = sleep_for(longer);
        // join!(short_sleep, long_sleep);
        {
            // Block 10
            let (sleep_for_msg_id, sleep_for_block_number) =
                send_command_to_waiter(WaiterCommand::SleepFor(
                    vec![SLEEP_FOR_BLOCKS, LONGER_SLEEP_FOR_BLOCKS],
                    WaitType::All,
                ));
            // Clear the before sleep reply.
            MailboxOf::<Test>::clear();

            // Block 12
            run_for_blocks(SLEEP_FOR_BLOCKS, None);

            // Assert there are no any replies yet even though SLEEP_FOR_BLOCKS blocks
            // has just passed.
            assert_eq!(MailboxOf::<Test>::len(&USER_1), 0);

            // Assert the SleepFor message is still in the waitlist.
            assert!(WaitlistOf::<Test>::contains(
                &waiter_prog_id,
                &sleep_for_msg_id
            ));

            // Block 13
            run_to_next_block(None);

            // Assert the program replied with a message after the sleep.
            // The message payload is a number of the block the program
            // exited the dealy, i.e. sleep_for_block_number + LONGER_SLEEP_FOR_BLOCKS.
            assert_waiter_single_reply(format!(
                "After the sleep at block: {}",
                sleep_for_block_number + LONGER_SLEEP_FOR_BLOCKS
            ));

            // Assert the SleepFor message is no longer in the waitlist.
            assert!(!WaitlistOf::<Test>::contains(
                &waiter_prog_id,
                &sleep_for_msg_id
            ));
        }

        // let long_sleep = sleep_for(longer);
        // let short_sleep = sleep_for(shorter);
        // select!(short_sleep, long_sleep);
        {
            // Block 14
            let (sleep_for_msg_id, sleep_for_block_number) =
                send_command_to_waiter(WaiterCommand::SleepFor(
                    vec![LONGER_SLEEP_FOR_BLOCKS, SLEEP_FOR_BLOCKS],
                    WaitType::Any,
                ));
            // Clear the before sleep reply.
            MailboxOf::<Test>::clear();

            // Block 16
            run_for_blocks(SLEEP_FOR_BLOCKS, None);

            // Assert the program replied with a message after the sleep.
            // The message payload is a number of the block the program
            // exited the dealy, i.e. sleep_for_block_number + SLEEP_FOR_BLOCKS.
            assert_waiter_single_reply(format!(
                "After the sleep at block: {}",
                sleep_for_block_number + SLEEP_FOR_BLOCKS
            ));

            // Assert the SleepFor message is no longer in the waitlist.
            assert!(!WaitlistOf::<Test>::contains(
                &waiter_prog_id,
                &sleep_for_msg_id
            ));
        }

        // let short_sleep = sleep_for(shorter);
        // let long_sleep = sleep_for(longer);
        // select!(short_sleep, long_sleep);
        {
            // Block 17
            let (sleep_for_msg_id, sleep_for_block_number) =
                send_command_to_waiter(WaiterCommand::SleepFor(
                    vec![SLEEP_FOR_BLOCKS, LONGER_SLEEP_FOR_BLOCKS],
                    WaitType::Any,
                ));
            // Clear the before sleep reply.
            MailboxOf::<Test>::clear();

            // Block 18
            run_for_blocks(SLEEP_FOR_BLOCKS, None);

            // Assert the program replied with a message after the sleep.
            // The message payload is a number of the block the program
            // exited the dealy, i.e. sleep_for_block_number + SLEEP_FOR_BLOCKS.
            assert_waiter_single_reply(format!(
                "After the sleep at block: {}",
                sleep_for_block_number + SLEEP_FOR_BLOCKS
            ));

            // Assert the SleepFor message is no longer in the waitlist.
            assert!(!WaitlistOf::<Test>::contains(
                &waiter_prog_id,
                &sleep_for_msg_id
            ));
        }
    });
}

#[test]
fn test_async_messages() {
    use demo_async_tester::{Kind, WASM_BINARY};

    init_logger();
    new_test_ext().execute_with(|| {
        System::reset_events();

        assert_ok!(Gear::upload_program(
            RuntimeOrigin::signed(USER_1),
            WASM_BINARY.to_vec(),
            DEFAULT_SALT.to_vec(),
            EMPTY_PAYLOAD.to_vec(),
            10_000_000_000u64,
            0,
        ));

        let pid = get_last_program_id();
        for kind in &[
            Kind::Send,
            Kind::SendWithGas(DEFAULT_GAS_LIMIT),
            Kind::SendBytes,
            Kind::SendBytesWithGas(DEFAULT_GAS_LIMIT),
            Kind::SendCommit,
            Kind::SendCommitWithGas(DEFAULT_GAS_LIMIT),
        ] {
            run_to_next_block(None);
            assert_ok!(Gear::send_message(
                RuntimeOrigin::signed(USER_1),
                pid,
                kind.encode(),
                30_000_000_000u64,
                0,
                false,
            ));

            // check the message sent from the program
            run_to_next_block(None);
            let last_mail = get_last_mail(USER_1);
            assert_eq!(Kind::decode(&mut last_mail.payload_bytes()), Ok(*kind));

            // reply to the message
            let message_id = last_mail.id();
            assert_ok!(Gear::send_reply(
                RuntimeOrigin::signed(USER_1),
                message_id,
                EMPTY_PAYLOAD.to_vec(),
                10_000_000_000u64,
                0,
                false,
            ));

            // check the reply from the program
            run_to_next_block(None);
            let last_mail = get_last_mail(USER_1);
            assert_eq!(last_mail.payload_bytes(), b"PONG");
            assert_ok!(Gear::claim_value(
                RuntimeOrigin::signed(USER_1),
                last_mail.id()
            ));
        }

        assert!(Gear::is_active(pid));
    })
}

#[test]
fn program_generator_works() {
    use demo_program_generator::{CHILD_WAT, WASM_BINARY};

    init_logger();
    new_test_ext().execute_with(|| {
        let code = ProgramCodeKind::Custom(CHILD_WAT).to_bytes();
        let code_id = CodeId::generate(&code);

        assert_ok!(Gear::upload_code(RuntimeOrigin::signed(USER_1), code));

        assert_ok!(Gear::upload_program(
            RuntimeOrigin::signed(USER_1),
            WASM_BINARY.to_vec(),
            DEFAULT_SALT.to_vec(),
            EMPTY_PAYLOAD.to_vec(),
            BlockGasLimitOf::<Test>::get(),
            0,
        ));

        let generator_id = get_last_program_id();

        run_to_next_block(None);

        assert!(Gear::is_active(generator_id));

        assert_ok!(Gear::send_message(
            RuntimeOrigin::signed(USER_1),
            generator_id,
            EMPTY_PAYLOAD.to_vec(),
            BlockGasLimitOf::<Test>::get(),
            0,
            false,
        ));

        let message_id = get_last_message_id();

        run_to_next_block(None);

        assert_succeed(message_id);
        let expected_salt = [b"salt_generator", message_id.as_ref(), &0u64.to_be_bytes()].concat();
        let expected_child_id = ProgramId::generate(code_id, &expected_salt);
        assert!(ProgramStorageOf::<Test>::program_exists(expected_child_id))
    });
}

#[test]
fn wait_state_machine() {
    use demo_wait::WASM_BINARY;

    init_logger();

    let init = || {
        assert_ok!(Gear::upload_program(
            RuntimeOrigin::signed(USER_1),
            WASM_BINARY.to_vec(),
            DEFAULT_SALT.to_vec(),
            Default::default(),
            BlockGasLimitOf::<Test>::get(),
            0,
        ));

        let wait_id = get_last_program_id();

        run_to_next_block(None);

        assert!(Gear::is_active(wait_id));

        System::reset_events();

        wait_id
    };

    new_test_ext().execute_with(|| {
        let demo = init();

        let to_send = vec![b"FIRST".to_vec(), b"SECOND".to_vec(), b"THIRD".to_vec()];
        let ids = send_payloads(USER_1, demo, to_send);
        run_to_next_block(None);

        let to_assert = vec![
            Assertion::ReplyCode(ReplyCode::Success(SuccessReplyReason::Auto)),
            Assertion::ReplyCode(ReplyCode::Success(SuccessReplyReason::Auto)),
            Assertion::Payload(ids[0].as_ref().to_vec()),
            Assertion::ReplyCode(ReplyCode::Success(SuccessReplyReason::Auto)),
            Assertion::Payload(ids[1].as_ref().to_vec()),
        ];
        assert_responses_to_user(USER_1, to_assert);
    });
}

#[test]
fn missing_functions_are_not_executed() {
    // handle is copied from ProgramCodeKind::OutgoingWithValueInHandle
    let wat = r#"
    (module
        (import "env" "gr_send_wgas" (func $send (param i32 i32 i32 i64 i32 i32)))
        (import "env" "memory" (memory 10))
        (export "handle" (func $handle))
        (func $handle
            i32.const 111 ;; addr
            i32.const 1 ;; value
            i32.store

            i32.const 143 ;; addr + 32
            i32.const 1000
            i32.store

            (call $send (i32.const 111) (i32.const 0) (i32.const 32) (i64.const 10000000) (i32.const 0) (i32.const 333))

            i32.const 333 ;; addr
            i32.load
            (if
                (then unreachable)
                (else)
            )
        )
    )"#;

    init_logger();

    new_test_ext().execute_with(|| {
        let balance_before = Balances::free_balance(USER_1);

        let program_id = {
            let res = upload_program_default(USER_1, ProgramCodeKind::Custom(wat));
            assert_ok!(res);
            res.expect("submit result was asserted")
        };

        let GasInfo { min_limit, .. } = Gear::calculate_gas_info(
            USER_1.into_origin(),
            HandleKind::Init(ProgramCodeKind::Custom(wat).to_bytes()),
            EMPTY_PAYLOAD.to_vec(),
            0,
            true,
            true,
        )
        .expect("calculate_gas_info failed");

        let program_cost = core_processor::calculate_gas_for_program(
            DbWeightOf::<Test>::get().reads(1).ref_time(),
            <Test as Config>::Schedule::get()
                .db_read_per_byte
                .ref_time(),
        );
        // there is no execution so the values should be equal
        assert_eq!(min_limit, program_cost);

        run_to_next_block(None);

        // there is no 'init' so memory pages and code don't get loaded and
        // no execution is performed at all and hence user was not charged for program execution.
        assert_eq!(
            balance_before,
            Balances::free_balance(USER_1) + GasPrice::gas_price(program_cost)
        );

        // this value is actually a constant in the wat.
        let locked_value = 1_000;
        assert_ok!(<Balances as frame_support::traits::Currency<_>>::transfer(
            &USER_1,
            &AccountId::from_origin(program_id.into_origin()),
            locked_value,
            frame_support::traits::ExistenceRequirement::AllowDeath
        ));

        assert_ok!(Gear::send_message(
            RuntimeOrigin::signed(USER_3),
            program_id,
            EMPTY_PAYLOAD.to_vec(),
            1_000_000_000,
            0,
            false,
        ));

        run_to_next_block(None);

        let reply_to_id = get_last_mail(USER_1).id();

        let GasInfo { min_limit, .. } = Gear::calculate_gas_info(
            USER_1.into_origin(),
            HandleKind::Reply(reply_to_id, ReplyCode::Success(SuccessReplyReason::Manual)),
            EMPTY_PAYLOAD.to_vec(),
            0,
            true,
            true,
        )
        .expect("calculate_gas_info failed");

        assert_eq!(min_limit, program_cost);

        let balance_before = Balances::free_balance(USER_1);
        let reply_value = 1_500;
        assert_ok!(Gear::send_reply(
            RuntimeOrigin::signed(USER_1),
            reply_to_id,
            EMPTY_PAYLOAD.to_vec(),
            100_000_000,
            reply_value,
            false,
        ));

        run_to_next_block(None);

        assert_eq!(
            balance_before - reply_value + locked_value,
            Balances::free_balance(USER_1) + GasPrice::gas_price(program_cost)
        );
    });
}

#[test]
fn missing_handle_is_not_executed() {
    let wat = r#"
    (module
        (import "env" "memory" (memory 2))
        (export "init" (func $init))
        (func $init)
    )"#;

    let wat_handle = r#"
    (module
        (import "env" "memory" (memory 2))
        (export "init" (func $init))
        (export "handle" (func $handle))
        (func $init)
        (func $handle)
    )"#;

    init_logger();
    new_test_ext().execute_with(|| {
        let program_id = Gear::upload_program(
            RuntimeOrigin::signed(USER_1),
            ProgramCodeKind::Custom(wat).to_bytes(),
            vec![],
            EMPTY_PAYLOAD.to_vec(),
            1_000_000_000,
            0,
        )
        .map(|_| get_last_program_id())
        .expect("submit_program failed");

        let program_handle_id = Gear::upload_program(
            RuntimeOrigin::signed(USER_3),
            ProgramCodeKind::Custom(wat_handle).to_bytes(),
            vec![],
            EMPTY_PAYLOAD.to_vec(),
            1_000_000_000,
            0,
        )
        .map(|_| get_last_program_id())
        .expect("submit_program failed");

        run_to_next_block(None);

        let balance_before = Balances::free_balance(USER_1);
        let balance_before_handle = Balances::free_balance(USER_3);

        assert_ok!(Gear::send_message(
            RuntimeOrigin::signed(USER_1),
            program_id,
            EMPTY_PAYLOAD.to_vec(),
            1_000_000_000,
            0,
            false,
        ));

        assert_ok!(Gear::send_message(
            RuntimeOrigin::signed(USER_3),
            program_handle_id,
            EMPTY_PAYLOAD.to_vec(),
            1_000_000_000,
            0,
            false,
        ));

        run_to_next_block(None);

        let margin = balance_before - Balances::free_balance(USER_1);
        let margin_handle = balance_before_handle - Balances::free_balance(USER_3);

        assert!(margin < margin_handle);
    });
}

#[test]
fn invalid_memory_page_count_rejected() {
    let wat = format!(
        r#"
    (module
        (import "env" "memory" (memory {}))
        (export "init" (func $init))
        (func $init)
    )"#,
        code::MAX_WASM_PAGE_COUNT + 1
    );

    init_logger();
    new_test_ext().execute_with(|| {
        assert_noop!(
            Gear::upload_code(
                RuntimeOrigin::signed(USER_1),
                ProgramCodeKind::Custom(&wat).to_bytes(),
            ),
            Error::<Test>::ProgramConstructionFailed
        );

        assert_noop!(
            Gear::upload_program(
                RuntimeOrigin::signed(USER_1),
                ProgramCodeKind::Custom(&wat).to_bytes(),
                vec![],
                EMPTY_PAYLOAD.to_vec(),
                1_000_000_000,
                0,
            ),
            Error::<Test>::ProgramConstructionFailed
        );
    });
}

#[test]
fn test_reinstrumentation_works() {
    init_logger();
    new_test_ext().execute_with(|| {
        let code_id = CodeId::generate(&ProgramCodeKind::Default.to_bytes());
        let pid = upload_program_default(USER_1, ProgramCodeKind::Default).unwrap();

        run_to_block(2, None);

        // check old version
        let _reset_guard = DynamicSchedule::mutate(|schedule| {
            let code = <Test as Config>::CodeStorage::get_code(code_id).unwrap();
            assert_eq!(
                code.instruction_weights_version(),
                schedule.instruction_weights.version
            );

            schedule.instruction_weights.version = 0xdeadbeef;
        });

        assert_ok!(Gear::send_message(
            RuntimeOrigin::signed(USER_1),
            pid,
            vec![],
            10_000_000_000,
            0,
            false,
        ));

        run_to_block(3, None);

        // check new version
        let code = <Test as Config>::CodeStorage::get_code(code_id).unwrap();
        assert_eq!(code.instruction_weights_version(), 0xdeadbeef);

        assert_ok!(Gear::send_message(
            RuntimeOrigin::signed(USER_1),
            pid,
            vec![],
            10_000_000_000,
            0,
            false,
        ));

        run_to_block(4, None);

        // check new version stands still
        let code = <Test as Config>::CodeStorage::get_code(code_id).unwrap();
        assert_eq!(code.instruction_weights_version(), 0xdeadbeef);
    })
}

#[test]
fn test_mad_big_prog_instrumentation() {
    init_logger();
    new_test_ext().execute_with(|| {
        let path = "../../examples/big-wasm/big.wasm";
        let code_bytes = std::fs::read(path).expect("can't read big wasm");
        let schedule = <Test as Config>::Schedule::get();
        let code_inst_res = gear_core::code::Code::try_new(
            code_bytes,
            schedule.instruction_weights.version,
            |module| schedule.rules(module),
            schedule.limits.stack_height,
        );
        // In any case of the defined weights on the platform, instrumentation of the valid
        // huge wasm mustn't fail
        assert!(code_inst_res.is_ok());
    })
}

#[test]
fn reject_incorrect_binary() {
    let wat = r#"
    (module
        (import "env" "memory" (memory 1))
        (export "handle" (func $handle))
        (func $handle
            i32.const 5
        )
    )"#;

    init_logger();
    new_test_ext().execute_with(|| {
        assert_noop!(
            Gear::upload_code(
                RuntimeOrigin::signed(USER_1),
                ProgramCodeKind::CustomInvalid(wat).to_bytes()
            ),
            Error::<Test>::ProgramConstructionFailed
        );

        assert_noop!(
            upload_program_default(USER_1, ProgramCodeKind::CustomInvalid(wat)),
            Error::<Test>::ProgramConstructionFailed
        );
    });
}

#[test]
fn send_from_reservation() {
    use demo_send_from_reservation::{HandleAction, WASM_BINARY};

    init_logger();
    new_test_ext().execute_with(|| {
        let pid = Gear::upload_program(
            RuntimeOrigin::signed(USER_1),
            WASM_BINARY.to_vec(),
            vec![],
            EMPTY_PAYLOAD.to_vec(),
            10_000_000_000,
            0,
        )
        .map(|_| get_last_program_id())
        .unwrap();

        let pid2 = Gear::upload_program(
            RuntimeOrigin::signed(USER_1),
            WASM_BINARY.to_vec(),
            vec![2],
            EMPTY_PAYLOAD.to_vec(),
            10_000_000_000,
            0,
        )
        .map(|_| get_last_program_id())
        .unwrap();

        run_to_block(2, None);

        {
            assert_ok!(Gear::send_message(
                RuntimeOrigin::signed(USER_1),
                pid,
                HandleAction::SendToUser.encode(),
                10_000_000_000,
                1_000,
                false,
            ));

            run_to_block(3, None);

            let msg = get_last_mail(USER_1);
            assert_eq!(msg.value(), 500);
            assert_eq!(msg.payload_bytes(), b"send_to_user");
            let map = get_reservation_map(pid).unwrap();
            assert!(map.is_empty());
        }

        {
            MailboxOf::<Test>::clear();

            assert_ok!(Gear::send_message(
                RuntimeOrigin::signed(USER_1),
                pid,
                HandleAction::SendToProgram {
                    pid: pid2.into(),
                    user: USER_1.into_origin().into()
                }
                .encode(),
                10_000_000_000,
                1_000,
                false,
            ));

            let mid = get_last_message_id();

            run_to_block(4, None);

            assert_succeed(mid);

            let msg = get_last_mail(USER_1);
            assert_eq!(msg.value(), 700);
            assert_eq!(msg.payload_bytes(), b"receive_from_program");
            let map = get_reservation_map(pid).unwrap();
            assert!(map.is_empty());
        }

        {
            MailboxOf::<Test>::clear();

            assert_ok!(Gear::send_message(
                RuntimeOrigin::signed(USER_1),
                pid,
                HandleAction::SendToUserDelayed.encode(),
                10_000_000_000,
                1_000,
                false,
            ));

            run_to_block(5, None);

            assert!(MailboxOf::<Test>::is_empty(&USER_1));

            run_to_block(6, None);

            let msg = get_last_mail(USER_1);
            assert_eq!(msg.value(), 600);
            assert_eq!(msg.payload_bytes(), b"send_to_user_delayed");
            let map = get_reservation_map(pid).unwrap();
            assert!(map.is_empty());
        }

        {
            MailboxOf::<Test>::clear();

            assert_ok!(Gear::send_message(
                RuntimeOrigin::signed(USER_1),
                pid,
                HandleAction::SendToProgramDelayed {
                    pid: pid2.into(),
                    user: USER_1.into_origin().into()
                }
                .encode(),
                10_000_000_000,
                1_000,
                false,
            ));

            let mid = get_last_message_id();

            run_to_block(7, None);

            assert!(MailboxOf::<Test>::is_empty(&USER_1));
            assert_succeed(mid);

            run_to_block(8, None);

            let msg = get_last_mail(USER_1);
            assert_eq!(msg.value(), 800);
            assert_eq!(msg.payload_bytes(), b"receive_from_program_delayed");
            let map = get_reservation_map(pid).unwrap();
            assert!(map.is_empty());
        }
    });
}

#[test]
fn reply_from_reservation() {
    use demo_send_from_reservation::{HandleAction, WASM_BINARY};

    init_logger();
    new_test_ext().execute_with(|| {
        let pid = Gear::upload_program(
            RuntimeOrigin::signed(USER_1),
            WASM_BINARY.to_vec(),
            vec![],
            EMPTY_PAYLOAD.to_vec(),
            10_000_000_000,
            0,
        )
        .map(|_| get_last_program_id())
        .unwrap();

        let pid2 = Gear::upload_program(
            RuntimeOrigin::signed(USER_1),
            WASM_BINARY.to_vec(),
            vec![2],
            EMPTY_PAYLOAD.to_vec(),
            10_000_000_000,
            0,
        )
        .map(|_| get_last_program_id())
        .unwrap();

        run_to_block(2, None);

        {
            assert_ok!(Gear::send_message(
                RuntimeOrigin::signed(USER_1),
                pid,
                HandleAction::ReplyToUser.encode(),
                30_000_000_000,
                1_000,
                false,
            ));

            run_to_block(3, None);

            let msg = maybe_last_message(USER_1).expect("Should be");
            assert_eq!(msg.value(), 900);
            assert_eq!(msg.payload_bytes(), b"reply_to_user");
            let map = get_reservation_map(pid).unwrap();
            assert!(map.is_empty());
        }

        {
            MailboxOf::<Test>::clear();

            assert_ok!(Gear::send_message(
                RuntimeOrigin::signed(USER_1),
                pid,
                HandleAction::ReplyToProgram {
                    pid: pid2.into(),
                    user: USER_1.into_origin().into()
                }
                .encode(),
                30_000_000_000,
                1_000,
                false,
            ));

            let mid = get_last_message_id();

            run_to_block(4, None);

            assert_succeed(mid);

            let msg = maybe_last_message(USER_1).expect("Should be");
            assert_eq!(msg.value(), 900);
            assert_eq!(msg.payload_bytes(), b"reply");
            let map = get_reservation_map(pid).unwrap();
            assert!(map.is_empty());
        }
    });
}

#[test]
fn signal_recursion_not_occurs() {
    use demo_signal_entry::{HandleAction, WASM_BINARY};

    init_logger();
    new_test_ext().execute_with(|| {
        assert_ok!(Gear::upload_program(
            RuntimeOrigin::signed(USER_1),
            WASM_BINARY.to_vec(),
            DEFAULT_SALT.to_vec(),
            USER_1.encode(),
            10_000_000_000,
            0,
        ));

        let pid = get_last_program_id();

        run_to_block(2, None);

        assert!(Gear::is_initialized(pid));
        assert!(Gear::is_active(pid));

        assert_ok!(Gear::send_message(
            RuntimeOrigin::signed(USER_1),
            pid,
            HandleAction::PanicInSignal.encode(),
            10_000_000_000,
            0,
            false,
        ));

        let mid = get_last_message_id();

        let mut expiration = None;

        run_to_block(3, None);

        assert_ok!(GasHandlerOf::<Test>::get_system_reserve(mid));

        System::events().iter().for_each(|e| {
            if let MockRuntimeEvent::Gear(Event::MessageWaited {
                expiration: exp, ..
            }) = e.event
            {
                expiration = Some(exp);
            }
        });

        let expiration = expiration.unwrap();

        System::set_block_number(expiration - 1);
        Gear::set_block_number(expiration - 1);

        run_to_next_block(None);

        assert!(GasHandlerOf::<Test>::get_system_reserve(mid).is_err());

        // check signal dispatch panicked
        assert_eq!(MailboxOf::<Test>::iter_key(USER_1).last(), None);
        let signal_msg_id = MessageId::generate_signal(mid);
        let status = dispatch_status(signal_msg_id);
        assert_eq!(status, Some(DispatchStatus::Failed));

        MailboxOf::<Test>::clear();
        System::reset_events();
        run_to_next_block(None);

        // check nothing happens after
        assert!(MailboxOf::<Test>::is_empty(&USER_1));
        assert_eq!(System::events().len(), 0);
    });
}

#[test]
fn signal_during_precharge() {
    use demo_signal_entry::{HandleAction, WASM_BINARY};

    init_logger();
    new_test_ext().execute_with(|| {
        assert_ok!(Gear::upload_program(
            RuntimeOrigin::signed(USER_1),
            WASM_BINARY.to_vec(),
            DEFAULT_SALT.to_vec(),
            USER_1.encode(),
            10_000_000_000,
            0,
        ));

        let pid = get_last_program_id();

        run_to_block(2, None);

        assert_ok!(Gear::send_message(
            RuntimeOrigin::signed(USER_1),
            pid,
            HandleAction::WaitWithReserveAmountAndPanic(1).encode(),
            10_000_000_000,
            0,
            false,
        ));

        let mid = get_last_message_id();

        run_to_block(3, None);

        let reply_to_id = get_last_mail(USER_1).id();

        assert_ok!(GasHandlerOf::<Test>::get_system_reserve(mid));

        assert_ok!(Gear::send_reply(
            RuntimeOrigin::signed(USER_1),
            reply_to_id,
            EMPTY_PAYLOAD.to_vec(),
            10_000_000_000,
            0,
            false,
        ));

        run_to_block(4, None);

        assert!(GasHandlerOf::<Test>::get_system_reserve(mid).is_err());
        assert!(MailboxOf::<Test>::is_empty(&USER_1));
        assert_eq!(
            System::events()
                .into_iter()
                .filter(|e| {
                    matches!(
                        e.event,
                        MockRuntimeEvent::Gear(Event::UserMessageSent { .. })
                    )
                })
                .count(),
            2 + 1 // reply from program + reply to user because of panic +1 for auto generated replies
        );
    });
}

#[test]
fn signal_during_prepare() {
    use demo_signal_entry::{HandleAction, WASM_BINARY};

    init_logger();
    new_test_ext().execute_with(|| {
        assert_ok!(Gear::upload_program(
            RuntimeOrigin::signed(USER_1),
            WASM_BINARY.to_vec(),
            DEFAULT_SALT.to_vec(),
            USER_1.encode(),
            10_000_000_000,
            0,
        ));

        let pid = get_last_program_id();

        run_to_block(2, None);

        let read_cost = DbWeightOf::<Test>::get().reads(1).ref_time();
        let schedule = <Test as Config>::Schedule::get();
        let program_gas = core_processor::calculate_gas_for_program(
            read_cost,
            schedule.db_read_per_byte.ref_time(),
        );

        assert_ok!(Gear::send_message(
            RuntimeOrigin::signed(USER_1),
            pid,
            HandleAction::WaitWithReserveAmountAndPanic(program_gas).encode(),
            10_000_000_000,
            0,
            false,
        ));

        let mid = get_last_message_id();

        run_to_block(3, None);

        let reply_to_id = get_last_mail(USER_1).id();

        assert_ok!(GasHandlerOf::<Test>::get_system_reserve(mid));

        assert_ok!(Gear::send_reply(
            RuntimeOrigin::signed(USER_1),
            reply_to_id,
            EMPTY_PAYLOAD.to_vec(),
            10_000_000_000,
            0,
            false,
        ));

        run_to_block(4, None);

        assert!(GasHandlerOf::<Test>::get_system_reserve(mid).is_err());
        assert!(MailboxOf::<Test>::is_empty(&USER_1));
        assert_eq!(
            System::events()
                .into_iter()
                .filter(|e| {
                    matches!(
                        e.event,
                        MockRuntimeEvent::Gear(Event::UserMessageSent { .. })
                    )
                })
                .count(),
            2 + 1 // reply from program + reply to user because of panic +1 for auto generated replies
        );
    });
}

#[test]
fn signal_async_wait_works() {
    use demo_async_signal_entry::{InitAction, WASM_BINARY};

    init_logger();
    new_test_ext().execute_with(|| {
        assert_ok!(Gear::upload_program(
            RuntimeOrigin::signed(USER_1),
            WASM_BINARY.to_vec(),
            DEFAULT_SALT.to_vec(),
            InitAction::None.encode(),
            10_000_000_000,
            0,
        ));

        let pid = get_last_program_id();

        run_to_block(2, None);

        assert!(Gear::is_initialized(pid));
        assert!(Gear::is_active(pid));

        let GasInfo {
            min_limit: gas_spent,
            ..
        } = Gear::calculate_gas_info(
            USER_1.into_origin(),
            HandleKind::Handle(pid),
            EMPTY_PAYLOAD.to_vec(),
            0,
            true,
            true,
        )
        .expect("calculate_gas_info failed");

        assert_ok!(Gear::send_message(
            RuntimeOrigin::signed(USER_1),
            pid,
            EMPTY_PAYLOAD.to_vec(),
            gas_spent,
            0,
            false,
        ));

        let mid = get_last_message_id();

        let mut expiration = None;

        run_to_block(3, None);

        assert_ok!(GasHandlerOf::<Test>::get_system_reserve(mid));

        System::events().iter().for_each(|e| {
            if let MockRuntimeEvent::Gear(Event::MessageWaited {
                expiration: exp, ..
            }) = e.event
            {
                expiration = Some(exp);
            }
        });

        let expiration = expiration.unwrap();

        System::set_block_number(expiration - 1);
        Gear::set_block_number(expiration - 1);

        System::reset_events();
        run_to_next_block(None);

        assert!(GasHandlerOf::<Test>::get_system_reserve(mid).is_err());

        // check signal dispatch executed
        let _mail_msg = maybe_last_message(USER_1).expect("Should be");
    });
}

#[test]
fn signal_run_out_of_gas_works() {
    test_signal_code_works(
        SimpleExecutionError::RanOutOfGas.into(),
        demo_signal_entry::HandleAction::OutOfGas,
    );
}

#[test]
fn signal_userspace_panic_works() {
    test_signal_code_works(
        SimpleExecutionError::UserspacePanic.into(),
        demo_signal_entry::HandleAction::Panic,
    );
}

#[test]
fn signal_backend_error_forbidden_action_works() {
    test_signal_code_works(
        SimpleExecutionError::BackendError.into(),
        demo_signal_entry::HandleAction::ForbiddenAction,
    );
}

#[test]
fn signal_backend_error_invalid_debug_works() {
    test_signal_code_works(
        SimpleExecutionError::BackendError.into(),
        demo_signal_entry::HandleAction::InvalidDebugCall,
    );
}

#[test]
fn signal_backend_error_unrecoverable_ext_works() {
    test_signal_code_works(
        SimpleExecutionError::BackendError.into(),
        demo_signal_entry::HandleAction::UnrecoverableExt,
    );
}

#[test]
fn signal_unreachable_instruction_works() {
    test_signal_code_works(
        SimpleExecutionError::UnreachableInstruction.into(),
        demo_signal_entry::HandleAction::UnreachableInstruction,
    );
}

#[test]
fn signal_unreachable_instruction_incorrect_free_works() {
    test_signal_code_works(
        SimpleExecutionError::UnreachableInstruction.into(),
        demo_signal_entry::HandleAction::IncorrectFree,
    );
}

#[test]
fn signal_memory_overflow_works() {
    test_signal_code_works(
        SimpleExecutionError::MemoryOverflow.into(),
        demo_signal_entry::HandleAction::ExceedMemory,
    );
}

#[test]
fn signal_removed_from_waitlist_works() {
    const GAS_LIMIT: u64 = 10_000_000_000;
    use demo_signal_entry::{HandleAction, WASM_BINARY};

    init_logger();
    new_test_ext().execute_with(|| {
        // Upload program
        assert_ok!(Gear::upload_program(
            RuntimeOrigin::signed(USER_1),
            WASM_BINARY.to_vec(),
            DEFAULT_SALT.to_vec(),
            USER_1.encode(),
            GAS_LIMIT,
            0,
        ));

        let pid = get_last_program_id();

        run_to_next_block(None);

        // Ensure that program is uploaded and initialized correctly
        assert!(Gear::is_active(pid));
        assert!(Gear::is_initialized(pid));

        // Save signal code to be compared with
        assert_ok!(Gear::send_message(
            RuntimeOrigin::signed(USER_1),
            pid,
            HandleAction::SaveSignal(SignalCode::RemovedFromWaitlist).encode(),
            GAS_LIMIT,
            0,
        ));

        run_to_next_block(None);

        // Send the action to trigger signal sending
        assert_ok!(Gear::send_message(
            RuntimeOrigin::signed(USER_1),
            pid,
            HandleAction::WaitWithoutSendingMessage.encode(),
            GAS_LIMIT,
            0,
            false,
        ));

        let mid = get_last_message_id();

        run_to_next_block(None);

        // Ensuring that gas is reserved
        assert_ok!(GasHandlerOf::<Test>::get_system_reserve(mid));

        // Getting block number when waitlist expiration should happen
        let mut expiration = None;

        System::events().iter().for_each(|e| {
            if let MockRuntimeEvent::Gear(Event::MessageWaited {
                expiration: exp, ..
            }) = e.event
            {
                expiration = Some(exp);
            }
        });

        let expiration = expiration.unwrap();

        // Hack to fast spend blocks till expiration
        System::set_block_number(expiration - 1);
        Gear::set_block_number(expiration - 1);

        // Expiring that message
        run_to_next_block(None);

        // Ensure that signal code sent is signal code we saved
        let mail_msg = get_last_mail(USER_1);
        assert_eq!(mail_msg.payload_bytes(), true.encode());
    });
}

#[test]
fn system_reservation_unreserve_works() {
    use demo_signal_entry::{HandleAction, WASM_BINARY};

    init_logger();
    new_test_ext().execute_with(|| {
        assert_ok!(Gear::upload_program(
            RuntimeOrigin::signed(USER_1),
            WASM_BINARY.to_vec(),
            DEFAULT_SALT.to_vec(),
            USER_1.encode(),
            10_000_000_000,
            0,
        ));

        let pid = get_last_program_id();

        run_to_block(2, None);

        let user_initial_balance = Balances::free_balance(USER_1);

        let GasInfo { burned, .. } = Gear::calculate_gas_info(
            USER_1.into_origin(),
            HandleKind::Handle(pid),
            HandleAction::Simple.encode(),
            0,
            true,
            true,
        )
        .expect("calculate_gas_info failed");

        assert_ok!(Gear::send_message(
            RuntimeOrigin::signed(USER_1),
            pid,
            HandleAction::Simple.encode(),
            10_000_000_000,
            0,
            false,
        ));

        let mid = get_last_message_id();

        run_to_block(3, None);

        assert!(GasHandlerOf::<Test>::get_system_reserve(mid).is_err());

        let burned = GasPrice::gas_price(burned);
        assert_eq!(
            Balances::free_balance(USER_1),
            user_initial_balance - burned
        );
    });
}

#[test]
fn few_system_reservations_across_waits_works() {
    use demo_signal_entry::{HandleAction, WASM_BINARY};

    init_logger();
    new_test_ext().execute_with(|| {
        assert_ok!(Gear::upload_program(
            RuntimeOrigin::signed(USER_1),
            WASM_BINARY.to_vec(),
            DEFAULT_SALT.to_vec(),
            USER_1.encode(),
            10_000_000_000,
            0,
        ));

        let pid = get_last_program_id();

        run_to_block(2, None);

        assert_ok!(Gear::send_message(
            RuntimeOrigin::signed(USER_1),
            pid,
            HandleAction::AcrossWaits.encode(),
            30_000_000_000,
            0,
            false,
        ));

        let mid = get_last_message_id();

        run_to_block(3, None);
        let mut reserved = GasHandlerOf::<Test>::get_system_reserve(mid).unwrap();

        for _ in 0..5 {
            assert_eq!(GasHandlerOf::<Test>::get_system_reserve(mid), Ok(reserved));
            reserved += 1_000_000_000;

            let reply_to_id = get_last_mail(USER_1).id();
            assert_ok!(Gear::send_reply(
                RuntimeOrigin::signed(USER_1),
                reply_to_id,
                EMPTY_PAYLOAD.to_vec(),
                30_000_000_000,
                0,
                false,
            ));

            run_to_next_block(None);
        }
    });
}

#[test]
fn system_reservation_panic_works() {
    use demo_signal_entry::{HandleAction, WASM_BINARY};

    init_logger();
    new_test_ext().execute_with(|| {
        assert_ok!(Gear::upload_program(
            RuntimeOrigin::signed(USER_1),
            WASM_BINARY.to_vec(),
            DEFAULT_SALT.to_vec(),
            USER_1.encode(),
            10_000_000_000,
            0,
        ));

        let pid = get_last_program_id();

        run_to_block(2, None);

        assert_ok!(Gear::send_message(
            RuntimeOrigin::signed(USER_1),
            pid,
            HandleAction::Panic.encode(),
            10_000_000_000,
            0,
            false,
        ));

        let mid = get_last_message_id();

        run_to_block(3, None);

        assert!(GasHandlerOf::<Test>::get_system_reserve(mid).is_err());

        // check signal dispatch executed
        let mail_msg = get_last_mail(USER_1);
        assert_eq!(mail_msg.payload_bytes(), b"handle_signal");
    });
}

#[test]
fn system_reservation_exit_works() {
    use demo_signal_entry::{HandleAction, WASM_BINARY};

    init_logger();
    new_test_ext().execute_with(|| {
        assert_ok!(Gear::upload_program(
            RuntimeOrigin::signed(USER_1),
            WASM_BINARY.to_vec(),
            DEFAULT_SALT.to_vec(),
            USER_1.encode(),
            10_000_000_000,
            0,
        ));

        let pid = get_last_program_id();

        run_to_block(2, None);

        assert_ok!(Gear::send_message(
            RuntimeOrigin::signed(USER_1),
            pid,
            HandleAction::Exit.encode(),
            10_000_000_000,
            0,
            false,
        ));

        let mid = get_last_message_id();

        run_to_block(3, None);

        assert_succeed(mid);
        assert!(GasHandlerOf::<Test>::get_system_reserve(mid).is_err());

        // check signal dispatch was not executed but `gr_exit` did
        assert_eq!(MailboxOf::<Test>::len(&USER_1), 0);
        let msg = maybe_last_message(USER_1).expect("Should be");
        assert_eq!(msg.payload_bytes(), b"exit");
    });
}

#[test]
fn system_reservation_wait_and_panic_works() {
    use demo_signal_entry::{HandleAction, WASM_BINARY};

    init_logger();
    new_test_ext().execute_with(|| {
        assert_ok!(Gear::upload_program(
            RuntimeOrigin::signed(USER_1),
            WASM_BINARY.to_vec(),
            DEFAULT_SALT.to_vec(),
            USER_1.encode(),
            10_000_000_000,
            0,
        ));

        let pid = get_last_program_id();

        run_to_block(2, None);

        assert_ok!(Gear::send_message(
            RuntimeOrigin::signed(USER_1),
            pid,
            HandleAction::WaitAndPanic.encode(),
            10_000_000_000,
            0,
            false,
        ));

        let mid = get_last_message_id();

        run_to_block(3, None);

        let reply_to_id = get_last_mail(USER_1).id();

        assert_ok!(GasHandlerOf::<Test>::get_system_reserve(mid));

        assert_ok!(Gear::send_reply(
            RuntimeOrigin::signed(USER_1),
            reply_to_id,
            EMPTY_PAYLOAD.to_vec(),
            10_000_000_000,
            0,
            false,
        ));

        run_to_block(4, None);

        assert!(GasHandlerOf::<Test>::get_system_reserve(mid).is_err());
    });
}

#[test]
fn system_reservation_wait_works() {
    use demo_signal_entry::{HandleAction, WASM_BINARY};

    init_logger();
    new_test_ext().execute_with(|| {
        assert_ok!(Gear::upload_program(
            RuntimeOrigin::signed(USER_1),
            WASM_BINARY.to_vec(),
            DEFAULT_SALT.to_vec(),
            USER_1.encode(),
            10_000_000_000,
            0,
        ));

        let pid = get_last_program_id();

        run_to_block(2, None);

        assert_ok!(Gear::send_message(
            RuntimeOrigin::signed(USER_1),
            pid,
            HandleAction::Wait.encode(),
            10_000_000_000,
            0,
            false,
        ));

        let mid = get_last_message_id();

        run_to_block(3, None);

        assert_ok!(GasHandlerOf::<Test>::get_system_reserve(mid));

        let mut expiration = None;

        run_to_block(3, None);

        assert_ok!(GasHandlerOf::<Test>::get_system_reserve(mid));

        System::events().iter().for_each(|e| {
            if let MockRuntimeEvent::Gear(Event::MessageWaited {
                expiration: exp, ..
            }) = e.event
            {
                expiration = Some(exp);
            }
        });

        let expiration = expiration.unwrap();

        System::set_block_number(expiration - 1);
        Gear::set_block_number(expiration - 1);

        run_to_next_block(None);

        assert!(GasHandlerOf::<Test>::get_system_reserve(mid).is_err());
    });
}

#[test]
fn system_reservation_wait_and_exit_works() {
    use demo_signal_entry::{HandleAction, WASM_BINARY};

    init_logger();
    new_test_ext().execute_with(|| {
        assert_ok!(Gear::upload_program(
            RuntimeOrigin::signed(USER_1),
            WASM_BINARY.to_vec(),
            DEFAULT_SALT.to_vec(),
            USER_1.encode(),
            10_000_000_000,
            0,
        ));

        let pid = get_last_program_id();

        run_to_block(2, None);

        assert_ok!(Gear::send_message(
            RuntimeOrigin::signed(USER_1),
            pid,
            HandleAction::WaitAndExit.encode(),
            10_000_000_000,
            0,
            false,
        ));

        let mid = get_last_message_id();

        run_to_block(3, None);

        let reply_to_id = get_last_mail(USER_1).id();

        assert_ok!(GasHandlerOf::<Test>::get_system_reserve(mid));

        assert_ok!(Gear::send_reply(
            RuntimeOrigin::signed(USER_1),
            reply_to_id,
            EMPTY_PAYLOAD.to_vec(),
            10_000_000_000,
            0,
            false,
        ));

        run_to_block(4, None);

        assert!(GasHandlerOf::<Test>::get_system_reserve(mid).is_err());

        // check `gr_exit` occurs
        let msg = get_last_mail(USER_1);
        assert_eq!(msg.payload_bytes(), b"wait_and_exit");
    });
}

#[test]
fn system_reservation_wait_and_reserve_with_panic_works() {
    use demo_signal_entry::{HandleAction, WAIT_AND_RESERVE_WITH_PANIC_GAS, WASM_BINARY};

    init_logger();
    new_test_ext().execute_with(|| {
        assert_ok!(Gear::upload_program(
            RuntimeOrigin::signed(USER_1),
            WASM_BINARY.to_vec(),
            DEFAULT_SALT.to_vec(),
            USER_1.encode(),
            10_000_000_000,
            0,
        ));

        let pid = get_last_program_id();

        run_to_block(2, None);

        assert_ok!(Gear::send_message(
            RuntimeOrigin::signed(USER_1),
            pid,
            HandleAction::WaitAndReserveWithPanic.encode(),
            30_000_000_000,
            0,
            false,
        ));

        let mid = get_last_message_id();

        run_to_block(3, None);

        assert_eq!(
            GasHandlerOf::<Test>::get_system_reserve(mid),
            Ok(WAIT_AND_RESERVE_WITH_PANIC_GAS)
        );

        let reply_to_id = get_last_mail(USER_1).id();
        assert_ok!(Gear::send_reply(
            RuntimeOrigin::signed(USER_1),
            reply_to_id,
            EMPTY_PAYLOAD.to_vec(),
            10_000_000_000,
            0,
            false,
        ));

        run_to_block(4, None);

        assert!(GasHandlerOf::<Test>::get_system_reserve(mid).is_err());

        // check signal dispatch executed
        let mail_msg = get_last_mail(USER_1);
        assert_eq!(mail_msg.payload_bytes(), b"handle_signal");
    });
}

#[test]
fn system_reservation_accumulate_works() {
    use demo_signal_entry::{HandleAction, WASM_BINARY};

    init_logger();
    new_test_ext().execute_with(|| {
        assert_ok!(Gear::upload_program(
            RuntimeOrigin::signed(USER_1),
            WASM_BINARY.to_vec(),
            DEFAULT_SALT.to_vec(),
            USER_1.encode(),
            10_000_000_000,
            0,
        ));

        let pid = get_last_program_id();

        run_to_block(2, None);

        assert_ok!(Gear::send_message(
            RuntimeOrigin::signed(USER_1),
            pid,
            HandleAction::Accumulate.encode(),
            10_000_000_000,
            0,
            false,
        ));

        let mid = get_last_message_id();

        run_to_block(3, None);

        let reserve = GasHandlerOf::<Test>::get_system_reserve(mid).unwrap();
        // we 1000 and then 234 amount of gas in demo
        assert_eq!(reserve, 1234);
    });
}

#[test]
fn system_reservation_zero_amount_panics() {
    use demo_signal_entry::{HandleAction, WASM_BINARY};

    init_logger();
    new_test_ext().execute_with(|| {
        assert_ok!(Gear::upload_program(
            RuntimeOrigin::signed(USER_1),
            WASM_BINARY.to_vec(),
            DEFAULT_SALT.to_vec(),
            USER_1.encode(),
            10_000_000_000,
            0,
        ));

        let pid = get_last_program_id();

        run_to_block(2, None);

        assert_ok!(Gear::send_message(
            RuntimeOrigin::signed(USER_1),
            pid,
            HandleAction::ZeroReserve.encode(),
            10_000_000_000,
            0,
            false,
        ));

        let mid = get_last_message_id();

        run_to_block(3, None);

        assert_succeed(mid);
    });
}

#[test]
fn gas_reservation_works() {
    use demo_reserve_gas::{HandleAction, InitAction, RESERVATION_AMOUNT};

    init_logger();
    new_test_ext().execute_with(|| {
        assert_ok!(Gear::upload_program(
            RuntimeOrigin::signed(USER_1),
            demo_reserve_gas::WASM_BINARY.to_vec(),
            DEFAULT_SALT.to_vec(),
            InitAction::Normal(vec![
                // orphan reservation; will be removed automatically
                (50_000, 3),
                // must be cleared during `gr_exit`
                (25_000, 5),
            ])
            .encode(),
            10_000_000_000,
            0,
        ));

        let pid = get_last_program_id();

        run_to_block(2, None);

        // gas has been reserved 3 times
        let map = get_reservation_map(pid).unwrap();
        assert_eq!(map.len(), 3);

        let user_initial_balance = Balances::free_balance(USER_1);

        let GasInfo {
            min_limit: spent_gas,
            ..
        } = Gear::calculate_gas_info(
            USER_1.into_origin(),
            HandleKind::Handle(pid),
            HandleAction::Unreserve.encode(),
            0,
            true,
            true,
        )
        .expect("calculate_gas_info failed");

        assert_ok!(Gear::send_message(
            RuntimeOrigin::signed(USER_1),
            pid,
            HandleAction::Unreserve.encode(),
            spent_gas,
            0,
            false,
        ));

        run_to_block(3, None);

        // gas unreserved manually
        let map = get_reservation_map(pid).unwrap();
        assert_eq!(map.len(), 2);

        let gas_reserved = GasPrice::gas_price(spent_gas);
        let reservation_amount = GasPrice::gas_price(RESERVATION_AMOUNT);
        let reservation_holding = 15 * GasPrice::gas_price(CostsPerBlockOf::<Test>::reservation());

        assert_eq!(
            Balances::free_balance(USER_1),
            user_initial_balance - gas_reserved + reservation_amount + reservation_holding
        );

        run_to_block(2 + 2, None);

        // gas not yet unreserved automatically
        let map = get_reservation_map(pid).unwrap();
        assert_eq!(map.len(), 2);

        run_to_block(2 + 3, None);

        // gas unreserved automatically
        let map = get_reservation_map(pid).unwrap();
        assert_eq!(map.len(), 1);

        // check task is exist yet
        let (reservation_id, slot) = map.iter().next().unwrap();
        let task = ScheduledTask::RemoveGasReservation(pid, *reservation_id);
        assert!(TaskPoolOf::<Test>::contains(&slot.finish, &task));

        // `gr_exit` occurs
        assert_ok!(Gear::send_message(
            RuntimeOrigin::signed(USER_1),
            pid,
            HandleAction::Exit.encode(),
            50_000_000_000,
            0,
            false,
        ));

        run_to_block(2 + 4, None);

        // check task was cleared after `gr_exit` happened
        let map = get_reservation_map(pid);
        assert_eq!(map, None);
        assert!(!TaskPoolOf::<Test>::contains(&slot.finish, &task));
    });
}

#[test]
fn gas_reservations_cleaned_in_terminated_program() {
    use demo_reserve_gas::{InitAction, ReplyAction};

    init_logger();
    new_test_ext().execute_with(|| {
        assert_ok!(Gear::upload_program(
            RuntimeOrigin::signed(USER_1),
            demo_reserve_gas::WASM_BINARY.to_vec(),
            DEFAULT_SALT.to_vec(),
            InitAction::Wait.encode(),
            10_000_000_000,
            0,
        ));

        let pid = get_last_program_id();

        run_to_block(2, None);

        let message_id = get_last_mail(USER_1).id();

        assert!(!Gear::is_initialized(pid));
        assert!(Gear::is_active(pid));

        let map = get_reservation_map(pid).unwrap();
        assert_eq!(map.len(), 1);

        let (reservation_id, slot) = map.iter().next().unwrap();
        let task = ScheduledTask::RemoveGasReservation(pid, *reservation_id);
        assert!(TaskPoolOf::<Test>::contains(&slot.finish, &task));

        assert_ok!(Gear::send_reply(
            RuntimeOrigin::signed(USER_1),
            message_id,
            ReplyAction::Panic.encode(),
            BlockGasLimitOf::<Test>::get(),
            0,
            false,
        ));

        run_to_block(3, None);

        let map = get_reservation_map(pid);
        assert_eq!(map, None);
        assert!(!TaskPoolOf::<Test>::contains(&slot.finish, &task));
        assert!(!Gear::is_initialized(pid));
        assert!(!Gear::is_active(pid));
    });
}

#[test]
fn gas_reservation_wait_wake_exit() {
    use demo_reserve_gas::{InitAction, ReplyAction};

    init_logger();
    new_test_ext().execute_with(|| {
        assert_ok!(Gear::upload_program(
            RuntimeOrigin::signed(USER_1),
            demo_reserve_gas::WASM_BINARY.to_vec(),
            DEFAULT_SALT.to_vec(),
            InitAction::Wait.encode(),
            10_000_000_000,
            0,
        ));

        let pid = get_last_program_id();

        run_to_block(2, None);

        let message_id = get_last_mail(USER_1).id();

        assert!(!Gear::is_initialized(pid));
        assert!(Gear::is_active(pid));

        let map = get_reservation_map(pid).unwrap();
        assert_eq!(map.len(), 1);

        let (reservation_id, slot) = map.iter().next().unwrap();
        let task = ScheduledTask::RemoveGasReservation(pid, *reservation_id);
        assert!(TaskPoolOf::<Test>::contains(&slot.finish, &task));

        assert_ok!(Gear::send_reply(
            RuntimeOrigin::signed(USER_1),
            message_id,
            ReplyAction::Exit.encode(),
            BlockGasLimitOf::<Test>::get(),
            0,
            false,
        ));

        run_to_block(3, None);

        let map = get_reservation_map(pid);
        assert_eq!(map, None);
        assert!(!TaskPoolOf::<Test>::contains(&slot.finish, &task));
        assert!(!Gear::is_initialized(pid));
        assert!(!Gear::is_active(pid));
    });
}

#[test]
fn gas_reservations_check_params() {
    use demo_reserve_gas::InitAction;

    init_logger();
    new_test_ext().execute_with(|| {
        assert_ok!(Gear::upload_program(
            RuntimeOrigin::signed(USER_1),
            demo_reserve_gas::WASM_BINARY.to_vec(),
            DEFAULT_SALT.to_vec(),
            InitAction::CheckArgs {
                mailbox_threshold: <Test as Config>::MailboxThreshold::get(),
            }
            .encode(),
            10_000_000_000,
            0,
        ));

        let mid = get_last_message_id();

        run_to_block(2, None);

        assert_succeed(mid);
    });
}

#[test]
fn gas_reservations_fresh_reserve_unreserve() {
    use demo_reserve_gas::InitAction;

    init_logger();
    new_test_ext().execute_with(|| {
        assert_ok!(Gear::upload_program(
            RuntimeOrigin::signed(USER_1),
            demo_reserve_gas::WASM_BINARY.to_vec(),
            DEFAULT_SALT.to_vec(),
            InitAction::FreshReserveUnreserve.encode(),
            10_000_000_000,
            0,
        ));
        let mid = get_last_message_id();

        run_to_block(2, None);

        assert_succeed(mid);
        let msg = get_last_mail(USER_1);
        assert_eq!(msg.payload_bytes(), b"fresh_reserve_unreserve");
    });
}

#[test]
fn gas_reservations_existing_reserve_unreserve() {
    use demo_reserve_gas::{HandleAction, InitAction};

    init_logger();
    new_test_ext().execute_with(|| {
        assert_ok!(Gear::upload_program(
            RuntimeOrigin::signed(USER_1),
            demo_reserve_gas::WASM_BINARY.to_vec(),
            DEFAULT_SALT.to_vec(),
            InitAction::Normal(vec![]).encode(),
            10_000_000_000,
            0,
        ));
        let mid = get_last_message_id();
        let pid = get_last_program_id();

        run_to_block(2, None);

        assert_succeed(mid);

        assert_ok!(Gear::send_message(
            RuntimeOrigin::signed(USER_1),
            pid,
            HandleAction::SendFromReservationAndUnreserve.encode(),
            10_000_000_000,
            0,
            false,
        ));

        let mid = get_last_message_id();

        run_to_block(3, None);

        assert_succeed(mid);
        let msg = get_last_mail(USER_1);
        assert_eq!(msg.payload_bytes(), b"existing_reserve_unreserve");
    });
}

#[test]
fn custom_async_entrypoint_works() {
    use demo_async_custom_entry::WASM_BINARY;

    init_logger();
    new_test_ext().execute_with(|| {
        assert_ok!(Gear::upload_program(
            RuntimeOrigin::signed(USER_1),
            WASM_BINARY.to_vec(),
            DEFAULT_SALT.to_vec(),
            USER_1.encode(),
            30_000_000_000,
            0,
        ));

        let pid = get_last_program_id();

        run_to_block(2, None);

        assert_ok!(Gear::send_message(
            RuntimeOrigin::signed(USER_1),
            pid,
            EMPTY_PAYLOAD.to_vec(),
            30_000_000_000,
            0,
            false,
        ));

        run_to_block(3, None);

        let msg = get_last_mail(USER_1);
        assert_eq!(msg.payload_bytes(), b"my_handle_signal");

        assert_ok!(Gear::send_reply(
            RuntimeOrigin::signed(USER_1),
            msg.id(),
            EMPTY_PAYLOAD.to_vec(),
            30_000_000_000,
            0,
            false,
        ));

        run_to_block(4, None);

        let msg = get_last_mail(USER_1);
        assert_eq!(msg.payload_bytes(), b"my_handle_reply");
    });
}

#[test]
fn dispatch_kind_forbidden_function() {
    use demo_signal_entry::{HandleAction, WASM_BINARY};

    init_logger();
    new_test_ext().execute_with(|| {
        assert_ok!(Gear::upload_program(
            RuntimeOrigin::signed(USER_1),
            WASM_BINARY.to_vec(),
            DEFAULT_SALT.to_vec(),
            USER_1.encode(),
            10_000_000_000,
            0,
        ));

        let pid = get_last_program_id();

        run_to_block(2, None);

        assert!(Gear::is_initialized(pid));
        assert!(Gear::is_active(pid));

        assert_ok!(Gear::send_message(
            RuntimeOrigin::signed(USER_1),
            pid,
            HandleAction::ForbiddenCallInSignal(USER_1.into_origin().into()).encode(),
            10_000_000_000,
            0,
            false,
        ));

        let mid = get_last_message_id();

        let mut expiration = None;

        run_to_block(3, None);

        assert_ok!(GasHandlerOf::<Test>::get_system_reserve(mid));

        System::events().iter().for_each(|e| {
            if let MockRuntimeEvent::Gear(Event::MessageWaited {
                expiration: exp, ..
            }) = e.event
            {
                expiration = Some(exp);
            }
        });

        let expiration = expiration.unwrap();

        System::set_block_number(expiration - 1);
        Gear::set_block_number(expiration - 1);

        run_to_next_block(None);

        assert!(GasHandlerOf::<Test>::get_system_reserve(mid).is_err());

        // check signal dispatch panicked
        assert!(MailboxOf::<Test>::is_empty(&USER_1));
        let signal_msg_id = MessageId::generate_signal(mid);
        let status = dispatch_status(signal_msg_id);
        assert_eq!(status, Some(DispatchStatus::Failed));

        MailboxOf::<Test>::clear();
        System::reset_events();
        run_to_next_block(None);

        // check nothing happens after
        assert!(MailboxOf::<Test>::is_empty(&USER_1));
        assert_eq!(System::events().len(), 0);
    });
}

#[test]
fn system_reservation_gas_allowance_rollbacks() {
    use demo_signal_entry::{HandleAction, WASM_BINARY};

    init_logger();
    new_test_ext().execute_with(|| {
        assert_ok!(Gear::upload_program(
            RuntimeOrigin::signed(USER_1),
            WASM_BINARY.to_vec(),
            DEFAULT_SALT.to_vec(),
            USER_1.encode(),
            10_000_000_000,
            0,
        ));

        let pid = get_last_program_id();

        run_to_block(2, None);

        let GasInfo { min_limit, .. } = Gear::calculate_gas_info(
            USER_1.into_origin(),
            HandleKind::Handle(pid),
            HandleAction::Simple.encode(),
            0,
            true,
            true,
        )
        .expect("calculate_gas_info failed");

        assert_ok!(Gear::send_message(
            RuntimeOrigin::signed(USER_1),
            pid,
            HandleAction::Simple.encode(),
            min_limit,
            0,
            false,
        ));

        let mid = get_last_message_id();

        run_to_block(3, Some(min_limit - 1));

        assert_eq!(GasHandlerOf::<Test>::get_system_reserve(mid), Ok(0));
    });
}

#[test]
fn system_reservation_wait_and_exit_across_executions() {
    use demo_signal_entry::{HandleAction, WASM_BINARY};

    init_logger();
    new_test_ext().execute_with(|| {
        assert_ok!(Gear::upload_program(
            RuntimeOrigin::signed(USER_1),
            WASM_BINARY.to_vec(),
            DEFAULT_SALT.to_vec(),
            USER_1.encode(),
            10_000_000_000,
            0,
        ));

        let pid = get_last_program_id();

        run_to_block(2, None);

        assert_ok!(Gear::send_message(
            RuntimeOrigin::signed(USER_1),
            pid,
            HandleAction::Wait.encode(),
            10_000_000_000,
            0,
            false,
        ));

        let mid_wait = get_last_message_id();

        run_to_block(3, None);

        assert_ok!(GasHandlerOf::<Test>::get_system_reserve(mid_wait));

        assert_ok!(Gear::send_message(
            RuntimeOrigin::signed(USER_1),
            pid,
            HandleAction::Exit.encode(),
            10_000_000_000,
            0,
            false,
        ));

        let mid_exit = get_last_message_id();

        run_to_block(4, None);

        assert!(Gear::is_exited(pid));
        assert!(GasHandlerOf::<Test>::get_system_reserve(mid_wait).is_err());
        assert!(GasHandlerOf::<Test>::get_system_reserve(mid_exit).is_err());

        MailboxOf::<Test>::clear();

        let mut expiration = None;

        System::events().iter().for_each(|e| {
            if let MockRuntimeEvent::Gear(Event::MessageWaited {
                expiration: exp, ..
            }) = e.event
            {
                expiration = Some(exp);
            }
        });

        let expiration = expiration.unwrap();

        System::set_block_number(expiration - 1);
        Gear::set_block_number(expiration - 1);

        run_to_next_block(None);

        // nothing happened after
        assert!(MailboxOf::<Test>::is_empty(&USER_1));
    });
}

#[test]
fn signal_on_uninitialized_program() {
    use demo_async_signal_entry::{InitAction, WASM_BINARY};

    init_logger();

    new_test_ext().execute_with(|| {
        assert_ok!(Gear::upload_program(
            RuntimeOrigin::signed(USER_1),
            WASM_BINARY.to_vec(),
            DEFAULT_SALT.to_vec(),
            InitAction::Panic.encode(),
            10_000_000_000,
            0,
        ));

        let pid = get_last_program_id();
        let init_mid = get_last_message_id();

        run_to_block(2, None);

        assert!(Gear::is_active(pid));
        assert_ok!(GasHandlerOf::<Test>::get_system_reserve(init_mid));

        let msg = get_last_mail(USER_1);
        assert_eq!(msg.payload_bytes(), b"init");

        assert_ok!(Gear::send_reply(
            RuntimeOrigin::signed(USER_1),
            msg.id(),
            EMPTY_PAYLOAD.to_vec(),
            10_000_000_000,
            0,
            false,
        ));

        let reply_mid = get_last_message_id();

        run_to_block(3, None);

        assert!(!Gear::is_initialized(pid));
        assert!(GasHandlerOf::<Test>::get_system_reserve(init_mid).is_err());
        assert!(GasHandlerOf::<Test>::get_system_reserve(reply_mid).is_err());
    });
}

#[test]
fn missing_block_tasks_handled() {
    init_logger();
    new_test_ext().execute_with(|| {
        // https://github.com/gear-tech/gear/pull/2404#pullrequestreview-1399996879
        // possible case described by @breathx:
        // block N contains no tasks, first missed block = None
        // block N+1 contains tasks, but block producer missed run_queue extrinsic or runtime upgrade occurs
        // block N+2 contains tasks and starts execute them because missed blocks = None so tasks from block N+1 lost forever
        const N: BlockNumber = 3;

        let pid =
            upload_program_default(USER_1, ProgramCodeKind::OutgoingWithValueInHandle).unwrap();
        assert_ok!(Gear::send_message(
            RuntimeOrigin::signed(USER_1),
            pid,
            vec![],
            100_000_000,
            1000,
            false,
        ));

        run_to_block(N - 1, None);

        let mid = get_last_message_id();
        let task = ScheduledTask::RemoveFromMailbox(USER_1, mid);
        TaskPoolOf::<Test>::add(N + 1, task.clone()).unwrap();

        assert!(MailboxOf::<Test>::contains(&USER_1, &mid));

        // insert task
        run_to_block(N, None);

        // task was inserted
        assert!(TaskPoolOf::<Test>::contains(&(N + 1), &task));
        assert!(MailboxOf::<Test>::contains(&USER_1, &mid));

        // task must be skipped in this block
        run_to_block_maybe_with_queue(N + 1, Some(0), None);
        System::reset_events(); // remove `QueueProcessingReverted` event to run to block N + 2

        // task could be processed in N + 1 block but `Gear::run` extrinsic have been skipped
        assert!(TaskPoolOf::<Test>::contains(&(N + 1), &task));
        assert!(MailboxOf::<Test>::contains(&USER_1, &mid));

        // continue to process task from previous block
        run_to_block(N + 2, None);

        // task have been processed
        assert!(!TaskPoolOf::<Test>::contains(&(N + 1), &task));
        // so message should be removed from mailbox
        assert!(!MailboxOf::<Test>::contains(&USER_1, &mid));
    });
}

#[test]
fn async_does_not_duplicate_sync() {
    use demo_ping::WASM_BINARY as PING_BINARY;
    use demo_sync_duplicate::WASM_BINARY as SYNC_DUPLICATE_BINARY;

    init_logger();

    new_test_ext().execute_with(|| {
        assert_ok!(Gear::upload_program(
            RuntimeOrigin::signed(USER_1),
            PING_BINARY.to_vec(),
            DEFAULT_SALT.to_vec(),
            Default::default(),
            BlockGasLimitOf::<Test>::get(),
            0,
        ));

        let ping = get_last_program_id();

        assert_ok!(Gear::upload_program(
            RuntimeOrigin::signed(USER_1),
            SYNC_DUPLICATE_BINARY.to_vec(),
            DEFAULT_SALT.to_vec(),
            ping.encode(),
            BlockGasLimitOf::<Test>::get(),
            0,
        ));

        let sync = get_last_program_id();

        run_to_next_block(None);

        assert_ok!(Gear::send_message(
            RuntimeOrigin::signed(USER_1),
            sync,
            b"async".to_vec(),
            BlockGasLimitOf::<Test>::get(),
            0,
            false,
        ));

        run_to_next_block(None);

        let mail = maybe_any_last_message().expect("Element should be");
        assert_eq!(mail.destination().into_origin(), USER_1.into_origin());
        assert_eq!(mail.payload_bytes(), 1i32.to_le_bytes());
    })
}

#[test]
fn state_rollback() {
    use demo_state_rollback::WASM_BINARY;

    init_logger();

    let init = || {
        assert_ok!(Gear::upload_program(
            RuntimeOrigin::signed(USER_1),
            WASM_BINARY.to_vec(),
            DEFAULT_SALT.to_vec(),
            Default::default(),
            BlockGasLimitOf::<Test>::get(),
            0,
        ));

        let rollback = get_last_program_id();

        run_to_next_block(None);

        assert!(Gear::is_active(rollback));

        System::reset_events();

        rollback
    };

    let panic_bytes = b"panic".to_vec();
    let leave_bytes = b"leave".to_vec();

    // state-rollback
    new_test_ext().execute_with(|| {
        let program = init();

        let to_send = vec![0.encode(), panic_bytes, 1.encode()];
        send_payloads(USER_1, program, to_send);
        run_to_next_block(None);

        let to_assert = vec![
            Assertion::Payload(None::<Vec<u8>>.encode()),
            Assertion::Payload(Some(0.encode()).encode()),
            Assertion::ReplyCode(ReplyCode::error(SimpleExecutionError::UserspacePanic)),
            Assertion::Payload(Some(0.encode()).encode()),
            Assertion::Payload(Some(1.encode()).encode()),
        ];
        assert_responses_to_user(USER_1, to_assert);
    });

    // state-saving
    new_test_ext().execute_with(|| {
        let program = init();

        let to_send = vec![0.encode(), leave_bytes.clone(), 1.encode()];
        send_payloads(USER_1, program, to_send);
        run_to_next_block(None);

        let to_assert = vec![
            Assertion::Payload(None::<Vec<u8>>.encode()),
            Assertion::Payload(Some(0.encode()).encode()),
            Assertion::Payload(Some(0.encode()).encode()),
            Assertion::Payload(Some(leave_bytes.clone()).encode()),
            Assertion::Payload(Some(leave_bytes).encode()),
            Assertion::Payload(Some(1.encode()).encode()),
        ];
        assert_responses_to_user(USER_1, to_assert);
    })
}

#[test]
fn incomplete_async_payloads_kept() {
    use demo_incomplete_async_payloads::{Command, WASM_BINARY};
    use demo_ping::WASM_BINARY as PING_BINARY;

    init_logger();

    new_test_ext().execute_with(|| {
        assert_ok!(Gear::upload_program(
            RuntimeOrigin::signed(USER_1),
            PING_BINARY.to_vec(),
            DEFAULT_SALT.to_vec(),
            Default::default(),
            BlockGasLimitOf::<Test>::get(),
            0,
        ));

        let ping = get_last_program_id();

        assert_ok!(Gear::upload_program(
            RuntimeOrigin::signed(USER_1),
            WASM_BINARY.to_vec(),
            DEFAULT_SALT.to_vec(),
            ping.encode(),
            BlockGasLimitOf::<Test>::get(),
            0,
        ));

        let incomplete = get_last_program_id();

        run_to_next_block(None);

        System::reset_events();

        let to_send = [
            Command::Handle,
            Command::Reply,
            Command::HandleStore,
            Command::ReplyStore,
        ]
        .iter()
        .map(Encode::encode)
        .collect();
        send_payloads(USER_1, incomplete, to_send);
        run_to_next_block(None);

        // "None" are auto-replies.
        let to_assert = [
            None,
            Some("OK PING"),
            Some("OK REPLY"),
            None,
            Some("STORED COMMON"),
            Some("STORED REPLY"),
        ]
        .iter()
        .map(|v| {
            v.map(|s| Assertion::Payload(s.as_bytes().to_vec()))
                .unwrap_or_else(|| Assertion::ReplyCode(SuccessReplyReason::Auto.into()))
        })
        .collect::<Vec<_>>();
        assert_responses_to_user(USER_1, to_assert);
    })
}

#[test]
fn rw_lock_works() {
    use demo_ping::WASM_BINARY as PING_BINARY;
    use demo_rwlock::{Command, WASM_BINARY};

    init_logger();

    let upload = || {
        assert_ok!(Gear::upload_program(
            RuntimeOrigin::signed(USER_1),
            PING_BINARY.to_vec(),
            DEFAULT_SALT.to_vec(),
            Default::default(),
            BlockGasLimitOf::<Test>::get(),
            0,
        ));

        let ping = get_last_program_id();

        assert_ok!(Gear::upload_program(
            RuntimeOrigin::signed(USER_1),
            WASM_BINARY.to_vec(),
            DEFAULT_SALT.to_vec(),
            ping.encode(),
            BlockGasLimitOf::<Test>::get(),
            0,
        ));

        let prog_id = get_last_program_id();

        run_to_next_block(None);
        System::reset_events();

        prog_id
    };

    // RwLock wide
    new_test_ext().execute_with(|| {
        let rwlock = upload();

        let to_send = [
            Command::Get,
            Command::Inc,
            Command::Get,
            Command::PingGet,
            Command::IncPing,
        ]
        .iter()
        .map(Encode::encode)
        .collect();
        send_payloads(USER_1, rwlock, to_send);
        run_to_next_block(None);

        let to_assert = vec![
            Assertion::Payload(0u32.encode()),
            Assertion::ReplyCode(SuccessReplyReason::Auto.into()),
            Assertion::Payload(1u32.encode()),
            Assertion::ReplyCode(SuccessReplyReason::Auto.into()),
            Assertion::Payload(2u32.encode()),
        ];
        assert_responses_to_user(USER_1, to_assert);
    });

    // RwLock read while writing
    new_test_ext().execute_with(|| {
        let rwlock = upload();

        let to_send = [Command::IncPing, Command::Get]
            .iter()
            .map(Encode::encode)
            .collect();
        send_payloads(USER_1, rwlock, to_send);
        run_to_next_block(None);

        let to_assert = vec![
            Assertion::ReplyCode(SuccessReplyReason::Auto.into()),
            Assertion::Payload(1u32.encode()),
        ];
        assert_responses_to_user(USER_1, to_assert);
    });

    // RwLock write while reading
    new_test_ext().execute_with(|| {
        let rwlock = upload();

        let to_send = [Command::GetPing, Command::Get, Command::Inc]
            .iter()
            .map(Encode::encode)
            .collect();
        send_payloads(USER_1, rwlock, to_send);
        run_to_next_block(None);

        let to_assert = vec![
            Assertion::Payload(0i32.encode()),
            Assertion::Payload(0i32.encode()),
            Assertion::ReplyCode(SuccessReplyReason::Auto.into()),
        ];
        assert_responses_to_user(USER_1, to_assert);
    });

    // RwLock deadlock
    new_test_ext().execute_with(|| {
        let rwlock = upload();

        let to_send = [
            Default::default(), // None-Command
            Command::Get.encode(),
        ]
        .into_iter()
        .collect();
        send_payloads(USER_1, rwlock, to_send);
        run_to_next_block(None);

        let to_assert = vec![];
        assert_responses_to_user(USER_1, to_assert);
    });

    // RwLock check readers
    new_test_ext().execute_with(|| {
        let rwlock = upload();

        let to_send = vec![Command::CheckReaders.encode()];
        send_payloads(USER_1, rwlock, to_send);
        run_to_next_block(None);

        let to_assert = vec![Assertion::Payload(0i32.encode())];
        assert_responses_to_user(USER_1, to_assert);
    });
}

#[test]
fn async_works() {
    use demo_async::{Command, WASM_BINARY};
    use demo_ping::WASM_BINARY as PING_BINARY;

    init_logger();

    let upload = || {
        assert_ok!(Gear::upload_program(
            RuntimeOrigin::signed(USER_1),
            PING_BINARY.to_vec(),
            DEFAULT_SALT.to_vec(),
            Default::default(),
            BlockGasLimitOf::<Test>::get(),
            0,
        ));

        let ping = get_last_program_id();

        assert_ok!(Gear::upload_program(
            RuntimeOrigin::signed(USER_1),
            WASM_BINARY.to_vec(),
            DEFAULT_SALT.to_vec(),
            ping.encode(),
            BlockGasLimitOf::<Test>::get(),
            0,
        ));

        let prog_id = get_last_program_id();

        run_to_next_block(None);
        System::reset_events();

        prog_id
    };

    // Common async scenario
    new_test_ext().execute_with(|| {
        let demo = upload();

        let to_send = vec![Command::Common.encode()];
        let ids = send_payloads(USER_1, demo, to_send);
        run_to_next_block(None);

        let to_assert = vec![Assertion::Payload(ids[0].encode())];
        assert_responses_to_user(USER_1, to_assert);
    });

    // Mutex scenario
    new_test_ext().execute_with(|| {
        let demo = upload();

        let to_send = vec![Command::Mutex.encode(); 2];
        let ids = send_payloads(USER_1, demo, to_send);
        run_to_next_block(None);

        let to_assert = (0..4)
            .map(|i| Assertion::Payload(ids[i / 2].encode()))
            .collect();
        assert_responses_to_user(USER_1, to_assert);
    });
}

#[test]
fn futures_unordered() {
    use demo_async::WASM_BINARY as DEMO_ASYNC_BINARY;
    use demo_futures_unordered::{Command, WASM_BINARY};
    use demo_ping::WASM_BINARY as PING_BINARY;

    init_logger();

    let upload = || {
        assert_ok!(Gear::upload_program(
            RuntimeOrigin::signed(USER_1),
            PING_BINARY.to_vec(),
            DEFAULT_SALT.to_vec(),
            Default::default(),
            BlockGasLimitOf::<Test>::get(),
            0,
        ));

        let ping = get_last_program_id();

        assert_ok!(Gear::upload_program(
            RuntimeOrigin::signed(USER_1),
            DEMO_ASYNC_BINARY.to_vec(),
            DEFAULT_SALT.to_vec(),
            ping.encode(),
            BlockGasLimitOf::<Test>::get(),
            0,
        ));

        let demo_async = get_last_program_id();

        assert_ok!(Gear::upload_program(
            RuntimeOrigin::signed(USER_1),
            WASM_BINARY.to_vec(),
            DEFAULT_SALT.to_vec(),
            (demo_async, ping).encode(),
            BlockGasLimitOf::<Test>::get(),
            0,
        ));

        let prog_id = get_last_program_id();

        run_to_next_block(None);
        System::reset_events();

        prog_id
    };

    // FuturesUnordered
    new_test_ext().execute_with(|| {
        let demo = upload();

        let to_send = vec![Command::Unordered.encode()];
        let ids = send_payloads(USER_1, demo, to_send);
        run_to_next_block(None);

        let to_assert = vec![
            Assertion::Payload(b"PONG".to_vec()),
            Assertion::Payload(MessageId::generate_outgoing(ids[0], 0).encode()),
            Assertion::Payload(ids[0].encode()),
        ];
        assert_responses_to_user(USER_1, to_assert);
    });

    // Select
    new_test_ext().execute_with(|| {
        let demo = upload();

        let to_send = vec![Command::Select.encode()];
        let ids = send_payloads(USER_1, demo, to_send);
        run_to_next_block(None);

        let to_assert = vec![
            Assertion::Payload(b"PONG".to_vec()),
            Assertion::Payload(ids[0].encode()),
        ];
        assert_responses_to_user(USER_1, to_assert);
    });

    // Join
    new_test_ext().execute_with(|| {
        let demo = upload();

        let to_send = vec![Command::Join.encode()];
        let ids = send_payloads(USER_1, demo, to_send);
        run_to_next_block(None);

        let mut res = MessageId::generate_outgoing(ids[0], 0).encode();
        res.append(&mut b"PONG".to_vec());

        let to_assert = vec![Assertion::Payload(res), Assertion::Payload(ids[0].encode())];
        assert_responses_to_user(USER_1, to_assert);
    });
}

#[test]
fn async_recursion() {
    use demo_async_recursion::WASM_BINARY;
    use demo_ping::WASM_BINARY as PING_BINARY;

    init_logger();

    let upload = || {
        assert_ok!(Gear::upload_program(
            RuntimeOrigin::signed(USER_1),
            PING_BINARY.to_vec(),
            DEFAULT_SALT.to_vec(),
            Default::default(),
            BlockGasLimitOf::<Test>::get(),
            0,
        ));

        let ping = get_last_program_id();

        assert_ok!(Gear::upload_program(
            RuntimeOrigin::signed(USER_1),
            WASM_BINARY.to_vec(),
            DEFAULT_SALT.to_vec(),
            ping.encode(),
            BlockGasLimitOf::<Test>::get(),
            0,
        ));

        let prog_id = get_last_program_id();

        run_to_next_block(None);
        System::reset_events();

        prog_id
    };

    new_test_ext().execute_with(|| {
        let demo = upload();
        let arg = 100i32;

        let to_send = vec![arg.encode()];
        send_payloads(USER_1, demo, to_send);
        run_to_next_block(None);

        let mut to_assert = (1..=arg)
            .rev()
            .filter_map(|i| (i % 4 == 0).then(|| Assertion::Payload(i.encode())))
            .collect::<Vec<_>>();
        to_assert.insert(
            to_assert.len() - 1,
            Assertion::ReplyCode(SuccessReplyReason::Auto.into()),
        );
        assert_responses_to_user(USER_1, to_assert);
    });
}

#[test]
fn async_init() {
    use demo_async_init::{InputArgs, WASM_BINARY};
    use demo_ping::WASM_BINARY as PING_BINARY;

    init_logger();

    let upload = || {
        assert_ok!(Gear::upload_program(
            RuntimeOrigin::signed(USER_3),
            PING_BINARY.to_vec(),
            DEFAULT_SALT.to_vec(),
            Default::default(),
            BlockGasLimitOf::<Test>::get(),
            0,
        ));

        let ping = get_last_program_id();

        assert_ok!(Gear::upload_program(
            RuntimeOrigin::signed(USER_1),
            WASM_BINARY.to_vec(),
            DEFAULT_SALT.to_vec(),
            InputArgs::from_two(ping, ping).encode(),
            BlockGasLimitOf::<Test>::get(),
            0,
        ));

        get_last_program_id()
    };

    new_test_ext().execute_with(|| {
        let demo = upload();
        send_payloads(USER_1, demo, vec![b"PING".to_vec()]);
        run_to_next_block(None);

        assert_responses_to_user(
            USER_1,
            vec![
                Assertion::ReplyCode(SuccessReplyReason::Auto.into()),
                Assertion::Payload(2u8.encode()),
            ],
        );
    });
}

#[test]
fn check_gear_stack_end_fail() {
    // This test checks, that in case user makes WASM file with incorrect
    // gear stack end export, then execution will end with an error.
    let wat_template = |addr| {
        format!(
            r#"
            (module
                (import "env" "memory" (memory 4))
                (export "init" (func $init))
                (func $init)
                (global (;0;) (mut i32) (i32.const {addr}))
                (export "{STACK_END_EXPORT_NAME}" (global 0))
            )"#,
        )
    };

    init_logger();
    new_test_ext().execute_with(|| {
        // Check error when stack end bigger then static mem size
        let wat = wat_template(0x50000);
        Gear::upload_program(
            RuntimeOrigin::signed(USER_1),
            ProgramCodeKind::Custom(wat.as_str()).to_bytes(),
            DEFAULT_SALT.to_vec(),
            EMPTY_PAYLOAD.to_vec(),
            50_000_000_000,
            0,
        )
        .expect("Failed to upload program");

        let message_id = get_last_message_id();

        run_to_next_block(None);
        assert_last_dequeued(1);
        assert_failed(
            message_id,
            ActorExecutionErrorReplyReason::PrepareMemory(
                ActorPrepareMemoryError::StackEndPageBiggerWasmMemSize(
                    WasmPage::new(5).unwrap(),
                    WasmPage::new(4).unwrap(),
                ),
            ),
        );

        // Check error when stack end is not aligned
        let wat = wat_template(0x10001);
        Gear::upload_program(
            RuntimeOrigin::signed(USER_1),
            ProgramCodeKind::Custom(wat.as_str()).to_bytes(),
            DEFAULT_SALT.to_vec(),
            EMPTY_PAYLOAD.to_vec(),
            50_000_000_000,
            0,
        )
        .expect("Failed to upload program");

        let message_id = get_last_message_id();

        run_to_next_block(None);
        assert_last_dequeued(1);
        assert_failed(
            message_id,
            ActorExecutionErrorReplyReason::PrepareMemory(
                ActorPrepareMemoryError::StackIsNotAligned(65537),
            ),
        );

        // Check OK if stack end is suitable
        let wat = wat_template(0x10000);
        Gear::upload_program(
            RuntimeOrigin::signed(USER_1),
            ProgramCodeKind::Custom(wat.as_str()).to_bytes(),
            DEFAULT_SALT.to_vec(),
            EMPTY_PAYLOAD.to_vec(),
            50_000_000_000,
            0,
        )
        .expect("Failed to upload program");

        let message_id = get_last_message_id();

        run_to_next_block(None);
        assert_last_dequeued(1);
        assert_succeed(message_id);
    });
}

/// Test that error is generated in case `gr_read` requests out of bounds data from message.
#[test]
fn check_gr_read_error_works() {
    let wat = r#"
        (module
            (import "env" "memory" (memory 1))
            (import "env" "gr_read" (func $gr_read (param i32 i32 i32 i32)))
            (export "init" (func $init))
            (func $init
                (call $gr_read (i32.const 0) (i32.const 10) (i32.const 0) (i32.const 111))

                i32.const 111
                i32.load
                (if ;; validating that error len is not zero
                    (then)
                    (else
                        unreachable
                    )
                )
            )
        )"#;

    init_logger();
    new_test_ext().execute_with(|| {
        Gear::upload_program(
            RuntimeOrigin::signed(USER_1),
            ProgramCodeKind::Custom(wat).to_bytes(),
            DEFAULT_SALT.to_vec(),
            EMPTY_PAYLOAD.to_vec(),
            50_000_000_000,
            0,
        )
        .expect("Failed to upload program");

        let message_id = get_last_message_id();

        run_to_block(2, None);
        assert_succeed(message_id);
    });
}

/// Check that too large message, which is constructed by `gr_reply_push`,
/// leads to program execution error.
#[test]
fn check_reply_push_payload_exceed() {
    let wat = r#"
        (module
            (import "env" "memory" (memory 0x101))
            (import "env" "gr_reply_push" (func $gr (param i32 i32 i32)))
            (export "init" (func $init))
            (func $init
                ;; first reply push must be ok
                (block
                    (call $gr (i32.const 0) (i32.const 0x1000000) (i32.const 0x1000001))

                    (i32.load (i32.const 0x1000001))
                    i32.eqz
                    br_if 0
                    unreachable
                )
                ;; second must lead to overflow
                (block
                    (call $gr (i32.const 0) (i32.const 0x1000000) (i32.const 0x1000001))

                    (i32.load (i32.const 0x1000001))
                    i32.eqz
                    br_if 1
                    unreachable
                )
            )
        )"#;

    init_logger();
    new_test_ext().execute_with(|| {
        Gear::upload_program(
            RuntimeOrigin::signed(USER_1),
            ProgramCodeKind::Custom(wat).to_bytes(),
            DEFAULT_SALT.to_vec(),
            EMPTY_PAYLOAD.to_vec(),
            50_000_000_000,
            0,
        )
        .expect("Failed to upload program");

        let message_id = get_last_message_id();

        run_to_block(2, None);
        assert_last_dequeued(1);

        assert_failed(
            message_id,
            ActorExecutionErrorReplyReason::Trap(TrapExplanation::Unknown),
        );
    });
}

/// Check that random works and it's changing on next epoch.
#[test]
fn check_random_works() {
    use blake2_rfc::blake2b::blake2b;
    let wat = r#"
        (module
            (import "env" "gr_send_wgas" (func $send (param i32 i32 i32 i64 i32 i32)))
            (import "env" "gr_source" (func $gr_source (param i32)))
            (import "env" "gr_random" (func $gr_random (param i32 i32)))
            (import "env" "memory" (memory 1))
            (export "handle" (func $handle))
            (func $handle
                (i32.store (i32.const 111) (i32.const 1))

                (call $gr_random (i32.const 0) (i32.const 64))

                (call $send (i32.const 111) (i32.const 68) (i32.const 32) (i64.const 10000000) (i32.const 0) (i32.const 333))

                (i32.load (i32.const 333))
                i32.eqz
                br_if 0
                unreachable
            )
        )"#;

    init_logger();
    new_test_ext().execute_with(|| {
        Gear::upload_program(
            RuntimeOrigin::signed(USER_1),
            ProgramCodeKind::Custom(wat).to_bytes(),
            DEFAULT_SALT.to_vec(),
            EMPTY_PAYLOAD.to_vec(),
            50_000_000_000,
            0,
        )
        .expect("Failed to upload program");

        let sender = utils::get_last_program_id();

        let mut random_data = Vec::new();

        (1..10).for_each(|_| {
            assert_ok!(Gear::send_message(
                RuntimeOrigin::signed(USER_1),
                sender,
                EMPTY_PAYLOAD.to_vec(),
                50_000_000_000,
                0,
                false,
            ));

            let output: ([u8; 32], BlockNumber) =
                <Test as Config>::Randomness::random(get_last_message_id().as_ref());

            random_data.push([[0; 32], output.0].concat());
            run_to_block(System::block_number() + 1, None);
        });

        assert_eq!(random_data.len(), MailboxOf::<Test>::len(&USER_1));

        let mut sorted_mailbox: Vec<(UserStoredMessage, Interval<BlockNumber>)> =
            MailboxOf::<Test>::iter_key(USER_1).collect();
        sorted_mailbox.sort_by(|a, b| a.1.finish.cmp(&b.1.finish));

        sorted_mailbox
            .iter()
            .zip(random_data.iter())
            .for_each(|((msg, _bn), random_data)| {
                assert_eq!(
                    blake2b(32, &[], random_data).as_bytes(),
                    msg.payload_bytes()
                );
            });

        // // assert_last_dequeued(1);
        // println!("{:?}", res);
        // assert_eq!(blake2b(32, &[], &output.0.encode()).as_bytes(), res.payload());
    });
}

#[test]
fn reply_with_small_non_zero_gas() {
    use demo_proxy_relay::{RelayCall, WASM_BINARY};

    init_logger();
    new_test_ext().execute_with(|| {
        let gas_limit = 1;
        assert!(gas_limit < <Test as Config>::MailboxThreshold::get());

        assert_ok!(Gear::upload_program(
            RuntimeOrigin::signed(USER_1),
            WASM_BINARY.to_vec(),
            DEFAULT_SALT.to_vec(),
            RelayCall::RereplyWithGas(gas_limit).encode(),
            50_000_000_000,
            0u128
        ));

        let proxy = utils::get_last_program_id();

        run_to_next_block(None);
        assert!(Gear::is_active(proxy));

        let payload = b"it works";

        assert_ok!(Gear::send_message(
            RuntimeOrigin::signed(USER_1),
            proxy,
            payload.to_vec(),
            DEFAULT_GAS_LIMIT * 10,
            0,
            false,
        ));

        let message_id = utils::get_last_message_id();

        run_to_next_block(None);
        assert_succeed(message_id);
        assert_eq!(
            maybe_last_message(USER_1)
                .expect("Should be")
                .payload_bytes(),
            payload
        );
    });
}

#[test]
fn replies_denied_in_handle_reply() {
    use demo_proxy::{InputArgs, WASM_BINARY};

    init_logger();
    new_test_ext().execute_with(|| {
        assert_ok!(Gear::upload_program(
            RuntimeOrigin::signed(USER_1),
            WASM_BINARY.to_vec(),
            DEFAULT_SALT.to_vec(),
            InputArgs {
                destination: USER_1.into_origin().into()
            }
            .encode(),
            50_000_000_000,
            0u128
        ));

        let proxy = utils::get_last_program_id();

        assert_ok!(Gear::send_message(
            RuntimeOrigin::signed(USER_1),
            proxy,
            vec![],
            50_000_000_000,
            0,
            false,
        ));

        let message_id = get_last_message_id();

        run_to_next_block(None);
        assert!(Gear::is_active(proxy));
        assert_succeed(message_id);

        assert_ok!(Gear::send_reply(
            RuntimeOrigin::signed(USER_1),
            get_last_mail(USER_1).id(),
            vec![],
            50_000_000_000,
            0,
            false,
        ));

        let reply_id = get_last_message_id();

        run_to_next_block(None);

        // we don't assert fail reason since no error reply sent on reply,
        // but message id has stamp in MessagesDispatched event.
        let status = dispatch_status(reply_id).expect("Not found in `MessagesDispatched`");
        assert_eq!(status, DispatchStatus::Failed);
    });
}

#[test]
fn relay_messages() {
    use demo_proxy_relay::{RelayCall, ResendPushData, WASM_BINARY};

    struct Expected {
        user: AccountId,
        payload: Vec<u8>,
    }

    let source = USER_1;

    init_logger();
    let test = |relay_call: RelayCall, payload: &[u8], expected: Vec<Expected>| {
        let execute = || {
            System::reset_events();

            let label = format!("{relay_call:?}");
            assert!(
                Gear::upload_program(
                    RuntimeOrigin::signed(source),
                    WASM_BINARY.to_vec(),
                    vec![],
                    relay_call.encode(),
                    50_000_000_000u64,
                    0u128
                )
                .is_ok(),
                "{}",
                label
            );

            let proxy = utils::get_last_program_id();

            run_to_next_block(None);

            assert!(Gear::is_active(proxy), "{}", label);

            assert!(
                Gear::send_message(
                    RuntimeOrigin::signed(source),
                    proxy,
                    payload.to_vec(),
                    DEFAULT_GAS_LIMIT * 10,
                    0,
                    false,
                )
                .is_ok(),
                "{}",
                label
            );

            // To clear auto reply on init message.
            System::reset_events();

            run_to_next_block(None);

            let received = System::events().into_iter().fold(0, |r, e| match e.event {
                MockRuntimeEvent::Gear(Event::UserMessageSent { message, .. }) => {
                    let Expected { user, payload } = &expected[r];

                    if message.destination().into_origin() == user.into_origin() {
                        assert_eq!(message.payload_bytes(), payload, "{label}");
                        r + 1
                    } else {
                        r
                    }
                }
                _ => r,
            });

            assert_eq!(received, expected.len(), "{label}");
        };

        new_test_ext().execute_with(execute);
    };

    let payload = b"Hi, USER_2! Ping USER_3.";

    let pairs = vec![
        (
            RelayCall::ResendPush(vec![
                // "Hi, USER_2!"
                ResendPushData {
                    destination: USER_2.into(),
                    start: None,
                    end: Some((10, true)),
                },
            ]),
            Expected {
                user: USER_2,
                payload: payload[..11].to_vec(),
            },
        ),
        (
            RelayCall::ResendPush(vec![
                // the same but end index specified in another way
                ResendPushData {
                    destination: USER_2.into(),
                    start: None,
                    end: Some((11, false)),
                },
            ]),
            Expected {
                user: USER_2,
                payload: payload[..11].to_vec(),
            },
        ),
        (
            RelayCall::ResendPush(vec![
                // "Ping USER_3."
                ResendPushData {
                    destination: USER_3.into(),
                    start: Some(12),
                    end: None,
                },
            ]),
            Expected {
                user: USER_3,
                payload: payload[12..].to_vec(),
            },
        ),
        (
            RelayCall::ResendPush(vec![
                // invalid range
                ResendPushData {
                    destination: USER_3.into(),
                    start: Some(2),
                    end: Some((0, true)),
                },
            ]),
            Expected {
                user: USER_3,
                payload: vec![],
            },
        ),
        (
            RelayCall::ResendPush(vec![
                // invalid range
                ResendPushData {
                    destination: USER_3.into(),
                    start: Some(payload.len() as u32),
                    end: Some((0, false)),
                },
            ]),
            Expected {
                user: USER_3,
                payload: vec![],
            },
        ),
    ];

    for (call, expectation) in pairs {
        test(call, payload, vec![expectation]);
    }

    test(
        RelayCall::Resend(USER_3.into()),
        payload,
        vec![Expected {
            user: USER_3,
            payload: payload.to_vec(),
        }],
    );
    test(
        RelayCall::ResendWithGas(USER_3.into(), 50_000),
        payload,
        vec![Expected {
            user: USER_3,
            payload: payload.to_vec(),
        }],
    );

    test(
        RelayCall::Rereply,
        payload,
        vec![Expected {
            user: source,
            payload: payload.to_vec(),
        }],
    );
    test(
        RelayCall::RereplyPush,
        payload,
        vec![Expected {
            user: source,
            payload: payload.to_vec(),
        }],
    );
    test(
        RelayCall::RereplyWithGas(60_000),
        payload,
        vec![Expected {
            user: source,
            payload: payload.to_vec(),
        }],
    );
}

#[test]
fn module_instantiation_error() {
    let wat = r#"
    (module
        (import "env" "memory" (memory 1))
        (export "init" (func $init))
        (func $init)
        (data (;0;) (i32.const -15186172) "\b9w\92")
    )
    "#;

    init_logger();
    new_test_ext().execute_with(|| {
        let code = ProgramCodeKind::Custom(wat).to_bytes();
        let salt = DEFAULT_SALT.to_vec();
        let prog_id = generate_program_id(&code, &salt);
        let res = Gear::upload_program(
            RuntimeOrigin::signed(USER_1),
            code,
            salt,
            EMPTY_PAYLOAD.to_vec(),
            50_000_000_000,
            0,
        )
        .map(|_| prog_id);
        let mid = get_last_message_id();

        assert_ok!(res);

        run_to_next_block(None);

        assert!(Gear::is_terminated(prog_id));
        let err = get_last_event_error(mid);
        assert!(err.starts_with(&ActorExecutionErrorReplyReason::Environment.to_string()));
    });
}

#[test]
#[ignore = "issue #3100"]
fn wrong_entry_type() {
    let wat = r#"
    (module
        (import "env" "memory" (memory 1))
        (export "init" (func $init))
        (func $init (param i32))
    )
    "#;

    init_logger();
    new_test_ext().execute_with(|| {
        let pid = Gear::upload_program(
            RuntimeOrigin::signed(USER_1),
            ProgramCodeKind::Custom(wat).to_bytes(),
            DEFAULT_SALT.to_vec(),
            EMPTY_PAYLOAD.to_vec(),
            50_000_000_000,
            0,
        )
        .map(|_| get_last_program_id())
        .unwrap();
        let mid = get_last_message_id();

        run_to_next_block(None);

        assert!(Gear::is_terminated(pid));
        let err = get_last_event_error(mid);
        assert!(err.starts_with(&ActorExecutionErrorReplyReason::Environment.to_string()));
    });
}

#[test]
fn oom_handler_works() {
    use demo_out_of_memory::WASM_BINARY;

    init_logger();
    new_test_ext().execute_with(|| {
        let pid = Gear::upload_program(
            RuntimeOrigin::signed(USER_1),
            WASM_BINARY.to_vec(),
            DEFAULT_SALT.to_vec(),
            EMPTY_PAYLOAD.to_vec(),
            100_000_000_000_u64,
            0,
        )
        .map(|_| get_last_program_id())
        .unwrap();
        let mid = get_last_message_id();

        run_to_next_block(None);

        assert!(Gear::is_terminated(pid));
        assert_failed(
            mid,
            ActorExecutionErrorReplyReason::Trap(TrapExplanation::ProgramAllocOutOfBounds),
        );
    });
}

#[test]
#[ignore = "TODO: return this test if it's possible after #2226, or remove it."]
fn alloc_charge_error() {
    const WAT: &str = r#"
(module
    (import "env" "memory" (memory 1))
    (import "env" "alloc" (func $alloc (param i32) (result i32)))
    (export "init" (func $init))
    (func $init
        ;; we are trying to allocate so many pages with such small gas limit
        ;; that we will get `GasLimitExceeded` error
        i32.const 0xff
        call $alloc
        drop
    )
)
    "#;

    init_logger();
    new_test_ext().execute_with(|| {
        let pid = Gear::upload_program(
            RuntimeOrigin::signed(USER_1),
            ProgramCodeKind::Custom(WAT).to_bytes(),
            DEFAULT_SALT.to_vec(),
            EMPTY_PAYLOAD.to_vec(),
            500_000_000_u64,
            0,
        )
        .map(|_| get_last_program_id())
        .unwrap();
        let mid = get_last_message_id();

        run_to_next_block(None);

        assert!(Gear::is_terminated(pid));
        assert_failed(
            mid,
            ActorExecutionErrorReplyReason::Trap(TrapExplanation::GasLimitExceeded),
        );
    });
}

#[test]
fn free_usage_error() {
    const WAT: &str = r#"
(module
    (import "env" "memory" (memory 1))
    (import "env" "free" (func $free (param i32) (result i32)))
    (export "init" (func $init))
    (func $init
        ;; free impossible and non-existing page
        i32.const 0xffffffff
        call $free
        ;; free must return 1 so we will get `unreachable` instruction
        i32.const 0
        i32.eq
        br_if 0
        unreachable
    )
)
    "#;

    init_logger();
    new_test_ext().execute_with(|| {
        let pid = Gear::upload_program(
            RuntimeOrigin::signed(USER_1),
            ProgramCodeKind::Custom(WAT).to_bytes(),
            DEFAULT_SALT.to_vec(),
            EMPTY_PAYLOAD.to_vec(),
            500_000_000_u64,
            0,
        )
        .map(|_| get_last_program_id())
        .unwrap();
        let mid = get_last_message_id();

        run_to_next_block(None);

        assert!(Gear::is_terminated(pid));
        assert_failed(
            mid,
            ActorExecutionErrorReplyReason::Trap(TrapExplanation::Unknown),
        );
    });
}

#[test]
fn reject_incorrect_stack_pointer() {
    let wat = format!(
        r#"
(module
    (import "env" "memory" (memory 1))
    (func $init)
    (global (;0;) i32 (i32.const 65536))
    (export "init" (func $init))
    (export "{STACK_END_EXPORT_NAME}" (global 0))
    (data $.rodata (i32.const 60000) "GEAR")
)
    "#
    );

    init_logger();
    new_test_ext().execute_with(|| {
        assert_noop!(
            Gear::upload_code(
                RuntimeOrigin::signed(USER_1),
                ProgramCodeKind::CustomInvalid(&wat).to_bytes()
            ),
            Error::<Test>::ProgramConstructionFailed
        );

        assert_noop!(
            upload_program_default(USER_1, ProgramCodeKind::CustomInvalid(&wat)),
            Error::<Test>::ProgramConstructionFailed
        );
    });
}

#[test]
fn calculate_gas_fails_when_calculation_limit_exceeded() {
    use demo_reserve_gas::{HandleAction as Command, InitAction as Init, WASM_BINARY};

    init_logger();
    new_test_ext().execute_with(|| {
        let pid = Gear::upload_program(
            RuntimeOrigin::signed(USER_1),
            WASM_BINARY.to_vec(),
            DEFAULT_SALT.to_vec(),
            Init::Normal(vec![]).encode(),
            BlockGasLimitOf::<Test>::get(),
            0,
        )
        .map(|_| get_last_program_id())
        .expect("Program uploading failed");

        run_to_next_block(None);

        // Make reservations exceeding calculation gas limit of RUNTIME_API_BLOCK_LIMITS_COUNT (6) blocks.
        for _ in 0..=RUNTIME_API_BLOCK_LIMITS_COUNT {
            Gear::send_message(
                RuntimeOrigin::signed(USER_1),
                pid,
                // 96% of block gas limit
                Command::AddReservationToList(BlockGasLimitOf::<Test>::get() / 100 * 96, 10)
                    .encode(),
                BlockGasLimitOf::<Test>::get(),
                0,
                false,
            )
            .expect("Making reservation failed");
        }

        run_to_next_block(None);

        let gas_info_result = Gear::calculate_gas_info(
            USER_1.into_origin(),
            HandleKind::Handle(pid),
            Command::ConsumeReservationsFromList.encode(),
            0,
            true,
            true,
        );

        assert!(gas_info_result.is_err());
        assert_eq!(
            gas_info_result.unwrap_err(),
            "Calculation gas limit exceeded. Consider using custom built node."
        );
    });
}

#[test]
fn reservation_manager() {
    use demo_reservation_manager::{Action, WASM_BINARY};
    use utils::Assertion;

    init_logger();
    new_test_ext().execute_with(|| {
        let pid = Gear::upload_program(
            RuntimeOrigin::signed(USER_1),
            WASM_BINARY.to_vec(),
            DEFAULT_SALT.to_vec(),
            vec![],
            BlockGasLimitOf::<Test>::get(),
            0,
        )
        .map(|_| get_last_program_id())
        .expect("Program uploading failed");

        run_to_next_block(None);

        fn scenario(pid: ProgramId, payload: Action, expected: Vec<Assertion>) {
            System::reset_events();

            assert_ok!(Gear::send_message(
                RuntimeOrigin::signed(USER_1),
                pid,
                payload.encode(),
                BlockGasLimitOf::<Test>::get(),
                0,
                false,
            ));

            run_to_next_block(None);

            assert_responses_to_user(USER_1, expected);
        }

        // Try unreserve 100 gas when there's no reservations.
        scenario(
            pid,
            Action::SendMessageFromReservation { gas_amount: 100 },
            vec![Assertion::ReplyCode(ReplyCode::error(
                SimpleExecutionError::UserspacePanic,
            ))],
        );
        // Reserve 10_000 gas.
        scenario(
            pid,
            Action::Reserve {
                amount: 10_000,
                duration: 100,
            },
            vec![Assertion::ReplyCode(SuccessReplyReason::Auto.into())],
        );
        // Try to unreserve 50_000 gas.
        scenario(
            pid,
            Action::SendMessageFromReservation { gas_amount: 50_000 },
            vec![Assertion::ReplyCode(ReplyCode::error(
                SimpleExecutionError::UserspacePanic,
            ))],
        );
        // Try to unreserve 8_000 gas.
        scenario(
            pid,
            Action::SendMessageFromReservation { gas_amount: 8_000 },
            vec![
                // auto reply
                Assertion::ReplyCode(SuccessReplyReason::Auto.into()),
                // message with empty payload. not reply!
                Assertion::Payload(vec![]),
            ],
        );
        // Try to unreserve 8_000 gas again.
        scenario(
            pid,
            Action::SendMessageFromReservation { gas_amount: 8_000 },
            vec![Assertion::ReplyCode(ReplyCode::error(
                SimpleExecutionError::UserspacePanic,
            ))],
        );
    });
}

#[test]
fn check_mutable_global_exports_restriction() {
    init_logger();

    let wat_correct = format!(
        r#"
        (module
            (import "env" "memory" (memory 0))
            (func $init)
            (global (;0;) (mut i32) (i32.const 65536))
            (export "init" (func $init))
            (export "{STACK_END_EXPORT_NAME}" (global 0))
        )"#
    );

    let wat_incorrect = r#"
        (module
            (import "env" "memory" (memory 0))
            (func $init)
            (global (;0;) (mut i32) (i32.const 65536))
            (export "init" (func $init))
            (export "global" (global 0))
        )"#;

    new_test_ext().execute_with(|| {
        assert_ok!(upload_program_default(
            USER_1,
            ProgramCodeKind::CustomInvalid(&wat_correct)
        ));
        assert_noop!(
            upload_program_default(USER_1, ProgramCodeKind::CustomInvalid(wat_incorrect)),
            Error::<Test>::ProgramConstructionFailed
        );
    });
}

#[test]
fn send_gasless_message_works() {
    init_logger();

    let minimal_weight = mock::get_min_weight();

    new_test_ext().execute_with(|| {
        let user1_initial_balance = Balances::free_balance(USER_1);
        let user2_initial_balance = Balances::free_balance(USER_2);

        // No gas has been created initially
        assert_eq!(GasHandlerOf::<Test>::total_supply(), 0);

        let program_id = {
            let res = upload_program_default(USER_1, ProgramCodeKind::Default);
            assert_ok!(res);
            res.expect("submit result was asserted")
        };

        // Test 1: USER_2 sends a gasless message to the program (intending to use a voucher).
        // Expect failure because USER_2 has no voucher.
        assert_noop!(
            Gear::send_message(
                RuntimeOrigin::signed(USER_2),
                program_id,
                EMPTY_PAYLOAD.to_vec(),
                DEFAULT_GAS_LIMIT,
                0,
                true,
            ),
            Error::<Test>::FailureRedeemingVoucher
        );

        // USER_1 as the program owner issues a voucher for USER_2 enough to send a message
        assert_ok!(GearVoucher::issue(
            RuntimeOrigin::signed(USER_1),
            USER_2,
            program_id,
            GasPrice::gas_price(DEFAULT_GAS_LIMIT),
        ));

        // Balances check
        // USER_1 can spend up to 2 default messages worth of gas (submit program and issue voucher)
        let user1_potential_msgs_spends = GasPrice::gas_price(2 * DEFAULT_GAS_LIMIT);
        assert_eq!(
            Balances::free_balance(USER_1),
            user1_initial_balance - user1_potential_msgs_spends
        );

        // Clear messages from the queue to refund unused gas
        run_to_block(2, None);

        // Balance check
        // Voucher has been issued, but not used yet, so funds should be still in the respective account
        let voucher_id = GearVoucher::voucher_account_id(&USER_2, &program_id);
        assert_eq!(
            Balances::free_balance(voucher_id),
            GasPrice::gas_price(DEFAULT_GAS_LIMIT)
        );

        // Test 2: USER_2 sends a gasless message to the program (intending to use a voucher).
        // Now that voucher is issued, the message should be sent successfully.
        assert_ok!(Gear::send_message(
            RuntimeOrigin::signed(USER_2),
            program_id,
            EMPTY_PAYLOAD.to_vec(),
            DEFAULT_GAS_LIMIT,
            1_000_000_u128,
            true,
        ));

        // Balances check
        // USER_2 as a voucher holder can send one message completely free of charge
        // The value in message, however, is still offset against the USER_2's own balance
        let user2_potential_msgs_spends = 1_000_000_u128;
        assert_eq!(
            Balances::free_balance(USER_2),
            user2_initial_balance - user2_potential_msgs_spends
        );
        // Instead, the gas has been paid from the voucher
        assert_eq!(Balances::free_balance(voucher_id), 0_u128);

        // Run the queue processing to figure out the actual gas burned
        let remaining_weight = 300_000_000;
        run_to_block(3, Some(remaining_weight));

        let actual_gas_burned =
            remaining_weight - minimal_weight.ref_time() - GasAllowanceOf::<Test>::get();
        assert_ne!(actual_gas_burned, 0);

        // Check that the gas leftover has been returned to the voucher
        assert_eq!(
            Balances::free_balance(voucher_id),
            GasPrice::gas_price(DEFAULT_GAS_LIMIT) - GasPrice::gas_price(actual_gas_burned)
        );

        // USER_2 total balance has been reduced by the value in the message
        assert_eq!(
            Balances::total_balance(&USER_2),
            user2_initial_balance - user2_potential_msgs_spends
        );

        // No gas has got stuck in the system
        assert_eq!(GasHandlerOf::<Test>::total_supply(), 0);
    });
}

#[test]
fn send_gasless_reply_works() {
    init_logger();
    new_test_ext().execute_with(|| {
        // USER_2 uploads a program and sends message to it which leads to
        // USER_1 having a message in his mailbox.
        // caution: runs to block 2
        let reply_to_id = setup_mailbox_test_state(USER_2);

        let prog_id = generate_program_id(
            &ProgramCodeKind::OutgoingWithValueInHandle.to_bytes(),
            DEFAULT_SALT.as_ref(),
        );

        // Top up program's account balance with some funds
        CurrencyOf::<Test>::resolve_creating(
            &AccountId::from_origin(prog_id.into_origin()),
            CurrencyOf::<Test>::issue(2_000_u128),
        );

        // USER_2 issues a voucher for USER_1 enough to send a reply
        assert_ok!(GearVoucher::issue(
            RuntimeOrigin::signed(USER_2),
            USER_1,
            prog_id,
            GasPrice::gas_price(DEFAULT_GAS_LIMIT),
        ));
        let voucher_id = GearVoucher::voucher_account_id(&USER_1, &prog_id);

        run_to_block(3, None);

        // Balance check
        assert_eq!(
            Balances::free_balance(voucher_id),
            GasPrice::gas_price(DEFAULT_GAS_LIMIT)
        );

        // USER_1 sends a gasless reply using a voucher
        let gas_limit = 10_000_000_u64;
        assert_ok!(Gear::send_reply(
            RuntimeOrigin::signed(USER_1),
            reply_to_id,
            EMPTY_PAYLOAD.to_vec(),
            gas_limit,
            1000, // `prog_id` sent message with value of 1000 (see program code)
            true,
        ));
        let expected_reply_message_id = get_last_message_id();

        // global nonce is 2 before sending reply message
        // `upload_program` and `send_message` messages were sent before in `setup_mailbox_test_state`
        let event = match System::events().last().map(|r| r.event.clone()) {
            Some(MockRuntimeEvent::Gear(e)) => e,
            _ => unreachable!("Should be one Gear event"),
        };

        let actual_reply_message_id = match event {
            Event::MessageQueued {
                id,
                entry: MessageEntry::Reply(_reply_to_id),
                ..
            } => id,
            _ => unreachable!("expect Event::DispatchMessageEnqueued"),
        };

        assert_eq!(expected_reply_message_id, actual_reply_message_id);

        // Balances check before processing queue
        assert_eq!(
            Balances::free_balance(voucher_id),
            GasPrice::gas_price(DEFAULT_GAS_LIMIT.saturating_sub(gas_limit))
        );

        run_to_block(4, None);
        // Ensure that some gas leftover has been returned to the voucher account
        assert!(
            Balances::free_balance(voucher_id)
                > GasPrice::gas_price(DEFAULT_GAS_LIMIT.saturating_sub(gas_limit))
        );
    })
}

/// Tests whether calling `gr_read` 2 times returns same result.
/// Test purpose is to check, that payload is given back to the
/// message.
#[test]
fn double_read_works() {
    use demo_constructor::{Calls, Scheme};

    init_logger();
    new_test_ext().execute_with(|| {
        let noop_branch = Calls::builder().noop();
        let panic_branch = Calls::builder().panic("Read payloads aren't equal");
        let handle = Calls::builder()
            .load("read1")
            .load("read2")
            .bytes_eq("is_eq", "read1", "read2")
            .if_else("is_eq", noop_branch, panic_branch);
        let predefined_scheme = Scheme::predefined(Default::default(), handle, Default::default());

        let (_, pid) = utils::init_constructor(predefined_scheme);

        // Resetting events to check the result of the last message.
        System::reset_events();

        assert_ok!(Gear::send_message(
            RuntimeOrigin::signed(USER_1),
            pid,
            b"PAYLOAD".to_vec(),
            BlockGasLimitOf::<Test>::get(),
            100_000,
            false,
        ));

        run_to_next_block(None);

        assert_responses_to_user(
            USER_1,
            vec![Assertion::ReplyCode(SuccessReplyReason::Auto.into())],
        );
    });
}

/// Tests gas allowance exceed handling.
/// More precisely, it checks one property:
/// no context data is stored within previously
/// executed message when gas allowance exceed
/// happened.
#[test]
fn test_gas_allowance_exceed_no_context() {
    use crate::QueueProcessingOf;
    use common::storage::{Counted, Queue, Toggler};

    init_logger();
    new_test_ext().execute_with(|| {
        let wat = r#"
            (module
            (import "env" "memory" (memory 1))
            (import "env" "gr_reply" (func $reply (param i32 i32 i32 i32)))
            (export "handle" (func $handle))
            (func $handle
                (call $reply (i32.const 0) (i32.const 32) (i32.const 10) (i32.const 333))
                (loop (br 0))
            )
        )"#;

        let pid = upload_program_default(USER_1, ProgramCodeKind::Custom(wat))
            .expect("failed uploading program");
        run_to_next_block(None);

        assert_ok!(send_default_message(USER_1, pid));
        let mid = get_last_message_id();
        // Setting to 100 million the gas allowance ends faster than gas limit
        run_to_next_block(Some(100_000_000));

        // Execution is denied after reque
        assert!(QueueProcessingOf::<Test>::denied());

        // Low level check, that no execution context is saved after gas allowance exceeded error
        assert_eq!(QueueOf::<Test>::len(), 1);
        let msg = QueueOf::<Test>::dequeue()
            .ok()
            .flatten()
            .expect("must be message after requeue");
        assert_eq!(msg.id(), mid);
        assert!(msg.context().is_none());
        QueueOf::<Test>::requeue(msg).expect("requeue failed");

        // There should be now enough gas allowance, so the message is executed
        // and execution ends with `GasLimitExceeded`.
        run_to_next_block(None);

        assert_failed(
            mid,
            ErrorReplyReason::Execution(SimpleExecutionError::RanOutOfGas),
        );
        assert_last_dequeued(1);
    })
}

/// Does pretty same test as `test_gas_allowance_exceed_no_context`,
/// but this time executed message will have non zero context.
#[test]
fn test_gas_allowance_exceed_with_context() {
    use crate::QueueProcessingOf;
    use common::storage::*;
    use demo_constructor::{Arg, Calls, Scheme};

    init_logger();

    let process_task_weight = mock::get_min_weight();

    new_test_ext().execute_with(|| {
        let call_wait_key = "call_wait";

        // Initialize a program and set `call_wait' value to `true`.
        let init = Calls::builder().source("user1").bool(call_wait_key, true);
        let (_, pid) = utils::init_constructor(Scheme::direct(init));

        let execute = |calls: Calls, allowance: Option<u64>| {
            assert_ok!(Gear::send_message(
                RuntimeOrigin::signed(USER_1),
                pid,
                calls.encode(),
                BlockGasLimitOf::<Test>::get(),
                0,
                false,
            ));
            let msg_id = get_last_message_id();
            run_to_next_block(allowance);

            msg_id
        };

        // If `call_wait` is true, we execute a `wait`. Otherwise, we `reply` and `send`.
        // It's intended that the message will be executed several times.
        // That's to perform checks of the msg execution context when message
        // is in queue after wake (so it has some context), and after gas allowance exceeded
        // error (so the context remains unchanged).
        let wait_branch = Calls::builder().wait();
        let skip_wait_branch = Calls::builder().noop();
        let handle1 = Calls::builder()
            .if_else(
                Arg::Get(call_wait_key.to_string()),
                wait_branch,
                skip_wait_branch,
            )
            .reply(b"random_message".to_vec())
            .send("user1", b"another_random_message".to_vec());
        let handle1_mid = execute(handle1.clone(), None);

        // Check it waits.
        assert!(WaitlistOf::<Test>::contains(&pid, &handle1_mid));
        assert_eq!(WaitlistOf::<Test>::len(&pid), 1);

        // Taking the context for the check later.
        let handle1_ctx = WaitlistOf::<Test>::iter_key(pid)
            .next()
            .and_then(|(m, _)| m.context().clone());
        assert!(handle1_ctx.is_some());

        // This will set `call_wait` to false, wake the message with `handle1_mid` id.
        // We set the weight to such a value, so only message with `handle2`
        // payload is executed, That will allow us to reproduce the case in
        // `test_gas_allowance_exceed_no_context` test, but with message having
        // context already set.
        let handle2 = Calls::builder()
            .bool(call_wait_key, false)
            .wake(<[u8; 32]>::from(handle1_mid));
        let gas_info = Gear::calculate_gas_info(
            USER_1.into_origin(),
            HandleKind::Handle(pid),
            handle2.encode(),
            0,
            true,
            true,
        )
        .expect("failed getting gas info");
        // We add `process_task_weight` as block running requires not only executing message, but
        // some other read/writes. By adding such small value we guarantee that
        // message with `handle2` payload is executed, but message with `handle1_mid`
        // id will not reach the executor.
        execute(
            handle2,
            Some(gas_info.min_limit + process_task_weight.ref_time()),
        );

        assert_last_dequeued(1);
        assert!(QueueProcessingOf::<Test>::denied());

        // Now we calculate a required for the execution of the `handle1_mid` message.
        // The queue processing is denied from the previous execution, now allowing it,
        // to calculate gas properly.
        QueueProcessingOf::<Test>::allow();
        let gas_info = Gear::calculate_gas_info(
            USER_1.into_origin(),
            HandleKind::Handle(pid),
            handle1.encode(),
            0,
            true,
            true,
        )
        .expect("failed getting gas info");

        // Trigger gas allowance exceeded error while executing only `handle1_mid`.
        // With such gas allowance we are sure, that `reply` call from `handle1` calls set
        // is called successfully executed, but there's not enough allowance to end the
        // execution of the message.
        run_to_next_block(Some(gas_info.min_limit - 100_000));

        // Execution is denied after reque.
        assert!(QueueProcessingOf::<Test>::denied());

        // Low level check, that no information on reply sent is saved in the execution
        // context after gas allowance exceeded error.
        assert_eq!(QueueOf::<Test>::len(), 1);
        let msg = QueueOf::<Test>::dequeue()
            .ok()
            .flatten()
            .expect("must be message after requeue");
        assert_eq!(msg.id(), handle1_mid);
        assert_eq!(msg.context(), &handle1_ctx);
        QueueOf::<Test>::requeue(msg).expect("requeue failed");

        run_to_next_block(None);
        assert_succeed(handle1_mid);
    })
}

/// Test that if a message is addressed to a terminated program (sent from program),
/// then no panic occurs and the message is not executed.
#[test]
fn test_send_to_terminated_from_program() {
    use demo_constructor::{Calls, Scheme};

    init_logger();
    new_test_ext().execute_with(|| {
        let user_1_bytes = ProgramId::from_origin(USER_1.into_origin()).into_bytes();

        // Dies in init
        let init = Calls::builder().panic("Die in init");
        // "Bomb" in case after refactoring runtime we accidentally allow terminated programs to be executed.
        let handle = Calls::builder().send(user_1_bytes, b"REPLY_FROM_DEAD".to_vec());
        let (_, pid_terminated) = utils::submit_constructor_with_args(
            // Using `USER_2` not to pollute `USER_1` mailbox to make test easier.
            USER_2,
            b"salt1",
            Scheme::predefined(init, handle, Calls::default()),
            0,
        );

        // Check `pid_terminated` exists as an active program.
        assert!(Gear::is_active(pid_terminated));

        // Sends in handle message to the dead program
        let handle = Calls::builder().send(pid_terminated.into_bytes(), []);
        // Sends to USER_1 the error reply from the dead program
        let handle_reply = Calls::builder()
            .reply_code("err_reply")
            .send(user_1_bytes, "err_reply");
        let (_, proxy_pid) = utils::submit_constructor_with_args(
            // Using `USER_2` not to pollute `USER_1` mailbox to make test easier.
            USER_2,
            b"salt2",
            Scheme::predefined(Calls::default(), handle, handle_reply),
            0,
        );

        run_to_next_block(None);

        assert!(Gear::is_terminated(pid_terminated));

        assert_ok!(Gear::send_message(
            RuntimeOrigin::signed(USER_1),
            proxy_pid,
            EMPTY_PAYLOAD.to_vec(),
            BlockGasLimitOf::<Test>::get(),
            0,
            false,
        ));

        run_to_next_block(None);

        // No panic occurred.
        // Need to check, that user has message in the mailbox with error reply (`InactiveProgram`).
        // Also check that user hasn't received anything from the dead program.
        let mut mails_from_proxy_iter = MailboxOf::<Test>::iter_key(USER_1)
            .filter_map(|(msg, _)| (msg.source() == proxy_pid).then_some(msg));
        let mail_from_proxy = mails_from_proxy_iter
            .next()
            .expect("internal error: no message from proxy");
        assert_eq!(
            mail_from_proxy.payload_bytes().to_vec(),
            ReplyCode::Error(ErrorReplyReason::InactiveProgram).encode()
        );
        assert_eq!(mails_from_proxy_iter.next(), None);

        let mails_from_terminated_count = MailboxOf::<Test>::iter_key(USER_1)
            .filter(|(msg, _)| msg.source() == pid_terminated)
            .count();
        assert_eq!(mails_from_terminated_count, 0);
    })
}

#[test]
fn pause_waited_uninited_program() {
    use demo_init_wait::WASM_BINARY;

    init_logger();

    // closure to get corresponding block numbers
    let get_remove_block = |current_gas: u64| {
        assert_ok!(Gear::upload_program(
            RuntimeOrigin::signed(USER_1),
            WASM_BINARY.to_vec(),
            current_gas.to_le_bytes().to_vec(),
            Vec::new(),
            current_gas,
            0u128
        ));

        let program_id = utils::get_last_program_id();

        assert!(!Gear::is_initialized(program_id));
        assert!(Gear::is_active(program_id));

        run_to_next_block(None);

        let (_, remove_from_waitlist_block) = get_last_message_waited();

        let program = ProgramStorageOf::<Test>::get_program(program_id)
            .and_then(|p| ActiveProgram::try_from(p).ok())
            .expect("program should exist");

        (remove_from_waitlist_block, program.expiration_block)
    };

    // determine such gas value that init message will be removed
    // from the waitlist before an execution of the PauseProgram task
    let gas = new_test_ext().execute_with(|| {
        let GasInfo {
            waited: init_waited,
            burned,
            ..
        } = Gear::calculate_gas_info(
            USER_1.into_origin(),
            HandleKind::Init(WASM_BINARY.to_vec()),
            vec![],
            0,
            true,
            true,
        )
        .expect("calculate_gas_info failed");

        assert!(init_waited);

        let mut current_gas = 2 * burned;

        let (mut remove_from_waitlist_block, mut expiration_block) = get_remove_block(current_gas);

        while remove_from_waitlist_block >= expiration_block {
            current_gas = (current_gas + burned) / 2;

            (remove_from_waitlist_block, expiration_block) = get_remove_block(current_gas);
        }

        current_gas
    });

    new_test_ext().execute_with(|| {
        assert_ok!(Gear::upload_program(
            RuntimeOrigin::signed(USER_1),
            WASM_BINARY.to_vec(),
            vec![],
            Vec::new(),
            gas,
            0u128
        ));

        let program_id = utils::get_last_program_id();

        assert!(!Gear::is_initialized(program_id));
        assert!(Gear::is_active(program_id));

        run_to_next_block(None);

        let (_, remove_from_waitlist_block) = get_last_message_waited();

        let program = ProgramStorageOf::<Test>::get_program(program_id)
            .and_then(|p| ActiveProgram::try_from(p).ok())
            .expect("program should exist");
        let expiration_block = program.expiration_block;

        assert!(TaskPoolOf::<Test>::contains(
            &expiration_block,
            &ScheduledTask::PauseProgram(program_id)
        ));

        assert!(!Gear::is_initialized(program_id));
        assert!(Gear::is_active(program_id));

        run_to_next_block(None);

        System::set_block_number(remove_from_waitlist_block - 1);
        Gear::set_block_number(remove_from_waitlist_block - 1);

        run_to_next_block(None);

        assert!(Gear::is_terminated(program_id));
        assert!(!TaskPoolOf::<Test>::contains(
            &expiration_block,
            &ScheduledTask::PauseProgram(program_id)
        ));

        System::set_block_number(expiration_block - 1);
        Gear::set_block_number(expiration_block - 1);

        run_to_next_block(None);
    })
}

#[test]
fn remove_from_waitlist_after_exit_reply() {
    use demo_constructor::demo_wait_init_exit_reply;

    init_logger();

    new_test_ext().execute_with(|| {
        let (init_mid, program_id) = init_constructor(demo_wait_init_exit_reply::scheme());

        assert!(!Gear::is_initialized(program_id));
        assert!(Gear::is_active(program_id));

        run_to_next_block(None);

        let reply = maybe_last_message(USER_1).unwrap();
        let (waited_mid, remove_from_waitlist_block) = get_last_message_waited();
        assert_eq!(init_mid, waited_mid);

        assert_ok!(Gear::pay_program_rent(
            RuntimeOrigin::signed(USER_1),
            program_id,
            remove_from_waitlist_block + 1
        ));

        run_to_next_block(None);

        assert!(TaskPoolOf::<Test>::contains(
            &remove_from_waitlist_block,
            &ScheduledTask::RemoveFromWaitlist(program_id, init_mid)
        ));

        assert_ok!(Gear::send_reply(
            RuntimeOrigin::signed(USER_1),
            reply.id(),
            vec![],
            1_000_000_000,
            0,
            false,
        ));

        run_to_next_block(None);

        assert!(Gear::is_exited(program_id));
        assert!(!TaskPoolOf::<Test>::contains(
            &remove_from_waitlist_block,
            &ScheduledTask::RemoveFromWaitlist(program_id, init_mid)
        ));

        System::set_block_number(remove_from_waitlist_block - 1);
        Gear::set_block_number(remove_from_waitlist_block - 1);

        run_to_next_block(None);
    })
}

// currently `parity_wasm` doesn't support WASM reference types
#[test]
fn wasm_ref_types_doesnt_work() {
    const WAT: &str = r#"
    (module
        (import "env" "memory" (memory 1))
        (export "init" (func $init))
        (elem declare func $init)
        (func $init
            ref.func $init
            call $test
        )
        (func $test (param funcref))
    )
    "#;

    init_logger();
    new_test_ext().execute_with(|| {
        let _pid = upload_program_default(USER_1, ProgramCodeKind::Custom(WAT)).unwrap_err();
    });
}

/// Test that the `Gear::run()` extrinsic can only run once per block,
/// even if somehow included in a block multiple times.
#[test]
fn gear_run_only_runs_once_per_block() {
    use frame_support::{
        dispatch::RawOrigin,
        traits::{OnFinalize, OnInitialize},
    };

    fn init_block(bn: u32) {
        System::set_block_number(bn);
        GasAllowanceOf::<Test>::put(1_000_000_000);
        Gear::on_initialize(bn);
    }

    init_logger();
    new_test_ext().execute_with(|| {
        init_block(2);
        assert_ok!(Gear::run(RawOrigin::None.into(), None,));
        // Second run in a block is not allowed
        assert_noop!(
            Gear::run(RawOrigin::None.into(), None,),
            Error::<Test>::GearRunAlreadyInBlock
        );
        Gear::on_finalize(2);

        // Everything goes back to normal in the next block
        init_block(3);
        assert_ok!(Gear::run(RawOrigin::None.into(), None,));
    })
}

/// Test that the Gear internal block numbering is consistent.
#[test]
fn gear_block_number_math_adds_up() {
    init_logger();
    new_test_ext().execute_with(|| {
        run_to_block(100, None);
        assert_eq!(Gear::block_number(), 100);

        run_to_block_maybe_with_queue(120, None, None);
        assert_eq!(System::block_number(), 120);
        assert_eq!(Gear::block_number(), 100);

        System::reset_events();
        run_to_block(150, None);
        assert_eq!(System::block_number(), 150);
        assert_eq!(Gear::block_number(), 130);
    })
}

mod utils {
    #![allow(unused)]

    use super::{
        assert_ok, pallet, run_to_block, Event, MailboxOf, MockRuntimeEvent, RuntimeOrigin, Test,
    };
    use crate::{
        mock::{run_to_next_block, Balances, Gear, System, USER_1},
<<<<<<< HEAD
        BalanceOf, BlockGasLimitOf, GasHandlerOf, GasInfo, HandleKind, ProgramStorageOf, SentOf,
=======
        BalanceOf, BlockGasLimitOf, CurrencyOf, GasInfo, GearBank, HandleKind, ProgramStorageOf,
        SentOf,
>>>>>>> e279e6c2
    };
    use common::{
        event::*,
        paused_program_storage::SessionId,
        storage::{CountedByKey, Counter, IterableByKeyMap},
        Origin, ProgramStorage, ReservableTree,
    };
    use core::fmt::Display;
    use core_processor::common::ActorExecutionErrorReplyReason;
    use demo_constructor::{Scheme, WASM_BINARY as DEMO_CONSTRUCTOR_WASM_BINARY};
    use frame_support::{
        codec::Decode,
        dispatch::{DispatchErrorWithPostInfo, DispatchResultWithPostInfo},
        traits::tokens::{currency::Currency, Balance},
    };
    use frame_system::pallet_prelude::{BlockNumberFor, OriginFor};
    use gear_backend_common::TrapExplanation;
    use gear_core::{
        ids::{CodeId, MessageId, ProgramId},
        message::{Message, Payload, ReplyDetails, UserMessage, UserStoredMessage},
        reservation::GasReservationMap,
    };
    use gear_core_errors::*;
    use parity_scale_codec::Encode;
    use sp_core::H256;
    use sp_runtime::traits::UniqueSaturatedInto;
    use sp_std::{convert::TryFrom, fmt::Debug};

    pub(super) const DEFAULT_GAS_LIMIT: u64 = 200_000_000;
    pub(super) const DEFAULT_SALT: &[u8; 4] = b"salt";
    pub(super) const EMPTY_PAYLOAD: &[u8; 0] = b"";
    pub(super) const OUTGOING_WITH_VALUE_IN_HANDLE_VALUE_GAS: u64 = 10000000;

    pub(super) type DispatchCustomResult<T> = Result<T, DispatchErrorWithPostInfo>;
    pub(super) type AccountId = <Test as frame_system::Config>::AccountId;
    pub(super) type GasPrice = <Test as pallet::Config>::GasPrice;

    type BlockNumber = <Test as frame_system::Config>::BlockNumber;

    pub(super) fn hash(data: impl AsRef<[u8]>) -> [u8; 32] {
        sp_core::blake2_256(data.as_ref())
    }

    pub fn init_logger() {
        let _ = env_logger::Builder::from_default_env()
            .format_module_path(false)
            .format_level(true)
            .try_init();
    }

    #[track_caller]
    pub(crate) fn submit_constructor_with_args(
        origin: AccountId,
        salt: impl AsRef<[u8]>,
        scheme: Scheme,
        value: BalanceOf<Test>,
    ) -> (MessageId, ProgramId) {
        let GasInfo { min_limit, .. } = Gear::calculate_gas_info(
            origin.into_origin(),
            HandleKind::Init(DEMO_CONSTRUCTOR_WASM_BINARY.to_vec()),
            scheme.encode(),
            value,
            true,
            true,
        )
        .expect("calculate_gas_info failed");

        assert_ok!(Gear::upload_program(
            RuntimeOrigin::signed(origin),
            DEMO_CONSTRUCTOR_WASM_BINARY.to_vec(),
            salt.as_ref().to_vec(),
            scheme.encode(),
            min_limit,
            value,
        ));

        (get_last_message_id(), get_last_program_id())
    }

    #[track_caller]
    pub(crate) fn init_constructor_with_value(
        scheme: Scheme,
        value: BalanceOf<Test>,
    ) -> (MessageId, ProgramId) {
        let res = submit_constructor_with_args(USER_1, DEFAULT_SALT, scheme, value);

        run_to_next_block(None);
        assert!(Gear::is_active(res.1));

        res
    }

    #[track_caller]
    pub(crate) fn init_constructor(scheme: Scheme) -> (MessageId, ProgramId) {
        init_constructor_with_value(scheme, 0)
    }

    #[track_caller]
    pub(super) fn assert_balance(
        origin: impl common::Origin,
        free: impl Into<BalanceOf<Test>>,
        reserved: impl Into<BalanceOf<Test>>,
    ) {
        let account_id = AccountId::from_origin(origin.into_origin());
        assert_eq!(Balances::free_balance(account_id), free.into());
        assert_eq!(
            GearBank::<Test>::account_total(&account_id),
            reserved.into()
        );
    }

    #[track_caller]
    pub(super) fn calculate_handle_and_send_with_extra(
        origin: AccountId,
        destination: ProgramId,
        payload: Vec<u8>,
        gas_limit: Option<u64>,
        value: BalanceOf<Test>,
    ) -> (MessageId, GasInfo) {
        let gas_info = Gear::calculate_gas_info(
            origin.into_origin(),
            HandleKind::Handle(destination),
            payload.clone(),
            value,
            true,
            true,
        )
        .expect("calculate_gas_info failed");

        let limit = gas_info.min_limit + gas_limit.unwrap_or_default();

        assert_ok!(Gear::send_message(
            RuntimeOrigin::signed(origin),
            destination,
            payload,
            limit,
            value,
            false,
        ));

        let message_id = get_last_message_id();

        (message_id, gas_info)
    }

    pub(super) fn get_ed() -> u128 {
        CurrencyOf::<Test>::minimum_balance().unique_saturated_into()
    }

    #[track_caller]
    pub(super) fn assert_init_success(expected: u32) {
        let mut actual_children_amount = 0;
        System::events().iter().for_each(|e| {
            if let MockRuntimeEvent::Gear(Event::ProgramChanged {
                change: ProgramChangeKind::Active { .. },
                ..
            }) = e.event
            {
                actual_children_amount += 1
            }
        });

        assert_eq!(expected, actual_children_amount);
    }

    #[track_caller]
    pub(super) fn assert_last_dequeued(expected: u32) {
        let last_dequeued = System::events()
            .iter()
            .filter_map(|e| {
                if let MockRuntimeEvent::Gear(Event::MessagesDispatched { total, .. }) = e.event {
                    Some(total)
                } else {
                    None
                }
            })
            .last()
            .expect("Not found RuntimeEvent::MessagesDispatched");

        assert_eq!(expected, last_dequeued);
    }

    #[track_caller]
    pub(super) fn assert_total_dequeued(expected: u32) {
        let actual_dequeued: u32 = System::events()
            .iter()
            .filter_map(|e| {
                if let MockRuntimeEvent::Gear(Event::MessagesDispatched { total, .. }) = e.event {
                    Some(total)
                } else {
                    None
                }
            })
            .sum();

        assert_eq!(expected, actual_dequeued);
    }

    // Creates a new program and puts message from program to `user` in mailbox
    // using extrinsic calls. Imitates real-world sequence of calls.
    //
    // *NOTE*:
    // 1) usually called inside first block
    // 2) runs to block 2 all the messages place to message queue/storage
    //
    // Returns id of the message in the mailbox
    #[track_caller]
    pub(super) fn setup_mailbox_test_state(user: AccountId) -> MessageId {
        let prog_id = {
            let res = upload_program_default(user, ProgramCodeKind::OutgoingWithValueInHandle);
            assert_ok!(res);
            res.expect("submit result was asserted")
        };

        increase_prog_balance_for_mailbox_test(user, prog_id);
        populate_mailbox_from_program(prog_id, user, 2, 2_000_000_000, 0)
    }

    // Puts message from `prog_id` for the `user` in mailbox and returns its id
    #[track_caller]
    pub(super) fn populate_mailbox_from_program(
        prog_id: ProgramId,
        sender: AccountId,
        block_num: BlockNumber,
        gas_limit: u64,
        value: u128,
    ) -> MessageId {
        assert_ok!(Gear::send_message(
            RuntimeOrigin::signed(sender),
            prog_id,
            Vec::new(),
            gas_limit, // `prog_id` program sends message in handle which sets gas limit to 10_000_000.
            value,
            false,
        ));

        let message_id = get_last_message_id();
        run_to_block(block_num, None);

        {
            let expected_code = ProgramCodeKind::OutgoingWithValueInHandle.to_bytes();
            assert_eq!(
                ProgramStorageOf::<Test>::get_program(prog_id)
                    .and_then(|program| common::ActiveProgram::try_from(program).ok())
                    .expect("program must exist")
                    .code_hash,
                generate_code_hash(&expected_code).into(),
                "can invoke send to mailbox only from `ProgramCodeKind::OutgoingWithValueInHandle` program"
            );
        }

        MessageId::generate_outgoing(message_id, 0)
    }

    #[track_caller]
    pub(super) fn increase_prog_balance_for_mailbox_test(sender: AccountId, program_id: ProgramId) {
        let expected_code_hash: H256 = generate_code_hash(
            ProgramCodeKind::OutgoingWithValueInHandle
                .to_bytes()
                .as_slice(),
        )
        .into();
        let actual_code_hash = ProgramStorageOf::<Test>::get_program(program_id)
            .and_then(|program| common::ActiveProgram::try_from(program).ok())
            .map(|prog| prog.code_hash)
            .expect("invalid program address for the test");
        assert_eq!(
            expected_code_hash, actual_code_hash,
            "invalid program code for the test"
        );

        // This value is actually a constants in `ProgramCodeKind::OutgoingWithValueInHandle` wat. Alternatively can be read from Mailbox.
        let locked_value = 1000;

        // When program sends message, message value (if not 0) is reserved.
        // If value can't be reserved, message is skipped.
        assert_ok!(<Balances as frame_support::traits::Currency<_>>::transfer(
            &sender,
            &AccountId::from_origin(program_id.into_origin()),
            locked_value,
            frame_support::traits::ExistenceRequirement::AllowDeath
        ));
    }

    // Submits program with default options (salt, gas limit, value, payload)
    #[track_caller]
    pub(super) fn upload_program_default(
        user: AccountId,
        code_kind: ProgramCodeKind,
    ) -> DispatchCustomResult<ProgramId> {
        upload_program_default_with_salt(user, DEFAULT_SALT.to_vec(), code_kind)
    }

    // Submits program with default options (gas limit, value, payload)
    #[track_caller]
    pub(super) fn upload_program_default_with_salt(
        user: AccountId,
        salt: Vec<u8>,
        code_kind: ProgramCodeKind,
    ) -> DispatchCustomResult<ProgramId> {
        let code = code_kind.to_bytes();

        Gear::upload_program(
            RuntimeOrigin::signed(user),
            code,
            salt,
            EMPTY_PAYLOAD.to_vec(),
            DEFAULT_GAS_LIMIT,
            0,
        )
        .map(|_| get_last_program_id())
    }

    pub(super) fn generate_program_id(code: &[u8], salt: &[u8]) -> ProgramId {
        ProgramId::generate(CodeId::generate(code), salt)
    }

    pub(super) fn generate_code_hash(code: &[u8]) -> [u8; 32] {
        CodeId::generate(code).into()
    }

    pub(super) fn send_default_message(
        from: AccountId,
        to: ProgramId,
    ) -> DispatchResultWithPostInfo {
        Gear::send_message(
            RuntimeOrigin::signed(from),
            to,
            EMPTY_PAYLOAD.to_vec(),
            DEFAULT_GAS_LIMIT,
            0,
            false,
        )
    }

    pub(super) fn call_default_message(to: ProgramId) -> crate::mock::RuntimeCall {
        crate::mock::RuntimeCall::Gear(crate::Call::<Test>::send_message {
            destination: to,
            payload: EMPTY_PAYLOAD.to_vec(),
            gas_limit: DEFAULT_GAS_LIMIT,
            value: 0,
            prepaid: false,
        })
    }

    pub(super) fn dispatch_status(message_id: MessageId) -> Option<DispatchStatus> {
        let mut found_status: Option<DispatchStatus> = None;
        System::events().iter().for_each(|e| {
            if let MockRuntimeEvent::Gear(Event::MessagesDispatched { statuses, .. }) = &e.event {
                found_status = statuses.get(&message_id).map(Clone::clone);
            }
        });

        found_status
    }

    #[track_caller]
    pub(super) fn assert_dispatched(message_id: MessageId) {
        assert!(dispatch_status(message_id).is_some())
    }

    #[track_caller]
    pub(super) fn assert_succeed(message_id: MessageId) {
        let status =
            dispatch_status(message_id).expect("Message not found in `Event::MessagesDispatched`");

        assert_eq!(status, DispatchStatus::Success)
    }

    fn get_last_event_error_and_reply_code(message_id: MessageId) -> (String, ReplyCode) {
        let mut actual_error = None;

        System::events().into_iter().for_each(|e| {
            if let MockRuntimeEvent::Gear(Event::UserMessageSent { message, .. }) = e.event {
                if let Some(details) = message.details() {
                    let (mid, code) = details.into_parts();
                    if mid == message_id && code.is_error() {
                        actual_error = Some((
                            String::from_utf8(message.payload_bytes().to_vec())
                                .expect("Unable to decode string from error reply"),
                            code,
                        ));
                    }
                }
            }
        });

        let (actual_error, reply_code) =
            actual_error.expect("Error message not found in any `RuntimeEvent::UserMessageSent`");

        log::debug!("Actual error: {actual_error:?}\nReply code: {reply_code:?}");

        (actual_error, reply_code)
    }

    #[track_caller]
    pub(super) fn get_last_event_error(message_id: MessageId) -> String {
        get_last_event_error_and_reply_code(message_id).0
    }

    #[derive(derive_more::Display, derive_more::From)]
    pub(super) enum AssertFailedError {
        Execution(ActorExecutionErrorReplyReason),
        SimpleReply(ErrorReplyReason),
    }

    #[track_caller]
    pub(super) fn assert_failed(message_id: MessageId, error: impl Into<AssertFailedError>) {
        let error = error.into();
        let status =
            dispatch_status(message_id).expect("Message not found in `Event::MessagesDispatched`");

        assert_eq!(status, DispatchStatus::Failed, "Expected: {error}");

        let (mut actual_error, reply_code) = get_last_event_error_and_reply_code(message_id);

        match error {
            AssertFailedError::Execution(error) => {
                let mut expectations = error.to_string();

                // In many cases fallible syscall returns ExtError, which program unwraps afterwards.
                // This check handles display of the error inside.
                if actual_error.starts_with('\'') {
                    let j = actual_error.rfind('\'').expect("Checked above");
                    actual_error = String::from(&actual_error[..(j + 1)]);
                    expectations = format!("'{expectations}'");
                }

                assert_eq!(expectations, actual_error);
            }
            AssertFailedError::SimpleReply(error) => {
                assert_eq!(reply_code, ReplyCode::error(error));
            }
        }
    }

    #[track_caller]
    pub(super) fn assert_not_executed(message_id: MessageId) {
        let status =
            dispatch_status(message_id).expect("Message not found in `Event::MessagesDispatched`");

        assert_eq!(status, DispatchStatus::NotExecuted)
    }

    #[track_caller]
    pub(super) fn get_last_event() -> MockRuntimeEvent {
        System::events()
            .into_iter()
            .last()
            .expect("failed to get last event")
            .event
    }

    #[track_caller]
    pub(super) fn get_last_program_id() -> ProgramId {
        let event = match System::events().last().map(|r| r.event.clone()) {
            Some(MockRuntimeEvent::Gear(e)) => e,
            _ => unreachable!("Should be one Gear event"),
        };

        if let Event::MessageQueued {
            destination,
            entry: MessageEntry::Init,
            ..
        } = event
        {
            destination
        } else {
            unreachable!("expect RuntimeEvent::InitMessageEnqueued")
        }
    }

    #[track_caller]
    pub(super) fn get_last_code_id() -> CodeId {
        let event = match System::events().last().map(|r| r.event.clone()) {
            Some(MockRuntimeEvent::Gear(e)) => e,
            _ => unreachable!("Should be one Gear event"),
        };

        if let Event::CodeChanged {
            change: CodeChangeKind::Active { .. },
            id,
            ..
        } = event
        {
            id
        } else {
            unreachable!("expect Event::CodeChanged")
        }
    }

    #[track_caller]
    pub(super) fn filter_event_rev<F, R>(f: F) -> R
    where
        F: Fn(Event<Test>) -> Option<R>,
    {
        System::events()
            .iter()
            .rev()
            .filter_map(|r| {
                if let MockRuntimeEvent::Gear(e) = r.event.clone() {
                    Some(e)
                } else {
                    None
                }
            })
            .find_map(f)
            .expect("can't find message send event")
    }

    #[track_caller]
    pub(super) fn get_last_message_id() -> MessageId {
        System::events()
            .iter()
            .rev()
            .filter_map(|r| {
                if let MockRuntimeEvent::Gear(e) = r.event.clone() {
                    Some(e)
                } else {
                    None
                }
            })
            .find_map(|e| match e {
                Event::MessageQueued { id, .. } => Some(id),
                Event::UserMessageSent { message, .. } => Some(message.id()),
                _ => None,
            })
            .expect("can't find message send event")
    }

    #[track_caller]
    pub(super) fn get_waitlist_expiration(message_id: MessageId) -> BlockNumberFor<Test> {
        let mut exp = None;
        System::events()
            .into_iter()
            .rfind(|e| match e.event {
                MockRuntimeEvent::Gear(Event::MessageWaited {
                    id: message_id,
                    expiration,
                    ..
                }) => {
                    exp = Some(expiration);
                    true
                }
                _ => false,
            })
            .expect("Failed to find appropriate MessageWaited event");

        exp.unwrap()
    }

    #[track_caller]
    pub(super) fn get_mailbox_expiration(message_id: MessageId) -> BlockNumberFor<Test> {
        let mut exp = None;
        System::events()
            .into_iter()
            .rfind(|e| match &e.event {
                MockRuntimeEvent::Gear(Event::UserMessageSent {
                    message,
                    expiration: Some(expiration),
                    ..
                }) => {
                    if message.id() == message_id {
                        exp = Some(*expiration);
                        true
                    } else {
                        false
                    }
                }
                _ => false,
            })
            .expect("Failed to find appropriate UserMessageSent event");

        exp.unwrap()
    }

    #[track_caller]
    pub(super) fn get_last_message_waited() -> (MessageId, BlockNumberFor<Test>) {
        let mut message_id = None;
        let mut exp = None;
        System::events()
            .into_iter()
            .rfind(|e| {
                if let MockRuntimeEvent::Gear(Event::MessageWaited { id, expiration, .. }) = e.event
                {
                    message_id = Some(id);
                    exp = Some(expiration);
                    true
                } else {
                    false
                }
            })
            .expect("Failed to find appropriate MessageWaited event");

        (message_id.unwrap(), exp.unwrap())
    }

    #[track_caller]
    pub(super) fn get_last_session() -> (
        SessionId,
        BlockNumberFor<Test>,
        ProgramId,
        <Test as frame_system::Config>::AccountId,
    ) {
        match get_last_event() {
            MockRuntimeEvent::Gear(Event::ProgramResumeSessionStarted {
                session_id,
                session_end_block,
                account_id,
                program_id,
            }) => (session_id, session_end_block, program_id, account_id),
            _ => unreachable!(),
        }
    }

    #[track_caller]
    pub(super) fn maybe_last_message(account: AccountId) -> Option<UserMessage> {
        System::events().into_iter().rev().find_map(|e| {
            if let MockRuntimeEvent::Gear(Event::UserMessageSent { message, .. }) = e.event {
                if message.destination() == account.into() {
                    Some(message)
                } else {
                    None
                }
            } else {
                None
            }
        })
    }

    #[track_caller]
    // returns (amount of messages sent, amount of messages sent **to mailbox**)
    pub(super) fn user_messages_sent() -> (usize, usize) {
        System::events()
            .into_iter()
            .fold((0usize, 0usize), |(total, to_mailbox), e| {
                if let MockRuntimeEvent::Gear(Event::UserMessageSent { expiration, .. }) = e.event {
                    (total + 1, to_mailbox + expiration.is_some() as usize)
                } else {
                    (total, to_mailbox)
                }
            })
    }

    #[track_caller]
    pub(super) fn maybe_any_last_message() -> Option<UserMessage> {
        System::events().into_iter().rev().find_map(|e| {
            if let MockRuntimeEvent::Gear(Event::UserMessageSent { message, .. }) = e.event {
                Some(message)
            } else {
                None
            }
        })
    }

    #[track_caller]
    pub(super) fn get_last_mail(account: AccountId) -> UserStoredMessage {
        MailboxOf::<Test>::iter_key(account)
            .last()
            .map(|(msg, _bn)| msg)
            .expect("Element should be")
    }

    #[track_caller]
    pub(super) fn get_reservation_map(pid: ProgramId) -> Option<GasReservationMap> {
        let program = ProgramStorageOf::<Test>::get_program(pid).unwrap();
        if let common::Program::Active(common::ActiveProgram {
            gas_reservation_map,
            ..
        }) = program
        {
            Some(gas_reservation_map)
        } else {
            None
        }
    }

    #[derive(Debug, Copy, Clone)]
    pub(super) enum ProgramCodeKind<'a> {
        Default,
        Custom(&'a str),
        CustomInvalid(&'a str),
        GreedyInit,
        OutgoingWithValueInHandle,
    }

    impl<'a> ProgramCodeKind<'a> {
        pub(super) fn to_bytes(self) -> Vec<u8> {
            let mut validate = true;
            let source = match self {
                ProgramCodeKind::Default => {
                    r#"
                    (module
                        (import "env" "memory" (memory 1))
                        (export "handle" (func $handle))
                        (export "init" (func $init))
                        (func $handle)
                        (func $init)
                    )"#
                }
                ProgramCodeKind::GreedyInit => {
                    // Initialization function for that program requires a lot of gas.
                    // So, providing `DEFAULT_GAS_LIMIT` will end up processing with
                    // "Not enough gas to continue execution" a.k.a. "Gas limit exceeded"
                    // execution outcome error message.
                    r#"
                    (module
                        (import "env" "memory" (memory 1))
                        (export "init" (func $init))
                        (func $doWork (param $size i32)
                            (local $counter i32)
                            i32.const 0
                            local.set $counter
                            loop $while
                                local.get $counter
                                i32.const 1
                                i32.add
                                local.set $counter
                                local.get $counter
                                local.get $size
                                i32.lt_s
                                if
                                    br $while
                                end
                            end $while
                        )
                        (func $init
                            i32.const 0x7fff_ffff
                            call $doWork
                        )
                    )"#
                }
                ProgramCodeKind::OutgoingWithValueInHandle => {
                    // Handle function must exist, while init must not for auto-replies tests.
                    //
                    // Sending message to USER_1 is hardcoded!
                    // Program sends message in handle which sets gas limit to 10_000_000 and value to 1000.
                    // [warning] - program payload data is inaccurate, don't make assumptions about it!
                    r#"
                    (module
                        (import "env" "gr_send_wgas" (func $send (param i32 i32 i32 i64 i32 i32)))
                        (import "env" "memory" (memory 1))
                        (export "handle" (func $handle))
                        (export "handle_reply" (func $handle_reply))
                        (func $handle
                            i32.const 111 ;; addr
                            i32.const 1 ;; value
                            i32.store

                            i32.const 143 ;; addr + 32
                            i32.const 1000
                            i32.store

                            (call $send (i32.const 111) (i32.const 0) (i32.const 32) (i64.const 10000000) (i32.const 0) (i32.const 333))

                            i32.const 333 ;; addr
                            i32.load
                            (if
                                (then unreachable)
                                (else)
                            )
                        )
                        (func $handle_reply)
                    )"#
                }
                ProgramCodeKind::Custom(code) => code,
                ProgramCodeKind::CustomInvalid(code) => {
                    validate = false;
                    code
                }
            };

            wabt::Wat2Wasm::new()
                .validate(validate)
                .convert(source)
                .expect("failed to parse module")
                .as_ref()
                .to_vec()
        }
    }

    pub(super) fn print_gear_events() {
        let v = System::events()
            .into_iter()
            .map(|r| r.event)
            .collect::<Vec<_>>();

        println!("Gear events");
        for (pos, line) in v.iter().enumerate() {
            println!("{pos}). {line:?}");
        }
    }

    pub(super) fn waiting_init_messages(pid: ProgramId) -> Vec<MessageId> {
        ProgramStorageOf::<Test>::waiting_init_get_messages(pid)
    }

    #[track_caller]
    pub(super) fn send_payloads(
        user_id: AccountId,
        program_id: ProgramId,
        payloads: Vec<Vec<u8>>,
    ) -> Vec<MessageId> {
        payloads
            .into_iter()
            .map(|payload| {
                assert_ok!(Gear::send_message(
                    RuntimeOrigin::signed(user_id),
                    program_id,
                    payload,
                    BlockGasLimitOf::<Test>::get(),
                    0,
                    false,
                ));

                get_last_message_id()
            })
            .collect()
    }

    #[derive(Clone, Debug, Eq, PartialEq)]
    pub(super) enum Assertion {
        Payload(Vec<u8>),
        ReplyCode(ReplyCode),
    }

    #[track_caller]
    pub(super) fn assert_responses_to_user(user_id: AccountId, assertions: Vec<Assertion>) {
        let mut res = vec![];

        System::events().iter().for_each(|e| {
            if let MockRuntimeEvent::Gear(Event::UserMessageSent { message, .. }) = &e.event {
                if message.destination() == user_id.into() {
                    match assertions[res.len()] {
                        Assertion::Payload(_) => {
                            res.push(Assertion::Payload(message.payload_bytes().to_vec()))
                        }
                        Assertion::ReplyCode(_) => {
                            // `ReplyCode::Unsupported` used to avoid options here.
                            res.push(Assertion::ReplyCode(
                                message.reply_code().unwrap_or(ReplyCode::Unsupported),
                            ))
                        }
                    }
                }
            }
        });

        assert_eq!(res, assertions);
    }

    #[track_caller]
    pub(super) fn test_signal_code_works(
        signal_code: SignalCode,
        action: demo_signal_entry::HandleAction,
    ) {
        use crate::tests::new_test_ext;
        use demo_signal_entry::{HandleAction, WASM_BINARY};

        const GAS_LIMIT: u64 = 10_000_000_000;

        init_logger();
        new_test_ext().execute_with(|| {
            // Upload program
            assert_ok!(Gear::upload_program(
                RuntimeOrigin::signed(USER_1),
                WASM_BINARY.to_vec(),
                DEFAULT_SALT.to_vec(),
                USER_1.encode(),
                GAS_LIMIT,
                0,
            ));

            let pid = get_last_program_id();

            run_to_next_block(None);

            // Ensure that program is uploaded and initialized correctly
            assert!(Gear::is_active(pid));
            assert!(Gear::is_initialized(pid));

            // Save signal code to be compared with
            assert_ok!(Gear::send_message(
                RuntimeOrigin::signed(USER_1),
                pid,
                HandleAction::SaveSignal(signal_code).encode(),
                GAS_LIMIT,
                0,
            ));

            run_to_next_block(None);

            // Send the action to trigger signal sending
            assert_ok!(Gear::send_message(
                RuntimeOrigin::signed(USER_1),
                pid,
                action.encode(),
                GAS_LIMIT,
                0,
            ));

            let mid = get_last_message_id();

            // Assert that system reserve gas node is removed
            assert_ok!(GasHandlerOf::<Test>::get_system_reserve(mid));

            run_to_next_block(None);

            assert!(GasHandlerOf::<Test>::get_system_reserve(mid).is_err());

            // Ensure that signal code sent is signal code we saved
            let mail_msg = get_last_mail(USER_1);
            assert_eq!(mail_msg.payload_bytes(), true.encode());
        });
    }
}<|MERGE_RESOLUTION|>--- conflicted
+++ resolved
@@ -10483,6 +10483,7 @@
             HandleAction::SaveSignal(SignalCode::RemovedFromWaitlist).encode(),
             GAS_LIMIT,
             0,
+            false,
         ));
 
         run_to_next_block(None);
@@ -13924,12 +13925,8 @@
     };
     use crate::{
         mock::{run_to_next_block, Balances, Gear, System, USER_1},
-<<<<<<< HEAD
-        BalanceOf, BlockGasLimitOf, GasHandlerOf, GasInfo, HandleKind, ProgramStorageOf, SentOf,
-=======
-        BalanceOf, BlockGasLimitOf, CurrencyOf, GasInfo, GearBank, HandleKind, ProgramStorageOf,
-        SentOf,
->>>>>>> e279e6c2
+        BalanceOf, BlockGasLimitOf, CurrencyOf, GasHandlerOf, GasInfo, GearBank, HandleKind,
+        ProgramStorageOf, SentOf,
     };
     use common::{
         event::*,
@@ -14818,6 +14815,7 @@
                 HandleAction::SaveSignal(signal_code).encode(),
                 GAS_LIMIT,
                 0,
+                false,
             ));
 
             run_to_next_block(None);
@@ -14829,6 +14827,7 @@
                 action.encode(),
                 GAS_LIMIT,
                 0,
+                false,
             ));
 
             let mid = get_last_message_id();
