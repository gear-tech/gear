--- conflicted
+++ resolved
@@ -954,15 +954,10 @@
 
         SystemPallet::<Test>::assert_has_event(
             Event::MessageDispatched(DispatchOutcome {
-<<<<<<< HEAD
                 message_id: msg1,
-                outcome: ExecutionResult::Failure(b"Gas limit exceeded".to_vec()),
-=======
-                message_id: msg1.into_origin(),
                 outcome: ExecutionResult::Failure(
                     format!("{}", ExtError::GasLimitExceeded).into_bytes(),
                 ),
->>>>>>> 9bd56a0a
             })
             .into(),
         );
