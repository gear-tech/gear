// This file is part of Gear.

// Copyright (C) 2021-2022 Gear Technologies Inc.
// SPDX-License-Identifier: GPL-3.0-or-later WITH Classpath-exception-2.0

// This program is free software: you can redistribute it and/or modify
// it under the terms of the GNU General Public License as published by
// the Free Software Foundation, either version 3 of the License, or
// (at your option) any later version.

// This program is distributed in the hope that it will be useful,
// but WITHOUT ANY WARRANTY; without even the implied warranty of
// MERCHANTABILITY or FITNESS FOR A PARTICULAR PURPOSE. See the
// GNU General Public License for more details.

// You should have received a copy of the GNU General Public License
// along with this program. If not, see <https://www.gnu.org/licenses/>.

use core::convert::TryInto;

use crate::{
    internal::HoldBound,
    manager::HandleKind,
    mock::{
        self,
        new_test_ext,
        run_to_block,
        run_to_next_block,
        Balances,
        Gear,
        // Randomness,
        RuntimeEvent as MockRuntimeEvent,
        RuntimeOrigin,
        System,
        Test,
        Timestamp,
        BLOCK_AUTHOR,
        LOW_BALANCE_USER,
        USER_1,
        USER_2,
        USER_3,
    },
    pallet, BlockGasLimitOf, Config, CostsPerBlockOf, DbWeightOf, Error, Event, GasAllowanceOf,
    GasHandlerOf, GasInfo, MailboxOf, ProgramStorageOf, Schedule, TaskPoolOf, WaitlistOf,
};
use codec::{Decode, Encode};
use common::{
    event::*, scheduler::*, storage::*, CodeStorage, GasPrice as _, GasTree, Origin as _,
    ProgramStorage,
};
use core_processor::{common::ActorExecutionErrorReason, ActorPrepareMemoryError};
use demo_compose::WASM_BINARY as COMPOSE_WASM_BINARY;
use demo_mul_by_const::WASM_BINARY as MUL_CONST_WASM_BINARY;
use demo_program_factory::{CreateProgram, WASM_BINARY as PROGRAM_FACTORY_WASM_BINARY};
use demo_waiting_proxy::WASM_BINARY as WAITING_PROXY_WASM_BINARY;
use frame_support::{
    assert_noop, assert_ok,
    dispatch::Dispatchable,
    sp_runtime::traits::{TypedGet, Zero},
    traits::{Currency, Randomness},
};
use frame_system::pallet_prelude::BlockNumberFor;
use gear_backend_common::TrapExplanation;
use gear_core::{
    code::{self, Code},
    ids::{CodeId, MessageId, ProgramId},
    memory::{PageU32Size, WasmPage},
};
use gear_core_errors::*;
use gear_wasm_instrument::STACK_END_EXPORT_NAME;
use sp_runtime::{traits::UniqueSaturatedInto, SaturatedConversion};
use sp_std::convert::TryFrom;
pub use utils::init_logger;
use utils::*;

type Gas = <<Test as Config>::GasProvider as common::GasProvider>::GasTree;

#[test]
fn gasfull_after_gasless() {
    init_logger();

    let wat = format!(
        r#"
        (module
        (import "env" "memory" (memory 1))
        (import "env" "gr_reply_wgas" (func $reply_wgas (param i32 i32 i64 i32 i32 i32)))
        (import "env" "gr_send" (func $send (param i32 i32 i32 i32 i32)))
        (export "init" (func $init))
        (func $init
            i32.const 111 ;; ptr
            i32.const 1 ;; value
            i32.store

            (call $send (i32.const 111) (i32.const 0) (i32.const 32) (i32.const 10) (i32.const 333))
            (call $reply_wgas (i32.const 0) (i32.const 32) (i64.const {gas_limit}) (i32.const 222) (i32.const 10) (i32.const 333))
        )
    )"#,
        gas_limit = 10 * <Test as Config>::MailboxThreshold::get()
    );

    new_test_ext().execute_with(|| {
        let code = ProgramCodeKind::Custom(&wat).to_bytes();

        let GasInfo { min_limit, .. } = Gear::calculate_gas_info(
            USER_1.into_origin(),
            HandleKind::Init(code.clone()),
            EMPTY_PAYLOAD.to_vec(),
            0,
            true,
        )
        .expect("calculate_gas_info failed");

        assert_ok!(Gear::upload_program(
            RuntimeOrigin::signed(USER_1),
            code,
            DEFAULT_SALT.to_vec(),
            EMPTY_PAYLOAD.to_vec(),
            min_limit - 1,
            0,
        ));

        // Make sure nothing panics.
        run_to_next_block(None);
    })
}

#[test]
fn backend_errors_handled_in_program() {
    use demo_backend_error::WASM_BINARY;

    init_logger();
    new_test_ext().execute_with(|| {
        assert_ok!(Gear::upload_program(
            RuntimeOrigin::signed(USER_1),
            WASM_BINARY.to_vec(),
            DEFAULT_SALT.to_vec(),
            EMPTY_PAYLOAD.to_vec(),
            DEFAULT_GAS_LIMIT * 100,
            0,
        ));

        let mid = utils::get_last_message_id();

        run_to_next_block(None);
        // If nothing panicked, so program's logic and backend are correct.
        utils::assert_succeed(mid);
    })
}

#[test]
fn non_existent_code_id_zero_gas() {
    init_logger();

    let wat = r#"
    (module
    (import "env" "memory" (memory 1))
    (import "env" "gr_create_program_wgas" (func $create_program_wgas (param i32 i32 i32 i32 i32 i64 i32 i32)))
    (export "init" (func $init))
    (func $init
        i32.const 0     ;; zeroed cid_value ptr
        i32.const 0     ;; salt ptr
        i32.const 0     ;; salt len
        i32.const 0     ;; payload ptr
        i32.const 0     ;; payload len
        i64.const 0     ;; gas limit
        i32.const 0     ;; delay
        i32.const 111               ;; err_mid_pid ptr
        call $create_program_wgas   ;; calling fn

        ;; validating syscall
        i32.const 111 ;; err_mid_pid ptr
        i32.load
        (if
            (then unreachable)
            (else)
        )
    )
 )"#;

    new_test_ext().execute_with(|| {
        let code = ProgramCodeKind::Custom(wat).to_bytes();

        assert_ok!(Gear::upload_program(
            RuntimeOrigin::signed(USER_1),
            code,
            DEFAULT_SALT.to_vec(),
            EMPTY_PAYLOAD.to_vec(),
            DEFAULT_GAS_LIMIT * 100,
            0,
        ));

        run_to_next_block(None);

        // Nothing panics here.
        //
        // 1st msg is init of "factory"
        // 2nd is init of non existing code id
        // 3rd is error reply on 2nd message
        assert_total_dequeued(3);
    })
}

#[test]
fn waited_with_zero_gas() {
    init_logger();

    let wat = r#"
    (module
    (import "env" "memory" (memory 1))
    (import "env" "gr_send_wgas" (func $send (param i32 i32 i32 i64 i32 i32)))
    (import "env" "gr_wait_for" (func $wait_for (param i32)))
    (import "env" "gr_exit" (func $exit (param i32)))
    (export "init" (func $init))
    (export "handle_reply" (func $handle_reply))
    (func $init
        i32.const 111 ;; ptr
        i32.const 1 ;; value
        i32.store

        (call $send (i32.const 111) (i32.const 0) (i32.const 32) (i64.const 12345) (i32.const 0) (i32.const 333))

        ;; validating syscall
        i32.const 333 ;; err_mid ptr
        i32.load
        (if
            (then unreachable)
            (else)
        )

        (call $wait_for (i32.const 2))
    )
    (func $handle_reply
        (call $exit (i32.const 111))
    )
 )"#;

    new_test_ext().execute_with(|| {
        let code = ProgramCodeKind::Custom(wat).to_bytes();

        let GasInfo { min_limit, .. } = Gear::calculate_gas_info(
            USER_1.into_origin(),
            HandleKind::Init(code.clone()),
            EMPTY_PAYLOAD.to_vec(),
            0,
            true,
        )
        .expect("calculate_gas_info failed");

        assert_ok!(Gear::upload_program(
            RuntimeOrigin::signed(USER_1),
            code,
            DEFAULT_SALT.to_vec(),
            EMPTY_PAYLOAD.to_vec(),
            min_limit,
            0,
        ));

        let program_id = utils::get_last_program_id();

        // Check that block number matches program upload block number
        let upload_block_number = System::block_number();
        assert_eq!(Gear::get_block_number(program_id), upload_block_number);

        run_to_next_block(None);
        let mid_in_mailbox = utils::get_last_message_id();

        assert_ok!(Gear::send_reply(
            RuntimeOrigin::signed(USER_1),
            mid_in_mailbox,
            EMPTY_PAYLOAD.to_vec(),
            DEFAULT_GAS_LIMIT * 100,
            0,
        ));

        run_to_next_block(None);
        assert!(Gear::is_exited(program_id));

        // Check that block number matches block number when program exited
        let exited_block_number = System::block_number();
        assert_eq!(Gear::get_block_number(program_id), exited_block_number);

        // Nothing panics here.
        //
        // Twice for init message.
        // Once for reply sent.
        assert_total_dequeued(3);
    })
}

#[test]
fn terminated_program_zero_gas() {
    init_logger();

    let wat = r#"
    (module
    (import "env" "memory" (memory 0))
    (export "init" (func $init))
    (func $init
        unreachable
    )
 )"#;

    new_test_ext().execute_with(|| {
        let code = ProgramCodeKind::Custom(wat).to_bytes();

        assert_ok!(Gear::upload_program(
            RuntimeOrigin::signed(USER_1),
            code,
            DEFAULT_SALT.to_vec(),
            EMPTY_PAYLOAD.to_vec(),
            DEFAULT_GAS_LIMIT * 100,
            0,
        ));

        let program_id = utils::get_last_program_id();

        // Check that block number matches program upload block number
        let upload_block_number = System::block_number();
        assert_eq!(Gear::get_block_number(program_id), upload_block_number);

        assert_ok!(Gear::send_message(
            RuntimeOrigin::signed(USER_1),
            program_id,
            EMPTY_PAYLOAD.to_vec(),
            0,
            0,
        ));

        run_to_next_block(None);
        assert!(Gear::is_terminated(program_id));

        // Check that block number matches block number when program terminated
        let terminated_block_number = System::block_number();
        assert_eq!(Gear::get_block_number(program_id), terminated_block_number);

        // Nothing panics here.
        assert_total_dequeued(2);
    })
}

#[test]
fn exited_program_zero_gas() {
    init_logger();

    let wat = r#"
    (module
    (import "env" "memory" (memory 1))
    (import "env" "gr_exit" (func $exit (param i32)))
    (export "init" (func $init))
    (func $init
        i32.const 0
        call $exit
    )
 )"#;

    new_test_ext().execute_with(|| {
        let code = ProgramCodeKind::Custom(wat).to_bytes();

        assert_ok!(Gear::upload_program(
            RuntimeOrigin::signed(USER_1),
            code,
            DEFAULT_SALT.to_vec(),
            EMPTY_PAYLOAD.to_vec(),
            DEFAULT_GAS_LIMIT * 100,
            0,
        ));

        let program_id = utils::get_last_program_id();

        assert_ok!(Gear::send_message(
            RuntimeOrigin::signed(USER_1),
            program_id,
            EMPTY_PAYLOAD.to_vec(),
            0,
            0,
        ));

        run_to_next_block(None);
        assert!(Gear::is_exited(program_id));

        // Nothing panics here.
        assert_total_dequeued(2);
    })
}

#[test]
fn delayed_user_replacement() {
    use demo_proxy_with_gas::{InputArgs, WASM_BINARY as PROXY_WGAS_WASM_BINARY};

    fn scenario(gas_limit_to_forward: u64, to_mailbox: bool) {
        let code = ProgramCodeKind::OutgoingWithValueInHandle.to_bytes();
        let future_program_address = ProgramId::generate(CodeId::generate(&code), DEFAULT_SALT);

        assert_ok!(Gear::upload_program(
            RuntimeOrigin::signed(USER_1),
            PROXY_WGAS_WASM_BINARY.to_vec(),
            DEFAULT_SALT.to_vec(),
            InputArgs {
                destination: <[u8; 32]>::from(future_program_address).into(),
                delay: 1,
            }
            .encode(),
            DEFAULT_GAS_LIMIT * 100,
            0,
        ));

        let proxy = utils::get_last_program_id();

        run_to_next_block(None);
        assert!(Gear::is_initialized(proxy));

        assert_ok!(Gear::send_message(
            RuntimeOrigin::signed(USER_1),
            proxy,
            gas_limit_to_forward.encode(), // to be forwarded as gas limit
            gas_limit_to_forward + DEFAULT_GAS_LIMIT * 100,
            100_000_000, // before fix to be forwarded as value
        ));

        let message_id = utils::get_last_message_id();
        let delayed_id = MessageId::generate_outgoing(message_id, 0);

        run_to_block(3, None);

        // Message sending delayed.
        assert!(TaskPoolOf::<Test>::contains(
            &4,
            &ScheduledTask::SendUserMessage {
                message_id: delayed_id,
                to_mailbox
            }
        ));

        assert_ok!(Gear::upload_program(
            RuntimeOrigin::signed(USER_1),
            code,
            DEFAULT_SALT.to_vec(),
            EMPTY_PAYLOAD.to_vec(),
            DEFAULT_GAS_LIMIT * 100,
            0,
        ));

        assert_eq!(future_program_address, utils::get_last_program_id());

        run_to_next_block(None);
        assert!(Gear::is_initialized(future_program_address));

        // Delayed message sent.
        assert!(!TaskPoolOf::<Test>::contains(
            &4,
            &ScheduledTask::SendUserMessage {
                message_id: delayed_id,
                to_mailbox
            }
        ));

        // Replace following lines once added validation to task handling of send_user_message.
        let message = utils::maybe_any_last_message().unwrap();
        assert_eq!(message.id(), delayed_id);
        assert_eq!(message.destination(), future_program_address);

        print_gear_events();

        // BELOW CODE TO REPLACE WITH.
        // // Nothing is added into mailbox.
        // assert!(utils::maybe_any_last_message(account).is_empty())

        // // Error reply sent and processed.
        // assert_total_dequeued(1);
    }

    init_logger();

    // Scenario not planned to enter mailbox.
    new_test_ext().execute_with(|| scenario(0, false));

    // Scenario planned to enter mailbox.
    new_test_ext().execute_with(|| {
        let gas_limit_to_forward = DEFAULT_GAS_LIMIT * 100;
        assert!(<Test as Config>::MailboxThreshold::get() <= gas_limit_to_forward);

        scenario(gas_limit_to_forward, true)
    });
}

#[test]
fn delayed_send_user_message_payment() {
    use demo_proxy_with_gas::{InputArgs, WASM_BINARY as PROXY_WGAS_WASM_BINARY};

    // Testing that correct gas amount will be reserved and payed for holding.
    fn scenario(delay: u64) {
        // Upload program that sends message to any user.
        assert_ok!(Gear::upload_program(
            RuntimeOrigin::signed(USER_1),
            PROXY_WGAS_WASM_BINARY.to_vec(),
            DEFAULT_SALT.to_vec(),
            InputArgs {
                destination: USER_2.into(),
                delay: delay as u32,
            }
            .encode(),
            DEFAULT_GAS_LIMIT * 100,
            0,
        ));

        let proxy = utils::get_last_program_id();

        run_to_next_block(None);
        assert!(Gear::is_initialized(proxy));

        assert_ok!(Gear::send_message(
            RuntimeOrigin::signed(USER_1),
            proxy,
            0u64.encode(),
            DEFAULT_GAS_LIMIT * 100,
            0,
        ));

        let proxy_msg_id = get_last_message_id();

        // Run blocks to make message get into dispatch stash.
        run_to_block(3, None);

        let delay_holding_fee = GasPrice::gas_price(
            delay
                .saturating_add(CostsPerBlockOf::<Test>::reserve_for().unique_saturated_into())
                .saturating_mul(CostsPerBlockOf::<Test>::dispatch_stash()),
        );

        let reserve_for_fee = GasPrice::gas_price(
            CostsPerBlockOf::<Test>::reserve_for()
                .saturating_mul(CostsPerBlockOf::<Test>::dispatch_stash()),
        );

        // Gas should be reserved until message is holding.
        assert_eq!(Balances::reserved_balance(USER_1), delay_holding_fee);
        let total_balance = Balances::free_balance(USER_1) + Balances::reserved_balance(USER_1);

        // Run blocks before sending message.
        run_to_block(delay + 2, None);

        let delayed_id = MessageId::generate_outgoing(proxy_msg_id, 0);

        // Check that delayed task was created.
        assert!(TaskPoolOf::<Test>::contains(
            &(delay + 3),
            &ScheduledTask::SendUserMessage {
                message_id: delayed_id,
                to_mailbox: false
            }
        ));

        // Mailbox should be empty.
        assert!(MailboxOf::<Test>::is_empty(&USER_2));

        run_to_next_block(None);

        // Check that last event is UserMessageSent.
        let last_event = match get_last_event() {
            MockRuntimeEvent::Gear(e) => e,
            _ => panic!("Should be one Gear event"),
        };
        match last_event {
            Event::UserMessageSent { message, .. } => assert_eq!(delayed_id, message.id()),
            _ => panic!("Test failed: expected Event::UserMessageSent"),
        }

        // Mailbox should be empty.
        assert!(MailboxOf::<Test>::is_empty(&USER_2));

        // Check balances match and gas charging is correct.
        assert_eq!(Balances::reserved_balance(USER_1), 0);
        assert_eq!(
            total_balance - delay_holding_fee + reserve_for_fee,
            Balances::free_balance(USER_1)
        );
    }

    init_logger();

    for i in 2..4 {
        new_test_ext().execute_with(|| scenario(i));
    }
}

#[test]
fn delayed_send_user_message_with_reservation() {
    use demo_proxy_reservation_with_gas::{InputArgs, WASM_BINARY as PROXY_WGAS_WASM_BINARY};

    // Testing that correct gas amount will be reserved and payed for holding.
    fn scenario(delay: u64) {
        let reservation_amount = 6_000_000_000u64;

        // Upload program that sends message to any user.
        assert_ok!(Gear::upload_program(
            RuntimeOrigin::signed(USER_1),
            PROXY_WGAS_WASM_BINARY.to_vec(),
            DEFAULT_SALT.to_vec(),
            InputArgs {
                destination: USER_2.into(),
                delay: delay as u32,
                reservation_amount,
            }
            .encode(),
            DEFAULT_GAS_LIMIT * 100,
            0,
        ));

        let proxy = utils::get_last_program_id();

        run_to_next_block(None);
        assert!(Gear::is_initialized(proxy));

        assert_ok!(Gear::send_message(
            RuntimeOrigin::signed(USER_1),
            proxy,
            0u64.encode(),
            DEFAULT_GAS_LIMIT * 100,
            0,
        ));

        let proxy_msg_id = get_last_message_id();

        // Run blocks to make message get into dispatch stash.
        run_to_block(3, None);

        let delay_holding_fee = GasPrice::gas_price(
            delay
                .saturating_add(CostsPerBlockOf::<Test>::reserve_for().unique_saturated_into())
                .saturating_mul(CostsPerBlockOf::<Test>::dispatch_stash()),
        );

        let reserve_for_fee = GasPrice::gas_price(
            CostsPerBlockOf::<Test>::reserve_for()
                .saturating_mul(CostsPerBlockOf::<Test>::dispatch_stash()),
        );

        let mailbox_gas_threshold = GasPrice::gas_price(<Test as Config>::MailboxThreshold::get());

        // Gas should be reserved until message is holding.
        assert_eq!(
            Balances::reserved_balance(USER_1),
            mailbox_gas_threshold + delay_holding_fee
        );

        // Run blocks before sending message.
        run_to_block(delay + 2, None);

        let delayed_id = MessageId::generate_outgoing(proxy_msg_id, 0);

        // Check that delayed task was created.
        assert!(TaskPoolOf::<Test>::contains(
            &(delay + 3),
            &ScheduledTask::SendUserMessage {
                message_id: delayed_id,
                to_mailbox: true
            }
        ));

        // Mailbox should be empty.
        assert!(MailboxOf::<Test>::is_empty(&USER_2));

        run_to_next_block(None);

        // Check that last event is UserMessageSent.
        let last_event = match get_last_event() {
            MockRuntimeEvent::Gear(e) => e,
            _ => panic!("Should be one Gear event"),
        };
        match last_event {
            Event::UserMessageSent { message, .. } => assert_eq!(delayed_id, message.id()),
            _ => panic!("Test failed: expected Event::UserMessageSent"),
        }

        // Mailbox should not be empty.
        assert!(!MailboxOf::<Test>::is_empty(&USER_2));

        // TODO: deal with reserve_for in reserve.
        assert_eq!(
            Balances::reserved_balance(USER_1),
            mailbox_gas_threshold + reserve_for_fee
        );
    }

    init_logger();

    for i in 2..4 {
        new_test_ext().execute_with(|| scenario(i));
    }
}

#[test]
fn delayed_send_program_message_payment() {
    use demo_proxy_with_gas::{InputArgs, WASM_BINARY as PROXY_WGAS_WASM_BINARY};

    // Testing that correct gas amount will be reserved and payed for holding.
    fn scenario(delay: u64) {
        // Upload empty program that receive the message.
        assert_ok!(Gear::upload_program(
            RuntimeOrigin::signed(USER_1),
            ProgramCodeKind::OutgoingWithValueInHandle.to_bytes(),
            DEFAULT_SALT.to_vec(),
            EMPTY_PAYLOAD.to_vec(),
            DEFAULT_GAS_LIMIT * 100,
            0,
        ));

        let program_address = utils::get_last_program_id();

        // Upload program that sends message to another program.
        assert_ok!(Gear::upload_program(
            RuntimeOrigin::signed(USER_1),
            PROXY_WGAS_WASM_BINARY.to_vec(),
            DEFAULT_SALT.to_vec(),
            InputArgs {
                destination: <[u8; 32]>::from(program_address).into(),
                delay: delay as u32,
            }
            .encode(),
            DEFAULT_GAS_LIMIT * 100,
            0,
        ));

        let proxy = utils::get_last_program_id();

        run_to_next_block(None);
        assert!(Gear::is_initialized(proxy));
        assert!(Gear::is_initialized(program_address));

        assert_ok!(Gear::send_message(
            RuntimeOrigin::signed(USER_1),
            proxy,
            0u64.encode(),
            DEFAULT_GAS_LIMIT * 100,
            0,
        ));
        let proxy_msg_id = utils::get_last_message_id();

        // Run blocks to make message get into dispatch stash.
        run_to_block(3, None);

        let delay_holding_fee = GasPrice::gas_price(
            delay
                .saturating_add(CostsPerBlockOf::<Test>::reserve_for().unique_saturated_into())
                .saturating_mul(CostsPerBlockOf::<Test>::dispatch_stash()),
        );

        let reserve_for_fee = GasPrice::gas_price(
            CostsPerBlockOf::<Test>::reserve_for()
                .saturating_mul(CostsPerBlockOf::<Test>::dispatch_stash()),
        );

        // Gas should be reserved until message is holding.
        assert_eq!(Balances::reserved_balance(USER_1), delay_holding_fee);
        let total_balance = Balances::free_balance(USER_1) + Balances::reserved_balance(USER_1);

        // Run blocks to release message.
        run_to_block(delay + 2, None);

        let delayed_id = MessageId::generate_outgoing(proxy_msg_id, 0);

        // Check that delayed task was created.
        assert!(TaskPoolOf::<Test>::contains(
            &(delay + 3),
            &ScheduledTask::SendDispatch(delayed_id)
        ));

        // Block where message processed.
        run_to_next_block(None);

        // Check that last event is MessagesDispatched.
        assert_last_dequeued(2);

        // Check that gas was charged correctly.
        assert_eq!(Balances::reserved_balance(USER_1), 0);
        assert_eq!(
            total_balance - delay_holding_fee + reserve_for_fee,
            Balances::free_balance(USER_1)
        );
    }

    init_logger();

    for i in 2..4 {
        new_test_ext().execute_with(|| scenario(i));
    }
}

#[test]
fn delayed_send_program_message_with_reservation() {
    use demo_proxy_reservation_with_gas::{InputArgs, WASM_BINARY as PROXY_WGAS_WASM_BINARY};

    // Testing that correct gas amount will be reserved and payed for holding.
    fn scenario(delay: u64) {
        // Upload empty program that receive the message.
        assert_ok!(Gear::upload_program(
            RuntimeOrigin::signed(USER_1),
            ProgramCodeKind::OutgoingWithValueInHandle.to_bytes(),
            DEFAULT_SALT.to_vec(),
            EMPTY_PAYLOAD.to_vec(),
            DEFAULT_GAS_LIMIT * 100,
            0,
        ));

        let program_address = utils::get_last_program_id();
        let reservation_amount = 6_000_000_000u64;

        // Upload program that sends message to another program.
        assert_ok!(Gear::upload_program(
            RuntimeOrigin::signed(USER_1),
            PROXY_WGAS_WASM_BINARY.to_vec(),
            DEFAULT_SALT.to_vec(),
            InputArgs {
                destination: <[u8; 32]>::from(program_address).into(),
                delay: delay as u32,
                reservation_amount,
            }
            .encode(),
            DEFAULT_GAS_LIMIT * 100,
            0,
        ));

        let proxy = utils::get_last_program_id();

        run_to_next_block(None);
        assert!(Gear::is_initialized(proxy));
        assert!(Gear::is_initialized(program_address));

        assert_ok!(Gear::send_message(
            RuntimeOrigin::signed(USER_1),
            proxy,
            0u64.encode(),
            DEFAULT_GAS_LIMIT * 100,
            0,
        ));
        let proxy_msg_id = utils::get_last_message_id();

        // Run blocks to make message get into dispatch stash.
        run_to_block(3, None);

        let delay_holding_fee = GasPrice::gas_price(
            delay
                .saturating_add(CostsPerBlockOf::<Test>::reserve_for().unique_saturated_into())
                .saturating_mul(CostsPerBlockOf::<Test>::dispatch_stash()),
        );

        let reservation_holding_fee = GasPrice::gas_price(
            80u64
                .saturating_add(CostsPerBlockOf::<Test>::reserve_for().unique_saturated_into())
                .saturating_mul(CostsPerBlockOf::<Test>::reservation()),
        );

        let delayed_id = MessageId::generate_outgoing(proxy_msg_id, 0);

        // Check that delayed task was created
        assert!(TaskPoolOf::<Test>::contains(
            &(delay + 3),
            &ScheduledTask::SendDispatch(delayed_id)
        ));

        // Check that correct amount locked for dispatch stash
        let gas_locked_in_gas_node = GasPrice::gas_price(Gas::get_lock(delayed_id).unwrap());
        assert_eq!(gas_locked_in_gas_node, delay_holding_fee);

        // Gas should be reserved until message is holding.
        assert_eq!(
            Balances::reserved_balance(USER_1),
            GasPrice::gas_price(reservation_amount) + reservation_holding_fee
        );

        // Run blocks to release message.
        run_to_block(delay + 2, None);

        // Check that delayed task was created
        assert!(TaskPoolOf::<Test>::contains(
            &(delay + 3),
            &ScheduledTask::SendDispatch(delayed_id)
        ));

        // Block where message processed
        run_to_next_block(None);

        // Check that last event is MessagesDispatched.
        assert_last_dequeued(2);

        assert_eq!(Balances::reserved_balance(USER_1), 0);
    }

    init_logger();

    for i in 2..4 {
        new_test_ext().execute_with(|| scenario(i));
    }
}

#[test]
fn delayed_send_program_message_with_low_reservation() {
    use demo_proxy_reservation_with_gas::{InputArgs, WASM_BINARY as PROXY_WGAS_WASM_BINARY};

    // Testing that correct gas amount will be reserved and payed for holding.
    fn scenario(delay: u64) {
        // Upload empty program that receive the message.
        assert_ok!(Gear::upload_program(
            RuntimeOrigin::signed(USER_1),
            ProgramCodeKind::OutgoingWithValueInHandle.to_bytes(),
            DEFAULT_SALT.to_vec(),
            EMPTY_PAYLOAD.to_vec(),
            DEFAULT_GAS_LIMIT * 100,
            0,
        ));

        let program_address = utils::get_last_program_id();
        let reservation_amount = <Test as Config>::MailboxThreshold::get();

        // Upload program that sends message to another program.
        assert_ok!(Gear::upload_program(
            RuntimeOrigin::signed(USER_1),
            PROXY_WGAS_WASM_BINARY.to_vec(),
            DEFAULT_SALT.to_vec(),
            InputArgs {
                destination: <[u8; 32]>::from(program_address).into(),
                delay: delay as u32,
                reservation_amount,
            }
            .encode(),
            DEFAULT_GAS_LIMIT * 100,
            0,
        ));

        let proxy = utils::get_last_program_id();

        run_to_next_block(None);
        assert!(Gear::is_initialized(proxy));
        assert!(Gear::is_initialized(program_address));

        assert_ok!(Gear::send_message(
            RuntimeOrigin::signed(USER_1),
            proxy,
            0u64.encode(),
            DEFAULT_GAS_LIMIT * 100,
            0,
        ));
        let proxy_msg_id = utils::get_last_message_id();

        // Run blocks to make message get into dispatch stash.
        run_to_block(3, None);

        let delay_holding_fee = GasPrice::gas_price(
            delay
                .saturating_add(CostsPerBlockOf::<Test>::reserve_for().unique_saturated_into())
                .saturating_mul(CostsPerBlockOf::<Test>::dispatch_stash()),
        );

        let reservation_holding_fee = GasPrice::gas_price(
            80u64
                .saturating_add(CostsPerBlockOf::<Test>::reserve_for().unique_saturated_into())
                .saturating_mul(CostsPerBlockOf::<Test>::reservation()),
        );

        let delayed_id = MessageId::generate_outgoing(proxy_msg_id, 0);

        // Check that delayed task was created
        assert!(TaskPoolOf::<Test>::contains(
            &(delay + 3),
            &ScheduledTask::SendDispatch(delayed_id)
        ));

        // Check that correct amount locked for dispatch stash
        let gas_locked_in_gas_node = GasPrice::gas_price(Gas::get_lock(delayed_id).unwrap());
        assert_eq!(gas_locked_in_gas_node, delay_holding_fee);

        // Gas should be reserved until message is holding.
        assert_eq!(
            Balances::reserved_balance(USER_1),
            GasPrice::gas_price(reservation_amount) + reservation_holding_fee
        );

        // Run blocks to release message.
        run_to_block(delay + 2, None);

        // Check that delayed task was created
        assert!(TaskPoolOf::<Test>::contains(
            &(delay + 3),
            &ScheduledTask::SendDispatch(delayed_id)
        ));

        // Block where message processed
        run_to_next_block(None);

        // Check that last event is MessagesDispatched.
        assert_last_dequeued(2);

        assert_eq!(Balances::reserved_balance(USER_1), 0);
    }

    init_logger();

    for i in 2..4 {
        new_test_ext().execute_with(|| scenario(i));
    }
}

#[test]
fn delayed_program_creation_no_code() {
    init_logger();

    let wat = r#"
	(module
		(import "env" "memory" (memory 1))
        (import "env" "gr_create_program_wgas" (func $create_program_wgas (param i32 i32 i32 i32 i32 i64 i32 i32)))
		(export "init" (func $init))
		(func $init
            i32.const 0                 ;; zeroed cid_value ptr
            i32.const 0                 ;; salt ptr
            i32.const 0                 ;; salt len
            i32.const 0                 ;; payload ptr
            i32.const 0                 ;; payload len
            i64.const 1000000000        ;; gas limit
            i32.const 1                 ;; delay
            i32.const 111               ;; err_mid_pid ptr
            call $create_program_wgas   ;; calling fn

            ;; validating syscall
            i32.const 111 ;; err_mid_pid ptr
            i32.load
            (if
                (then unreachable)
                (else)
            )
        )
	)"#;

    new_test_ext().execute_with(|| {
        let code = ProgramCodeKind::Custom(wat).to_bytes();

        assert_ok!(Gear::upload_program(
            RuntimeOrigin::signed(USER_1),
            code,
            DEFAULT_SALT.to_vec(),
            EMPTY_PAYLOAD.to_vec(),
            DEFAULT_GAS_LIMIT * 100,
            0,
        ));

        let creator = utils::get_last_program_id();
        let init_msg_id = utils::get_last_message_id();

        run_to_block(2, None);
        assert!(Gear::is_initialized(creator));

        // Message sending delayed.
        let delayed_id = MessageId::generate_outgoing(init_msg_id, 0);
        assert!(TaskPoolOf::<Test>::contains(
            &3,
            &ScheduledTask::SendDispatch(delayed_id)
        ));

        let free_balance = Balances::free_balance(USER_1);
        let reserved_balance = Balances::reserved_balance(USER_1);

        run_to_next_block(None);
        // Delayed message sent.
        assert!(!TaskPoolOf::<Test>::contains(
            &3,
            &ScheduledTask::SendDispatch(delayed_id)
        ));

        // Message taken but not executed (can't be asserted due to black box between programs).
        //
        // Total dequeued: message to skip execution + error reply on it.
        //
        // Single db read burned for querying program data from storage.
        assert_last_dequeued(2);

        let delayed_block_amount: u64 = 1;

        let delay_holding_fee = GasPrice::gas_price(
            delayed_block_amount.saturating_mul(CostsPerBlockOf::<Test>::dispatch_stash()),
        );

        assert_eq!(
            Balances::free_balance(USER_1),
            free_balance + reserved_balance
                - delay_holding_fee
                - GasPrice::gas_price(DbWeightOf::<Test>::get().reads(1).ref_time())
        );
        assert!(Balances::reserved_balance(USER_1).is_zero());
    })
}

#[test]
fn unstoppable_block_execution_works() {
    init_logger();

    let minimal_weight = mock::get_min_weight();

    new_test_ext().execute_with(|| {
        let user_balance = Balances::free_balance(USER_1);
        let user_gas = Balances::free_balance(USER_1) as u64 / 1_000;

        // This manipulations are required due to we have only gas to value conversion.
        assert_eq!(GasPrice::gas_price(user_gas), user_balance);
        let executions_amount = 100;
        let gas_for_each_execution = user_gas / executions_amount;

        assert!(gas_for_each_execution < BlockGasLimitOf::<Test>::get());

        let program_id = {
            let res = upload_program_default(USER_2, ProgramCodeKind::Default);
            assert_ok!(res);
            res.expect("submit result was asserted")
        };

        run_to_block(2, None);

        let GasInfo {
            burned: expected_burned_gas,
            may_be_returned,
            ..
        } = Gear::calculate_gas_info(
            USER_1.into_origin(),
            HandleKind::Handle(program_id),
            EMPTY_PAYLOAD.to_vec(),
            0,
            true,
        )
        .expect("calculate_gas_info failed");

        assert!(gas_for_each_execution > expected_burned_gas);

        for _ in 0..executions_amount {
            assert_ok!(Gear::send_message(
                RuntimeOrigin::signed(USER_1),
                program_id,
                EMPTY_PAYLOAD.to_vec(),
                gas_for_each_execution,
                0,
            ));
        }

        let real_gas_to_burn = expected_burned_gas
            + executions_amount.saturating_sub(1) * (expected_burned_gas - may_be_returned);

        assert!(gas_for_each_execution * executions_amount > real_gas_to_burn);

        run_to_block(3, Some(minimal_weight.ref_time() + real_gas_to_burn));

        assert_last_dequeued(executions_amount as u32);

        assert_eq!(GasAllowanceOf::<Test>::get(), 0);

        assert_eq!(
            Balances::free_balance(USER_1),
            GasPrice::gas_price(user_gas - real_gas_to_burn)
        );
    })
}

#[test]
fn read_state_works() {
    use demo_new_meta::{MessageInitIn, Wallet, WASM_BINARY};

    init_logger();
    new_test_ext().execute_with(|| {
        assert_ok!(Gear::upload_program(
            RuntimeOrigin::signed(USER_2),
            WASM_BINARY.to_vec(),
            DEFAULT_SALT.to_vec(),
            <MessageInitIn as Default>::default().encode(),
            DEFAULT_GAS_LIMIT * 100,
            10_000,
        ));

        let program_id = utils::get_last_program_id();

        run_to_next_block(None);

        assert!(Gear::is_initialized(program_id));

        let expected = Wallet::test_sequence().encode();

        let res = Gear::read_state_impl(program_id).expect("Failed to read state");

        assert_eq!(res, expected);
    });
}

#[test]
fn read_state_using_wasm_works() {
    use demo_new_meta::{
        Id, MessageInitIn, Wallet, META_EXPORTS_V1, META_EXPORTS_V2, META_WASM_V1, META_WASM_V2,
        WASM_BINARY,
    };

    init_logger();
    new_test_ext().execute_with(|| {
        assert_ok!(Gear::upload_program(
            RuntimeOrigin::signed(USER_2),
            WASM_BINARY.to_vec(),
            DEFAULT_SALT.to_vec(),
            <MessageInitIn as Default>::default().encode(),
            DEFAULT_GAS_LIMIT * 100,
            10_000,
        ));

        let program_id = utils::get_last_program_id();

        run_to_next_block(None);

        assert!(Gear::is_initialized(program_id));

        let expected = Wallet::test_sequence().into_iter().last().encode();

        let func1 = "last_wallet";
        assert!(META_EXPORTS_V1.contains(&func1));

        let res = Gear::read_state_using_wasm_impl(program_id, func1, META_WASM_V1.to_vec(), None)
            .expect("Failed to read state");

        assert_eq!(res, expected);

        let id = Id {
            decimal: 1,
            hex: vec![1],
        };

        let expected = Wallet::test_sequence()
            .into_iter()
            .find(|w| w.id == id)
            .encode();

        let func2 = "wallet_by_id";
        assert!(META_EXPORTS_V2.contains(&func2));
        assert!(!META_EXPORTS_V2.contains(&func1));

        let res = Gear::read_state_using_wasm_impl(
            program_id,
            func2,
            META_WASM_V2.to_vec(),
            Some(id.encode()),
        )
        .expect("Failed to read state");

        assert_eq!(res, expected);
    });
}

#[test]
fn read_state_bn_and_timestamp_works() {
    use demo_new_meta::{MessageInitIn, META_WASM_V3, WASM_BINARY};

    let check = |program_id: ProgramId| {
        let expected: u32 = Gear::block_number().unique_saturated_into();

        let res = Gear::read_state_using_wasm_impl(
            program_id,
            "block_number",
            META_WASM_V3.to_vec(),
            None,
        )
        .expect("Failed to read state");
        let res = u32::decode(&mut res.as_ref()).unwrap();

        assert_eq!(res, expected);

        let expected: u64 = Timestamp::get().unique_saturated_into();

        let res = Gear::read_state_using_wasm_impl(
            program_id,
            "block_timestamp",
            META_WASM_V3.to_vec(),
            None,
        )
        .expect("Failed to read state");
        let res = u64::decode(&mut res.as_ref()).unwrap();

        assert_eq!(res, expected);
    };

    init_logger();
    new_test_ext().execute_with(|| {
        assert_ok!(Gear::upload_program(
            RuntimeOrigin::signed(USER_2),
            WASM_BINARY.to_vec(),
            DEFAULT_SALT.to_vec(),
            <MessageInitIn as Default>::default().encode(),
            DEFAULT_GAS_LIMIT * 100,
            10_000,
        ));

        let program_id = utils::get_last_program_id();

        run_to_next_block(None);
        assert!(Gear::is_initialized(program_id));
        check(program_id);

        run_to_block(10, None);
        check(program_id);

        run_to_block(20, None);
        check(program_id);
    });
}

#[test]
fn wasm_metadata_generation_works() {
    use demo_new_meta::{
        MessageInitIn, META_EXPORTS_V1, META_EXPORTS_V2, META_WASM_V1, META_WASM_V2, WASM_BINARY,
    };

    init_logger();
    new_test_ext().execute_with(|| {
        assert_ok!(Gear::upload_program(
            RuntimeOrigin::signed(USER_2),
            WASM_BINARY.to_vec(),
            DEFAULT_SALT.to_vec(),
            <MessageInitIn as Default>::default().encode(),
            DEFAULT_GAS_LIMIT * 100,
            10_000,
        ));

        let program_id = utils::get_last_program_id();

        run_to_next_block(None);

        assert!(Gear::is_initialized(program_id));

        let m1 =
            Gear::read_state_using_wasm_impl(program_id, "metadata", META_WASM_V1.to_vec(), None)
                .expect("Failed to read state");

        let metadata1 =
            gmeta::MetawasmData::decode(&mut m1.as_ref()).expect("Failed to decode metadata");
        let mut exports1 = metadata1.funcs.keys().cloned().collect::<Vec<_>>();
        exports1.push("metadata".into());
        exports1.sort();
        let mut expected_exports_1 = META_EXPORTS_V1.to_vec();
        expected_exports_1.sort();
        assert_eq!(exports1, expected_exports_1);

        let m2 =
            Gear::read_state_using_wasm_impl(program_id, "metadata", META_WASM_V2.to_vec(), None)
                .expect("Failed to read state");

        let metadata2 =
            gmeta::MetawasmData::decode(&mut m2.as_ref()).expect("Failed to decode metadata");
        let mut exports2 = metadata2.funcs.keys().cloned().collect::<Vec<_>>();
        exports2.push("metadata".into());
        exports2.sort();
        let mut expected_exports_2 = META_EXPORTS_V2.to_vec();
        expected_exports_2.sort();
        assert_eq!(exports2, expected_exports_2);
    });
}

#[test]
fn read_state_using_wasm_errors() {
    use demo_new_meta::{MessageInitIn, WASM_BINARY};

    let wat = r#"
	(module
		(export "loop" (func $loop))
        (export "empty" (func $empty))
        (func $empty)
        (func $loop
            (loop)
        )
	)"#;

    init_logger();
    new_test_ext().execute_with(|| {
        let meta_wasm = ProgramCodeKind::Custom(wat).to_bytes().to_vec();

        assert_ok!(Gear::upload_program(
            RuntimeOrigin::signed(USER_2),
            WASM_BINARY.to_vec(),
            DEFAULT_SALT.to_vec(),
            <MessageInitIn as Default>::default().encode(),
            DEFAULT_GAS_LIMIT * 100,
            10_000,
        ));

        let program_id = utils::get_last_program_id();

        run_to_next_block(None);
        assert!(Gear::is_initialized(program_id));

        // Inexistent function
        assert!(Gear::read_state_using_wasm_impl(
            program_id,
            "inexistent",
            meta_wasm.clone(),
            None
        )
        .is_err());
        // Empty function
        assert!(
            Gear::read_state_using_wasm_impl(program_id, "empty", meta_wasm.clone(), None).is_err()
        );
        // Greed function
        assert!(Gear::read_state_using_wasm_impl(program_id, "loop", meta_wasm, None).is_err());
    });
}

#[test]
fn mailbox_rent_out_of_rent() {
    use demo_value_sender::{TestData, WASM_BINARY};

    init_logger();
    new_test_ext().execute_with(|| {
        assert_ok!(Gear::upload_program(
            RuntimeOrigin::signed(USER_2),
            WASM_BINARY.to_vec(),
            DEFAULT_SALT.to_vec(),
            EMPTY_PAYLOAD.to_vec(),
            DEFAULT_GAS_LIMIT * 100,
            10_000,
        ));

        let sender = utils::get_last_program_id();

        run_to_next_block(None);

        assert!(Gear::is_initialized(sender));

        // Message removes due to out of rent condition.
        //
        // For both cases value moves back to program.
        let cases = [
            // Gasful message.
            TestData::gasful(20_000, 1_000),
            // Gasless message.
            TestData::gasless(3_000, <Test as Config>::MailboxThreshold::get()),
        ];

        let mb_cost = CostsPerBlockOf::<Test>::mailbox();
        let reserve_for = CostsPerBlockOf::<Test>::reserve_for();

        for data in cases {
            let user_1_balance = Balances::free_balance(USER_1);
            assert_eq!(Balances::reserved_balance(USER_1), 0);

            let user_2_balance = Balances::free_balance(USER_2);
            assert_eq!(Balances::reserved_balance(USER_2), 0);

            let prog_balance = Balances::free_balance(AccountId::from_origin(sender.into_origin()));
            assert_eq!(
                Balances::reserved_balance(AccountId::from_origin(sender.into_origin())),
                0
            );

            let (_, gas_info) = utils::calculate_handle_and_send_with_extra(
                USER_1,
                sender,
                data.request(USER_2).encode(),
                Some(data.extra_gas),
                0,
            );

            utils::assert_balance(
                USER_1,
                user_1_balance - GasPrice::gas_price(gas_info.min_limit + data.extra_gas),
                GasPrice::gas_price(gas_info.min_limit + data.extra_gas),
            );
            utils::assert_balance(USER_2, user_2_balance, 0u128);
            utils::assert_balance(sender, prog_balance, 0u128);
            assert!(MailboxOf::<Test>::is_empty(&USER_2));

            run_to_next_block(None);

            let hold_bound = HoldBound::<Test>::by(CostsPerBlockOf::<Test>::mailbox())
                .maximum_for(data.gas_limit_to_send);

            let expected_duration = data.gas_limit_to_send / mb_cost - reserve_for;

            assert_eq!(
                hold_bound.expected_duration(),
                expected_duration.saturated_into::<BlockNumberFor<Test>>()
            );

            utils::assert_balance(
                USER_1,
                user_1_balance - GasPrice::gas_price(gas_info.burned + data.gas_limit_to_send),
                GasPrice::gas_price(data.gas_limit_to_send),
            );
            utils::assert_balance(USER_2, user_2_balance, 0u128);
            utils::assert_balance(sender, prog_balance - data.value, data.value);
            assert!(!MailboxOf::<Test>::is_empty(&USER_2));

            run_to_block(hold_bound.expected(), None);

            let gas_totally_burned =
                gas_info.burned + data.gas_limit_to_send - reserve_for * mb_cost;

            utils::assert_balance(
                USER_1,
                user_1_balance - GasPrice::gas_price(gas_totally_burned),
                0u128,
            );
            utils::assert_balance(USER_2, user_2_balance, 0u128);
            utils::assert_balance(sender, prog_balance, 0u128);
            assert!(MailboxOf::<Test>::is_empty(&USER_2));
        }
    });
}

#[test]
fn mailbox_rent_claimed() {
    use demo_value_sender::{TestData, WASM_BINARY};

    init_logger();
    new_test_ext().execute_with(|| {
        assert_ok!(Gear::upload_program(
            RuntimeOrigin::signed(USER_2),
            WASM_BINARY.to_vec(),
            DEFAULT_SALT.to_vec(),
            EMPTY_PAYLOAD.to_vec(),
            DEFAULT_GAS_LIMIT * 100,
            10_000,
        ));

        let sender = utils::get_last_program_id();

        run_to_next_block(None);

        assert!(Gear::is_initialized(sender));

        // Message removes due to claim.
        //
        // For both cases value moves to destination user.
        let cases = [
            // Gasful message and 10 blocks of hold in mailbox.
            (TestData::gasful(20_000, 1_000), 10),
            // Gasless message and 5 blocks of hold in mailbox.
            (
                TestData::gasless(3_000, <Test as Config>::MailboxThreshold::get()),
                5,
            ),
        ];

        let mb_cost = CostsPerBlockOf::<Test>::mailbox();

        for (data, duration) in cases {
            let user_1_balance = Balances::free_balance(USER_1);
            assert_eq!(Balances::reserved_balance(USER_1), 0);

            let user_2_balance = Balances::free_balance(USER_2);
            assert_eq!(Balances::reserved_balance(USER_2), 0);

            let prog_balance = Balances::free_balance(AccountId::from_origin(sender.into_origin()));
            assert_eq!(
                Balances::reserved_balance(AccountId::from_origin(sender.into_origin())),
                0
            );

            let (_, gas_info) = utils::calculate_handle_and_send_with_extra(
                USER_1,
                sender,
                data.request(USER_2).encode(),
                Some(data.extra_gas),
                0,
            );

            utils::assert_balance(
                USER_1,
                user_1_balance - GasPrice::gas_price(gas_info.min_limit + data.extra_gas),
                GasPrice::gas_price(gas_info.min_limit + data.extra_gas),
            );
            utils::assert_balance(USER_2, user_2_balance, 0u128);
            utils::assert_balance(sender, prog_balance, 0u128);
            assert!(MailboxOf::<Test>::is_empty(&USER_2));

            run_to_next_block(None);

            let message_id = utils::get_last_message_id();

            utils::assert_balance(
                USER_1,
                user_1_balance - GasPrice::gas_price(gas_info.burned + data.gas_limit_to_send),
                GasPrice::gas_price(data.gas_limit_to_send),
            );
            utils::assert_balance(USER_2, user_2_balance, 0u128);
            utils::assert_balance(sender, prog_balance - data.value, data.value);
            assert!(!MailboxOf::<Test>::is_empty(&USER_2));

            run_to_block(
                Gear::block_number() + duration.saturated_into::<BlockNumberFor<Test>>(),
                None,
            );

            utils::assert_balance(
                USER_1,
                user_1_balance - GasPrice::gas_price(gas_info.burned + data.gas_limit_to_send),
                GasPrice::gas_price(data.gas_limit_to_send),
            );
            utils::assert_balance(USER_2, user_2_balance, 0u128);
            utils::assert_balance(sender, prog_balance - data.value, data.value);
            assert!(!MailboxOf::<Test>::is_empty(&USER_2));

            assert_ok!(Gear::claim_value(RuntimeOrigin::signed(USER_2), message_id));

            utils::assert_balance(
                USER_1,
                user_1_balance - GasPrice::gas_price(gas_info.burned + duration * mb_cost),
                0u128,
            );
            utils::assert_balance(USER_2, user_2_balance + data.value, 0u128);
            utils::assert_balance(sender, prog_balance - data.value, 0u128);
            assert!(MailboxOf::<Test>::is_empty(&USER_2));
        }
    });
}

#[test]
fn mailbox_sending_instant_transfer() {
    use demo_value_sender::{SendingRequest, WASM_BINARY};

    init_logger();
    new_test_ext().execute_with(|| {
        assert_ok!(Gear::upload_program(
            RuntimeOrigin::signed(USER_2),
            WASM_BINARY.to_vec(),
            DEFAULT_SALT.to_vec(),
            EMPTY_PAYLOAD.to_vec(),
            DEFAULT_GAS_LIMIT * 100,
            10_000,
        ));

        let sender = utils::get_last_program_id();

        run_to_next_block(None);

        assert!(Gear::is_initialized(sender));

        // Message doesn't add to mailbox.
        //
        // For both cases value moves to destination user instantly.
        let cases = [
            // Zero gas for gasful sending.
            (Some(0), 1_000),
            // Gasless message.
            (None, 3_000),
        ];

        for (gas_limit, value) in cases {
            let user_1_balance = Balances::free_balance(USER_1);
            assert_eq!(Balances::reserved_balance(USER_1), 0);

            let user_2_balance = Balances::free_balance(USER_2);
            assert_eq!(Balances::reserved_balance(USER_2), 0);

            let prog_balance = Balances::free_balance(AccountId::from_origin(sender.into_origin()));
            assert_eq!(
                Balances::reserved_balance(AccountId::from_origin(sender.into_origin())),
                0
            );

            let payload = if let Some(gas_limit) = gas_limit {
                SendingRequest::gasful(USER_2, gas_limit, value)
            } else {
                SendingRequest::gasless(USER_2, value)
            };

            // Used like that, because calculate gas info always provides
            // message into mailbox while sending without gas.
            let gas_info = Gear::calculate_gas_info(
                USER_1.into_origin(),
                HandleKind::Handle(sender),
                payload.clone().encode(),
                0,
                true,
            )
            .expect("calculate_gas_info failed");

            assert_ok!(Gear::send_message(
                RuntimeOrigin::signed(USER_1),
                sender,
                payload.encode(),
                gas_info.burned + gas_limit.unwrap_or_default(),
                0
            ));

            utils::assert_balance(
                USER_1,
                user_1_balance
                    - GasPrice::gas_price(gas_info.burned + gas_limit.unwrap_or_default()),
                GasPrice::gas_price(gas_info.burned + gas_limit.unwrap_or_default()),
            );
            utils::assert_balance(USER_2, user_2_balance, 0u128);
            utils::assert_balance(sender, prog_balance, 0u128);
            assert!(MailboxOf::<Test>::is_empty(&USER_2));

            run_to_next_block(None);

            utils::assert_balance(
                USER_1,
                user_1_balance - GasPrice::gas_price(gas_info.burned),
                0u128,
            );
            utils::assert_balance(USER_2, user_2_balance + value, 0u128);
            utils::assert_balance(sender, prog_balance - value, 0u128);
            assert!(MailboxOf::<Test>::is_empty(&USER_2));
        }
    });
}

#[test]
fn upload_program_expected_failure() {
    init_logger();
    new_test_ext().execute_with(|| {
        let balance = Balances::free_balance(USER_1);
        assert_noop!(
            Gear::upload_program(
                RuntimeOrigin::signed(USER_1),
                ProgramCodeKind::Default.to_bytes(),
                DEFAULT_SALT.to_vec(),
                EMPTY_PAYLOAD.to_vec(),
                DEFAULT_GAS_LIMIT,
                balance + 1
            ),
            Error::<Test>::InsufficientBalanceForReserve
        );

        assert_noop!(
            upload_program_default(LOW_BALANCE_USER, ProgramCodeKind::Default),
            Error::<Test>::InsufficientBalanceForReserve
        );

        // Gas limit is too high
        let block_gas_limit = BlockGasLimitOf::<Test>::get();
        assert_noop!(
            Gear::upload_program(
                RuntimeOrigin::signed(USER_1),
                ProgramCodeKind::Default.to_bytes(),
                DEFAULT_SALT.to_vec(),
                EMPTY_PAYLOAD.to_vec(),
                block_gas_limit + 1,
                0
            ),
            Error::<Test>::GasLimitTooHigh
        );
    })
}

#[test]
fn upload_program_fails_on_duplicate_id() {
    init_logger();
    new_test_ext().execute_with(|| {
        assert_ok!(upload_program_default(USER_1, ProgramCodeKind::Default));
        // Finalize block to let queue processing run
        run_to_block(2, None);
        // By now this program id is already in the storage
        assert_noop!(
            upload_program_default(USER_1, ProgramCodeKind::Default),
            Error::<Test>::ProgramAlreadyExists
        );
    })
}

#[test]
fn send_message_works() {
    init_logger();

    let minimal_weight = mock::get_min_weight();

    new_test_ext().execute_with(|| {
        let user1_initial_balance = Balances::free_balance(USER_1);
        let user2_initial_balance = Balances::free_balance(USER_2);

        // No gas has been created initially
        assert_eq!(GasHandlerOf::<Test>::total_supply(), 0);

        let program_id = {
            let res = upload_program_default(USER_1, ProgramCodeKind::Default);
            assert_ok!(res);
            res.expect("submit result was asserted")
        };

        assert_ok!(send_default_message(USER_1, program_id));

        // Balances check
        // Gas spends on sending 2 default messages (submit program and send message to program)
        let user1_potential_msgs_spends = GasPrice::gas_price(2 * DEFAULT_GAS_LIMIT);
        // User 1 has sent two messages
        assert_eq!(
            Balances::free_balance(USER_1),
            user1_initial_balance - user1_potential_msgs_spends
        );

        // Clear messages from the queue to refund unused gas
        run_to_block(2, None);

        // Checking that sending a message to a non-program address works as a value transfer
        let mail_value = 20_000;

        // Take note of up-to-date users balance
        let user1_initial_balance = Balances::free_balance(USER_1);

        assert_ok!(Gear::send_message(
            RuntimeOrigin::signed(USER_1),
            USER_2.into(),
            EMPTY_PAYLOAD.to_vec(),
            DEFAULT_GAS_LIMIT,
            mail_value,
        ));
        let message_id = get_last_message_id();

        // Transfer of `mail_value` completed.
        // Gas limit is ignored for messages headed to a mailbox - no funds have been reserved.
        assert_eq!(
            Balances::free_balance(USER_1),
            user1_initial_balance - mail_value
        );
        // The recipient has received the funds.
        // Interaction between users doesn't affect mailbox.
        assert_eq!(
            Balances::free_balance(USER_2),
            user2_initial_balance + mail_value
        );

        assert!(!MailboxOf::<Test>::contains(&USER_2, &message_id));

        // Ensure the message didn't burn any gas (i.e. never went through processing pipeline)
        let remaining_weight = 100_000;
        run_to_block(3, Some(remaining_weight));

        // Messages were sent by user 1 only
        let actual_gas_burned =
            remaining_weight - minimal_weight.ref_time() - GasAllowanceOf::<Test>::get();
        assert_eq!(actual_gas_burned, 0);

        // Ensure that no gas handlers were created
        assert_eq!(GasHandlerOf::<Test>::total_supply(), 0);
    });
}

#[test]
fn mailbox_threshold_works() {
    use demo_proxy_with_gas::{InputArgs, WASM_BINARY};

    init_logger();
    new_test_ext().execute_with(|| {
        System::reset_events();

        assert_ok!(Gear::upload_program(
            RuntimeOrigin::signed(USER_1),
            WASM_BINARY.to_vec(),
            vec![],
            InputArgs {
                destination: USER_1.into_origin().into(),
                delay: 0,
            }
            .encode(),
            50_000_000_000u64,
            0u128
        ));

        let proxy = utils::get_last_program_id();
        let rent = <Test as Config>::MailboxThreshold::get();
        let check_result = |sufficient: bool| -> MessageId {
            run_to_next_block(None);

            let mailbox_key = AccountId::from_origin(USER_1.into_origin());
            let message_id = get_last_message_id();

            if sufficient {
                // * message has been inserted into the mailbox.
                // * the ValueNode has been created.
                assert!(MailboxOf::<Test>::contains(&mailbox_key, &message_id));
                assert_ok!(GasHandlerOf::<Test>::get_limit(message_id), rent);
            } else {
                // * message has not been inserted into the mailbox.
                // * the ValueNode has not been created.
                assert!(!MailboxOf::<Test>::contains(&mailbox_key, &message_id));
                assert_noop!(
                    GasHandlerOf::<Test>::get_limit(message_id),
                    pallet_gear_gas::Error::<Test>::NodeNotFound
                );
            }

            message_id
        };

        // send message with insufficient message rent
        assert_ok!(Gear::send_message(
            RuntimeOrigin::signed(USER_1),
            proxy,
            (rent - 1).encode(),
            DEFAULT_GAS_LIMIT * 10,
            0,
        ));
        check_result(false);

        // // send message with enough gas_limit
        assert_ok!(Gear::send_message(
            RuntimeOrigin::signed(USER_1),
            proxy,
            (rent).encode(),
            DEFAULT_GAS_LIMIT * 10,
            0,
        ));
        let message_id = check_result(true);

        // send reply with enough gas_limit
        assert_ok!(Gear::send_reply(
            RuntimeOrigin::signed(USER_1),
            message_id,
            rent.encode(),
            DEFAULT_GAS_LIMIT * 10,
            0,
        ));
        let message_id = check_result(true);

        // send reply with insufficient message rent
        assert_ok!(Gear::send_reply(
            RuntimeOrigin::signed(USER_1),
            message_id,
            (rent - 1).encode(),
            DEFAULT_GAS_LIMIT * 10,
            0,
        ));
        check_result(false);
    })
}

#[test]
fn send_message_uninitialized_program() {
    init_logger();
    new_test_ext().execute_with(|| {
        // Submitting program and send message until it's uninitialized
        // Submitting first program and getting its id
        let code = ProgramCodeKind::Default.to_bytes();
        let salt = DEFAULT_SALT.to_vec();

        let program_id = Gear::upload_program(
            RuntimeOrigin::signed(USER_1),
            code,
            salt,
            EMPTY_PAYLOAD.to_vec(),
            DEFAULT_GAS_LIMIT,
            0,
        )
        .map(|_| get_last_program_id())
        .unwrap();

        assert!(Gear::is_active(program_id));
        assert!(!Gear::is_initialized(program_id));

        // Sending message while program is still not initialized
        assert_ok!(call_default_message(program_id).dispatch(RuntimeOrigin::signed(USER_1)));
        let message_id = get_last_message_id();

        run_to_block(2, None);

        assert_succeed(message_id);

        assert!(Gear::is_initialized(program_id));
    })
}

#[test]
fn send_message_expected_failure() {
    init_logger();
    new_test_ext().execute_with(|| {
        // Submitting failing in init program and check message is failed to be sent to it
        let program_id = {
            let res = upload_program_default(USER_1, ProgramCodeKind::GreedyInit);
            assert_ok!(res);
            res.expect("submit result was asserted")
        };

        run_to_block(2, None);

        assert_noop!(
            call_default_message(program_id).dispatch(RuntimeOrigin::signed(LOW_BALANCE_USER)),
            Error::<Test>::InactiveProgram
        );

        // Submit valid program and test failing actions on it
        let program_id = {
            let res = upload_program_default(USER_1, ProgramCodeKind::Default);
            assert_ok!(res);
            res.expect("submit result was asserted")
        };

        assert_noop!(
            call_default_message(program_id).dispatch(RuntimeOrigin::signed(LOW_BALANCE_USER)),
            Error::<Test>::InsufficientBalanceForReserve
        );

        let low_balance_user_balance = Balances::free_balance(LOW_BALANCE_USER);
        let user_1_balance = Balances::free_balance(USER_1);
        let value = 1000;

        // Because destination is user, no gas will be reserved
        MailboxOf::<Test>::clear();
        assert_ok!(Gear::send_message(
            RuntimeOrigin::signed(LOW_BALANCE_USER),
            USER_1.into(),
            EMPTY_PAYLOAD.to_vec(),
            10,
            value
        ));

        // And no message will be in mailbox
        assert!(MailboxOf::<Test>::is_empty(&USER_1));

        // Value transfers immediately.
        assert_eq!(
            low_balance_user_balance - value,
            Balances::free_balance(LOW_BALANCE_USER)
        );
        assert_eq!(user_1_balance + value, Balances::free_balance(USER_1));

        // Gas limit too high
        let block_gas_limit = BlockGasLimitOf::<Test>::get();
        assert_noop!(
            Gear::send_message(
                RuntimeOrigin::signed(USER_1),
                program_id,
                EMPTY_PAYLOAD.to_vec(),
                block_gas_limit + 1,
                0
            ),
            Error::<Test>::GasLimitTooHigh
        );
    })
}

#[test]
fn messages_processing_works() {
    init_logger();
    new_test_ext().execute_with(|| {
        let program_id = {
            let res = upload_program_default(USER_1, ProgramCodeKind::Default);
            assert_ok!(res);
            res.expect("submit result was asserted")
        };
        assert_ok!(send_default_message(USER_1, program_id));

        run_to_block(2, None);

        assert_last_dequeued(2);

        assert_ok!(send_default_message(USER_1, USER_2.into()));
        assert_ok!(send_default_message(USER_1, program_id));

        run_to_block(3, None);

        // "Mail" from user to user should not be processed as messages
        assert_last_dequeued(1);
    });
}

#[test]
fn spent_gas_to_reward_block_author_works() {
    init_logger();

    let minimal_weight = mock::get_min_weight();

    new_test_ext().execute_with(|| {
        let block_author_initial_balance = Balances::free_balance(BLOCK_AUTHOR);
        assert_ok!(upload_program_default(USER_1, ProgramCodeKind::Default));
        run_to_block(2, None);

        assert_last_dequeued(1);

        // The block author should be paid the amount of Currency equal to
        // the `gas_charge` incurred while processing the `InitProgram` message
        let gas_spent = GasPrice::gas_price(
            BlockGasLimitOf::<Test>::get()
                .saturating_sub(GasAllowanceOf::<Test>::get())
                .saturating_sub(minimal_weight.ref_time()),
        );
        assert_eq!(
            Balances::free_balance(BLOCK_AUTHOR),
            block_author_initial_balance + gas_spent
        );
    })
}

#[test]
fn unused_gas_released_back_works() {
    init_logger();

    let minimal_weight = mock::get_min_weight();

    new_test_ext().execute_with(|| {
        let user1_initial_balance = Balances::free_balance(USER_1);
        // This amount is intentionally lower than that hardcoded in the
        // source of ProgramCodeKind::OutgoingWithValueInHandle so the
        // execution ends in a trap sending a message to user's mailbox.
        let huge_send_message_gas_limit = 40_000;

        // Initial value in all gas trees is 0
        assert_eq!(GasHandlerOf::<Test>::total_supply(), 0);

        let program_id = {
            let res = upload_program_default(USER_1, ProgramCodeKind::OutgoingWithValueInHandle);
            assert_ok!(res);
            res.expect("submit result was asserted")
        };

        assert_ok!(Gear::send_message(
            RuntimeOrigin::signed(USER_1),
            program_id,
            EMPTY_PAYLOAD.to_vec(),
            huge_send_message_gas_limit,
            0
        ));

        // Spends for submit program with default gas limit and sending default message with a huge gas limit
        let user1_potential_msgs_spends =
            GasPrice::gas_price(DEFAULT_GAS_LIMIT + huge_send_message_gas_limit);

        assert_eq!(
            Balances::free_balance(USER_1),
            user1_initial_balance - user1_potential_msgs_spends
        );
        assert_eq!(
            Balances::reserved_balance(USER_1),
            user1_potential_msgs_spends
        );

        run_to_block(2, None);

        let user1_actual_msgs_spends = GasPrice::gas_price(
            BlockGasLimitOf::<Test>::get()
                .saturating_sub(GasAllowanceOf::<Test>::get())
                .saturating_sub(minimal_weight.ref_time()),
        );

        assert!(user1_potential_msgs_spends > user1_actual_msgs_spends);

        assert_eq!(
            Balances::free_balance(USER_1),
            user1_initial_balance - user1_actual_msgs_spends
        );

        // All created gas cancels out.
        assert!(GasHandlerOf::<Test>::total_supply().is_zero());
    })
}

#[test]
fn restrict_start_section() {
    // This test checks, that code with start section cannot be handled in process queue.
    let wat = r#"
	(module
		(import "env" "memory" (memory 1))
		(export "handle" (func $handle))
		(export "init" (func $init))
		(start $start)
		(func $init)
        (func $handle)
        (func $start
            unreachable
        )
	)"#;

    init_logger();
    new_test_ext().execute_with(|| {
        let code = ProgramCodeKind::Custom(wat).to_bytes();
        let salt = DEFAULT_SALT.to_vec();
        Gear::upload_program(
            RuntimeOrigin::signed(USER_1),
            code,
            salt,
            EMPTY_PAYLOAD.to_vec(),
            5_000_000,
            0,
        )
        .expect_err("Must throw err, because code contains start section");
    });
}

#[cfg(feature = "lazy-pages")]
#[test]
fn memory_access_cases() {
    // This test access different pages in wasm linear memory.
    // Some pages accessed many times and some pages are freed and then allocated again
    // during one execution. This actions are helpful to identify problems with pages reallocations
    // and how lazy pages works with them.
    let wat = r#"
(module
    (import "env" "memory" (memory 1))
    (import "env" "alloc" (func $alloc (param i32) (result i32)))
    (import "env" "free" (func $free (param i32) (result i32)))
    (export "handle" (func $handle))
    (export "init" (func $init))
    (func $init
        ;; allocate 3 pages in init, so mem will contain 4 pages: 0, 1, 2, 3
        (block
            i32.const 0x0
            i32.const 0x3
            call $alloc
            i32.const 0x1
            i32.eq
            br_if 0
            unreachable
        )
        ;; free page 2, so pages 0, 1, 3 is allocated now
        (block
            i32.const 0x2
            call $free
            drop
        )
        ;; access page 1 and change it, so it will have data in storage
        (block
            i32.const 0x10001
            i32.const 0x42
            i32.store
        )
    )
    (func $handle
        (block
            i32.const 0x0
            i32.load
            i32.eqz
            br_if 0

            ;; second run check that pages are in correct state

            ;; 1st page
            (block
                i32.const 0x10001
                i32.load
                i32.const 0x142
                i32.eq
                br_if 0
                unreachable
            )

            ;; 2nd page
            (block
                i32.const 0x20001
                i32.load
                i32.const 0x42
                i32.eq
                br_if 0
                unreachable
            )

            ;; 3th page
            (block
                i32.const 0x30001
                i32.load
                i32.const 0x42
                i32.eq
                br_if 0
                unreachable
            )

            br 1
        )

        ;; in first run we will access some pages

        ;; alloc 2nd page
        (block
            i32.const 1
            call $alloc
            i32.const 2
            i32.eq
            br_if 0
            unreachable
        )
        ;; We freed 2nd page in init, so data will be default
        (block
            i32.const 0x20001
            i32.load
            i32.eqz
            br_if 0
            unreachable
        )
        ;; change 2nd page data
        i32.const 0x20001
        i32.const 0x42
        i32.store
        ;; free 2nd page
        i32.const 2
        call $free
        drop
        ;; alloc it again
        (block
            i32.const 1
            call $alloc
            i32.const 2
            i32.eq
            br_if 0
            unreachable
        )
        ;; write the same value
        i32.const 0x20001
        i32.const 0x42
        i32.store

        ;; 3th page. We have not access it yet, so data will be default
        (block
            i32.const 0x30001
            i32.load
            i32.eqz
            br_if 0
            unreachable
        )
        ;; change 3th page data
        i32.const 0x30001
        i32.const 0x42
        i32.store
        ;; free 3th page
        i32.const 3
        call $free
        drop
        ;; then alloc it again
        (block
            i32.const 1
            call $alloc
            i32.const 3
            i32.eq
            br_if 0
            unreachable
        )
        ;; write the same value
        i32.const 0x30001
        i32.const 0x42
        i32.store

        ;; 1st page. We have accessed this page before
        (block
            i32.const 0x10001
            i32.load
            i32.const 0x42
            i32.eq
            br_if 0
            unreachable
        )
        ;; change 1st page data
        i32.const 0x10001
        i32.const 0x142
        i32.store
        ;; free 1st page
        i32.const 1
        call $free
        drop
        ;; then alloc it again
        (block
            i32.const 1
            call $alloc
            i32.const 1
            i32.eq
            br_if 0
            unreachable
        )
        ;; write the same value
        i32.const 0x10001
        i32.const 0x142
        i32.store

        ;; set new handle case
        i32.const 0x0
        i32.const 0x1
        i32.store
    )
)
"#;

    init_logger();
    new_test_ext().execute_with(|| {
        let code = ProgramCodeKind::Custom(wat).to_bytes();
        let salt = DEFAULT_SALT.to_vec();
        let prog_id = generate_program_id(&code, &salt);
        let res = Gear::upload_program(
            RuntimeOrigin::signed(USER_1),
            code,
            salt,
            EMPTY_PAYLOAD.to_vec(),
            50_000_000_000,
            0,
        )
        .map(|_| prog_id);
        let pid = res.expect("submit result is not ok");

        run_to_block(2, None);
        assert_last_dequeued(1);
        assert!(MailboxOf::<Test>::is_empty(&USER_1));

        // First handle: access pages
        let res = Gear::send_message(
            RuntimeOrigin::signed(USER_1),
            pid,
            EMPTY_PAYLOAD.to_vec(),
            10_000_000_000,
            0,
        );
        assert_ok!(res);

        run_to_block(3, None);
        assert_last_dequeued(1);
        assert!(MailboxOf::<Test>::is_empty(&USER_1));

        // Second handle: check pages data
        let res = Gear::send_message(
            RuntimeOrigin::signed(USER_1),
            pid,
            EMPTY_PAYLOAD.to_vec(),
            10_000_000_000,
            0,
        );
        assert_ok!(res);

        run_to_block(4, None);
        assert_last_dequeued(1);
        assert!(MailboxOf::<Test>::is_empty(&USER_1));
    });
}

#[cfg(feature = "lazy-pages")]
#[test]
fn lazy_pages() {
    use gear_core::memory::{GearPage, PageU32Size, PAGE_STORAGE_GRANULARITY};
    use gear_runtime_interface as gear_ri;
    use std::collections::BTreeSet;

    // This test access different pages in linear wasm memory
    // and check that lazy-pages (see gear-lazy-pages) works correct:
    // For each page, which has been loaded from storage <=> page has been accessed.
    let wat = r#"
	(module
		(import "env" "memory" (memory 1))
        (import "env" "alloc" (func $alloc (param i32) (result i32)))
		(export "handle" (func $handle))
		(export "init" (func $init))
		(func $init
            ;; allocate 9 pages in init, so mem will contain 10 pages
            i32.const 0x0
            i32.const 0x9
            call $alloc
            ;; store alloc result to 0x0 addr, so 0 page will be already accessed in handle
            i32.store
        )
        (func $handle
            ;; write access wasm page 0
            i32.const 0x0
            i32.const 0x42
            i32.store

            ;; write access wasm page 2
            ;; here we access two native pages, if native page is less or equal to 16kiB
            i32.const 0x23ffe
            i32.const 0x42
            i32.store

            ;; read access wasm page 5
            i32.const 0x0
            i32.const 0x50000
            i32.load
            i32.store

            ;; write access wasm pages 8 and 9 by one store
            i32.const 0x8fffc
            i64.const 0xffffffffffffffff
            i64.store
		)
	)"#;

    init_logger();
    new_test_ext().execute_with(|| {
        let pid = {
            let code = ProgramCodeKind::Custom(wat).to_bytes();
            let salt = DEFAULT_SALT.to_vec();
            let prog_id = generate_program_id(&code, &salt);
            let res = Gear::upload_program(
                RuntimeOrigin::signed(USER_1),
                code,
                salt,
                EMPTY_PAYLOAD.to_vec(),
                10_000_000_000,
                0,
            )
            .map(|_| prog_id);
            assert_ok!(res);
            res.expect("submit result was asserted")
        };

        run_to_block(2, None);
        assert_last_dequeued(1);

        let res = Gear::send_message(
            RuntimeOrigin::signed(USER_1),
            pid,
            EMPTY_PAYLOAD.to_vec(),
            10_000_000_000,
            1000,
        );
        assert_ok!(res);

        run_to_block(3, None);

        // Dirty hack: lazy pages info is stored in thread local static variables,
        // so after contract execution lazy-pages information
        // remains correct and we can use it here.
        let released_pages: BTreeSet<u32> = gear_ri::gear_ri::get_released_pages()
            .iter()
            .map(|page| page.raw())
            .collect();

        // checks accessed pages set
        let native_size = page_size::get() as u32;
        let mut expected_released = BTreeSet::new();

        let page_to_released = |p: u32, is_first_access: bool| {
            // is the minimum memory interval, which must be in storage for any page.
            let granularity = if is_first_access {
                PAGE_STORAGE_GRANULARITY as u32
            } else {
                native_size
            };
            if granularity > GearPage::size() {
                // `x` is a number of gear pages in granularity
                let x = granularity / GearPage::size();
                // is first gear page in granularity interval
                let first_gear_page = (p / x) * x;
                // accessed gear pages range:
                first_gear_page..=first_gear_page + x - 1
            } else {
                p..=p
            }
        };

        // released from 0 wasm page:
        expected_released.extend(page_to_released(0, false));

        // released from 2 wasm page:
        let first_page = 0x23ffe / GearPage::size();
        let second_page = 0x24001 / GearPage::size();
        expected_released.extend(page_to_released(first_page, true));
        expected_released.extend(page_to_released(second_page, true));

        // nothing for 5 wasm page, because it's just read access

        // released from 8 and 9 wasm pages, must be several gear pages:
        let first_page = 0x8fffc / GearPage::size();
        let second_page = 0x90003 / GearPage::size();
        expected_released.extend(page_to_released(first_page, true));
        expected_released.extend(page_to_released(second_page, true));

        assert_eq!(released_pages, expected_released);

        // For second message handle we will touch the same memory, but because
        // some pages are already in storage, then we can skip page storage granularity
        // when uploads pages to storage, so released pages can be different.
        let res = Gear::send_message(
            RuntimeOrigin::signed(USER_1),
            pid,
            EMPTY_PAYLOAD.to_vec(),
            10_000_000_000,
            1000,
        );
        assert_ok!(res);

        run_to_block(4, None);

        let released_pages: BTreeSet<u32> = gear_ri::gear_ri::get_released_pages()
            .iter()
            .map(|page| page.raw())
            .collect();
        let mut expected_released = BTreeSet::new();

        // released from 0 wasm page:
        expected_released.extend(page_to_released(0, false));

        // released from 2 wasm page:
        let first_page = 0x23ffe / GearPage::size();
        let second_page = 0x24001 / GearPage::size();
        expected_released.extend(page_to_released(first_page, false));
        expected_released.extend(page_to_released(second_page, false));

        // released from 8 and 9 wasm pages, must be several gear pages:
        let first_page = 0x8fffc / GearPage::size();
        let second_page = 0x90003 / GearPage::size();
        expected_released.extend(page_to_released(first_page, false));
        expected_released.extend(page_to_released(second_page, false));

        assert_eq!(released_pages, expected_released);
    });
}

#[test]
fn initial_pages_cheaper_than_allocated_pages() {
    // When contract has some amount of the initial pages, then it is simpler
    // for core processor and executor than process the same contract
    // but with allocated pages.

    let wat_initial = r#"
    (module
        (import "env" "memory" (memory 0x10))
        (export "init" (func $init))
        (func $init
            (local $i i32)
            ;; make store, so pages are really used
            (loop
                local.get $i
                local.get $i
                i32.store

                local.get $i
                i32.const 0x1000
                i32.add
                local.set $i

                local.get $i
                i32.const 0x100000
                i32.ne
                br_if 0
            )
        )
    )"#;

    let wat_alloc = r#"
    (module
        (import "env" "memory" (memory 0))
        (import "env" "alloc" (func $alloc (param i32) (result i32)))
        (export "init" (func $init))
        (func $init
            (local $i i32)

            ;; alloc 0x100 pages, so mem pages are: 0..=0xff
            (block
                i32.const 0x10
                call $alloc
                i32.eqz
                br_if 0
                unreachable
            )

            ;; make store, so pages are really used
            (loop
                local.get $i
                local.get $i
                i32.store

                local.get $i
                i32.const 0x1000
                i32.add
                local.set $i

                local.get $i
                i32.const 0x100000
                i32.ne
                br_if 0
            )
        )
    )"#;

    init_logger();
    new_test_ext().execute_with(|| {
        let gas_spent = |wat| {
            let res = Gear::upload_program(
                RuntimeOrigin::signed(USER_1),
                ProgramCodeKind::Custom(wat).to_bytes(),
                DEFAULT_SALT.to_vec(),
                EMPTY_PAYLOAD.to_vec(),
                100_000_000_000,
                0,
            );
            assert_ok!(res);

            run_to_next_block(None);
            assert_last_dequeued(1);

            GasPrice::gas_price(
                BlockGasLimitOf::<Test>::get().saturating_sub(GasAllowanceOf::<Test>::get()),
            )
        };

        let spent_for_initial_pages = gas_spent(wat_initial);
        let spent_for_allocated_pages = gas_spent(wat_alloc);
        assert!(
            spent_for_initial_pages < spent_for_allocated_pages,
            "spent {} gas for initial pages, spent {} gas for allocated pages",
            spent_for_initial_pages,
            spent_for_allocated_pages,
        );
    });
}

#[test]
fn block_gas_limit_works() {
    // Same as `ProgramCodeKind::OutgoingWithValueInHandle`, but without value sending
    let wat1 = r#"
    (module
        (import "env" "gr_send_wgas" (func $send (param i32 i32 i32 i64 i32 i32)))
        (import "env" "gr_source" (func $gr_source (param i32)))
        (import "env" "memory" (memory 1))
        (export "handle" (func $handle))
        (export "init" (func $init))
        (export "handle_reply" (func $handle_reply))
        (func $handle
            i32.const 111 ;; ptr
            i32.const 1 ;; value
            i32.store

            (call $send (i32.const 111) (i32.const 0) (i32.const 32) (i64.const 10000000) (i32.const 0) (i32.const 333))

            i32.const 333 ;; addr
            i32.load
            (if
                (then unreachable)
                (else)
            )
        )
        (func $handle_reply)
        (func $init)
    )"#;

    // Same as `ProgramCodeKind::GreedyInit`, but greedy handle
    let wat2 = r#"
	(module
		(import "env" "memory" (memory 1))
		(export "handle" (func $handle))
		(export "init" (func $init))
		(func $init)
        (func $doWork (param $size i32)
            (local $counter i32)
            i32.const 0
            local.set $counter
            loop $while
                local.get $counter
                i32.const 1
                i32.add
                local.set $counter
                local.get $counter
                local.get $size
                i32.lt_s
                if
                    br $while
                end
            end $while
        )
        (func $handle
            i32.const 10
            call $doWork
		)
	)"#;

    init_logger();

    let minimal_weight = mock::get_min_weight();
    let tasks_add_weight = mock::get_weight_of_adding_task();

    new_test_ext().execute_with(|| {
        // =========== BLOCK 2 ============

        // Submit programs and get their ids
        let pid1 = {
            let res = upload_program_default(USER_1, ProgramCodeKind::Custom(wat1));
            assert_ok!(res);
            res.expect("submit result was asserted")
        };
        let pid2 = {
            let res = upload_program_default(USER_1, ProgramCodeKind::Custom(wat2));
            assert_ok!(res);
            res.expect("submit result was asserted")
        };

        // here two programs got initialized
        run_to_next_block(None);
        assert_last_dequeued(2);
        assert_init_success(2);

        let calc_gas = || {
            // Count gas needed to process programs with default payload
            let gas1 = Gear::calculate_gas_info(
                USER_1.into_origin(),
                HandleKind::Handle(pid1),
                EMPTY_PAYLOAD.to_vec(),
                0,
                true,
            )
            .expect("calculate_gas_info failed");

            // cause pid1 sends messages
            assert!(gas1.burned < gas1.min_limit);

            let gas2 = Gear::calculate_gas_info(
                USER_1.into_origin(),
                HandleKind::Handle(pid2),
                EMPTY_PAYLOAD.to_vec(),
                0,
                true,
            )
            .expect("calculate_gas_info failed");

            // cause pid2 does nothing except calculations
            assert_eq!(gas2.burned, gas2.min_limit);
            (gas1, gas2)
        };

        // =========== BLOCK 3 ============

        let (gas1, gas2) = calc_gas();

        // showing that min_limit works as expected.
        assert_ok!(Gear::send_message(
            RuntimeOrigin::signed(USER_1),
            pid1,
            EMPTY_PAYLOAD.to_vec(),
            gas1.min_limit - 1,
            1000
        ));
        let failed1 = get_last_message_id();

        assert_ok!(Gear::send_message(
            RuntimeOrigin::signed(USER_1),
            pid1,
            EMPTY_PAYLOAD.to_vec(),
            gas1.min_limit,
            1000
        ));
        let succeed1 = get_last_message_id();

        assert_ok!(Gear::send_message(
            RuntimeOrigin::signed(USER_1),
            pid2,
            EMPTY_PAYLOAD.to_vec(),
            gas2.min_limit - 1,
            1000
        ));
        let failed2 = get_last_message_id();

        assert_ok!(Gear::send_message(
            RuntimeOrigin::signed(USER_1),
            pid2,
            EMPTY_PAYLOAD.to_vec(),
            gas2.min_limit,
            1000
        ));
        let succeed2 = get_last_message_id();

        run_to_next_block(None);

        assert_last_dequeued(4);
        assert_succeed(succeed1);
        assert_succeed(succeed2);

        assert_failed(
            failed1,
            ActorExecutionErrorReason::Trap(TrapExplanation::GasLimitExceeded),
        );

        assert_failed(
            failed2,
            ActorExecutionErrorReason::Trap(TrapExplanation::GasLimitExceeded),
        );

        // =========== BLOCK 4 ============

        let (gas1, gas2) = calc_gas();

        let send_with_min_limit_to = |pid: ProgramId, gas: &GasInfo| {
            assert_ok!(Gear::send_message(
                RuntimeOrigin::signed(USER_1),
                pid,
                EMPTY_PAYLOAD.to_vec(),
                gas.min_limit,
                1000
            ));
        };

        send_with_min_limit_to(pid1, &gas1);
        send_with_min_limit_to(pid2, &gas2);

        assert!(gas1.burned + gas2.burned < gas1.min_limit + gas2.min_limit);

        // program1 sends message to a user and it goes to the TaskPool
        let weight = minimal_weight + tasks_add_weight;
        // both processed if gas allowance equals only burned count
        run_to_next_block(Some(weight.ref_time() + gas1.burned + gas2.burned));
        assert_last_dequeued(2);

        // =========== BLOCK 5 ============

        send_with_min_limit_to(pid1, &gas1);
        send_with_min_limit_to(pid2, &gas2);
        send_with_min_limit_to(pid1, &gas1);

        // Try to process 3 messages
        run_to_next_block(Some(weight.ref_time() + gas1.burned + gas2.burned - 1));

        // Message #1 is dequeued and processed.
        // Message #2 tried to execute, but exceed gas_allowance is re-queued at the top.
        // Message #3 stays in the queue.
        //
        // | 1 |        | 2 |
        // | 2 |  ===>  | 3 |
        // | 3 |        |   |
        assert_last_dequeued(1);

        // Equals 0 due to trying execution of msg2.
        assert_eq!(GasAllowanceOf::<Test>::get(), 0);

        // =========== BLOCK 6 ============

        // Try to process 2 messages.
        let additional_weight = 12;
        run_to_next_block(Some(
            weight.ref_time() + gas2.burned + gas1.burned + additional_weight,
        ));

        // Both messages got processed.
        //
        // | 2 |        |   |
        // | 3 |  ===>  |   |
        // |   |        |   |

        assert_last_dequeued(2);
        assert_eq!(GasAllowanceOf::<Test>::get(), additional_weight);
    });
}

#[test]
fn mailbox_works() {
    init_logger();
    new_test_ext().execute_with(|| {
        // Initial value in all gas trees is 0
        assert_eq!(GasHandlerOf::<Test>::total_supply(), 0);

        // caution: runs to block 2
        let reply_to_id = setup_mailbox_test_state(USER_1);

        assert_eq!(
            Balances::reserved_balance(USER_1),
            GasPrice::gas_price(OUTGOING_WITH_VALUE_IN_HANDLE_VALUE_GAS)
        );

        let (mailbox_message, _bn) = {
            let res = MailboxOf::<Test>::remove(USER_1, reply_to_id);
            assert!(res.is_ok());
            res.expect("was asserted previously")
        };

        assert_eq!(mailbox_message.id(), reply_to_id);

        // Gas limit should have been ignored by the code that puts a message into a mailbox
        assert_eq!(mailbox_message.value(), 1000);

        // Gas is passed into mailboxed messages with reserved value `OUTGOING_WITH_VALUE_IN_HANDLE_VALUE_GAS`
        assert_eq!(
            GasHandlerOf::<Test>::total_supply(),
            OUTGOING_WITH_VALUE_IN_HANDLE_VALUE_GAS
        );
    })
}

#[test]
fn init_message_logging_works() {
    init_logger();
    new_test_ext().execute_with(|| {
        let mut next_block = 2;

        let codes = [
            (ProgramCodeKind::Default, None),
            // Will fail, because tests use default gas limit, which is very low for successful greedy init
            (
                ProgramCodeKind::GreedyInit,
                Some(ActorExecutionErrorReason::Trap(
                    TrapExplanation::GasLimitExceeded,
                )),
            ),
        ];

        for (code_kind, trap) in codes {
            System::reset_events();

            assert_ok!(upload_program_default(USER_1, code_kind));

            let event = match System::events().last().map(|r| r.event.clone()) {
                Some(MockRuntimeEvent::Gear(e)) => e,
                _ => unreachable!("Should be one Gear event"),
            };

            run_to_block(next_block, None);

            let msg_id = match event {
                Event::MessageQueued { id, entry, .. } => {
                    if entry == MessageEntry::Init {
                        id
                    } else {
                        unreachable!("expect Event::InitMessageEnqueued")
                    }
                }
                _ => unreachable!("expect Event::InitMessageEnqueued"),
            };

            if let Some(trap) = trap {
                assert_failed(msg_id, trap);
            } else {
                assert_succeed(msg_id);
            }

            next_block += 1;
        }
    })
}

#[test]
fn program_lifecycle_works() {
    init_logger();
    new_test_ext().execute_with(|| {
        // Submitting first program and getting its id
        let program_id = {
            let res = upload_program_default(USER_1, ProgramCodeKind::Default);
            assert_ok!(res);
            res.expect("submit result was asserted")
        };

        assert!(!Gear::is_initialized(program_id));
        assert!(Gear::is_active(program_id));

        run_to_block(2, None);

        assert!(Gear::is_initialized(program_id));
        assert!(Gear::is_active(program_id));

        // Submitting second program, which fails on initialization, therefore is deleted
        let program_id = {
            let res = upload_program_default(USER_1, ProgramCodeKind::GreedyInit);
            assert_ok!(res);
            res.expect("submit result was asserted")
        };

        assert!(!Gear::is_initialized(program_id));
        assert!(Gear::is_active(program_id));

        run_to_block(3, None);

        assert!(!Gear::is_initialized(program_id));
        // while at the same time is terminated
        assert!(!Gear::is_active(program_id));
    })
}

#[test]
fn events_logging_works() {
    let wat_trap_in_handle = r#"
	(module
		(import "env" "memory" (memory 1))
		(export "handle" (func $handle))
		(export "init" (func $init))
		(func $handle
			unreachable
		)
		(func $init)
	)"#;

    let wat_trap_in_init = r#"
	(module
		(import "env" "memory" (memory 1))
		(export "handle" (func $handle))
		(export "init" (func $init))
		(func $handle)
		(func $init
            unreachable
        )
	)"#;

    init_logger();
    new_test_ext().execute_with(|| {
        let mut next_block = 2;

        let tests: [(_, _, Option<AssertFailedError>); 4] = [
            // Code, init failure reason, handle succeed flag
            (ProgramCodeKind::Default, None, None),
            (
                ProgramCodeKind::GreedyInit,
                Some(ActorExecutionErrorReason::Trap(
                    TrapExplanation::GasLimitExceeded,
                )),
                Some(SimpleReplyError::NonExecutable.into()),
            ),
            (
                ProgramCodeKind::Custom(wat_trap_in_init),
                Some(ActorExecutionErrorReason::Trap(TrapExplanation::Unknown)),
                Some(SimpleReplyError::NonExecutable.into()),
            ),
            (
                ProgramCodeKind::Custom(wat_trap_in_handle),
                None,
                Some(ActorExecutionErrorReason::Trap(TrapExplanation::Unknown).into()),
            ),
        ];

        for (code_kind, init_failure_reason, handle_failure_reason) in tests {
            System::reset_events();
            let program_id = {
                let res = upload_program_default(USER_1, code_kind);
                assert_ok!(res);
                res.expect("submit result was asserted")
            };

            let message_id = get_last_message_id();

            System::assert_last_event(
                Event::MessageQueued {
                    id: message_id,
                    source: USER_1,
                    destination: program_id,
                    entry: MessageEntry::Init,
                }
                .into(),
            );

            run_to_block(next_block, None);
            next_block += 1;

            // Init failed program checks
            if let Some(init_failure_reason) = init_failure_reason {
                assert_failed(message_id, init_failure_reason);

                // Sending messages to failed-to-init programs shouldn't be allowed
                assert_noop!(
                    call_default_message(program_id).dispatch(RuntimeOrigin::signed(USER_1)),
                    Error::<Test>::InactiveProgram
                );

                continue;
            }

            assert_succeed(message_id);

            // Messages to fully-initialized programs are accepted
            assert_ok!(send_default_message(USER_1, program_id));

            let message_id = get_last_message_id();

            System::assert_last_event(
                Event::MessageQueued {
                    id: message_id,
                    source: USER_1,
                    destination: program_id,
                    entry: MessageEntry::Handle,
                }
                .into(),
            );

            run_to_block(next_block, None);

            if let Some(handle_failure_reason) = handle_failure_reason {
                assert_failed(message_id, handle_failure_reason);
            } else {
                assert_succeed(message_id);
            }

            next_block += 1;
        }
    })
}

#[test]
fn send_reply_works() {
    init_logger();
    new_test_ext().execute_with(|| {
        // caution: runs to block 2
        let reply_to_id = setup_mailbox_test_state(USER_1);

        let prog_id = generate_program_id(
            &ProgramCodeKind::OutgoingWithValueInHandle.to_bytes(),
            DEFAULT_SALT.as_ref(),
        );

        // Top up program's account balance by 2000 to allow user claim 1000 from mailbox
        assert_ok!(<Balances as frame_support::traits::Currency<_>>::transfer(
            &USER_1,
            &AccountId::from_origin(prog_id.into_origin()),
            2000,
            frame_support::traits::ExistenceRequirement::AllowDeath
        ));

        assert_ok!(Gear::send_reply(
            RuntimeOrigin::signed(USER_1),
            reply_to_id,
            EMPTY_PAYLOAD.to_vec(),
            10_000_000,
            1000, // `prog_id` sent message with value of 1000 (see program code)
        ));
        let expected_reply_message_id = get_last_message_id();

        // global nonce is 2 before sending reply message
        // `upload_program` and `send_message` messages were sent before in `setup_mailbox_test_state`
        let event = match System::events().last().map(|r| r.event.clone()) {
            Some(MockRuntimeEvent::Gear(e)) => e,
            _ => unreachable!("Should be one Gear event"),
        };

        let actual_reply_message_id = match event {
            Event::MessageQueued {
                id,
                entry: MessageEntry::Reply(_reply_to_id),
                ..
            } => id,
            _ => unreachable!("expect Event::DispatchMessageEnqueued"),
        };

        assert_eq!(expected_reply_message_id, actual_reply_message_id);
    })
}

#[test]
fn send_reply_failure_to_claim_from_mailbox() {
    init_logger();
    new_test_ext().execute_with(|| {
        // Expecting error as long as the user doesn't have messages in mailbox
        assert_noop!(
            Gear::send_reply(
                RuntimeOrigin::signed(USER_1),
                MessageId::from_origin(5.into_origin()), // non existent `reply_to_id`
                EMPTY_PAYLOAD.to_vec(),
                DEFAULT_GAS_LIMIT,
                0
            ),
            Error::<Test>::MessageNotFound
        );

        let prog_id = {
            let res = upload_program_default(USER_1, ProgramCodeKind::OutgoingWithValueInHandle);
            assert_ok!(res);
            res.expect("submit result was asserted")
        };

        if ProgramStorageOf::<Test>::get_program(prog_id)
            .expect("Failed to get program from storage")
            .0
            .is_terminated()
        {
            panic!("Program is terminated!");
        };

        populate_mailbox_from_program(prog_id, USER_1, 2, 2_000_000_000, 0);

        assert_init_success(1);
        assert_total_dequeued(2);
    })
}

#[test]
fn send_reply_value_claiming_works() {
    init_logger();
    new_test_ext().execute_with(|| {
        let prog_id = {
            let res = upload_program_default(USER_1, ProgramCodeKind::OutgoingWithValueInHandle);
            assert_ok!(res);
            res.expect("submit result was asserted")
        };

        // This value is actually a constants in WAT. Alternatively can be read from Mailbox.
        let locked_value = 1000;

        // Top up program's account so it could send value in message
        // When program sends message, message value (if not 0) is reserved.
        // If value can't be reserved, message is skipped.
        let send_to_program_amount = locked_value * 2;
        assert_ok!(<Balances as frame_support::traits::Currency<_>>::transfer(
            &USER_1,
            &AccountId::from_origin(prog_id.into_origin()),
            send_to_program_amount,
            frame_support::traits::ExistenceRequirement::AllowDeath
        ));

        let mut next_block = 2;

        let user_messages_data = [
            // gas limit, value
            (35_000_000, 4000),
            (45_000_000, 5000),
        ];

        for (gas_limit_to_reply, value_to_reply) in user_messages_data {
            // user 2 triggers program to send message to user 1
            // user 2 after this contains += OUTGOING_WITH_VALUE_IN_HANDLE_VALUE_GAS
            // reserved as MB holding fee
            //
            // here we also run process queue, so on second iteration user 1's
            // first reply got processed and funds freed
            let reply_to_id =
                populate_mailbox_from_program(prog_id, USER_2, next_block, 2_000_000_000, 0);
            next_block += 1;

            let user_balance = Balances::free_balance(USER_1);
            assert_eq!(Balances::reserved_balance(USER_1), 0);

            assert!(MailboxOf::<Test>::contains(&USER_1, &reply_to_id));

            assert_eq!(
                Balances::reserved_balance(USER_2),
                GasPrice::gas_price(OUTGOING_WITH_VALUE_IN_HANDLE_VALUE_GAS)
            );

            // nothing changed
            assert_eq!(Balances::free_balance(USER_1), user_balance);
            assert_eq!(Balances::reserved_balance(USER_1), 0);

            // auto-claim of "locked_value" + send is here
            assert_ok!(Gear::send_reply(
                RuntimeOrigin::signed(USER_1),
                reply_to_id,
                EMPTY_PAYLOAD.to_vec(),
                gas_limit_to_reply,
                value_to_reply,
            ));

            let currently_sent = value_to_reply + GasPrice::gas_price(gas_limit_to_reply);

            assert_eq!(
                Balances::free_balance(USER_1),
                user_balance + locked_value - currently_sent
            );
            assert_eq!(Balances::reserved_balance(USER_1), currently_sent);
            assert_eq!(Balances::reserved_balance(USER_2), 0,);
        }
    })
}

// user 1 sends to prog msg
// prog send to user 1 msg to mailbox
// user 1 claims it from mailbox
#[test]
fn claim_value_works() {
    init_logger();
    new_test_ext().execute_with(|| {
        let sender_balance = Balances::free_balance(USER_2);
        assert_eq!(Balances::reserved_balance(USER_2), 0);
        let claimer_balance = Balances::free_balance(USER_1);
        assert_eq!(Balances::reserved_balance(USER_1), 0);

        let gas_sent = 10_000_000_000;
        let value_sent = 1000;

        let prog_id = {
            let res = upload_program_default(USER_3, ProgramCodeKind::OutgoingWithValueInHandle);
            assert_ok!(res);
            res.expect("submit result was asserted")
        };

        increase_prog_balance_for_mailbox_test(USER_3, prog_id);

        let reply_to_id = populate_mailbox_from_program(prog_id, USER_2, 2, gas_sent, value_sent);
        assert!(!MailboxOf::<Test>::is_empty(&USER_1));

        let bn_of_insertion = Gear::block_number();
        let holding_duration = 4;

        let GasInfo {
            burned: gas_burned,
            may_be_returned,
            ..
        } = Gear::calculate_gas_info(
            USER_1.into_origin(),
            HandleKind::Handle(prog_id),
            EMPTY_PAYLOAD.to_vec(),
            0,
            true,
        )
        .expect("calculate_gas_info failed");

        let gas_burned = GasPrice::gas_price(gas_burned - may_be_returned);

        run_to_block(bn_of_insertion + holding_duration, None);

        let block_producer_balance = Balances::free_balance(BLOCK_AUTHOR);

        assert_ok!(Gear::claim_value(
            RuntimeOrigin::signed(USER_1),
            reply_to_id,
        ));

        assert_eq!(Balances::reserved_balance(USER_1), 0);
        assert_eq!(Balances::reserved_balance(USER_2), 0);

        let expected_claimer_balance = claimer_balance + value_sent;
        assert_eq!(Balances::free_balance(USER_1), expected_claimer_balance);

        let burned_for_hold =
            GasPrice::gas_price(holding_duration * CostsPerBlockOf::<Test>::mailbox());

        // In `calculate_gas_info` program start to work with page data in storage,
        // so need to take in account gas, which spent for data loading.
        let charged_for_page_load = if cfg!(feature = "lazy-pages") {
            GasPrice::gas_price(
                <Test as Config>::Schedule::get()
                    .memory_weights
                    .load_page_data,
            )
        } else {
            0
        };

        // Gas left returns to sender from consuming of value tree while claiming.
        let expected_sender_balance =
            sender_balance + charged_for_page_load - value_sent - gas_burned - burned_for_hold;
        assert_eq!(Balances::free_balance(USER_2), expected_sender_balance);
        assert_eq!(
            Balances::free_balance(BLOCK_AUTHOR),
            block_producer_balance + burned_for_hold
        );

        System::assert_last_event(
            Event::UserMessageRead {
                id: reply_to_id,
                reason: UserMessageReadRuntimeReason::MessageClaimed.into_reason(),
            }
            .into(),
        );
    })
}

#[test]
fn uninitialized_program_zero_gas() {
    use demo_init_wait::WASM_BINARY;

    init_logger();
    new_test_ext().execute_with(|| {
        System::reset_events();

        assert_ok!(Gear::upload_program(
            RuntimeOrigin::signed(USER_1),
            WASM_BINARY.to_vec(),
            vec![],
            Vec::new(),
            50_000_000_000u64,
            0u128
        ));

        let init_message_id = utils::get_last_message_id();
        let program_id = utils::get_last_program_id();

        assert!(!Gear::is_initialized(program_id));
        assert!(Gear::is_active(program_id));

        run_to_block(2, None);

        assert!(!Gear::is_initialized(program_id));
        assert!(Gear::is_active(program_id));
        assert!(WaitlistOf::<Test>::contains(&program_id, &init_message_id));

        assert_ok!(Gear::send_message(
            RuntimeOrigin::signed(1),
            program_id,
            vec![],
            0, // that triggers unreachable code atm
            0,
        ));

        run_to_block(3, None);
    })
}

#[test]
fn distributor_initialize() {
    use demo_distributor::WASM_BINARY;

    init_logger();
    new_test_ext().execute_with(|| {
        let initial_balance = Balances::free_balance(USER_1) + Balances::free_balance(BLOCK_AUTHOR);

        assert_ok!(Gear::upload_program(
            RuntimeOrigin::signed(USER_1),
            WASM_BINARY.to_vec(),
            DEFAULT_SALT.to_vec(),
            EMPTY_PAYLOAD.to_vec(),
            10_000_000,
            0,
        ));

        run_to_block(2, None);

        // At this point there is a message in USER_1's mailbox, however, since messages in
        // mailbox are stripped of the `gas_limit`, the respective gas tree has been consumed
        // and the value unreserved back to the original sender (USER_1)
        let final_balance = Balances::free_balance(USER_1) + Balances::free_balance(BLOCK_AUTHOR);

        assert_eq!(initial_balance, final_balance);
    });
}

#[test]
fn distributor_distribute() {
    use demo_distributor::{Request, WASM_BINARY};

    init_logger();
    new_test_ext().execute_with(|| {
        let initial_balance = Balances::free_balance(USER_1) + Balances::free_balance(BLOCK_AUTHOR);

        // Initial value in all gas trees is 0
        assert_eq!(GasHandlerOf::<Test>::total_supply(), 0);

        let program_id = generate_program_id(WASM_BINARY, DEFAULT_SALT);

        assert_ok!(Gear::upload_program(
            RuntimeOrigin::signed(USER_1),
            WASM_BINARY.to_vec(),
            DEFAULT_SALT.to_vec(),
            EMPTY_PAYLOAD.to_vec(),
            3_000_000_000,
            0,
        ));

        run_to_block(2, None);

        assert_ok!(Gear::send_message(
            RuntimeOrigin::signed(USER_1),
            program_id,
            Request::Receive(10).encode(),
            10_000_000_000,
            0,
        ));

        run_to_block(3, None);

        // We sent two messages in mailbox
        let mail_box_len = 2;
        assert_eq!(MailboxOf::<Test>::len(&USER_1), mail_box_len);

        // Despite some messages are still in the mailbox all gas locked in value trees
        // has been refunded to the sender so the free balances should add up
        let final_balance = Balances::free_balance(USER_1) + Balances::free_balance(BLOCK_AUTHOR);

        let mailbox_threshold_gas_limit =
            mail_box_len as u64 * <Test as Config>::MailboxThreshold::get();
        let mailbox_threshold_reserved =
            <Test as Config>::GasPrice::gas_price(mailbox_threshold_gas_limit);
        assert_eq!(initial_balance - mailbox_threshold_reserved, final_balance);

        // All gas cancelled out in the end
        assert_eq!(
            GasHandlerOf::<Test>::total_supply(),
            mailbox_threshold_gas_limit
        );
    });
}

#[test]
fn test_code_submission_pass() {
    init_logger();
    new_test_ext().execute_with(|| {
        let code = ProgramCodeKind::Default.to_bytes();
        let code_hash = generate_code_hash(&code).into();
        let code_id = CodeId::from_origin(code_hash);

        assert_ok!(Gear::upload_code(
            RuntimeOrigin::signed(USER_1),
            code.clone()
        ));

        let saved_code = <Test as Config>::CodeStorage::get_code(code_id);

        let schedule = <Test as Config>::Schedule::get();
        let code = Code::try_new(
            code,
            schedule.instruction_weights.version,
            |module| schedule.rules(module),
            schedule.limits.stack_height,
        )
        .expect("Error creating Code");
        assert_eq!(saved_code.unwrap().code(), code.code());

        let expected_meta = Some(common::CodeMetadata::new(USER_1.into_origin(), 1));
        let actual_meta = <Test as Config>::CodeStorage::get_metadata(code_id);
        assert_eq!(expected_meta, actual_meta);

        // TODO: replace this temporary (`None`) value
        // for expiration block number with properly
        // calculated one (issues #646 and #969).
        System::assert_last_event(
            Event::CodeChanged {
                id: code_id,
                change: CodeChangeKind::Active { expiration: None },
            }
            .into(),
        );
    })
}

#[test]
fn test_same_code_submission_fails() {
    init_logger();
    new_test_ext().execute_with(|| {
        let code = ProgramCodeKind::Default.to_bytes();

        assert_ok!(Gear::upload_code(
            RuntimeOrigin::signed(USER_1),
            code.clone()
        ),);
        // Trying to set the same code twice.
        assert_noop!(
            Gear::upload_code(RuntimeOrigin::signed(USER_1), code.clone()),
            Error::<Test>::CodeAlreadyExists,
        );
        // Trying the same from another origin
        assert_noop!(
            Gear::upload_code(RuntimeOrigin::signed(USER_2), code),
            Error::<Test>::CodeAlreadyExists,
        );
    })
}

#[test]
fn test_code_is_not_submitted_twice_after_program_submission() {
    init_logger();
    new_test_ext().execute_with(|| {
        let code = ProgramCodeKind::Default.to_bytes();
        let code_id = generate_code_hash(&code).into();

        // First submit program, which will set code and metadata
        assert_ok!(Gear::upload_program(
            RuntimeOrigin::signed(USER_1),
            code.clone(),
            DEFAULT_SALT.to_vec(),
            EMPTY_PAYLOAD.to_vec(),
            DEFAULT_GAS_LIMIT,
            0
        ));

        // TODO: replace this temporary (`None`) value
        // for expiration block number with properly
        // calculated one (issues #646 and #969).
        System::assert_has_event(
            Event::CodeChanged {
                id: code_id,
                change: CodeChangeKind::Active { expiration: None },
            }
            .into(),
        );
        assert!(<Test as Config>::CodeStorage::exists(code_id));

        // Trying to set the same code twice.
        assert_noop!(
            Gear::upload_code(RuntimeOrigin::signed(USER_2), code),
            Error::<Test>::CodeAlreadyExists,
        );
    })
}

#[test]
fn test_code_is_not_reset_within_program_submission() {
    init_logger();
    new_test_ext().execute_with(|| {
        let code = ProgramCodeKind::Default.to_bytes();
        let code_hash = generate_code_hash(&code).into();
        let code_id = CodeId::from_origin(code_hash);

        // First submit code
        assert_ok!(Gear::upload_code(
            RuntimeOrigin::signed(USER_1),
            code.clone()
        ));
        let expected_code_saved_events = 1;
        let expected_meta = <Test as Config>::CodeStorage::get_metadata(code_id);
        assert!(expected_meta.is_some());

        // Submit program from another origin. Should not change meta or code.
        assert_ok!(Gear::upload_program(
            RuntimeOrigin::signed(USER_2),
            code,
            DEFAULT_SALT.to_vec(),
            EMPTY_PAYLOAD.to_vec(),
            DEFAULT_GAS_LIMIT,
            0
        ));
        let actual_meta = <Test as Config>::CodeStorage::get_metadata(code_id);
        let actual_code_saved_events = System::events()
            .iter()
            .filter(|e| {
                matches!(
                    e.event,
                    MockRuntimeEvent::Gear(Event::CodeChanged {
                        change: CodeChangeKind::Active { .. },
                        ..
                    })
                )
            })
            .count();

        assert_eq!(expected_meta, actual_meta);
        assert_eq!(expected_code_saved_events, actual_code_saved_events);
    })
}

#[test]
fn messages_to_uninitialized_program_wait() {
    use demo_init_wait::WASM_BINARY;

    init_logger();
    new_test_ext().execute_with(|| {
        System::reset_events();

        assert_ok!(Gear::upload_program(
            RuntimeOrigin::signed(1),
            WASM_BINARY.to_vec(),
            vec![],
            Vec::new(),
            50_000_000_000u64,
            0u128
        ));

        let program_id = utils::get_last_program_id();

        assert!(!Gear::is_initialized(program_id));
        assert!(Gear::is_active(program_id));

        run_to_block(2, None);

        assert!(!Gear::is_initialized(program_id));
        assert!(Gear::is_active(program_id));

        assert_ok!(Gear::send_message(
            RuntimeOrigin::signed(1),
            program_id,
            vec![],
            10_000u64,
            0u128
        ));

        run_to_block(3, None);

        assert_eq!(
            ProgramStorageOf::<Test>::waiting_init_take_messages(program_id).len(),
            1
        );
    })
}

#[test]
fn uninitialized_program_should_accept_replies() {
    use demo_init_wait::WASM_BINARY;

    init_logger();
    new_test_ext().execute_with(|| {
        System::reset_events();

        assert_ok!(Gear::upload_program(
            RuntimeOrigin::signed(USER_1),
            WASM_BINARY.to_vec(),
            vec![],
            Vec::new(),
            10_000_000_000u64,
            0u128
        ));

        let program_id = utils::get_last_program_id();

        assert!(!Gear::is_initialized(program_id));
        assert!(Gear::is_active(program_id));

        run_to_block(2, None);

        // there should be one message for the program author
        let message_id = MailboxOf::<Test>::iter_key(USER_1)
            .next()
            .map(|(msg, _bn)| msg.id())
            .expect("Element should be");
        assert_eq!(MailboxOf::<Test>::len(&USER_1), 1);

        assert_ok!(Gear::send_reply(
            RuntimeOrigin::signed(USER_1),
            message_id,
            b"PONG".to_vec(),
            10_000_000_000u64,
            0,
        ));

        run_to_block(3, None);

        assert!(Gear::is_initialized(program_id));
    })
}

#[test]
fn defer_program_initialization() {
    use demo_init_wait::WASM_BINARY;

    init_logger();
    new_test_ext().execute_with(|| {
        System::reset_events();

        assert_ok!(Gear::upload_program(
            RuntimeOrigin::signed(USER_1),
            WASM_BINARY.to_vec(),
            vec![],
            Vec::new(),
            10_000_000_000u64,
            0u128
        ));

        let program_id = utils::get_last_program_id();

        run_to_block(2, None);

        let message_id = MailboxOf::<Test>::iter_key(USER_1)
            .next()
            .map(|(msg, _bn)| msg.id())
            .expect("Element should be");

        assert_ok!(Gear::send_reply(
            RuntimeOrigin::signed(USER_1),
            message_id,
            b"PONG".to_vec(),
            10_000_000_000u64,
            0,
        ));

        run_to_block(3, None);

        assert_ok!(Gear::send_message(
            RuntimeOrigin::signed(USER_1),
            program_id,
            vec![],
            10_000_000_000u64,
            0u128
        ));

        run_to_block(4, None);

        assert_eq!(MailboxOf::<Test>::len(&USER_1), 1);
        assert_eq!(
            MailboxOf::<Test>::iter_key(USER_1)
                .next()
                .map(|(msg, _bn)| msg.payload().to_vec())
                .expect("Element should be"),
            b"Hello, world!".encode()
        );
    })
}

#[test]
fn wake_messages_after_program_inited() {
    use demo_init_wait::WASM_BINARY;

    init_logger();
    new_test_ext().execute_with(|| {
        System::reset_events();

        assert_ok!(Gear::upload_program(
            RuntimeOrigin::signed(USER_1),
            WASM_BINARY.to_vec(),
            vec![],
            Vec::new(),
            10_000_000_000u64,
            0u128
        ));

        let program_id = utils::get_last_program_id();

        run_to_block(2, None);

        // While program is not inited all messages addressed to it are waiting.
        // There could be dozens of them.
        let n = 10;
        for _ in 0..n {
            assert_ok!(Gear::send_message(
                RuntimeOrigin::signed(USER_3),
                program_id,
                vec![],
                5_000_000_000u64,
                0u128
            ));
        }

        run_to_block(3, None);

        let message_id = MailboxOf::<Test>::iter_key(USER_1)
            .next()
            .map(|(msg, _bn)| msg.id())
            .expect("Element should be");

        assert_ok!(Gear::send_reply(
            RuntimeOrigin::signed(USER_1),
            message_id,
            b"PONG".to_vec(),
            20_000_000_000u64,
            0,
        ));

        run_to_block(20, None);

        let actual_n = MailboxOf::<Test>::iter_key(USER_3).fold(0usize, |i, (m, _bn)| {
            assert_eq!(m.payload().to_vec(), b"Hello, world!".encode());
            i + 1
        });

        assert_eq!(actual_n, n);
    })
}

#[test]
fn test_different_waits_success() {
    use demo_waiter::{Command, WASM_BINARY};

    init_logger();
    new_test_ext().execute_with(|| {
        assert_ok!(Gear::upload_program(
            RuntimeOrigin::signed(USER_1),
            WASM_BINARY.to_vec(),
            DEFAULT_SALT.to_vec(),
            EMPTY_PAYLOAD.to_vec(),
            100_000_000u64,
            0u128
        ));

        let program_id = get_last_program_id();

        run_to_next_block(None);

        assert!(Gear::is_active(program_id));

        let reserve_gas = CostsPerBlockOf::<Test>::reserve_for()
            .saturated_into::<u64>()
            .saturating_mul(CostsPerBlockOf::<Test>::waitlist());

        let duration_gas = |duration: u32| {
            duration
                .saturated_into::<u64>()
                .saturating_mul(CostsPerBlockOf::<Test>::waitlist())
        };

        let expiration = |duration: u32| -> BlockNumberFor<Test> {
            Gear::block_number().saturating_add(duration.unique_saturated_into())
        };

        let system_reservation = demo_waiter::system_reserve();

        // Command::Wait case.
        let payload = Command::Wait.encode();
        let duration = 5;
        let wl_gas = duration_gas(duration) + reserve_gas;
        let value = 0;

        let gas_info = Gear::calculate_gas_info(
            USER_1.into_origin(),
            HandleKind::Handle(program_id),
            payload.clone(),
            value,
            false,
        )
        .expect("calculate_gas_info failed");

        assert!(gas_info.waited);

        assert_ok!(Gear::send_message(
            RuntimeOrigin::signed(USER_1),
            program_id,
            payload,
            gas_info.burned + wl_gas + system_reservation,
            value
        ));

        let wait_success = get_last_message_id();

        run_to_next_block(None);

        assert_eq!(get_waitlist_expiration(wait_success), expiration(duration));

        // Command::WaitFor case.
        let duration = 5;
        let payload = Command::WaitFor(duration).encode();
        let wl_gas = duration_gas(duration) + reserve_gas + 100_000_000;
        let value = 0;

        let gas_info = Gear::calculate_gas_info(
            USER_1.into_origin(),
            HandleKind::Handle(program_id),
            payload.clone(),
            value,
            false,
        )
        .expect("calculate_gas_info failed");

        assert!(gas_info.waited);

        assert_ok!(Gear::send_message(
            RuntimeOrigin::signed(USER_1),
            program_id,
            payload,
            gas_info.burned + wl_gas + system_reservation,
            value
        ));

        let wait_for_success = get_last_message_id();

        run_to_next_block(None);

        assert_eq!(
            get_waitlist_expiration(wait_for_success),
            expiration(duration)
        );

        // Command::WaitUpTo case.
        let duration = 5;
        let payload = Command::WaitUpTo(duration).encode();
        let wl_gas = duration_gas(duration) + reserve_gas + 100_000_000;
        let value = 0;

        let gas_info = Gear::calculate_gas_info(
            USER_1.into_origin(),
            HandleKind::Handle(program_id),
            payload.clone(),
            value,
            false,
        )
        .expect("calculate_gas_info failed");

        assert!(gas_info.waited);

        assert_ok!(Gear::send_message(
            RuntimeOrigin::signed(USER_1),
            program_id,
            payload,
            gas_info.burned + wl_gas + system_reservation,
            value
        ));

        let wait_up_to_success = get_last_message_id();

        run_to_next_block(None);

        assert_eq!(
            get_waitlist_expiration(wait_up_to_success),
            expiration(duration)
        );
    });
}

#[test]
fn test_different_waits_fail() {
    use demo_waiter::{Command, WASM_BINARY};

    init_logger();
    new_test_ext().execute_with(|| {
        assert_ok!(Gear::upload_program(
            RuntimeOrigin::signed(USER_1),
            WASM_BINARY.to_vec(),
            DEFAULT_SALT.to_vec(),
            EMPTY_PAYLOAD.to_vec(),
            100_000_000u64,
            0u128
        ));

        let program_id = get_last_program_id();

        run_to_next_block(None);

        assert!(Gear::is_active(program_id));

        let system_reservation = demo_waiter::system_reserve();

        // Command::Wait case no gas.
        let payload = Command::Wait.encode();
        let wl_gas = 0;
        let value = 0;

        let gas_info = Gear::calculate_gas_info(
            USER_1.into_origin(),
            HandleKind::Handle(program_id),
            payload.clone(),
            value,
            false,
        )
        .expect("calculate_gas_info failed");

        assert!(gas_info.waited);

        assert_ok!(Gear::send_message(
            RuntimeOrigin::signed(USER_1),
            program_id,
            payload,
            gas_info.burned + wl_gas + system_reservation,
            value
        ));

        let wait_gas = get_last_message_id();

        run_to_next_block(None);

        assert_failed(
            wait_gas,
            ActorExecutionErrorReason::Trap(TrapExplanation::Ext(ExtError::Wait(
                WaitError::NotEnoughGas,
            ))),
        );

        // Command::WaitFor case no gas.
        let payload = Command::WaitFor(10).encode();
        let wl_gas = 0;
        let value = 0;

        let gas_info = Gear::calculate_gas_info(
            USER_1.into_origin(),
            HandleKind::Handle(program_id),
            payload.clone(),
            value,
            false,
        )
        .expect("calculate_gas_info failed");

        assert!(gas_info.waited);

        assert_ok!(Gear::send_message(
            RuntimeOrigin::signed(USER_1),
            program_id,
            payload,
            gas_info.burned + wl_gas + system_reservation,
            value
        ));

        let wait_for_gas = get_last_message_id();

        run_to_next_block(None);

        assert_failed(
            wait_for_gas,
            ActorExecutionErrorReason::Trap(TrapExplanation::Ext(ExtError::Wait(
                WaitError::NotEnoughGas,
            ))),
        );

        // Command::WaitUpTo case no gas.
        let payload = Command::WaitUpTo(10).encode();
        let wl_gas = 0;
        let value = 0;

        let gas_info = Gear::calculate_gas_info(
            USER_1.into_origin(),
            HandleKind::Handle(program_id),
            payload.clone(),
            value,
            false,
        )
        .expect("calculate_gas_info failed");

        assert!(gas_info.waited);

        assert_ok!(Gear::send_message(
            RuntimeOrigin::signed(USER_1),
            program_id,
            payload,
            gas_info.burned + wl_gas + system_reservation,
            value
        ));

        let wait_up_to_gas = get_last_message_id();

        run_to_next_block(None);

        assert_failed(
            wait_up_to_gas,
            ActorExecutionErrorReason::Trap(TrapExplanation::Ext(ExtError::Wait(
                WaitError::NotEnoughGas,
            ))),
        );

        // Command::WaitFor case invalid argument.
        let payload = Command::WaitFor(0).encode();
        let wl_gas = 10_000;
        let value = 0;

        let gas_info = Gear::calculate_gas_info(
            USER_1.into_origin(),
            HandleKind::Handle(program_id),
            // Hack to avoid calculating gas info fail.
            Command::WaitFor(1).encode(),
            value,
            false,
        )
        .expect("calculate_gas_info failed");

        assert!(gas_info.waited);

        assert_ok!(Gear::send_message(
            RuntimeOrigin::signed(USER_1),
            program_id,
            payload,
            gas_info.burned + wl_gas + system_reservation,
            value
        ));

        let wait_for_arg = get_last_message_id();

        run_to_next_block(None);

        assert_failed(
            wait_for_arg,
            ActorExecutionErrorReason::Trap(TrapExplanation::Ext(ExtError::Wait(
                WaitError::InvalidArgument,
            ))),
        );

        // Command::WaitUpTo case invalid argument.
        let payload = Command::WaitUpTo(0).encode();
        let wl_gas = 10_000;
        let value = 0;

        let gas_info = Gear::calculate_gas_info(
            USER_1.into_origin(),
            HandleKind::Handle(program_id),
            // Hack to avoid calculating gas info fail.
            Command::WaitUpTo(1).encode(),
            value,
            false,
        )
        .expect("calculate_gas_info failed");

        assert!(gas_info.waited);

        assert_ok!(Gear::send_message(
            RuntimeOrigin::signed(USER_1),
            program_id,
            payload,
            gas_info.burned + wl_gas + system_reservation,
            value
        ));

        let wait_up_to_arg = get_last_message_id();

        run_to_next_block(None);

        assert_failed(
            wait_up_to_arg,
            ActorExecutionErrorReason::Trap(TrapExplanation::Ext(ExtError::Wait(
                WaitError::InvalidArgument,
            ))),
        );
    });
}

// TODO:
//
// introduce new tests for this in #1485
#[test]
fn test_requeue_after_wait_for_timeout() {
    use demo_waiter::{Command, WASM_BINARY};

    init_logger();
    new_test_ext().execute_with(|| {
        assert_ok!(Gear::upload_program(
            RuntimeOrigin::signed(USER_1),
            WASM_BINARY.to_vec(),
            DEFAULT_SALT.to_vec(),
            EMPTY_PAYLOAD.to_vec(),
            100_000_000u64,
            0u128
        ));

        let program_id = get_last_program_id();

        run_to_next_block(None);

        let duration = 10;
        let payload = Command::SendAndWaitFor(duration, USER_1.into()).encode();
        assert_ok!(Gear::send_message(
            RuntimeOrigin::signed(USER_1),
            program_id,
            payload,
            10_000_000_000,
            0,
        ));

        // Fast forward blocks.
        let message_id = get_last_message_id();
        run_to_next_block(None);
        let now = System::block_number();

        System::set_block_number(duration as u64 + now - 1);
        Gear::set_block_number((duration as u64 + now - 1).try_into().unwrap());

        // Clean previous events and mailbox.
        System::reset_events();
        MailboxOf::<Test>::clear();
        run_to_next_block(None);

        // `MessageWoken` dispatched.
        System::assert_has_event(MockRuntimeEvent::Gear(Event::MessageWoken {
            id: message_id,
            reason: Reason::Runtime(MessageWokenRuntimeReason::WakeCalled),
        }));

        // Message waited again.
        System::assert_has_event(MockRuntimeEvent::Gear(Event::MessageWaited {
            id: message_id,
            origin: None,
            reason: Reason::Runtime(MessageWaitedRuntimeReason::WaitForCalled),
            expiration: 23,
        }));

        // Message processed.
        assert_eq!(get_last_mail(USER_1).payload(), b"ping");
    })
}

#[test]
fn test_sending_waits() {
    use demo_waiter::{Command, WASM_BINARY};

    init_logger();
    new_test_ext().execute_with(|| {
        // utils
        let expiration = |duration: u32| -> BlockNumberFor<Test> {
            System::block_number().saturating_add(duration.unique_saturated_into())
        };

        // upload program
        assert_ok!(Gear::upload_program(
            RuntimeOrigin::signed(USER_1),
            WASM_BINARY.to_vec(),
            DEFAULT_SALT.to_vec(),
            EMPTY_PAYLOAD.to_vec(),
            20_000_000_000u64,
            0u128
        ));

        let program_id = get_last_program_id();

        // Check that block number matches program upload block number
        let upload_block_number = System::block_number();
        assert_eq!(Gear::get_block_number(program_id), upload_block_number);

        run_to_next_block(None);

        // Case 1 - `Command::SendFor`
        //
        // Send message and then wait_for.
        let duration = 5;
        let payload = Command::SendFor(USER_1.into(), duration).encode();

        assert_ok!(Gear::send_message(
            RuntimeOrigin::signed(USER_1),
            program_id,
            payload,
            25_000_000_000,
            0,
        ));

        // Check that block number was changed after first message sent
        let block_number_after_send = System::block_number();
        assert_eq!(Gear::get_block_number(program_id), block_number_after_send);

        let wait_for = get_last_message_id();
        run_to_next_block(None);

        assert_eq!(get_waitlist_expiration(wait_for), expiration(duration));

        // Case 2 - `Command::SendUpTo`
        //
        // Send message and then wait_up_to.
        let duration = 10;
        let payload = Command::SendUpTo(USER_1.into(), duration).encode();
        assert_ok!(Gear::send_message(
            RuntimeOrigin::signed(USER_1),
            program_id,
            payload,
            25_000_000_000,
            0,
        ));

        let wait_no_more = get_last_message_id();
        run_to_next_block(None);

        assert_eq!(get_waitlist_expiration(wait_no_more), expiration(duration));

        // Case 3 - `Command::SendUpToWait`
        //
        // Send message and then wait no_more, wake, wait no_more again.
        let duration = 10;
        let payload = Command::SendUpToWait(USER_2.into(), duration).encode();
        assert_ok!(Gear::send_message(
            RuntimeOrigin::signed(USER_1),
            program_id,
            payload,
            30_000_000_000,
            0,
        ));

        let wait_wait = get_last_message_id();
        run_to_next_block(None);
        assert_eq!(get_waitlist_expiration(wait_wait), expiration(duration));

        let reply_to_id = MailboxOf::<Test>::iter_key(USER_2)
            .next()
            .map(|(msg, _bn)| msg.id())
            .expect("Element should be");

        // wake `wait_wait`
        assert_ok!(Gear::send_reply(
            RuntimeOrigin::signed(USER_2),
            reply_to_id,
            vec![],
            10_000_000_000,
            0,
        ));

        run_to_next_block(None);

        // Check that block number was not changed, 'cause program state not changed
        assert_eq!(Gear::get_block_number(program_id), block_number_after_send);

        assert_eq!(
            get_waitlist_expiration(wait_wait),
            expiration(demo_waiter::default_wait_up_to_duration())
        );
    });
}

#[test]
fn test_wait_timeout() {
    use demo_wait_timeout::{Command, WASM_BINARY};

    init_logger();
    new_test_ext().execute_with(|| {
        // upload program
        assert_ok!(Gear::upload_program(
            RuntimeOrigin::signed(USER_1),
            WASM_BINARY.to_vec(),
            DEFAULT_SALT.to_vec(),
            EMPTY_PAYLOAD.to_vec(),
            10_000_000u64,
            0u128
        ));

        let program_id = get_last_program_id();
        run_to_next_block(None);

        // `Command::SendTimeout`
        //
        // Emits error when locks are timeout
        let duration = 10;
        let payload = Command::SendTimeout(USER_1.into(), duration).encode();
        assert_ok!(Gear::send_message(
            RuntimeOrigin::signed(USER_1),
            program_id,
            payload,
            10_000_000_000,
            0,
        ));

        run_to_next_block(None);
        let now = System::block_number();
        let target = duration as u64 + now - 1;

        // Try waking the processed message.
        assert_ok!(Gear::send_message(
            RuntimeOrigin::signed(USER_1),
            program_id,
            Command::Wake.encode(),
            10_000_000,
            0,
        ));

        run_to_next_block(None);
        System::set_block_number(target);
        Gear::set_block_number(target.try_into().unwrap());
        System::reset_events();
        run_to_next_block(None);

        // Timeout still works.
        assert!(MailboxOf::<Test>::iter_key(USER_1)
            .any(|(msg, _bn)| msg.payload().to_vec() == b"timeout"));
    })
}

#[test]
fn test_join_wait_timeout() {
    use demo_wait_timeout::{Command, WASM_BINARY};

    init_logger();
    new_test_ext().execute_with(|| {
        assert_ok!(Gear::upload_program(
            RuntimeOrigin::signed(USER_1),
            WASM_BINARY.to_vec(),
            DEFAULT_SALT.to_vec(),
            EMPTY_PAYLOAD.to_vec(),
            10_000_000u64,
            0u128
        ));

        let program_id = get_last_program_id();
        run_to_next_block(None);

        // Join two waited messages, futures complete at
        // the same time when both of them are finished.
        let duration_a = 5;
        let duration_b = 10;
        let payload = Command::JoinTimeout(USER_1.into(), duration_a, duration_b).encode();
        assert_ok!(Gear::send_message(
            RuntimeOrigin::signed(USER_1),
            program_id,
            payload,
            10_000_000_000,
            0,
        ));

        run_to_next_block(None);

        // Run to each of the targets and check if we can get the timeout result.
        let now = System::block_number();
        let targets = [duration_a, duration_b].map(|target| target as u64 + now - 1);
        let run_to_target = |target: u64| {
            System::set_block_number(target);
            Gear::set_block_number(target.try_into().unwrap());
            run_to_next_block(None);
        };

        // Run to the end of the first duration.
        //
        // The timeout message has not been triggered yet.
        run_to_target(targets[0]);
        assert!(!MailboxOf::<Test>::iter_key(USER_1)
            .any(|(msg, _bn)| msg.payload().to_vec() == b"timeout"));

        // Run to the end of the second duration.
        //
        // The timeout message has been triggered.
        run_to_target(targets[1]);
        assert!(MailboxOf::<Test>::iter_key(USER_1)
            .any(|(msg, _bn)| msg.payload().to_vec() == b"timeout"));
    })
}

#[test]
fn test_select_wait_timeout() {
    use demo_wait_timeout::{Command, WASM_BINARY};

    init_logger();
    new_test_ext().execute_with(|| {
        assert_ok!(Gear::upload_program(
            RuntimeOrigin::signed(USER_1),
            WASM_BINARY.to_vec(),
            DEFAULT_SALT.to_vec(),
            EMPTY_PAYLOAD.to_vec(),
            10_000_000u64,
            0u128
        ));

        let program_id = get_last_program_id();
        run_to_next_block(None);

        // Select from two waited messages, futures complete at
        // the same time when one of them getting failed.
        let duration_a = 5;
        let duration_b = 10;
        let payload = Command::SelectTimeout(USER_1.into(), duration_a, duration_b).encode();
        assert_ok!(Gear::send_message(
            RuntimeOrigin::signed(USER_1),
            program_id,
            payload,
            10_000_000_000,
            0,
        ));

        run_to_next_block(None);

        // Run to the end of the first duration.
        //
        // The timeout message has been triggered.
        let now = System::block_number();
        let target = duration_a as u64 + now - 1;
        System::set_block_number(target);
        Gear::set_block_number(target.try_into().unwrap());
        run_to_next_block(None);

        assert!(MailboxOf::<Test>::iter_key(USER_1)
            .any(|(msg, _bn)| msg.payload().to_vec() == b"timeout"));
    })
}

#[test]
fn test_wait_lost() {
    use demo_wait_timeout::{Command, WASM_BINARY};

    init_logger();
    new_test_ext().execute_with(|| {
        assert_ok!(Gear::upload_program(
            RuntimeOrigin::signed(USER_1),
            WASM_BINARY.to_vec(),
            DEFAULT_SALT.to_vec(),
            EMPTY_PAYLOAD.to_vec(),
            10_000_000u64,
            0u128
        ));

        let program_id = get_last_program_id();
        run_to_next_block(None);

        let duration_a = 5;
        let duration_b = 10;
        let payload = Command::WaitLost(USER_1.into()).encode();
        assert_ok!(Gear::send_message(
            RuntimeOrigin::signed(USER_1),
            program_id,
            payload,
            10_000_000_000,
            0,
        ));

        run_to_next_block(None);

        assert!(MailboxOf::<Test>::iter_key(USER_1).any(|(msg, _bn)| {
            if msg.payload() == b"ping" {
                assert_ok!(Gear::send_reply(
                    RuntimeOrigin::signed(USER_1),
                    msg.id(),
                    b"ping".to_vec(),
                    100_000_000,
                    0
                ));

                true
            } else {
                false
            }
        }));

        let now = System::block_number();
        let targets = [duration_a, duration_b].map(|target| target as u64 + now - 1);
        let run_to_target = |target: u64| {
            System::set_block_number(target);
            Gear::set_block_number(target.try_into().unwrap());
            run_to_next_block(None);
        };

        // Run to the end of the first duration.
        //
        // The timeout message has been triggered.
        run_to_target(targets[0]);
        assert!(
            !MailboxOf::<Test>::iter_key(USER_1).any(|(msg, _bn)| msg.payload() == b"unreachable")
        );

        // Run to the end of the second duration.
        //
        // The timeout message has been triggered.
        run_to_target(targets[1]);
        assert!(MailboxOf::<Test>::iter_key(USER_1).any(|(msg, _bn)| msg.payload() == b"timeout"));
        assert!(MailboxOf::<Test>::iter_key(USER_1).any(|(msg, _bn)| msg.payload() == b"timeout2"));
        assert!(MailboxOf::<Test>::iter_key(USER_1).any(|(msg, _bn)| msg.payload() == b"success"));
    })
}

#[test]
fn test_message_processing_for_non_existing_destination() {
    init_logger();
    new_test_ext().execute_with(|| {
        let program_id =
            upload_program_default(USER_1, ProgramCodeKind::GreedyInit).expect("Failed to init");
        let code_hash =
            generate_code_hash(ProgramCodeKind::GreedyInit.to_bytes().as_slice()).into();
        let user_balance_before = Balances::free_balance(USER_1);

        // After running, first message will end up with init failure, so destination address won't exist.
        // However, message to that non existing address will be in message queue. So, we test that this message is not executed.
        assert_ok!(Gear::send_message(
            RuntimeOrigin::signed(USER_1),
            program_id,
            EMPTY_PAYLOAD.to_vec(),
            10_000,
            1_000
        ));

        let skipped_message_id = get_last_message_id();
        assert!(MailboxOf::<Test>::is_empty(&USER_1));

        run_to_block(2, None);

        assert_not_executed(skipped_message_id);

        // some funds may be unreserved after processing init-message
        assert!(user_balance_before <= Balances::free_balance(USER_1));

        assert!(!Gear::is_active(program_id));
        assert!(<Test as Config>::CodeStorage::exists(code_hash));
    })
}

#[test]
fn exit_locking_funds() {
    use demo_exit_handle_sender::{Input, WASM_BINARY as EXIT_HANDLE_SENDER_BINARY};

    init_logger();
    new_test_ext().execute_with(|| {
        assert_ok!(Gear::upload_program(
            RuntimeOrigin::signed(USER_1),
            EXIT_HANDLE_SENDER_BINARY.to_vec(),
            DEFAULT_SALT.to_vec(),
            vec![],
            50_000_000_000u64,
            0u128
        ));

        let program_id = utils::get_last_program_id();

        run_to_next_block(None);

        let user_2_balance = Balances::free_balance(USER_2);

        assert!(Gear::is_initialized(program_id));

        assert_balance(program_id, 0u128, 0u128);

        let value = 1_000;

        let payload = Input::SendMessage {
            destination: program_id.into_origin().into(),
            payload: vec![],
            value,
        };
        assert_ok!(Gear::send_message(
            RuntimeOrigin::signed(USER_1),
            program_id,
            payload.encode(),
            1_000_000_000,
            value
        ));
        let message_1 = utils::get_last_message_id();

        let payload = Input::Exit(USER_2.into_origin().into());
        assert_ok!(Gear::send_message(
            RuntimeOrigin::signed(USER_1),
            program_id,
            payload.encode(),
            1_000_000_000,
            0
        ));
        let message_2 = utils::get_last_message_id();

        run_to_next_block(None);

        assert_succeed(message_1);
        assert_succeed(message_2);

        assert_balance(USER_2, user_2_balance + value, 0u128);
        assert_balance(program_id, 0u128, 0u128);
    });
}

#[test]
fn terminated_locking_funds() {
    use demo_init_fail_sender::WASM_BINARY;

    init_logger();
    new_test_ext().execute_with(|| {
        let GasInfo {
            min_limit: gas_spent_init,
            waited: init_waited,
            ..
        } = Gear::calculate_gas_info(
            USER_1.into_origin(),
            HandleKind::Init(WASM_BINARY.to_vec()),
            USER_3.into_origin().encode(),
            5_000,
            true,
        )
        .expect("calculate_gas_info failed");

        assert!(init_waited);

        assert_ok!(Gear::upload_code(
            RuntimeOrigin::signed(USER_1),
            WASM_BINARY.to_vec(),
        ));

        let schedule = Schedule::<Test>::default();
        let code_id = get_last_code_id();
        let code = <Test as Config>::CodeStorage::get_code(code_id)
            .expect("code should be in the storage");
        let code_length = code.code().len();
        let read_cost = DbWeightOf::<Test>::get().reads(1).ref_time();
        let module_instantiation =
            schedule.module_instantiation_per_byte.ref_time() * code_length as u64;
        let system_reservation = demo_init_fail_sender::system_reserve();
        let reply_duration = demo_init_fail_sender::reply_duration();
        let gas_for_code_len = read_cost;

        // Value which must be returned to `USER1` after init message processing complete.
        let prog_free = 4000u128;
        // Reserved value, which is sent to user in init and then we wait for reply from user.
        let prog_reserve = 1000u128;

        let locked_gas_to_wl = CostsPerBlockOf::<Test>::waitlist()
            * (reply_duration as u64 + CostsPerBlockOf::<Test>::reserve_for());
        let gas_spent_in_wl = CostsPerBlockOf::<Test>::waitlist();
        // Value, which will be returned to init message after wake.
        let returned_from_wait_list =
            <Test as Config>::GasPrice::gas_price(locked_gas_to_wl - gas_spent_in_wl);

        // Value, which will be returned to `USER1` after init message processing complete.
        let returned_from_system_reservation =
            <Test as Config>::GasPrice::gas_price(system_reservation);

        // Additional gas for loading resources on next wake up.
        // Must be exactly equal to gas, which we must pre-charge for program execution.
        let gas_for_second_init_execution = core_processor::calculate_gas_for_program(read_cost, 0)
            + gas_for_code_len
            + core_processor::calculate_gas_for_code(
                read_cost,
                <Test as Config>::Schedule::get().db_read_per_byte,
                code_length as u64,
            )
            + module_instantiation
            + <Test as Config>::Schedule::get().memory_weights.static_page
                * code.static_pages().raw() as u64;

        // Because we set gas for init message second execution only for resources loading, then
        // after execution system reserved gas and sended value and price for wait list must be returned
        // to user. This is because contract will stop his execution on first wasm block, because of gas
        // limit exceeded. So, gas counter will be equal to amount of returned from wait list gas in handle reply.
        let expected_balance_difference =
            prog_free + returned_from_wait_list + returned_from_system_reservation;

        assert_ok!(Gear::create_program(
            RuntimeOrigin::signed(USER_1),
            code_id,
            DEFAULT_SALT.to_vec(),
            USER_3.into_origin().encode(),
<<<<<<< HEAD
            // additional gas for loading resources on next wake up
            gas_spent_init
                + core_processor::calculate_gas_for_program(read_cost, 0)
                + gas_for_code_len
                + core_processor::calculate_gas_for_code(
                    read_cost,
                    <Test as Config>::Schedule::get()
                        .db_read_per_byte
                        .ref_time(),
                    code_length as u64
                )
                + module_instantiation,
=======
            gas_spent_init + gas_for_second_init_execution,
>>>>>>> 2341c54f
            5_000u128
        ));

        let program_id = get_last_program_id();
        let message_id = get_last_message_id();

        run_to_next_block(None);

        assert!(Gear::is_active(program_id));
        assert_balance(program_id, prog_free, prog_reserve);

        let (_message_with_value, interval) = MailboxOf::<Test>::iter_key(USER_3)
            .next()
            .map(|(msg, interval)| (msg.id(), interval))
            .expect("Element should be");

        let message_to_reply = MailboxOf::<Test>::iter_key(USER_1)
            .next()
            .map(|(msg, _)| msg.id())
            .expect("Element should be");

        let GasInfo {
            min_limit: gas_spent_reply,
            ..
        } = Gear::calculate_gas_info(
            USER_1.into_origin(),
            HandleKind::Reply(message_to_reply, 0),
            EMPTY_PAYLOAD.to_vec(),
            0,
            true,
        )
        .expect("calculate_gas_info failed");

        assert_ok!(Gear::send_reply(
            RuntimeOrigin::signed(USER_1),
            message_to_reply,
            EMPTY_PAYLOAD.to_vec(),
            gas_spent_reply,
            0
        ));

        let reply_id = get_last_message_id();

        let user_1_balance = Balances::free_balance(USER_1);

        run_to_next_block(None);

        assert_succeed(reply_id);
        assert_failed(
            message_id,
            ActorExecutionErrorReason::Trap(TrapExplanation::GasLimitExceeded),
        );
        assert!(Gear::is_terminated(program_id));
        assert_balance(program_id, 0u128, prog_reserve);

        let expected_balance = user_1_balance + expected_balance_difference;
        let user_1_balance = Balances::free_balance(USER_1);

        assert_eq!(user_1_balance, expected_balance);

        // Hack to fast spend blocks till expiration.
        System::set_block_number(interval.finish - 1);
        Gear::set_block_number((interval.finish - 1).try_into().unwrap());

        run_to_next_block(None);

        assert!(MailboxOf::<Test>::is_empty(&USER_3));

        let extra_gas_to_mb = <Test as Config>::GasPrice::gas_price(
            CostsPerBlockOf::<Test>::mailbox() * CostsPerBlockOf::<Test>::reserve_for(),
        );

        let expected_balance = user_1_balance + prog_reserve + extra_gas_to_mb;

        assert_balance(program_id, 0u128, 0u128);
        assert_eq!(Balances::free_balance(USER_1), expected_balance);
    });
}

#[test]
fn exit_init() {
    use demo_exit_init::WASM_BINARY;

    init_logger();
    new_test_ext().execute_with(|| {
        System::reset_events();

        let code = WASM_BINARY.to_vec();
        let code_id = CodeId::generate(WASM_BINARY);
        assert_ok!(Gear::upload_program(
            RuntimeOrigin::signed(USER_1),
            code,
            vec![],
            [0].to_vec(),
            50_000_000_000u64,
            0u128
        ));

        let program_id = utils::get_last_program_id();

        run_to_block(2, None);

        assert!(!Gear::is_active(program_id));
        assert!(!Gear::is_initialized(program_id));
        assert!(MailboxOf::<Test>::is_empty(&USER_1));

        // Program is not removed and can't be submitted again
        assert_noop!(
            Gear::create_program(
                RuntimeOrigin::signed(USER_1),
                code_id,
                vec![],
                Vec::new(),
                2_000_000_000,
                0u128
            ),
            Error::<Test>::ProgramAlreadyExists,
        );
    })
}

#[test]
fn test_create_program_works() {
    use demo_init_wait::WASM_BINARY;

    init_logger();

    new_test_ext().execute_with(|| {
        System::reset_events();

        let code = WASM_BINARY.to_vec();
        assert_ok!(Gear::upload_code(
            RuntimeOrigin::signed(USER_1),
            code.clone(),
        ));

        // Parse wasm code.
        let schedule = <Test as Config>::Schedule::get();
        let code = Code::try_new(
            code,
            schedule.instruction_weights.version,
            |module| schedule.rules(module),
            schedule.limits.stack_height,
        )
        .expect("Code failed to load");

        let code_id = CodeId::generate(code.raw_code());
        assert_ok!(Gear::create_program(
            RuntimeOrigin::signed(USER_1),
            code_id,
            vec![],
            Vec::new(),
            // # TODO
            //
            // Calculate the gas spent after #1242.
            10_000_000_000u64,
            0u128
        ));

        let program_id = utils::get_last_program_id();

        assert!(!Gear::is_initialized(program_id));
        assert!(Gear::is_active(program_id));

        run_to_next_block(None);

        // there should be one message for the program author
        let message_id = MailboxOf::<Test>::iter_key(USER_1)
            .next()
            .map(|(msg, _bn)| msg.id())
            .expect("Element should be");
        assert_eq!(MailboxOf::<Test>::len(&USER_1), 1);

        assert_ok!(Gear::send_reply(
            RuntimeOrigin::signed(USER_1),
            message_id,
            b"PONG".to_vec(),
            // # TODO
            //
            // Calculate the gas spent after #1242.
            10_000_000_000u64,
            0,
        ));

        run_to_next_block(None);

        assert!(Gear::is_initialized(program_id));
    })
}

#[test]
fn test_create_program_no_code_hash() {
    let non_constructable_wat = r#"
    (module)
    "#;

    init_logger();
    new_test_ext().execute_with(|| {
        let factory_code = PROGRAM_FACTORY_WASM_BINARY;
        let factory_id = generate_program_id(factory_code, DEFAULT_SALT);

        let valid_code_hash = generate_code_hash(ProgramCodeKind::Default.to_bytes().as_slice());
        let invalid_prog_code_kind = ProgramCodeKind::Custom(non_constructable_wat);
        let invalid_prog_code_hash =
            generate_code_hash(invalid_prog_code_kind.to_bytes().as_slice());

        // Creating factory
        assert_ok!(Gear::upload_program(
            RuntimeOrigin::signed(USER_2),
            factory_code.to_vec(),
            DEFAULT_SALT.to_vec(),
            EMPTY_PAYLOAD.to_vec(),
            50_000_000_000,
            0,
        ));

        // Try to create a program with non existing code hash
        assert_ok!(Gear::send_message(
            RuntimeOrigin::signed(USER_1),
            factory_id,
            CreateProgram::Default.encode(),
            50_000_000_000,
            0,
        ));
        run_to_block(2, None);

        // Init and dispatch messages from the contract are dequeued, but not executed
        // 2 error replies are generated, and executed (forwarded to USER_2 mailbox).
        assert_eq!(MailboxOf::<Test>::len(&USER_2), 2);
        assert_total_dequeued(4 + 2); // +2 for upload_program/send_messages
        assert_init_success(1); // 1 for submitting factory

        System::reset_events();
        MailboxOf::<Test>::clear();

        // Try to create multiple programs with non existing code hash
        assert_ok!(Gear::send_message(
            RuntimeOrigin::signed(USER_1),
            factory_id,
            CreateProgram::Custom(vec![
                (valid_code_hash, b"salt1".to_vec(), 5_000_000_000),
                (valid_code_hash, b"salt2".to_vec(), 5_000_000_000),
                (valid_code_hash, b"salt3".to_vec(), 5_000_000_000),
            ])
            .encode(),
            100_000_000_000,
            0,
        ));
        run_to_block(3, None);

        assert_eq!(MailboxOf::<Test>::len(&USER_2), 6);
        assert_total_dequeued(12 + 1);
        assert_init_success(0);

        assert_noop!(
            Gear::upload_code(
                RuntimeOrigin::signed(USER_1),
                invalid_prog_code_kind.to_bytes(),
            ),
            Error::<Test>::ProgramConstructionFailed,
        );

        System::reset_events();
        MailboxOf::<Test>::clear();

        // Try to create with invalid code hash
        assert_ok!(Gear::send_message(
            RuntimeOrigin::signed(USER_1),
            factory_id,
            CreateProgram::Custom(vec![
                (invalid_prog_code_hash, b"salt1".to_vec(), 5_000_000_000),
                (invalid_prog_code_hash, b"salt2".to_vec(), 5_000_000_000),
                (invalid_prog_code_hash, b"salt3".to_vec(), 5_000_000_000),
            ])
            .encode(),
            100_000_000_000,
            0,
        ));

        run_to_block(4, None);

        assert_eq!(MailboxOf::<Test>::len(&USER_2), 6);
        assert_total_dequeued(12 + 1);
        assert_init_success(0);
    });
}

#[test]
fn test_create_program_simple() {
    init_logger();
    new_test_ext().execute_with(|| {
        let factory_code = PROGRAM_FACTORY_WASM_BINARY;
        let factory_id = generate_program_id(factory_code, DEFAULT_SALT);
        let child_code = ProgramCodeKind::Default.to_bytes();
        let child_code_hash = generate_code_hash(&child_code);

        // Submit the code
        assert_ok!(Gear::upload_code(RuntimeOrigin::signed(USER_1), child_code,));

        // Creating factory
        assert_ok!(Gear::upload_program(
            RuntimeOrigin::signed(USER_2),
            factory_code.to_vec(),
            DEFAULT_SALT.to_vec(),
            EMPTY_PAYLOAD.to_vec(),
            50_000_000_000,
            0,
        ));
        run_to_block(2, None);

        // Test create one successful in init program
        assert_ok!(Gear::send_message(
            RuntimeOrigin::signed(USER_1),
            factory_id,
            CreateProgram::Default.encode(),
            50_000_000_000,
            0,
        ));
        run_to_block(3, None);

        // Test create one failing in init program
        assert_ok!(Gear::send_message(
            RuntimeOrigin::signed(USER_1),
            factory_id,
            CreateProgram::Custom(
                vec![(child_code_hash, b"some_data".to_vec(), 300_000)] // too little gas
            )
            .encode(),
            10_000_000_000,
            0,
        ));
        run_to_block(4, None);

        // First extrinsic call with successful program creation dequeues and executes init and dispatch messages
        // Second extrinsic is failing one, for each message it generates replies, which are executed (4 dequeued, 2 dispatched)
        assert_total_dequeued(6 + 3); // +3 for extrinsics
        assert_init_success(1 + 1); // +1 for submitting factory

        System::reset_events();

        // Create multiple successful init programs
        assert_ok!(Gear::send_message(
            RuntimeOrigin::signed(USER_1),
            factory_id,
            CreateProgram::Custom(vec![
                (child_code_hash, b"salt1".to_vec(), 200_000_000),
                (child_code_hash, b"salt2".to_vec(), 200_000_000),
            ])
            .encode(),
            50_000_000_000,
            0,
        ));
        run_to_block(5, None);

        // Create multiple successful init programs
        assert_ok!(Gear::send_message(
            RuntimeOrigin::signed(USER_1),
            factory_id,
            CreateProgram::Custom(vec![
                (child_code_hash, b"salt3".to_vec(), 300_000), // too little gas
                (child_code_hash, b"salt4".to_vec(), 300_000), // too little gas
            ])
            .encode(),
            50_000_000_000,
            0,
        ));
        run_to_block(6, None);

        assert_total_dequeued(12 + 2); // +2 for extrinsics
        assert_init_success(2);
    })
}

#[test]
fn test_create_program_duplicate() {
    init_logger();
    new_test_ext().execute_with(|| {
        let factory_code = PROGRAM_FACTORY_WASM_BINARY;
        let factory_id = generate_program_id(factory_code, DEFAULT_SALT);
        let child_code = ProgramCodeKind::Default.to_bytes();
        let child_code_hash = generate_code_hash(&child_code);

        // Submit the code
        assert_ok!(Gear::upload_code(
            RuntimeOrigin::signed(USER_1),
            child_code.clone(),
        ));

        // Creating factory
        assert_ok!(Gear::upload_program(
            RuntimeOrigin::signed(USER_2),
            factory_code.to_vec(),
            DEFAULT_SALT.to_vec(),
            EMPTY_PAYLOAD.to_vec(),
            20_000_000_000,
            0,
        ));
        run_to_block(2, None);

        // User creates a program
        assert_ok!(upload_program_default(USER_1, ProgramCodeKind::Default));
        run_to_block(3, None);

        // Program tries to create the same
        assert_ok!(Gear::send_message(
            RuntimeOrigin::signed(USER_1),
            factory_id,
            CreateProgram::Custom(vec![(
                child_code_hash,
                DEFAULT_SALT.to_vec(),
                2_000_000_000
            )])
            .encode(),
            20_000_000_000,
            0,
        ));
        run_to_block(4, None);

        // When duplicate try happens, init is not executed, a reply is generated and executed (+2 dequeued, +1 dispatched)
        // Concerning dispatch message, it is executed, because destination exists (+1 dispatched, +1 dequeued)
        assert_eq!(MailboxOf::<Test>::len(&USER_2), 1);
        assert_total_dequeued(3 + 3); // +3 from extrinsics (2 upload_program, 1 send_message)
        assert_init_success(2); // +2 from extrinsics (2 upload_program)

        System::reset_events();
        MailboxOf::<Test>::clear();

        // Create a new program from program
        assert_ok!(Gear::send_message(
            RuntimeOrigin::signed(USER_1),
            factory_id,
            CreateProgram::Custom(vec![(child_code_hash, b"salt1".to_vec(), 2_000_000_000)])
                .encode(),
            20_000_000_000,
            0,
        ));
        run_to_block(5, None);

        // Try to create the same
        assert_ok!(Gear::send_message(
            RuntimeOrigin::signed(USER_2),
            factory_id,
            CreateProgram::Custom(vec![(child_code_hash, b"salt1".to_vec(), 2_000_000_000)])
                .encode(),
            20_000_000_000,
            0,
        ));
        run_to_block(6, None);

        // First call successfully creates a program and sends a messages to it (+2 dequeued, +1 dispatched)
        // Second call will not cause init message execution, but a reply will be generated (+2 dequeued, +1 dispatched)
        // Handle message from the second call will be executed (addressed for existing destination) (+1 dequeued, +1 dispatched)
        assert_eq!(MailboxOf::<Test>::len(&USER_2), 1);
        assert_total_dequeued(5 + 2); // +2 from extrinsics (send_message)
        assert_init_success(1);

        assert_noop!(
            Gear::upload_program(
                RuntimeOrigin::signed(USER_1),
                child_code,
                b"salt1".to_vec(),
                EMPTY_PAYLOAD.to_vec(),
                10_000_000_000,
                0,
            ),
            Error::<Test>::ProgramAlreadyExists,
        );
    });
}

#[test]
fn test_create_program_duplicate_in_one_execution() {
    init_logger();
    new_test_ext().execute_with(|| {
        let factory_code = PROGRAM_FACTORY_WASM_BINARY;
        let factory_id = generate_program_id(factory_code, DEFAULT_SALT);

        let child_code = ProgramCodeKind::Default.to_bytes();
        let child_code_hash = generate_code_hash(&child_code);

        assert_ok!(Gear::upload_code(RuntimeOrigin::signed(USER_2), child_code,));

        // Creating factory
        assert_ok!(Gear::upload_program(
            RuntimeOrigin::signed(USER_2),
            factory_code.to_vec(),
            DEFAULT_SALT.to_vec(),
            EMPTY_PAYLOAD.to_vec(),
            2_000_000_000,
            0,
        ));
        run_to_block(2, None);

        // Try to create duplicate during one execution
        assert_ok!(Gear::send_message(
            RuntimeOrigin::signed(USER_1),
            factory_id,
            CreateProgram::Custom(vec![
                (child_code_hash, b"salt1".to_vec(), 1_000_000_000), // could be successful init
                (child_code_hash, b"salt1".to_vec(), 1_000_000_000), // duplicate
            ])
            .encode(),
            20_000_000_000,
            0,
        ));

        run_to_block(3, None);

        // Duplicate init fails the call and returns error reply to the caller, which is USER_1.
        // State roll-back is performed.
        assert_total_dequeued(2); // 2 for extrinsics
        assert_init_success(1); // 1 for creating a factory

        System::reset_events();

        // Successful child creation
        assert_ok!(Gear::send_message(
            RuntimeOrigin::signed(USER_1),
            factory_id,
            CreateProgram::Custom(vec![(child_code_hash, b"salt1".to_vec(), 1_000_000_000)])
                .encode(),
            20_000_000_000,
            0,
        ));

        run_to_block(4, None);

        assert_total_dequeued(2 + 1); // 1 for extrinsics
        assert_init_success(1);
    });
}

#[test]
fn test_create_program_miscellaneous() {
    // Same as ProgramCodeKind::Default, but has a different hash (init and handle method are swapped)
    // So code hash is different
    let child2_wat = r#"
    (module
        (import "env" "memory" (memory 1))
        (export "handle" (func $handle))
        (export "init" (func $init))
        (func $init)
        (func $handle)
    )
    "#;
    init_logger();
    new_test_ext().execute_with(|| {
        let factory_code = PROGRAM_FACTORY_WASM_BINARY;
        let factory_id = generate_program_id(factory_code, DEFAULT_SALT);

        let child1_code = ProgramCodeKind::Default.to_bytes();
        let child2_code = ProgramCodeKind::Custom(child2_wat).to_bytes();

        let child1_code_hash = generate_code_hash(&child1_code);
        let child2_code_hash = generate_code_hash(&child2_code);

        assert_ok!(Gear::upload_code(
            RuntimeOrigin::signed(USER_2),
            child1_code,
        ));
        assert_ok!(Gear::upload_code(
            RuntimeOrigin::signed(USER_2),
            child2_code,
        ));

        // Creating factory
        assert_ok!(Gear::upload_program(
            RuntimeOrigin::signed(USER_2),
            factory_code.to_vec(),
            DEFAULT_SALT.to_vec(),
            EMPTY_PAYLOAD.to_vec(),
            50_000_000_000,
            0,
        ));

        run_to_block(2, None);

        assert_ok!(Gear::send_message(
            RuntimeOrigin::signed(USER_1),
            factory_id,
            CreateProgram::Custom(vec![
                // one successful init with one handle message (+2 dequeued, +1 dispatched, +1 successful init)
                (child1_code_hash, b"salt1".to_vec(), 200_000_000),
                // init fail (not enough gas) and reply generated (+2 dequeued, +1 dispatched),
                // handle message is processed, but not executed, reply generated (+2 dequeued, +1 dispatched)
                (child1_code_hash, b"salt2".to_vec(), 100_000),
            ])
            .encode(),
            50_000_000_000,
            0,
        ));

        run_to_block(3, None);

        assert_ok!(Gear::send_message(
            RuntimeOrigin::signed(USER_1),
            factory_id,
            CreateProgram::Custom(vec![
                // init fail (not enough gas) and reply generated (+2 dequeued, +1 dispatched),
                // handle message is processed, but not executed, reply generated (+2 dequeued, +1 dispatched)
                (child2_code_hash, b"salt1".to_vec(), 300_000),
                // one successful init with one handle message (+2 dequeued, +1 dispatched, +1 successful init)
                (child2_code_hash, b"salt2".to_vec(), 200_000_000),
            ])
            .encode(),
            50_000_000_000,
            0,
        ));

        run_to_block(4, None);

        assert_ok!(Gear::send_message(
            RuntimeOrigin::signed(USER_2),
            factory_id,
            CreateProgram::Custom(vec![
                // duplicate in the next block: init not executed, nor the handle (because destination is terminated), replies are generated (+4 dequeue, +2 dispatched)
                (child2_code_hash, b"salt1".to_vec(), 200_000_000),
                // one successful init with one handle message (+2 dequeued, +1 dispatched, +1 successful init)
                (child2_code_hash, b"salt3".to_vec(), 200_000_000),
            ])
            .encode(),
            50_000_000_000,
            0,
        ));

        run_to_block(5, None);

        assert_total_dequeued(18 + 4); // +4 for 3 send_message calls and 1 upload_program call
        assert_init_success(3 + 1); // +1 for submitting factory
    });
}

#[test]
fn exit_handle() {
    use demo_exit_handle::WASM_BINARY;

    init_logger();
    new_test_ext().execute_with(|| {
        System::reset_events();

        let code = WASM_BINARY.to_vec();
        let code_id = CodeId::generate(WASM_BINARY);
        let code_hash = generate_code_hash(&code).into();
        assert_ok!(Gear::upload_program(
            RuntimeOrigin::signed(USER_1),
            code,
            vec![],
            Vec::new(),
            10_000_000_000u64,
            0u128
        ));

        let program_id = utils::get_last_program_id();

        run_to_block(2, None);

        assert!(Gear::is_initialized(program_id));

        // An expensive operation since "gr_exit" removes all program pages from storage.
        assert_ok!(Gear::send_message(
            RuntimeOrigin::signed(USER_1),
            program_id,
            vec![],
            50_000_000_000u64,
            0u128
        ));

        run_to_block(3, None);

        assert!(!Gear::is_active(program_id));
        assert!(MailboxOf::<Test>::is_empty(&USER_3));
        assert!(!Gear::is_initialized(program_id));
        assert!(!Gear::is_active(program_id));

        assert!(<Test as Config>::CodeStorage::exists(CodeId::from_origin(
            code_hash
        )));

        // Program is not removed and can't be submitted again
        assert_noop!(
            Gear::create_program(
                RuntimeOrigin::signed(USER_1),
                code_id,
                vec![],
                Vec::new(),
                2_000_000_000,
                0u128
            ),
            Error::<Test>::ProgramAlreadyExists,
        );
    })
}

#[test]
fn no_redundant_gas_value_after_exiting() {
    init_logger();
    new_test_ext().execute_with(|| {
        use demo_exit_handle::WASM_BINARY;

        let prog_id = generate_program_id(WASM_BINARY, DEFAULT_SALT);
        assert_ok!(Gear::upload_program(
            RuntimeOrigin::signed(USER_1),
            WASM_BINARY.to_vec(),
            DEFAULT_SALT.to_vec(),
            EMPTY_PAYLOAD.to_vec(),
            10_000_000_000,
            0,
        ));

        run_to_block(2, None);

        let GasInfo {
            min_limit: gas_spent,
            ..
        } = Gear::calculate_gas_info(
            USER_1.into_origin(),
            HandleKind::Handle(prog_id),
            EMPTY_PAYLOAD.to_vec(),
            0,
            true,
        )
        .expect("calculate_gas_info failed");
        assert_ok!(Gear::send_message(
            RuntimeOrigin::signed(USER_1),
            prog_id,
            EMPTY_PAYLOAD.to_vec(),
            gas_spent,
            0,
        ));

        let msg_id = get_last_message_id();
        assert_ok!(GasHandlerOf::<Test>::get_limit(msg_id), gas_spent);

        // before execution
        let free_after_send = Balances::free_balance(USER_1);
        let reserved_after_send = Balances::reserved_balance(USER_1);
        assert_eq!(reserved_after_send, GasPrice::gas_price(gas_spent));

        run_to_block(3, None);

        // gas_limit has been recovered
        assert_noop!(
            GasHandlerOf::<Test>::get_limit(msg_id),
            pallet_gear_gas::Error::<Test>::NodeNotFound
        );

        // the (reserved_after_send - gas_spent) has been unreserved
        let free_after_execution = Balances::free_balance(USER_1);
        assert_eq!(
            free_after_execution,
            free_after_send + (reserved_after_send - GasPrice::gas_price(gas_spent))
        );

        // reserved balance after execution is zero
        let reserved_after_execution = Balances::reserved_balance(USER_1);
        assert!(reserved_after_execution.is_zero());
    })
}

#[test]
fn init_wait_reply_exit_cleaned_storage() {
    use demo_init_wait_reply_exit::WASM_BINARY;

    init_logger();
    new_test_ext().execute_with(|| {
        System::reset_events();

        assert_ok!(Gear::upload_program(
            RuntimeOrigin::signed(USER_1),
            WASM_BINARY.to_vec(),
            EMPTY_PAYLOAD.to_vec(),
            Vec::new(),
            50_000_000_000u64,
            0u128
        ));
        let pid = get_last_program_id();

        // block 2
        //
        // - send messages to the program
        run_to_block(2, None);
        let count = 5;
        for _ in 0..count {
            assert_ok!(Gear::send_message(
                RuntimeOrigin::signed(USER_1),
                pid,
                vec![],
                10_000u64,
                0u128
            ));
        }

        // block 3
        //
        // - count waiting init messages
        // - reply and wake program
        // - check program status
        run_to_block(3, None);
        assert_eq!(waiting_init_messages(pid).len(), count);
        assert_eq!(WaitlistOf::<Test>::iter_key(pid).count(), count + 1);

        let msg_id = MailboxOf::<Test>::iter_key(USER_1)
            .next()
            .map(|(msg, _bn)| msg.id())
            .expect("Element should be");

        assert_ok!(Gear::send_reply(
            RuntimeOrigin::signed(USER_1),
            msg_id,
            EMPTY_PAYLOAD.to_vec(),
            100_000_000_000u64,
            0,
        ));

        assert!(!Gear::is_initialized(pid));
        assert!(Gear::is_active(pid));

        // block 4
        //
        // - check if program has terminated
        // - check waiting_init storage is empty
        // - check wait list is empty
        run_to_block(4, None);
        assert!(!Gear::is_initialized(pid));
        assert!(!Gear::is_active(pid));
        assert_eq!(waiting_init_messages(pid).len(), 0);
        assert_eq!(WaitlistOf::<Test>::iter_key(pid).count(), 0);
    })
}

#[test]
fn locking_gas_for_waitlist() {
    use demo_gas_burned::WASM_BINARY as GAS_BURNED_BINARY;
    use demo_gasless_wasting::{InputArgs, WASM_BINARY as GASLESS_WASTING_BINARY};

    let wat = r#"
    (module
        (import "env" "memory" (memory 1))
        (import "env" "gr_wait" (func $gr_wait))
        (export "handle" (func $handle))
        (func $handle call $gr_wait)
    )"#;

    init_logger();
    new_test_ext().execute_with(|| {
        // This program just waits on each handle message.
        let waiter = upload_program_default(USER_1, ProgramCodeKind::Custom(wat))
            .expect("submit result was asserted");

        // This program just does some calculations (burns gas) on each handle message.
        assert_ok!(Gear::upload_program(
            RuntimeOrigin::signed(USER_1),
            GAS_BURNED_BINARY.to_vec(),
            Default::default(),
            Default::default(),
            100_000_000_000,
            0
        ));
        let calculator = get_last_program_id();

        // This program sends two empty gasless messages on each handle:
        // for this test first message is waiter, seconds is calculator.
        assert_ok!(Gear::upload_program(
            RuntimeOrigin::signed(USER_1),
            GASLESS_WASTING_BINARY.to_vec(),
            Default::default(),
            Default::default(),
            DEFAULT_GAS_LIMIT,
            0
        ));
        let sender = get_last_program_id();

        run_to_block(2, None);

        assert!(Gear::is_initialized(waiter));
        assert!(Gear::is_initialized(calculator));
        assert!(Gear::is_initialized(sender));

        let payload = InputArgs {
            prog_to_wait: waiter.into_origin().into(),
            prog_to_waste: calculator.into_origin().into(),
        };

        calculate_handle_and_send_with_extra(USER_1, sender, payload.encode(), None, 0);
        let origin_msg_id = get_last_message_id();

        let message_to_be_waited = MessageId::generate_outgoing(origin_msg_id, 1);

        run_to_block(3, None);

        assert!(WaitlistOf::<Test>::contains(&waiter, &message_to_be_waited));

        let mut expiration = None;

        System::events().iter().for_each(|e| {
            if let MockRuntimeEvent::Gear(Event::MessageWaited {
                id,
                expiration: exp,
                ..
            }) = e.event
            {
                if id == message_to_be_waited {
                    expiration = Some(exp);
                }
            }
        });

        let expiration = expiration.unwrap();

        // Expiration block may be really far from current one, so proper
        // `run_to_block` takes a lot, so we use hack here by setting
        // close block number to it to check that messages keeps in
        // waitlist before and leaves it as expected.
        System::set_block_number(expiration - 2);
        Gear::set_block_number((expiration - 2).try_into().unwrap());

        run_to_next_block(None);

        assert!(WaitlistOf::<Test>::contains(&waiter, &message_to_be_waited));

        run_to_next_block(None);

        // And nothing panics here, because `message_to_be_waited`
        // contains enough founds to pay rent.

        assert!(!WaitlistOf::<Test>::contains(
            &waiter,
            &message_to_be_waited
        ));
    });
}

#[test]
fn calculate_init_gas() {
    use demo_gas_burned::WASM_BINARY;

    init_logger();
    let gas_info_1 = new_test_ext().execute_with(|| {
        Gear::calculate_gas_info(
            USER_1.into_origin(),
            HandleKind::Init(WASM_BINARY.to_vec()),
            EMPTY_PAYLOAD.to_vec(),
            0,
            true,
        )
        .unwrap()
    });

    let gas_info_2 = new_test_ext().execute_with(|| {
        assert_ok!(Gear::upload_code(
            RuntimeOrigin::signed(USER_1),
            WASM_BINARY.to_vec()
        ));

        let code_id = get_last_code_id();

        let gas_info = Gear::calculate_gas_info(
            USER_1.into_origin(),
            HandleKind::InitByHash(code_id),
            EMPTY_PAYLOAD.to_vec(),
            0,
            true,
        )
        .unwrap();

        assert_ok!(Gear::create_program(
            RuntimeOrigin::signed(USER_1),
            code_id,
            DEFAULT_SALT.to_vec(),
            EMPTY_PAYLOAD.to_vec(),
            gas_info.min_limit,
            0
        ));

        let init_message_id = get_last_message_id();

        run_to_next_block(None);

        assert_succeed(init_message_id);

        gas_info
    });

    assert_eq!(gas_info_1, gas_info_2);
}

#[test]
fn gas_spent_vs_balance() {
    use demo_btree::{Request, WASM_BINARY};

    init_logger();
    new_test_ext().execute_with(|| {
        let initial_balance = Balances::free_balance(USER_1);

        assert_ok!(Gear::upload_program(
            RuntimeOrigin::signed(USER_1),
            WASM_BINARY.to_vec(),
            DEFAULT_SALT.to_vec(),
            EMPTY_PAYLOAD.to_vec(),
            50_000_000_000,
            0,
        ));

        let prog_id = utils::get_last_program_id();

        run_to_block(2, None);

        let balance_after_init = Balances::free_balance(USER_1);

        let request = Request::Clear.encode();
        assert_ok!(Gear::send_message(
            RuntimeOrigin::signed(USER_1),
            prog_id,
            request.clone(),
            1_000_000_000,
            0
        ));

        run_to_block(3, None);

        let balance_after_handle = Balances::free_balance(USER_1);
        let total_balance_after_handle = Balances::total_balance(&USER_1);

        let GasInfo {
            min_limit: init_gas_spent,
            ..
        } = Gear::calculate_gas_info(
            USER_1.into_origin(),
            HandleKind::Init(WASM_BINARY.to_vec()),
            EMPTY_PAYLOAD.to_vec(),
            0,
            true,
        )
        .unwrap();

        // check that all changes made by calculate_gas_info are rollbacked
        assert_eq!(balance_after_handle, Balances::free_balance(USER_1));
        assert_eq!(total_balance_after_handle, Balances::total_balance(&USER_1));

        assert_eq!(
            (initial_balance - balance_after_init),
            GasPrice::gas_price(init_gas_spent)
        );

        run_to_block(4, None);

        let GasInfo {
            min_limit: handle_gas_spent,
            ..
        } = Gear::calculate_gas_info(
            USER_1.into_origin(),
            HandleKind::Handle(prog_id),
            request,
            0,
            true,
        )
        .unwrap();

        assert_eq!(
            balance_after_init - balance_after_handle,
            GasPrice::gas_price(handle_gas_spent)
        );
    });
}

#[test]
fn gas_spent_precalculated() {
    let wat = r#"
    (module
        (import "env" "memory" (memory 1))
        (export "handle" (func $handle))
        (func $add (; 0 ;) (param $0 i32) (param $1 i32)
            (local $2 i32)
            local.get $0
            local.get $1
            i32.add
            local.set $2
        )
        (func $handle
            (call $add
                (i32.const 2)
                (i32.const 2)
            )
        )
    )"#;

    let wat_no_counter = r#"
    (module
        (import "env" "memory" (memory 1))
        (export "init" (func $init))
        (func $init)
    )"#;

    let wat_init = r#"
    (module
        (import "env" "memory" (memory 1))
        (export "init" (func $init))
        (func $init
            (local $1 i32)
            i32.const 1
            local.set $1
        )
    )"#;

    init_logger();
    new_test_ext().execute_with(|| {
        let prog = ProgramCodeKind::Custom(wat);
        let prog_id = upload_program_default(USER_1, prog).expect("submit result was asserted");

        let init_gas_id = upload_program_default(USER_3, ProgramCodeKind::Custom(wat_init))
            .expect("submit result was asserted");
        let init_no_counter_id =
            upload_program_default(USER_3, ProgramCodeKind::Custom(wat_no_counter))
                .expect("submit result was asserted");

        run_to_block(2, None);

        let code_id = CodeId::generate(&prog.to_bytes());
        let code = <Test as Config>::CodeStorage::get_code(code_id).unwrap();
        let code = code.code();

        let init_gas_code_id = CodeId::from_origin(ProgramStorageOf::<Test>::get_program(init_gas_id)
            .and_then(|(p, _bn)| common::ActiveProgram::try_from(p).ok())
            .expect("program must exist")
            .code_hash);
        let init_code_len: u64 = <Test as Config>::CodeStorage::get_code(init_gas_code_id).unwrap().code().len() as u64;

        let init_no_gas_code_id = CodeId::from_origin(ProgramStorageOf::<Test>::get_program(init_no_counter_id)
            .and_then(|(p, _bn)| common::ActiveProgram::try_from(p).ok())
            .expect("program must exist")
            .code_hash);
        let init_no_gas_code_len: u64 = <Test as Config>::CodeStorage::get_code(init_no_gas_code_id).unwrap().code().len() as u64;

        // binaries have the same memory amount but different lengths
        // so take this into account in gas calculations
        let length_margin = init_code_len - init_no_gas_code_len;

        let GasInfo {
            min_limit: gas_spent_init,
            ..
        } = Gear::calculate_gas_info(
            USER_1.into_origin(),
            HandleKind::Init(ProgramCodeKind::Custom(wat_init).to_bytes()),
            EMPTY_PAYLOAD.to_vec(),
            0,
            true,
        )
        .unwrap();

        let GasInfo {
            min_limit: gas_spent_no_counter,
            ..
        } = Gear::calculate_gas_info(
            USER_1.into_origin(),
            HandleKind::Init(ProgramCodeKind::Custom(wat_no_counter).to_bytes()),
            EMPTY_PAYLOAD.to_vec(),
            0,
            true,
        )
        .unwrap();

        let schedule = <Test as Config>::Schedule::get();
        let per_byte_cost = schedule.db_read_per_byte.ref_time();
        let const_i64_cost = schedule.instruction_weights.i64const;
        let set_local_cost = schedule.instruction_weights.local_set;
        let module_instantiation_per_byte = schedule.module_instantiation_per_byte.ref_time();

        // gas_charge call in handle and "add" func
        let gas_cost = gas_spent_init
            - gas_spent_no_counter
            - const_i64_cost as u64
            - set_local_cost as u64
            - core_processor::calculate_gas_for_code(0, per_byte_cost, length_margin)
            - module_instantiation_per_byte * length_margin;

        let GasInfo {
            min_limit: gas_spent_1,
            ..
        } = Gear::calculate_gas_info(
            USER_1.into_origin(),
            HandleKind::Handle(prog_id),
            EMPTY_PAYLOAD.to_vec(),
            0,
            true,
        )
        .unwrap();

        let call_cost = schedule.instruction_weights.call;
        let get_local_cost = schedule.instruction_weights.local_get;
        let add_cost = schedule.instruction_weights.i64add;
        let module_instantiation = module_instantiation_per_byte * code.len() as u64;
<<<<<<< HEAD
        let load_page_cost = schedule.memory_weights.load_cost.ref_time();
=======
>>>>>>> 2341c54f

        let total_cost = {
            let cost = call_cost
                + const_i64_cost * 2
                + set_local_cost
                + get_local_cost * 2
                + add_cost
                + gas_cost as u32 * 2;

            let read_cost = DbWeightOf::<Test>::get().reads(1).ref_time();

            u64::from(cost)
                // cost for loading program
                + core_processor::calculate_gas_for_program(read_cost, 0)
                // cost for loading code length
                + read_cost
                // cost for loading code
                + core_processor::calculate_gas_for_code(read_cost, per_byte_cost, code.len() as u64)
                + module_instantiation
                // cost for one static page in program
                + <Test as Config>::Schedule::get().memory_weights.static_page
        };

        assert_eq!(gas_spent_1, total_cost);

        let GasInfo {
            min_limit: gas_spent_2,
            ..
        } = Gear::calculate_gas_info(
            USER_1.into_origin(),
            HandleKind::Handle(prog_id),
            EMPTY_PAYLOAD.to_vec(),
            0,
            true,
        )
        .expect("calculate_gas_info failed");

        assert_eq!(gas_spent_1, gas_spent_2);
    });
}

#[test]
fn test_two_contracts_composition_works() {
    init_logger();
    new_test_ext().execute_with(|| {
        // Initial value in all gas trees is 0
        assert_eq!(GasHandlerOf::<Test>::total_supply(), 0);

        let contract_a_id = generate_program_id(MUL_CONST_WASM_BINARY, b"contract_a");
        let contract_b_id = generate_program_id(MUL_CONST_WASM_BINARY, b"contract_b");
        let contract_code_id = CodeId::generate(MUL_CONST_WASM_BINARY);
        let compose_id = generate_program_id(COMPOSE_WASM_BINARY, b"salt");

        assert_ok!(Gear::upload_program(
            RuntimeOrigin::signed(USER_1),
            MUL_CONST_WASM_BINARY.to_vec(),
            b"contract_a".to_vec(),
            50_u64.encode(),
            10_000_000_000,
            0,
        ));

        assert_ok!(Gear::create_program(
            RuntimeOrigin::signed(USER_1),
            contract_code_id,
            b"contract_b".to_vec(),
            75_u64.encode(),
            10_000_000_000,
            0,
        ));

        assert_ok!(Gear::upload_program(
            RuntimeOrigin::signed(USER_1),
            COMPOSE_WASM_BINARY.to_vec(),
            b"salt".to_vec(),
            (
                <[u8; 32]>::from(contract_a_id),
                <[u8; 32]>::from(contract_b_id)
            )
                .encode(),
            10_000_000_000,
            0,
        ));

        run_to_block(2, None);

        assert_ok!(Gear::send_message(
            RuntimeOrigin::signed(USER_1),
            compose_id,
            100_u64.to_le_bytes().to_vec(),
            30_000_000_000,
            0,
        ));

        run_to_block(4, None);

        // Gas total issuance should have gone back to 4 * MAILBOX_THRESHOLD
        assert_eq!(
            GasHandlerOf::<Test>::total_supply(),
            <Test as Config>::MailboxThreshold::get() * 4
        );
    });
}

// Before introducing this test, upload_program extrinsic didn't check the value.
// Also value wasn't check in `create_program` sys-call. There could be the next test case, which could affect badly.
//
// User submits program with value X, which is not checked. Say X < ED. If we send handle and reply messages with
// values during the init message processing, internal checks will result in errors (either, because sending value
// Y <= X < ED is not allowed, or because of Y > X, when X < ED).
// However, in this same situation of program being initialized and sending some message with value, if program send
// init message with value Y <= X < ED, no internal checks will occur, so such message sending will be passed further
// to manager, although having value less than ED.
//
// Note: on manager level message will not be included to the queue.
// But it's is not preferable to enter that `if` clause.
#[test]
fn test_create_program_with_value_lt_ed() {
    use demo_init_with_value::{SendMessage, WASM_BINARY};

    init_logger();
    new_test_ext().execute_with(|| {
        // Ids of custom destinations
        let ed = get_ed();
        let msg_receiver_1 = 5u64;
        let msg_receiver_2 = 6u64;

        // Submit the code
        assert_ok!(Gear::upload_code(
            RuntimeOrigin::signed(USER_1),
            ProgramCodeKind::Default.to_bytes(),
        ));

        // Can't initialize program with value less than ED
        assert_noop!(
            Gear::upload_program(
                RuntimeOrigin::signed(USER_1),
                ProgramCodeKind::Default.to_bytes(),
                b"test0".to_vec(),
                EMPTY_PAYLOAD.to_vec(),
                100_000_000,
                ed - 1,
            ),
            Error::<Test>::ValueLessThanMinimal,
        );

        // Simple passing test with values
        assert_ok!(Gear::upload_program(
            RuntimeOrigin::signed(USER_1),
            WASM_BINARY.to_vec(),
            b"test1".to_vec(),
            // Sending 500 value with "handle" messages. This should not fail.
            // Must be stated, that "handle" messages send value to some non-existing address
            // so messages will go to mailbox
            vec![
                SendMessage::Handle {
                    destination: msg_receiver_1,
                    value: 500
                },
                SendMessage::Handle {
                    destination: msg_receiver_2,
                    value: 500
                },
                SendMessage::Init { value: 0 },
            ]
            .encode(),
            10_000_000_000,
            1000,
        ));

        run_to_block(2, None);

        // init messages sent by user and by program
        assert_total_dequeued(2);
        // programs deployed by user and by program
        assert_init_success(2);

        let origin_msg_id =
            MessageId::generate_from_user(1, ProgramId::from_origin(USER_1.into_origin()), 0);
        let msg1_mailbox = MessageId::generate_outgoing(origin_msg_id, 0);
        let msg2_mailbox = MessageId::generate_outgoing(origin_msg_id, 1);
        assert!(MailboxOf::<Test>::contains(&msg_receiver_1, &msg1_mailbox));
        assert!(MailboxOf::<Test>::contains(&msg_receiver_2, &msg2_mailbox));

        System::reset_events();

        // Trying to send init message from program with value less than ED.
        assert_ok!(Gear::upload_program(
            RuntimeOrigin::signed(USER_1),
            WASM_BINARY.to_vec(),
            b"test2".to_vec(),
            // First two messages won't fail, because provided values are in a valid range
            // The last message value (which is the value of init message) will end execution with trap
            vec![
                SendMessage::Handle {
                    destination: msg_receiver_1,
                    value: 500
                },
                SendMessage::Handle {
                    destination: msg_receiver_2,
                    value: 500
                },
                SendMessage::Init { value: ed - 1 },
            ]
            .encode(),
            10_000_000_000,
            1000,
        ));

        let msg_id = get_last_message_id();

        run_to_block(3, None);

        // User's message execution will result in trap, because program tries
        // to send init message with value in invalid range.
        assert_total_dequeued(1);

        assert_failed(
            msg_id,
            ActorExecutionErrorReason::Trap(TrapExplanation::Ext(ExtError::Message(
                MessageError::InsufficientValue {
                    message_value: 499,
                    existential_deposit: 500,
                },
            ))),
        );
    })
}

// Before introducing this test, upload_program extrinsic didn't check the value.
// Also value wasn't check in `create_program` sys-call. There could be the next test case, which could affect badly.
//
// For instance, we have a guarantee that provided init message value is more than ED before executing message.
// User sends init message to the program, which, for example, in init function sends different kind of messages.
// Because of message value not being checked for init messages, program can send more value amount within init message,
// then it has on it's balance. Such message send will end up without any error/trap. So all in all execution will end
// up successfully with messages sent from program with total value more than was provided to the program.
//
// Again init message won't be added to the queue, because of the check here (https://github.com/gear-tech/gear/blob/master/pallets/gear/src/manager.rs#L351-L364).
// But it's is not preferable to enter that `if` clause.
#[test]
fn test_create_program_with_exceeding_value() {
    use demo_init_with_value::{SendMessage, WASM_BINARY};

    init_logger();
    new_test_ext().execute_with(|| {
        // Submit the code
        assert_ok!(Gear::upload_code(
            RuntimeOrigin::signed(USER_1),
            ProgramCodeKind::Default.to_bytes(),
        ));

        let sending_to_program = 2 * get_ed();
        let random_receiver = 1;
        // Trying to send init message from program with value greater than program can send.
        assert_ok!(Gear::upload_program(
            RuntimeOrigin::signed(USER_1),
            WASM_BINARY.to_vec(),
            b"test1".to_vec(),
            vec![
                SendMessage::Handle {
                    destination: random_receiver,
                    value: sending_to_program / 3
                },
                SendMessage::Handle {
                    destination: random_receiver,
                    value: sending_to_program / 3
                },
                SendMessage::Init {
                    value: sending_to_program + 1,
                },
            ]
            .encode(),
            10_000_000_000,
            sending_to_program,
        ));

        run_to_block(2, None);

        // Check there are no messages for `random_receiver`. There would be messages in mailbox
        // if execution didn't end up with an "Not enough value to send message" error.
        let origin_msg_id =
            MessageId::generate_from_user(1, ProgramId::from_origin(USER_1.into_origin()), 0);
        let receiver_mail_msg1 = MessageId::generate_outgoing(origin_msg_id, 0);
        let receiver_mail_msg2 = MessageId::generate_outgoing(origin_msg_id, 1);
        assert!(!MailboxOf::<Test>::contains(
            &random_receiver,
            &receiver_mail_msg1
        ));
        assert!(!MailboxOf::<Test>::contains(
            &random_receiver,
            &receiver_mail_msg2
        ));

        // User's message execution will result in trap, because program tries
        // to send init message with value more than program has.
        assert_total_dequeued(1);

        assert_failed(
            origin_msg_id,
            ActorExecutionErrorReason::Trap(TrapExplanation::Ext(ExtError::Message(
                MessageError::NotEnoughValue {
                    message_value: 1001,
                    value_left: 1000,
                },
            ))),
        );
    })
}

#[test]
fn test_create_program_without_gas_works() {
    use demo_init_with_value::{SendMessage, WASM_BINARY};

    init_logger();
    new_test_ext().execute_with(|| {
        System::reset_events();

        assert_ok!(Gear::upload_code(
            RuntimeOrigin::signed(USER_1),
            ProgramCodeKind::Default.to_bytes(),
        ));

        assert_ok!(Gear::upload_program(
            RuntimeOrigin::signed(USER_1),
            WASM_BINARY.to_vec(),
            b"test1".to_vec(),
            vec![SendMessage::InitWithoutGas { value: 0 }].encode(),
            10_000_000_000,
            0,
        ));

        run_to_block(2, None);

        assert_total_dequeued(2);
        assert_init_success(2);
    })
}

#[test]
fn test_reply_to_terminated_program() {
    init_logger();
    new_test_ext().execute_with(|| {
        use demo_exit_init::WASM_BINARY;

        // Deploy program, which sends mail and exits
        assert_ok!(Gear::upload_program(
            RuntimeOrigin::signed(USER_1),
            WASM_BINARY.to_vec(),
            DEFAULT_SALT.to_vec(),
            // this input makes it first send message to mailbox and then exit
            [1].to_vec(),
            27_100_000_000u64,
            0
        ));

        let mail_id = {
            let original_message_id = get_last_message_id();
            MessageId::generate_reply(original_message_id, 0)
        };

        run_to_block(2, None);

        // Check mail in Mailbox
        assert_eq!(MailboxOf::<Test>::len(&USER_1), 1);

        // Send reply
        let reply_call = crate::mock::RuntimeCall::Gear(crate::Call::<Test>::send_reply {
            reply_to_id: mail_id,
            payload: EMPTY_PAYLOAD.to_vec(),
            gas_limit: 10_000_000,
            value: 0,
        });
        assert_noop!(
            reply_call.dispatch(RuntimeOrigin::signed(USER_1)),
            Error::<Test>::InactiveProgram,
        );

        // the only way to claim value from terminated destination is a corresponding extrinsic call
        assert_ok!(Gear::claim_value(RuntimeOrigin::signed(USER_1), mail_id,));

        assert!(MailboxOf::<Test>::is_empty(&USER_1));

        System::assert_last_event(
            Event::UserMessageRead {
                id: mail_id,
                reason: UserMessageReadRuntimeReason::MessageClaimed.into_reason(),
            }
            .into(),
        )
    })
}

#[test]
fn calculate_gas_info_for_wait_dispatch_works() {
    init_logger();
    new_test_ext().execute_with(|| {
        // Test should still be valid once #1173 solved.
        let GasInfo { waited, .. } = Gear::calculate_gas_info(
            USER_1.into_origin(),
            HandleKind::Init(demo_init_wait::WASM_BINARY.to_vec()),
            EMPTY_PAYLOAD.to_vec(),
            0,
            true,
        )
        .unwrap();

        assert!(waited);
    });
}

#[test]
fn delayed_sending() {
    use demo_delayed_sender::WASM_BINARY;

    init_logger();
    new_test_ext().execute_with(|| {
        let delay = 3u32;
        // Deploy program, which sends mail in "payload" amount of blocks.
        assert_ok!(Gear::upload_program(
            RuntimeOrigin::signed(USER_1),
            WASM_BINARY.to_vec(),
            DEFAULT_SALT.to_vec(),
            delay.to_le_bytes().to_vec(),
            BlockGasLimitOf::<Test>::get(),
            0
        ));

        let prog = utils::get_last_program_id();

        run_to_next_block(None);

        assert!(Gear::is_active(prog));

        for _ in 0..delay {
            assert!(maybe_last_message(USER_1).is_none());
            run_to_next_block(None);
        }

        assert_eq!(get_last_mail(USER_1).payload(), b"Delayed hello!");
    });
}

#[test]
fn delayed_wake() {
    use demo_delayed_sender::WASM_BINARY;

    init_logger();
    new_test_ext().execute_with(|| {
        assert_ok!(Gear::upload_program(
            RuntimeOrigin::signed(USER_1),
            WASM_BINARY.to_vec(),
            DEFAULT_SALT.to_vec(),
            0u32.to_le_bytes().to_vec(),
            BlockGasLimitOf::<Test>::get(),
            0
        ));

        let prog = utils::get_last_program_id();

        run_to_next_block(None);

        assert!(Gear::is_active(prog));

        assert!(maybe_last_message(USER_1).is_some());

        // This message will go into waitlist.
        assert_ok!(Gear::send_message(
            RuntimeOrigin::signed(USER_1),
            prog,
            vec![],
            BlockGasLimitOf::<Test>::get(),
            0
        ));

        let mid = get_last_message_id();

        assert!(!WaitlistOf::<Test>::contains(&prog, &mid));

        run_to_next_block(None);

        assert!(WaitlistOf::<Test>::contains(&prog, &mid));

        let delay = 3u32;

        // This message will wake previous message in "payload" blocks
        assert_ok!(Gear::send_message(
            RuntimeOrigin::signed(USER_1),
            prog,
            delay.to_le_bytes().to_vec(),
            BlockGasLimitOf::<Test>::get(),
            0
        ));

        run_to_next_block(None);

        for _ in 0..delay {
            assert!(WaitlistOf::<Test>::contains(&prog, &mid));
            run_to_next_block(None);
        }

        assert!(!WaitlistOf::<Test>::contains(&prog, &mid));
    });
}

#[test]
fn cascading_messages_with_value_do_not_overcharge() {
    init_logger();
    new_test_ext().execute_with(|| {
        let contract_id = generate_program_id(MUL_CONST_WASM_BINARY, b"contract");
        let wrapper_id = generate_program_id(WAITING_PROXY_WASM_BINARY, b"salt");

        assert_ok!(Gear::upload_program(
            RuntimeOrigin::signed(USER_1),
            MUL_CONST_WASM_BINARY.to_vec(),
            b"contract".to_vec(),
            50_u64.encode(),
            5_000_000_000,
            0,
        ));

        assert_ok!(Gear::upload_program(
            RuntimeOrigin::signed(USER_1),
            WAITING_PROXY_WASM_BINARY.to_vec(),
            b"salt".to_vec(),
            <[u8; 32]>::from(contract_id).encode(),
            5_000_000_000,
            0,
        ));

        run_to_block(2, None);

        let payload = 100_u64.to_le_bytes().to_vec();

        let user_balance_before_calculating = Balances::free_balance(USER_1);

        run_to_block(3, None);

        // The constant added for checks.
        let value = 10_000_000;

        let GasInfo {
            min_limit: gas_reserved,
            burned: gas_to_spend,
            ..
        } = Gear::calculate_gas_info(
            USER_1.into_origin(),
            HandleKind::Handle(wrapper_id),
            payload.clone(),
            value,
            true,
        )
        .expect("Failed to get gas spent");

        assert!(gas_reserved >= gas_to_spend);

        run_to_block(4, None);

        // A message is sent to a waiting proxy contract that passes execution
        // on to another contract while keeping the `value`.
        // The overall gas expenditure is `gas_to_spend`. The message gas limit
        // is set to be just enough to cover this amount.
        // The sender's account has enough funds for both gas and `value`,
        // therefore expecting the message to be processed successfully.
        // Expected outcome: the sender's balance has decreased by the
        // (`gas_to_spend` + `value`).

        let user_initial_balance = Balances::free_balance(USER_1);

        let mailbox_threshold_reserved =
            <Test as Config>::GasPrice::gas_price(<Test as Config>::MailboxThreshold::get());

        assert_eq!(user_balance_before_calculating, user_initial_balance);
        assert_eq!(
            Balances::reserved_balance(USER_1),
            mailbox_threshold_reserved * 2
        );

        assert_ok!(Gear::send_message(
            RuntimeOrigin::signed(USER_1),
            wrapper_id,
            payload,
            gas_reserved,
            value,
        ));

        let gas_to_spend = GasPrice::gas_price(gas_to_spend);
        let gas_reserved = GasPrice::gas_price(gas_reserved);
        let reserved_balance = gas_reserved + value;

        assert_eq!(
            Balances::free_balance(USER_1),
            user_initial_balance - reserved_balance
        );

        assert_eq!(
            Balances::reserved_balance(USER_1),
            reserved_balance + mailbox_threshold_reserved * 2
        );

        run_to_block(5, None);

        assert_eq!(
            Balances::reserved_balance(USER_1),
            mailbox_threshold_reserved * 3
        );

        assert_eq!(
            Balances::free_balance(USER_1),
            user_initial_balance - gas_to_spend - value - mailbox_threshold_reserved
        );
    });
}

#[test]
fn free_storage_hold_on_scheduler_overwhelm() {
    use demo_value_sender::{TestData, WASM_BINARY};

    init_logger();
    new_test_ext().execute_with(|| {
        assert_ok!(Gear::upload_program(
            RuntimeOrigin::signed(USER_2),
            WASM_BINARY.to_vec(),
            DEFAULT_SALT.to_vec(),
            EMPTY_PAYLOAD.to_vec(),
            DEFAULT_GAS_LIMIT * 100,
            10_000,
        ));

        let sender = utils::get_last_program_id();

        run_to_next_block(None);

        assert!(Gear::is_initialized(sender));

        let data = TestData::gasful(20_000, 0);

        let mb_cost = CostsPerBlockOf::<Test>::mailbox();
        let reserve_for = CostsPerBlockOf::<Test>::reserve_for();

        let user_1_balance = Balances::free_balance(USER_1);
        assert_eq!(Balances::reserved_balance(USER_1), 0);

        let user_2_balance = Balances::free_balance(USER_2);
        assert_eq!(Balances::reserved_balance(USER_2), 0);

        let prog_balance = Balances::free_balance(AccountId::from_origin(sender.into_origin()));
        assert_eq!(
            Balances::reserved_balance(AccountId::from_origin(sender.into_origin())),
            0
        );

        let (_, gas_info) = utils::calculate_handle_and_send_with_extra(
            USER_1,
            sender,
            data.request(USER_2).encode(),
            Some(data.extra_gas),
            0,
        );

        utils::assert_balance(
            USER_1,
            user_1_balance - GasPrice::gas_price(gas_info.min_limit + data.extra_gas),
            GasPrice::gas_price(gas_info.min_limit + data.extra_gas),
        );
        utils::assert_balance(USER_2, user_2_balance, 0u128);
        utils::assert_balance(sender, prog_balance, 0u128);
        assert!(MailboxOf::<Test>::is_empty(&USER_2));

        run_to_next_block(None);

        let hold_bound = HoldBound::<Test>::by(CostsPerBlockOf::<Test>::mailbox())
            .maximum_for(data.gas_limit_to_send);

        let expected_duration = data.gas_limit_to_send / mb_cost - reserve_for;

        assert_eq!(
            hold_bound.expected_duration(),
            expected_duration.saturated_into::<BlockNumberFor<Test>>()
        );

        utils::assert_balance(
            USER_1,
            user_1_balance - GasPrice::gas_price(gas_info.burned + data.gas_limit_to_send),
            GasPrice::gas_price(data.gas_limit_to_send),
        );
        utils::assert_balance(USER_2, user_2_balance, 0u128);
        utils::assert_balance(sender, prog_balance - data.value, data.value);
        assert!(!MailboxOf::<Test>::is_empty(&USER_2));

        // Expected block.
        run_to_block(hold_bound.expected(), Some(0));
        assert!(!MailboxOf::<Test>::is_empty(&USER_2));

        // Deadline block (can pay till this one).
        run_to_block(hold_bound.deadline(), Some(0));
        assert!(!MailboxOf::<Test>::is_empty(&USER_2));

        // Block which already can't be payed.
        run_to_next_block(None);

        let gas_totally_burned = GasPrice::gas_price(gas_info.burned + data.gas_limit_to_send);

        utils::assert_balance(USER_1, user_1_balance - gas_totally_burned, 0u128);
        utils::assert_balance(USER_2, user_2_balance, 0u128);
        utils::assert_balance(sender, prog_balance, 0u128);
        assert!(MailboxOf::<Test>::is_empty(&USER_2));
    });
}

#[test]
fn execution_over_blocks() {
    init_logger();

    let assert_last_message = |src: [u8; 32], count: u128| {
        use demo_calc_hash::verify_result;

        let last_message = maybe_last_message(USER_1).expect("Get last message failed.");
        let result = <[u8; 32]>::decode(&mut last_message.payload()).expect("Decode result failed");

        assert!(verify_result(src, count, result));

        System::reset_events();
    };

    let estimate_gas_per_calc = || -> (u64, u64) {
        use demo_calc_hash_in_one_block::{Package, WASM_BINARY};

        let (src, times) = ([0; 32], 1);

        let init_gas = Gear::calculate_gas_info(
            USER_1.into_origin(),
            HandleKind::Init(WASM_BINARY.to_vec()),
            EMPTY_PAYLOAD.to_vec(),
            0,
            true,
        )
        .expect("Failed to get gas spent");

        // deploy demo-calc-in-one-block
        assert_ok!(Gear::upload_program(
            RuntimeOrigin::signed(USER_1),
            WASM_BINARY.to_vec(),
            b"estimate threshold".to_vec(),
            EMPTY_PAYLOAD.to_vec(),
            init_gas.burned,
            0,
        ));
        let in_one_block = get_last_program_id();

        run_to_next_block(None);

        // estimate start cost
        let pkg = Package::new(times, src);
        let gas = Gear::calculate_gas_info(
            USER_1.into_origin(),
            HandleKind::Handle(in_one_block),
            pkg.encode(),
            0,
            true,
        )
        .expect("Failed to get gas spent");

        (init_gas.min_limit, gas.min_limit)
    };

    new_test_ext().execute_with(|| {
        use demo_calc_hash_in_one_block::{Package, WASM_BINARY};

        let block_gas_limit = BlockGasLimitOf::<Test>::get();

        // Deploy demo-calc-hash-in-one-block.
        assert_ok!(Gear::upload_program(
            RuntimeOrigin::signed(USER_1),
            WASM_BINARY.to_vec(),
            DEFAULT_SALT.to_vec(),
            EMPTY_PAYLOAD.to_vec(),
            5_000_000_000,
            0,
        ));
        let in_one_block = get_last_program_id();

        assert!(ProgramStorageOf::<Test>::program_exists(in_one_block));

        let src = [0; 32];

        assert_ok!(Gear::send_message(
            RuntimeOrigin::signed(USER_1),
            in_one_block,
            Package::new(128, src).encode(),
            block_gas_limit,
            0,
        ));

        run_to_next_block(None);

        assert_last_message([0; 32], 128);

        assert_ok!(Gear::send_message(
            RuntimeOrigin::signed(USER_1),
            in_one_block,
            Package::new(16_384, src).encode(),
            block_gas_limit,
            0,
        ));

        let message_id = get_last_message_id();
        run_to_next_block(None);

        assert_failed(
            message_id,
            ActorExecutionErrorReason::Trap(TrapExplanation::GasLimitExceeded),
        );
    });

    new_test_ext().execute_with(|| {
        use demo_calc_hash::sha2_512_256;
        use demo_calc_hash_over_blocks::{Method, WASM_BINARY};
        let block_gas_limit = BlockGasLimitOf::<Test>::get();

        let (_, calc_threshold) = estimate_gas_per_calc();

        // deploy demo-calc-hash-over-blocks
        assert_ok!(Gear::upload_program(
            RuntimeOrigin::signed(USER_1),
            WASM_BINARY.to_vec(),
            DEFAULT_SALT.to_vec(),
            calc_threshold.encode(),
            10_000_000_000,
            0,
        ));
        let over_blocks = get_last_program_id();

        assert!(ProgramStorageOf::<Test>::program_exists(over_blocks));

        let (src, id, expected) = ([0; 32], sha2_512_256(b"42"), 8_192);

        // trigger calculation
        assert_ok!(Gear::send_message(
            RuntimeOrigin::signed(USER_1),
            over_blocks,
            Method::Start { src, id, expected }.encode(),
            10_000_000_000,
            0,
        ));

        run_to_next_block(None);

        let mut count = 0;
        while maybe_last_message(USER_1).is_none() {
            assert_ok!(Gear::send_message(
                RuntimeOrigin::signed(USER_1),
                over_blocks,
                Method::Refuel(id).encode(),
                block_gas_limit,
                0,
            ));

            count += 1;
            run_to_next_block(None);
        }

        assert!(count > 1);
        assert_last_message(src, expected);
    });
}

#[test]
fn call_forbidden_function() {
    let wat = r#"
    (module
        (import "env" "memory" (memory 1))
        (import "env" "gr_gas_available" (func $gr_gas_available (param i32)))
        (export "handle" (func $handle))
        (func $handle
            i32.const 0
            call $gr_gas_available
        )
    )"#;

    init_logger();
    new_test_ext().execute_with(|| {
        let prog_id = upload_program_default(USER_1, ProgramCodeKind::Custom(wat))
            .expect("submit result was asserted");

        run_to_block(2, None);

        let res = Gear::calculate_gas_info(
            USER_1.into_origin(),
            HandleKind::Handle(prog_id),
            EMPTY_PAYLOAD.to_vec(),
            0,
            true,
        );

        assert_eq!(
            res,
            Err(format!(
                "Program terminated with a trap: {}",
                TrapExplanation::ForbiddenFunction,
            ))
        );
    });
}

#[test]
fn test_async_messages() {
    use demo_async_tester::{Kind, WASM_BINARY};

    init_logger();
    new_test_ext().execute_with(|| {
        System::reset_events();

        assert_ok!(Gear::upload_program(
            RuntimeOrigin::signed(USER_1),
            WASM_BINARY.to_vec(),
            DEFAULT_SALT.to_vec(),
            EMPTY_PAYLOAD.to_vec(),
            10_000_000_000u64,
            0,
        ));

        let pid = get_last_program_id();
        for kind in &[
            Kind::Reply,
            Kind::ReplyWithGas(DEFAULT_GAS_LIMIT),
            Kind::ReplyBytes,
            Kind::ReplyBytesWithGas(DEFAULT_GAS_LIMIT),
            Kind::ReplyCommit,
            Kind::ReplyCommitWithGas(DEFAULT_GAS_LIMIT),
            Kind::Send,
            Kind::SendWithGas(DEFAULT_GAS_LIMIT),
            Kind::SendBytes,
            Kind::SendBytesWithGas(DEFAULT_GAS_LIMIT),
            Kind::SendCommit,
            Kind::SendCommitWithGas(DEFAULT_GAS_LIMIT),
        ] {
            run_to_next_block(None);
            assert_ok!(Gear::send_message(
                RuntimeOrigin::signed(USER_1),
                pid,
                kind.encode(),
                10_000_000_000u64,
                0,
            ));

            // check the message sent from the program
            run_to_next_block(None);
            let last_mail = get_last_mail(USER_1);
            assert_eq!(Kind::decode(&mut last_mail.payload()), Ok(*kind));

            // reply to the message
            let message_id = last_mail.id();
            assert_ok!(Gear::send_reply(
                RuntimeOrigin::signed(USER_1),
                message_id,
                EMPTY_PAYLOAD.to_vec(),
                10_000_000_000u64,
                0,
            ));

            // check the reply from the program
            run_to_next_block(None);
            let last_mail = get_last_mail(USER_1);
            assert_eq!(last_mail.payload(), b"PONG");
            assert_ok!(Gear::claim_value(
                RuntimeOrigin::signed(USER_1),
                last_mail.id()
            ));
        }

        assert!(Gear::is_active(pid));
    })
}

#[test]
fn missing_functions_are_not_executed() {
    // handle is copied from ProgramCodeKind::OutgoingWithValueInHandle
    let wat = r#"
    (module
        (import "env" "gr_send_wgas" (func $send (param i32 i32 i32 i64 i32 i32)))
        (import "env" "memory" (memory 10))
        (export "handle" (func $handle))
        (func $handle
            i32.const 111 ;; addr
            i32.const 1 ;; value
            i32.store

            i32.const 143 ;; addr + 32
            i32.const 1000
            i32.store

            (call $send (i32.const 111) (i32.const 0) (i32.const 32) (i64.const 10000000) (i32.const 0) (i32.const 333))

            i32.const 333 ;; addr
            i32.load
            (if
                (then unreachable)
                (else)
            )
        )
    )"#;

    init_logger();

    new_test_ext().execute_with(|| {
        let balance_before = Balances::free_balance(USER_1);

        let program_id = {
            let res = upload_program_default(USER_1, ProgramCodeKind::Custom(wat));
            assert_ok!(res);
            res.expect("submit result was asserted")
        };

        let GasInfo { min_limit, .. } = Gear::calculate_gas_info(
            USER_1.into_origin(),
            HandleKind::Init(ProgramCodeKind::Custom(wat).to_bytes()),
            EMPTY_PAYLOAD.to_vec(),
            0,
            true,
        )
        .expect("calculate_gas_info failed");

        let program_cost = core_processor::calculate_gas_for_program(
            DbWeightOf::<Test>::get().reads(1).ref_time(),
            <Test as Config>::Schedule::get()
                .db_read_per_byte
                .ref_time(),
        );
        // there is no execution so the values should be equal
        assert_eq!(min_limit, program_cost);

        run_to_next_block(None);

        // there is no 'init' so memory pages and code don't get loaded and
        // no execution is performed at all and hence user was not charged for program execution.
        assert_eq!(
            balance_before,
            Balances::free_balance(USER_1) + GasPrice::gas_price(program_cost)
        );

        // this value is actually a constant in the wat.
        let locked_value = 1_000;
        assert_ok!(<Balances as frame_support::traits::Currency<_>>::transfer(
            &USER_1,
            &AccountId::from_origin(program_id.into_origin()),
            locked_value,
            frame_support::traits::ExistenceRequirement::AllowDeath
        ));

        assert_ok!(Gear::send_message(
            RuntimeOrigin::signed(USER_3),
            program_id,
            EMPTY_PAYLOAD.to_vec(),
            1_000_000_000,
            0,
        ));

        run_to_next_block(None);

        let reply_to_id = get_last_mail(USER_1).id();

        let GasInfo { min_limit, .. } = Gear::calculate_gas_info(
            USER_1.into_origin(),
            HandleKind::Reply(reply_to_id, 0),
            EMPTY_PAYLOAD.to_vec(),
            0,
            true,
        )
        .expect("calculate_gas_info failed");

        assert_eq!(min_limit, program_cost);

        let balance_before = Balances::free_balance(USER_1);
        let reply_value = 1_500;
        assert_ok!(Gear::send_reply(
            RuntimeOrigin::signed(USER_1),
            reply_to_id,
            EMPTY_PAYLOAD.to_vec(),
            100_000_000,
            reply_value,
        ));

        run_to_next_block(None);

        assert_eq!(
            balance_before - reply_value + locked_value,
            Balances::free_balance(USER_1) + GasPrice::gas_price(program_cost)
        );
    });
}

#[test]
fn missing_handle_is_not_executed() {
    let wat = r#"
    (module
        (import "env" "memory" (memory 2))
        (export "init" (func $init))
        (func $init)
    )"#;

    let wat_handle = r#"
    (module
        (import "env" "memory" (memory 2))
        (export "init" (func $init))
        (export "handle" (func $handle))
        (func $init)
        (func $handle)
    )"#;

    init_logger();
    new_test_ext().execute_with(|| {
        let program_id = Gear::upload_program(
            RuntimeOrigin::signed(USER_1),
            ProgramCodeKind::Custom(wat).to_bytes(),
            vec![],
            EMPTY_PAYLOAD.to_vec(),
            1_000_000_000,
            0,
        )
        .map(|_| get_last_program_id())
        .expect("submit_program failed");

        let program_handle_id = Gear::upload_program(
            RuntimeOrigin::signed(USER_3),
            ProgramCodeKind::Custom(wat_handle).to_bytes(),
            vec![],
            EMPTY_PAYLOAD.to_vec(),
            1_000_000_000,
            0,
        )
        .map(|_| get_last_program_id())
        .expect("submit_program failed");

        run_to_next_block(None);

        let balance_before = Balances::free_balance(USER_1);
        let balance_before_handle = Balances::free_balance(USER_3);

        assert_ok!(Gear::send_message(
            RuntimeOrigin::signed(USER_1),
            program_id,
            EMPTY_PAYLOAD.to_vec(),
            1_000_000_000,
            0,
        ));

        assert_ok!(Gear::send_message(
            RuntimeOrigin::signed(USER_3),
            program_handle_id,
            EMPTY_PAYLOAD.to_vec(),
            1_000_000_000,
            0,
        ));

        run_to_next_block(None);

        let margin = balance_before - Balances::free_balance(USER_1);
        let margin_handle = balance_before_handle - Balances::free_balance(USER_3);

        assert!(margin < margin_handle);
    });
}

#[test]
fn invalid_memory_page_count_rejected() {
    let wat = format!(
        r#"
    (module
        (import "env" "memory" (memory {}))
        (export "init" (func $init))
        (func $init)
    )"#,
        code::MAX_WASM_PAGE_COUNT + 1
    );

    init_logger();
    new_test_ext().execute_with(|| {
        assert_noop!(
            Gear::upload_code(
                RuntimeOrigin::signed(USER_1),
                ProgramCodeKind::Custom(&wat).to_bytes(),
            ),
            Error::<Test>::ProgramConstructionFailed
        );

        assert_noop!(
            Gear::upload_program(
                RuntimeOrigin::signed(USER_1),
                ProgramCodeKind::Custom(&wat).to_bytes(),
                vec![],
                EMPTY_PAYLOAD.to_vec(),
                1_000_000_000,
                0,
            ),
            Error::<Test>::ProgramConstructionFailed
        );
    });
}

#[test]
fn test_mad_big_prog_instrumentation() {
    init_logger();
    new_test_ext().execute_with(|| {
        let path = "../../examples/big-wasm/big.wasm";
        let code_bytes = std::fs::read(path).expect("can't read big wasm");
        let schedule = <Test as Config>::Schedule::get();
        let code_inst_res = gear_core::code::Code::try_new(
            code_bytes,
            schedule.instruction_weights.version,
            |module| schedule.rules(module),
            schedule.limits.stack_height,
        );
        // In any case of the defined weights on the platform, instrumentation of the valid
        // huge wasm mustn't fail
        assert!(code_inst_res.is_ok());
    })
}

#[test]
fn reject_incorrect_binary() {
    let wat = r#"
    (module
        (import "env" "memory" (memory 1))
        (export "handle" (func $handle))
        (func $handle
            i32.const 5
        )
    )"#;

    init_logger();
    new_test_ext().execute_with(|| {
        assert_noop!(
            Gear::upload_code(
                RuntimeOrigin::signed(USER_1),
                ProgramCodeKind::CustomInvalid(wat).to_bytes()
            ),
            Error::<Test>::ProgramConstructionFailed
        );

        assert_noop!(
            upload_program_default(USER_1, ProgramCodeKind::CustomInvalid(wat)),
            Error::<Test>::ProgramConstructionFailed
        );
    });
}

#[test]
fn send_from_reservation() {
    use demo_send_from_reservation::{HandleAction, WASM_BINARY};

    init_logger();
    new_test_ext().execute_with(|| {
        let pid = Gear::upload_program(
            RuntimeOrigin::signed(USER_1),
            WASM_BINARY.to_vec(),
            vec![],
            EMPTY_PAYLOAD.to_vec(),
            10_000_000_000,
            0,
        )
        .map(|_| get_last_program_id())
        .unwrap();

        let pid2 = Gear::upload_program(
            RuntimeOrigin::signed(USER_1),
            WASM_BINARY.to_vec(),
            vec![2],
            EMPTY_PAYLOAD.to_vec(),
            10_000_000_000,
            0,
        )
        .map(|_| get_last_program_id())
        .unwrap();

        run_to_block(2, None);

        {
            assert_ok!(Gear::send_message(
                RuntimeOrigin::signed(USER_1),
                pid,
                HandleAction::SendToUser.encode(),
                10_000_000_000,
                1_000,
            ));

            run_to_block(3, None);

            let msg = get_last_mail(USER_1);
            assert_eq!(msg.value(), 500);
            assert_eq!(msg.payload(), b"send_to_user");
            let map = get_reservation_map(pid).unwrap();
            assert!(map.is_empty());
        }

        {
            MailboxOf::<Test>::clear();

            assert_ok!(Gear::send_message(
                RuntimeOrigin::signed(USER_1),
                pid,
                HandleAction::SendToProgram {
                    pid: pid2.into(),
                    user: USER_1.into_origin().into()
                }
                .encode(),
                10_000_000_000,
                1_000,
            ));

            let mid = get_last_message_id();

            run_to_block(4, None);

            assert_succeed(mid);

            let msg = get_last_mail(USER_1);
            assert_eq!(msg.value(), 700);
            assert_eq!(msg.payload(), b"receive_from_program");
            let map = get_reservation_map(pid).unwrap();
            assert!(map.is_empty());
        }

        {
            MailboxOf::<Test>::clear();

            assert_ok!(Gear::send_message(
                RuntimeOrigin::signed(USER_1),
                pid,
                HandleAction::SendToUserDelayed.encode(),
                10_000_000_000,
                1_000,
            ));

            run_to_block(5, None);

            assert!(MailboxOf::<Test>::is_empty(&USER_1));

            run_to_block(6, None);

            let msg = get_last_mail(USER_1);
            assert_eq!(msg.value(), 600);
            assert_eq!(msg.payload(), b"send_to_user_delayed");
            let map = get_reservation_map(pid).unwrap();
            assert!(map.is_empty());
        }

        {
            MailboxOf::<Test>::clear();

            assert_ok!(Gear::send_message(
                RuntimeOrigin::signed(USER_1),
                pid,
                HandleAction::SendToProgramDelayed {
                    pid: pid2.into(),
                    user: USER_1.into_origin().into()
                }
                .encode(),
                10_000_000_000,
                1_000,
            ));

            let mid = get_last_message_id();

            run_to_block(7, None);

            assert!(MailboxOf::<Test>::is_empty(&USER_1));
            assert_succeed(mid);

            run_to_block(8, None);

            let msg = get_last_mail(USER_1);
            assert_eq!(msg.value(), 800);
            assert_eq!(msg.payload(), b"receive_from_program_delayed");
            let map = get_reservation_map(pid).unwrap();
            assert!(map.is_empty());
        }
    });
}

#[test]
fn reply_from_reservation() {
    use demo_send_from_reservation::{HandleAction, WASM_BINARY};

    init_logger();
    new_test_ext().execute_with(|| {
        let pid = Gear::upload_program(
            RuntimeOrigin::signed(USER_1),
            WASM_BINARY.to_vec(),
            vec![],
            EMPTY_PAYLOAD.to_vec(),
            10_000_000_000,
            0,
        )
        .map(|_| get_last_program_id())
        .unwrap();

        let pid2 = Gear::upload_program(
            RuntimeOrigin::signed(USER_1),
            WASM_BINARY.to_vec(),
            vec![2],
            EMPTY_PAYLOAD.to_vec(),
            10_000_000_000,
            0,
        )
        .map(|_| get_last_program_id())
        .unwrap();

        run_to_block(2, None);

        {
            assert_ok!(Gear::send_message(
                RuntimeOrigin::signed(USER_1),
                pid,
                HandleAction::ReplyToUser.encode(),
                10_000_000_000,
                1_000,
            ));

            run_to_block(3, None);

            let msg = get_last_mail(USER_1);
            assert_eq!(msg.value(), 900);
            assert_eq!(msg.payload(), b"reply_to_user");
            let map = get_reservation_map(pid).unwrap();
            assert!(map.is_empty());
        }

        {
            MailboxOf::<Test>::clear();

            assert_ok!(Gear::send_message(
                RuntimeOrigin::signed(USER_1),
                pid,
                HandleAction::ReplyToProgram {
                    pid: pid2.into(),
                    user: USER_1.into_origin().into()
                }
                .encode(),
                10_000_000_000,
                1_000,
            ));

            let mid = get_last_message_id();

            run_to_block(4, None);

            assert_succeed(mid);

            let msg = get_last_mail(USER_1);
            assert_eq!(msg.value(), 900);
            assert_eq!(msg.payload(), b"reply");
            let map = get_reservation_map(pid).unwrap();
            assert!(map.is_empty());
        }

        {
            MailboxOf::<Test>::clear();

            assert_ok!(Gear::send_message(
                RuntimeOrigin::signed(USER_1),
                pid,
                HandleAction::ReplyToUserDelayed.encode(),
                10_000_000_000,
                1_000,
            ));

            run_to_block(5, None);

            assert!(MailboxOf::<Test>::is_empty(&USER_1));

            run_to_block(6, None);

            let msg = get_last_mail(USER_1);
            assert_eq!(msg.value(), 1000);
            assert_eq!(msg.payload(), b"reply_to_user_delayed");
            let map = get_reservation_map(pid).unwrap();
            assert!(map.is_empty());
        }

        {
            MailboxOf::<Test>::clear();

            assert_ok!(Gear::send_message(
                RuntimeOrigin::signed(USER_1),
                pid,
                HandleAction::ReplyToProgramDelayed {
                    pid: pid2.into(),
                    user: USER_1.into_origin().into()
                }
                .encode(),
                10_000_000_000,
                1_000,
            ));

            let mid = get_last_message_id();

            run_to_block(7, None);

            assert!(MailboxOf::<Test>::is_empty(&USER_1));
            assert_succeed(mid);

            run_to_block(8, None);

            let msg = get_last_mail(USER_1);
            assert_eq!(msg.value(), 1000);
            assert_eq!(msg.payload(), b"reply_delayed");
            let map = get_reservation_map(pid).unwrap();
            assert!(map.is_empty());
        }
    });
}

#[test]
fn signal_recursion_not_occurs() {
    use demo_signal_entry::{HandleAction, WASM_BINARY};

    init_logger();
    new_test_ext().execute_with(|| {
        assert_ok!(Gear::upload_program(
            RuntimeOrigin::signed(USER_1),
            WASM_BINARY.to_vec(),
            DEFAULT_SALT.to_vec(),
            USER_1.encode(),
            10_000_000_000,
            0,
        ));

        let pid = get_last_program_id();

        run_to_block(2, None);

        assert!(Gear::is_initialized(pid));
        assert!(Gear::is_active(pid));

        assert_ok!(Gear::send_message(
            RuntimeOrigin::signed(USER_1),
            pid,
            HandleAction::PanicInSignal.encode(),
            10_000_000_000,
            0,
        ));

        let mid = get_last_message_id();

        let mut expiration = None;

        run_to_block(3, None);

        assert_ok!(GasHandlerOf::<Test>::get_system_reserve(mid));

        System::events().iter().for_each(|e| {
            if let MockRuntimeEvent::Gear(Event::MessageWaited {
                expiration: exp, ..
            }) = e.event
            {
                expiration = Some(exp);
            }
        });

        let expiration = expiration.unwrap();

        System::set_block_number(expiration - 1);
        Gear::set_block_number((expiration - 1).try_into().unwrap());

        run_to_next_block(None);

        assert!(GasHandlerOf::<Test>::get_system_reserve(mid).is_err());

        // check signal dispatch panicked
        assert_eq!(MailboxOf::<Test>::iter_key(USER_1).last(), None);
        let signal_msg_id = MessageId::generate_signal(mid);
        let status = dispatch_status(signal_msg_id);
        assert_eq!(status, Some(DispatchStatus::Failed));

        MailboxOf::<Test>::clear();
        System::reset_events();
        run_to_next_block(None);

        // check nothing happens after
        assert!(MailboxOf::<Test>::is_empty(&USER_1));
        assert_eq!(System::events().len(), 0);
    });
}

#[test]
fn signal_during_precharge() {
    use demo_signal_entry::{HandleAction, WASM_BINARY};

    init_logger();
    new_test_ext().execute_with(|| {
        assert_ok!(Gear::upload_program(
            RuntimeOrigin::signed(USER_1),
            WASM_BINARY.to_vec(),
            DEFAULT_SALT.to_vec(),
            USER_1.encode(),
            10_000_000_000,
            0,
        ));

        let pid = get_last_program_id();

        run_to_block(2, None);

        assert_ok!(Gear::send_message(
            RuntimeOrigin::signed(USER_1),
            pid,
            HandleAction::WaitWithReserveAmountAndPanic(1).encode(),
            10_000_000_000,
            0,
        ));

        let mid = get_last_message_id();

        run_to_block(3, None);

        let reply_to_id = get_last_mail(USER_1).id();

        assert_ok!(GasHandlerOf::<Test>::get_system_reserve(mid));

        assert_ok!(Gear::send_reply(
            RuntimeOrigin::signed(USER_1),
            reply_to_id,
            EMPTY_PAYLOAD.to_vec(),
            10_000_000_000,
            0
        ));

        run_to_block(4, None);

        assert!(GasHandlerOf::<Test>::get_system_reserve(mid).is_err());
        assert!(MailboxOf::<Test>::is_empty(&USER_1));
        assert_eq!(
            System::events()
                .into_iter()
                .filter(|e| {
                    matches!(
                        e.event,
                        MockRuntimeEvent::Gear(Event::UserMessageSent { .. })
                    )
                })
                .count(),
            2 // reply from program + reply to user because of panic
        );
    });
}

#[test]
fn signal_during_prepare() {
    use demo_signal_entry::{HandleAction, WASM_BINARY};

    init_logger();
    new_test_ext().execute_with(|| {
        assert_ok!(Gear::upload_program(
            RuntimeOrigin::signed(USER_1),
            WASM_BINARY.to_vec(),
            DEFAULT_SALT.to_vec(),
            USER_1.encode(),
            10_000_000_000,
            0,
        ));

        let pid = get_last_program_id();

        run_to_block(2, None);

        let read_cost = DbWeightOf::<Test>::get().reads(1).ref_time();
        let schedule = <Test as Config>::Schedule::get();
        let program_gas = core_processor::calculate_gas_for_program(
            read_cost,
            schedule.db_read_per_byte.ref_time(),
        );

        assert_ok!(Gear::send_message(
            RuntimeOrigin::signed(USER_1),
            pid,
            HandleAction::WaitWithReserveAmountAndPanic(program_gas).encode(),
            10_000_000_000,
            0,
        ));

        let mid = get_last_message_id();

        run_to_block(3, None);

        let reply_to_id = get_last_mail(USER_1).id();

        assert_ok!(GasHandlerOf::<Test>::get_system_reserve(mid));

        assert_ok!(Gear::send_reply(
            RuntimeOrigin::signed(USER_1),
            reply_to_id,
            EMPTY_PAYLOAD.to_vec(),
            10_000_000_000,
            0
        ));

        run_to_block(4, None);

        assert!(GasHandlerOf::<Test>::get_system_reserve(mid).is_err());
        assert!(MailboxOf::<Test>::is_empty(&USER_1));
        assert_eq!(
            System::events()
                .into_iter()
                .filter(|e| {
                    matches!(
                        e.event,
                        MockRuntimeEvent::Gear(Event::UserMessageSent { .. })
                    )
                })
                .count(),
            2 // reply from program + reply to user because of panic
        );
    });
}

#[test]
fn signal_async_wait_works() {
    use demo_async_signal_entry::{InitAction, WASM_BINARY};

    init_logger();
    new_test_ext().execute_with(|| {
        assert_ok!(Gear::upload_program(
            RuntimeOrigin::signed(USER_1),
            WASM_BINARY.to_vec(),
            DEFAULT_SALT.to_vec(),
            InitAction::None.encode(),
            10_000_000_000,
            0,
        ));

        let pid = get_last_program_id();

        run_to_block(2, None);

        assert!(Gear::is_initialized(pid));
        assert!(Gear::is_active(pid));

        let GasInfo {
            min_limit: gas_spent,
            ..
        } = Gear::calculate_gas_info(
            USER_1.into_origin(),
            HandleKind::Handle(pid),
            EMPTY_PAYLOAD.to_vec(),
            0,
            true,
        )
        .expect("calculate_gas_info failed");

        assert_ok!(Gear::send_message(
            RuntimeOrigin::signed(USER_1),
            pid,
            EMPTY_PAYLOAD.to_vec(),
            gas_spent,
            0,
        ));

        let mid = get_last_message_id();

        let mut expiration = None;

        run_to_block(3, None);

        assert_ok!(GasHandlerOf::<Test>::get_system_reserve(mid));

        System::events().iter().for_each(|e| {
            if let MockRuntimeEvent::Gear(Event::MessageWaited {
                expiration: exp, ..
            }) = e.event
            {
                expiration = Some(exp);
            }
        });

        let expiration = expiration.unwrap();

        System::set_block_number(expiration - 1);
        Gear::set_block_number((expiration - 1).try_into().unwrap());

        run_to_next_block(None);

        assert!(GasHandlerOf::<Test>::get_system_reserve(mid).is_err());

        // check signal dispatch executed
        let mail_msg = get_last_mail(USER_1);
        assert_eq!(mail_msg.payload(), b"handle_signal");
    });
}

#[test]
fn signal_gas_limit_exceeded_works() {
    use demo_signal_entry::{HandleAction, WASM_BINARY};

    init_logger();
    new_test_ext().execute_with(|| {
        assert_ok!(Gear::upload_program(
            RuntimeOrigin::signed(USER_1),
            WASM_BINARY.to_vec(),
            DEFAULT_SALT.to_vec(),
            USER_1.encode(),
            10_000_000_000,
            0,
        ));

        let pid = get_last_program_id();

        run_to_block(2, None);

        assert_ok!(Gear::send_message(
            RuntimeOrigin::signed(USER_1),
            pid,
            HandleAction::OutOfGas.encode(),
            10_000_000_000,
            0,
        ));

        let mid = get_last_message_id();

        run_to_block(3, None);

        assert!(GasHandlerOf::<Test>::get_system_reserve(mid).is_err());

        // check signal dispatch executed
        let mail_msg = get_last_mail(USER_1);
        assert_eq!(mail_msg.payload(), b"handle_signal");
    });
}

#[test]
fn system_reservation_unreserve_works() {
    use demo_signal_entry::{HandleAction, WASM_BINARY};

    init_logger();
    new_test_ext().execute_with(|| {
        assert_ok!(Gear::upload_program(
            RuntimeOrigin::signed(USER_1),
            WASM_BINARY.to_vec(),
            DEFAULT_SALT.to_vec(),
            USER_1.encode(),
            10_000_000_000,
            0,
        ));

        let pid = get_last_program_id();

        run_to_block(2, None);

        let user_initial_balance = Balances::free_balance(USER_1);

        let GasInfo { burned, .. } = Gear::calculate_gas_info(
            USER_1.into_origin(),
            HandleKind::Handle(pid),
            HandleAction::Simple.encode(),
            0,
            true,
        )
        .expect("calculate_gas_info failed");

        assert_ok!(Gear::send_message(
            RuntimeOrigin::signed(USER_1),
            pid,
            HandleAction::Simple.encode(),
            10_000_000_000,
            0,
        ));

        let mid = get_last_message_id();

        run_to_block(3, None);

        assert!(GasHandlerOf::<Test>::get_system_reserve(mid).is_err());

        let burned = GasPrice::gas_price(burned);
        assert_eq!(
            Balances::free_balance(USER_1),
            user_initial_balance - burned
        );
    });
}

#[test]
fn few_system_reservations_across_waits_works() {
    use demo_signal_entry::{HandleAction, WASM_BINARY};

    init_logger();
    new_test_ext().execute_with(|| {
        assert_ok!(Gear::upload_program(
            RuntimeOrigin::signed(USER_1),
            WASM_BINARY.to_vec(),
            DEFAULT_SALT.to_vec(),
            USER_1.encode(),
            10_000_000_000,
            0,
        ));

        let pid = get_last_program_id();

        run_to_block(2, None);

        assert_ok!(Gear::send_message(
            RuntimeOrigin::signed(USER_1),
            pid,
            HandleAction::AcrossWaits.encode(),
            10_000_000_000,
            0,
        ));

        let mid = get_last_message_id();

        run_to_block(3, None);
        let mut reserved = GasHandlerOf::<Test>::get_system_reserve(mid).unwrap();

        for _ in 0..5 {
            assert_eq!(GasHandlerOf::<Test>::get_system_reserve(mid), Ok(reserved));
            reserved += 1_000_000_000;

            let reply_to_id = get_last_mail(USER_1).id();
            assert_ok!(Gear::send_reply(
                RuntimeOrigin::signed(USER_1),
                reply_to_id,
                EMPTY_PAYLOAD.to_vec(),
                10_000_000_000,
                0
            ));

            run_to_next_block(None);
        }
    });
}

#[test]
fn system_reservation_panic_works() {
    use demo_signal_entry::{HandleAction, WASM_BINARY};

    init_logger();
    new_test_ext().execute_with(|| {
        assert_ok!(Gear::upload_program(
            RuntimeOrigin::signed(USER_1),
            WASM_BINARY.to_vec(),
            DEFAULT_SALT.to_vec(),
            USER_1.encode(),
            10_000_000_000,
            0,
        ));

        let pid = get_last_program_id();

        run_to_block(2, None);

        assert_ok!(Gear::send_message(
            RuntimeOrigin::signed(USER_1),
            pid,
            HandleAction::Panic.encode(),
            10_000_000_000,
            0,
        ));

        let mid = get_last_message_id();

        run_to_block(3, None);

        assert!(GasHandlerOf::<Test>::get_system_reserve(mid).is_err());

        // check signal dispatch executed
        let mail_msg = get_last_mail(USER_1);
        assert_eq!(mail_msg.payload(), b"handle_signal");
    });
}

#[test]
fn system_reservation_exit_works() {
    use demo_signal_entry::{HandleAction, WASM_BINARY};

    init_logger();
    new_test_ext().execute_with(|| {
        assert_ok!(Gear::upload_program(
            RuntimeOrigin::signed(USER_1),
            WASM_BINARY.to_vec(),
            DEFAULT_SALT.to_vec(),
            USER_1.encode(),
            10_000_000_000,
            0,
        ));

        let pid = get_last_program_id();

        run_to_block(2, None);

        assert_ok!(Gear::send_message(
            RuntimeOrigin::signed(USER_1),
            pid,
            HandleAction::Exit.encode(),
            10_000_000_000,
            0,
        ));

        let mid = get_last_message_id();

        run_to_block(3, None);

        assert_succeed(mid);
        assert!(GasHandlerOf::<Test>::get_system_reserve(mid).is_err());

        // check signal dispatch was not executed but `gr_exit` did
        assert_eq!(MailboxOf::<Test>::len(&USER_1), 1);
        let msg = get_last_mail(USER_1);
        assert_eq!(msg.payload(), b"exit");
    });
}

#[test]
fn system_reservation_wait_and_panic_works() {
    use demo_signal_entry::{HandleAction, WASM_BINARY};

    init_logger();
    new_test_ext().execute_with(|| {
        assert_ok!(Gear::upload_program(
            RuntimeOrigin::signed(USER_1),
            WASM_BINARY.to_vec(),
            DEFAULT_SALT.to_vec(),
            USER_1.encode(),
            10_000_000_000,
            0,
        ));

        let pid = get_last_program_id();

        run_to_block(2, None);

        assert_ok!(Gear::send_message(
            RuntimeOrigin::signed(USER_1),
            pid,
            HandleAction::WaitAndPanic.encode(),
            10_000_000_000,
            0,
        ));

        let mid = get_last_message_id();

        run_to_block(3, None);

        let reply_to_id = get_last_mail(USER_1).id();

        assert_ok!(GasHandlerOf::<Test>::get_system_reserve(mid));

        assert_ok!(Gear::send_reply(
            RuntimeOrigin::signed(USER_1),
            reply_to_id,
            EMPTY_PAYLOAD.to_vec(),
            10_000_000_000,
            0
        ));

        run_to_block(4, None);

        assert!(GasHandlerOf::<Test>::get_system_reserve(mid).is_err());
    });
}

#[test]
fn system_reservation_wait_works() {
    use demo_signal_entry::{HandleAction, WASM_BINARY};

    init_logger();
    new_test_ext().execute_with(|| {
        assert_ok!(Gear::upload_program(
            RuntimeOrigin::signed(USER_1),
            WASM_BINARY.to_vec(),
            DEFAULT_SALT.to_vec(),
            USER_1.encode(),
            10_000_000_000,
            0,
        ));

        let pid = get_last_program_id();

        run_to_block(2, None);

        assert_ok!(Gear::send_message(
            RuntimeOrigin::signed(USER_1),
            pid,
            HandleAction::Wait.encode(),
            10_000_000_000,
            0,
        ));

        let mid = get_last_message_id();

        run_to_block(3, None);

        assert_ok!(GasHandlerOf::<Test>::get_system_reserve(mid));

        let mut expiration = None;

        run_to_block(3, None);

        assert_ok!(GasHandlerOf::<Test>::get_system_reserve(mid));

        System::events().iter().for_each(|e| {
            if let MockRuntimeEvent::Gear(Event::MessageWaited {
                expiration: exp, ..
            }) = e.event
            {
                expiration = Some(exp);
            }
        });

        let expiration = expiration.unwrap();

        System::set_block_number(expiration - 1);
        Gear::set_block_number((expiration - 1).try_into().unwrap());

        run_to_next_block(None);

        assert!(GasHandlerOf::<Test>::get_system_reserve(mid).is_err());
    });
}

#[test]
fn system_reservation_wait_and_exit_works() {
    use demo_signal_entry::{HandleAction, WASM_BINARY};

    init_logger();
    new_test_ext().execute_with(|| {
        assert_ok!(Gear::upload_program(
            RuntimeOrigin::signed(USER_1),
            WASM_BINARY.to_vec(),
            DEFAULT_SALT.to_vec(),
            USER_1.encode(),
            10_000_000_000,
            0,
        ));

        let pid = get_last_program_id();

        run_to_block(2, None);

        assert_ok!(Gear::send_message(
            RuntimeOrigin::signed(USER_1),
            pid,
            HandleAction::WaitAndExit.encode(),
            10_000_000_000,
            0,
        ));

        let mid = get_last_message_id();

        run_to_block(3, None);

        let reply_to_id = get_last_mail(USER_1).id();

        assert_ok!(GasHandlerOf::<Test>::get_system_reserve(mid));

        assert_ok!(Gear::send_reply(
            RuntimeOrigin::signed(USER_1),
            reply_to_id,
            EMPTY_PAYLOAD.to_vec(),
            10_000_000_000,
            0
        ));

        run_to_block(4, None);

        assert!(GasHandlerOf::<Test>::get_system_reserve(mid).is_err());

        // check `gr_exit` occurs
        let msg = get_last_mail(USER_1);
        assert_eq!(msg.payload(), b"wait_and_exit");
    });
}

#[test]
fn system_reservation_wait_and_reserve_with_panic_works() {
    use demo_signal_entry::{HandleAction, WASM_BINARY};

    init_logger();
    new_test_ext().execute_with(|| {
        assert_ok!(Gear::upload_program(
            RuntimeOrigin::signed(USER_1),
            WASM_BINARY.to_vec(),
            DEFAULT_SALT.to_vec(),
            USER_1.encode(),
            10_000_000_000,
            0,
        ));

        let pid = get_last_program_id();

        run_to_block(2, None);

        assert_ok!(Gear::send_message(
            RuntimeOrigin::signed(USER_1),
            pid,
            HandleAction::WaitAndReserveWithPanic.encode(),
            10_000_000_000,
            0,
        ));

        let mid = get_last_message_id();

        run_to_block(3, None);

        assert_eq!(
            GasHandlerOf::<Test>::get_system_reserve(mid),
            Ok(2_000_000_000)
        );

        let reply_to_id = get_last_mail(USER_1).id();
        assert_ok!(Gear::send_reply(
            RuntimeOrigin::signed(USER_1),
            reply_to_id,
            EMPTY_PAYLOAD.to_vec(),
            10_000_000_000,
            0
        ));

        run_to_block(4, None);

        assert!(GasHandlerOf::<Test>::get_system_reserve(mid).is_err());

        // check signal dispatch executed
        let mail_msg = get_last_mail(USER_1);
        assert_eq!(mail_msg.payload(), b"handle_signal");
    });
}

#[test]
fn system_reservation_accumulate_works() {
    use demo_signal_entry::{HandleAction, WASM_BINARY};

    init_logger();
    new_test_ext().execute_with(|| {
        assert_ok!(Gear::upload_program(
            RuntimeOrigin::signed(USER_1),
            WASM_BINARY.to_vec(),
            DEFAULT_SALT.to_vec(),
            USER_1.encode(),
            10_000_000_000,
            0,
        ));

        let pid = get_last_program_id();

        run_to_block(2, None);

        assert_ok!(Gear::send_message(
            RuntimeOrigin::signed(USER_1),
            pid,
            HandleAction::Accumulate.encode(),
            10_000_000_000,
            0,
        ));

        let mid = get_last_message_id();

        run_to_block(3, None);

        let reserve = GasHandlerOf::<Test>::get_system_reserve(mid).unwrap();
        // we 1000 and then 234 amount of gas in demo
        assert_eq!(reserve, 1234);
    });
}

#[test]
fn system_reservation_zero_amount_panics() {
    use demo_signal_entry::{HandleAction, WASM_BINARY};

    init_logger();
    new_test_ext().execute_with(|| {
        assert_ok!(Gear::upload_program(
            RuntimeOrigin::signed(USER_1),
            WASM_BINARY.to_vec(),
            DEFAULT_SALT.to_vec(),
            USER_1.encode(),
            10_000_000_000,
            0,
        ));

        let pid = get_last_program_id();

        run_to_block(2, None);

        assert_ok!(Gear::send_message(
            RuntimeOrigin::signed(USER_1),
            pid,
            HandleAction::ZeroReserve.encode(),
            10_000_000_000,
            0,
        ));

        let mid = get_last_message_id();

        run_to_block(3, None);

        assert_succeed(mid);
    });
}

#[test]
fn gas_reservation_works() {
    use demo_reserve_gas::{HandleAction, InitAction, RESERVATION_AMOUNT};

    init_logger();
    new_test_ext().execute_with(|| {
        assert_ok!(Gear::upload_program(
            RuntimeOrigin::signed(USER_1),
            demo_reserve_gas::WASM_BINARY.to_vec(),
            DEFAULT_SALT.to_vec(),
            InitAction::Normal.encode(),
            10_000_000_000,
            0,
        ));

        let pid = get_last_program_id();

        run_to_block(2, None);

        // gas has been reserved 3 times
        let map = get_reservation_map(pid).unwrap();
        assert_eq!(map.len(), 3);

        let user_initial_balance = Balances::free_balance(USER_1);

        let GasInfo {
            min_limit: spent_gas,
            ..
        } = Gear::calculate_gas_info(
            USER_1.into_origin(),
            HandleKind::Handle(pid),
            HandleAction::Unreserve.encode(),
            0,
            true,
        )
        .expect("calculate_gas_info failed");

        assert_ok!(Gear::send_message(
            RuntimeOrigin::signed(USER_1),
            pid,
            HandleAction::Unreserve.encode(),
            spent_gas,
            0
        ));

        run_to_block(3, None);

        // gas unreserved manually
        let map = get_reservation_map(pid).unwrap();
        assert_eq!(map.len(), 2);

        let gas_reserved = GasPrice::gas_price(spent_gas);
        let reservation_amount = GasPrice::gas_price(RESERVATION_AMOUNT);
        let reservation_holding = 5 * GasPrice::gas_price(CostsPerBlockOf::<Test>::reservation());

        assert_eq!(
            Balances::free_balance(USER_1),
            user_initial_balance - gas_reserved + reservation_amount + reservation_holding
        );

        run_to_block(2 + 2, None);

        // gas not yet unreserved automatically
        let map = get_reservation_map(pid).unwrap();
        assert_eq!(map.len(), 2);

        run_to_block(2 + 3, None);

        // gas unreserved automatically
        let map = get_reservation_map(pid).unwrap();
        assert_eq!(map.len(), 1);

        // check task is exist yet
        let (reservation_id, slot) = map.iter().next().unwrap();
        let task = ScheduledTask::RemoveGasReservation(pid, *reservation_id);
        assert!(TaskPoolOf::<Test>::contains(
            &BlockNumberFor::<Test>::from(slot.finish),
            &task
        ));

        // `gr_exit` occurs
        assert_ok!(Gear::send_message(
            RuntimeOrigin::signed(USER_1),
            pid,
            HandleAction::Exit.encode(),
            50_000_000_000,
            0
        ));

        run_to_block(2 + 4, None);

        // check task was cleared after `gr_exit` happened
        let map = get_reservation_map(pid);
        assert_eq!(map, None);
        assert!(!TaskPoolOf::<Test>::contains(
            &BlockNumberFor::<Test>::from(slot.finish),
            &task
        ));
    });
}

#[test]
fn gas_reservations_cleaned_in_terminated_program() {
    use demo_reserve_gas::{InitAction, ReplyAction};

    init_logger();
    new_test_ext().execute_with(|| {
        assert_ok!(Gear::upload_program(
            RuntimeOrigin::signed(USER_1),
            demo_reserve_gas::WASM_BINARY.to_vec(),
            DEFAULT_SALT.to_vec(),
            InitAction::Wait.encode(),
            10_000_000_000,
            0,
        ));

        let pid = get_last_program_id();

        run_to_block(2, None);

        let message_id = get_last_mail(USER_1).id();

        assert!(!Gear::is_initialized(pid));
        assert!(Gear::is_active(pid));

        let map = get_reservation_map(pid).unwrap();
        assert_eq!(map.len(), 1);

        let (reservation_id, slot) = map.iter().next().unwrap();
        let task = ScheduledTask::RemoveGasReservation(pid, *reservation_id);
        assert!(TaskPoolOf::<Test>::contains(
            &BlockNumberFor::<Test>::from(slot.finish),
            &task
        ));

        assert_ok!(Gear::send_reply(
            RuntimeOrigin::signed(USER_1),
            message_id,
            ReplyAction::Panic.encode(),
            DEFAULT_GAS_LIMIT * 10,
            0,
        ));

        run_to_block(3, None);

        let map = get_reservation_map(pid);
        assert_eq!(map, None);
        assert!(!TaskPoolOf::<Test>::contains(
            &BlockNumberFor::<Test>::from(slot.finish),
            &task
        ));
        assert!(!Gear::is_initialized(pid));
        assert!(!Gear::is_active(pid));
    });
}

#[test]
fn gas_reservation_wait_wake_exit() {
    use demo_reserve_gas::{InitAction, ReplyAction};

    init_logger();
    new_test_ext().execute_with(|| {
        assert_ok!(Gear::upload_program(
            RuntimeOrigin::signed(USER_1),
            demo_reserve_gas::WASM_BINARY.to_vec(),
            DEFAULT_SALT.to_vec(),
            InitAction::Wait.encode(),
            10_000_000_000,
            0,
        ));

        let pid = get_last_program_id();

        run_to_block(2, None);

        let message_id = get_last_mail(USER_1).id();

        assert!(!Gear::is_initialized(pid));
        assert!(Gear::is_active(pid));

        let map = get_reservation_map(pid).unwrap();
        assert_eq!(map.len(), 1);

        let (reservation_id, slot) = map.iter().next().unwrap();
        let task = ScheduledTask::RemoveGasReservation(pid, *reservation_id);
        assert!(TaskPoolOf::<Test>::contains(
            &BlockNumberFor::<Test>::from(slot.finish),
            &task
        ));

        assert_ok!(Gear::send_reply(
            RuntimeOrigin::signed(USER_1),
            message_id,
            ReplyAction::Exit.encode(),
            DEFAULT_GAS_LIMIT * 10,
            0,
        ));

        run_to_block(3, None);

        let map = get_reservation_map(pid);
        assert_eq!(map, None);
        assert!(!TaskPoolOf::<Test>::contains(
            &BlockNumberFor::<Test>::from(slot.finish),
            &task
        ));
        assert!(!Gear::is_initialized(pid));
        assert!(!Gear::is_active(pid));
    });
}

#[test]
fn gas_reservations_check_params() {
    use demo_reserve_gas::InitAction;

    init_logger();
    new_test_ext().execute_with(|| {
        assert_ok!(Gear::upload_program(
            RuntimeOrigin::signed(USER_1),
            demo_reserve_gas::WASM_BINARY.to_vec(),
            DEFAULT_SALT.to_vec(),
            InitAction::CheckArgs {
                mailbox_threshold: <Test as Config>::MailboxThreshold::get(),
            }
            .encode(),
            10_000_000_000,
            0,
        ));

        let mid = get_last_message_id();

        run_to_block(2, None);

        assert_succeed(mid);
    });
}

#[test]
fn custom_async_entrypoint_works() {
    use demo_async_custom_entry::WASM_BINARY;

    init_logger();
    new_test_ext().execute_with(|| {
        assert_ok!(Gear::upload_program(
            RuntimeOrigin::signed(USER_1),
            WASM_BINARY.to_vec(),
            DEFAULT_SALT.to_vec(),
            USER_1.encode(),
            10_000_000_000,
            0,
        ));

        let pid = get_last_program_id();

        run_to_block(2, None);

        assert_ok!(Gear::send_message(
            RuntimeOrigin::signed(USER_1),
            pid,
            EMPTY_PAYLOAD.to_vec(),
            10_000_000_000,
            0,
        ));

        run_to_block(3, None);

        let msg = get_last_mail(USER_1);
        assert_eq!(msg.payload(), b"my_handle_signal");

        assert_ok!(Gear::send_reply(
            RuntimeOrigin::signed(USER_1),
            msg.id(),
            EMPTY_PAYLOAD.to_vec(),
            10_000_000_000,
            0
        ));

        run_to_block(4, None);

        let msg = get_last_mail(USER_1);
        assert_eq!(msg.payload(), b"my_handle_reply");
    });
}

#[test]
fn dispatch_kind_forbidden_function() {
    use demo_signal_entry::{HandleAction, WASM_BINARY};

    init_logger();
    new_test_ext().execute_with(|| {
        assert_ok!(Gear::upload_program(
            RuntimeOrigin::signed(USER_1),
            WASM_BINARY.to_vec(),
            DEFAULT_SALT.to_vec(),
            USER_1.encode(),
            10_000_000_000,
            0,
        ));

        let pid = get_last_program_id();

        run_to_block(2, None);

        assert!(Gear::is_initialized(pid));
        assert!(Gear::is_active(pid));

        assert_ok!(Gear::send_message(
            RuntimeOrigin::signed(USER_1),
            pid,
            HandleAction::ForbiddenCallInSignal(USER_1.into_origin().into()).encode(),
            10_000_000_000,
            0,
        ));

        let mid = get_last_message_id();

        let mut expiration = None;

        run_to_block(3, None);

        assert_ok!(GasHandlerOf::<Test>::get_system_reserve(mid));

        System::events().iter().for_each(|e| {
            if let MockRuntimeEvent::Gear(Event::MessageWaited {
                expiration: exp, ..
            }) = e.event
            {
                expiration = Some(exp);
            }
        });

        let expiration = expiration.unwrap();

        System::set_block_number(expiration - 1);
        Gear::set_block_number((expiration - 1).try_into().unwrap());

        run_to_next_block(None);

        assert!(GasHandlerOf::<Test>::get_system_reserve(mid).is_err());

        // check signal dispatch panicked
        assert!(MailboxOf::<Test>::is_empty(&USER_1));
        let signal_msg_id = MessageId::generate_signal(mid);
        let status = dispatch_status(signal_msg_id);
        assert_eq!(status, Some(DispatchStatus::Failed));

        MailboxOf::<Test>::clear();
        System::reset_events();
        run_to_next_block(None);

        // check nothing happens after
        assert!(MailboxOf::<Test>::is_empty(&USER_1));
        assert_eq!(System::events().len(), 0);
    });
}

#[test]
fn system_reservation_gas_allowance_rollbacks() {
    use demo_signal_entry::{HandleAction, WASM_BINARY};

    init_logger();
    new_test_ext().execute_with(|| {
        assert_ok!(Gear::upload_program(
            RuntimeOrigin::signed(USER_1),
            WASM_BINARY.to_vec(),
            DEFAULT_SALT.to_vec(),
            USER_1.encode(),
            10_000_000_000,
            0,
        ));

        let pid = get_last_program_id();

        run_to_block(2, None);

        let GasInfo { min_limit, .. } = Gear::calculate_gas_info(
            USER_1.into_origin(),
            HandleKind::Handle(pid),
            HandleAction::Simple.encode(),
            0,
            true,
        )
        .expect("calculate_gas_info failed");

        assert_ok!(Gear::send_message(
            RuntimeOrigin::signed(USER_1),
            pid,
            HandleAction::Simple.encode(),
            min_limit,
            0,
        ));

        let mid = get_last_message_id();

        run_to_block(3, Some(min_limit - 1));

        assert_eq!(GasHandlerOf::<Test>::get_system_reserve(mid), Ok(0));
    });
}

#[test]
fn system_reservation_wait_and_exit_across_executions() {
    use demo_signal_entry::{HandleAction, WASM_BINARY};

    init_logger();
    new_test_ext().execute_with(|| {
        assert_ok!(Gear::upload_program(
            RuntimeOrigin::signed(USER_1),
            WASM_BINARY.to_vec(),
            DEFAULT_SALT.to_vec(),
            USER_1.encode(),
            10_000_000_000,
            0,
        ));

        let pid = get_last_program_id();

        run_to_block(2, None);

        assert_ok!(Gear::send_message(
            RuntimeOrigin::signed(USER_1),
            pid,
            HandleAction::Wait.encode(),
            10_000_000_000,
            0,
        ));

        let mid_wait = get_last_message_id();

        run_to_block(3, None);

        assert_ok!(GasHandlerOf::<Test>::get_system_reserve(mid_wait));

        assert_ok!(Gear::send_message(
            RuntimeOrigin::signed(USER_1),
            pid,
            HandleAction::Exit.encode(),
            10_000_000_000,
            0,
        ));

        let mid_exit = get_last_message_id();

        run_to_block(4, None);

        assert!(Gear::is_exited(pid));
        assert!(GasHandlerOf::<Test>::get_system_reserve(mid_wait).is_err());
        assert!(GasHandlerOf::<Test>::get_system_reserve(mid_exit).is_err());

        MailboxOf::<Test>::clear();

        let mut expiration = None;

        System::events().iter().for_each(|e| {
            if let MockRuntimeEvent::Gear(Event::MessageWaited {
                expiration: exp, ..
            }) = e.event
            {
                expiration = Some(exp);
            }
        });

        let expiration = expiration.unwrap();

        System::set_block_number(expiration - 1);
        Gear::set_block_number((expiration - 1).try_into().unwrap());

        run_to_next_block(None);

        // nothing happened after
        assert!(MailboxOf::<Test>::is_empty(&USER_1));
    });
}

#[test]
fn signal_on_uninitialized_program() {
    use demo_async_signal_entry::{InitAction, WASM_BINARY};

    init_logger();
    new_test_ext().execute_with(|| {
        assert_ok!(Gear::upload_program(
            RuntimeOrigin::signed(USER_1),
            WASM_BINARY.to_vec(),
            DEFAULT_SALT.to_vec(),
            InitAction::Panic.encode(),
            10_000_000_000,
            0,
        ));

        let pid = get_last_program_id();
        let init_mid = get_last_message_id();

        run_to_block(2, None);

        assert!(Gear::is_active(pid));
        assert_ok!(GasHandlerOf::<Test>::get_system_reserve(init_mid));

        let msg = get_last_mail(USER_1);
        assert_eq!(msg.payload(), b"init");

        assert_ok!(Gear::send_reply(
            RuntimeOrigin::signed(USER_1),
            msg.id(),
            EMPTY_PAYLOAD.to_vec(),
            10_000_000_000,
            0,
        ));

        let reply_mid = get_last_message_id();

        run_to_block(3, None);

        assert!(!Gear::is_initialized(pid));
        assert!(GasHandlerOf::<Test>::get_system_reserve(init_mid).is_err());
        assert!(GasHandlerOf::<Test>::get_system_reserve(reply_mid).is_err());
    });
}

mod utils {
    #![allow(unused)]

    use super::{
        assert_ok, pallet, run_to_block, Event, MailboxOf, MockRuntimeEvent, RuntimeOrigin, Test,
    };
    use crate::{
        mock::{Balances, Gear, System},
        BalanceOf, GasInfo, HandleKind, ProgramStorageOf, SentOf,
    };
    use codec::Decode;
    use common::{
        event::*,
        storage::{CountedByKey, Counter, IterableByKeyMap},
        Origin, ProgramStorage,
    };
    use core::fmt::Display;
    use core_processor::common::ActorExecutionErrorReason;
    use frame_support::{
        dispatch::{DispatchErrorWithPostInfo, DispatchResultWithPostInfo},
        traits::tokens::{currency::Currency, Balance},
    };
    use frame_system::pallet_prelude::{BlockNumberFor, OriginFor};
    use gear_backend_common::TrapExplanation;
    use gear_core::{
        ids::{CodeId, MessageId, ProgramId},
        message::{Message, Payload, ReplyDetails, StatusCode, StoredMessage},
        reservation::GasReservationMap,
    };
    use gear_core_errors::{ExtError, SimpleCodec, SimpleReplyError};
    use sp_core::H256;
    use sp_runtime::traits::UniqueSaturatedInto;
    use sp_std::{convert::TryFrom, fmt::Debug};

    pub(super) const DEFAULT_GAS_LIMIT: u64 = 200_000_000;
    pub(super) const DEFAULT_SALT: &[u8; 4] = b"salt";
    pub(super) const EMPTY_PAYLOAD: &[u8; 0] = b"";
    pub(super) const OUTGOING_WITH_VALUE_IN_HANDLE_VALUE_GAS: u64 = 10000000;

    pub(super) type DispatchCustomResult<T> = Result<T, DispatchErrorWithPostInfo>;
    pub(super) type AccountId = <Test as frame_system::Config>::AccountId;
    pub(super) type GasPrice = <Test as pallet::Config>::GasPrice;

    type BlockNumber = <Test as frame_system::Config>::BlockNumber;

    pub(super) fn hash(data: impl AsRef<[u8]>) -> [u8; 32] {
        sp_core::blake2_256(data.as_ref())
    }

    pub fn init_logger() {
        let _ = env_logger::Builder::from_default_env()
            .format_module_path(false)
            .format_level(true)
            .try_init();
    }

    #[track_caller]
    pub(super) fn assert_balance(
        origin: impl common::Origin,
        free: impl Into<BalanceOf<Test>>,
        reserved: impl Into<BalanceOf<Test>>,
    ) {
        let account_id = AccountId::from_origin(origin.into_origin());
        assert_eq!(Balances::free_balance(account_id), free.into());
        assert_eq!(Balances::reserved_balance(account_id), reserved.into());
    }

    pub(super) fn calculate_handle_and_send_with_extra(
        origin: AccountId,
        destination: ProgramId,
        payload: Vec<u8>,
        gas_limit: Option<u64>,
        value: BalanceOf<Test>,
    ) -> (MessageId, GasInfo) {
        let gas_info = Gear::calculate_gas_info(
            origin.into_origin(),
            HandleKind::Handle(destination),
            payload.clone(),
            value,
            true,
        )
        .expect("calculate_gas_info failed");

        let limit = gas_info.min_limit + gas_limit.unwrap_or_default();

        assert_ok!(Gear::send_message(
            RuntimeOrigin::signed(origin),
            destination,
            payload,
            limit,
            value
        ));

        let message_id = get_last_message_id();

        (message_id, gas_info)
    }

    pub(super) fn get_ed() -> u128 {
        <Test as pallet::Config>::Currency::minimum_balance().unique_saturated_into()
    }

    #[track_caller]
    pub(super) fn assert_init_success(expected: u32) {
        let mut actual_children_amount = 0;
        System::events().iter().for_each(|e| {
            if let MockRuntimeEvent::Gear(Event::ProgramChanged {
                change: ProgramChangeKind::Active { .. },
                ..
            }) = e.event
            {
                actual_children_amount += 1
            }
        });

        assert_eq!(expected, actual_children_amount);
    }

    #[track_caller]
    pub(super) fn assert_last_dequeued(expected: u32) {
        let last_dequeued = System::events()
            .iter()
            .filter_map(|e| {
                if let MockRuntimeEvent::Gear(Event::MessagesDispatched { total, .. }) = e.event {
                    Some(total)
                } else {
                    None
                }
            })
            .last()
            .expect("Not found RuntimeEvent::MessagesDispatched");

        assert_eq!(expected, last_dequeued);
    }

    #[track_caller]
    pub(super) fn assert_total_dequeued(expected: u32) {
        let actual_dequeued: u32 = System::events()
            .iter()
            .filter_map(|e| {
                if let MockRuntimeEvent::Gear(Event::MessagesDispatched { total, .. }) = e.event {
                    Some(total)
                } else {
                    None
                }
            })
            .sum();

        assert_eq!(expected, actual_dequeued);
    }

    // Creates a new program and puts message from program to `user` in mailbox
    // using extrinsic calls. Imitates real-world sequence of calls.
    //
    // *NOTE*:
    // 1) usually called inside first block
    // 2) runs to block 2 all the messages place to message queue/storage
    //
    // Returns id of the message in the mailbox
    #[track_caller]
    pub(super) fn setup_mailbox_test_state(user: AccountId) -> MessageId {
        let prog_id = {
            let res = upload_program_default(user, ProgramCodeKind::OutgoingWithValueInHandle);
            assert_ok!(res);
            res.expect("submit result was asserted")
        };

        increase_prog_balance_for_mailbox_test(user, prog_id);
        populate_mailbox_from_program(prog_id, user, 2, 2_000_000_000, 0)
    }

    // Puts message from `prog_id` for the `user` in mailbox and returns its id
    #[track_caller]
    pub(super) fn populate_mailbox_from_program(
        prog_id: ProgramId,
        sender: AccountId,
        block_num: BlockNumber,
        gas_limit: u64,
        value: u128,
    ) -> MessageId {
        assert_ok!(Gear::send_message(
            RuntimeOrigin::signed(sender),
            prog_id,
            Vec::new(),
            gas_limit, // `prog_id` program sends message in handle which sets gas limit to 10_000_000.
            value,
        ));

        let message_id = get_last_message_id();
        run_to_block(block_num, None);

        {
            let expected_code = ProgramCodeKind::OutgoingWithValueInHandle.to_bytes();
            assert_eq!(
                ProgramStorageOf::<Test>::get_program(prog_id)
                    .and_then(|(p, _bn)| common::ActiveProgram::try_from(p).ok())
                    .expect("program must exist")
                    .code_hash,
                generate_code_hash(&expected_code).into(),
                "can invoke send to mailbox only from `ProgramCodeKind::OutgoingWithValueInHandle` program"
            );
        }

        MessageId::generate_outgoing(message_id, 0)
    }

    #[track_caller]
    pub(super) fn increase_prog_balance_for_mailbox_test(sender: AccountId, program_id: ProgramId) {
        let expected_code_hash: H256 = generate_code_hash(
            ProgramCodeKind::OutgoingWithValueInHandle
                .to_bytes()
                .as_slice(),
        )
        .into();
        let actual_code_hash = ProgramStorageOf::<Test>::get_program(program_id)
            .and_then(|(p, _bn)| common::ActiveProgram::try_from(p).ok())
            .map(|prog| prog.code_hash)
            .expect("invalid program address for the test");
        assert_eq!(
            expected_code_hash, actual_code_hash,
            "invalid program code for the test"
        );

        // This value is actually a constants in `ProgramCodeKind::OutgoingWithValueInHandle` wat. Alternatively can be read from Mailbox.
        let locked_value = 1000;

        // When program sends message, message value (if not 0) is reserved.
        // If value can't be reserved, message is skipped.
        assert_ok!(<Balances as frame_support::traits::Currency<_>>::transfer(
            &sender,
            &AccountId::from_origin(program_id.into_origin()),
            locked_value,
            frame_support::traits::ExistenceRequirement::AllowDeath
        ));
    }

    // Submits program with default options (salt, gas limit, value, payload)
    #[track_caller]
    pub(super) fn upload_program_default(
        user: AccountId,
        code_kind: ProgramCodeKind,
    ) -> DispatchCustomResult<ProgramId> {
        let code = code_kind.to_bytes();
        let salt = DEFAULT_SALT.to_vec();

        Gear::upload_program(
            RuntimeOrigin::signed(user),
            code,
            salt,
            EMPTY_PAYLOAD.to_vec(),
            DEFAULT_GAS_LIMIT,
            0,
        )
        .map(|_| get_last_program_id())
    }

    pub(super) fn generate_program_id(code: &[u8], salt: &[u8]) -> ProgramId {
        ProgramId::generate(CodeId::generate(code), salt)
    }

    pub(super) fn generate_code_hash(code: &[u8]) -> [u8; 32] {
        CodeId::generate(code).into()
    }

    pub(super) fn send_default_message(
        from: AccountId,
        to: ProgramId,
    ) -> DispatchResultWithPostInfo {
        Gear::send_message(
            RuntimeOrigin::signed(from),
            to,
            EMPTY_PAYLOAD.to_vec(),
            DEFAULT_GAS_LIMIT,
            0,
        )
    }

    pub(super) fn call_default_message(to: ProgramId) -> crate::mock::RuntimeCall {
        crate::mock::RuntimeCall::Gear(crate::Call::<Test>::send_message {
            destination: to,
            payload: EMPTY_PAYLOAD.to_vec(),
            gas_limit: DEFAULT_GAS_LIMIT,
            value: 0,
        })
    }

    pub(super) fn dispatch_status(message_id: MessageId) -> Option<DispatchStatus> {
        let mut found_status: Option<DispatchStatus> = None;
        System::events().iter().for_each(|e| {
            if let MockRuntimeEvent::Gear(Event::MessagesDispatched { statuses, .. }) = &e.event {
                found_status = statuses.get(&message_id).map(Clone::clone);
            }
        });

        found_status
    }

    #[track_caller]
    pub(super) fn assert_dispatched(message_id: MessageId) {
        assert!(dispatch_status(message_id).is_some())
    }

    #[track_caller]
    pub(super) fn assert_succeed(message_id: MessageId) {
        let status =
            dispatch_status(message_id).expect("Message not found in `Event::MessagesDispatched`");

        assert_eq!(status, DispatchStatus::Success)
    }

    fn get_last_event_error_and_status_code(message_id: MessageId) -> (String, StatusCode) {
        let mut actual_error = None;

        System::events().into_iter().for_each(|e| {
            if let MockRuntimeEvent::Gear(Event::UserMessageSent { message, .. }) = e.event {
                if let Some(details) = message.reply() {
                    if details.reply_to() == message_id && details.status_code() != 0 {
                        actual_error = Some((
                            String::from_utf8(message.payload().to_vec())
                                .expect("Unable to decode string from error reply"),
                            details.status_code(),
                        ));
                    }
                }
            }
        });

        let (mut actual_error, status_code) =
            actual_error.expect("Error message not found in any `RuntimeEvent::UserMessageSent`");

        log::debug!("Actual error: {:?}", actual_error);

        (actual_error, status_code)
    }

    #[track_caller]
    pub(super) fn get_last_event_error(message_id: MessageId) -> String {
        get_last_event_error_and_status_code(message_id).0
    }

    #[derive(derive_more::Display, derive_more::From)]
    pub(super) enum AssertFailedError {
        Execution(ActorExecutionErrorReason),
        SimpleReply(SimpleReplyError),
    }

    #[track_caller]
    pub(super) fn assert_failed(message_id: MessageId, error: impl Into<AssertFailedError>) {
        let error = error.into();
        let status =
            dispatch_status(message_id).expect("Message not found in `Event::MessagesDispatched`");

        assert_eq!(status, DispatchStatus::Failed, "Expected: {error}");

        let (mut actual_error, status_code) = get_last_event_error_and_status_code(message_id);
        let mut expectations = error.to_string();

        // In many cases fallible syscall returns ExtError, which program unwraps afterwards.
        // This check handles display of the error inside.
        if actual_error.starts_with('\'') {
            let j = actual_error.rfind('\'').expect("Checked above");
            actual_error = String::from(&actual_error[..(j + 1)]);
            expectations = format!("'{expectations}'");
        }

        assert_eq!(expectations, actual_error);

        if let AssertFailedError::SimpleReply(err) = error {
            assert_eq!(SimpleReplyError::from_status_code(status_code), Some(err));
        }
    }

    #[track_caller]
    pub(super) fn assert_not_executed(message_id: MessageId) {
        let status =
            dispatch_status(message_id).expect("Message not found in `Event::MessagesDispatched`");

        assert_eq!(status, DispatchStatus::NotExecuted)
    }

    #[track_caller]
    pub(super) fn get_last_event() -> MockRuntimeEvent {
        System::events()
            .into_iter()
            .last()
            .expect("failed to get last event")
            .event
    }

    #[track_caller]
    pub(super) fn get_last_program_id() -> ProgramId {
        let event = match System::events().last().map(|r| r.event.clone()) {
            Some(MockRuntimeEvent::Gear(e)) => e,
            _ => unreachable!("Should be one Gear event"),
        };

        if let Event::MessageQueued {
            destination,
            entry: MessageEntry::Init,
            ..
        } = event
        {
            destination
        } else {
            unreachable!("expect RuntimeEvent::InitMessageEnqueued")
        }
    }

    #[track_caller]
    pub(super) fn get_last_code_id() -> CodeId {
        let event = match System::events().last().map(|r| r.event.clone()) {
            Some(MockRuntimeEvent::Gear(e)) => e,
            _ => unreachable!("Should be one Gear event"),
        };

        if let Event::CodeChanged {
            change: CodeChangeKind::Active { .. },
            id,
            ..
        } = event
        {
            id
        } else {
            unreachable!("expect Event::CodeChanged")
        }
    }

    #[track_caller]
    pub(super) fn filter_event_rev<F, R>(f: F) -> R
    where
        F: Fn(Event<Test>) -> Option<R>,
    {
        System::events()
            .iter()
            .rev()
            .filter_map(|r| {
                if let MockRuntimeEvent::Gear(e) = r.event.clone() {
                    Some(e)
                } else {
                    None
                }
            })
            .find_map(f)
            .expect("can't find message send event")
    }

    #[track_caller]
    pub(super) fn get_last_message_id() -> MessageId {
        System::events()
            .iter()
            .rev()
            .filter_map(|r| {
                if let MockRuntimeEvent::Gear(e) = r.event.clone() {
                    Some(e)
                } else {
                    None
                }
            })
            .find_map(|e| match e {
                Event::MessageQueued { id, .. } => Some(id),
                Event::UserMessageSent { message, .. } => Some(message.id()),
                _ => None,
            })
            .expect("can't find message send event")
    }

    #[track_caller]
    pub(super) fn get_waitlist_expiration(message_id: MessageId) -> BlockNumberFor<Test> {
        let mut exp = None;
        System::events()
            .into_iter()
            .rfind(|e| match e.event {
                MockRuntimeEvent::Gear(Event::MessageWaited {
                    id: message_id,
                    expiration,
                    ..
                }) => {
                    exp = Some(expiration);
                    true
                }
                _ => false,
            })
            .expect("Failed to find appropriate MessageWaited event");

        exp.unwrap()
    }

    #[track_caller]
    pub(super) fn get_last_message_waited() -> (MessageId, BlockNumberFor<Test>) {
        let mut message_id = None;
        let mut exp = None;
        System::events()
            .into_iter()
            .rfind(|e| {
                if let MockRuntimeEvent::Gear(Event::MessageWaited { id, expiration, .. }) = e.event
                {
                    message_id = Some(id);
                    exp = Some(expiration);
                    true
                } else {
                    false
                }
            })
            .expect("Failed to find appropriate MessageWaited event");

        (message_id.unwrap(), exp.unwrap())
    }

    #[track_caller]
    pub(super) fn maybe_last_message(account: AccountId) -> Option<StoredMessage> {
        System::events().into_iter().rev().find_map(|e| {
            if let MockRuntimeEvent::Gear(Event::UserMessageSent { message, .. }) = e.event {
                if message.destination() == account.into() {
                    Some(message)
                } else {
                    None
                }
            } else {
                None
            }
        })
    }

    #[track_caller]
    pub(super) fn maybe_any_last_message() -> Option<StoredMessage> {
        System::events().into_iter().rev().find_map(|e| {
            if let MockRuntimeEvent::Gear(Event::UserMessageSent { message, .. }) = e.event {
                Some(message)
            } else {
                None
            }
        })
    }

    #[track_caller]
    pub(super) fn get_last_mail(account: AccountId) -> StoredMessage {
        MailboxOf::<Test>::iter_key(account)
            .last()
            .map(|(msg, _bn)| msg)
            .expect("Element should be")
    }

    #[track_caller]
    pub(super) fn get_reservation_map(pid: ProgramId) -> Option<GasReservationMap> {
        let (prog, _bn) = ProgramStorageOf::<Test>::get_program(pid).unwrap();
        if let common::Program::Active(common::ActiveProgram {
            gas_reservation_map,
            ..
        }) = prog
        {
            Some(gas_reservation_map)
        } else {
            None
        }
    }

    #[derive(Debug, Copy, Clone)]
    pub(super) enum ProgramCodeKind<'a> {
        Default,
        Custom(&'a str),
        CustomInvalid(&'a str),
        GreedyInit,
        OutgoingWithValueInHandle,
    }

    impl<'a> ProgramCodeKind<'a> {
        pub(super) fn to_bytes(self) -> Vec<u8> {
            let mut validate = true;
            let source = match self {
                ProgramCodeKind::Default => {
                    r#"
                    (module
                        (import "env" "memory" (memory 1))
                        (export "handle" (func $handle))
                        (export "init" (func $init))
                        (func $handle)
                        (func $init)
                    )"#
                }
                ProgramCodeKind::GreedyInit => {
                    // Initialization function for that program requires a lot of gas.
                    // So, providing `DEFAULT_GAS_LIMIT` will end up processing with
                    // "Not enough gas to continue execution" a.k.a. "Gas limit exceeded"
                    // execution outcome error message.
                    r#"
                    (module
                        (import "env" "memory" (memory 1))
                        (export "init" (func $init))
                        (func $doWork (param $size i32)
                            (local $counter i32)
                            i32.const 0
                            local.set $counter
                            loop $while
                                local.get $counter
                                i32.const 1
                                i32.add
                                local.set $counter
                                local.get $counter
                                local.get $size
                                i32.lt_s
                                if
                                    br $while
                                end
                            end $while
                        )
                        (func $init
                            i32.const 0x7fff_ffff
                            call $doWork
                        )
                    )"#
                }
                ProgramCodeKind::OutgoingWithValueInHandle => {
                    // Sending message to USER_1 is hardcoded!
                    // Program sends message in handle which sets gas limit to 10_000_000 and value to 1000.
                    // [warning] - program payload data is inaccurate, don't make assumptions about it!
                    r#"
                    (module
                        (import "env" "gr_send_wgas" (func $send (param i32 i32 i32 i64 i32 i32)))
                        (import "env" "memory" (memory 1))
                        (export "handle" (func $handle))
                        (export "init" (func $init))
                        (export "handle_reply" (func $handle_reply))
                        (func $handle
                            i32.const 111 ;; addr
                            i32.const 1 ;; value
                            i32.store

                            i32.const 143 ;; addr + 32
                            i32.const 1000
                            i32.store

                            (call $send (i32.const 111) (i32.const 0) (i32.const 32) (i64.const 10000000) (i32.const 0) (i32.const 333))

                            i32.const 333 ;; addr
                            i32.load
                            (if
                                (then unreachable)
                                (else)
                            )
                        )
                        (func $handle_reply)
                        (func $init)
                    )"#
                }
                ProgramCodeKind::Custom(code) => code,
                ProgramCodeKind::CustomInvalid(code) => {
                    validate = false;
                    code
                }
            };

            wabt::Wat2Wasm::new()
                .validate(validate)
                .convert(source)
                .expect("failed to parse module")
                .as_ref()
                .to_vec()
        }
    }

    pub(super) fn print_gear_events() {
        let v = System::events()
            .into_iter()
            .map(|r| r.event)
            .collect::<Vec<_>>();

        println!("Gear events");
        for (pos, line) in v.iter().enumerate() {
            println!("{pos}). {line:?}");
        }
    }

    pub(super) fn waiting_init_messages(pid: ProgramId) -> Vec<MessageId> {
        ProgramStorageOf::<Test>::waiting_init_get_messages(pid)
    }
}

#[test]
fn check_gear_stack_end_fail() {
    // This test checks, that in case user makes WASM file with incorrect
    // gear stack end export, then execution will end with an error.
    let wat_template = |addr| {
        format!(
            r#"
            (module
                (import "env" "memory" (memory 4))
                (export "init" (func $init))
                (func $init)
                (global (;0;) (mut i32) (i32.const {addr}))
                (export "{STACK_END_EXPORT_NAME}" (global 0))
            )"#,
        )
    };

    init_logger();
    new_test_ext().execute_with(|| {
        // Check error when stack end bigger then static mem size
        let wat = wat_template(0x50000);
        Gear::upload_program(
            RuntimeOrigin::signed(USER_1),
            ProgramCodeKind::Custom(wat.as_str()).to_bytes(),
            DEFAULT_SALT.to_vec(),
            EMPTY_PAYLOAD.to_vec(),
            50_000_000_000,
            0,
        )
        .expect("Failed to upload program");

        let message_id = get_last_message_id();

        run_to_next_block(None);
        assert_last_dequeued(1);
        assert_failed(
            message_id,
            ActorExecutionErrorReason::PrepareMemory(
                ActorPrepareMemoryError::StackEndPageBiggerWasmMemSize(
                    WasmPage::new(5).unwrap(),
                    WasmPage::new(4).unwrap(),
                ),
            ),
        );

        // Check error when stack end is not aligned
        let wat = wat_template(0x10001);
        Gear::upload_program(
            RuntimeOrigin::signed(USER_1),
            ProgramCodeKind::Custom(wat.as_str()).to_bytes(),
            DEFAULT_SALT.to_vec(),
            EMPTY_PAYLOAD.to_vec(),
            50_000_000_000,
            0,
        )
        .expect("Failed to upload program");

        let message_id = get_last_message_id();

        run_to_next_block(None);
        assert_last_dequeued(1);
        assert_failed(
            message_id,
            ActorExecutionErrorReason::PrepareMemory(ActorPrepareMemoryError::StackIsNotAligned(
                65537,
            )),
        );

        // Check OK if stack end is suitable
        let wat = wat_template(0x10000);
        Gear::upload_program(
            RuntimeOrigin::signed(USER_1),
            ProgramCodeKind::Custom(wat.as_str()).to_bytes(),
            DEFAULT_SALT.to_vec(),
            EMPTY_PAYLOAD.to_vec(),
            50_000_000_000,
            0,
        )
        .expect("Failed to upload program");

        let message_id = get_last_message_id();

        run_to_next_block(None);
        assert_last_dequeued(1);
        assert_succeed(message_id);
    });
}

/// Test that error is generated in case `gr_read` requests out of bounds data from message.
#[test]
fn check_gr_read_error_works() {
    let wat = r#"
        (module
            (import "env" "memory" (memory 1))
            (import "env" "gr_read" (func $gr_read (param i32 i32 i32 i32)))
            (export "init" (func $init))
            (func $init
                (call $gr_read (i32.const 0) (i32.const 10) (i32.const 0) (i32.const 111))

                i32.const 111
                i32.load
                (if ;; validating that error len is not zero
                    (then)
                    (else
                        unreachable
                    )
                )
            )
        )"#;

    init_logger();
    new_test_ext().execute_with(|| {
        Gear::upload_program(
            RuntimeOrigin::signed(USER_1),
            ProgramCodeKind::Custom(wat).to_bytes(),
            DEFAULT_SALT.to_vec(),
            EMPTY_PAYLOAD.to_vec(),
            50_000_000_000,
            0,
        )
        .expect("Failed to upload program");

        let message_id = get_last_message_id();

        run_to_block(2, None);
        assert_succeed(message_id);
    });
}

/// Check that too large message, which is constructed by `gr_reply_push`,
/// leads to program execution error.
#[test]
fn check_reply_push_payload_exceed() {
    let wat = r#"
        (module
            (import "env" "memory" (memory 0x101))
            (import "env" "gr_reply_push" (func $gr (param i32 i32 i32)))
            (export "init" (func $init))
            (func $init
                ;; first reply push must be ok
                (block
                    (call $gr (i32.const 0) (i32.const 0x1000000) (i32.const 0x1000001))

                    (i32.load (i32.const 0x1000001))
                    i32.eqz
                    br_if 0
                    unreachable
                )
                ;; second must lead to overflow
                (block
                    (call $gr (i32.const 0) (i32.const 0x1000000) (i32.const 0x1000001))

                    (i32.load (i32.const 0x1000001))
                    i32.eqz
                    br_if 1
                    unreachable
                )
            )
        )"#;

    init_logger();
    new_test_ext().execute_with(|| {
        Gear::upload_program(
            RuntimeOrigin::signed(USER_1),
            ProgramCodeKind::Custom(wat).to_bytes(),
            DEFAULT_SALT.to_vec(),
            EMPTY_PAYLOAD.to_vec(),
            50_000_000_000,
            0,
        )
        .expect("Failed to upload program");

        let message_id = get_last_message_id();

        run_to_block(2, None);
        assert_last_dequeued(1);

        assert_failed(
            message_id,
            ActorExecutionErrorReason::Trap(TrapExplanation::Unknown),
        );
    });
}

/// Check that random works and it's changing on next epoch.
#[test]
fn check_random_works() {
    use blake2_rfc::blake2b::blake2b;
    let wat = r#"
        (module
            (import "env" "gr_send_wgas" (func $send (param i32 i32 i32 i64 i32 i32)))
            (import "env" "gr_source" (func $gr_source (param i32)))
            (import "env" "gr_random" (func $gr_random (param i32 i32)))
            (import "env" "memory" (memory 1))
            (export "handle" (func $handle))
            (func $handle
                (i32.store (i32.const 111) (i32.const 1))

                (call $gr_random (i32.const 0) (i32.const 64))

                (call $send (i32.const 111) (i32.const 68) (i32.const 32) (i64.const 10000000) (i32.const 0) (i32.const 333))

                (i32.load (i32.const 333))
                i32.eqz
                br_if 0
                unreachable
            )
        )"#;

    init_logger();
    new_test_ext().execute_with(|| {
        Gear::upload_program(
            RuntimeOrigin::signed(USER_1),
            ProgramCodeKind::Custom(wat).to_bytes(),
            DEFAULT_SALT.to_vec(),
            EMPTY_PAYLOAD.to_vec(),
            50_000_000_000,
            0,
        )
        .expect("Failed to upload program");

        let sender = utils::get_last_program_id();

        let mut random_data = Vec::new();

        (1..10).for_each(|_| {
            assert_ok!(Gear::send_message(
                RuntimeOrigin::signed(USER_1),
                sender,
                EMPTY_PAYLOAD.to_vec(),
                50_000_000_000,
                0,
            ));

            let output: ([u8; 32], u64) =
                <Test as Config>::Randomness::random(get_last_message_id().as_ref());

            random_data.push([[0; 32], output.0].concat());
            run_to_block(System::block_number() + 1, None);
        });

        assert_eq!(random_data.len(), MailboxOf::<Test>::len(&USER_1));

        let mut sorted_mailbox: Vec<(gear_core::message::StoredMessage, Interval<u64>)> =
            MailboxOf::<Test>::iter_key(USER_1).collect();
        sorted_mailbox.sort_by(|a, b| a.1.finish.cmp(&b.1.finish));

        sorted_mailbox
            .iter()
            .zip(random_data.iter())
            .for_each(|((msg, _bn), random_data)| {
                assert_eq!(blake2b(32, &[], random_data).as_bytes(), msg.payload());
            });

        // // assert_last_dequeued(1);
        // println!("{:?}", res);
        // assert_eq!(blake2b(32, &[], &output.0.encode()).as_bytes(), res.payload());
    });
}

#[test]
fn relay_messages() {
    use demo_proxy_relay::{RelayCall, ResendPushData, WASM_BINARY};

    struct Expected {
        user: AccountId,
        payload: Vec<u8>,
    }

    let source = USER_1;

    init_logger();
    let test = |relay_call: RelayCall, payload: &[u8], expected: Vec<Expected>| {
        let execute = || {
            System::reset_events();

            let label = format!("{relay_call:?}");
            assert!(
                Gear::upload_program(
                    RuntimeOrigin::signed(source),
                    WASM_BINARY.to_vec(),
                    vec![],
                    relay_call.encode(),
                    50_000_000_000u64,
                    0u128
                )
                .is_ok(),
                "{}",
                label
            );

            let proxy = utils::get_last_program_id();

            run_to_next_block(None);

            assert!(Gear::is_active(proxy), "{}", label);

            assert!(
                Gear::send_message(
                    RuntimeOrigin::signed(source),
                    proxy,
                    payload.to_vec(),
                    DEFAULT_GAS_LIMIT * 10,
                    0,
                )
                .is_ok(),
                "{}",
                label
            );

            run_to_next_block(None);

            for Expected { user, payload } in expected {
                assert_eq!(
                    MailboxOf::<Test>::drain_key(user)
                        .next()
                        .map(|(msg, _bn)| msg.payload().to_vec()),
                    Some(payload),
                    "{label}",
                );
            }
        };

        new_test_ext().execute_with(execute);
    };

    let payload = b"Hi, USER_2! Ping USER_3.";
    let relay_call = RelayCall::ResendPush(vec![
        // "Hi, USER_2!"
        ResendPushData {
            destination: USER_2.into(),
            start: None,
            end: Some((10, true)),
        },
        // the same but end index specified in another way
        ResendPushData {
            destination: USER_2.into(),
            start: None,
            end: Some((11, false)),
        },
        // "Ping USER_3."
        ResendPushData {
            destination: USER_3.into(),
            start: Some(12),
            end: None,
        },
        // invalid range
        ResendPushData {
            destination: USER_3.into(),
            start: Some(2),
            end: Some((0, true)),
        },
        // invalid range
        ResendPushData {
            destination: USER_3.into(),
            start: Some(payload.len() as u32),
            end: Some((0, false)),
        },
    ]);

    let expected = vec![
        Expected {
            user: USER_2,
            payload: payload[..11].to_vec(),
        },
        Expected {
            user: USER_2,
            payload: payload[..11].to_vec(),
        },
        Expected {
            user: USER_3,
            payload: payload[12..].to_vec(),
        },
        Expected {
            user: USER_3,
            payload: vec![],
        },
        Expected {
            user: USER_3,
            payload: vec![],
        },
    ];

    test(relay_call, payload, expected);

    test(
        RelayCall::Resend(USER_3.into()),
        payload,
        vec![Expected {
            user: USER_3,
            payload: payload.to_vec(),
        }],
    );
    test(
        RelayCall::ResendWithGas(USER_3.into(), 50_000),
        payload,
        vec![Expected {
            user: USER_3,
            payload: payload.to_vec(),
        }],
    );

    test(
        RelayCall::Rereply,
        payload,
        vec![Expected {
            user: source,
            payload: payload.to_vec(),
        }],
    );
    test(
        RelayCall::RereplyPush,
        payload,
        vec![Expected {
            user: source,
            payload: payload.to_vec(),
        }],
    );
    test(
        RelayCall::RereplyWithGas(60_000),
        payload,
        vec![Expected {
            user: source,
            payload: payload.to_vec(),
        }],
    );
}

#[test]
fn module_instantiation_error() {
    let wat = r#"
    (module
        (import "env" "memory" (memory 1))
        (export "init" (func $init))
        (func $init)
        (data (;0;) (i32.const -15186172) "\b9w\92")
    )
    "#;

    init_logger();
    new_test_ext().execute_with(|| {
        let code = ProgramCodeKind::Custom(wat).to_bytes();
        let salt = DEFAULT_SALT.to_vec();
        let prog_id = generate_program_id(&code, &salt);
        let res = Gear::upload_program(
            RuntimeOrigin::signed(USER_1),
            code,
            salt,
            EMPTY_PAYLOAD.to_vec(),
            50_000_000_000,
            0,
        )
        .map(|_| prog_id);
        let mid = get_last_message_id();

        assert_ok!(res);

        run_to_next_block(None);

        assert!(Gear::is_terminated(prog_id));
        let err = get_last_event_error(mid);
        assert!(err.starts_with(&ActorExecutionErrorReason::Environment("".into()).to_string()));
    });
}

#[test]
fn wrong_entry_type() {
    let wat = r#"
    (module
        (import "env" "memory" (memory 1))
        (export "init" (func $init))
        (func $init (param i32))
    )
    "#;

    init_logger();
    new_test_ext().execute_with(|| {
        let pid = Gear::upload_program(
            RuntimeOrigin::signed(USER_1),
            ProgramCodeKind::Custom(wat).to_bytes(),
            DEFAULT_SALT.to_vec(),
            EMPTY_PAYLOAD.to_vec(),
            50_000_000_000,
            0,
        )
        .map(|_| get_last_program_id())
        .unwrap();
        let mid = get_last_message_id();

        run_to_next_block(None);

        assert!(Gear::is_terminated(pid));
        let err = get_last_event_error(mid);
        assert!(err.starts_with(&ActorExecutionErrorReason::Environment("".into()).to_string()));
    });
}

#[test]
fn oom_handler_works() {
    use demo_out_of_memory::WASM_BINARY;

    init_logger();
    new_test_ext().execute_with(|| {
        let pid = Gear::upload_program(
            RuntimeOrigin::signed(USER_1),
            WASM_BINARY.to_vec(),
            DEFAULT_SALT.to_vec(),
            EMPTY_PAYLOAD.to_vec(),
            100_000_000_000_u64,
            0,
        )
        .map(|_| get_last_program_id())
        .unwrap();
        let mid = get_last_message_id();

        run_to_next_block(None);

        assert!(Gear::is_terminated(pid));
        assert_failed(
            mid,
            ActorExecutionErrorReason::Trap(TrapExplanation::ProgramAllocOutOfBounds),
        );
    });
}

#[test]
#[ignore = "TODO: return this test if it's possible after #2226, or remove it."]
fn alloc_charge_error() {
    const WAT: &str = r#"
(module
    (import "env" "memory" (memory 1))
    (import "env" "alloc" (func $alloc (param i32) (result i32)))
    (export "init" (func $init))
    (func $init
        ;; we are trying to allocate so many pages with such small gas limit
        ;; that we will get `GasLimitExceeded` error
        i32.const 0xff
        call $alloc
        drop
    )
)
    "#;

    init_logger();
    new_test_ext().execute_with(|| {
        let pid = Gear::upload_program(
            RuntimeOrigin::signed(USER_1),
            ProgramCodeKind::Custom(WAT).to_bytes(),
            DEFAULT_SALT.to_vec(),
            EMPTY_PAYLOAD.to_vec(),
            500_000_000_u64,
            0,
        )
        .map(|_| get_last_program_id())
        .unwrap();
        let mid = get_last_message_id();

        run_to_next_block(None);

        assert!(Gear::is_terminated(pid));
        assert_failed(
            mid,
            ActorExecutionErrorReason::Trap(TrapExplanation::GasLimitExceeded),
        );
    });
}

#[test]
fn free_usage_error() {
    const WAT: &str = r#"
(module
    (import "env" "memory" (memory 1))
    (import "env" "free" (func $free (param i32) (result i32)))
    (export "init" (func $init))
    (func $init
        ;; free impossible and non-existing page
        i32.const 0xffffffff
        call $free
        ;; free must return 1 so we will get `unreachable` instruction
        i32.const 0
        i32.eq
        br_if 0
        unreachable
    )
)
    "#;

    init_logger();
    new_test_ext().execute_with(|| {
        let pid = Gear::upload_program(
            RuntimeOrigin::signed(USER_1),
            ProgramCodeKind::Custom(WAT).to_bytes(),
            DEFAULT_SALT.to_vec(),
            EMPTY_PAYLOAD.to_vec(),
            500_000_000_u64,
            0,
        )
        .map(|_| get_last_program_id())
        .unwrap();
        let mid = get_last_message_id();

        run_to_next_block(None);

        assert!(Gear::is_terminated(pid));
        assert_failed(
            mid,
            ActorExecutionErrorReason::Trap(TrapExplanation::Unknown),
        );
    });
}<|MERGE_RESOLUTION|>--- conflicted
+++ resolved
@@ -3388,7 +3388,8 @@
             GasPrice::gas_price(
                 <Test as Config>::Schedule::get()
                     .memory_weights
-                    .load_page_data,
+                    .load_page_data
+                    .ref_time(),
             )
         } else {
             0
@@ -4799,11 +4800,16 @@
             + gas_for_code_len
             + core_processor::calculate_gas_for_code(
                 read_cost,
-                <Test as Config>::Schedule::get().db_read_per_byte,
+                <Test as Config>::Schedule::get()
+                    .db_read_per_byte
+                    .ref_time(),
                 code_length as u64,
             )
             + module_instantiation
-            + <Test as Config>::Schedule::get().memory_weights.static_page
+            + <Test as Config>::Schedule::get()
+                .memory_weights
+                .static_page
+                .ref_time()
                 * code.static_pages().raw() as u64;
 
         // Because we set gas for init message second execution only for resources loading, then
@@ -4818,22 +4824,7 @@
             code_id,
             DEFAULT_SALT.to_vec(),
             USER_3.into_origin().encode(),
-<<<<<<< HEAD
-            // additional gas for loading resources on next wake up
-            gas_spent_init
-                + core_processor::calculate_gas_for_program(read_cost, 0)
-                + gas_for_code_len
-                + core_processor::calculate_gas_for_code(
-                    read_cost,
-                    <Test as Config>::Schedule::get()
-                        .db_read_per_byte
-                        .ref_time(),
-                    code_length as u64
-                )
-                + module_instantiation,
-=======
             gas_spent_init + gas_for_second_init_execution,
->>>>>>> 2341c54f
             5_000u128
         ));
 
@@ -6025,10 +6016,6 @@
         let get_local_cost = schedule.instruction_weights.local_get;
         let add_cost = schedule.instruction_weights.i64add;
         let module_instantiation = module_instantiation_per_byte * code.len() as u64;
-<<<<<<< HEAD
-        let load_page_cost = schedule.memory_weights.load_cost.ref_time();
-=======
->>>>>>> 2341c54f
 
         let total_cost = {
             let cost = call_cost
@@ -6049,7 +6036,7 @@
                 + core_processor::calculate_gas_for_code(read_cost, per_byte_cost, code.len() as u64)
                 + module_instantiation
                 // cost for one static page in program
-                + <Test as Config>::Schedule::get().memory_weights.static_page
+                + <Test as Config>::Schedule::get().memory_weights.static_page.ref_time()
         };
 
         assert_eq!(gas_spent_1, total_cost);
