--- conflicted
+++ resolved
@@ -7126,13 +7126,8 @@
 }
 
 #[test]
-<<<<<<< HEAD
-fn dispatch_kind_forbidden_function() {
-    use demo_signal_entry::{HandleAction, WASM_BINARY};
-=======
 fn custom_async_entrypoint_works() {
     use demo_async_custom_entry::WASM_BINARY;
->>>>>>> b391ecf6
 
     init_logger();
     new_test_ext().execute_with(|| {
@@ -7149,7 +7144,53 @@
 
         run_to_block(2, None);
 
-<<<<<<< HEAD
+        assert_ok!(Gear::send_message(
+            RuntimeOrigin::signed(USER_1),
+            pid,
+            EMPTY_PAYLOAD.to_vec(),
+            10_000_000_000,
+            0,
+        ));
+
+        run_to_block(3, None);
+
+        let msg = get_last_mail(USER_1);
+        assert_eq!(msg.payload(), b"my_handle_signal");
+
+        assert_ok!(Gear::send_reply(
+            RuntimeOrigin::signed(USER_1),
+            msg.id(),
+            EMPTY_PAYLOAD.to_vec(),
+            10_000_000_000,
+            0
+        ));
+
+        run_to_block(4, None);
+
+        let msg = get_last_mail(USER_1);
+        assert_eq!(msg.payload(), b"my_handle_reply");
+    });
+}
+
+#[test]
+fn dispatch_kind_forbidden_function() {
+    use demo_signal_entry::{HandleAction, WASM_BINARY};
+
+    init_logger();
+    new_test_ext().execute_with(|| {
+        assert_ok!(Gear::upload_program(
+            RuntimeOrigin::signed(USER_1),
+            WASM_BINARY.to_vec(),
+            DEFAULT_SALT.to_vec(),
+            USER_1.encode(),
+            10_000_000_000,
+            0,
+        ));
+
+        let pid = get_last_program_id();
+
+        run_to_block(2, None);
+
         assert!(Gear::is_initialized(pid));
         assert!(Gear::is_active(pid));
 
@@ -7157,17 +7198,10 @@
             RuntimeOrigin::signed(USER_1),
             pid,
             HandleAction::ForbiddenCallInSignal(USER_1.into_origin().into()).encode(),
-=======
-        assert_ok!(Gear::send_message(
-            RuntimeOrigin::signed(USER_1),
-            pid,
-            EMPTY_PAYLOAD.to_vec(),
->>>>>>> b391ecf6
             10_000_000_000,
             0,
         ));
 
-<<<<<<< HEAD
         let mid = get_last_message_id();
 
         let mut expiration = None;
@@ -7251,25 +7285,6 @@
         run_to_block(3, Some(min_limit - 1));
 
         assert_eq!(GasHandlerOf::<Test>::get_system_reserve(mid), Ok(0));
-=======
-        run_to_block(3, None);
-
-        let msg = get_last_mail(USER_1);
-        assert_eq!(msg.payload(), b"my_handle_signal");
-
-        assert_ok!(Gear::send_reply(
-            RuntimeOrigin::signed(USER_1),
-            msg.id(),
-            EMPTY_PAYLOAD.to_vec(),
-            10_000_000_000,
-            0
-        ));
-
-        run_to_block(4, None);
-
-        let msg = get_last_mail(USER_1);
-        assert_eq!(msg.payload(), b"my_handle_reply");
->>>>>>> b391ecf6
     });
 }
 
