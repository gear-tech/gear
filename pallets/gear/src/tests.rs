--- conflicted
+++ resolved
@@ -20,14 +20,9 @@
     internal::HoldBound,
     manager::HandleKind,
     mock::{
-<<<<<<< HEAD
-        new_test_ext, run_to_block, run_to_next_block, Balances, Gear, GearProgram, Origin,
+        self, new_test_ext, run_to_block, run_to_next_block, Balances, Gear, GearProgram, Origin,
         RuntimeEvent as MockRuntimeEvent, System, Test, BLOCK_AUTHOR, LOW_BALANCE_USER, USER_1,
         USER_2, USER_3,
-=======
-        self, new_test_ext, run_to_block, run_to_next_block, Balances, Event as MockEvent, Gear,
-        GearProgram, Origin, System, Test, BLOCK_AUTHOR, LOW_BALANCE_USER, USER_1, USER_2, USER_3,
->>>>>>> ef320bf6
     },
     pallet, BlockGasLimitOf, Config, CostsPerBlockOf, Error, Event, GasAllowanceOf, GasHandlerOf,
     GasInfo, MailboxOf, WaitlistOf,
