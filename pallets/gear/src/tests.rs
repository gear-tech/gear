// This file is part of Gear.

// Copyright (C) 2021-2022 Gear Technologies Inc.
// SPDX-License-Identifier: GPL-3.0-or-later WITH Classpath-exception-2.0

// This program is free software: you can redistribute it and/or modify
// it under the terms of the GNU General Public License as published by
// the Free Software Foundation, either version 3 of the License, or
// (at your option) any later version.

// This program is distributed in the hope that it will be useful,
// but WITHOUT ANY WARRANTY; without even the implied warranty of
// MERCHANTABILITY or FITNESS FOR A PARTICULAR PURPOSE. See the
// GNU General Public License for more details.

// You should have received a copy of the GNU General Public License
// along with this program. If not, see <https://www.gnu.org/licenses/>.

use codec::Encode;
use common::{self, CodeStorage, GasPrice as _, Origin as _, ValueTree};
use demo_compose::WASM_BINARY as COMPOSE_WASM_BINARY;
use demo_distributor::{Request, WASM_BINARY};
use demo_mul_by_const::WASM_BINARY as MUL_CONST_WASM_BINARY;
use demo_program_factory::{CreateProgram, WASM_BINARY as PROGRAM_FACTORY_WASM_BINARY};
use frame_support::{assert_noop, assert_ok};
use frame_system::Pallet as SystemPallet;
use gear_core::{code::Code, ids::CodeId};
use pallet_balances::{self, Pallet as BalancesPallet};

use super::{
    manager::HandleKind,
    mock::{
        calc_handle_gas_spent, new_test_ext, run_to_block, Event as MockEvent, Gear, GearProgram,
        Origin, System, Test, BLOCK_AUTHOR, LOW_BALANCE_USER, USER_1, USER_2, USER_3,
    },
    pallet, Config, DispatchOutcome, Error, Event, ExecutionResult, GearProgramPallet, Mailbox,
    MessageInfo, Pallet as GearPallet, Reason,
};

use utils::*;

#[test]
fn unstoppable_block_execution_works() {
    init_logger();
    new_test_ext().execute_with(|| {
        let user_balance = BalancesPallet::<Test>::free_balance(USER_1) as u64;
        let executions_amount = 10;
        let balance_for_each_execution = user_balance / executions_amount;

        assert!(balance_for_each_execution < <Test as pallet_gas::Config>::BlockGasLimit::get());

        let program_id = {
            let res = submit_program_default(USER_2, ProgramCodeKind::Default);
            assert_ok!(res);
            res.expect("submit result was asserted")
        };

        run_to_block(2, None);

        let (expected_burned_gas, _) =
            calc_handle_gas_spent(USER_1.into_origin(), program_id, EMPTY_PAYLOAD.to_vec());

        assert!(balance_for_each_execution > expected_burned_gas);

        for _ in 0..executions_amount {
            assert_ok!(GearPallet::<Test>::send_message(
                Origin::signed(USER_1),
                program_id,
                EMPTY_PAYLOAD.to_vec(),
                balance_for_each_execution,
                0,
            ));
        }

        let real_gas_to_burn = expected_burned_gas * executions_amount;

        assert!(balance_for_each_execution * executions_amount > real_gas_to_burn);

        run_to_block(3, Some(real_gas_to_burn));

        SystemPallet::<Test>::assert_last_event(
            Event::MessagesDequeued(executions_amount as u32).into(),
        );

        assert_eq!(pallet_gas::Pallet::<Test>::gas_allowance(), 0);

        assert_eq!(
            BalancesPallet::<Test>::free_balance(USER_1) as u64,
            user_balance - real_gas_to_burn
        );
    })
}

#[test]
fn submit_program_expected_failure() {
    init_logger();
    new_test_ext().execute_with(|| {
        let balance = BalancesPallet::<Test>::free_balance(USER_1);
        assert_noop!(
            GearPallet::<Test>::submit_program(
                Origin::signed(USER_1),
                ProgramCodeKind::Default.to_bytes(),
                DEFAULT_SALT.to_vec(),
                EMPTY_PAYLOAD.to_vec(),
                DEFAULT_GAS_LIMIT,
                balance + 1
            ),
            Error::<Test>::NotEnoughBalanceForReserve
        );

        assert_noop!(
            submit_program_default(LOW_BALANCE_USER, ProgramCodeKind::Default),
            Error::<Test>::NotEnoughBalanceForReserve
        );

        // Gas limit is too high
        let block_gas_limit = <Test as pallet_gas::Config>::BlockGasLimit::get();
        assert_noop!(
            GearPallet::<Test>::submit_program(
                Origin::signed(USER_1),
                ProgramCodeKind::Default.to_bytes(),
                DEFAULT_SALT.to_vec(),
                EMPTY_PAYLOAD.to_vec(),
                block_gas_limit + 1,
                0
            ),
            Error::<Test>::GasLimitTooHigh
        );
    })
}

#[test]
fn submit_program_fails_on_duplicate_id() {
    init_logger();
    new_test_ext().execute_with(|| {
        assert_ok!(submit_program_default(USER_1, ProgramCodeKind::Default));
        // Finalize block to let queue processing run
        run_to_block(2, None);
        // By now this program id is already in the storage
        assert_noop!(
            submit_program_default(USER_1, ProgramCodeKind::Default),
            Error::<Test>::ProgramAlreadyExists
        );
    })
}

#[test]
fn send_message_works() {
    init_logger();
    new_test_ext().execute_with(|| {
        let user1_initial_balance = BalancesPallet::<Test>::free_balance(USER_1);
        let user2_initial_balance = BalancesPallet::<Test>::free_balance(USER_2);

        // No gas has been created initially
        assert_eq!(<Test as Config>::GasHandler::total_supply(), 0);

        let program_id = {
            let res = submit_program_default(USER_1, ProgramCodeKind::Default);
            assert_ok!(res);
            res.expect("submit result was asserted")
        };

        assert_ok!(send_default_message(USER_1, program_id));

        // Balances check
        // Gas spends on sending 2 default messages (submit program and send message to program)
        let user1_potential_msgs_spends = GasPrice::gas_price(2 * DEFAULT_GAS_LIMIT);
        // User 1 has sent two messages
        assert_eq!(
            BalancesPallet::<Test>::free_balance(USER_1),
            user1_initial_balance - user1_potential_msgs_spends
        );

        // Clear messages from the queue to refund unused gas
        run_to_block(2, None);

        // Checking that sending a message to a non-program address works as a value transfer
        let mail_value = 20_000;

        // Take note of up-to-date users balance
        let user1_initial_balance = BalancesPallet::<Test>::free_balance(USER_1);

        assert_ok!(GearPallet::<Test>::send_message(
            Origin::signed(USER_1),
            USER_2.into_origin(),
            EMPTY_PAYLOAD.to_vec(),
            DEFAULT_GAS_LIMIT,
            mail_value,
        ));
        let message_id = get_last_message_id();

        // Transfer of `mail_value` completed.
        // Gas limit is ignored for messages headed to a mailbox - no funds have been reserved.
        assert_eq!(
            BalancesPallet::<Test>::free_balance(USER_1),
            user1_initial_balance - mail_value
        );
        // The recipient has not received the funds, they are in the mailbox
        assert_eq!(
            BalancesPallet::<Test>::free_balance(USER_2),
            user2_initial_balance
        );

        assert_ok!(GearPallet::<Test>::claim_value_from_mailbox(
            Origin::signed(USER_2),
            message_id
        ));

        // The recipient has received funds
        assert_eq!(
            BalancesPallet::<Test>::free_balance(USER_2),
            user2_initial_balance + mail_value
        );

        // Ensure the message didn't burn any gas (i.e. never went through processing pipeline)
        let remaining_weight = 100_000;
        run_to_block(3, Some(remaining_weight));

        // Messages were sent by user 1 only
        let actual_gas_burned = remaining_weight - pallet_gas::Pallet::<Test>::gas_allowance();
        assert_eq!(actual_gas_burned, 0);

        // Ensure all created imbalances along the way cancel each other
        assert_eq!(<Test as Config>::GasHandler::total_supply(), 0);
    });
}

#[test]
fn send_message_expected_failure() {
    init_logger();
    new_test_ext().execute_with(|| {
        // Submitting failing in init program and check message is failed to be sent to it
        let program_id = {
            let res = submit_program_default(USER_1, ProgramCodeKind::GreedyInit);
            assert_ok!(res);
            res.expect("submit result was asserted")
        };
        run_to_block(2, None);

        assert_noop!(
            send_default_message(LOW_BALANCE_USER, program_id),
            Error::<Test>::ProgramIsTerminated
        );

        // Submit valid program and test failing actions on it
        let program_id = {
            let res = submit_program_default(USER_1, ProgramCodeKind::Default);
            assert_ok!(res);
            res.expect("submit result was asserted")
        };

        assert_noop!(
            send_default_message(LOW_BALANCE_USER, program_id),
            Error::<Test>::NotEnoughBalanceForReserve
        );

        // Because destination is user, no gas will be reserved
        assert!(matches!(
            Mailbox::<Test>::remove_all(None),
            sp_io::KillStorageResult::AllRemoved(_)
        ));
        assert_ok!(GearPallet::<Test>::send_message(
            Origin::signed(LOW_BALANCE_USER),
            USER_1.into_origin(),
            EMPTY_PAYLOAD.to_vec(),
            1000,
            1
        ));
        assert!(Mailbox::<Test>::iter_prefix(USER_1).count() > 0);

        // Gas limit too high
        let block_gas_limit = <Test as pallet_gas::Config>::BlockGasLimit::get();
        assert_noop!(
            GearPallet::<Test>::send_message(
                Origin::signed(USER_1),
                program_id,
                EMPTY_PAYLOAD.to_vec(),
                block_gas_limit + 1,
                0
            ),
            Error::<Test>::GasLimitTooHigh
        );
    })
}

#[test]
fn messages_processing_works() {
    init_logger();
    new_test_ext().execute_with(|| {
        let program_id = {
            let res = submit_program_default(USER_1, ProgramCodeKind::Default);
            assert_ok!(res);
            res.expect("submit result was asserted")
        };
        assert_ok!(send_default_message(USER_1, program_id));

        run_to_block(2, None);

        SystemPallet::<Test>::assert_last_event(Event::MessagesDequeued(2).into());

        assert_ok!(send_default_message(USER_1, USER_2.into_origin()));
        assert_ok!(send_default_message(USER_1, program_id));

        run_to_block(3, None);

        // "Mail" from user to user should not be processed as messages
        SystemPallet::<Test>::assert_last_event(Event::MessagesDequeued(1).into());
    });
}

#[test]
fn spent_gas_to_reward_block_author_works() {
    init_logger();
    new_test_ext().execute_with(|| {
        let block_author_initial_balance = BalancesPallet::<Test>::free_balance(BLOCK_AUTHOR);
        assert_ok!(submit_program_default(USER_1, ProgramCodeKind::Default));
        run_to_block(2, None);

        SystemPallet::<Test>::assert_last_event(Event::MessagesDequeued(1).into());

        // The block author should be paid the amount of Currency equal to
        // the `gas_charge` incurred while processing the `InitProgram` message
        let gas_spent = GasPrice::gas_price(
            <Test as pallet_gas::Config>::BlockGasLimit::get()
                - pallet_gas::Pallet::<Test>::gas_allowance(),
        );
        assert_eq!(
            BalancesPallet::<Test>::free_balance(BLOCK_AUTHOR),
            block_author_initial_balance + gas_spent
        );
    })
}

#[test]
fn unused_gas_released_back_works() {
    init_logger();
    new_test_ext().execute_with(|| {
        let user1_initial_balance = BalancesPallet::<Test>::free_balance(USER_1);
        let huge_send_message_gas_limit = 50_000;

        // Initial value in all gas trees is 0
        assert_eq!(<Test as Config>::GasHandler::total_supply(), 0);

        let program_id = {
            let res = submit_program_default(USER_1, ProgramCodeKind::Default);
            assert_ok!(res);
            res.expect("submit result was asserted")
        };

        assert_ok!(GearPallet::<Test>::send_message(
            Origin::signed(USER_1),
            program_id,
            EMPTY_PAYLOAD.to_vec(),
            huge_send_message_gas_limit,
            0
        ));
        // Spends for submit program with default gas limit and sending default message with a huge gas limit
        let user1_potential_msgs_spends =
            GasPrice::gas_price(DEFAULT_GAS_LIMIT + huge_send_message_gas_limit);
        assert_eq!(
            BalancesPallet::<Test>::free_balance(USER_1),
            user1_initial_balance - user1_potential_msgs_spends
        );
        assert_eq!(
            BalancesPallet::<Test>::reserved_balance(USER_1),
            (DEFAULT_GAS_LIMIT + huge_send_message_gas_limit) as _,
        );

        run_to_block(2, None);
        let user1_actual_msgs_spends = GasPrice::gas_price(
            <Test as pallet_gas::Config>::BlockGasLimit::get()
                - pallet_gas::Pallet::<Test>::gas_allowance(),
        );
        assert!(user1_potential_msgs_spends > user1_actual_msgs_spends);
        assert_eq!(
            BalancesPallet::<Test>::free_balance(USER_1),
            user1_initial_balance - user1_actual_msgs_spends
        );

        // All created gas cancels out
        assert_eq!(<Test as Config>::GasHandler::total_supply(), 0);
    })
}

#[test]
fn restrict_start_section() {
    // This test checks, that code with start section cannot be handled in process queue.
    let wat = r#"
	(module
		(import "env" "memory" (memory 1))
		(export "handle" (func $handle))
		(export "init" (func $init))
		(start $start)
		(func $init)
        (func $handle)
        (func $start
            unreachable
        )
	)"#;

    init_logger();
    new_test_ext().execute_with(|| {
        let code = ProgramCodeKind::Custom(wat).to_bytes();
        let salt = DEFAULT_SALT.to_vec();
        GearPallet::<Test>::submit_program(
            Origin::signed(USER_1),
            code,
            salt,
            EMPTY_PAYLOAD.to_vec(),
            5_000_000,
            0,
        )
        .expect_err("Must throw err, because code contains start section");
    });
}

#[cfg(unix)]
#[cfg(feature = "lazy-pages")]
#[test]
fn lazy_pages() {
    use gear_core::memory::{PageNumber, WasmPageNumber};
    use gear_runtime_interface as gear_ri;
    use std::collections::BTreeSet;

    // This test access different pages in linear wasm memory
    // and check that lazy-pages (see gear-lazy-pages) works correct:
    // For each page, which has been loaded from storage <=> page has been accessed.
    let wat = r#"
	(module
		(import "env" "memory" (memory 1))
        (import "env" "alloc" (func $alloc (param i32) (result i32)))
		(export "handle" (func $handle))
		(export "init" (func $init))
		(func $init
            ;; allocate 9 pages in init, so mem will contain 10 pages
            i32.const 0x0
            i32.const 0x9
            call $alloc
            i32.store
        )
        (func $handle
            ;; write access wasm page 0
            i32.const 0x0
            i32.const 0x42
            i32.store

            ;; write access wasm page 2
            ;; here we access two native pages, if native page is less or equal to 16kiB
            i32.const 0x23ffe
            i32.const 0x42
            i32.store

            ;; read access wasm page 5
            i32.const 0x0
            i32.const 0x50000
            i32.load
            i32.store

            ;; write access wasm pages 8 and 9 by one store
            i32.const 0x8fffc
            i64.const 0xffffffffffffffff
            i64.store
		)
	)"#;

    init_logger();
    new_test_ext().execute_with(|| {
        let pid = {
            let code = ProgramCodeKind::Custom(wat).to_bytes();
            let salt = DEFAULT_SALT.to_vec();
            let prog_id = generate_program_id(&code, &salt);
            let res = GearPallet::<Test>::submit_program(
                Origin::signed(USER_1),
                code,
                salt,
                EMPTY_PAYLOAD.to_vec(),
                500_000_000,
                0,
            )
            .map(|_| prog_id);
            assert_ok!(res);
            res.expect("submit result was asserted")
        };

        run_to_block(2, Some(1_000_000_000));
        log::debug!("submit done {:?}", pid);
        SystemPallet::<Test>::assert_last_event(Event::MessagesDequeued(1).into());

        let res = GearPallet::<Test>::send_message(
            Origin::signed(USER_1),
            pid,
            EMPTY_PAYLOAD.to_vec(),
            100_000_000,
            100,
        );
        log::debug!("res = {:?}", res);
        assert_ok!(res);

        run_to_block(3, Some(1_000_000_000));

        // Dirty hack: lazy pages info is stored in thread local static variables,
        // so after contract execution lazy-pages information
        // remains correct and we can use it here.
        let lazy_pages: BTreeSet<PageNumber> = gear_ri::gear_ri::get_wasm_lazy_pages_numbers()
            .iter()
            .map(|p| PageNumber(*p))
            .collect();
        let released_pages: BTreeSet<PageNumber> = gear_ri::gear_ri::get_released_pages()
            .iter()
            .map(|p| PageNumber(*p))
            .collect();

        // Checks that released pages + lazy pages == all pages
        let all_pages = {
            let all_wasm_pages: BTreeSet<WasmPageNumber> = (0..10u32).map(WasmPageNumber).collect();
            all_wasm_pages
                .iter()
                .flat_map(|p| p.to_gear_pages_iter())
                .collect()
        };
        let mut res_pages = lazy_pages;
        res_pages.extend(released_pages.iter());

        assert_eq!(res_pages, all_pages);

        // checks accessed pages set
        let native_size = page_size::get();
        let mut expected_accessed = BTreeSet::new();

        let page_to_accessed = |p: u32| {
            if native_size > PageNumber::size() {
                let x = (native_size / PageNumber::size()) as u32;
                (p / x) * x..=(p / x) * x + x - 1
            } else {
                p..=p
            }
        };

        // accessed from 0 wasm page:
        expected_accessed.extend(page_to_accessed(0));

        // accessed from 2 wasm page, can be seweral gear and native pages:
        let first_page = (0x23ffe / PageNumber::size()) as u32;
        let second_page = (0x24001 / PageNumber::size()) as u32;
        expected_accessed.extend(page_to_accessed(first_page));
        expected_accessed.extend(page_to_accessed(second_page));

        // accessed from 5 wasm page:
        expected_accessed.extend(page_to_accessed((0x50000 / PageNumber::size()) as u32));

        // accessed from 8 and 9 wasm pages, must be seweral gear pages:
        let first_page = (0x8fffc / PageNumber::size()) as u32;
        let second_page = (0x90003 / PageNumber::size()) as u32;
        expected_accessed.extend(page_to_accessed(first_page));
        expected_accessed.extend(page_to_accessed(second_page));

        assert_eq!(
            released_pages,
            expected_accessed.into_iter().map(PageNumber).collect()
        );
    });
}

#[test]
fn block_gas_limit_works() {
    // Same as `ProgramCodeKind::OutgoingWithValueInHandle`, but without value sending
    let wat1 = r#"
    (module
        (import "env" "gr_send_wgas" (func $send (param i32 i32 i32 i64 i32 i32) (result i32)))
        (import "env" "gr_source" (func $gr_source (param i32)))
        (import "env" "memory" (memory 1))
        (export "handle" (func $handle))
        (export "init" (func $init))
        (export "handle_reply" (func $handle_reply))
        (func $handle
            (local $msg_source i32)
            (local $msg_val i32)
            (i32.store offset=2
                (get_local $msg_source)
                (i32.const 1)
            )
            (i32.store offset=10
                (get_local $msg_val)
                (i32.const 0)
            )
            (call $send (i32.const 2) (i32.const 0) (i32.const 32) (i64.const 10000000) (i32.const 10) (i32.const 40000))
            (if
                (then unreachable)
                (else)
            )
        )
        (func $handle_reply)
        (func $init)
    )"#;

    // Same as `ProgramCodeKind::GreedyInit`, but greedy handle
    let wat2 = r#"
	(module
		(import "env" "memory" (memory 1))
		(export "handle" (func $handle))
		(export "init" (func $init))
		(func $init)
        (func $doWork (param $size i32)
            (local $counter i32)
            i32.const 0
            set_local $counter
            loop $while
                get_local $counter
                i32.const 1
                i32.add
                set_local $counter
                get_local $counter
                get_local $size
                i32.lt_s
                if
                    br $while
                end
            end $while
        )
        (func $handle
            i32.const 10
            call $doWork
		)
	)"#;

    init_logger();
    new_test_ext().execute_with(|| {
        let remaining_weight = 791822425 + 6228060 - 1; // calc gas pid1 + pid2 - 1

        // Submit programs and get their ids
        let pid1 = {
            let res = submit_program_default(USER_1, ProgramCodeKind::Custom(wat1));
            assert_ok!(res);
            res.expect("submit result was asserted")
        };
        let pid2 = {
            let res = submit_program_default(USER_1, ProgramCodeKind::Custom(wat2));
            assert_ok!(res);
            res.expect("submit result was asserted")
        };

        run_to_block(2, Some(remaining_weight));
        SystemPallet::<Test>::assert_last_event(Event::MessagesDequeued(2).into());

        // Count gas needed to process programs with default payload
        let (expected_gas_msg_to_pid1, _) =
            calc_handle_gas_spent(USER_1.into_origin(), pid1, EMPTY_PAYLOAD.to_vec());
        let (expected_gas_msg_to_pid2, _) =
            calc_handle_gas_spent(USER_1.into_origin(), pid2, EMPTY_PAYLOAD.to_vec());

        // TrapInHandle code kind is used because processing default payload in its
        // context requires such an amount of gas, that the following assertion can be passed.
        assert!(expected_gas_msg_to_pid1 + expected_gas_msg_to_pid2 > remaining_weight);

        assert_ok!(GearPallet::<Test>::send_message(
            Origin::signed(USER_1),
            pid1,
            EMPTY_PAYLOAD.to_vec(),
            expected_gas_msg_to_pid1,
            100
        ));
        assert_ok!(GearPallet::<Test>::send_message(
            Origin::signed(USER_1),
            pid1,
            EMPTY_PAYLOAD.to_vec(),
            expected_gas_msg_to_pid1,
            100
        ));

        run_to_block(3, Some(remaining_weight));
        SystemPallet::<Test>::assert_last_event(Event::MessagesDequeued(2).into());

        // Run to the next block to reset the gas limit
        run_to_block(4, Some(remaining_weight));

        // Add more messages to queue
        // Total `gas_limit` of three messages (2 to pid1 and 1 to pid2) exceeds the block gas limit
        assert!(remaining_weight < 2 * expected_gas_msg_to_pid1 + remaining_weight);
        assert_ok!(GearPallet::<Test>::send_message(
            Origin::signed(USER_1),
            pid1,
            EMPTY_PAYLOAD.to_vec(),
            expected_gas_msg_to_pid1,
            200
        ));
        let msg1 = get_last_message_id();

        let msg2_gas = remaining_weight;
        assert_ok!(GearPallet::<Test>::send_message(
            Origin::signed(USER_1),
            pid2,
            EMPTY_PAYLOAD.to_vec(),
            msg2_gas,
            100
        ));
        let _msg2 = get_last_message_id();

        let msg3_gas = expected_gas_msg_to_pid1;
        assert_ok!(GearPallet::<Test>::send_message(
            Origin::signed(USER_1),
            pid1,
            EMPTY_PAYLOAD.to_vec(),
            expected_gas_msg_to_pid1,
            200
        ));
        let _msg3 = get_last_message_id();

        // Try to process 3 messages
        run_to_block(5, Some(remaining_weight));

        // Message #1 is dequeued and processed.
        // Message #2 tried to execute, but exceed gas_allowance is re-queued at the top.
        // Message #3 stays in the queue.
        //
        // | 1 |        | 2 |
        // | 2 |  ===>  | 3 |
        // | 3 |        |   |

        SystemPallet::<Test>::assert_has_event(
            Event::MessageDispatched(DispatchOutcome {
                message_id: msg1.into_origin(),
                outcome: ExecutionResult::Failure(b"Gas limit exceeded".to_vec()),
            })
            .into(),
        );

        SystemPallet::<Test>::assert_last_event(Event::MessagesDequeued(1).into());

        // Equals 0 due to trying execution of msg2.
        assert_eq!(pallet_gas::Pallet::<Test>::gas_allowance(), 0);

        let real_gas_to_burn = expected_gas_msg_to_pid1 + expected_gas_msg_to_pid2;
        let last_block_allowance = real_gas_to_burn + 1;

        // Try to process 2 messages
        run_to_block(6, Some(last_block_allowance));

        assert!(last_block_allowance < msg2_gas + msg3_gas);

        // Message #2 gas limit exceeds the remaining allowance, but got processed.
        // Message #3 same suits that block.
        //
        // | 2 |        |   |
        // | 3 |  ===>  |   |
        // |   |        |   |

        SystemPallet::<Test>::assert_last_event(Event::MessagesDequeued(2).into());
        assert_eq!(
            pallet_gas::Pallet::<Test>::gas_allowance(),
            last_block_allowance - real_gas_to_burn
        );
    });
}

#[test]
fn mailbox_works() {
    init_logger();
    new_test_ext().execute_with(|| {
        // Initial value in all gas trees is 0
        assert_eq!(<Test as Config>::GasHandler::total_supply(), 0);

        // caution: runs to block 2
        let reply_to_id = setup_mailbox_test_state(USER_1);

        // Ensure that all the gas has been returned to the sender upon messages processing
        assert_eq!(BalancesPallet::<Test>::reserved_balance(USER_1), 0);

        let mailbox_message = {
            let res = GearPallet::<Test>::remove_from_mailbox(USER_1.into_origin(), reply_to_id);
            assert!(res.is_some());
            res.expect("was asserted previously")
        };

        assert_eq!(mailbox_message.id().into_origin(), reply_to_id);

        // Gas limit should have been ignored by the code that puts a message into a mailbox
        assert_eq!(mailbox_message.value(), 1000);

        // Gas is not passed to mailboxed messages and should have been all spent by now
        assert_eq!(<Test as Config>::GasHandler::total_supply(), 0);
    })
}

#[test]
fn init_message_logging_works() {
    init_logger();
    new_test_ext().execute_with(|| {
        let mut next_block = 2;
        let codes = [
            (ProgramCodeKind::Default, false, ""),
            // Will fail, because tests use default gas limit, which is very low for successful greedy init
            (ProgramCodeKind::GreedyInit, true, "Gas limit exceeded"),
        ];

        for (code_kind, is_failing, trap_explanation) in codes {
            SystemPallet::<Test>::reset_events();

            assert_ok!(submit_program_default(USER_1, code_kind));

            let event = match SystemPallet::<Test>::events()
                .last()
                .map(|r| r.event.clone())
            {
                Some(MockEvent::Gear(e)) => e,
                _ => unreachable!("Should be one Gear event"),
            };

            run_to_block(next_block, None);

            let msg_info = match event {
                Event::InitMessageEnqueued(info) => info,
                _ => unreachable!("expect Event::InitMessageEnqueued"),
            };

            SystemPallet::<Test>::assert_has_event(if is_failing {
                Event::InitFailure(
                    msg_info,
                    Reason::Dispatch(trap_explanation.as_bytes().to_vec()),
                )
                .into()
            } else {
                Event::InitSuccess(msg_info).into()
            });

            next_block += 1;
        }
    })
}

#[test]
fn program_lifecycle_works() {
    init_logger();
    new_test_ext().execute_with(|| {
        // Submitting first program and getting its id
        let program_id = {
            let res = submit_program_default(USER_1, ProgramCodeKind::Default);
            assert_ok!(res);
            res.expect("submit result was asserted")
        };

        assert!(!Gear::is_initialized(program_id));
        assert!(!Gear::is_terminated(program_id));

        run_to_block(2, None);

        assert!(Gear::is_initialized(program_id));
        assert!(!Gear::is_terminated(program_id));

        // Submitting second program, which fails on initialization, therefore is deleted
        let program_id = {
            let res = submit_program_default(USER_1, ProgramCodeKind::GreedyInit);
            assert_ok!(res);
            res.expect("submit result was asserted")
        };

        assert!(!Gear::is_initialized(program_id));
        assert!(!Gear::is_terminated(program_id));

        run_to_block(3, None);

        assert!(!Gear::is_initialized(program_id));
        // while at the same time is terminated
        assert!(Gear::is_terminated(program_id));
    })
}

#[test]
fn events_logging_works() {
    let wat_trap_in_handle = r#"
	(module
		(import "env" "memory" (memory 1))
		(export "handle" (func $handle))
		(export "init" (func $init))
		(func $handle
			unreachable
		)
		(func $init)
	)"#;

    let wat_trap_in_init = r#"
	(module
		(import "env" "memory" (memory 1))
		(export "handle" (func $handle))
		(export "init" (func $init))
		(func $handle)
		(func $init
            unreachable
        )
	)"#;

    init_logger();
    new_test_ext().execute_with(|| {
        let mut next_block = 2;
        let tests = [
            // Code, init failure reason, handle succeed flag
            (ProgramCodeKind::Default, None, true),
            (
                ProgramCodeKind::GreedyInit,
                Some("Gas limit exceeded".as_bytes().to_vec()),
                false,
            ),
            (
                ProgramCodeKind::Custom(wat_trap_in_init),
                Some(Vec::new()),
                false,
            ),
            (ProgramCodeKind::Custom(wat_trap_in_handle), None, false),
        ];
        for (code_kind, init_failure_reason, handle_succeed) in tests {
            SystemPallet::<Test>::reset_events();
            let program_id = {
                let res = submit_program_default(USER_1, code_kind);
                assert_ok!(res);
                res.expect("submit result was asserted")
            };

            let message_id = get_last_message_id();

            let init_msg_info = MessageInfo {
                program_id,
                message_id,
                origin: USER_1.into_origin(),
            };

            SystemPallet::<Test>::assert_last_event(
                Event::InitMessageEnqueued(init_msg_info.clone()).into(),
            );

            run_to_block(next_block, None);
            next_block += 1;

            // Init failed program checks
            if let Some(init_failure_reason) = init_failure_reason {
                SystemPallet::<Test>::assert_has_event(
                    Event::InitFailure(init_msg_info, Reason::Dispatch(init_failure_reason)).into(),
                );
                // Sending messages to failed-to-init programs shouldn't be allowed
                assert_noop!(
                    send_default_message(USER_1, program_id),
                    Error::<Test>::ProgramIsTerminated
                );
                continue;
            }

            SystemPallet::<Test>::assert_has_event(Event::InitSuccess(init_msg_info).into());

            // Messages to fully-initialized programs are accepted
            assert_ok!(send_default_message(USER_1, program_id));

            let message_id = get_last_message_id();

            let dispatch_msg_info = MessageInfo {
                program_id,
                message_id,
                origin: USER_1.into_origin(),
            };

            SystemPallet::<Test>::assert_last_event(
                Event::DispatchMessageEnqueued(dispatch_msg_info.clone()).into(),
            );

            run_to_block(next_block, None);

            SystemPallet::<Test>::assert_has_event(
                Event::MessageDispatched(DispatchOutcome {
                    message_id: dispatch_msg_info.message_id,
                    outcome: if handle_succeed {
                        ExecutionResult::Success
                    } else {
                        ExecutionResult::Failure(Vec::new())
                    },
                })
                .into(),
            );

            next_block += 1;
        }
    })
}

#[test]
fn send_reply_works() {
    init_logger();
    new_test_ext().execute_with(|| {
        // caution: runs to block 2
        let reply_to_id = setup_mailbox_test_state(USER_1);

        let prog_id = generate_program_id(
            &ProgramCodeKind::OutgoingWithValueInHandle.to_bytes(),
            DEFAULT_SALT.as_ref(),
        );

        // Top up program's account balance by 2000 to allow user claim 1000 from mailbox
        assert_ok!(
            <BalancesPallet::<Test> as frame_support::traits::Currency<_>>::transfer(
                &USER_1,
                &AccountId::from_origin(prog_id),
                2000,
                frame_support::traits::ExistenceRequirement::AllowDeath
            )
        );

        assert_ok!(GearPallet::<Test>::send_reply(
            Origin::signed(USER_1),
            reply_to_id,
            EMPTY_PAYLOAD.to_vec(),
            10_000_000,
            1000, // `prog_id` sent message with value of 1000 (see program code)
        ));
        let message_id = get_last_message_id();

        // global nonce is 2 before sending reply message
        // `submit_program` and `send_message` messages were sent before in `setup_mailbox_test_state`
        let expected_reply_message_id = message_id;

        let event = match SystemPallet::<Test>::events()
            .last()
            .map(|r| r.event.clone())
        {
            Some(MockEvent::Gear(e)) => e,
            _ => unreachable!("Should be one Gear event"),
        };

        let MessageInfo {
            message_id: actual_reply_message_id,
            ..
        } = match event {
            Event::DispatchMessageEnqueued(info) => info,
            _ => unreachable!("expect Event::DispatchMessageEnqueued"),
        };

        assert_eq!(expected_reply_message_id, actual_reply_message_id);
    })
}

#[test]
fn send_reply_failure_to_claim_from_mailbox() {
    init_logger();
    new_test_ext().execute_with(|| {
        // Expecting error as long as the user doesn't have messages in mailbox
        assert_noop!(
            GearPallet::<Test>::send_reply(
                Origin::signed(USER_1),
                5.into_origin(), // non existent `reply_to_id`
                EMPTY_PAYLOAD.to_vec(),
                DEFAULT_GAS_LIMIT,
                0
            ),
            Error::<Test>::NoMessageInMailbox
        );

        let prog_id = {
            let res = submit_program_default(USER_1, ProgramCodeKind::OutgoingWithValueInHandle);
            assert_ok!(res);
            res.expect("submit result was asserted")
        };

        if let common::Program::Terminated =
            common::get_program(prog_id).expect("Failed to get program from storage")
        {
            panic!("Program is terminated!");
        };

        populate_mailbox_from_program(prog_id, USER_1, 2, 2_000_000_000, 0);

        // Program didn't have enough balance, so it's message produces trap
        // (and following system reply with error to USER_1 mailbox)
        assert_eq!(Mailbox::<Test>::iter_prefix(USER_1).count(), 1);

        let message = Mailbox::<Test>::iter_prefix_values(USER_1)
            .next()
            .expect("Checked above");

        assert!(matches!(message.reply(), Some((_, 1))));
    })
}

#[test]
fn send_reply_value_claiming_works() {
    init_logger();
    new_test_ext().execute_with(|| {
        let prog_id = {
            let res = submit_program_default(USER_1, ProgramCodeKind::OutgoingWithValueInHandle);
            assert_ok!(res);
            res.expect("submit result was asserted")
        };

        // This value is actually a constants in WAT. Alternatively can be read from Mailbox.
        let locked_value = 1000;

        // Top up program's account so it could send value in message
        // When program sends message, message value (if not 0) is reserved.
        // If value can't be reserved, message is skipped.
        let send_to_program_amount = locked_value * 2;
        assert_ok!(
            <BalancesPallet::<Test> as frame_support::traits::Currency<_>>::transfer(
                &USER_1,
                &AccountId::from_origin(prog_id),
                send_to_program_amount,
                frame_support::traits::ExistenceRequirement::AllowDeath
            )
        );

        let mut next_block = 2;

        let user_messages_data = [
            // gas limit, value
            (1_000_000, 100),
            (20_000_000, 2000),
        ];
        for (gas_limit_to_reply, value_to_reply) in user_messages_data {
            let reply_to_id =
                populate_mailbox_from_program(prog_id, USER_1, next_block, 2_000_000_000, 0);

            next_block += 1;

            assert!(Mailbox::<Test>::iter_prefix(USER_1).count() > 0);

            let user_balance = BalancesPallet::<Test>::free_balance(USER_1);
            assert_eq!(BalancesPallet::<Test>::reserved_balance(USER_1), 0);

            assert_ok!(GearPallet::<Test>::send_reply(
                Origin::signed(USER_1),
                reply_to_id,
                EMPTY_PAYLOAD.to_vec(),
                gas_limit_to_reply,
                value_to_reply,
            ));

            let user_expected_balance =
                user_balance - value_to_reply - GasPrice::gas_price(gas_limit_to_reply)
                    + locked_value;

            assert_eq!(
                BalancesPallet::<Test>::free_balance(USER_1),
                user_expected_balance
            );
            assert_eq!(
                BalancesPallet::<Test>::reserved_balance(USER_1),
                GasPrice::gas_price(gas_limit_to_reply) + value_to_reply
            );
        }
    })
}

// user 1 sends to prog msg
// prog send to user 1 msg to mailbox
// user 1 claims it from mailbox

#[test]
fn claim_value_from_mailbox_works() {
    init_logger();
    new_test_ext().execute_with(|| {
        let sender_balance = BalancesPallet::<Test>::free_balance(USER_2);
        let claimer_balance = BalancesPallet::<Test>::free_balance(USER_1);

        let gas_sent = 1_000_000_000;
        let value_sent = 1000;

        let prog_id = {
            let res = submit_program_default(USER_3, ProgramCodeKind::OutgoingWithValueInHandle);
            assert_ok!(res);
            res.expect("submit result was asserted")
        };
        increase_prog_balance_for_mailbox_test(USER_3, prog_id);
        let reply_to_id = populate_mailbox_from_program(prog_id, USER_2, 2, gas_sent, value_sent);
        assert!(Mailbox::<Test>::iter_prefix(USER_1).count() > 0);

        let (gas_burned, _) =
            calc_handle_gas_spent(USER_1.into_origin(), prog_id, EMPTY_PAYLOAD.to_vec());
        let gas_burned = GasPrice::gas_price(gas_burned);

        run_to_block(3, None);

        assert_ok!(GearPallet::<Test>::claim_value_from_mailbox(
            Origin::signed(USER_1),
            reply_to_id,
        ));

        assert_eq!(BalancesPallet::<Test>::reserved_balance(USER_1), 0);
        assert_eq!(BalancesPallet::<Test>::reserved_balance(USER_2), 0);

        let expected_claimer_balance = claimer_balance + value_sent;
        assert_eq!(
            BalancesPallet::<Test>::free_balance(USER_1),
            expected_claimer_balance
        );

        // Gas left returns to sender from consuming of value tree while claiming.
        let expected_sender_balance = sender_balance - value_sent - gas_burned;
        assert_eq!(
            BalancesPallet::<Test>::free_balance(USER_2),
            expected_sender_balance
        );

        SystemPallet::<Test>::assert_last_event(Event::ClaimedValueFromMailbox(reply_to_id).into());
    })
}

#[test]
fn distributor_initialize() {
    init_logger();
    new_test_ext().execute_with(|| {
        let initial_balance = BalancesPallet::<Test>::free_balance(USER_1)
            + BalancesPallet::<Test>::free_balance(BLOCK_AUTHOR);

        assert_ok!(GearPallet::<Test>::submit_program(
            Origin::signed(USER_1),
            WASM_BINARY.to_vec(),
            DEFAULT_SALT.to_vec(),
            EMPTY_PAYLOAD.to_vec(),
            10_000_000,
            0,
        ));

        run_to_block(2, None);

        // At this point there is a message in USER_1's mailbox, however, since messages in
        // mailbox are stripped of the `gas_limit`, the respective gas tree has been consumed
        // and the value unreserved back to the original sender (USER_1)
        let final_balance = BalancesPallet::<Test>::free_balance(USER_1)
            + BalancesPallet::<Test>::free_balance(BLOCK_AUTHOR);

        assert_eq!(initial_balance, final_balance);
    });
}

#[test]
fn distributor_distribute() {
    init_logger();
    new_test_ext().execute_with(|| {
        let initial_balance = BalancesPallet::<Test>::free_balance(USER_1)
            + BalancesPallet::<Test>::free_balance(BLOCK_AUTHOR);

        // Initial value in all gas trees is 0
        assert_eq!(<Test as Config>::GasHandler::total_supply(), 0);

        let program_id = generate_program_id(WASM_BINARY, DEFAULT_SALT);

        assert_ok!(GearPallet::<Test>::submit_program(
            Origin::signed(USER_1),
            WASM_BINARY.to_vec(),
            DEFAULT_SALT.to_vec(),
            EMPTY_PAYLOAD.to_vec(),
            2_000_000_000,
            0,
        ));

        run_to_block(2, None);

        assert_ok!(GearPallet::<Test>::send_message(
            Origin::signed(USER_1),
            program_id,
            Request::Receive(10).encode(),
            200_000_000,
            0,
        ));

        run_to_block(3, None);

        // Despite some messages are still in the mailbox all gas locked in value trees
        // has been refunded to the sender so the free balances should add up
        let final_balance = BalancesPallet::<Test>::free_balance(USER_1)
            + BalancesPallet::<Test>::free_balance(BLOCK_AUTHOR);

        assert_eq!(initial_balance, final_balance);

        // All gas cancelled out in the end
        assert_eq!(<Test as Config>::GasHandler::total_supply(), 0);
    });
}

#[test]
fn test_code_submission_pass() {
    init_logger();
    new_test_ext().execute_with(|| {
        let code = ProgramCodeKind::Default.to_bytes();
        let code_hash = generate_code_hash(&code).into();
        let code_id = CodeId::from_origin(code_hash);

        assert_ok!(GearPallet::<Test>::submit_code(
            Origin::signed(USER_1),
            code.clone()
        ));

        let saved_code = <Test as Config>::CodeStorage::get_code(code_id);

        let schedule = <Test as Config>::Schedule::get();
        let code = Code::try_new(code, schedule.instruction_weights.version, |module| {
            schedule.rules(module)
        })
        .expect("Error creating Code");
        assert_eq!(saved_code.unwrap().code(), code.code());

        let expected_meta = Some(common::CodeMetadata::new(USER_1.into_origin(), 1));
        let actual_meta = <Test as Config>::CodeStorage::get_metadata(code_id);
        assert_eq!(expected_meta, actual_meta);

        SystemPallet::<Test>::assert_last_event(Event::CodeSaved(code_hash).into());
    })
}

#[test]
fn test_same_code_submission_fails() {
    init_logger();
    new_test_ext().execute_with(|| {
        let code = ProgramCodeKind::Default.to_bytes();

        assert_ok!(GearPallet::<Test>::submit_code(
            Origin::signed(USER_1),
            code.clone()
        ),);
        // Trying to set the same code twice.
        assert_noop!(
            GearPallet::<Test>::submit_code(Origin::signed(USER_1), code.clone()),
            Error::<Test>::CodeAlreadyExists,
        );
        // Trying the same from another origin
        assert_noop!(
            GearPallet::<Test>::submit_code(Origin::signed(USER_2), code),
            Error::<Test>::CodeAlreadyExists,
        );
    })
}

#[test]
fn test_code_is_not_submitted_twice_after_program_submission() {
    init_logger();
    new_test_ext().execute_with(|| {
        let code = ProgramCodeKind::Default.to_bytes();
        let code_hash = generate_code_hash(&code).into();

        // First submit program, which will set code and metadata
        assert_ok!(GearPallet::<Test>::submit_program(
            Origin::signed(USER_1),
            code.clone(),
            DEFAULT_SALT.to_vec(),
            EMPTY_PAYLOAD.to_vec(),
            DEFAULT_GAS_LIMIT,
            0
        ));
        SystemPallet::<Test>::assert_has_event(Event::CodeSaved(code_hash).into());
        assert!(<Test as Config>::CodeStorage::exists(CodeId::from_origin(
            code_hash
        )));

        // Trying to set the same code twice.
        assert_noop!(
            GearPallet::<Test>::submit_code(Origin::signed(USER_2), code),
            Error::<Test>::CodeAlreadyExists,
        );
    })
}

#[test]
fn test_code_is_not_resetted_within_program_submission() {
    init_logger();
    new_test_ext().execute_with(|| {
        let code = ProgramCodeKind::Default.to_bytes();
        let code_hash = generate_code_hash(&code).into();
        let code_id = CodeId::from_origin(code_hash);

        // First submit code
        assert_ok!(GearPallet::<Test>::submit_code(
            Origin::signed(USER_1),
            code.clone()
        ));
        let expected_code_saved_events = 1;
        let expected_meta = <Test as Config>::CodeStorage::get_metadata(code_id);
        assert!(expected_meta.is_some());

        // Submit program from another origin. Should not change meta or code.
        assert_ok!(GearPallet::<Test>::submit_program(
            Origin::signed(USER_2),
            code,
            DEFAULT_SALT.to_vec(),
            EMPTY_PAYLOAD.to_vec(),
            DEFAULT_GAS_LIMIT,
            0
        ));
        let actual_meta = <Test as Config>::CodeStorage::get_metadata(code_id);
        let actual_code_saved_events = SystemPallet::<Test>::events()
            .iter()
            .filter(|e| matches!(e.event, MockEvent::Gear(Event::CodeSaved(_))))
            .count();

        assert_eq!(expected_meta, actual_meta);
        assert_eq!(expected_code_saved_events, actual_code_saved_events);
    })
}

#[test]
fn messages_to_uninitialized_program_wait() {
    use demo_init_wait::WASM_BINARY;

    init_logger();
    new_test_ext().execute_with(|| {
        System::reset_events();

        assert_ok!(GearPallet::<Test>::submit_program(
            Origin::signed(1),
            WASM_BINARY.to_vec(),
            vec![],
            Vec::new(),
            2_000_000_000u64,
            0u128
        ));

        let program_id = utils::get_last_program_id();

        assert!(!Gear::is_initialized(program_id));
        assert!(!Gear::is_terminated(program_id));

        run_to_block(2, None);

        assert!(!Gear::is_initialized(program_id));
        assert!(!Gear::is_terminated(program_id));

        assert_ok!(GearPallet::<Test>::send_message(
            Origin::signed(1),
            program_id,
            vec![],
            10_000u64,
            0u128
        ));

        run_to_block(3, None);

        assert_eq!(common::waiting_init_take_messages(program_id).len(), 1);
    })
}

#[test]
fn uninitialized_program_should_accept_replies() {
    use demo_init_wait::WASM_BINARY;

    init_logger();
    new_test_ext().execute_with(|| {
        System::reset_events();

        assert_ok!(GearPallet::<Test>::submit_program(
            Origin::signed(USER_1),
            WASM_BINARY.to_vec(),
            vec![],
            Vec::new(),
            5_000_000_000u64,
            0u128
        ));

        let program_id = utils::get_last_program_id();

        assert!(!Gear::is_initialized(program_id));
        assert!(!Gear::is_terminated(program_id));

        run_to_block(2, None);

        // there should be one message for the program author
        let mut mailbox_iter = Mailbox::<Test>::iter_prefix_values(USER_1);
        let message_id = mailbox_iter
            .next()
            .expect("Should have msg.")
            .id()
            .into_origin();

        assert!(mailbox_iter.next().is_none());

        assert_ok!(GearPallet::<Test>::send_reply(
            Origin::signed(USER_1),
            message_id,
            b"PONG".to_vec(),
            5_000_000_000u64,
            0,
        ));

        run_to_block(3, None);

        assert!(Gear::is_initialized(program_id));
    })
}

#[test]
fn defer_program_initialization() {
    use demo_init_wait::WASM_BINARY;

    init_logger();
    new_test_ext().execute_with(|| {
        System::reset_events();

        assert_ok!(GearPallet::<Test>::submit_program(
            Origin::signed(USER_1),
            WASM_BINARY.to_vec(),
            vec![],
            Vec::new(),
            5_000_000_000u64,
            0u128
        ));

        let program_id = utils::get_last_program_id();

        run_to_block(2, None);

        let message_id = Mailbox::<Test>::iter_prefix_values(USER_1)
            .next()
            .expect("should be one message for the program author")
            .id()
            .into_origin();

        assert_ok!(GearPallet::<Test>::send_reply(
            Origin::signed(USER_1),
            message_id,
            b"PONG".to_vec(),
            5_000_000_000u64,
            0,
        ));

        run_to_block(3, None);

        assert_ok!(GearPallet::<Test>::send_message(
            Origin::signed(USER_1),
            program_id,
            vec![],
            5_000_000_000u64,
            0u128
        ));

        run_to_block(4, None);

        assert_eq!(Mailbox::<Test>::iter_prefix(USER_1).count(), 1);

        let message = Mailbox::<Test>::iter_prefix_values(USER_1)
            .next()
            .expect("Message not found");

        assert_eq!(message.payload().to_vec(), b"Hello, world!".encode());
    })
}

#[test]
fn wake_messages_after_program_inited() {
    use demo_init_wait::WASM_BINARY;

    init_logger();
    new_test_ext().execute_with(|| {
        System::reset_events();

        assert_ok!(GearPallet::<Test>::submit_program(
            Origin::signed(USER_1),
            WASM_BINARY.to_vec(),
            vec![],
            Vec::new(),
            5_000_000_000u64,
            0u128
        ));

        let program_id = utils::get_last_program_id();

        run_to_block(2, None);

        // While program is not inited all messages addressed to it are waiting.
        // There could be dozens of them.
        let n = 10;
        for _ in 0..n {
            assert_ok!(GearPallet::<Test>::send_message(
                Origin::signed(USER_3),
                program_id,
                vec![],
                2_000_000_000u64,
                0u128
            ));
        }

        run_to_block(3, None);

        let message_id = Mailbox::<Test>::iter_prefix(USER_1)
            .next()
            .map(|(k, _msg)| k.into_origin())
            .expect("Message id should be");

        assert_ok!(GearPallet::<Test>::send_reply(
            Origin::signed(USER_1),
            message_id,
            b"PONG".to_vec(),
            20_000_000_000u64,
            0,
        ));

        run_to_block(20, None);

        let actual_n = Mailbox::<Test>::iter_prefix_values(USER_3).fold(0usize, |i, m| {
            assert_eq!(m.payload().to_vec(), b"Hello, world!".encode());
            i + 1
        });

        assert_eq!(actual_n, n);
    })
}

#[test]
fn test_message_processing_for_non_existing_destination() {
    init_logger();
    new_test_ext().execute_with(|| {
        let program_id = submit_program_default(USER_1, ProgramCodeKind::GreedyInit).expect("todo");
        let code_hash =
            generate_code_hash(ProgramCodeKind::GreedyInit.to_bytes().as_slice()).into();
        let user_balance_before = BalancesPallet::<Test>::free_balance(USER_1);

        // After running, first message will end up with init failure, so destination address won't exist.
        // However, message to that non existing address will be in message queue. So, we test that this message is not executed.
        assert_ok!(GearPallet::<Test>::send_message(
            Origin::signed(USER_1),
            program_id,
            EMPTY_PAYLOAD.to_vec(),
            10_000,
            100
        ));
        let skipped_message_id = get_last_message_id();
        assert!(Mailbox::<Test>::iter_prefix(USER_1).count() == 0);

        run_to_block(2, None);
        // system reply message
        assert!(Mailbox::<Test>::iter_prefix(USER_1).count() > 0);

        let user_balance_after = BalancesPallet::<Test>::free_balance(USER_1);
        assert_eq!(user_balance_before, user_balance_after);

        SystemPallet::<Test>::assert_has_event(
            Event::MessageNotExecuted(skipped_message_id).into(),
        );

        assert!(Gear::is_terminated(program_id));
        assert!(<Test as Config>::CodeStorage::exists(CodeId::from_origin(
            code_hash
        )));
    })
}

#[test]
fn exit_init() {
    use demo_exit_init::WASM_BINARY;

    init_logger();
    new_test_ext().execute_with(|| {
        System::reset_events();

        let code = WASM_BINARY.to_vec();
        assert_ok!(GearPallet::<Test>::submit_program(
            Origin::signed(USER_1),
            code.clone(),
            vec![],
            Vec::new(),
            50_000_000_000u64,
            0u128
        ));

        let program_id = utils::get_last_program_id();

        run_to_block(2, None);

        assert!(Gear::is_terminated(program_id));
        assert!(!Gear::is_initialized(program_id));

        let actual_n = Mailbox::<Test>::iter_prefix_values(USER_1).fold(0usize, |i, _| i + 1);

        assert_eq!(actual_n, 0);

        // Program is not removed and can't be submitted again
        assert_noop!(
            GearPallet::<Test>::submit_program(
                Origin::signed(USER_1),
                code,
                vec![],
                Vec::new(),
                2_000_000_000,
                0u128
            ),
            Error::<Test>::ProgramAlreadyExists,
        );
    })
}

#[test]
fn test_create_program_no_code_hash() {
    let non_constructable_wat = r#"
    (module)
    "#;

    init_logger();
    new_test_ext().execute_with(|| {
        let factory_code = PROGRAM_FACTORY_WASM_BINARY;
        let factory_id = generate_program_id(factory_code, DEFAULT_SALT);

        let valid_code_hash = generate_code_hash(ProgramCodeKind::Default.to_bytes().as_slice());
        let invalid_prog_code_kind = ProgramCodeKind::Custom(non_constructable_wat);
        let invalid_prog_code_hash =
            generate_code_hash(invalid_prog_code_kind.to_bytes().as_slice());

        // Creating factory
        assert_ok!(GearPallet::<Test>::submit_program(
            Origin::signed(USER_2),
            factory_code.to_vec(),
            DEFAULT_SALT.to_vec(),
            EMPTY_PAYLOAD.to_vec(),
            5_000_000_000,
            0,
        ));

        // Try to create a program with non existing code hash
        assert_ok!(GearPallet::<Test>::send_message(
            Origin::signed(USER_1),
            factory_id,
            CreateProgram::Default.encode(),
            5_000_000_000,
            0,
        ));
        run_to_block(2, None);

        // Init and dispatch messages from the contract are dequeued, but not executed
        // 2 error replies are generated, and executed
        check_dequeued(4 + 2); // +2 for submit_program/send_messages
        check_dispatched(2 + 1); // +1 for send_messages
        check_init_success(1); // 1 for submitting factory

        SystemPallet::<Test>::reset_events();

        // Try to create multiple programs with non existing code hash
        assert_ok!(GearPallet::<Test>::send_message(
            Origin::signed(USER_1),
            factory_id,
            CreateProgram::Custom(vec![
                (valid_code_hash, b"salt1".to_vec(), 10_000),
                (valid_code_hash, b"salt2".to_vec(), 10_000),
                (valid_code_hash, b"salt3".to_vec(), 10_000),
            ])
            .encode(),
            10_000_000_000,
            0,
        ));
        run_to_block(3, None);
        // Init and dispatch messages from the contract are dequeued, but not executed
        // 2 error replies are generated, and executed
        check_dequeued(12 + 1); // +1 for send_message
        check_dispatched(6 + 1); // +1 for send_message
        check_init_success(0);

        assert_noop!(
            GearPallet::<Test>::submit_code(
                Origin::signed(USER_1),
                invalid_prog_code_kind.to_bytes(),
            ),
            Error::<Test>::FailedToConstructProgram,
        );

        SystemPallet::<Test>::reset_events();

        // Try to create with invalid code hash
        assert_ok!(GearPallet::<Test>::send_message(
            Origin::signed(USER_1),
            factory_id,
            CreateProgram::Custom(vec![
                (invalid_prog_code_hash, b"salt1".to_vec(), 10_000),
                (invalid_prog_code_hash, b"salt2".to_vec(), 10_000),
                (invalid_prog_code_hash, b"salt3".to_vec(), 10_000),
            ])
            .encode(),
            10_000_000_000,
            0,
        ));
        run_to_block(4, None);

        // Init and dispatch messages from the contract are dequeued, but not executed
        // 2 error replies are generated, and executed
        check_dequeued(12 + 1); // +1 for send_message
        check_dispatched(6 + 1); // +1 for send_message
        check_init_success(0);
    });
}

#[test]
fn test_create_program_simple() {
    init_logger();
    new_test_ext().execute_with(|| {
        let factory_code = PROGRAM_FACTORY_WASM_BINARY;
        let factory_id = generate_program_id(factory_code, DEFAULT_SALT);
        let child_code = ProgramCodeKind::Default.to_bytes();
        let child_code_hash = generate_code_hash(&child_code);

        // Submit the code
        assert_ok!(GearPallet::<Test>::submit_code(
            Origin::signed(USER_1),
            child_code,
        ));

        // Creating factory
        assert_ok!(GearPallet::<Test>::submit_program(
            Origin::signed(USER_2),
            factory_code.to_vec(),
            DEFAULT_SALT.to_vec(),
            EMPTY_PAYLOAD.to_vec(),
            4_000_000_000,
            0,
        ));
        run_to_block(2, None);

        // Test create one successful in init program
        assert_ok!(GearPallet::<Test>::send_message(
            Origin::signed(USER_1),
            factory_id,
            CreateProgram::Default.encode(),
            4_000_000_000,
            0,
        ));
        run_to_block(3, None);

        // Test create one failing in init program
        assert_ok!(GearPallet::<Test>::send_message(
            Origin::signed(USER_1),
            factory_id,
            CreateProgram::Custom(
                vec![(child_code_hash, b"some_data".to_vec(), 300_000)] // too little gas
            )
            .encode(),
            4_000_000_000,
            0,
        ));
        run_to_block(4, None);

        // First extrinsic call with successful program creation dequeues and executes init and dispatch messages
        // Second extrinsic is failing one, for each message it generates replies, which are executed (4 dequeued, 2 dispatched)
        check_dequeued(6 + 3); // +3 for extrinsics
        check_dispatched(3 + 2); // +2 for extrinsics
        check_init_success(1 + 1); // +1 for submitting factory

        SystemPallet::<Test>::reset_events();

        // Create multiple successful init programs
        assert_ok!(GearPallet::<Test>::send_message(
            Origin::signed(USER_1),
            factory_id,
            CreateProgram::Custom(vec![
                (child_code_hash, b"salt1".to_vec(), 1_000_000),
                (child_code_hash, b"salt2".to_vec(), 1_000_000),
            ])
            .encode(),
            4_000_000_000,
            0,
        ));
        run_to_block(5, None);

        // Create multiple successful init programs
        assert_ok!(GearPallet::<Test>::send_message(
            Origin::signed(USER_1),
            factory_id,
            CreateProgram::Custom(vec![
                (child_code_hash, b"salt3".to_vec(), 300_000), // too little gas
                (child_code_hash, b"salt4".to_vec(), 300_000), // too little gas
            ])
            .encode(),
            4_000_000_000,
            0,
        ));
        run_to_block(6, None);

        check_dequeued(12 + 2); // +2 for extrinsics
        check_dispatched(6 + 2); // +2 for extrinsics
        check_init_success(2);
    })
}

#[test]
fn test_create_program_duplicate() {
    init_logger();
    new_test_ext().execute_with(|| {
        let factory_code = PROGRAM_FACTORY_WASM_BINARY;
        let factory_id = generate_program_id(factory_code, DEFAULT_SALT);
        let child_code = ProgramCodeKind::Default.to_bytes();
        let child_code_hash = generate_code_hash(&child_code);

        // Submit the code
        assert_ok!(GearPallet::<Test>::submit_code(
            Origin::signed(USER_1),
            child_code.clone(),
        ));

        // Creating factory
        assert_ok!(GearPallet::<Test>::submit_program(
            Origin::signed(USER_2),
            factory_code.to_vec(),
            DEFAULT_SALT.to_vec(),
            EMPTY_PAYLOAD.to_vec(),
            50_000_000_000,
            0,
        ));
        run_to_block(2, None);

        // User creates a program
        assert_ok!(submit_program_default(USER_1, ProgramCodeKind::Default));
        run_to_block(3, None);

        // Program tries to create the same
        assert_ok!(GearPallet::<Test>::send_message(
            Origin::signed(USER_1),
            factory_id,
            CreateProgram::Custom(vec![(child_code_hash, DEFAULT_SALT.to_vec(), 10_000_000),])
                .encode(),
            50_000_000_000,
            0,
        ));
        run_to_block(4, None);

        // When duplicate try happens, init is not executed, a reply is generated and executed (+2 dequeued, +1 dispatched)
        // Concerning dispatch message, it is executed, because destination exists (+1 dispatched, +1 dequeued)
        check_dequeued(3 + 3); // +3 from extrinsics (2 submit_program, 1 send_message)
        check_dispatched(2 + 1); // +1 from extrinsic (send_message)
        check_init_success(2); // +2 from extrinsics (2 submit_program)

        SystemPallet::<Test>::reset_events();

        // Create a new program from program
        assert_ok!(GearPallet::<Test>::send_message(
            Origin::signed(USER_1),
            factory_id,
            CreateProgram::Custom(vec![(child_code_hash, b"salt1".to_vec(), 10_000_000),]).encode(),
            50_000_000_000,
            0,
        ));
        run_to_block(5, None);

        // Try to create the same
        assert_ok!(GearPallet::<Test>::send_message(
            Origin::signed(USER_2),
            factory_id,
            CreateProgram::Custom(vec![(child_code_hash, b"salt1".to_vec(), 10_000_000),]).encode(),
            50_000_000_000,
            0,
        ));
        run_to_block(6, None);

        // First call successfully creates a program and sends a messages to it (+2 dequeued, +1 dispatched)
        // Second call will not cause init message execution, but a reply will be generated (+2 dequeued, +1 dispatched)
        // Handle message from the second call will be executed (addressed for existing destination) (+1 dequeued, +1 dispatched)
        check_dequeued(5 + 2); // +2 from extrinsics (send_message)
        check_dispatched(3 + 2); // +2 from extrinsics (send_message)
        check_init_success(1);

        assert_noop!(
            GearPallet::<Test>::submit_program(
                Origin::signed(USER_1),
                child_code,
                b"salt1".to_vec(),
                EMPTY_PAYLOAD.to_vec(),
                10_000_000_000,
                0,
            ),
            Error::<Test>::ProgramAlreadyExists,
        );
    });
}

#[test]
fn test_create_program_duplicate_in_one_execution() {
    init_logger();
    new_test_ext().execute_with(|| {
        let factory_code = PROGRAM_FACTORY_WASM_BINARY;
        let factory_id = generate_program_id(factory_code, DEFAULT_SALT);

        let child_code = ProgramCodeKind::Default.to_bytes();
        let child_code_hash = generate_code_hash(&child_code);

        assert_ok!(GearPallet::<Test>::submit_code(
            Origin::signed(USER_2),
            child_code,
        ));

        // Creating factory
        assert_ok!(GearPallet::<Test>::submit_program(
            Origin::signed(USER_2),
            factory_code.to_vec(),
            DEFAULT_SALT.to_vec(),
            EMPTY_PAYLOAD.to_vec(),
            2_000_000_000,
            0,
        ));
        run_to_block(2, None);

        // Try to create duplicate during one execution
        assert_ok!(GearPallet::<Test>::send_message(
            Origin::signed(USER_1),
            factory_id,
            CreateProgram::Custom(vec![
                (child_code_hash, b"salt1".to_vec(), 1_000_000), // could be successful init
                (child_code_hash, b"salt1".to_vec(), 1_000_000), // duplicate
            ])
            .encode(),
            2_000_000_000,
            0,
        ));

        assert!(Mailbox::<Test>::iter_prefix(USER_1).count() == 0);

        run_to_block(3, None);

        // Duplicate init fails the call and returns error reply to the caller, which is USER_1.
        // State roll-back is performed.
        check_dequeued(2); // 2 for extrinsics
        check_dispatched(1); // 1 for send_message
        check_init_success(1); // 1 for creating a factory

        assert!(Mailbox::<Test>::iter_prefix(USER_1).count() > 0);

        SystemPallet::<Test>::reset_events();

        // Successful child creation
        assert_ok!(GearPallet::<Test>::send_message(
            Origin::signed(USER_1),
            factory_id,
            CreateProgram::Custom(vec![(child_code_hash, b"salt1".to_vec(), 10_000_000),]).encode(),
            2_000_000_000,
            0,
        ));

        run_to_block(4, None);

        check_dequeued(2 + 1); // 1 for extrinsics
        check_dispatched(1 + 1); // 1 for send_message
        check_init_success(1);
    });
}

#[test]
fn test_create_program_miscellaneous() {
    // Same as ProgramCodeKind::Default, but has a different hash (init and handle method are swapped)
    // So code hash is different
    let child2_wat = r#"
    (module
        (import "env" "memory" (memory 1))
        (export "handle" (func $handle))
        (export "init" (func $init))
        (func $init)
        (func $handle)
    )
    "#;
    init_logger();
    new_test_ext().execute_with(|| {
        let factory_code = PROGRAM_FACTORY_WASM_BINARY;
        let factory_id = generate_program_id(factory_code, DEFAULT_SALT);

        let child1_code = ProgramCodeKind::Default.to_bytes();
        let child2_code = ProgramCodeKind::Custom(child2_wat).to_bytes();

        let child1_code_hash = generate_code_hash(&child1_code);
        let child2_code_hash = generate_code_hash(&child2_code);

        assert_ok!(GearPallet::<Test>::submit_code(
            Origin::signed(USER_2),
            child1_code,
        ));
        assert_ok!(GearPallet::<Test>::submit_code(
            Origin::signed(USER_2),
            child2_code,
        ));

        // Creating factory
        assert_ok!(GearPallet::<Test>::submit_program(
            Origin::signed(USER_2),
            factory_code.to_vec(),
            DEFAULT_SALT.to_vec(),
            EMPTY_PAYLOAD.to_vec(),
            5_000_000_000,
            0,
        ));

        run_to_block(2, None);

        assert_ok!(GearPallet::<Test>::send_message(
            Origin::signed(USER_1),
            factory_id,
            CreateProgram::Custom(vec![
                // one successful init with one handle message (+2 dequeued, +1 dispatched, +1 successful init)
                (child1_code_hash, b"salt1".to_vec(), 1_000_000),
                // init fail (not enough gas) and reply generated (+2 dequeued, +1 dispatched),
                // handle message is processed, but not executed, reply generated (+2 dequeued, +1 dispatched)
                (child1_code_hash, b"salt2".to_vec(), 100_000),
            ])
            .encode(),
            5_000_000_000,
            0,
        ));

        run_to_block(3, None);

        assert_ok!(GearPallet::<Test>::send_message(
            Origin::signed(USER_1),
            factory_id,
            CreateProgram::Custom(vec![
                // init fail (not enough gas) and reply generated (+2 dequeued, +1 dispatched),
                // handle message is processed, but not executed, reply generated (+2 dequeued, +1 dispatched)
                (child2_code_hash, b"salt1".to_vec(), 300_000),
                // one successful init with one handle message (+2 dequeued, +1 dispatched, +1 successful init)
                (child2_code_hash, b"salt2".to_vec(), 1_000_000),
            ])
            .encode(),
            5_000_000_000,
            0,
        ));

        run_to_block(4, None);

        assert_ok!(GearPallet::<Test>::send_message(
            Origin::signed(USER_2),
            factory_id,
            CreateProgram::Custom(vec![
                // duplicate in the next block: init not executed, nor the handle (because destination is terminated), replies are generated (+4 dequeue, +2 dispatched)
                (child2_code_hash, b"salt1".to_vec(), 1_000_000),
                // one successful init with one handle message (+2 dequeued, +1 dispatched, +1 successful init)
                (child2_code_hash, b"salt3".to_vec(), 1_000_000),
            ])
            .encode(),
            5_000_000_000,
            0,
        ));

        run_to_block(5, None);

        check_dequeued(18 + 4); // +4 for 3 send_message calls and 1 submit_program call
        check_dispatched(9 + 3); // +3 for send_message calls
        check_init_success(3 + 1); // +1 for submitting factory
    });
}

#[test]
fn exit_handle() {
    use demo_exit_handle::WASM_BINARY;

    init_logger();
    new_test_ext().execute_with(|| {
        System::reset_events();

        let code = WASM_BINARY.to_vec();
        let code_hash = generate_code_hash(&code).into();
        assert_ok!(GearPallet::<Test>::submit_program(
            Origin::signed(USER_1),
            code.clone(),
            vec![],
            Vec::new(),
            400_000_000u64,
            0u128
        ));

        let program_id = utils::get_last_program_id();

        run_to_block(2, None);

        assert!(Gear::is_initialized(program_id));

        // An expensive operation since "gr_exit" removes all program pages from storage.
        assert_ok!(GearPallet::<Test>::send_message(
            Origin::signed(USER_1),
            program_id,
            vec![],
            50_000_000_000u64,
            0u128
        ));

        run_to_block(3, None);

        assert!(Gear::is_terminated(program_id));

        let actual_n = Mailbox::<Test>::iter_prefix_values(USER_3).fold(0usize, |i, _| i + 1);

        assert_eq!(actual_n, 0);

        assert!(!Gear::is_initialized(program_id));
        assert!(Gear::is_terminated(program_id));

        assert!(<Test as Config>::CodeStorage::exists(CodeId::from_origin(
            code_hash
        )));

        // Program is not removed and can't be submitted again
        assert_noop!(
            GearPallet::<Test>::submit_program(
                Origin::signed(USER_1),
                code,
                vec![],
                Vec::new(),
                2_000_000_000,
                0u128
            ),
            Error::<Test>::ProgramAlreadyExists,
        );
    })
}

#[test]
fn paused_program_keeps_id() {
    use demo_init_wait::WASM_BINARY;

    init_logger();
    new_test_ext().execute_with(|| {
        System::reset_events();

        let code = WASM_BINARY.to_vec();
        assert_ok!(GearPallet::<Test>::submit_program(
            Origin::signed(USER_1),
            code.clone(),
            vec![],
            Vec::new(),
            2_000_000_000u64,
            0u128
        ));

        let program_id = utils::get_last_program_id();

        run_to_block(2, None);

        assert_ok!(GearProgram::pause_program(program_id));

        assert_noop!(
            GearPallet::<Test>::submit_program(
                Origin::signed(USER_3),
                code,
                vec![],
                Vec::new(),
                2_000_000_000u64,
                0u128
            ),
            Error::<Test>::ProgramAlreadyExists
        );

        assert!(!Gear::is_initialized(program_id));
        assert!(!Gear::is_terminated(program_id));
    })
}

#[test]
fn messages_to_paused_program_skipped() {
    use demo_init_wait::WASM_BINARY;

    init_logger();
    new_test_ext().execute_with(|| {
        System::reset_events();

        let code = WASM_BINARY.to_vec();
        assert_ok!(GearPallet::<Test>::submit_program(
            Origin::signed(USER_1),
            code,
            vec![],
            Vec::new(),
            2_000_000_000u64,
            0u128
        ));

        let program_id = utils::get_last_program_id();

        run_to_block(2, None);

        assert_ok!(GearProgram::pause_program(program_id));

        let before_balance = BalancesPallet::<Test>::free_balance(USER_3);

        assert_ok!(GearPallet::<Test>::send_message(
            Origin::signed(USER_3),
            program_id,
            vec![],
            1_000_000_000u64,
            1000u128
        ));

        run_to_block(3, None);

        assert_eq!(before_balance, BalancesPallet::<Test>::free_balance(USER_3));
    })
}

#[test]
fn replies_to_paused_program_skipped() {
    use demo_init_wait::WASM_BINARY;

    init_logger();
    new_test_ext().execute_with(|| {
        System::reset_events();

        let code = WASM_BINARY.to_vec();
        assert_ok!(GearPallet::<Test>::submit_program(
            Origin::signed(USER_1),
            code,
            vec![],
            Vec::new(),
            2_000_000_000u64,
            0u128
        ));

        let program_id = utils::get_last_program_id();

        run_to_block(2, None);

        assert_ok!(GearProgram::pause_program(program_id));

        run_to_block(3, None);

        let message_id = Mailbox::<Test>::iter_prefix(USER_1)
            .next()
            .map(|(k, _msg)| k.into_origin())
            .expect("Message id should be");

        let before_balance = BalancesPallet::<Test>::free_balance(USER_1);

        assert_ok!(GearPallet::<Test>::send_reply(
            Origin::signed(USER_1),
            message_id,
            b"PONG".to_vec(),
            50_000_000u64,
            1000u128,
        ));

        run_to_block(4, None);

        assert_eq!(before_balance, BalancesPallet::<Test>::free_balance(USER_1));
    })
}

#[test]
fn program_messages_to_paused_program_skipped() {
    use demo_init_wait::WASM_BINARY;
    use demo_proxy::{InputArgs, WASM_BINARY as PROXY_WASM_BINARY};

    init_logger();
    new_test_ext().execute_with(|| {
        System::reset_events();

        let code = WASM_BINARY.to_vec();
        assert_ok!(GearPallet::<Test>::submit_program(
            Origin::signed(USER_1),
            code,
            vec![],
            Vec::new(),
            2_000_000_000u64,
            0u128
        ));

        let paused_program_id = utils::get_last_program_id();

        let code = PROXY_WASM_BINARY.to_vec();
        assert_ok!(GearPallet::<Test>::submit_program(
            Origin::signed(USER_3),
            code,
            vec![],
            InputArgs {
                destination: paused_program_id.into()
            }
            .encode(),
            2_000_000_000u64,
            1_000u128
        ));

        let program_id = utils::get_last_program_id();

        run_to_block(2, None);

        assert_ok!(GearProgram::pause_program(paused_program_id));

        run_to_block(3, None);

        assert_ok!(GearPallet::<Test>::send_message(
            Origin::signed(USER_3),
            program_id,
            vec![],
            2_000_000_000u64,
            1_000u128
        ));

        run_to_block(4, None);

        assert_eq!(
            2_000u128,
            BalancesPallet::<Test>::free_balance(
                &<utils::AccountId as common::Origin>::from_origin(program_id)
            )
        );
    })
}

#[test]
fn resume_program_works() {
    use demo_init_wait::WASM_BINARY;

    init_logger();
    new_test_ext().execute_with(|| {
        System::reset_events();

        let code = WASM_BINARY.to_vec();
        assert_ok!(GearPallet::<Test>::submit_program(
            Origin::signed(USER_1),
            code,
            vec![],
            Vec::new(),
            5_000_000_000u64,
            0u128
        ));

        let program_id = utils::get_last_program_id();

        run_to_block(2, None);

        let message_id = Mailbox::<Test>::iter_prefix(USER_1)
            .next()
            .map(|(k, _msg)| k.into_origin())
            .expect("Message id should be");

        assert_ok!(GearPallet::<Test>::send_reply(
            Origin::signed(USER_1),
            message_id,
            b"PONG".to_vec(),
            2_000_000_000u64,
            1_000u128,
        ));

        run_to_block(3, None);

        let program = match common::get_program(program_id).expect("program exists") {
            common::Program::Active(p) => p,
            _ => unreachable!(),
        };
        let memory_pages = common::get_program_pages_data(program_id, &program);

        assert_ok!(GearProgram::pause_program(program_id));

        run_to_block(4, None);

        assert_ok!(GearProgramPallet::<Test>::resume_program(
            Origin::signed(USER_3),
            program_id,
            memory_pages,
            Default::default(),
            50_000u128
        ));

        assert_ok!(GearPallet::<Test>::send_message(
            Origin::signed(USER_3),
            program_id,
            vec![],
            2_000_000_000u64,
            0u128
        ));

        run_to_block(5, None);

        let actual_n = Mailbox::<Test>::iter_prefix_values(USER_3).fold(0usize, |i, m| {
            assert_eq!(m.payload(), b"Hello, world!".encode());
            i + 1
        });

        assert_eq!(actual_n, 1);
    })
}

#[test]
fn gas_spent_vs_balance() {
    use demo_btree::{Request, WASM_BINARY};

    init_logger();
    new_test_ext().execute_with(|| {
        let initial_balance = BalancesPallet::<Test>::free_balance(USER_1);

        assert_ok!(GearPallet::<Test>::submit_program(
            Origin::signed(USER_1),
            WASM_BINARY.to_vec(),
            DEFAULT_SALT.to_vec(),
            EMPTY_PAYLOAD.to_vec(),
            1_000_000_000,
            0,
        ));

        let prog_id = utils::get_last_program_id();

        run_to_block(2, None);

        let balance_after_init = BalancesPallet::<Test>::free_balance(USER_1);

        let request = Request::Clear.encode();
        assert_ok!(GearPallet::<Test>::send_message(
            Origin::signed(USER_1),
            prog_id,
            request.clone(),
            100_000_000,
            0
        ));

        run_to_block(3, None);

        let balance_after_handle = BalancesPallet::<Test>::free_balance(USER_1);

        let init_gas_spent = Gear::get_gas_spent(
            USER_1.into_origin(),
            HandleKind::Init(WASM_BINARY.to_vec()),
            EMPTY_PAYLOAD.to_vec(),
            0,
        )
        .unwrap_or_else(|e| panic!("{}", String::from_utf8(e).expect("Unable to form string")));

        assert_eq!(
            (initial_balance - balance_after_init) as u64,
            init_gas_spent
        );

        run_to_block(4, None);

        let handle_gas_spent = Gear::get_gas_spent(
            USER_1.into_origin(),
            HandleKind::Handle(prog_id),
            request,
            0,
        )
        .unwrap_or_else(|e| panic!("{}", String::from_utf8(e).expect("Unable to form string")));

        assert_eq!(
            balance_after_init - balance_after_handle,
            handle_gas_spent as u128
        );
    });
}

#[test]
fn gas_spent_precalculated() {
    let wat = r#"
	(module
		(import "env" "memory" (memory 0))
		(export "handle" (func $handle))
        (func $add (; 0 ;) (param $0 i32) (param $1 i32)
            (local $2 i32)
            get_local $0
            get_local $1
            i32.add
            set_local $2
        )
        (func $handle
            (call $add
                (i32.const 2)
                (i32.const 2)
            )
		)
	)"#;

    init_logger();
    new_test_ext().execute_with(|| {
        let prog_id = submit_program_default(USER_1, ProgramCodeKind::Custom(wat))
            .expect("submit result was asserted");

        run_to_block(2, None);

        let gas_spent_1 = Gear::get_gas_spent(
            USER_1.into_origin(),
            HandleKind::Handle(prog_id),
            EMPTY_PAYLOAD.to_vec(),
            0,
        )
        .unwrap_or_else(|e| panic!("{}", String::from_utf8(e).expect("Unable to form string")));

        let schedule = <Test as Config>::Schedule::get();

        let const_i64_cost = schedule.instruction_weights.i64const;
        let call_cost = schedule.instruction_weights.call;
        let set_local_cost = schedule.instruction_weights.local_set;
        let get_local_cost = schedule.instruction_weights.local_get;
        let add_cost = schedule.instruction_weights.i64add;
        let gas_cost = schedule.host_fn_weights.gas as u32; // gas call in handle and "add" func

        let total_cost = call_cost
            + const_i64_cost * 2
            + set_local_cost
            + get_local_cost * 2
            + add_cost
            + gas_cost * 2;

        assert_eq!(gas_spent_1, total_cost as u64);

        let (gas_spent_2, _) =
            calc_handle_gas_spent(USER_1.into_origin(), prog_id, EMPTY_PAYLOAD.to_vec());

        assert_eq!(gas_spent_1, gas_spent_2);
    });
}

#[test]
<<<<<<< HEAD
fn call_forbidden_function() {
    let wat = r#"
    (module
        (import "env" "memory" (memory 1))
        (import "env" "gr_gas_available" (func $gr_gas_available (result i64)))
        (export "handle" (func $handle))
        (func $handle
            call $gr_gas_available
            drop
        )
    )"#;

    init_logger();
    new_test_ext().execute_with(|| {
        let prog_id = submit_program_default(USER_1, ProgramCodeKind::Custom(wat))
            .expect("submit result was asserted");

        run_to_block(2, None);

        let res = Gear::get_gas_spent(
            USER_1.into_origin(),
            HandleKind::Handle(prog_id),
            EMPTY_PAYLOAD.to_vec(),
            0,
        )
        .map_err(|e| String::from_utf8(e).unwrap());

        assert_eq!(
            res,
            Err("Program terminated with a trap: Unable to call a forbidden function".to_string())
        );
=======
fn test_two_contracts_composition_works() {
    init_logger();
    new_test_ext().execute_with(|| {
        // Initial value in all gas trees is 0
        assert_eq!(<Test as Config>::GasHandler::total_supply(), 0);

        let contract_a_id = generate_program_id(MUL_CONST_WASM_BINARY, b"contract_a");
        let contract_b_id = generate_program_id(MUL_CONST_WASM_BINARY, b"contract_b");
        let compose_id = generate_program_id(COMPOSE_WASM_BINARY, b"salt");

        assert_ok!(Gear::submit_program(
            Origin::signed(USER_1),
            MUL_CONST_WASM_BINARY.to_vec(),
            b"contract_a".to_vec(),
            50_u64.encode(),
            400_000_000,
            0,
        ));

        assert_ok!(Gear::submit_program(
            Origin::signed(USER_1),
            MUL_CONST_WASM_BINARY.to_vec(),
            b"contract_b".to_vec(),
            75_u64.encode(),
            400_000_000,
            0,
        ));

        assert_ok!(Gear::submit_program(
            Origin::signed(USER_1),
            COMPOSE_WASM_BINARY.to_vec(),
            b"salt".to_vec(),
            (
                <[u8; 32]>::from(contract_a_id),
                <[u8; 32]>::from(contract_b_id)
            )
                .encode(),
            400_000_000,
            0,
        ));

        run_to_block(2, None);

        assert_ok!(Gear::send_message(
            Origin::signed(USER_1),
            compose_id,
            100_u64.to_le_bytes().to_vec(),
            10_000_000_000,
            0,
        ));

        run_to_block(4, None);

        // Gas total issuance should have gone back to 0
        assert_eq!(<Test as Config>::GasHandler::total_supply(), 0);
>>>>>>> a7bdd68e
    });
}

mod utils {
    use frame_support::dispatch::{DispatchErrorWithPostInfo, DispatchResultWithPostInfo};
    use gear_core::ids::{CodeId, MessageId, ProgramId};
    use sp_core::H256;
    use sp_std::convert::TryFrom;

    use super::{
        assert_ok, pallet, run_to_block, BalancesPallet, Event, GearPallet, MessageInfo, MockEvent,
        Origin, SystemPallet, Test,
    };
    use common::Origin as _;

    pub(super) const DEFAULT_GAS_LIMIT: u64 = 500_000;
    pub(super) const DEFAULT_SALT: &[u8; 4] = b"salt";
    pub(super) const EMPTY_PAYLOAD: &[u8; 0] = b"";

    pub(super) type DispatchCustomResult<T> = Result<T, DispatchErrorWithPostInfo>;
    pub(super) type AccountId = <Test as frame_system::Config>::AccountId;
    pub(super) type GasPrice = <Test as pallet::Config>::GasPrice;
    type BlockNumber = <Test as frame_system::Config>::BlockNumber;

    pub(super) fn init_logger() {
        let _ = env_logger::Builder::from_default_env()
            .format_module_path(false)
            .format_level(true)
            .try_init();
    }

    pub(super) fn check_init_success(expected: u32) {
        let mut actual_children_amount = 0;
        SystemPallet::<Test>::events().iter().for_each(|e| {
            if let MockEvent::Gear(Event::InitSuccess(_)) = e.event {
                actual_children_amount += 1
            }
        });

        assert_eq!(expected, actual_children_amount);
    }

    pub(super) fn check_dequeued(expected: u32) {
        let mut actual_dequeued = 0;
        SystemPallet::<Test>::events().iter().for_each(|e| {
            if let MockEvent::Gear(Event::MessagesDequeued(num)) = e.event {
                actual_dequeued += num
            }
        });

        assert_eq!(expected, actual_dequeued);
    }

    pub(super) fn check_dispatched(expected: u32) {
        let mut actual_dispatched = 0;
        SystemPallet::<Test>::events().iter().for_each(|e| {
            if let MockEvent::Gear(Event::MessageDispatched(_)) = e.event {
                actual_dispatched += 1
            }
        });

        assert_eq!(expected, actual_dispatched);
    }

    // Creates a new program and puts message from program to `user` in mailbox
    // using extrinsic calls. Imitates real-world sequence of calls.
    //
    // *NOTE*:
    // 1) usually called inside first block
    // 2) runs to block 2 all the messages place to message queue/storage
    //
    // Returns id of the message in the mailbox
    pub(super) fn setup_mailbox_test_state(user: AccountId) -> H256 {
        let prog_id = {
            let res = submit_program_default(user, ProgramCodeKind::OutgoingWithValueInHandle);
            assert_ok!(res);
            res.expect("submit result was asserted")
        };

        increase_prog_balance_for_mailbox_test(user, prog_id);
        populate_mailbox_from_program(prog_id, user, 2, 2_000_000_000, 0)
    }

    // Puts message from `prog_id` for the `user` in mailbox and returns its id
    pub(super) fn populate_mailbox_from_program(
        prog_id: H256,
        sender: AccountId,
        block_num: BlockNumber,
        gas_limit: u64,
        value: u128,
    ) -> H256 {
        assert_ok!(GearPallet::<Test>::send_message(
            Origin::signed(sender),
            prog_id,
            Vec::new(),
            gas_limit, // `prog_id` program sends message in handle which sets gas limit to 10_000_000.
            value,
        ));

        let message_id = get_last_message_id();
        run_to_block(block_num, None);

        {
            let expected_code = ProgramCodeKind::OutgoingWithValueInHandle.to_bytes();
            assert_eq!(
                common::get_program(prog_id)
                    .and_then(|p| common::ActiveProgram::try_from(p).ok())
                    .expect("program must exist")
                    .code_hash,
                generate_code_hash(&expected_code).into(),
                "can invoke send to mailbox only from `ProgramCodeKind::OutgoingWithValueInHandle` program"
            );
        }

        MessageId::generate_outgoing(MessageId::from_origin(message_id), 0).into_origin()
    }

    pub(super) fn increase_prog_balance_for_mailbox_test(sender: AccountId, program_id: H256) {
        let expected_code_hash: H256 = generate_code_hash(
            ProgramCodeKind::OutgoingWithValueInHandle
                .to_bytes()
                .as_slice(),
        )
        .into();
        let actual_code_hash = common::get_program(program_id)
            .and_then(|p| common::ActiveProgram::try_from(p).ok())
            .map(|prog| prog.code_hash)
            .expect("invalid program address for the test");
        assert_eq!(
            expected_code_hash, actual_code_hash,
            "invalid program code for the test"
        );

        // This value is actually a constants in `ProgramCodeKind::OutgoingWithValueInHandle` wat. Alternatively can be read from Mailbox.
        let locked_value = 1000;

        // When program sends message, message value (if not 0) is reserved.
        // If value can't be reserved, message is skipped.
        assert_ok!(
            <BalancesPallet::<Test> as frame_support::traits::Currency<_>>::transfer(
                &sender,
                &AccountId::from_origin(program_id),
                locked_value,
                frame_support::traits::ExistenceRequirement::AllowDeath
            )
        );
    }

    // Submits program with default options (salt, gas limit, value, payload)
    pub(super) fn submit_program_default(
        user: AccountId,
        code_kind: ProgramCodeKind,
    ) -> DispatchCustomResult<H256> {
        let code = code_kind.to_bytes();
        let salt = DEFAULT_SALT.to_vec();

        GearPallet::<Test>::submit_program(
            Origin::signed(user),
            code,
            salt,
            EMPTY_PAYLOAD.to_vec(),
            DEFAULT_GAS_LIMIT,
            0,
        )
        .map(|_| get_last_program_id())
    }

    pub(super) fn generate_program_id(code: &[u8], salt: &[u8]) -> H256 {
        ProgramId::generate(CodeId::generate(code), salt).into_origin()
    }

    pub(super) fn generate_code_hash(code: &[u8]) -> [u8; 32] {
        CodeId::generate(code).into()
    }

    pub(super) fn send_default_message(from: AccountId, to: H256) -> DispatchResultWithPostInfo {
        GearPallet::<Test>::send_message(
            Origin::signed(from),
            to,
            EMPTY_PAYLOAD.to_vec(),
            DEFAULT_GAS_LIMIT,
            0,
        )
    }

    pub(super) fn get_last_program_id() -> H256 {
        let event = match SystemPallet::<Test>::events()
            .last()
            .map(|r| r.event.clone())
        {
            Some(MockEvent::Gear(e)) => e,
            _ => unreachable!("Should be one Gear event"),
        };

        let MessageInfo { program_id, .. } = match event {
            Event::InitMessageEnqueued(info) => info,
            _ => unreachable!("expect Event::InitMessageEnqueued"),
        };

        program_id
    }

    pub(super) fn get_last_message_id() -> H256 {
        let event = match SystemPallet::<Test>::events()
            .last()
            .map(|r| r.event.clone())
        {
            Some(MockEvent::Gear(e)) => e,
            _ => unreachable!("Should be one Gear event"),
        };

        match event {
            Event::InitMessageEnqueued(MessageInfo { message_id, .. }) => message_id,
            Event::Log(msg) => msg.id().into_origin(),
            Event::DispatchMessageEnqueued(MessageInfo { message_id, .. }) => message_id,
            _ => unreachable!("expect sending"),
        }
    }

    #[derive(Debug, Copy, Clone)]
    pub(super) enum ProgramCodeKind<'a> {
        Default,
        Custom(&'a str),
        GreedyInit,
        OutgoingWithValueInHandle,
    }

    impl<'a> ProgramCodeKind<'a> {
        pub(super) fn to_bytes(self) -> Vec<u8> {
            let source = match self {
                ProgramCodeKind::Default => {
                    r#"
                    (module
                        (import "env" "memory" (memory 1))
                        (export "handle" (func $handle))
                        (export "init" (func $init))
                        (func $handle)
                        (func $init)
                    )"#
                }
                ProgramCodeKind::GreedyInit => {
                    // Initialization function for that program requires a lot of gas.
                    // So, providing `DEFAULT_GAS_LIMIT` will end up processing with
                    // "Gas limit exceeded" execution outcome error message.
                    r#"
                    (module
                        (import "env" "memory" (memory 1))
                        (export "init" (func $init))
                        (func $doWork (param $size i32)
                            (local $counter i32)
                            i32.const 0
                            set_local $counter
                            loop $while
                                get_local $counter
                                i32.const 1
                                i32.add
                                set_local $counter
                                get_local $counter
                                get_local $size
                                i32.lt_s
                                if
                                    br $while
                                end
                            end $while
                        )
                        (func $init
                            i32.const 4
                            call $doWork
                        )
                    )"#
                }
                ProgramCodeKind::OutgoingWithValueInHandle => {
                    // Sending message to USER_1 is hardcoded!
                    // Program sends message in handle which sets gas limit to 10_000_000 and value to 1000.
                    // [warning] - program payload data is inaccurate, don't make assumptions about it!
                    r#"
                    (module
                        (import "env" "gr_send_wgas" (func $send (param i32 i32 i32 i64 i32 i32) (result i32)))
                        (import "env" "gr_source" (func $gr_source (param i32)))
                        (import "env" "memory" (memory 1))
                        (export "handle" (func $handle))
                        (export "init" (func $init))
                        (export "handle_reply" (func $handle_reply))
                        (func $handle
                            (local $msg_source i32)
                            (local $msg_val i32)
                            (i32.store offset=2
                                (get_local $msg_source)
                                (i32.const 1)
                            )
                            (i32.store offset=10
                                (get_local $msg_val)
                                (i32.const 1000)
                            )
                            (call $send (i32.const 2) (i32.const 0) (i32.const 32) (i64.const 10000000) (i32.const 10) (i32.const 40000))
                            (if
                                (then unreachable)
                                (else)
                            )
                        )
                        (func $handle_reply)
                        (func $init)
                    )"#
                }
                ProgramCodeKind::Custom(code) => code,
            };

            wabt::Wat2Wasm::new()
                .validate(false)
                .convert(source)
                .expect("failed to parse module")
                .as_ref()
                .to_vec()
        }
    }

    #[allow(unused)]
    pub(super) fn print_gear_events<T: crate::Config>() {
        let v = SystemPallet::<T>::events()
            .into_iter()
            .map(|r| r.event)
            .collect::<Vec<_>>();

        println!("Gear events");
        for (pos, line) in v.iter().enumerate() {
            println!("{}). {:?}", pos, line);
        }
    }
}<|MERGE_RESOLUTION|>--- conflicted
+++ resolved
@@ -2582,7 +2582,65 @@
 }
 
 #[test]
-<<<<<<< HEAD
+fn test_two_contracts_composition_works() {
+    init_logger();
+    new_test_ext().execute_with(|| {
+        // Initial value in all gas trees is 0
+        assert_eq!(<Test as Config>::GasHandler::total_supply(), 0);
+
+        let contract_a_id = generate_program_id(MUL_CONST_WASM_BINARY, b"contract_a");
+        let contract_b_id = generate_program_id(MUL_CONST_WASM_BINARY, b"contract_b");
+        let compose_id = generate_program_id(COMPOSE_WASM_BINARY, b"salt");
+
+        assert_ok!(Gear::submit_program(
+            Origin::signed(USER_1),
+            MUL_CONST_WASM_BINARY.to_vec(),
+            b"contract_a".to_vec(),
+            50_u64.encode(),
+            400_000_000,
+            0,
+        ));
+
+        assert_ok!(Gear::submit_program(
+            Origin::signed(USER_1),
+            MUL_CONST_WASM_BINARY.to_vec(),
+            b"contract_b".to_vec(),
+            75_u64.encode(),
+            400_000_000,
+            0,
+        ));
+
+        assert_ok!(Gear::submit_program(
+            Origin::signed(USER_1),
+            COMPOSE_WASM_BINARY.to_vec(),
+            b"salt".to_vec(),
+            (
+                <[u8; 32]>::from(contract_a_id),
+                <[u8; 32]>::from(contract_b_id)
+            )
+                .encode(),
+            400_000_000,
+            0,
+        ));
+
+        run_to_block(2, None);
+
+        assert_ok!(Gear::send_message(
+            Origin::signed(USER_1),
+            compose_id,
+            100_u64.to_le_bytes().to_vec(),
+            10_000_000_000,
+            0,
+        ));
+
+        run_to_block(4, None);
+
+        // Gas total issuance should have gone back to 0
+        assert_eq!(<Test as Config>::GasHandler::total_supply(), 0);
+    });
+}
+
+#[test]
 fn call_forbidden_function() {
     let wat = r#"
     (module
@@ -2614,63 +2672,6 @@
             res,
             Err("Program terminated with a trap: Unable to call a forbidden function".to_string())
         );
-=======
-fn test_two_contracts_composition_works() {
-    init_logger();
-    new_test_ext().execute_with(|| {
-        // Initial value in all gas trees is 0
-        assert_eq!(<Test as Config>::GasHandler::total_supply(), 0);
-
-        let contract_a_id = generate_program_id(MUL_CONST_WASM_BINARY, b"contract_a");
-        let contract_b_id = generate_program_id(MUL_CONST_WASM_BINARY, b"contract_b");
-        let compose_id = generate_program_id(COMPOSE_WASM_BINARY, b"salt");
-
-        assert_ok!(Gear::submit_program(
-            Origin::signed(USER_1),
-            MUL_CONST_WASM_BINARY.to_vec(),
-            b"contract_a".to_vec(),
-            50_u64.encode(),
-            400_000_000,
-            0,
-        ));
-
-        assert_ok!(Gear::submit_program(
-            Origin::signed(USER_1),
-            MUL_CONST_WASM_BINARY.to_vec(),
-            b"contract_b".to_vec(),
-            75_u64.encode(),
-            400_000_000,
-            0,
-        ));
-
-        assert_ok!(Gear::submit_program(
-            Origin::signed(USER_1),
-            COMPOSE_WASM_BINARY.to_vec(),
-            b"salt".to_vec(),
-            (
-                <[u8; 32]>::from(contract_a_id),
-                <[u8; 32]>::from(contract_b_id)
-            )
-                .encode(),
-            400_000_000,
-            0,
-        ));
-
-        run_to_block(2, None);
-
-        assert_ok!(Gear::send_message(
-            Origin::signed(USER_1),
-            compose_id,
-            100_u64.to_le_bytes().to_vec(),
-            10_000_000_000,
-            0,
-        ));
-
-        run_to_block(4, None);
-
-        // Gas total issuance should have gone back to 0
-        assert_eq!(<Test as Config>::GasHandler::total_supply(), 0);
->>>>>>> a7bdd68e
     });
 }
 
