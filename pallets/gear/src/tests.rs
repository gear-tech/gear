--- conflicted
+++ resolved
@@ -1564,12 +1564,8 @@
     new_test_ext().execute_with(|| {
         System::reset_events();
 
-<<<<<<< HEAD
         let code = WASM_BINARY.to_vec();
-=======
-        let code = WASM_BINARY_BLOATY.expect("Wasm binary missing!").to_vec();
         let code_hash = sp_io::hashing::blake2_256(&code).into();
->>>>>>> 7ff0f4b8
         assert_ok!(GearPallet::<Test>::submit_program(
             Origin::signed(USER_1).into(),
             code.clone(),
