// This file is part of Gear.

// Copyright (C) 2021-2023 Gear Technologies Inc.
// SPDX-License-Identifier: GPL-3.0-or-later WITH Classpath-exception-2.0

// This program is free software: you can redistribute it and/or modify
// it under the terms of the GNU General Public License as published by
// the Free Software Foundation, either version 3 of the License, or
// (at your option) any later version.

// This program is distributed in the hope that it will be useful,
// but WITHOUT ANY WARRANTY; without even the implied warranty of
// MERCHANTABILITY or FITNESS FOR A PARTICULAR PURPOSE. See the
// GNU General Public License for more details.

// You should have received a copy of the GNU General Public License
// along with this program. If not, see <https://www.gnu.org/licenses/>.

use crate::{
    internal::HoldBoundBuilder,
    manager::HandleKind,
    mock::{
        self,
        new_test_ext,
        run_for_blocks,
        run_to_block,
        run_to_block_maybe_with_queue,
        run_to_next_block,
        Balances,
        BlockNumber,
        DynamicSchedule,
        Gear,
        GearVoucher,
        // Randomness,
        RuntimeEvent as MockRuntimeEvent,
        RuntimeOrigin,
        System,
        Test,
        Timestamp,
        BLOCK_AUTHOR,
        LOW_BALANCE_USER,
        USER_1,
        USER_2,
        USER_3,
    },
    pallet,
    runtime_api::RUNTIME_API_BLOCK_LIMITS_COUNT,
    BlockGasLimitOf, Config, CostsPerBlockOf, CurrencyOf, DbWeightOf, DispatchStashOf, Error,
    Event, GasAllowanceOf, GasBalanceOf, GasHandlerOf, GasInfo, GearBank, MailboxOf,
    ProgramStorageOf, QueueOf, Schedule, TaskPoolOf, WaitlistOf,
};
use common::{
    event::*, scheduler::*, storage::*, CodeStorage, GasTree, LockId, LockableTree, Origin as _,
    ProgramStorage, ReservableTree,
};
use core_processor::{common::ActorExecutionErrorReplyReason, ActorPrepareMemoryError};
use frame_support::{
    assert_err, assert_noop, assert_ok,
    codec::{Decode, Encode},
    dispatch::Dispatchable,
    sp_runtime::traits::{TypedGet, Zero},
    traits::{Currency, Randomness},
};
use frame_system::pallet_prelude::BlockNumberFor;
use gear_core::{
    code::{self, Code, CodeError},
    ids::{CodeId, MessageId, ProgramId},
    message::UserStoredMessage,
    pages::{PageNumber, PageU32Size, WasmPage},
};
use gear_core_backend::error::{
    TrapExplanation, UnrecoverableExecutionError, UnrecoverableExtError, UnrecoverableWaitError,
};
use gear_core_errors::*;
use gear_wasm_instrument::{gas_metering::ConstantCostRules, STACK_END_EXPORT_NAME};
use gstd::{collections::BTreeMap, errors::Error as GstdError};
use pallet_gear_voucher::PrepaidCall;
use sp_runtime::{traits::UniqueSaturatedInto, SaturatedConversion};
use sp_std::convert::TryFrom;
pub use utils::init_logger;
use utils::*;

type Gas = <<Test as Config>::GasProvider as common::GasProvider>::GasTree;

#[test]
fn delayed_send_from_reservation_not_for_mailbox() {
    use demo_delayed_reservation_sender::{ReservationSendingShowcase, WASM_BINARY};

    init_logger();
    new_test_ext().execute_with(|| {
        assert_ok!(Gear::upload_program(
            RuntimeOrigin::signed(USER_1),
            WASM_BINARY.to_vec(),
            DEFAULT_SALT.to_vec(),
            EMPTY_PAYLOAD.to_vec(),
            10_000_000_000u64,
            0,
            false,
        ));

        let pid = get_last_program_id();

        run_to_next_block(None);
        assert!(Gear::is_initialized(pid));

        assert_ok!(Gear::send_message(
            RuntimeOrigin::signed(USER_1),
            pid,
            ReservationSendingShowcase::ToSourceInPlace {
                reservation_amount: <Test as Config>::MailboxThreshold::get(),
                reservation_delay: 1_000,
                sending_delay: 1,
            }
            .encode(),
            BlockGasLimitOf::<Test>::get(),
            0,
            false,
        ));

        let mid = utils::get_last_message_id();

        run_to_next_block(None);
        assert_succeed(mid);

        let outgoing = MessageId::generate_outgoing(mid, 0);

        assert!(DispatchStashOf::<Test>::contains_key(&outgoing));

        run_to_next_block(None);

        assert!(!DispatchStashOf::<Test>::contains_key(&outgoing));
        assert!(!MailboxOf::<Test>::contains(&USER_1, &outgoing));

        let message = maybe_any_last_message().expect("Should be");
        assert_eq!(message.id(), outgoing);
        assert_eq!(message.destination(), USER_1.into());
    });
}

#[test]
fn cascading_delayed_gasless_send_work() {
    use demo_delayed_sender::{DELAY, WASM_BINARY};

    init_logger();
    new_test_ext().execute_with(|| {
        assert_ok!(Gear::upload_program(
            RuntimeOrigin::signed(USER_1),
            WASM_BINARY.to_vec(),
            DEFAULT_SALT.to_vec(),
            0u32.to_le_bytes().to_vec(),
            10_000_000_000u64,
            0,
            false,
        ));

        let pid = get_last_program_id();

        run_to_next_block(None);
        assert!(Gear::is_initialized(pid));

        let GasInfo { min_limit, .. } = Gear::calculate_gas_info(
            USER_1.into_origin(),
            HandleKind::Handle(pid),
            EMPTY_PAYLOAD.to_vec(),
            0,
            true,
            true,
        )
        .expect("calculate_gas_info failed");

        // Case when one of two goes into mailbox.
        assert_ok!(Gear::send_message(
            RuntimeOrigin::signed(USER_1),
            pid,
            EMPTY_PAYLOAD.to_vec(),
            min_limit - <Test as Config>::MailboxThreshold::get(),
            0,
            false,
        ));

        let mid = get_last_message_id();

        let first_outgoing = MessageId::generate_outgoing(mid, 0);
        let second_outgoing = MessageId::generate_outgoing(mid, 1);

        run_to_next_block(None);

        assert_succeed(mid);

        run_for_blocks(DELAY as u64, None);
        assert!(MailboxOf::<Test>::contains(&USER_1, &first_outgoing));
        assert!(!MailboxOf::<Test>::contains(&USER_1, &second_outgoing));

        // Similar case when two of two goes into mailbox.
        assert_ok!(Gear::send_message(
            RuntimeOrigin::signed(USER_1),
            pid,
            EMPTY_PAYLOAD.to_vec(),
            min_limit,
            0,
            false,
        ));

        let mid = get_last_message_id();

        let first_outgoing = MessageId::generate_outgoing(mid, 0);
        let second_outgoing = MessageId::generate_outgoing(mid, 1);

        run_to_next_block(None);

        assert_succeed(mid);

        run_for_blocks(DELAY as u64, None);
        assert!(MailboxOf::<Test>::contains(&USER_1, &first_outgoing));
        assert!(MailboxOf::<Test>::contains(&USER_1, &second_outgoing));

        // Similar case when none of them goes into mailbox
        // (impossible because delayed sent after gasless).
        assert_ok!(Gear::send_message(
            RuntimeOrigin::signed(USER_1),
            pid,
            EMPTY_PAYLOAD.to_vec(),
            min_limit - 2 * <Test as Config>::MailboxThreshold::get(),
            0,
            false,
        ));

        let mid = get_last_message_id();

        run_to_next_block(None);

        assert_failed(
            mid,
            ActorExecutionErrorReplyReason::Trap(TrapExplanation::GasLimitExceeded),
        );
    });
}

#[test]
fn calculate_gas_delayed_reservations_sending() {
    use demo_delayed_reservation_sender::{ReservationSendingShowcase, WASM_BINARY};

    init_logger();
    new_test_ext().execute_with(|| {
        assert_ok!(Gear::upload_program(
            RuntimeOrigin::signed(USER_1),
            WASM_BINARY.to_vec(),
            DEFAULT_SALT.to_vec(),
            EMPTY_PAYLOAD.to_vec(),
            10_000_000_000u64,
            0,
            false,
        ));

        let pid = get_last_program_id();

        run_to_next_block(None);
        assert!(Gear::is_initialized(pid));

        // I. In-place case
        assert!(Gear::calculate_gas_info(
            USER_1.into_origin(),
            HandleKind::Handle(pid),
            ReservationSendingShowcase::ToSourceInPlace {
                reservation_amount: 10 * <Test as Config>::MailboxThreshold::get(),
                reservation_delay: 1_000,
                sending_delay: 10,
            }
            .encode(),
            0,
            true,
            true,
        )
        .is_ok());

        // II. After-wait case (never failed before, added for test coverage).
        assert!(Gear::calculate_gas_info(
            USER_1.into_origin(),
            HandleKind::Handle(pid),
            ReservationSendingShowcase::ToSourceAfterWait {
                reservation_amount: 10 * <Test as Config>::MailboxThreshold::get(),
                reservation_delay: 1_000,
                wait_for: 3,
                sending_delay: 10,
            }
            .encode(),
            0,
            true,
            true,
        )
        .is_ok());
    });
}

#[test]
fn delayed_reservations_sending_validation() {
    use demo_delayed_reservation_sender::{
        ReservationSendingShowcase, SENDING_EXPECT, WASM_BINARY,
    };

    init_logger();
    new_test_ext().execute_with(|| {
        assert_ok!(Gear::upload_program(
            RuntimeOrigin::signed(USER_1),
            WASM_BINARY.to_vec(),
            DEFAULT_SALT.to_vec(),
            EMPTY_PAYLOAD.to_vec(),
            10_000_000_000u64,
            0,
            false,
        ));

        let pid = get_last_program_id();

        run_to_next_block(None);
        assert!(Gear::is_initialized(pid));

        // I. In place sending can't appear if not enough gas limit in gas reservation.
        assert_ok!(Gear::send_message(
            RuntimeOrigin::signed(USER_1),
            pid,
            ReservationSendingShowcase::ToSourceInPlace {
                reservation_amount: 10 * <Test as Config>::MailboxThreshold::get(),
                reservation_delay: 1_000,
                sending_delay: (1_000 * <Test as Config>::MailboxThreshold::get()
                    + CostsPerBlockOf::<Test>::reserve_for()
                        / CostsPerBlockOf::<Test>::dispatch_stash())
                    as u32,
            }
            .encode(),
            BlockGasLimitOf::<Test>::get(),
            0,
            false,
        ));

        let mid = utils::get_last_message_id();

        run_to_next_block(None);

        let error_text = format!(
            "{SENDING_EXPECT}: {:?}",
            GstdError::Core(
                ExtError::Message(MessageError::InsufficientGasForDelayedSending).into()
            )
        );

        assert_failed(
            mid,
            ActorExecutionErrorReplyReason::Trap(TrapExplanation::Panic(error_text.into())),
        );

        // II. After-wait sending can't appear if not enough gas limit in gas reservation.
        let wait_for = 5;

        assert_ok!(Gear::send_message(
            RuntimeOrigin::signed(USER_1),
            pid,
            ReservationSendingShowcase::ToSourceAfterWait {
                reservation_amount: 10 * <Test as Config>::MailboxThreshold::get(),
                reservation_delay: 1_000,
                wait_for,
                sending_delay: (1_000 * <Test as Config>::MailboxThreshold::get()
                    + CostsPerBlockOf::<Test>::reserve_for()
                        / CostsPerBlockOf::<Test>::dispatch_stash())
                    as u32,
            }
            .encode(),
            BlockGasLimitOf::<Test>::get(),
            0,
            false,
        ));

        let mid = utils::get_last_message_id();

        run_for_blocks(wait_for as u64 + 1, None);

        let error_text = format!(
            "{SENDING_EXPECT}: {:?}",
            GstdError::Core(
                ExtError::Message(MessageError::InsufficientGasForDelayedSending).into()
            )
        );

        assert_failed(
            mid,
            ActorExecutionErrorReplyReason::Trap(TrapExplanation::Panic(error_text.into())),
        );
    });
}

#[test]
fn delayed_reservations_to_mailbox() {
    use demo_delayed_reservation_sender::{ReservationSendingShowcase, WASM_BINARY};

    init_logger();
    new_test_ext().execute_with(|| {
        assert_ok!(Gear::upload_program(
            RuntimeOrigin::signed(USER_1),
            WASM_BINARY.to_vec(),
            DEFAULT_SALT.to_vec(),
            EMPTY_PAYLOAD.to_vec(),
            10_000_000_000u64,
            0,
            false,
        ));

        let pid = get_last_program_id();

        run_to_next_block(None);
        assert!(Gear::is_initialized(pid));

        let sending_delay = 10;

        assert_ok!(Gear::send_message(
            RuntimeOrigin::signed(USER_1),
            pid,
            ReservationSendingShowcase::ToSourceInPlace {
                reservation_amount: 10 * <Test as Config>::MailboxThreshold::get(),
                reservation_delay: 1,
                sending_delay,
            }
            .encode(),
            BlockGasLimitOf::<Test>::get(),
            0,
            false,
        ));

        let mid = utils::get_last_message_id();

        run_to_next_block(None);

        assert_succeed(mid);

        assert!(MailboxOf::<Test>::is_empty(&USER_1));

        run_for_blocks(sending_delay as u64, None);

        assert!(!MailboxOf::<Test>::is_empty(&USER_1));

        let mailed_msg = utils::get_last_mail(USER_1);
        let expiration = utils::get_mailbox_expiration(mailed_msg.id());

        run_to_block(expiration, None);

        assert!(MailboxOf::<Test>::is_empty(&USER_1));
    });
}

#[test]
fn default_wait_lock_timeout() {
    use demo_async_tester::{Kind, WASM_BINARY};

    init_logger();
    new_test_ext().execute_with(|| {
        assert_ok!(Gear::upload_program(
            RuntimeOrigin::signed(USER_1),
            WASM_BINARY.to_vec(),
            DEFAULT_SALT.to_vec(),
            EMPTY_PAYLOAD.to_vec(),
            10_000_000_000u64,
            0,
            false,
        ));

        let pid = get_last_program_id();

        run_to_next_block(None);

        assert!(Gear::is_initialized(pid));

        assert_ok!(Gear::send_message(
            RuntimeOrigin::signed(USER_1),
            pid,
            Kind::Send.encode(),
            BlockGasLimitOf::<Test>::get(),
            0,
            false,
        ));

        let mid = utils::get_last_message_id();

        run_to_next_block(None);

        let expiration_block = get_waitlist_expiration(mid);

        run_to_block(expiration_block, None);

        let error_text = format!(
            "ran into error-reply: {:?}",
            GstdError::Timeout(
                expiration_block.unique_saturated_into(),
                expiration_block.unique_saturated_into()
            )
        );

        assert_failed(
            mid,
            ActorExecutionErrorReplyReason::Trap(TrapExplanation::Panic(error_text.into())),
        );
    })
}

#[test]
fn value_counter_set_correctly_for_interruptions() {
    use demo_constructor::{Arg, Calls, Scheme};

    // Equivalent of:
    //
    // use gstd::{msg, exec};
    //
    // #[no_mangle]
    // extern "C" fn handle() {
    //     msg::send(msg::source(), exec::value_available(), 0).unwrap();
    //     msg::send_bytes(Default::default(), [], msg::value()).unwrap();
    //     exec::wait_for(1);
    // }
    //
    // Message auto wakes on the next block after execution and
    // does everything again from the beginning.
    //
    // So for the first run we expect source to receive
    // `value_available` == `init_value` + msg value.
    // For second run we expect just `init_value`.
    let handle = Calls::builder()
        .source("source_store")
        .value("value_store")
        .value_available_as_vec("value_available_store")
        .send_wgas("source_store", "value_available_store", 0)
        .send_value(Arg::new([0u8; 32]), Arg::new(vec![]), "value_store")
        .wait_for(1);

    let scheme = Scheme::predefined(
        Calls::builder().noop(),
        handle,
        Calls::builder().noop(),
        Calls::builder().noop(),
    );

    init_logger();
    new_test_ext().execute_with(|| {
        const INIT_VALUE: u128 = 123_123_123;
        const VALUE: u128 = 10_000;

        let (_mid, pid) = init_constructor_with_value(scheme, INIT_VALUE);

        assert_ok!(Gear::send_message(
            RuntimeOrigin::signed(USER_1),
            pid,
            Default::default(),
            BlockGasLimitOf::<Test>::get(),
            VALUE,
            false,
        ));

        run_to_next_block(None);
        let msg = maybe_last_message(USER_1).expect("Message should be");
        let value_available =
            u128::decode(&mut msg.payload_bytes()).expect("Failed to decode value available");
        assert_eq!(value_available, INIT_VALUE + VALUE);

        run_to_next_block(None);
        let msg = maybe_last_message(USER_1).expect("Message should be");
        let value_available =
            u128::decode(&mut msg.payload_bytes()).expect("Failed to decode value available");
        assert_eq!(value_available, INIT_VALUE);
    });
}

#[test]
fn calculate_gas_returns_not_block_limit() {
    use demo_program_generator::{CHILD_WAT, WASM_BINARY};

    init_logger();
    new_test_ext().execute_with(|| {
        let code = ProgramCodeKind::Custom(CHILD_WAT).to_bytes();
        assert_ok!(Gear::upload_code(RuntimeOrigin::signed(USER_1), code));
        assert_ok!(Gear::upload_program(
            RuntimeOrigin::signed(USER_1),
            WASM_BINARY.to_vec(),
            DEFAULT_SALT.to_vec(),
            EMPTY_PAYLOAD.to_vec(),
            BlockGasLimitOf::<Test>::get(),
            0,
            false,
        ));

        let generator_id = get_last_program_id();

        run_to_next_block(None);
        assert!(Gear::is_active(generator_id));

        let GasInfo { min_limit, .. } = Gear::calculate_gas_info(
            USER_1.into_origin(),
            HandleKind::Handle(generator_id),
            EMPTY_PAYLOAD.to_vec(),
            0,
            true,
            true,
        )
        .expect("calculate_gas_info failed");

        assert_ne!(min_limit, BlockGasLimitOf::<Test>::get());
    });
}

#[test]
fn read_big_state() {
    use demo_read_big_state::{State, Strings, WASM_BINARY};

    init_logger();

    new_test_ext().execute_with(|| {
        assert_ok!(Gear::upload_program(
            RuntimeOrigin::signed(USER_1),
            WASM_BINARY.to_vec(),
            DEFAULT_SALT.to_vec(),
            EMPTY_PAYLOAD.to_vec(),
            BlockGasLimitOf::<Test>::get(),
            0,
            false,
        ));

        let pid = get_last_program_id();

        run_to_next_block(None);
        assert!(Gear::is_active(pid));

        let string = String::from("hi").repeat(4095);
        let string_size = 8 * 1024;
        assert_eq!(string.encoded_size(), string_size);

        let strings = Strings::new(string);
        let strings_size = (string_size * Strings::LEN) + 1;
        assert_eq!(strings.encoded_size(), strings_size);

        let approx_size =
            |size: usize, iteration: usize| -> usize { size - 17 - 144 * (iteration + 1) };

        // with initial data step is ~2 MiB
        let expected_size = |iteration: usize| -> usize {
            Strings::LEN * State::LEN * string_size * (iteration + 1)
        };

        // go to 6 MiB due to approximate calculations and 8MiB reply restrictions
        for i in 0..3 {
            assert_ok!(Gear::send_message(
                RuntimeOrigin::signed(USER_1),
                pid,
                strings.encode(),
                BlockGasLimitOf::<Test>::get(),
                0,
                false,
            ));
            let mid = get_last_message_id();

            run_to_next_block(None);

            assert_succeed(mid);
            let state =
                Gear::read_state_impl(pid, Default::default(), None).expect("Failed to read state");
            assert_eq!(approx_size(state.len(), i), expected_size(i));
        }
    });
}

#[test]
fn auto_reply_sent() {
    init_logger();

    new_test_ext().execute_with(|| {
        // Init fn doesn't exist.
        // Handle function exists.
        let program_id = {
            let res = upload_program_default(USER_1, ProgramCodeKind::OutgoingWithValueInHandle);
            assert_ok!(res);
            res.expect("submit result was asserted")
        };

        run_to_next_block(None);

        assert!(Gear::is_active(program_id));
        assert!(maybe_last_message(USER_1).is_some());
        System::reset_events();

        assert_ok!(Gear::send_message(
            RuntimeOrigin::signed(USER_1),
            program_id,
            EMPTY_PAYLOAD.to_vec(),
            BlockGasLimitOf::<Test>::get(),
            10_000,
            false,
        ));

        run_to_next_block(None);

        // asserting auto_reply
        assert!(System::events().into_iter().any(|e| {
            match e.event {
                MockRuntimeEvent::Gear(Event::UserMessageSent { message, .. })
                    if message.destination().into_origin() == USER_1.into_origin() =>
                {
                    message
                        .reply_code()
                        .map(|code| code == ReplyCode::Success(SuccessReplyReason::Auto))
                        .unwrap_or(false)
                }
                _ => false,
            }
        }));

        // auto reply goes first (may be changed in future),
        // so atm we're allowed to get other message that way
        let id_to_reply = maybe_last_message(USER_1).unwrap().id();

        assert_ok!(Gear::send_reply(
            RuntimeOrigin::signed(USER_1),
            id_to_reply,
            EMPTY_PAYLOAD.to_vec(),
            BlockGasLimitOf::<Test>::get(),
            0,
            false,
        ));

        System::reset_events();
        run_to_next_block(None);

        // reply dequeued
        assert_last_dequeued(1);
        // no auto reply sent
        assert!(maybe_any_last_message().is_none());
    })
}

#[test]
fn auto_reply_from_user_no_mailbox() {
    use demo_constructor::{Call, Calls, Scheme};

    init_logger();
    // no delay case
    new_test_ext().execute_with(|| {
        let (_init_mid, constructor_id) = init_constructor(Scheme::empty());

        let calls = Calls::builder().send_wgas(<[u8; 32]>::from(USER_1.into_origin()), [], 0);
        assert_ok!(Gear::send_message(
            RuntimeOrigin::signed(USER_3),
            constructor_id,
            calls.encode(),
            BlockGasLimitOf::<Test>::get(),
            0,
            false,
        ));

        run_to_next_block(None);
        // 1 init message + 1 handle message + 1 auto_reply to program on message sent to user
        assert_total_dequeued(3);
    });

    // delay case
    new_test_ext().execute_with(|| {
        let (_init_mid, constructor_id) = init_constructor(Scheme::empty());

        let calls = Calls::builder().add_call(Call::Send(
            <[u8; 32]>::from(USER_1.into_origin()).into(),
            [].into(),
            Some(0u64.into()),
            0u128.into(),
            1u32.into(),
        ));
        assert_ok!(Gear::send_message(
            RuntimeOrigin::signed(USER_3),
            constructor_id,
            calls.encode(),
            BlockGasLimitOf::<Test>::get(),
            0,
            false,
        ));

        run_to_next_block(None);
        // 1 init message + 1 handle message
        assert_total_dequeued(2);

        run_to_next_block(None);
        // 1 init message + 1 handle message + 1 auto_reply to program on message sent to user with delay
        assert_total_dequeued(3);
    })
}

#[test]
fn auto_reply_out_of_rent_waitlist() {
    use demo_proxy::{InputArgs as ProxyInputArgs, WASM_BINARY as PROXY_WASM_BINARY};
    use demo_waiter::{Command, WaitSubcommand, WASM_BINARY as WAITER_WASM_BINARY};

    init_logger();

    new_test_ext().execute_with(|| {
        assert_ok!(Gear::upload_program(
            RuntimeOrigin::signed(USER_1),
            WAITER_WASM_BINARY.to_vec(),
            DEFAULT_SALT.to_vec(),
            EMPTY_PAYLOAD.to_vec(),
            BlockGasLimitOf::<Test>::get(),
            0,
            false,
        ));
        let waiter_id = get_last_program_id();

        assert_ok!(Gear::upload_program(
            RuntimeOrigin::signed(USER_1),
            PROXY_WASM_BINARY.to_vec(),
            DEFAULT_SALT.to_vec(),
            ProxyInputArgs {
                destination: waiter_id.into(),
            }
            .encode(),
            BlockGasLimitOf::<Test>::get(),
            0,
            false,
        ));
        let proxy_id = get_last_program_id();

        run_to_next_block(None);

        assert!(Gear::is_active(waiter_id));
        assert!(Gear::is_active(proxy_id));
        assert_total_dequeued(2); // 2 init messages
        assert_eq!(
            // 2 auto replies into USER_1 events
            System::events()
                .iter()
                .filter_map(|r| {
                    if let MockRuntimeEvent::Gear(Event::UserMessageSent {
                        message,
                        expiration: None,
                    }) = &r.event
                    {
                        (message.destination().into_origin() == USER_1.into_origin()
                            && message.reply_code() == Some(SuccessReplyReason::Auto.into()))
                        .then_some(())
                    } else {
                        None
                    }
                })
                .count(),
            2
        );

        assert_ok!(Gear::send_message(
            RuntimeOrigin::signed(USER_1),
            proxy_id,
            Command::Wait(WaitSubcommand::Wait).encode(),
            BlockGasLimitOf::<Test>::get(),
            0,
            false,
        ));

        run_to_next_block(None);

        // Message to proxy program and its message to waiter.
        assert_last_dequeued(2);
        let (_msg_waited, expiration) = get_last_message_waited();

        // Hack to fast spend blocks till expiration.
        System::set_block_number(expiration - 1);
        Gear::set_block_number(expiration - 1);

        run_to_next_block(None);
        // Signal for waiter program since it has system reservation
        // + auto error reply to proxy contract.
        assert_last_dequeued(2);
    });
}

#[test]
fn auto_reply_out_of_rent_mailbox() {
    init_logger();

    new_test_ext().execute_with(|| {
        let value = 1_000;

        assert_ok!(Gear::upload_program(
            RuntimeOrigin::signed(USER_3),
            ProgramCodeKind::OutgoingWithValueInHandle.to_bytes(),
            DEFAULT_SALT.to_vec(),
            EMPTY_PAYLOAD.to_vec(),
            BlockGasLimitOf::<Test>::get(),
            value,
            false,
        ));

        let program_id = utils::get_last_program_id();

        run_to_next_block(None);
        assert!(Gear::is_active(program_id));

        let user1_balance = Balances::free_balance(USER_1);
        assert_balance(program_id, value, 0u128);
        assert_ok!(Gear::send_message(
            RuntimeOrigin::signed(USER_3),
            program_id,
            EMPTY_PAYLOAD.to_vec(),
            BlockGasLimitOf::<Test>::get(),
            0,
            false,
        ));

        let message_id = utils::get_last_message_id();

        run_to_next_block(None);
        assert_succeed(message_id);

        assert_balance(program_id, 0u128, value);

        let mailed_msg = utils::get_last_mail(USER_1);
        let expiration = utils::get_mailbox_expiration(mailed_msg.id());

        // Hack to fast spend blocks till expiration.
        System::set_block_number(expiration - 1);
        Gear::set_block_number(expiration - 1);

        assert_eq!(user1_balance, Balances::free_balance(USER_1));

        run_to_block_maybe_with_queue(expiration, None, Some(false));
        assert_balance(program_id, 0u128, 0u128);
        assert_eq!(user1_balance + value, Balances::free_balance(USER_1));

        assert!(MailboxOf::<Test>::is_empty(&USER_1));
        // auto reply sent.
        let dispatch = QueueOf::<Test>::dequeue()
            .expect("Infallible")
            .expect("Should be");
        assert!(dispatch.payload_bytes().is_empty());
        assert_eq!(
            dispatch.reply_code().expect("Should be"),
            ReplyCode::Success(SuccessReplyReason::Auto)
        );
    });
}

#[test]
fn reply_deposit_to_program() {
    use demo_constructor::demo_reply_deposit;

    init_logger();

    let checker = USER_1;

    // To program case.
    new_test_ext().execute_with(|| {
        let program_id = {
            let res = upload_program_default(USER_2, ProgramCodeKind::Default);
            assert_ok!(res);
            res.expect("submit result was asserted")
        };

        let (_init_mid, constructor) = init_constructor(demo_reply_deposit::scheme(
            <[u8; 32]>::from(checker.into_origin()),
            program_id.into(),
            0,
        ));

        assert_ok!(Gear::send_message(
            RuntimeOrigin::signed(USER_3),
            constructor,
            10_000_000_000u64.encode(),
            BlockGasLimitOf::<Test>::get(),
            0,
            false,
        ));

        run_to_next_block(None);
        // 2 init + 2 handle + 1 auto reply
        assert_total_dequeued(5);
        assert!(!MailboxOf::<Test>::is_empty(&checker));
    });
}

#[test]
fn reply_deposit_to_user_auto_reply() {
    use demo_constructor::demo_reply_deposit;

    init_logger();

    let checker = USER_1;

    // To user case.
    new_test_ext().execute_with(|| {
        let (_init_mid, constructor) = init_constructor(demo_reply_deposit::scheme(
            <[u8; 32]>::from(checker.into_origin()),
            <[u8; 32]>::from(USER_2.into_origin()),
            0,
        ));

        assert_ok!(Gear::send_message(
            RuntimeOrigin::signed(USER_3),
            constructor,
            10_000_000_000u64.encode(),
            BlockGasLimitOf::<Test>::get(),
            0,
            false,
        ));

        run_to_next_block(None);
        // 1 init + 1 handle + 1 auto reply
        assert_total_dequeued(3);
        assert!(!MailboxOf::<Test>::is_empty(&checker));
    });
}

#[test]
fn reply_deposit_panic_in_handle_reply() {
    use demo_constructor::demo_reply_deposit;

    init_logger();

    let checker = USER_1;

    // To user case with fail in handling reply.
    new_test_ext().execute_with(|| {
        let (_init_mid, constructor) = init_constructor(demo_reply_deposit::scheme(
            <[u8; 32]>::from(checker.into_origin()),
            <[u8; 32]>::from(USER_2.into_origin()),
            0,
        ));

        assert_ok!(Gear::send_message(
            RuntimeOrigin::signed(USER_3),
            constructor,
            1u64.encode(),
            BlockGasLimitOf::<Test>::get(),
            0,
            false,
        ));

        run_to_next_block(None);
        // 1 init + 1 handle + 1 auto reply
        assert_total_dequeued(3);
        assert!(MailboxOf::<Test>::is_empty(&checker));
    });
}

#[test]
fn reply_deposit_to_user_reply() {
    use demo_constructor::demo_reply_deposit;

    init_logger();

    let checker = USER_1;

    // To user case.
    new_test_ext().execute_with(|| {
        let (_init_mid, constructor) = init_constructor(demo_reply_deposit::scheme(
            <[u8; 32]>::from(checker.into_origin()),
            <[u8; 32]>::from(USER_2.into_origin()),
            15_000,
        ));

        let reply_deposit = 10_000_000_000u64;

        assert_ok!(Gear::send_message(
            RuntimeOrigin::signed(USER_3),
            constructor,
            reply_deposit.encode(),
            BlockGasLimitOf::<Test>::get(),
            0,
            false,
        ));

        run_to_next_block(None);
        // 1 init + 1 handle
        assert_total_dequeued(2);

        let mail = get_last_mail(USER_2);
        assert_eq!(
            mail.payload_bytes(),
            demo_reply_deposit::DESTINATION_MESSAGE
        );

        let user_2_balance = Balances::total_balance(&USER_2);
        assert_balance(USER_2, user_2_balance, 0u128);

        let value = 12_345u128;

        let reply_id = MessageId::generate_reply(mail.id());

        assert!(GasHandlerOf::<Test>::exists_and_deposit(reply_id));
        assert_eq!(
            GasHandlerOf::<Test>::get_limit(reply_id).expect("Gas tree invalidated"),
            reply_deposit
        );

        assert_ok!(Gear::send_reply(
            RuntimeOrigin::signed(USER_2),
            mail.id(),
            vec![],
            BlockGasLimitOf::<Test>::get(),
            value,
            false,
        ));

        assert_eq!(get_last_message_id(), reply_id);
        assert!(GasHandlerOf::<Test>::exists_and_deposit(reply_id));
        assert_eq!(
            GasHandlerOf::<Test>::get_limit(reply_id).expect("Gas tree invalidated"),
            reply_deposit
        );

        assert_balance(USER_2, user_2_balance - value, value);

        run_to_next_block(None);

        // 1 init + 1 handle + 1 reply
        assert_total_dequeued(3);
        assert!(!MailboxOf::<Test>::is_empty(&checker));
        assert_balance(USER_2, user_2_balance - value, 0u128);
    });
}

#[test]
fn reply_deposit_to_user_claim() {
    use demo_constructor::demo_reply_deposit;

    init_logger();

    let checker = USER_1;

    // To user case.
    new_test_ext().execute_with(|| {
        let (_init_mid, constructor) = init_constructor(demo_reply_deposit::scheme(
            <[u8; 32]>::from(checker.into_origin()),
            <[u8; 32]>::from(USER_2.into_origin()),
            15_000,
        ));

        let reply_deposit = 10_000_000_000u64;

        assert_ok!(Gear::send_message(
            RuntimeOrigin::signed(USER_3),
            constructor,
            reply_deposit.encode(),
            BlockGasLimitOf::<Test>::get(),
            0,
            false,
        ));

        run_to_next_block(None);
        // 1 init + 1 handle
        assert_total_dequeued(2);

        let mail = get_last_mail(USER_2);
        assert_eq!(
            mail.payload_bytes(),
            demo_reply_deposit::DESTINATION_MESSAGE
        );

        let user_2_balance = Balances::total_balance(&USER_2);
        assert_balance(USER_2, user_2_balance, 0u128);

        let reply_id = MessageId::generate_reply(mail.id());

        assert!(GasHandlerOf::<Test>::exists_and_deposit(reply_id));
        assert_eq!(
            GasHandlerOf::<Test>::get_limit(reply_id).expect("Gas tree invalidated"),
            reply_deposit
        );

        assert_ok!(Gear::claim_value(RuntimeOrigin::signed(USER_2), mail.id(),));

        assert!(GasHandlerOf::<Test>::exists_and_deposit(reply_id));
        assert_eq!(
            GasHandlerOf::<Test>::get_limit(reply_id).expect("Gas tree invalidated"),
            reply_deposit
        );

        assert_balance(USER_2, user_2_balance, 0u128);

        run_to_next_block(None);

        // 1 init + 1 handle + 1 auto reply on claim
        assert_total_dequeued(3);
        assert!(!MailboxOf::<Test>::is_empty(&checker));
        assert_balance(USER_2, user_2_balance, 0u128);
    });
}

#[test]
fn reply_deposit_to_user_out_of_rent() {
    use demo_constructor::demo_reply_deposit;

    init_logger();

    let checker = USER_1;

    // To user case.
    new_test_ext().execute_with(|| {
        let (_init_mid, constructor) = init_constructor(demo_reply_deposit::scheme(
            <[u8; 32]>::from(checker.into_origin()),
            <[u8; 32]>::from(USER_2.into_origin()),
            15_000,
        ));

        let reply_deposit = 10_000_000_000u64;

        assert_ok!(Gear::send_message(
            RuntimeOrigin::signed(USER_3),
            constructor,
            reply_deposit.encode(),
            BlockGasLimitOf::<Test>::get(),
            0,
            false,
        ));

        run_to_next_block(None);
        // 1 init + 1 handle
        assert_total_dequeued(2);

        let (mail, interval) = MailboxOf::<Test>::iter_key(USER_2)
            .next()
            .expect("Element should be");

        assert_eq!(
            mail.payload_bytes(),
            demo_reply_deposit::DESTINATION_MESSAGE
        );

        let user_2_balance = Balances::total_balance(&USER_2);
        assert_balance(USER_2, user_2_balance, 0u128);

        let reply_id = MessageId::generate_reply(mail.id());

        assert!(GasHandlerOf::<Test>::exists_and_deposit(reply_id));
        assert_eq!(
            GasHandlerOf::<Test>::get_limit(reply_id).expect("Gas tree invalidated"),
            reply_deposit
        );

        // Hack to fast spend blocks till expiration.
        System::set_block_number(interval.finish - 1);
        Gear::set_block_number(interval.finish - 1);

        assert!(GasHandlerOf::<Test>::exists_and_deposit(reply_id));
        assert_eq!(
            GasHandlerOf::<Test>::get_limit(reply_id).expect("Gas tree invalidated"),
            reply_deposit
        );

        assert_balance(USER_2, user_2_balance, 0u128);

        run_to_next_block(None);

        assert!(!GasHandlerOf::<Test>::exists(reply_id));

        // 1 init + 1 handle + 1 error reply on out of rent from mailbox
        assert_total_dequeued(3);
        assert!(!MailboxOf::<Test>::is_empty(&checker));
        assert_balance(USER_2, user_2_balance, 0u128);
    });
}

#[test]
fn reply_deposit_gstd_async() {
    use demo_waiting_proxy::WASM_BINARY;

    init_logger();
    new_test_ext().execute_with(|| {
        assert_ok!(Gear::upload_program(
            RuntimeOrigin::signed(USER_1),
            WASM_BINARY.to_vec(),
            b"salt".to_vec(),
            (USER_2.into_origin().as_fixed_bytes(), 10_000_000_000u64).encode(),
            30_000_000_000,
            0,
            false,
        ));

        let program_id = get_last_program_id();

        let hello = b"Hello!";
        assert_ok!(Gear::send_message(
            RuntimeOrigin::signed(USER_1),
            program_id,
            hello.to_vec(),
            30_000_000_000,
            0,
            false,
        ));

        let handle_id = get_last_message_id();

        run_to_next_block(None);
        assert!(Gear::is_active(program_id));

        let mail = get_last_mail(USER_2);
        assert_eq!(mail.payload_bytes(), hello);

        let hello_reply = b"U2";
        assert_ok!(Gear::send_reply(
            RuntimeOrigin::signed(USER_2),
            mail.id(),
            hello_reply.to_vec(),
            0,
            0,
            false,
        ));

        run_to_next_block(None);

        assert_succeed(handle_id);

        let reply = maybe_any_last_message().expect("Should be");
        let (mid, code): (MessageId, ReplyCode) = reply.details().expect("Should be").into_parts();
        assert_eq!(mid, handle_id);
        assert_eq!(code, ReplyCode::Success(SuccessReplyReason::Manual));
        assert_eq!(reply.payload_bytes(), hello_reply);
    });
}

// TODO (#2763): resolve panic caused by "duplicate" wake in message A
#[test]
#[should_panic]
fn pseudo_duplicate_wake() {
    use demo_constructor::{Calls, Scheme};

    init_logger();
    new_test_ext().execute_with(|| {
        let (_init_msg_id, constructor) = init_constructor(Scheme::empty());

        let execute = |calls: Calls| {
            assert_ok!(Gear::send_message(
                RuntimeOrigin::signed(USER_1),
                constructor,
                calls.encode(),
                BlockGasLimitOf::<Test>::get(),
                0,
                false,
            ));
            let msg_id = get_last_message_id();
            run_to_next_block(None);

            msg_id
        };

        // message wakes some message id and waits
        let waited_msg_id = execute(Calls::builder().wake([0u8; 32]).wait());

        assert_last_dequeued(1);
        assert!(WaitlistOf::<Test>::contains(&constructor, &waited_msg_id));

        // message B wakes message A
        // message A results in waiting again
        execute(Calls::builder().wake(<[u8; 32]>::from(waited_msg_id)));

        assert_last_dequeued(2);
        assert!(WaitlistOf::<Test>::contains(&constructor, &waited_msg_id));
    });
}

#[test]
fn gasfull_after_gasless() {
    init_logger();

    let wat = format!(
        r#"
        (module
        (import "env" "memory" (memory 1))
        (import "env" "gr_reply_wgas" (func $reply_wgas (param i32 i32 i64 i32 i32 i32)))
        (import "env" "gr_send" (func $send (param i32 i32 i32 i32 i32)))
        (export "init" (func $init))
        (func $init
            i32.const 111 ;; ptr
            i32.const 1 ;; value
            i32.store

            (call $send (i32.const 111) (i32.const 0) (i32.const 32) (i32.const 10) (i32.const 333))
            (call $reply_wgas (i32.const 0) (i32.const 32) (i64.const {gas_limit}) (i32.const 222) (i32.const 10) (i32.const 333))
        )
    )"#,
        gas_limit = 10 * <Test as Config>::MailboxThreshold::get()
    );

    new_test_ext().execute_with(|| {
        let code = ProgramCodeKind::Custom(&wat).to_bytes();

        let GasInfo { min_limit, .. } = Gear::calculate_gas_info(
            USER_1.into_origin(),
            HandleKind::Init(code.clone()),
            EMPTY_PAYLOAD.to_vec(),
            0,
            true,
            true,
        )
        .expect("calculate_gas_info failed");

        assert_ok!(Gear::upload_program(
            RuntimeOrigin::signed(USER_1),
            code,
            DEFAULT_SALT.to_vec(),
            EMPTY_PAYLOAD.to_vec(),
            min_limit - 1,
            0,
            false,
        ));

        // Make sure nothing panics.
        run_to_next_block(None);
    })
}

#[test]
fn backend_errors_handled_in_program() {
    use demo_custom::{InitMessage, WASM_BINARY};

    init_logger();
    new_test_ext().execute_with(|| {
        assert_ok!(Gear::upload_program(
            RuntimeOrigin::signed(USER_1),
            WASM_BINARY.to_vec(),
            DEFAULT_SALT.to_vec(),
            InitMessage::BackendError.encode(),
            DEFAULT_GAS_LIMIT * 100,
            0,
            false,
        ));

        let mid = utils::get_last_message_id();

        run_to_next_block(None);
        // If nothing panicked, so program's logic and backend are correct.
        utils::assert_succeed(mid);
    })
}

#[test]
fn non_existent_code_id_zero_gas() {
    init_logger();

    let wat = r#"
    (module
    (import "env" "memory" (memory 1))
    (import "env" "gr_create_program_wgas" (func $create_program_wgas (param i32 i32 i32 i32 i32 i64 i32 i32)))
    (export "init" (func $init))
    (func $init
        i32.const 0     ;; zeroed cid_value ptr
        i32.const 0     ;; salt ptr
        i32.const 0     ;; salt len
        i32.const 0     ;; payload ptr
        i32.const 0     ;; payload len
        i64.const 0     ;; gas limit
        i32.const 0     ;; delay
        i32.const 111               ;; err_mid_pid ptr
        call $create_program_wgas   ;; calling fn

        ;; validating syscall
        i32.const 111 ;; err_mid_pid ptr
        i32.load
        (if
            (then unreachable)
            (else)
        )
    )
 )"#;

    new_test_ext().execute_with(|| {
        let code = ProgramCodeKind::Custom(wat).to_bytes();

        assert_ok!(Gear::upload_program(
            RuntimeOrigin::signed(USER_1),
            code,
            DEFAULT_SALT.to_vec(),
            EMPTY_PAYLOAD.to_vec(),
            DEFAULT_GAS_LIMIT * 100,
            0,
            false,
        ));

        run_to_next_block(None);

        // Nothing panics here.
        //
        // 1st msg is init of "factory"
        // 2nd is init of non existing code id
        // 3rd is error reply on 2nd message
        assert_total_dequeued(3);
    })
}

#[test]
fn waited_with_zero_gas() {
    init_logger();

    let wat = r#"
    (module
    (import "env" "memory" (memory 1))
    (import "env" "gr_send_wgas" (func $send (param i32 i32 i32 i64 i32 i32)))
    (import "env" "gr_wait_for" (func $wait_for (param i32)))
    (import "env" "gr_exit" (func $exit (param i32)))
    (export "init" (func $init))
    (export "handle_reply" (func $handle_reply))
    (func $init
        i32.const 111 ;; ptr
        i32.const 1 ;; value
        i32.store

        (call $send (i32.const 111) (i32.const 0) (i32.const 32) (i64.const 12345) (i32.const 0) (i32.const 333))

        ;; validating syscall
        i32.const 333 ;; err_mid ptr
        i32.load
        (if
            (then unreachable)
            (else)
        )

        (call $wait_for (i32.const 2))
    )
    (func $handle_reply
        (call $exit (i32.const 111))
    )
 )"#;

    new_test_ext().execute_with(|| {
        let code = ProgramCodeKind::Custom(wat).to_bytes();

        let GasInfo { min_limit, .. } = Gear::calculate_gas_info(
            USER_1.into_origin(),
            HandleKind::Init(code.clone()),
            EMPTY_PAYLOAD.to_vec(),
            0,
            true,
            true,
        )
        .expect("calculate_gas_info failed");

        assert_ok!(Gear::upload_program(
            RuntimeOrigin::signed(USER_1),
            code,
            DEFAULT_SALT.to_vec(),
            EMPTY_PAYLOAD.to_vec(),
            min_limit,
            0,
            false,
        ));

        let program_id = utils::get_last_program_id();

        run_to_next_block(None);
        let mid_in_mailbox = utils::get_last_message_id();

        assert_ok!(Gear::send_reply(
            RuntimeOrigin::signed(USER_1),
            mid_in_mailbox,
            EMPTY_PAYLOAD.to_vec(),
            DEFAULT_GAS_LIMIT * 100,
            0,
            false,
        ));

        run_to_next_block(None);
        assert!(Gear::is_exited(program_id));

        // Nothing panics here.
        //
        // Twice for init message.
        // Once for reply sent.
        assert_total_dequeued(3);
    })
}

#[test]
fn terminated_program_zero_gas() {
    init_logger();

    let wat = r#"
    (module
    (import "env" "memory" (memory 0))
    (export "init" (func $init))
    (func $init
        unreachable
    )
 )"#;

    new_test_ext().execute_with(|| {
        let code = ProgramCodeKind::Custom(wat).to_bytes();

        assert_ok!(Gear::upload_program(
            RuntimeOrigin::signed(USER_1),
            code,
            DEFAULT_SALT.to_vec(),
            EMPTY_PAYLOAD.to_vec(),
            DEFAULT_GAS_LIMIT * 100,
            0,
            false,
        ));

        let program_id = utils::get_last_program_id();

        assert_ok!(Gear::send_message(
            RuntimeOrigin::signed(USER_1),
            program_id,
            EMPTY_PAYLOAD.to_vec(),
            0,
            0,
            false,
        ));

        run_to_next_block(None);
        assert!(Gear::is_terminated(program_id));

        // Nothing panics here.
        assert_total_dequeued(2);
    })
}

#[test]
fn exited_program_zero_gas() {
    init_logger();

    let wat = r#"
    (module
    (import "env" "memory" (memory 1))
    (import "env" "gr_exit" (func $exit (param i32)))
    (export "init" (func $init))
    (func $init
        i32.const 0
        call $exit
    )
 )"#;

    new_test_ext().execute_with(|| {
        let code = ProgramCodeKind::Custom(wat).to_bytes();

        assert_ok!(Gear::upload_program(
            RuntimeOrigin::signed(USER_1),
            code,
            DEFAULT_SALT.to_vec(),
            EMPTY_PAYLOAD.to_vec(),
            DEFAULT_GAS_LIMIT * 100,
            0,
            false,
        ));

        let program_id = utils::get_last_program_id();

        assert_ok!(Gear::send_message(
            RuntimeOrigin::signed(USER_1),
            program_id,
            EMPTY_PAYLOAD.to_vec(),
            0,
            0,
            false,
        ));

        run_to_next_block(None);
        assert!(Gear::is_exited(program_id));

        // Nothing panics here.
        assert_total_dequeued(2);
    })
}

#[test]
fn delayed_user_replacement() {
    use demo_constructor::demo_proxy_with_gas;

    fn scenario(gas_limit_to_forward: u64, to_mailbox: bool) {
        let code = ProgramCodeKind::OutgoingWithValueInHandle.to_bytes();
        let future_program_address =
            ProgramId::generate_from_user(CodeId::generate(&code), DEFAULT_SALT);

        let (_init_mid, proxy) = init_constructor(demo_proxy_with_gas::scheme(
            future_program_address.into(),
            2,
        ));

        assert_ok!(Gear::send_message(
            RuntimeOrigin::signed(USER_1),
            proxy,
            gas_limit_to_forward.encode(), // to be forwarded as gas limit
            gas_limit_to_forward + DEFAULT_GAS_LIMIT * 100,
            100_000_000, // before fix to be forwarded as value
            false,
        ));

        let message_id = utils::get_last_message_id();
        let delayed_id = MessageId::generate_outgoing(message_id, 0);

        run_to_block(3, None);

        assert_ok!(Gear::upload_program(
            RuntimeOrigin::signed(USER_1),
            code,
            DEFAULT_SALT.to_vec(),
            EMPTY_PAYLOAD.to_vec(),
            DEFAULT_GAS_LIMIT * 100,
            0,
            false,
        ));

        assert_eq!(future_program_address, utils::get_last_program_id());

        run_to_block(4, None);

        // Message sending delayed.
        assert!(TaskPoolOf::<Test>::contains(
            &5,
            &ScheduledTask::SendUserMessage {
                message_id: delayed_id,
                to_mailbox
            }
        ));

        System::reset_events();

        run_to_next_block(None);
        assert!(Gear::is_initialized(future_program_address));

        // Delayed message sent.
        assert!(!TaskPoolOf::<Test>::contains(
            &5,
            &ScheduledTask::SendUserMessage {
                message_id: delayed_id,
                to_mailbox
            }
        ));

        // Replace following lines once added validation to task handling of send_user_message.
        let message = utils::maybe_any_last_message().unwrap();
        assert_eq!(message.id(), delayed_id);
        assert_eq!(message.destination(), future_program_address);

        print_gear_events();

        // BELOW CODE TO REPLACE WITH.
        // // Nothing is added into mailbox.
        // assert!(utils::maybe_any_last_message(account).is_empty())

        // // Error reply sent and processed.
        // assert_total_dequeued(1);
    }

    init_logger();

    // Scenario not planned to enter mailbox.
    new_test_ext().execute_with(|| scenario(0, false));

    // Scenario planned to enter mailbox.
    new_test_ext().execute_with(|| {
        let gas_limit_to_forward = DEFAULT_GAS_LIMIT * 100;
        assert!(<Test as Config>::MailboxThreshold::get() <= gas_limit_to_forward);

        scenario(gas_limit_to_forward, true)
    });
}

#[test]
fn delayed_send_user_message_payment() {
    use demo_constructor::demo_proxy_with_gas;

    // Testing that correct gas amount will be reserved and paid for holding.
    fn scenario(delay: BlockNumber) {
        // Upload program that sends message to any user.
        let (_init_mid, proxy) = init_constructor(demo_proxy_with_gas::scheme(
            USER_2.into_origin().into(),
            delay.saturated_into(),
        ));

        assert_ok!(Gear::send_message(
            RuntimeOrigin::signed(USER_1),
            proxy,
            0u64.encode(),
            DEFAULT_GAS_LIMIT * 100,
            0,
            false,
        ));

        let proxy_msg_id = get_last_message_id();

        // Run blocks to make message get into dispatch stash.
        run_to_block(3, None);

        let delay_holding_fee = gas_price(
            CostsPerBlockOf::<Test>::dispatch_stash().saturating_mul(
                delay
                    .saturating_add(CostsPerBlockOf::<Test>::reserve_for())
                    .saturated_into(),
            ),
        );

        let reserve_for_fee = gas_price(
            CostsPerBlockOf::<Test>::dispatch_stash()
                .saturating_mul(CostsPerBlockOf::<Test>::reserve_for().saturated_into()),
        );

        // Gas should be reserved while message is being held in storage.
        assert_eq!(GearBank::<Test>::account_total(&USER_1), delay_holding_fee);
        let total_balance =
            Balances::free_balance(USER_1) + GearBank::<Test>::account_total(&USER_1);

        // Run blocks before sending message.
        run_to_block(delay + 2, None);

        let delayed_id = MessageId::generate_outgoing(proxy_msg_id, 0);

        // Check that delayed task was created.
        assert!(TaskPoolOf::<Test>::contains(
            &(delay + 3),
            &ScheduledTask::SendUserMessage {
                message_id: delayed_id,
                to_mailbox: false
            }
        ));

        // Mailbox should be empty.
        assert!(MailboxOf::<Test>::is_empty(&USER_2));

        run_to_next_block(None);

        // Check that last event is UserMessageSent.
        let message = maybe_any_last_message().expect("Should be");
        assert_eq!(delayed_id, message.id());

        // Mailbox should be empty.
        assert!(MailboxOf::<Test>::is_empty(&USER_2));

        // Check balances match and gas charging is correct.
        assert_eq!(GearBank::<Test>::account_total(&USER_1), 0);
        assert_eq!(
            total_balance - delay_holding_fee + reserve_for_fee,
            Balances::free_balance(USER_1)
        );
    }

    init_logger();

    for i in 2..4 {
        new_test_ext().execute_with(|| scenario(i));
    }
}

#[test]
fn delayed_send_user_message_with_reservation() {
    use demo_proxy_reservation_with_gas::{InputArgs, WASM_BINARY as PROXY_WGAS_WASM_BINARY};

    // Testing that correct gas amount will be reserved and paid for holding.
    fn scenario(delay: BlockNumber) {
        let reservation_amount = 6_000_000_000u64;

        // Upload program that sends message to any user.
        assert_ok!(Gear::upload_program(
            RuntimeOrigin::signed(USER_1),
            PROXY_WGAS_WASM_BINARY.to_vec(),
            DEFAULT_SALT.to_vec(),
            InputArgs {
                destination: USER_2.into(),
                delay: delay.saturated_into(),
                reservation_amount,
            }
            .encode(),
            DEFAULT_GAS_LIMIT * 100,
            0,
            false,
        ));

        let proxy = utils::get_last_program_id();

        run_to_next_block(None);
        assert!(Gear::is_initialized(proxy));

        assert_ok!(Gear::send_message(
            RuntimeOrigin::signed(USER_1),
            proxy,
            0u64.encode(),
            DEFAULT_GAS_LIMIT * 100,
            0,
            false,
        ));

        let proxy_msg_id = get_last_message_id();

        // Run blocks to make message get into dispatch stash.
        run_to_block(3, None);

        let delay_holding_fee = gas_price(
            CostsPerBlockOf::<Test>::dispatch_stash().saturating_mul(
                delay
                    .saturating_add(CostsPerBlockOf::<Test>::reserve_for())
                    .saturated_into(),
            ),
        );

        let reserve_for_fee = gas_price(
            CostsPerBlockOf::<Test>::dispatch_stash()
                .saturating_mul(CostsPerBlockOf::<Test>::reserve_for().saturated_into()),
        );

        let mailbox_gas_threshold = gas_price(<Test as Config>::MailboxThreshold::get());

        // At this point a `Cut` node has been created with `mailbox_threshold` as value and
        // `delay` + 1 locked for using dispatch stash storage.
        // Other gas nodes have been consumed with all gas released to the user.
        assert_eq!(
            GearBank::<Test>::account_total(&USER_1),
            mailbox_gas_threshold + delay_holding_fee
        );

        // Run blocks before sending message.
        run_to_block(delay + 2, None);

        let delayed_id = MessageId::generate_outgoing(proxy_msg_id, 0);

        // Check that delayed task was created.
        assert!(TaskPoolOf::<Test>::contains(
            &(delay + 3),
            &ScheduledTask::SendUserMessage {
                message_id: delayed_id,
                to_mailbox: true
            }
        ));

        // Mailbox should be empty.
        assert!(MailboxOf::<Test>::is_empty(&USER_2));

        run_to_next_block(None);

        // Check that last event is UserMessageSent.
        let last_event = match get_last_event() {
            MockRuntimeEvent::Gear(e) => e,
            _ => panic!("Should be one Gear event"),
        };
        match last_event {
            Event::UserMessageSent { message, .. } => assert_eq!(delayed_id, message.id()),
            _ => panic!("Test failed: expected Event::UserMessageSent"),
        }

        // Mailbox should not be empty.
        assert!(!MailboxOf::<Test>::is_empty(&USER_2));

        // At this point the `Cut` node has all its value locked for using mailbox storage.
        // The extra `reserve_for_fee` as a leftover from the message having been charged exactly
        // for the `delay` number of blocks spent in the dispatch stash so that the "+ 1" security
        // margin remained unused and was simply added back to the `Cut` node value.
        assert_eq!(
            GearBank::<Test>::account_total(&USER_1),
            mailbox_gas_threshold + reserve_for_fee
        );
    }

    init_logger();

    for i in 2..4 {
        new_test_ext().execute_with(|| scenario(i));
    }
}

#[test]
fn delayed_send_program_message_payment() {
    use demo_constructor::demo_proxy_with_gas;

    // Testing that correct gas amount will be reserved and paid for holding.
    fn scenario(delay: BlockNumber) {
        // Upload empty program that receive the message.
        assert_ok!(Gear::upload_program(
            RuntimeOrigin::signed(USER_1),
            ProgramCodeKind::OutgoingWithValueInHandle.to_bytes(),
            DEFAULT_SALT.to_vec(),
            EMPTY_PAYLOAD.to_vec(),
            DEFAULT_GAS_LIMIT * 100,
            0,
            false,
        ));

        let program_address = utils::get_last_program_id();

        // Upload program that sends message to another program.
        let (_init_mid, proxy) = init_constructor(demo_proxy_with_gas::scheme(
            program_address.into(),
            delay.saturated_into(),
        ));
        assert!(Gear::is_initialized(program_address));

        assert_ok!(Gear::send_message(
            RuntimeOrigin::signed(USER_1),
            proxy,
            0u64.encode(),
            DEFAULT_GAS_LIMIT * 100,
            0,
            false,
        ));
        let proxy_msg_id = utils::get_last_message_id();

        // Run blocks to make message get into dispatch stash.
        run_to_block(3, None);

        let delay_holding_fee = gas_price(
            CostsPerBlockOf::<Test>::dispatch_stash().saturating_mul(
                delay
                    .saturating_add(CostsPerBlockOf::<Test>::reserve_for())
                    .saturated_into(),
            ),
        );

        let reserve_for_fee = gas_price(
            CostsPerBlockOf::<Test>::dispatch_stash()
                .saturating_mul(CostsPerBlockOf::<Test>::reserve_for().saturated_into()),
        );

        // Gas should be reserved while message is being held in storage.
        assert_eq!(GearBank::<Test>::account_total(&USER_1), delay_holding_fee);
        let total_balance =
            Balances::free_balance(USER_1) + GearBank::<Test>::account_total(&USER_1);

        // Run blocks to release message.
        run_to_block(delay + 2, None);

        let delayed_id = MessageId::generate_outgoing(proxy_msg_id, 0);

        // Check that delayed task was created.
        assert!(TaskPoolOf::<Test>::contains(
            &(delay + 3),
            &ScheduledTask::SendDispatch(delayed_id)
        ));

        // Block where message processed.
        run_to_next_block(None);

        // Check that last event is MessagesDispatched.
        assert_last_dequeued(2);

        // Check that gas was charged correctly.
        assert_eq!(GearBank::<Test>::account_total(&USER_1), 0);
        assert_eq!(
            total_balance - delay_holding_fee + reserve_for_fee,
            Balances::free_balance(USER_1)
        );
    }

    init_logger();

    for i in 2..4 {
        new_test_ext().execute_with(|| scenario(i));
    }
}

#[test]
fn delayed_send_program_message_with_reservation() {
    use demo_proxy_reservation_with_gas::{InputArgs, WASM_BINARY as PROXY_WGAS_WASM_BINARY};

    // Testing that correct gas amount will be reserved and paid for holding.
    fn scenario(delay: BlockNumber) {
        // Upload empty program that receive the message.
        assert_ok!(Gear::upload_program(
            RuntimeOrigin::signed(USER_1),
            ProgramCodeKind::OutgoingWithValueInHandle.to_bytes(),
            DEFAULT_SALT.to_vec(),
            EMPTY_PAYLOAD.to_vec(),
            DEFAULT_GAS_LIMIT * 100,
            0,
            false,
        ));

        let program_address = utils::get_last_program_id();
        let reservation_amount = 6_000_000_000u64;

        // Upload program that sends message to another program.
        assert_ok!(Gear::upload_program(
            RuntimeOrigin::signed(USER_1),
            PROXY_WGAS_WASM_BINARY.to_vec(),
            DEFAULT_SALT.to_vec(),
            InputArgs {
                destination: <[u8; 32]>::from(program_address).into(),
                delay: delay.saturated_into(),
                reservation_amount,
            }
            .encode(),
            DEFAULT_GAS_LIMIT * 100,
            0,
            false,
        ));

        let proxy = utils::get_last_program_id();

        run_to_next_block(None);
        assert!(Gear::is_initialized(proxy));
        assert!(Gear::is_initialized(program_address));

        assert_ok!(Gear::send_message(
            RuntimeOrigin::signed(USER_1),
            proxy,
            0u64.encode(),
            DEFAULT_GAS_LIMIT * 100,
            0,
            false,
        ));
        let proxy_msg_id = utils::get_last_message_id();

        // Run blocks to make message get into dispatch stash.
        run_to_block(3, None);

        let delay_holding_fee = gas_price(
            CostsPerBlockOf::<Test>::dispatch_stash().saturating_mul(
                delay
                    .saturating_add(CostsPerBlockOf::<Test>::reserve_for())
                    .saturated_into(),
            ),
        );

        let reservation_holding_fee = gas_price(
            80u64
                .saturating_add(CostsPerBlockOf::<Test>::reserve_for().unique_saturated_into())
                .saturating_mul(CostsPerBlockOf::<Test>::reservation()),
        );

        let delayed_id = MessageId::generate_outgoing(proxy_msg_id, 0);

        // Check that delayed task was created
        assert!(TaskPoolOf::<Test>::contains(
            &(delay + 3),
            &ScheduledTask::SendDispatch(delayed_id)
        ));

        // Check that correct amount locked for dispatch stash
        let gas_locked_in_gas_node =
            gas_price(Gas::get_lock(delayed_id, LockId::DispatchStash).unwrap());
        assert_eq!(gas_locked_in_gas_node, delay_holding_fee);

        // Gas should be reserved while message is being held in storage.
        assert_eq!(
            GearBank::<Test>::account_total(&USER_1),
            gas_price(reservation_amount) + reservation_holding_fee
        );

        // Run blocks to release message.
        run_to_block(delay + 2, None);

        // Check that delayed task was created
        assert!(TaskPoolOf::<Test>::contains(
            &(delay + 3),
            &ScheduledTask::SendDispatch(delayed_id)
        ));

        // Block where message processed
        run_to_next_block(None);

        // Check that last event is MessagesDispatched.
        assert_last_dequeued(2);

        assert_eq!(GearBank::<Test>::account_total(&USER_1), 0);
    }

    init_logger();

    for i in 2..4 {
        new_test_ext().execute_with(|| scenario(i));
    }
}

#[test]
fn delayed_program_creation_no_code() {
    init_logger();

    let wat = r#"
    (module
        (import "env" "memory" (memory 1))
        (import "env" "gr_create_program_wgas" (func $create_program_wgas (param i32 i32 i32 i32 i32 i64 i32 i32)))
        (export "init" (func $init))
        (func $init
            i32.const 0                 ;; zeroed cid_value ptr
            i32.const 0                 ;; salt ptr
            i32.const 0                 ;; salt len
            i32.const 0                 ;; payload ptr
            i32.const 0                 ;; payload len
            i64.const 1000000000        ;; gas limit
            i32.const 1                 ;; delay
            i32.const 111               ;; err_mid_pid ptr
            call $create_program_wgas   ;; calling fn

            ;; validating syscall
            i32.const 111 ;; err_mid_pid ptr
            i32.load
            (if
                (then unreachable)
                (else)
            )
        )
    )"#;

    new_test_ext().execute_with(|| {
        let code = ProgramCodeKind::Custom(wat).to_bytes();

        assert_ok!(Gear::upload_program(
            RuntimeOrigin::signed(USER_1),
            code,
            DEFAULT_SALT.to_vec(),
            EMPTY_PAYLOAD.to_vec(),
            DEFAULT_GAS_LIMIT * 100,
            0,
            false,
        ));

        let creator = utils::get_last_program_id();
        let init_msg_id = utils::get_last_message_id();

        run_to_block(2, None);
        assert!(Gear::is_initialized(creator));

        // Message sending delayed.
        let delayed_id = MessageId::generate_outgoing(init_msg_id, 0);
        assert!(TaskPoolOf::<Test>::contains(
            &3,
            &ScheduledTask::SendDispatch(delayed_id)
        ));

        let free_balance = Balances::free_balance(USER_1);
        let reserved_balance = GearBank::<Test>::account_total(&USER_1);

        run_to_next_block(None);
        // Delayed message sent.
        assert!(!TaskPoolOf::<Test>::contains(
            &3,
            &ScheduledTask::SendDispatch(delayed_id)
        ));

        // Message taken but not executed (can't be asserted due to black box between programs).
        //
        // Total dequeued: message to skip execution + error reply on it.
        //
        // Single db read burned for querying program data from storage.
        assert_last_dequeued(2);

        let delayed_block_amount: u64 = 1;

        let delay_holding_fee = gas_price(
            delayed_block_amount.saturating_mul(CostsPerBlockOf::<Test>::dispatch_stash()),
        );

        assert_eq!(
            Balances::free_balance(USER_1),
            free_balance + reserved_balance
                - delay_holding_fee
                - gas_price(DbWeightOf::<Test>::get().reads(1).ref_time())
        );
        assert!(GearBank::<Test>::account_total(&USER_1).is_zero());
    })
}

#[test]
fn unstoppable_block_execution_works() {
    init_logger();

    let minimal_weight = mock::get_min_weight();

    new_test_ext().execute_with(|| {
        let user_balance = Balances::free_balance(USER_1);

        // This manipulations are required due to we have only gas to value conversion.
        let executions_amount = 100_u64;
        let gas_for_each_execution = BlockGasLimitOf::<Test>::get();

        let program_id = {
            let res = upload_program_default(USER_2, ProgramCodeKind::Default);
            assert_ok!(res);
            res.expect("submit result was asserted")
        };

        run_to_block(2, None);

        let GasInfo {
            burned: expected_burned_gas,
            may_be_returned,
            ..
        } = Gear::calculate_gas_info(
            USER_1.into_origin(),
            HandleKind::Handle(program_id),
            EMPTY_PAYLOAD.to_vec(),
            0,
            true,
            true,
        )
        .expect("calculate_gas_info failed");

        assert!(gas_for_each_execution > expected_burned_gas);

        for _ in 0..executions_amount {
            assert_ok!(Gear::send_message(
                RuntimeOrigin::signed(USER_1),
                program_id,
                EMPTY_PAYLOAD.to_vec(),
                gas_for_each_execution,
                0,
                false,
            ));
        }

        let real_gas_to_burn = expected_burned_gas
            + executions_amount.saturating_sub(1) * (expected_burned_gas - may_be_returned);

        assert!(gas_for_each_execution * executions_amount > real_gas_to_burn);

        run_to_block(3, Some(minimal_weight.ref_time() + real_gas_to_burn));

        assert_last_dequeued(executions_amount as u32);

        assert_eq!(GasAllowanceOf::<Test>::get(), 0);

        assert_eq!(
            Balances::free_balance(USER_1),
            user_balance - gas_price(real_gas_to_burn)
        );
    })
}

#[test]
fn read_state_works() {
    use demo_new_meta::{MessageInitIn, Wallet, WASM_BINARY};

    init_logger();
    new_test_ext().execute_with(|| {
        assert_ok!(Gear::upload_program(
            RuntimeOrigin::signed(USER_2),
            WASM_BINARY.to_vec(),
            DEFAULT_SALT.to_vec(),
            <MessageInitIn as Default>::default().encode(),
            DEFAULT_GAS_LIMIT * 100,
            10_000,
            false,
        ));

        let program_id = utils::get_last_program_id();

        run_to_next_block(None);

        assert!(Gear::is_initialized(program_id));

        let expected = Wallet::test_sequence().encode();

        let res = Gear::read_state_impl(program_id, Default::default(), None)
            .expect("Failed to read state");

        assert_eq!(res, expected);
    });
}

#[test]
fn read_state_using_wasm_works() {
    use demo_new_meta::{
        Id, MessageInitIn, Wallet, META_EXPORTS_V1, META_EXPORTS_V2, META_WASM_V1, META_WASM_V2,
        WASM_BINARY,
    };

    init_logger();
    new_test_ext().execute_with(|| {
        assert_ok!(Gear::upload_program(
            RuntimeOrigin::signed(USER_2),
            WASM_BINARY.to_vec(),
            DEFAULT_SALT.to_vec(),
            <MessageInitIn as Default>::default().encode(),
            DEFAULT_GAS_LIMIT * 100,
            10_000,
            false,
        ));

        let program_id = utils::get_last_program_id();

        run_to_next_block(None);

        assert!(Gear::is_initialized(program_id));

        let expected = Wallet::test_sequence().into_iter().last().encode();

        let func1 = "last_wallet";
        assert!(META_EXPORTS_V1.contains(&func1));

        let res = Gear::read_state_using_wasm_impl(
            program_id,
            Default::default(),
            func1,
            META_WASM_V1.to_vec(),
            None,
            None,
        )
        .expect("Failed to read state");

        assert_eq!(res, expected);

        let id = Id {
            decimal: 1,
            hex: vec![1],
        };

        let expected = Wallet::test_sequence()
            .into_iter()
            .find(|w| w.id == id)
            .encode();

        let func2 = "wallet_by_id";
        assert!(META_EXPORTS_V2.contains(&func2));
        assert!(!META_EXPORTS_V2.contains(&func1));

        let res = Gear::read_state_using_wasm_impl(
            program_id,
            Default::default(),
            func2,
            META_WASM_V2.to_vec(),
            Some(id.encode()),
            None,
        )
        .expect("Failed to read state");

        assert_eq!(res, expected);
    });
}

#[test]
fn read_state_bn_and_timestamp_works() {
    use demo_new_meta::{MessageInitIn, META_WASM_V3, WASM_BINARY};

    let check = |program_id: ProgramId| {
        let expected: u32 = Gear::block_number().unique_saturated_into();

        let res = Gear::read_state_using_wasm_impl(
            program_id,
            Default::default(),
            "block_number",
            META_WASM_V3.to_vec(),
            None,
            None,
        )
        .expect("Failed to read state");
        let res = u32::decode(&mut res.as_ref()).unwrap();

        assert_eq!(res, expected);

        let expected: u64 = Timestamp::get().unique_saturated_into();

        let res = Gear::read_state_using_wasm_impl(
            program_id,
            Default::default(),
            "block_timestamp",
            META_WASM_V3.to_vec(),
            None,
            None,
        )
        .expect("Failed to read state");
        let res = u64::decode(&mut res.as_ref()).unwrap();

        assert_eq!(res, expected);
    };

    init_logger();
    new_test_ext().execute_with(|| {
        assert_ok!(Gear::upload_program(
            RuntimeOrigin::signed(USER_2),
            WASM_BINARY.to_vec(),
            DEFAULT_SALT.to_vec(),
            <MessageInitIn as Default>::default().encode(),
            DEFAULT_GAS_LIMIT * 100,
            10_000,
            false,
        ));

        let program_id = utils::get_last_program_id();

        run_to_next_block(None);
        assert!(Gear::is_initialized(program_id));
        check(program_id);

        run_to_block(10, None);
        check(program_id);

        run_to_block(20, None);
        check(program_id);
    });
}

#[test]
fn wasm_metadata_generation_works() {
    use demo_new_meta::{
        MessageInitIn, META_EXPORTS_V1, META_EXPORTS_V2, META_WASM_V1, META_WASM_V2, WASM_BINARY,
    };

    init_logger();
    new_test_ext().execute_with(|| {
        assert_ok!(Gear::upload_program(
            RuntimeOrigin::signed(USER_2),
            WASM_BINARY.to_vec(),
            DEFAULT_SALT.to_vec(),
            <MessageInitIn as Default>::default().encode(),
            DEFAULT_GAS_LIMIT * 100,
            10_000,
            false,
        ));

        let program_id = utils::get_last_program_id();

        run_to_next_block(None);

        assert!(Gear::is_initialized(program_id));

        let m1 = Gear::read_state_using_wasm_impl(
            program_id,
            Default::default(),
            "metadata",
            META_WASM_V1.to_vec(),
            None,
            None,
        )
        .expect("Failed to read state");

        let metadata1 =
            gmeta::MetawasmData::decode(&mut m1.as_ref()).expect("Failed to decode metadata");
        let mut exports1 = metadata1.funcs.keys().cloned().collect::<Vec<_>>();
        exports1.push("metadata".into());
        exports1.sort();
        let mut expected_exports_1 = META_EXPORTS_V1.to_vec();
        expected_exports_1.sort();
        assert_eq!(exports1, expected_exports_1);

        let m2 = Gear::read_state_using_wasm_impl(
            program_id,
            Default::default(),
            "metadata",
            META_WASM_V2.to_vec(),
            None,
            None,
        )
        .expect("Failed to read state");

        let metadata2 =
            gmeta::MetawasmData::decode(&mut m2.as_ref()).expect("Failed to decode metadata");
        let mut exports2 = metadata2.funcs.keys().cloned().collect::<Vec<_>>();
        exports2.push("metadata".into());
        exports2.sort();
        let mut expected_exports_2 = META_EXPORTS_V2.to_vec();
        expected_exports_2.sort();
        assert_eq!(exports2, expected_exports_2);
    });
}

#[test]
fn read_state_using_wasm_errors() {
    use demo_new_meta::{MessageInitIn, WASM_BINARY};

    let wat = r#"
    (module
        (export "loop" (func $loop))
        (export "empty" (func $empty))
        (func $empty)
        (func $loop
            (loop)
        )
    )"#;

    init_logger();
    new_test_ext().execute_with(|| {
        let meta_wasm = ProgramCodeKind::Custom(wat).to_bytes().to_vec();

        assert_ok!(Gear::upload_program(
            RuntimeOrigin::signed(USER_2),
            WASM_BINARY.to_vec(),
            DEFAULT_SALT.to_vec(),
            <MessageInitIn as Default>::default().encode(),
            DEFAULT_GAS_LIMIT * 100,
            10_000,
            false,
        ));

        let program_id = utils::get_last_program_id();

        run_to_next_block(None);
        assert!(Gear::is_initialized(program_id));

        // Inexistent function
        assert!(Gear::read_state_using_wasm_impl(
            program_id,
            Default::default(),
            "inexistent",
            meta_wasm.clone(),
            None,
            None,
        )
        .is_err());
        // Empty function
        assert!(Gear::read_state_using_wasm_impl(
            program_id,
            Default::default(),
            "empty",
            meta_wasm.clone(),
            None,
            None,
        )
        .is_err());
        // Greed function
        assert!(Gear::read_state_using_wasm_impl(
            program_id,
            Default::default(),
            "loop",
            meta_wasm,
            None,
            None,
        )
        .is_err());
    });
}

#[test]
fn mailbox_rent_out_of_rent() {
    use demo_constructor::{demo_value_sender::TestData, Scheme};

    init_logger();
    new_test_ext().execute_with(|| {
        let (_init_mid, sender) = init_constructor_with_value(Scheme::empty(), 10_000);

        // Message removes due to out of rent condition.
        //
        // For both cases value moves back to program.
        let cases = [
            // Gasful message.
            TestData::gasful(<Test as Config>::MailboxThreshold::get() * 2, 1_000),
            // Gasless message.
            TestData::gasless(3_000, <Test as Config>::MailboxThreshold::get()),
        ];

        let mb_cost = CostsPerBlockOf::<Test>::mailbox();
        let reserve_for = CostsPerBlockOf::<Test>::reserve_for();

        for data in cases {
            let user_1_balance = Balances::free_balance(USER_1);
            assert_eq!(GearBank::<Test>::account_total(&USER_1), 0);

            let user_2_balance = Balances::free_balance(USER_2);
            assert_eq!(GearBank::<Test>::account_total(&USER_2), 0);

            let prog_balance = Balances::free_balance(sender.cast::<AccountId>());
            assert_eq!(GearBank::<Test>::account_total(&sender.cast()), 0);

            let (_, gas_info) = utils::calculate_handle_and_send_with_extra(
                USER_1,
                sender,
                data.request(USER_2.into_origin()).encode(),
                Some(data.extra_gas),
                0,
            );

            utils::assert_balance(
                USER_1,
                user_1_balance - gas_price(gas_info.min_limit + data.extra_gas),
                gas_price(gas_info.min_limit + data.extra_gas),
            );
            utils::assert_balance(USER_2, user_2_balance, 0u128);
            utils::assert_balance(sender, prog_balance, 0u128);
            assert!(MailboxOf::<Test>::is_empty(&USER_2));

            run_to_next_block(None);

            let hold_bound = HoldBoundBuilder::<Test>::new(StorageType::Mailbox)
                .maximum_for(data.gas_limit_to_send);

            let expected_duration =
                BlockNumberFor::<Test>::saturated_from(data.gas_limit_to_send / mb_cost)
                    - reserve_for;

            assert_eq!(hold_bound.expected_duration(), expected_duration);

            utils::assert_balance(
                USER_1,
                user_1_balance - gas_price(gas_info.burned + data.gas_limit_to_send),
                gas_price(data.gas_limit_to_send),
            );
            utils::assert_balance(USER_2, user_2_balance, 0u128);
            utils::assert_balance(sender, prog_balance - data.value, data.value);
            assert!(!MailboxOf::<Test>::is_empty(&USER_2));

            run_to_block(hold_bound.expected(), None);

            let gas_totally_burned = gas_info.burned + data.gas_limit_to_send
                - GasBalanceOf::<Test>::saturated_from(reserve_for) * mb_cost;

            utils::assert_balance(
                USER_1,
                user_1_balance - gas_price(gas_totally_burned),
                0u128,
            );
            utils::assert_balance(USER_2, user_2_balance + data.value, 0u128);
            utils::assert_balance(sender, prog_balance - data.value, 0u128);
            assert!(MailboxOf::<Test>::is_empty(&USER_2));

            run_to_next_block(None);

            // auto generated reply on out of rent from mailbox
            assert_last_dequeued(1);
        }
    });
}

#[test]
fn mailbox_rent_claimed() {
    use demo_constructor::{demo_value_sender::TestData, Scheme};

    init_logger();
    new_test_ext().execute_with(|| {
        let (_init_mid, sender) = init_constructor_with_value(Scheme::empty(), 10_000);

        // Message removes due to claim.
        //
        // For both cases value moves to destination user.
        let cases = [
            // Gasful message and 10 blocks of hold in mailbox.
            (TestData::gasful(20_000, 1_000), 10),
            // Gasless message and 5 blocks of hold in mailbox.
            (
                TestData::gasless(3_000, <Test as Config>::MailboxThreshold::get()),
                5,
            ),
        ];

        let mb_cost = CostsPerBlockOf::<Test>::mailbox();

        for (data, duration) in cases {
            let user_1_balance = Balances::free_balance(USER_1);
            assert_eq!(GearBank::<Test>::account_total(&USER_1), 0);

            let user_2_balance = Balances::free_balance(USER_2);
            assert_eq!(GearBank::<Test>::account_total(&USER_2), 0);
            let prog_balance = Balances::free_balance(sender.cast::<AccountId>());
            assert_eq!(GearBank::<Test>::account_total(&sender.cast()), 0);

            let (_, gas_info) = utils::calculate_handle_and_send_with_extra(
                USER_1,
                sender.cast(),
                data.request(USER_2.into_origin()).encode(),
                Some(data.extra_gas),
                0,
            );

            utils::assert_balance(
                USER_1,
                user_1_balance - gas_price(gas_info.min_limit + data.extra_gas),
                gas_price(gas_info.min_limit + data.extra_gas),
            );
            utils::assert_balance(USER_2, user_2_balance, 0u128);
            utils::assert_balance(sender, prog_balance, 0u128);
            assert!(MailboxOf::<Test>::is_empty(&USER_2));

            run_to_next_block(None);

            let message_id = utils::get_last_message_id();

            utils::assert_balance(
                USER_1,
                user_1_balance - gas_price(gas_info.burned + data.gas_limit_to_send),
                gas_price(data.gas_limit_to_send),
            );
            utils::assert_balance(USER_2, user_2_balance, 0u128);
            utils::assert_balance(sender, prog_balance - data.value, data.value);
            assert!(!MailboxOf::<Test>::is_empty(&USER_2));

            run_to_block(
                Gear::block_number() + duration.saturated_into::<BlockNumberFor<Test>>(),
                None,
            );

            utils::assert_balance(
                USER_1,
                user_1_balance - gas_price(gas_info.burned + data.gas_limit_to_send),
                gas_price(data.gas_limit_to_send),
            );
            utils::assert_balance(USER_2, user_2_balance, 0u128);
            utils::assert_balance(sender, prog_balance - data.value, data.value);
            assert!(!MailboxOf::<Test>::is_empty(&USER_2));

            assert_ok!(Gear::claim_value(RuntimeOrigin::signed(USER_2), message_id));

            utils::assert_balance(
                USER_1,
                user_1_balance - gas_price(gas_info.burned + duration * mb_cost),
                0u128,
            );
            utils::assert_balance(USER_2, user_2_balance + data.value, 0u128);
            utils::assert_balance(sender, prog_balance - data.value, 0u128);
            assert!(MailboxOf::<Test>::is_empty(&USER_2));
        }
    });
}

#[test]
fn mailbox_sending_instant_transfer() {
    use demo_constructor::{demo_value_sender::TestData, Scheme};

    init_logger();
    new_test_ext().execute_with(|| {
        let (_init_mid, sender) = init_constructor_with_value(Scheme::empty(), 10_000);

        // Message doesn't add to mailbox.
        //
        // For both cases value moves to destination user instantly.
        let cases = [
            // Zero gas for gasful sending.
            (Some(0), 1_000),
            // Gasless message.
            (None, 3_000),
        ];

        for (gas_limit, value) in cases {
            let user_1_balance = Balances::free_balance(USER_1);
            assert_eq!(GearBank::<Test>::account_total(&USER_1), 0);

            let user_2_balance = Balances::free_balance(USER_2);
            assert_eq!(GearBank::<Test>::account_total(&USER_2), 0);

            let prog_balance = Balances::free_balance(sender.cast::<AccountId>());
            assert_eq!(GearBank::<Test>::account_total(&sender.cast()), 0);

            let payload = if let Some(gas_limit) = gas_limit {
                TestData::gasful(gas_limit, value)
            } else {
                TestData::gasless(value, <Test as Config>::MailboxThreshold::get())
            };

            // Used like that, because calculate gas info always provides
            // message into mailbox while sending without gas.
            let gas_info = Gear::calculate_gas_info(
                USER_1.into_origin(),
                HandleKind::Handle(sender),
                payload.request(USER_2.into_origin()).encode(),
                0,
                true,
                true,
            )
            .expect("calculate_gas_info failed");

            assert_ok!(Gear::send_message(
                RuntimeOrigin::signed(USER_1),
                sender,
                payload.request(USER_2.into_origin()).encode(),
                gas_info.burned + gas_limit.unwrap_or_default(),
                0,
                false,
            ));

            utils::assert_balance(
                USER_1,
                user_1_balance - gas_price(gas_info.burned + gas_limit.unwrap_or_default()),
                gas_price(gas_info.burned + gas_limit.unwrap_or_default()),
            );
            utils::assert_balance(USER_2, user_2_balance, 0u128);
            utils::assert_balance(sender, prog_balance, 0u128);
            assert!(MailboxOf::<Test>::is_empty(&USER_2));

            run_to_next_block(None);

            utils::assert_balance(USER_1, user_1_balance - gas_price(gas_info.burned), 0u128);
            utils::assert_balance(USER_2, user_2_balance + value, 0u128);
            utils::assert_balance(sender, prog_balance - value, 0u128);
            assert!(MailboxOf::<Test>::is_empty(&USER_2));
        }
    });
}

#[test]
fn upload_program_expected_failure() {
    init_logger();
    new_test_ext().execute_with(|| {
        let balance = Balances::free_balance(USER_1);
        assert_noop!(
            Gear::upload_program(
                RuntimeOrigin::signed(USER_1),
                ProgramCodeKind::Default.to_bytes(),
                DEFAULT_SALT.to_vec(),
                EMPTY_PAYLOAD.to_vec(),
                DEFAULT_GAS_LIMIT,
                balance + 1,
                false,
            ),
            pallet_gear_bank::Error::<Test>::InsufficientBalance
        );

        assert_noop!(
            upload_program_default(LOW_BALANCE_USER, ProgramCodeKind::Default),
            pallet_gear_bank::Error::<Test>::InsufficientBalance
        );

        // Gas limit is too high
        let block_gas_limit = BlockGasLimitOf::<Test>::get();
        assert_noop!(
            Gear::upload_program(
                RuntimeOrigin::signed(USER_1),
                ProgramCodeKind::Default.to_bytes(),
                DEFAULT_SALT.to_vec(),
                EMPTY_PAYLOAD.to_vec(),
                block_gas_limit + 1,
                0,
                false,
            ),
            Error::<Test>::GasLimitTooHigh
        );
    })
}

#[test]
fn upload_program_fails_on_duplicate_id() {
    init_logger();
    new_test_ext().execute_with(|| {
        assert_ok!(upload_program_default(USER_1, ProgramCodeKind::Default));
        // Finalize block to let queue processing run
        run_to_block(2, None);
        // By now this program id is already in the storage
        assert_noop!(
            upload_program_default(USER_1, ProgramCodeKind::Default),
            Error::<Test>::ProgramAlreadyExists
        );
    })
}

#[test]
fn send_message_works() {
    init_logger();

    let minimal_weight = mock::get_min_weight();

    new_test_ext().execute_with(|| {
        let user1_initial_balance = Balances::free_balance(USER_1);
        let user2_initial_balance = Balances::free_balance(USER_2);

        // No gas has been created initially
        assert_eq!(GasHandlerOf::<Test>::total_supply(), 0);

        let program_id = {
            let res = upload_program_default(USER_1, ProgramCodeKind::Default);
            assert_ok!(res);
            res.expect("submit result was asserted")
        };

        assert_ok!(send_default_message(USER_1, program_id));

        // Balances check
        // Gas spends on sending 2 default messages (submit program and send message to program)
        let user1_potential_msgs_spends = gas_price(2 * DEFAULT_GAS_LIMIT);
        // User 1 has sent two messages
        assert_eq!(
            Balances::free_balance(USER_1),
            user1_initial_balance - user1_potential_msgs_spends
        );

        // Clear messages from the queue to refund unused gas
        run_to_block(2, None);

        // Checking that sending a message to a non-program address works as a value transfer
        let mail_value = 20_000;

        // Take note of up-to-date users balance
        let user1_initial_balance = Balances::free_balance(USER_1);

        assert_ok!(Gear::send_message(
            RuntimeOrigin::signed(USER_1),
            USER_2.into(),
            EMPTY_PAYLOAD.to_vec(),
            DEFAULT_GAS_LIMIT,
            mail_value,
            false,
        ));
        let message_id = get_last_message_id();

        // Transfer of `mail_value` completed.
        // Gas limit is ignored for messages headed to a mailbox - no funds have been reserved.
        assert_eq!(
            Balances::free_balance(USER_1),
            user1_initial_balance - mail_value
        );
        // The recipient has received the funds.
        // Interaction between users doesn't affect mailbox.
        assert_eq!(
            Balances::free_balance(USER_2),
            user2_initial_balance + mail_value
        );

        assert!(!MailboxOf::<Test>::contains(&USER_2, &message_id));

        // Ensure the message didn't burn any gas (i.e. never went through processing pipeline)
        let remaining_weight = 100_000;
        run_to_block(3, Some(remaining_weight));

        // Messages were sent by user 1 only
        let actual_gas_burned =
            remaining_weight - minimal_weight.ref_time() - GasAllowanceOf::<Test>::get();
        assert_eq!(actual_gas_burned, 0);

        // Ensure that no gas handlers were created
        assert_eq!(GasHandlerOf::<Test>::total_supply(), 0);
    });
}

#[test]
fn mailbox_threshold_works() {
    use demo_constructor::demo_proxy_with_gas;

    init_logger();
    new_test_ext().execute_with(|| {
        let (_init_mid, proxy) =
            init_constructor(demo_proxy_with_gas::scheme(USER_1.into_origin().into(), 0));

        let rent = <Test as Config>::MailboxThreshold::get();

        let check_result = |sufficient: bool| -> MessageId {
            run_to_next_block(None);

            let mailbox_key = USER_1.cast();
            let message_id = get_last_message_id();

            if sufficient {
                // * message has been inserted into the mailbox.
                // * the ValueNode has been created.
                assert!(MailboxOf::<Test>::contains(&mailbox_key, &message_id));
                // All gas in the gas node has been locked
                assert_ok!(GasHandlerOf::<Test>::get_limit(message_id), 0);
                assert_ok!(
                    GasHandlerOf::<Test>::get_lock(message_id, LockId::Mailbox),
                    rent
                );
            } else {
                // * message has not been inserted into the mailbox.
                // * the ValueNode has not been created.
                assert!(!MailboxOf::<Test>::contains(&mailbox_key, &message_id));
                assert_noop!(
                    GasHandlerOf::<Test>::get_limit(message_id),
                    pallet_gear_gas::Error::<Test>::NodeNotFound
                );
            }

            message_id
        };

        // send message with insufficient message rent
        assert_ok!(Gear::send_message(
            RuntimeOrigin::signed(USER_1),
            proxy,
            (rent - 1).encode(),
            BlockGasLimitOf::<Test>::get(),
            0,
            false,
        ));
        check_result(false);

        // // send message with enough gas_limit
        assert_ok!(Gear::send_message(
            RuntimeOrigin::signed(USER_1),
            proxy,
            (rent).encode(),
            BlockGasLimitOf::<Test>::get(),
            0,
            false,
        ));
        let message_id = check_result(true);

        // send reply with enough gas_limit
        assert_ok!(Gear::send_reply(
            RuntimeOrigin::signed(USER_1),
            message_id,
            rent.encode(),
            BlockGasLimitOf::<Test>::get(),
            0,
            false,
        ));
        let message_id = check_result(true);

        // send reply with insufficient message rent
        assert_ok!(Gear::send_reply(
            RuntimeOrigin::signed(USER_1),
            message_id,
            (rent - 1).encode(),
            BlockGasLimitOf::<Test>::get(),
            0,
            false,
        ));
        check_result(false);
    });
}

#[test]
fn send_message_uninitialized_program() {
    init_logger();
    new_test_ext().execute_with(|| {
        // Submitting program and send message until it's uninitialized
        // Submitting first program and getting its id
        let code = ProgramCodeKind::Default.to_bytes();
        let salt = DEFAULT_SALT.to_vec();

        let program_id = Gear::upload_program(
            RuntimeOrigin::signed(USER_1),
            code,
            salt,
            EMPTY_PAYLOAD.to_vec(),
            DEFAULT_GAS_LIMIT,
            0,
            false,
        )
        .map(|_| get_last_program_id())
        .unwrap();

        assert!(Gear::is_active(program_id));
        assert!(!Gear::is_initialized(program_id));

        // Sending message while program is still not initialized
        assert_ok!(call_default_message(program_id).dispatch(RuntimeOrigin::signed(USER_1)));
        let message_id = get_last_message_id();

        run_to_block(2, None);

        assert_succeed(message_id);

        assert!(Gear::is_initialized(program_id));
    })
}

#[test]
fn send_message_expected_failure() {
    init_logger();
    new_test_ext().execute_with(|| {
        // Submitting failing in init program and check message is failed to be sent to it
        let program_id = {
            let res = upload_program_default(USER_1, ProgramCodeKind::GreedyInit);
            assert_ok!(res);
            res.expect("submit result was asserted")
        };

        run_to_block(2, None);

        assert_noop!(
            call_default_message(program_id).dispatch(RuntimeOrigin::signed(LOW_BALANCE_USER)),
            Error::<Test>::InactiveProgram
        );

        // Submit valid program and test failing actions on it
        let program_id = {
            let res = upload_program_default(USER_1, ProgramCodeKind::Default);
            assert_ok!(res);
            res.expect("submit result was asserted")
        };

        assert_noop!(
            call_default_message(program_id).dispatch(RuntimeOrigin::signed(LOW_BALANCE_USER)),
            pallet_gear_bank::Error::<Test>::InsufficientBalance
        );

        let low_balance_user_balance = Balances::free_balance(LOW_BALANCE_USER);
        let user_1_balance = Balances::free_balance(USER_1);
        let value = 1000;

        // Because destination is user, no gas will be reserved
        MailboxOf::<Test>::clear();
        assert_ok!(Gear::send_message(
            RuntimeOrigin::signed(LOW_BALANCE_USER),
            USER_1.into(),
            EMPTY_PAYLOAD.to_vec(),
            10,
            value,
            false,
        ));

        // And no message will be in mailbox
        assert!(MailboxOf::<Test>::is_empty(&USER_1));

        // Value transfers immediately.
        assert_eq!(
            low_balance_user_balance - value,
            Balances::free_balance(LOW_BALANCE_USER)
        );
        assert_eq!(user_1_balance + value, Balances::free_balance(USER_1));

        // Gas limit too high
        let block_gas_limit = BlockGasLimitOf::<Test>::get();
        assert_noop!(
            Gear::send_message(
                RuntimeOrigin::signed(USER_1),
                program_id,
                EMPTY_PAYLOAD.to_vec(),
                block_gas_limit + 1,
                0,
                false,
            ),
            Error::<Test>::GasLimitTooHigh
        );
    })
}

#[test]
fn messages_processing_works() {
    init_logger();
    new_test_ext().execute_with(|| {
        let program_id = {
            let res = upload_program_default(USER_1, ProgramCodeKind::Default);
            assert_ok!(res);
            res.expect("submit result was asserted")
        };
        assert_ok!(send_default_message(USER_1, program_id));

        run_to_block(2, None);

        assert_last_dequeued(2);

        assert_ok!(send_default_message(USER_1, USER_2.into()));
        assert_ok!(send_default_message(USER_1, program_id));

        run_to_block(3, None);

        // "Mail" from user to user should not be processed as messages
        assert_last_dequeued(1);
    });
}

#[test]
fn spent_gas_to_reward_block_author_works() {
    init_logger();

    let minimal_weight = mock::get_min_weight();

    new_test_ext().execute_with(|| {
        let block_author_initial_balance = Balances::free_balance(BLOCK_AUTHOR);
        assert_ok!(upload_program_default(USER_1, ProgramCodeKind::Default));
        run_to_block(2, None);

        assert_last_dequeued(1);

        // The block author should be paid the amount of Currency equal to
        // the `gas_charge` incurred while processing the `InitProgram` message
        let gas_spent = gas_price(
            BlockGasLimitOf::<Test>::get()
                .saturating_sub(GasAllowanceOf::<Test>::get())
                .saturating_sub(minimal_weight.ref_time()),
        );
        assert_eq!(
            Balances::free_balance(BLOCK_AUTHOR),
            block_author_initial_balance + gas_spent
        );
    })
}

#[test]
fn unused_gas_released_back_works() {
    init_logger();

    let minimal_weight = mock::get_min_weight();

    new_test_ext().execute_with(|| {
        let user1_initial_balance = Balances::free_balance(USER_1);
        // This amount is intentionally lower than that hardcoded in the
        // source of ProgramCodeKind::OutgoingWithValueInHandle so the
        // execution ends in a trap sending a message to user's mailbox.
        let huge_send_message_gas_limit = 40_000;

        // Initial value in all gas trees is 0
        assert_eq!(GasHandlerOf::<Test>::total_supply(), 0);

        let program_id = {
            let res = upload_program_default(USER_1, ProgramCodeKind::OutgoingWithValueInHandle);
            assert_ok!(res);
            res.expect("submit result was asserted")
        };

        assert_ok!(Gear::send_message(
            RuntimeOrigin::signed(USER_1),
            program_id,
            EMPTY_PAYLOAD.to_vec(),
            huge_send_message_gas_limit,
            0,
            false,
        ));

        // Spends for submit program with default gas limit and sending default message with a huge gas limit
        let user1_potential_msgs_spends =
            gas_price(DEFAULT_GAS_LIMIT + huge_send_message_gas_limit);

        assert_eq!(
            Balances::free_balance(USER_1),
            user1_initial_balance - user1_potential_msgs_spends
        );
        assert_eq!(
            GearBank::<Test>::account_total(&USER_1),
            user1_potential_msgs_spends
        );

        run_to_block(2, None);

        let user1_actual_msgs_spends = gas_price(
            BlockGasLimitOf::<Test>::get()
                .saturating_sub(GasAllowanceOf::<Test>::get())
                .saturating_sub(minimal_weight.ref_time()),
        );

        assert!(user1_potential_msgs_spends > user1_actual_msgs_spends);

        assert_eq!(
            Balances::free_balance(USER_1),
            user1_initial_balance - user1_actual_msgs_spends
        );

        // All created gas cancels out.
        assert!(GasHandlerOf::<Test>::total_supply().is_zero());
    })
}

#[test]
fn restrict_start_section() {
    // This test checks, that code with start section cannot be handled in process queue.
    let wat = r#"
    (module
        (import "env" "memory" (memory 1))
        (export "handle" (func $handle))
        (export "init" (func $init))
        (start $start)
        (func $init)
        (func $handle)
        (func $start
            unreachable
        )
    )"#;

    init_logger();
    new_test_ext().execute_with(|| {
        let code = ProgramCodeKind::Custom(wat).to_bytes();
        let salt = DEFAULT_SALT.to_vec();
        Gear::upload_program(
            RuntimeOrigin::signed(USER_1),
            code,
            salt,
            EMPTY_PAYLOAD.to_vec(),
            5_000_000,
            0,
            false,
        )
        .expect_err("Must throw err, because code contains start section");
    });
}

#[test]
fn memory_access_cases() {
    // This test access different pages in wasm linear memory.
    // Some pages accessed many times and some pages are freed and then allocated again
    // during one execution. This actions are helpful to identify problems with pages reallocations
    // and how lazy pages works with them.
    let wat = r#"
(module
    (import "env" "memory" (memory 1))
    (import "env" "alloc" (func $alloc (param i32) (result i32)))
    (import "env" "free" (func $free (param i32) (result i32)))
    (export "handle" (func $handle))
    (export "init" (func $init))
    (func $init
        ;; allocate 3 pages in init, so mem will contain 4 pages: 0, 1, 2, 3
        (block
            i32.const 0x0
            i32.const 0x3
            call $alloc
            i32.const 0x1
            i32.eq
            br_if 0
            unreachable
        )
        ;; free page 2, so pages 0, 1, 3 is allocated now
        (block
            i32.const 0x2
            call $free
            drop
        )
        ;; access page 1 and change it, so it will have data in storage
        (block
            i32.const 0x10001
            i32.const 0x42
            i32.store
        )
    )
    (func $handle
        (block
            i32.const 0x0
            i32.load
            i32.eqz
            br_if 0

            ;; second run check that pages are in correct state

            ;; 1st page
            (block
                i32.const 0x10001
                i32.load
                i32.const 0x142
                i32.eq
                br_if 0
                unreachable
            )

            ;; 2nd page
            (block
                i32.const 0x20001
                i32.load
                i32.const 0x42
                i32.eq
                br_if 0
                unreachable
            )

            ;; 3th page
            (block
                i32.const 0x30001
                i32.load
                i32.const 0x42
                i32.eq
                br_if 0
                unreachable
            )

            br 1
        )

        ;; in first run we will access some pages

        ;; alloc 2nd page
        (block
            i32.const 1
            call $alloc
            i32.const 2
            i32.eq
            br_if 0
            unreachable
        )
        ;; We freed 2nd page in init, so data will be default
        (block
            i32.const 0x20001
            i32.load
            i32.eqz
            br_if 0
            unreachable
        )
        ;; change 2nd page data
        i32.const 0x20001
        i32.const 0x42
        i32.store
        ;; free 2nd page
        i32.const 2
        call $free
        drop
        ;; alloc it again
        (block
            i32.const 1
            call $alloc
            i32.const 2
            i32.eq
            br_if 0
            unreachable
        )
        ;; write the same value
        i32.const 0x20001
        i32.const 0x42
        i32.store

        ;; 3th page. We have not access it yet, so data will be default
        (block
            i32.const 0x30001
            i32.load
            i32.eqz
            br_if 0
            unreachable
        )
        ;; change 3th page data
        i32.const 0x30001
        i32.const 0x42
        i32.store
        ;; free 3th page
        i32.const 3
        call $free
        drop
        ;; then alloc it again
        (block
            i32.const 1
            call $alloc
            i32.const 3
            i32.eq
            br_if 0
            unreachable
        )
        ;; write the same value
        i32.const 0x30001
        i32.const 0x42
        i32.store

        ;; 1st page. We have accessed this page before
        (block
            i32.const 0x10001
            i32.load
            i32.const 0x42
            i32.eq
            br_if 0
            unreachable
        )
        ;; change 1st page data
        i32.const 0x10001
        i32.const 0x142
        i32.store
        ;; free 1st page
        i32.const 1
        call $free
        drop
        ;; then alloc it again
        (block
            i32.const 1
            call $alloc
            i32.const 1
            i32.eq
            br_if 0
            unreachable
        )
        ;; write the same value
        i32.const 0x10001
        i32.const 0x142
        i32.store

        ;; set new handle case
        i32.const 0x0
        i32.const 0x1
        i32.store
    )
)
"#;

    init_logger();
    new_test_ext().execute_with(|| {
        let code = ProgramCodeKind::Custom(wat).to_bytes();
        let salt = DEFAULT_SALT.to_vec();
        let prog_id = generate_program_id(&code, &salt);
        let res = Gear::upload_program(
            RuntimeOrigin::signed(USER_1),
            code,
            salt,
            EMPTY_PAYLOAD.to_vec(),
            50_000_000_000,
            0,
            false,
        )
        .map(|_| prog_id);
        let pid = res.expect("submit result is not ok");

        run_to_block(2, None);
        assert_last_dequeued(1);
        assert!(MailboxOf::<Test>::is_empty(&USER_1));

        // First handle: access pages
        let res = Gear::send_message(
            RuntimeOrigin::signed(USER_1),
            pid,
            EMPTY_PAYLOAD.to_vec(),
            10_000_000_000,
            0,
            false,
        );
        assert_ok!(res);

        run_to_block(3, None);
        assert_last_dequeued(1);
        assert!(MailboxOf::<Test>::is_empty(&USER_1));

        // Second handle: check pages data
        let res = Gear::send_message(
            RuntimeOrigin::signed(USER_1),
            pid,
            EMPTY_PAYLOAD.to_vec(),
            10_000_000_000,
            0,
            false,
        );
        assert_ok!(res);

        run_to_block(4, None);
        assert_last_dequeued(1);
        assert!(MailboxOf::<Test>::is_empty(&USER_1));
    });
}

#[test]
fn gas_limit_exceeded_oob_case() {
    let wat = r#"(module
        (import "env" "memory" (memory 512))
        (import "env" "gr_send_init" (func $send_init (param i32)))
        (import "env" "gr_send_push" (func $send_push (param i32 i32 i32 i32)))
        (export "init" (func $init))
        (func $init
            (local $addr i32)
            (local $handle i32)

            ;; init message sending
            i32.const 0x0
            call $send_init

            ;; load handle and set it to local
            i32.const 0x0
            i32.load
            local.set $handle

            ;; push message payload out of bounds
            ;; each iteration we change gear page where error is returned
            (loop
                local.get $handle
                i32.const 0x1000_0000 ;; out of bounds payload addr
                i32.const 0x1
                local.get $addr
                call $send_push

                local.get $addr
                i32.const 0x4000
                i32.add
                local.tee $addr
                i32.const 0x0200_0000
                i32.ne
                br_if 0
            )
        )
    )"#;

    init_logger();
    new_test_ext().execute_with(|| {
        let gas_limit = 10_000_000_000;
        let code = ProgramCodeKind::Custom(wat).to_bytes();
        let salt = DEFAULT_SALT.to_vec();
        Gear::upload_program(
            RuntimeOrigin::signed(USER_1),
            code,
            salt,
            EMPTY_PAYLOAD.to_vec(),
            gas_limit,
            0,
            false,
        )
        .unwrap();

        let message_id = get_last_message_id();

        run_to_block(2, None);
        assert_last_dequeued(1);

        // We have sent message with `gas_limit`, but it must not be enough,
        // because one write access to memory costs 100_000_000 gas (storage write cost).
        // Fallible syscall error is written in each iteration to new gear page,
        // so to successfully finish execution must be at least 100_000_000 * 512 * 4 = 204_800_000_000 gas,
        // which is bigger than provided `gas_limit`.
        assert_failed(
            message_id,
            ActorExecutionErrorReplyReason::Trap(TrapExplanation::GasLimitExceeded),
        );
    });
}

#[test]
fn lazy_pages() {
    use gear_core::pages::{GearPage, PageU32Size};
    use gear_runtime_interface as gear_ri;
    use std::collections::BTreeSet;

    // This test access different pages in linear wasm memory
    // and check that lazy-pages (see gear-lazy-pages) works correct:
    // For each page, which has been loaded from storage <=> page has been accessed.
    let wat = r#"
    (module
        (import "env" "memory" (memory 1))
        (import "env" "alloc" (func $alloc (param i32) (result i32)))
        (export "handle" (func $handle))
        (export "init" (func $init))
        (func $init
            ;; allocate 9 pages in init, so mem will contain 10 pages
            i32.const 0x0
            i32.const 0x9
            call $alloc
            ;; store alloc result to 0x0 addr, so 0 page will be already accessed in handle
            i32.store
        )
        (func $handle
            ;; write access wasm page 0
            i32.const 0x0
            i32.const 0x42
            i32.store

            ;; write access wasm page 2
            ;; here we access two native pages, if native page is less or equal to 16kiB
            i32.const 0x23ffe
            i32.const 0x42
            i32.store

            ;; read access wasm page 5
            i32.const 0x0
            i32.const 0x50000
            i32.load
            i32.store

            ;; write access wasm pages 8 and 9 by one store
            i32.const 0x8fffc
            i64.const 0xffffffffffffffff
            i64.store
        )
    )"#;

    init_logger();
    new_test_ext().execute_with(|| {
        let pid = {
            let code = ProgramCodeKind::Custom(wat).to_bytes();
            let salt = DEFAULT_SALT.to_vec();
            let prog_id = generate_program_id(&code, &salt);
            let res = Gear::upload_program(
                RuntimeOrigin::signed(USER_1),
                code,
                salt,
                EMPTY_PAYLOAD.to_vec(),
                10_000_000_000,
                0,
                false,
            )
            .map(|_| prog_id);
            assert_ok!(res);
            res.expect("submit result was asserted")
        };

        run_to_block(2, None);
        assert_last_dequeued(1);

        let res = Gear::send_message(
            RuntimeOrigin::signed(USER_1),
            pid,
            EMPTY_PAYLOAD.to_vec(),
            10_000_000_000,
            1000,
            false,
        );
        assert_ok!(res);

        run_to_block(3, None);

        // Dirty hack: lazy pages info is stored in thread local static variables,
        // so after contract execution lazy-pages information
        // remains correct and we can use it here.
        let write_accessed_pages: BTreeSet<_> = gear_ri::gear_ri::write_accessed_pages()
            .into_iter()
            .collect();

        // checks accessed pages set
        let mut expected_write_accessed_pages = BTreeSet::new();

        // released from 0 wasm page:
        expected_write_accessed_pages.insert(0);

        // released from 2 wasm page:
        expected_write_accessed_pages.insert(0x23ffe / GearPage::size());
        expected_write_accessed_pages.insert(0x24001 / GearPage::size());

        // nothing for 5 wasm page, because it's just read access

        // released from 8 and 9 wasm pages, must be several gear pages:
        expected_write_accessed_pages.insert(0x8fffc / GearPage::size());
        expected_write_accessed_pages.insert(0x90003 / GearPage::size());

        assert_eq!(write_accessed_pages, expected_write_accessed_pages);
    });
}

#[test]
fn initial_pages_cheaper_than_allocated_pages() {
    // When contract has some amount of the initial pages, then it is simpler
    // for core processor and executor than process the same contract
    // but with allocated pages.

    let wat_initial = r#"
    (module
        (import "env" "memory" (memory 0x10))
        (export "init" (func $init))
        (func $init
            (local $i i32)
            ;; make store, so pages are really used
            (loop
                local.get $i
                local.get $i
                i32.store

                local.get $i
                i32.const 0x1000
                i32.add
                local.set $i

                local.get $i
                i32.const 0x100000
                i32.ne
                br_if 0
            )
        )
    )"#;

    let wat_alloc = r#"
    (module
        (import "env" "memory" (memory 0))
        (import "env" "alloc" (func $alloc (param i32) (result i32)))
        (export "init" (func $init))
        (func $init
            (local $i i32)

            ;; alloc 0x100 pages, so mem pages are: 0..=0xff
            (block
                i32.const 0x10
                call $alloc
                i32.eqz
                br_if 0
                unreachable
            )

            ;; make store, so pages are really used
            (loop
                local.get $i
                local.get $i
                i32.store

                local.get $i
                i32.const 0x1000
                i32.add
                local.set $i

                local.get $i
                i32.const 0x100000
                i32.ne
                br_if 0
            )
        )
    )"#;

    init_logger();
    new_test_ext().execute_with(|| {
        let gas_spent = |wat| {
            let res = Gear::upload_program(
                RuntimeOrigin::signed(USER_1),
                ProgramCodeKind::Custom(wat).to_bytes(),
                DEFAULT_SALT.to_vec(),
                EMPTY_PAYLOAD.to_vec(),
                100_000_000_000,
                0,
                false,
            );
            assert_ok!(res);

            run_to_next_block(None);
            assert_last_dequeued(1);

            gas_price(BlockGasLimitOf::<Test>::get().saturating_sub(GasAllowanceOf::<Test>::get()))
        };

        let spent_for_initial_pages = gas_spent(wat_initial);
        let spent_for_allocated_pages = gas_spent(wat_alloc);
        assert!(
            spent_for_initial_pages < spent_for_allocated_pages,
            "spent {} gas for initial pages, spent {} gas for allocated pages",
            spent_for_initial_pages,
            spent_for_allocated_pages,
        );
    });
}

#[test]
fn block_gas_limit_works() {
    // Same as `ProgramCodeKind::OutgoingWithValueInHandle`, but without value sending
    let wat1 = r#"
    (module
        (import "env" "gr_send_wgas" (func $send (param i32 i32 i32 i64 i32 i32)))
        (import "env" "gr_source" (func $gr_source (param i32)))
        (import "env" "memory" (memory 1))
        (export "handle" (func $handle))
        (export "init" (func $init))
        (export "handle_reply" (func $handle_reply))
        (func $handle
            i32.const 111 ;; ptr
            i32.const 1 ;; value
            i32.store

            (call $send (i32.const 111) (i32.const 0) (i32.const 32) (i64.const 10000000) (i32.const 0) (i32.const 333))

            i32.const 333 ;; addr
            i32.load
            (if
                (then unreachable)
                (else)
            )
        )
        (func $handle_reply)
        (func $init)
    )"#;

    // Same as `ProgramCodeKind::GreedyInit`, but greedy handle
    let wat2 = r#"
    (module
        (import "env" "memory" (memory 1))
        (export "handle" (func $handle))
        (export "init" (func $init))
        (func $init)
        (func $doWork (param $size i32)
            (local $counter i32)
            i32.const 0
            local.set $counter
            loop $while
                local.get $counter
                i32.const 1
                i32.add
                local.set $counter
                local.get $counter
                local.get $size
                i32.lt_s
                if
                    br $while
                end
            end $while
        )
        (func $handle
            i32.const 10
            call $doWork
        )
    )"#;

    init_logger();

    let minimal_weight = mock::get_min_weight();
    let tasks_add_weight = mock::get_weight_of_adding_task();

    new_test_ext().execute_with(|| {
        // =========== BLOCK 2 ============

        // Submit programs and get their ids
        let pid1 = {
            let res = upload_program_default(USER_1, ProgramCodeKind::Custom(wat1));
            assert_ok!(res);
            res.expect("submit result was asserted")
        };
        let pid2 = {
            let res = upload_program_default(USER_1, ProgramCodeKind::Custom(wat2));
            assert_ok!(res);
            res.expect("submit result was asserted")
        };

        // here two programs got initialized
        run_to_next_block(None);
        assert_last_dequeued(2);
        assert_init_success(2);

        let calc_gas = || {
            // Count gas needed to process programs with default payload
            let gas1 = Gear::calculate_gas_info(
                USER_1.into_origin(),
                HandleKind::Handle(pid1),
                EMPTY_PAYLOAD.to_vec(),
                0,
                true,
                true,
            )
            .expect("calculate_gas_info failed");

            // cause pid1 sends messages
            assert!(gas1.burned < gas1.min_limit);

            let gas2 = Gear::calculate_gas_info(
                USER_1.into_origin(),
                HandleKind::Handle(pid2),
                EMPTY_PAYLOAD.to_vec(),
                0,
                true,
                true,
            )
            .expect("calculate_gas_info failed");

            // cause pid2 does nothing except calculations
            assert_eq!(gas2.burned, gas2.min_limit);
            (gas1, gas2)
        };

        // =========== BLOCK 3 ============

        let (gas1, gas2) = calc_gas();

        // showing that min_limit works as expected.
        assert_ok!(Gear::send_message(
            RuntimeOrigin::signed(USER_1),
            pid1,
            EMPTY_PAYLOAD.to_vec(),
            gas1.min_limit - 1,
            1000,
            false,
        ));
        let failed1 = get_last_message_id();

        assert_ok!(Gear::send_message(
            RuntimeOrigin::signed(USER_1),
            pid1,
            EMPTY_PAYLOAD.to_vec(),
            gas1.min_limit,
            1000,
            false,
        ));
        let succeed1 = get_last_message_id();

        assert_ok!(Gear::send_message(
            RuntimeOrigin::signed(USER_1),
            pid2,
            EMPTY_PAYLOAD.to_vec(),
            gas2.min_limit - 1,
            1000,
            false,
        ));
        let failed2 = get_last_message_id();

        assert_ok!(Gear::send_message(
            RuntimeOrigin::signed(USER_1),
            pid2,
            EMPTY_PAYLOAD.to_vec(),
            gas2.min_limit,
            1000,
            false,
        ));
        let succeed2 = get_last_message_id();

        run_to_next_block(None);

        assert_last_dequeued(4);
        assert_succeed(succeed1);
        assert_succeed(succeed2);

        assert_failed(
            failed1,
            ActorExecutionErrorReplyReason::Trap(TrapExplanation::GasLimitExceeded),
        );

        assert_failed(
            failed2,
            ActorExecutionErrorReplyReason::Trap(TrapExplanation::GasLimitExceeded),
        );

        // =========== BLOCK 4 ============

        let (gas1, gas2) = calc_gas();

        let send_with_min_limit_to = |pid: ProgramId, gas: &GasInfo| {
            assert_ok!(Gear::send_message(
                RuntimeOrigin::signed(USER_1),
                pid,
                EMPTY_PAYLOAD.to_vec(),
                gas.min_limit,
                1000,
                false,
            ));
        };

        send_with_min_limit_to(pid1, &gas1);
        send_with_min_limit_to(pid2, &gas2);

        assert!(gas1.burned + gas2.burned < gas1.min_limit + gas2.min_limit);

        // program1 sends message to a user and it goes to the TaskPool
        let weight = minimal_weight + tasks_add_weight;
        // both processed if gas allowance equals only burned count
        run_to_next_block(Some(weight.ref_time() + gas1.burned + gas2.burned + 1));
        assert_last_dequeued(2);
        assert_eq!(GasAllowanceOf::<Test>::get(), 1);

        // =========== BLOCK 5 ============
        let (gas1, gas2) = calc_gas();
        // Check that gas allowance has not changed after calc_gas execution
        assert_eq!(GasAllowanceOf::<Test>::get(), 1);

        send_with_min_limit_to(pid1, &gas1);
        send_with_min_limit_to(pid2, &gas2);
        send_with_min_limit_to(pid1, &gas1);

        // Try to process 3 messages
        run_to_next_block(Some(weight.ref_time() + gas1.burned + gas2.burned - 1));

        // Message #1 is dequeued and processed.
        // Message #2 tried to execute, but exceed gas_allowance is re-queued at the top.
        // Message #3 stays in the queue.
        //
        // | 1 |        | 2 |
        // | 2 |  ===>  | 3 |
        // | 3 |        |   |
        assert_last_dequeued(1);

        // Equals 0 due to trying execution of msg2.
        assert_eq!(GasAllowanceOf::<Test>::get(), 0);

        // =========== BLOCK 6 ============

        // Try to process 2 messages.
        let additional_weight = 12;
        run_to_next_block(Some(
            weight.ref_time() + gas2.burned + gas1.burned + additional_weight,
        ));

        // Both messages got processed.
        //
        // | 2 |        |   |
        // | 3 |  ===>  |   |
        // |   |        |   |

        assert_last_dequeued(2);
        assert_eq!(GasAllowanceOf::<Test>::get(), additional_weight);
    });
}

#[test]
fn mailbox_works() {
    init_logger();
    new_test_ext().execute_with(|| {
        // Initial value in all gas trees is 0
        assert_eq!(GasHandlerOf::<Test>::total_supply(), 0);

        // caution: runs to block 2
        let reply_to_id = setup_mailbox_test_state(USER_1);

        assert_eq!(
            GearBank::<Test>::account_total(&USER_1),
            gas_price(OUTGOING_WITH_VALUE_IN_HANDLE_VALUE_GAS)
        );

        let (mailbox_message, _bn) = {
            let res = MailboxOf::<Test>::remove(USER_1, reply_to_id);
            assert!(res.is_ok());
            res.expect("was asserted previously")
        };

        assert_eq!(mailbox_message.id(), reply_to_id);

        // Gas limit should have been ignored by the code that puts a message into a mailbox
        assert_eq!(mailbox_message.value(), 1000);

        // Gas is passed into mailboxed messages with reserved value `OUTGOING_WITH_VALUE_IN_HANDLE_VALUE_GAS`
        assert_eq!(
            GasHandlerOf::<Test>::total_supply(),
            OUTGOING_WITH_VALUE_IN_HANDLE_VALUE_GAS
        );
    })
}

#[test]
fn init_message_logging_works() {
    init_logger();
    new_test_ext().execute_with(|| {
        let mut next_block = 2;

        let codes = [
            (ProgramCodeKind::Default, None),
            // Will fail, because tests use default gas limit, which is very low for successful greedy init
            (
                ProgramCodeKind::GreedyInit,
                Some(ActorExecutionErrorReplyReason::Trap(
                    TrapExplanation::GasLimitExceeded,
                )),
            ),
        ];

        for (code_kind, trap) in codes {
            System::reset_events();

            assert_ok!(upload_program_default(USER_1, code_kind));

            let event = match System::events().last().map(|r| r.event.clone()) {
                Some(MockRuntimeEvent::Gear(e)) => e,
                _ => unreachable!("Should be one Gear event"),
            };

            run_to_block(next_block, None);

            let msg_id = match event {
                Event::MessageQueued { id, entry, .. } => {
                    if entry == MessageEntry::Init {
                        id
                    } else {
                        unreachable!("expect Event::InitMessageEnqueued")
                    }
                }
                _ => unreachable!("expect Event::InitMessageEnqueued"),
            };

            if let Some(trap) = trap {
                assert_failed(msg_id, trap);
            } else {
                assert_succeed(msg_id);
            }

            next_block += 1;
        }
    })
}

#[test]
fn program_lifecycle_works() {
    init_logger();
    new_test_ext().execute_with(|| {
        // Submitting first program and getting its id
        let program_id = {
            let res = upload_program_default(USER_1, ProgramCodeKind::Default);
            assert_ok!(res);
            res.expect("submit result was asserted")
        };

        assert!(!Gear::is_initialized(program_id));
        assert!(Gear::is_active(program_id));

        run_to_block(2, None);

        assert!(Gear::is_initialized(program_id));
        assert!(Gear::is_active(program_id));

        // Submitting second program, which fails on initialization, therefore is deleted
        let program_id = {
            let res = upload_program_default(USER_1, ProgramCodeKind::GreedyInit);
            assert_ok!(res);
            res.expect("submit result was asserted")
        };

        assert!(!Gear::is_initialized(program_id));
        assert!(Gear::is_active(program_id));

        run_to_block(3, None);

        assert!(!Gear::is_initialized(program_id));
        // while at the same time is terminated
        assert!(!Gear::is_active(program_id));
    })
}

#[test]
fn events_logging_works() {
    let wat_trap_in_handle = r#"
    (module
        (import "env" "memory" (memory 1))
        (export "handle" (func $handle))
        (export "init" (func $init))
        (func $handle
            unreachable
        )
        (func $init)
    )"#;

    let wat_trap_in_init = r#"
    (module
        (import "env" "memory" (memory 1))
        (export "handle" (func $handle))
        (export "init" (func $init))
        (func $handle)
        (func $init
            unreachable
        )
    )"#;

    init_logger();
    new_test_ext().execute_with(|| {
        let mut next_block = 2u64;

        let tests: [(_, _, Option<AssertFailedError>); 5] = [
            // Code, init failure reason, handle succeed flag
            (ProgramCodeKind::Default, None, None),
            (
                ProgramCodeKind::GreedyInit,
                Some(ActorExecutionErrorReplyReason::Trap(
                    TrapExplanation::GasLimitExceeded,
                )),
                Some(ErrorReplyReason::InactiveProgram.into()),
            ),
            (
                ProgramCodeKind::Custom(wat_trap_in_init),
                Some(ActorExecutionErrorReplyReason::Trap(
                    TrapExplanation::Unknown,
                )),
                Some(ErrorReplyReason::InactiveProgram.into()),
            ),
            // First try asserts by status code.
            (
                ProgramCodeKind::Custom(wat_trap_in_handle),
                None,
                Some(
                    ErrorReplyReason::Execution(SimpleExecutionError::UnreachableInstruction)
                        .into(),
                ),
            ),
            // Second similar try asserts by error payload explanation.
            (
                ProgramCodeKind::Custom(wat_trap_in_handle),
                None,
                Some(ActorExecutionErrorReplyReason::Trap(TrapExplanation::Unknown).into()),
            ),
        ];

        for (code_kind, init_failure_reason, handle_failure_reason) in tests {
            System::reset_events();
            let program_id = {
                let res = upload_program_default_with_salt(
                    USER_1,
                    next_block.to_le_bytes().to_vec(),
                    code_kind,
                );
                assert_ok!(res);
                res.expect("submit result was asserted")
            };

            let message_id = get_last_message_id();

            System::assert_last_event(
                Event::MessageQueued {
                    id: message_id,
                    source: USER_1,
                    destination: program_id,
                    entry: MessageEntry::Init,
                }
                .into(),
            );

            run_to_block(next_block, None);
            next_block += 1;

            // Init failed program checks
            if let Some(init_failure_reason) = init_failure_reason {
                assert_failed(message_id, init_failure_reason);

                // Sending messages to failed-to-init programs shouldn't be allowed
                assert_noop!(
                    call_default_message(program_id).dispatch(RuntimeOrigin::signed(USER_1)),
                    Error::<Test>::InactiveProgram
                );

                continue;
            }

            assert_succeed(message_id);

            // Messages to fully-initialized programs are accepted
            assert_ok!(send_default_message(USER_1, program_id));

            let message_id = get_last_message_id();

            System::assert_last_event(
                Event::MessageQueued {
                    id: message_id,
                    source: USER_1,
                    destination: program_id,
                    entry: MessageEntry::Handle,
                }
                .into(),
            );

            run_to_block(next_block, None);

            if let Some(handle_failure_reason) = handle_failure_reason {
                assert_failed(message_id, handle_failure_reason);
            } else {
                assert_succeed(message_id);
            }

            next_block += 1;
        }
    })
}

#[test]
fn send_reply_works() {
    init_logger();
    new_test_ext().execute_with(|| {
        // caution: runs to block 2
        let reply_to_id = setup_mailbox_test_state(USER_1);

        let prog_id = generate_program_id(
            &ProgramCodeKind::OutgoingWithValueInHandle.to_bytes(),
            DEFAULT_SALT.as_ref(),
        );

        // Top up program's account balance by 2000 to allow user claim 1000 from mailbox
        assert_ok!(<Balances as frame_support::traits::Currency<_>>::transfer(
            &USER_1,
            &prog_id.cast(),
            2000,
            frame_support::traits::ExistenceRequirement::AllowDeath
        ));

        assert_ok!(Gear::send_reply(
            RuntimeOrigin::signed(USER_1),
            reply_to_id,
            EMPTY_PAYLOAD.to_vec(),
            10_000_000,
            1000, // `prog_id` sent message with value of 1000 (see program code)
            false,
        ));
        let expected_reply_message_id = get_last_message_id();

        // global nonce is 2 before sending reply message
        // `upload_program` and `send_message` messages were sent before in `setup_mailbox_test_state`
        let event = match System::events().last().map(|r| r.event.clone()) {
            Some(MockRuntimeEvent::Gear(e)) => e,
            _ => unreachable!("Should be one Gear event"),
        };

        let actual_reply_message_id = match event {
            Event::MessageQueued {
                id,
                entry: MessageEntry::Reply(_reply_to_id),
                ..
            } => id,
            _ => unreachable!("expect Event::DispatchMessageEnqueued"),
        };

        assert_eq!(expected_reply_message_id, actual_reply_message_id);
    })
}

#[test]
fn send_reply_failure_to_claim_from_mailbox() {
    init_logger();
    new_test_ext().execute_with(|| {
        // Expecting error as long as the user doesn't have messages in mailbox
        assert_noop!(
            Gear::send_reply(
                RuntimeOrigin::signed(USER_1),
                5.cast(), // non existent `reply_to_id`
                EMPTY_PAYLOAD.to_vec(),
                DEFAULT_GAS_LIMIT,
                0,
                false,
            ),
            Error::<Test>::MessageNotFound
        );

        let prog_id = {
            let res = upload_program_default(USER_1, ProgramCodeKind::OutgoingWithValueInHandle);
            assert_ok!(res);
            res.expect("submit result was asserted")
        };

        if ProgramStorageOf::<Test>::get_program(prog_id)
            .expect("Failed to get program from storage")
            .is_terminated()
        {
            panic!("Program is terminated!");
        };

        populate_mailbox_from_program(prog_id, USER_1, 2, 2_000_000_000, 0);

        assert_init_success(1);
        assert_total_dequeued(2);
    })
}

#[test]
fn send_reply_value_claiming_works() {
    init_logger();
    new_test_ext().execute_with(|| {
        let prog_id = {
            let res = upload_program_default(USER_1, ProgramCodeKind::OutgoingWithValueInHandle);
            assert_ok!(res);
            res.expect("submit result was asserted")
        };

        // This value is actually a constants in WAT. Alternatively can be read from Mailbox.
        let locked_value = 1000;

        // Top up program's account so it could send value in message
        // When program sends message, message value (if not 0) is reserved.
        // If value can't be reserved, message is skipped.
        let send_to_program_amount = locked_value * 2;
        assert_ok!(<Balances as frame_support::traits::Currency<_>>::transfer(
            &USER_1,
            &prog_id.cast(),
            send_to_program_amount,
            frame_support::traits::ExistenceRequirement::AllowDeath
        ));

        let mut next_block = 2;

        let user_messages_data = [
            // gas limit, value
            (35_000_000, 4000),
            (45_000_000, 5000),
        ];

        for (gas_limit_to_reply, value_to_reply) in user_messages_data {
            // user 2 triggers program to send message to user 1
            // user 2 after this contains += OUTGOING_WITH_VALUE_IN_HANDLE_VALUE_GAS
            // reserved as MB holding fee
            //
            // here we also run process queue, so on second iteration user 1's
            // first reply got processed and funds freed
            let reply_to_id =
                populate_mailbox_from_program(prog_id, USER_2, next_block, 2_000_000_000, 0);
            next_block += 1;

            let user_balance = Balances::free_balance(USER_1);
            assert_eq!(GearBank::<Test>::account_total(&USER_1), 0);

            assert!(MailboxOf::<Test>::contains(&USER_1, &reply_to_id));

            assert_eq!(
                GearBank::<Test>::account_total(&USER_2),
                gas_price(OUTGOING_WITH_VALUE_IN_HANDLE_VALUE_GAS)
            );

            // nothing changed
            assert_eq!(Balances::free_balance(USER_1), user_balance);
            assert_eq!(GearBank::<Test>::account_total(&USER_1), 0);

            // auto-claim of "locked_value" + send is here
            assert_ok!(Gear::send_reply(
                RuntimeOrigin::signed(USER_1),
                reply_to_id,
                EMPTY_PAYLOAD.to_vec(),
                gas_limit_to_reply,
                value_to_reply,
                false,
            ));

            let currently_sent = value_to_reply + gas_price(gas_limit_to_reply);

            assert_eq!(
                Balances::free_balance(USER_1),
                user_balance + locked_value - currently_sent
            );
            assert_eq!(GearBank::<Test>::account_total(&USER_1), currently_sent);
            assert_eq!(GearBank::<Test>::account_total(&USER_2), 0,);
        }
    })
}

// user 1 sends to prog msg
// prog send to user 1 msg to mailbox
// user 1 claims it from mailbox -> goes auto-reply
#[test]
fn claim_value_works() {
    init_logger();
    new_test_ext().execute_with(|| {
        let sender_balance = Balances::free_balance(USER_2);
        assert_eq!(GearBank::<Test>::account_total(&USER_2), 0);
        let claimer_balance = Balances::free_balance(USER_1);
        assert_eq!(GearBank::<Test>::account_total(&USER_1), 0);

        let gas_sent = 10_000_000_000;
        let value_sent = 1000;

        let prog_id = {
            let res = upload_program_default(USER_3, ProgramCodeKind::OutgoingWithValueInHandle);
            assert_ok!(res);
            res.expect("submit result was asserted")
        };

        increase_prog_balance_for_mailbox_test(USER_3, prog_id);

        let reply_to_id = populate_mailbox_from_program(prog_id, USER_2, 2, gas_sent, value_sent);
        assert!(!MailboxOf::<Test>::is_empty(&USER_1));

        let bn_of_insertion = Gear::block_number();
        let holding_duration = 4;

        let GasInfo {
            burned: gas_burned,
            may_be_returned,
            ..
        } = Gear::calculate_gas_info(
            USER_1.into_origin(),
            HandleKind::Handle(prog_id),
            EMPTY_PAYLOAD.to_vec(),
            0,
            true,
            true,
        )
        .expect("calculate_gas_info failed");

        let gas_burned = gas_price(gas_burned - may_be_returned);

        run_to_block(bn_of_insertion + holding_duration, None);

        let block_producer_balance = Balances::free_balance(BLOCK_AUTHOR);

        assert_ok!(Gear::claim_value(
            RuntimeOrigin::signed(USER_1),
            reply_to_id,
        ));

        assert_eq!(GearBank::<Test>::account_total(&USER_1), 0);
        assert_eq!(GearBank::<Test>::account_total(&USER_2), 0);

        let expected_claimer_balance = claimer_balance + value_sent;
        assert_eq!(Balances::free_balance(USER_1), expected_claimer_balance);

        let burned_for_hold = gas_price(
            GasBalanceOf::<Test>::saturated_from(holding_duration)
                * CostsPerBlockOf::<Test>::mailbox(),
        );

        // In `calculate_gas_info` program start to work with page data in storage,
        // so need to take in account gas, which spent for data loading.
        let charged_for_page_load = gas_price(
            <Test as Config>::Schedule::get()
                .memory_weights
                .load_page_data
                .ref_time(),
        );

        // Gas left returns to sender from consuming of value tree while claiming.
        let expected_sender_balance =
            sender_balance + charged_for_page_load - value_sent - gas_burned - burned_for_hold;
        assert_eq!(Balances::free_balance(USER_2), expected_sender_balance);
        assert_eq!(
            Balances::free_balance(BLOCK_AUTHOR),
            block_producer_balance + burned_for_hold
        );

        System::assert_last_event(
            Event::UserMessageRead {
                id: reply_to_id,
                reason: UserMessageReadRuntimeReason::MessageClaimed.into_reason(),
            }
            .into(),
        );

        run_to_next_block(None);

        // Init + handle + auto-reply on claim
        assert_total_dequeued(3);
    })
}

#[test]
fn uninitialized_program_zero_gas() {
    use demo_init_wait::WASM_BINARY;

    init_logger();
    new_test_ext().execute_with(|| {
        System::reset_events();

        assert_ok!(Gear::upload_program(
            RuntimeOrigin::signed(USER_1),
            WASM_BINARY.to_vec(),
            vec![],
            Vec::new(),
            50_000_000_000u64,
            0u128,
            false,
        ));

        let init_message_id = utils::get_last_message_id();
        let program_id = utils::get_last_program_id();

        assert!(!Gear::is_initialized(program_id));
        assert!(Gear::is_active(program_id));

        run_to_block(2, None);

        assert!(!Gear::is_initialized(program_id));
        assert!(Gear::is_active(program_id));
        assert!(WaitlistOf::<Test>::contains(&program_id, &init_message_id));

        assert_ok!(Gear::send_message(
            RuntimeOrigin::signed(1),
            program_id,
            vec![],
            0, // that triggers unreachable code atm
            0,
            false,
        ));

        run_to_block(3, None);
    })
}

#[test]
fn distributor_initialize() {
    use demo_distributor::WASM_BINARY;

    init_logger();
    new_test_ext().execute_with(|| {
        let initial_balance = Balances::free_balance(USER_1) + Balances::free_balance(BLOCK_AUTHOR);

        assert_ok!(Gear::upload_program(
            RuntimeOrigin::signed(USER_1),
            WASM_BINARY.to_vec(),
            DEFAULT_SALT.to_vec(),
            EMPTY_PAYLOAD.to_vec(),
            10_000_000,
            0,
            false,
        ));

        run_to_block(2, None);

        // At this point there is a message in USER_1's mailbox, however, since messages in
        // mailbox are stripped of the `gas_limit`, the respective gas tree has been consumed
        // and the value unreserved back to the original sender (USER_1)
        let final_balance = Balances::free_balance(USER_1) + Balances::free_balance(BLOCK_AUTHOR);

        assert_eq!(initial_balance, final_balance);
    });
}

#[test]
fn distributor_distribute() {
    use demo_distributor::{Request, WASM_BINARY};

    init_logger();
    new_test_ext().execute_with(|| {
        let initial_balance = Balances::free_balance(USER_1) + Balances::free_balance(BLOCK_AUTHOR);

        // Initial value in all gas trees is 0
        assert_eq!(GasHandlerOf::<Test>::total_supply(), 0);

        let program_id = generate_program_id(WASM_BINARY, DEFAULT_SALT);

        assert_ok!(Gear::upload_program(
            RuntimeOrigin::signed(USER_1),
            WASM_BINARY.to_vec(),
            DEFAULT_SALT.to_vec(),
            EMPTY_PAYLOAD.to_vec(),
            10_000_000_000,
            0,
            false,
        ));

        run_to_block(2, None);

        assert_ok!(Gear::send_message(
            RuntimeOrigin::signed(USER_1),
            program_id,
            Request::Receive(10).encode(),
            30_000_000_000,
            0,
            false,
        ));

        run_to_block(3, None);

        // We sent two messages to user
        assert_eq!(utils::user_messages_sent(), (2, 0));

        // Despite some messages are still in the mailbox all gas locked in value trees
        // has been refunded to the sender so the free balances should add up
        let final_balance = Balances::free_balance(USER_1) + Balances::free_balance(BLOCK_AUTHOR);

        assert_eq!(initial_balance, final_balance);

        // All gas cancelled out in the end
        assert!(GasHandlerOf::<Test>::total_supply().is_zero());
    });
}

#[test]
fn test_code_submission_pass() {
    init_logger();
    new_test_ext().execute_with(|| {
        let code = ProgramCodeKind::Default.to_bytes();
        let code_id = CodeId::generate(&code);

        assert_ok!(Gear::upload_code(
            RuntimeOrigin::signed(USER_1),
            code.clone()
        ));

        let saved_code = <Test as Config>::CodeStorage::get_code(code_id);

        let schedule = <Test as Config>::Schedule::get();
        let code = Code::try_new(
            code,
            schedule.instruction_weights.version,
            |module| schedule.rules(module),
            schedule.limits.stack_height,
        )
        .expect("Error creating Code");
        assert_eq!(saved_code.unwrap().code(), code.code());

        let expected_meta = Some(common::CodeMetadata::new(USER_1.into_origin(), 1));
        let actual_meta = <Test as Config>::CodeStorage::get_metadata(code_id);
        assert_eq!(expected_meta, actual_meta);

        // TODO: replace this temporary (`None`) value
        // for expiration block number with properly
        // calculated one (issues #646 and #969).
        System::assert_last_event(
            Event::CodeChanged {
                id: code_id,
                change: CodeChangeKind::Active { expiration: None },
            }
            .into(),
        );
    })
}

#[test]
fn test_same_code_submission_fails() {
    init_logger();
    new_test_ext().execute_with(|| {
        let code = ProgramCodeKind::Default.to_bytes();

        assert_ok!(Gear::upload_code(
            RuntimeOrigin::signed(USER_1),
            code.clone()
        ),);
        // Trying to set the same code twice.
        assert_noop!(
            Gear::upload_code(RuntimeOrigin::signed(USER_1), code.clone()),
            Error::<Test>::CodeAlreadyExists,
        );
        // Trying the same from another origin
        assert_noop!(
            Gear::upload_code(RuntimeOrigin::signed(USER_2), code),
            Error::<Test>::CodeAlreadyExists,
        );
    })
}

#[test]
fn test_code_is_not_submitted_twice_after_program_submission() {
    init_logger();
    new_test_ext().execute_with(|| {
        let code = ProgramCodeKind::Default.to_bytes();
        let code_id = CodeId::generate(&code);

        // First submit program, which will set code and metadata
        assert_ok!(Gear::upload_program(
            RuntimeOrigin::signed(USER_1),
            code.clone(),
            DEFAULT_SALT.to_vec(),
            EMPTY_PAYLOAD.to_vec(),
            DEFAULT_GAS_LIMIT,
            0,
            false,
        ));

        // TODO: replace this temporary (`None`) value
        // for expiration block number with properly
        // calculated one (issues #646 and #969).
        System::assert_has_event(
            Event::CodeChanged {
                id: code_id,
                change: CodeChangeKind::Active { expiration: None },
            }
            .into(),
        );
        assert!(<Test as Config>::CodeStorage::exists(code_id));

        // Trying to set the same code twice.
        assert_noop!(
            Gear::upload_code(RuntimeOrigin::signed(USER_2), code),
            Error::<Test>::CodeAlreadyExists,
        );
    })
}

#[test]
fn test_code_is_not_reset_within_program_submission() {
    init_logger();
    new_test_ext().execute_with(|| {
        let code = ProgramCodeKind::Default.to_bytes();
        let code_id = CodeId::generate(&code);

        // First submit code
        assert_ok!(Gear::upload_code(
            RuntimeOrigin::signed(USER_1),
            code.clone()
        ));
        let expected_code_saved_events = 1;
        let expected_meta = <Test as Config>::CodeStorage::get_metadata(code_id);
        assert!(expected_meta.is_some());

        // Submit program from another origin. Should not change meta or code.
        assert_ok!(Gear::upload_program(
            RuntimeOrigin::signed(USER_2),
            code,
            DEFAULT_SALT.to_vec(),
            EMPTY_PAYLOAD.to_vec(),
            DEFAULT_GAS_LIMIT,
            0,
            false,
        ));
        let actual_meta = <Test as Config>::CodeStorage::get_metadata(code_id);
        let actual_code_saved_events = System::events()
            .iter()
            .filter(|e| {
                matches!(
                    e.event,
                    MockRuntimeEvent::Gear(Event::CodeChanged {
                        change: CodeChangeKind::Active { .. },
                        ..
                    })
                )
            })
            .count();

        assert_eq!(expected_meta, actual_meta);
        assert_eq!(expected_code_saved_events, actual_code_saved_events);
    })
}

#[test]
fn messages_to_uninitialized_program_wait() {
    use demo_init_wait::WASM_BINARY;

    init_logger();
    new_test_ext().execute_with(|| {
        System::reset_events();

        assert_ok!(Gear::upload_program(
            RuntimeOrigin::signed(1),
            WASM_BINARY.to_vec(),
            vec![],
            Vec::new(),
            50_000_000_000u64,
            0u128,
            false,
        ));

        let program_id = utils::get_last_program_id();

        assert!(!Gear::is_initialized(program_id));
        assert!(Gear::is_active(program_id));

        run_to_block(2, None);

        assert!(!Gear::is_initialized(program_id));
        assert!(Gear::is_active(program_id));

        assert_ok!(Gear::send_message(
            RuntimeOrigin::signed(1),
            program_id,
            vec![],
            10_000u64,
            0u128,
            false,
        ));

        run_to_block(3, None);

        assert_eq!(
            ProgramStorageOf::<Test>::waiting_init_take_messages(program_id).len(),
            1
        );
    })
}

#[test]
fn uninitialized_program_should_accept_replies() {
    use demo_init_wait::WASM_BINARY;

    init_logger();
    new_test_ext().execute_with(|| {
        System::reset_events();

        assert_ok!(Gear::upload_program(
            RuntimeOrigin::signed(USER_1),
            WASM_BINARY.to_vec(),
            vec![],
            Vec::new(),
            10_000_000_000u64,
            0u128,
            false,
        ));

        let program_id = utils::get_last_program_id();

        assert!(!Gear::is_initialized(program_id));
        assert!(Gear::is_active(program_id));

        run_to_block(2, None);

        // there should be one message for the program author
        let message_id = MailboxOf::<Test>::iter_key(USER_1)
            .next()
            .map(|(msg, _bn)| msg.id())
            .expect("Element should be");
        assert_eq!(MailboxOf::<Test>::len(&USER_1), 1);

        assert_ok!(Gear::send_reply(
            RuntimeOrigin::signed(USER_1),
            message_id,
            b"PONG".to_vec(),
            10_000_000_000u64,
            0,
            false,
        ));

        run_to_block(3, None);

        assert!(Gear::is_initialized(program_id));
    })
}

#[test]
fn defer_program_initialization() {
    use demo_init_wait::WASM_BINARY;

    init_logger();
    new_test_ext().execute_with(|| {
        System::reset_events();

        assert_ok!(Gear::upload_program(
            RuntimeOrigin::signed(USER_1),
            WASM_BINARY.to_vec(),
            vec![],
            Vec::new(),
            10_000_000_000u64,
            0u128,
            false,
        ));

        let program_id = utils::get_last_program_id();

        run_to_block(2, None);

        let message_id = MailboxOf::<Test>::iter_key(USER_1)
            .next()
            .map(|(msg, _bn)| msg.id())
            .expect("Element should be");

        assert_ok!(Gear::send_reply(
            RuntimeOrigin::signed(USER_1),
            message_id,
            b"PONG".to_vec(),
            10_000_000_000u64,
            0,
            false,
        ));

        run_to_block(3, None);

        assert_ok!(Gear::send_message(
            RuntimeOrigin::signed(USER_1),
            program_id,
            vec![],
            10_000_000_000u64,
            0u128,
            false,
        ));

        run_to_block(4, None);

        assert!(MailboxOf::<Test>::is_empty(&USER_1));
        assert_eq!(
            maybe_last_message(USER_1)
                .expect("Event should be")
                .payload_bytes(),
            b"Hello, world!".encode()
        );
    })
}

#[test]
fn wake_messages_after_program_inited() {
    use demo_init_wait::WASM_BINARY;

    init_logger();
    new_test_ext().execute_with(|| {
        System::reset_events();

        assert_ok!(Gear::upload_program(
            RuntimeOrigin::signed(USER_1),
            WASM_BINARY.to_vec(),
            vec![],
            Vec::new(),
            10_000_000_000u64,
            0u128,
            false,
        ));

        let program_id = utils::get_last_program_id();

        run_to_block(2, None);

        // While program is not inited all messages addressed to it are waiting.
        // There could be dozens of them.
        let n = 10;
        for _ in 0..n {
            assert_ok!(Gear::send_message(
                RuntimeOrigin::signed(USER_3),
                program_id,
                vec![],
                5_000_000_000u64,
                0u128,
                false,
            ));
        }

        run_to_block(3, None);

        let message_id = MailboxOf::<Test>::iter_key(USER_1)
            .next()
            .map(|(msg, _bn)| msg.id())
            .expect("Element should be");

        assert_ok!(Gear::send_reply(
            RuntimeOrigin::signed(USER_1),
            message_id,
            b"PONG".to_vec(),
            20_000_000_000u64,
            0,
            false,
        ));

        run_to_block(20, None);

        let actual_n = System::events()
            .into_iter()
            .filter_map(|e| match e.event {
                MockRuntimeEvent::Gear(Event::UserMessageSent { message, .. })
                    if message.destination().into_origin() == USER_3.into_origin() =>
                {
                    assert_eq!(message.payload_bytes().to_vec(), b"Hello, world!".encode());
                    Some(())
                }
                _ => None,
            })
            .count();

        assert_eq!(actual_n, n);
    })
}

#[test]
fn test_different_waits_success() {
    use demo_waiter::{Command, WaitSubcommand, WASM_BINARY};

    init_logger();
    new_test_ext().execute_with(|| {
        assert_ok!(Gear::upload_program(
            RuntimeOrigin::signed(USER_1),
            WASM_BINARY.to_vec(),
            DEFAULT_SALT.to_vec(),
            EMPTY_PAYLOAD.to_vec(),
            100_000_000u64,
            0u128,
            false,
        ));

        let program_id = get_last_program_id();

        run_to_next_block(None);

        assert!(Gear::is_active(program_id));

        let reserve_gas = CostsPerBlockOf::<Test>::reserve_for()
            .saturated_into::<u64>()
            .saturating_mul(CostsPerBlockOf::<Test>::waitlist());

        let duration_gas = |duration: u32| {
            duration
                .saturated_into::<u64>()
                .saturating_mul(CostsPerBlockOf::<Test>::waitlist())
        };

        let expiration = |duration: u32| -> BlockNumberFor<Test> {
            Gear::block_number().saturating_add(duration.unique_saturated_into())
        };

        let system_reservation = demo_waiter::system_reserve();

        // Command::Wait case.
        let payload = Command::Wait(WaitSubcommand::Wait).encode();
        let duration = 5;
        let wl_gas = duration_gas(duration) + reserve_gas;
        let value = 0;

        let gas_info = Gear::calculate_gas_info(
            USER_1.into_origin(),
            HandleKind::Handle(program_id),
            payload.clone(),
            value,
            false,
            true,
        )
        .expect("calculate_gas_info failed");

        assert!(gas_info.waited);

        assert_ok!(Gear::send_message(
            RuntimeOrigin::signed(USER_1),
            program_id,
            payload,
            gas_info.burned + wl_gas + system_reservation,
            value,
            false,
        ));

        let wait_success = get_last_message_id();

        run_to_next_block(None);

        assert_eq!(get_waitlist_expiration(wait_success), expiration(duration));

        // Command::WaitFor case.
        let duration = 5;
        let payload = Command::Wait(WaitSubcommand::WaitFor(duration)).encode();
        let wl_gas = duration_gas(duration) + reserve_gas + 100_000_000;
        let value = 0;

        let gas_info = Gear::calculate_gas_info(
            USER_1.into_origin(),
            HandleKind::Handle(program_id),
            payload.clone(),
            value,
            false,
            true,
        )
        .expect("calculate_gas_info failed");

        assert!(gas_info.waited);

        assert_ok!(Gear::send_message(
            RuntimeOrigin::signed(USER_1),
            program_id,
            payload,
            gas_info.burned + wl_gas + system_reservation,
            value,
            false,
        ));

        let wait_for_success = get_last_message_id();

        run_to_next_block(None);

        assert_eq!(
            get_waitlist_expiration(wait_for_success),
            expiration(duration)
        );

        // Command::WaitUpTo case.
        let duration = 5;
        let payload = Command::Wait(WaitSubcommand::WaitUpTo(duration)).encode();
        let wl_gas = duration_gas(duration) + reserve_gas + 100_000_000;
        let value = 0;

        let gas_info = Gear::calculate_gas_info(
            USER_1.into_origin(),
            HandleKind::Handle(program_id),
            payload.clone(),
            value,
            false,
            true,
        )
        .expect("calculate_gas_info failed");

        assert!(gas_info.waited);

        assert_ok!(Gear::send_message(
            RuntimeOrigin::signed(USER_1),
            program_id,
            payload,
            gas_info.burned + wl_gas + system_reservation,
            value,
            false,
        ));

        let wait_up_to_success = get_last_message_id();

        run_to_next_block(None);

        assert_eq!(
            get_waitlist_expiration(wait_up_to_success),
            expiration(duration)
        );
    });
}

#[test]
fn test_different_waits_fail() {
    use demo_waiter::{Command, WaitSubcommand, WASM_BINARY};

    init_logger();
    new_test_ext().execute_with(|| {
        assert_ok!(Gear::upload_program(
            RuntimeOrigin::signed(USER_1),
            WASM_BINARY.to_vec(),
            DEFAULT_SALT.to_vec(),
            EMPTY_PAYLOAD.to_vec(),
            100_000_000u64,
            0u128,
            false,
        ));

        let program_id = get_last_program_id();

        run_to_next_block(None);

        assert!(Gear::is_active(program_id));

        let system_reservation = demo_waiter::system_reserve();

        // Command::Wait case no gas.
        let payload = Command::Wait(WaitSubcommand::Wait).encode();
        let wl_gas = 0;
        let value = 0;

        let gas_info = Gear::calculate_gas_info(
            USER_1.into_origin(),
            HandleKind::Handle(program_id),
            payload.clone(),
            value,
            false,
            true,
        )
        .expect("calculate_gas_info failed");

        assert!(gas_info.waited);

        assert_ok!(Gear::send_message(
            RuntimeOrigin::signed(USER_1),
            program_id,
            payload,
            gas_info.burned + wl_gas + system_reservation,
            value,
            false,
        ));

        let wait_gas = get_last_message_id();

        run_to_next_block(None);

        assert_failed(
            wait_gas,
            ActorExecutionErrorReplyReason::Trap(TrapExplanation::UnrecoverableExt(
                UnrecoverableExtError::Execution(UnrecoverableExecutionError::NotEnoughGas),
            )),
        );

        // Command::WaitFor case no gas.
        let payload = Command::Wait(WaitSubcommand::WaitFor(10)).encode();
        let wl_gas = 0;
        let value = 0;

        let gas_info = Gear::calculate_gas_info(
            USER_1.into_origin(),
            HandleKind::Handle(program_id),
            payload.clone(),
            value,
            false,
            true,
        )
        .expect("calculate_gas_info failed");

        assert!(gas_info.waited);

        assert_ok!(Gear::send_message(
            RuntimeOrigin::signed(USER_1),
            program_id,
            payload,
            gas_info.burned + wl_gas + system_reservation,
            value,
            false,
        ));

        let wait_for_gas = get_last_message_id();

        run_to_next_block(None);

        assert_failed(
            wait_for_gas,
            ActorExecutionErrorReplyReason::Trap(TrapExplanation::UnrecoverableExt(
                UnrecoverableExtError::Execution(UnrecoverableExecutionError::NotEnoughGas),
            )),
        );

        // Command::WaitUpTo case no gas.
        let payload = Command::Wait(WaitSubcommand::WaitUpTo(10)).encode();
        let wl_gas = 0;
        let value = 0;

        let gas_info = Gear::calculate_gas_info(
            USER_1.into_origin(),
            HandleKind::Handle(program_id),
            payload.clone(),
            value,
            false,
            true,
        )
        .expect("calculate_gas_info failed");

        assert!(gas_info.waited);

        assert_ok!(Gear::send_message(
            RuntimeOrigin::signed(USER_1),
            program_id,
            payload,
            gas_info.burned + wl_gas + system_reservation,
            value,
            false,
        ));

        let wait_up_to_gas = get_last_message_id();

        run_to_next_block(None);

        assert_failed(
            wait_up_to_gas,
            ActorExecutionErrorReplyReason::Trap(TrapExplanation::UnrecoverableExt(
                UnrecoverableExtError::Execution(UnrecoverableExecutionError::NotEnoughGas),
            )),
        );

        // Command::WaitFor case invalid argument.
        let payload = Command::Wait(WaitSubcommand::WaitFor(0)).encode();
        let wl_gas = 10_000;
        let value = 0;

        let gas_info = Gear::calculate_gas_info(
            USER_1.into_origin(),
            HandleKind::Handle(program_id),
            // Hack to avoid calculating gas info fail.
            Command::Wait(WaitSubcommand::WaitFor(1)).encode(),
            value,
            false,
            true,
        )
        .expect("calculate_gas_info failed");

        assert!(gas_info.waited);

        assert_ok!(Gear::send_message(
            RuntimeOrigin::signed(USER_1),
            program_id,
            payload,
            gas_info.burned + wl_gas + system_reservation,
            value,
            false,
        ));

        let wait_for_arg = get_last_message_id();

        run_to_next_block(None);

        assert_failed(
            wait_for_arg,
            ActorExecutionErrorReplyReason::Trap(TrapExplanation::UnrecoverableExt(
                UnrecoverableExtError::Wait(UnrecoverableWaitError::ZeroDuration),
            )),
        );

        // Command::WaitUpTo case invalid argument.
        let payload = Command::Wait(WaitSubcommand::WaitUpTo(0)).encode();
        let wl_gas = 10_000;
        let value = 0;

        let gas_info = Gear::calculate_gas_info(
            USER_1.into_origin(),
            HandleKind::Handle(program_id),
            // Hack to avoid calculating gas info fail.
            Command::Wait(WaitSubcommand::WaitUpTo(1)).encode(),
            value,
            false,
            true,
        )
        .expect("calculate_gas_info failed");

        assert!(gas_info.waited);

        assert_ok!(Gear::send_message(
            RuntimeOrigin::signed(USER_1),
            program_id,
            payload,
            gas_info.burned + wl_gas + system_reservation,
            value,
            false,
        ));

        let wait_up_to_arg = get_last_message_id();

        run_to_next_block(None);

        assert_failed(
            wait_up_to_arg,
            ActorExecutionErrorReplyReason::Trap(TrapExplanation::UnrecoverableExt(
                UnrecoverableExtError::Wait(UnrecoverableWaitError::ZeroDuration),
            )),
        );
    });
}

#[test]
fn wait_after_reply() {
    use demo_waiter::{Command, WaitSubcommand, WASM_BINARY};

    let test = |subcommand: WaitSubcommand| {
        new_test_ext().execute_with(|| {
            log::debug!("{subcommand:?}");

            assert_ok!(Gear::upload_program(
                RuntimeOrigin::signed(USER_1),
                WASM_BINARY.to_vec(),
                DEFAULT_SALT.to_vec(),
                EMPTY_PAYLOAD.to_vec(),
                100_000_000u64,
                0u128,
                false,
            ));

            let program_id = get_last_program_id();

            run_to_next_block(None);
            assert!(Gear::is_active(program_id));

            assert_ok!(Gear::send_message(
                RuntimeOrigin::signed(USER_1),
                program_id,
                Command::ReplyAndWait(subcommand).encode(),
                BlockGasLimitOf::<Test>::get(),
                0,
                false,
            ));

            let message_id = utils::get_last_message_id();

            run_to_next_block(None);
            assert_failed(
                message_id,
                ActorExecutionErrorReplyReason::Trap(TrapExplanation::UnrecoverableExt(
                    UnrecoverableExtError::Wait(UnrecoverableWaitError::WaitAfterReply),
                )),
            );
        });
    };

    init_logger();
    test(WaitSubcommand::Wait);
    test(WaitSubcommand::WaitFor(15));
    test(WaitSubcommand::WaitUpTo(15));
}

// TODO:
//
// introduce new tests for this in #1485
#[test]
fn test_requeue_after_wait_for_timeout() {
    use demo_waiter::{Command, WASM_BINARY};

    init_logger();
    new_test_ext().execute_with(|| {
        assert_ok!(Gear::upload_program(
            RuntimeOrigin::signed(USER_1),
            WASM_BINARY.to_vec(),
            DEFAULT_SALT.to_vec(),
            EMPTY_PAYLOAD.to_vec(),
            100_000_000u64,
            0u128,
            false,
        ));

        let program_id = get_last_program_id();

        run_to_next_block(None);

        let duration = 10;
        let payload = Command::SendAndWaitFor(duration, USER_1.into_origin().into()).encode();
        assert_ok!(Gear::send_message(
            RuntimeOrigin::signed(USER_1),
            program_id,
            payload,
            30_000_000_000,
            0,
            false,
        ));

        // Fast forward blocks.
        let message_id = get_last_message_id();
        run_to_next_block(None);
        let now = System::block_number();

        System::set_block_number(duration.saturated_into::<u64>() + now - 1);
        Gear::set_block_number(duration.saturated_into::<u64>() + now - 1);

        // Clean previous events and mailbox.
        System::reset_events();
        MailboxOf::<Test>::clear();
        run_to_next_block(None);

        // `MessageWoken` dispatched.
        System::assert_has_event(MockRuntimeEvent::Gear(Event::MessageWoken {
            id: message_id,
            reason: Reason::Runtime(MessageWokenRuntimeReason::WakeCalled),
        }));

        // Message waited again.
        System::assert_has_event(MockRuntimeEvent::Gear(Event::MessageWaited {
            id: message_id,
            origin: None,
            reason: Reason::Runtime(MessageWaitedRuntimeReason::WaitForCalled),
            expiration: 23,
        }));

        // Message processed.
        assert_eq!(get_last_mail(USER_1).payload_bytes(), b"ping");
    })
}

#[test]
fn test_sending_waits() {
    use demo_waiter::{Command, WASM_BINARY};

    init_logger();
    new_test_ext().execute_with(|| {
        // utils
        let expiration = |duration: u32| -> BlockNumberFor<Test> {
            System::block_number().saturating_add(duration.unique_saturated_into())
        };

        // upload program
        assert_ok!(Gear::upload_program(
            RuntimeOrigin::signed(USER_1),
            WASM_BINARY.to_vec(),
            DEFAULT_SALT.to_vec(),
            EMPTY_PAYLOAD.to_vec(),
            20_000_000_000u64,
            0u128,
            false,
        ));

        let program_id = get_last_program_id();

        run_to_next_block(None);

        // Case 1 - `Command::SendFor`
        //
        // Send message and then wait_for.
        let duration = 5;
        let payload = Command::SendFor(USER_1.into_origin().into(), duration).encode();

        assert_ok!(Gear::send_message(
            RuntimeOrigin::signed(USER_1),
            program_id,
            payload,
            25_000_000_000,
            0,
            false,
        ));

        let wait_for = get_last_message_id();
        run_to_next_block(None);

        assert_eq!(get_waitlist_expiration(wait_for), expiration(duration));

        // Case 2 - `Command::SendUpTo`
        //
        // Send message and then wait_up_to.
        let duration = 10;
        let payload = Command::SendUpTo(USER_1.into_origin().into(), duration).encode();
        assert_ok!(Gear::send_message(
            RuntimeOrigin::signed(USER_1),
            program_id,
            payload,
            25_000_000_000,
            0,
            false,
        ));

        let wait_no_more = get_last_message_id();
        run_to_next_block(None);

        assert_eq!(get_waitlist_expiration(wait_no_more), expiration(duration));

        // Case 3 - `Command::SendUpToWait`
        //
        // Send message and then wait no_more, wake, wait no_more again.
        let duration = 10;
        let payload = Command::SendUpToWait(USER_2.into_origin().into(), duration).encode();
        assert_ok!(Gear::send_message(
            RuntimeOrigin::signed(USER_1),
            program_id,
            payload,
            30_000_000_000,
            0,
            false,
        ));

        let wait_wait = get_last_message_id();
        run_to_next_block(None);
        assert_eq!(get_waitlist_expiration(wait_wait), expiration(duration));

        let reply_to_id = MailboxOf::<Test>::iter_key(USER_2)
            .next()
            .map(|(msg, _bn)| msg.id())
            .expect("Element should be");

        // wake `wait_wait`
        assert_ok!(Gear::send_reply(
            RuntimeOrigin::signed(USER_2),
            reply_to_id,
            vec![],
            10_000_000_000,
            0,
            false,
        ));

        run_to_next_block(None);

        assert_eq!(
            get_waitlist_expiration(wait_wait),
            expiration(demo_waiter::default_wait_up_to_duration())
        );
    });
}

#[test]
fn test_wait_timeout() {
    use demo_wait_timeout::{Command, WASM_BINARY};

    init_logger();
    new_test_ext().execute_with(|| {
        // upload program
        assert_ok!(Gear::upload_program(
            RuntimeOrigin::signed(USER_1),
            WASM_BINARY.to_vec(),
            DEFAULT_SALT.to_vec(),
            EMPTY_PAYLOAD.to_vec(),
            10_000_000u64,
            0u128,
            false,
        ));

        let program_id = get_last_program_id();
        run_to_next_block(None);

        // `Command::SendTimeout`
        //
        // Emits error when locks are timeout
        let duration = 10u64;
        let payload = Command::SendTimeout(USER_1.into(), duration.saturated_into()).encode();
        assert_ok!(Gear::send_message(
            RuntimeOrigin::signed(USER_1),
            program_id,
            payload,
            30_000_000_000,
            0,
            false,
        ));

        run_to_next_block(None);
        let now = System::block_number();
        let target = duration + now - 1;

        // Try waking the processed message.
        assert_ok!(Gear::send_message(
            RuntimeOrigin::signed(USER_1),
            program_id,
            Command::Wake.encode(),
            10_000_000,
            0,
            false,
        ));

        run_to_next_block(None);
        System::set_block_number(target);
        Gear::set_block_number(target);
        System::reset_events();
        run_to_next_block(None);

        // Timeout still works.
        assert!(MailboxOf::<Test>::iter_key(USER_1)
            .any(|(msg, _bn)| msg.payload_bytes().to_vec() == b"timeout"));
    })
}

#[test]
fn test_join_wait_timeout() {
    use demo_wait_timeout::{Command, WASM_BINARY};

    init_logger();
    new_test_ext().execute_with(|| {
        assert_ok!(Gear::upload_program(
            RuntimeOrigin::signed(USER_1),
            WASM_BINARY.to_vec(),
            DEFAULT_SALT.to_vec(),
            EMPTY_PAYLOAD.to_vec(),
            10_000_000u64,
            0u128,
            false,
        ));

        let program_id = get_last_program_id();
        run_to_next_block(None);

        // Join two waited messages, futures complete at
        // the same time when both of them are finished.
        let duration_a: BlockNumber = 5;
        let duration_b: BlockNumber = 10;
        let payload = Command::JoinTimeout(
            USER_1.into(),
            duration_a.saturated_into(),
            duration_b.saturated_into(),
        )
        .encode();
        assert_ok!(Gear::send_message(
            RuntimeOrigin::signed(USER_1),
            program_id,
            payload,
            30_000_000_000,
            0,
            false,
        ));

        run_to_next_block(None);

        // Run to each of the targets and check if we can get the timeout result.
        let now = System::block_number();
        let targets = [duration_a, duration_b].map(|target| target + now - 1);
        let run_to_target = |target: BlockNumber| {
            System::set_block_number(target);
            Gear::set_block_number(target);
            run_to_next_block(None);
        };

        // Run to the end of the first duration.
        //
        // The timeout message has not been triggered yet.
        run_to_target(targets[0]);
        assert!(!MailboxOf::<Test>::iter_key(USER_1)
            .any(|(msg, _bn)| msg.payload_bytes().to_vec() == b"timeout"));

        // Run to the end of the second duration.
        //
        // The timeout message has been triggered.
        run_to_target(targets[1]);
        assert!(MailboxOf::<Test>::iter_key(USER_1)
            .any(|(msg, _bn)| msg.payload_bytes().to_vec() == b"timeout"));
    })
}

#[test]
fn test_select_wait_timeout() {
    use demo_wait_timeout::{Command, WASM_BINARY};

    init_logger();
    new_test_ext().execute_with(|| {
        assert_ok!(Gear::upload_program(
            RuntimeOrigin::signed(USER_1),
            WASM_BINARY.to_vec(),
            DEFAULT_SALT.to_vec(),
            EMPTY_PAYLOAD.to_vec(),
            10_000_000u64,
            0u128,
            false,
        ));

        let program_id = get_last_program_id();
        run_to_next_block(None);

        // Select from two waited messages, futures complete at
        // the same time when one of them getting failed.
        let duration_a: BlockNumber = 5;
        let duration_b: BlockNumber = 10;
        let payload = Command::SelectTimeout(
            USER_1.into(),
            duration_a.saturated_into(),
            duration_b.saturated_into(),
        )
        .encode();
        assert_ok!(Gear::send_message(
            RuntimeOrigin::signed(USER_1),
            program_id,
            payload,
            30_000_000_000,
            0,
            false,
        ));

        run_to_next_block(None);

        // Run to the end of the first duration.
        //
        // The timeout message has been triggered.
        let now = System::block_number();
        let target = duration_a + now - 1;
        System::set_block_number(target);
        Gear::set_block_number(target);
        run_to_next_block(None);

        assert!(MailboxOf::<Test>::iter_key(USER_1)
            .any(|(msg, _bn)| msg.payload_bytes().to_vec() == b"timeout"));
    })
}

#[test]
fn test_wait_lost() {
    use demo_wait_timeout::{Command, WASM_BINARY};

    init_logger();
    new_test_ext().execute_with(|| {
        assert_ok!(Gear::upload_program(
            RuntimeOrigin::signed(USER_1),
            WASM_BINARY.to_vec(),
            DEFAULT_SALT.to_vec(),
            EMPTY_PAYLOAD.to_vec(),
            10_000_000u64,
            0u128,
            false,
        ));

        let program_id = get_last_program_id();
        run_to_next_block(None);

        let duration_a: BlockNumber = 5;
        let duration_b: BlockNumber = 10;
        let payload = Command::WaitLost(USER_1.into()).encode();
        assert_ok!(Gear::send_message(
            RuntimeOrigin::signed(USER_1),
            program_id,
            payload,
            30_000_000_000,
            0,
            false,
        ));

        run_to_next_block(None);

        assert!(MailboxOf::<Test>::iter_key(USER_1).any(|(msg, _bn)| {
            if msg.payload_bytes() == b"ping" {
                assert_ok!(Gear::send_reply(
                    RuntimeOrigin::signed(USER_1),
                    msg.id(),
                    b"ping".to_vec(),
                    100_000_000,
                    0,
                    false,
                ));

                true
            } else {
                false
            }
        }));

        let now = System::block_number();
        let targets = [duration_a, duration_b].map(|target| target + now - 1);
        let run_to_target = |target: BlockNumber| {
            System::set_block_number(target);
            Gear::set_block_number(target);
            run_to_next_block(None);
        };

        // Run to the end of the first duration.
        //
        // The timeout message has been triggered.
        run_to_target(targets[0]);
        assert!(!MailboxOf::<Test>::iter_key(USER_1)
            .any(|(msg, _bn)| msg.payload_bytes() == b"unreachable"));

        // Run to the end of the second duration.
        //
        // The timeout message has been triggered.
        run_to_target(targets[1]);
        assert!(
            MailboxOf::<Test>::iter_key(USER_1).any(|(msg, _bn)| msg.payload_bytes() == b"timeout")
        );
        assert!(MailboxOf::<Test>::iter_key(USER_1)
            .any(|(msg, _bn)| msg.payload_bytes() == b"timeout2"));
        assert!(
            MailboxOf::<Test>::iter_key(USER_1).any(|(msg, _bn)| msg.payload_bytes() == b"success")
        );
    })
}

#[test]
fn test_message_processing_for_non_existing_destination() {
    init_logger();
    new_test_ext().execute_with(|| {
        let program_id =
            upload_program_default(USER_1, ProgramCodeKind::GreedyInit).expect("Failed to init");
        let code_hash =
            generate_code_hash(ProgramCodeKind::GreedyInit.to_bytes().as_slice()).into();
        let user_balance_before = Balances::free_balance(USER_1);

        // After running, first message will end up with init failure, so destination address won't exist.
        // However, message to that non existing address will be in message queue. So, we test that this message is not executed.
        assert_ok!(Gear::send_message(
            RuntimeOrigin::signed(USER_1),
            program_id,
            EMPTY_PAYLOAD.to_vec(),
            10_000,
            1_000,
            false,
        ));

        let skipped_message_id = get_last_message_id();
        assert!(MailboxOf::<Test>::is_empty(&USER_1));

        run_to_block(2, None);

        assert_not_executed(skipped_message_id);

        // some funds may be unreserved after processing init-message
        assert!(user_balance_before <= Balances::free_balance(USER_1));

        assert!(!Gear::is_active(program_id));
        assert!(<Test as Config>::CodeStorage::exists(code_hash));
    })
}

#[test]
fn exit_locking_funds() {
    use demo_constructor::{Calls, Scheme};

    init_logger();
    new_test_ext().execute_with(|| {
        let (_init_mid, program_id) = init_constructor(Scheme::empty());

        let user_2_balance = Balances::free_balance(USER_2);

        assert!(Gear::is_initialized(program_id));

        assert_balance(program_id, 0u128, 0u128);

        let value = 1_000;

        let calls = Calls::builder().send_value(program_id.into_bytes(), [], value);
        assert_ok!(Gear::send_message(
            RuntimeOrigin::signed(USER_1),
            program_id,
            calls.encode(),
            10_000_000_000,
            value,
            false,
        ));
        let message_1 = utils::get_last_message_id();

        let calls = Calls::builder().exit(<[u8; 32]>::from(USER_2.into_origin()));
        assert_ok!(Gear::send_message(
            RuntimeOrigin::signed(USER_1),
            program_id,
            calls.encode(),
            10_000_000_000,
            0,
            false,
        ));
        let message_2 = utils::get_last_message_id();

        run_to_next_block(None);

        assert_succeed(message_1);
        assert_succeed(message_2);

        assert_balance(USER_2, user_2_balance + value, 0u128);
        assert_balance(program_id, 0u128, 0u128);
    });
}

#[test]
fn terminated_locking_funds() {
    use demo_init_fail_sender::WASM_BINARY;

    init_logger();
    new_test_ext().execute_with(|| {
        let GasInfo {
            min_limit: gas_spent_init,
            waited: init_waited,
            ..
        } = Gear::calculate_gas_info(
            USER_1.into_origin(),
            HandleKind::Init(WASM_BINARY.to_vec()),
            USER_3.into_origin().encode(),
            5_000,
            true,
            true,
        )
        .expect("calculate_gas_info failed");

        assert!(init_waited);

        assert_ok!(Gear::upload_code(
            RuntimeOrigin::signed(USER_1),
            WASM_BINARY.to_vec(),
        ));

        let schedule = Schedule::<Test>::default();
        let code_id = get_last_code_id();
        let code = <Test as Config>::CodeStorage::get_code(code_id)
            .expect("code should be in the storage");
        let code_length = code.code().len();
        let read_cost = DbWeightOf::<Test>::get().reads(1).ref_time();
        let module_instantiation =
            schedule.module_instantiation_per_byte.ref_time() * code_length as u64;
        let system_reservation = demo_init_fail_sender::system_reserve();
        let reply_duration = demo_init_fail_sender::reply_duration();
        let gas_for_code_len = read_cost;

        // Value which must be returned to `USER1` after init message processing complete.
        let prog_free = 4000u128;
        // Reserved value, which is sent to user in init and then we wait for reply from user.
        let prog_reserve = 1000u128;

        let locked_gas_to_wl = CostsPerBlockOf::<Test>::waitlist()
            * GasBalanceOf::<Test>::saturated_from(
                reply_duration.saturated_into::<u64>() + CostsPerBlockOf::<Test>::reserve_for(),
            );
        let gas_spent_in_wl = CostsPerBlockOf::<Test>::waitlist();
        // Value, which will be returned to init message after wake.
        let returned_from_wait_list = gas_price(locked_gas_to_wl - gas_spent_in_wl);

        // Value, which will be returned to `USER1` after init message processing complete.
        let returned_from_system_reservation = gas_price(system_reservation);

        // Additional gas for loading resources on next wake up.
        // Must be exactly equal to gas, which we must pre-charge for program execution.
        let gas_for_second_init_execution = core_processor::calculate_gas_for_program(read_cost, 0)
            + gas_for_code_len
            + core_processor::calculate_gas_for_code(
                read_cost,
                <Test as Config>::Schedule::get()
                    .db_read_per_byte
                    .ref_time(),
                code_length as u64,
            )
            + module_instantiation
            + <Test as Config>::Schedule::get()
                .memory_weights
                .static_page
                .ref_time()
                * code.static_pages().raw() as u64;

        // Because we set gas for init message second execution only for resources loading, then
        // after execution system reserved gas and sended value and price for wait list must be returned
        // to user. This is because contract will stop his execution on first wasm block, because of gas
        // limit exceeded. So, gas counter will be equal to amount of returned from wait list gas in handle reply.
        let expected_balance_difference =
            prog_free + returned_from_wait_list + returned_from_system_reservation;

        assert_ok!(Gear::create_program(
            RuntimeOrigin::signed(USER_1),
            code_id,
            DEFAULT_SALT.to_vec(),
            USER_3.into_origin().encode(),
            gas_spent_init + gas_for_second_init_execution,
            5_000u128,
            false
        ));

        let program_id = get_last_program_id();
        let message_id = get_last_message_id();

        run_to_next_block(None);

        assert!(Gear::is_active(program_id));
        assert_balance(program_id, prog_free, prog_reserve);

        let (_message_with_value, interval) = MailboxOf::<Test>::iter_key(USER_3)
            .next()
            .map(|(msg, interval)| (msg.id(), interval))
            .expect("Element should be");

        let message_to_reply = MailboxOf::<Test>::iter_key(USER_1)
            .next()
            .map(|(msg, _)| msg.id())
            .expect("Element should be");

        let GasInfo {
            min_limit: gas_spent_reply,
            ..
        } = Gear::calculate_gas_info(
            USER_1.into_origin(),
            HandleKind::Reply(
                message_to_reply,
                ReplyCode::Success(SuccessReplyReason::Manual),
            ),
            EMPTY_PAYLOAD.to_vec(),
            0,
            true,
            true,
        )
        .expect("calculate_gas_info failed");

        assert_ok!(Gear::send_reply(
            RuntimeOrigin::signed(USER_1),
            message_to_reply,
            EMPTY_PAYLOAD.to_vec(),
            gas_spent_reply,
            0,
            false,
        ));

        let reply_id = get_last_message_id();

        let user_1_balance = Balances::free_balance(USER_1);
        let user_3_balance = Balances::free_balance(USER_3);

        run_to_next_block(None);

        assert_succeed(reply_id);
        assert_failed(
            message_id,
            ActorExecutionErrorReplyReason::Trap(TrapExplanation::GasLimitExceeded),
        );
        assert!(Gear::is_terminated(program_id));
        assert_balance(program_id, 0u128, prog_reserve);

        let expected_balance = user_1_balance + expected_balance_difference;
        let user_1_balance = Balances::free_balance(USER_1);

        assert_eq!(user_1_balance, expected_balance);

        // Hack to fast spend blocks till expiration.
        System::set_block_number(interval.finish - 1);
        Gear::set_block_number(interval.finish - 1);

        run_to_next_block(None);

        assert!(MailboxOf::<Test>::is_empty(&USER_3));

        let extra_gas_to_mb = gas_price(
            CostsPerBlockOf::<Test>::mailbox()
                * GasBalanceOf::<Test>::saturated_from(CostsPerBlockOf::<Test>::reserve_for()),
        );

        assert_balance(program_id, 0u128, 0u128);
        assert_eq!(
            Balances::free_balance(USER_3),
            user_3_balance + prog_reserve
        );
        assert_eq!(
            Balances::free_balance(USER_1),
            user_1_balance + extra_gas_to_mb
        );
    });
}

#[test]
fn test_create_program_works() {
    use demo_init_wait::WASM_BINARY;

    init_logger();

    new_test_ext().execute_with(|| {
        System::reset_events();

        let code = WASM_BINARY.to_vec();
        assert_ok!(Gear::upload_code(
            RuntimeOrigin::signed(USER_1),
            code.clone(),
        ));

        // Parse wasm code.
        let schedule = <Test as Config>::Schedule::get();
        let code = Code::try_new(
            code,
            schedule.instruction_weights.version,
            |module| schedule.rules(module),
            schedule.limits.stack_height,
        )
        .expect("Code failed to load");

        let code_id = CodeId::generate(code.original_code());
        assert_ok!(Gear::create_program(
            RuntimeOrigin::signed(USER_1),
            code_id,
            vec![],
            Vec::new(),
            // # TODO
            //
            // Calculate the gas spent after #1242.
            10_000_000_000u64,
            0u128,
            false,
        ));

        let program_id = utils::get_last_program_id();

        assert!(!Gear::is_initialized(program_id));
        assert!(Gear::is_active(program_id));

        run_to_next_block(None);

        // there should be one message for the program author
        let message_id = MailboxOf::<Test>::iter_key(USER_1)
            .next()
            .map(|(msg, _bn)| msg.id())
            .expect("Element should be");
        assert_eq!(MailboxOf::<Test>::len(&USER_1), 1);

        assert_ok!(Gear::send_reply(
            RuntimeOrigin::signed(USER_1),
            message_id,
            b"PONG".to_vec(),
            // # TODO
            //
            // Calculate the gas spent after #1242.
            10_000_000_000u64,
            0,
            false,
        ));

        run_to_next_block(None);

        assert!(Gear::is_initialized(program_id));
    })
}

#[test]
fn test_create_program_no_code_hash() {
    use demo_program_factory::{CreateProgram, WASM_BINARY as PROGRAM_FACTORY_WASM_BINARY};

    let non_constructable_wat = r#"
    (module)
    "#;

    init_logger();
    new_test_ext().execute_with(|| {
        let factory_code = PROGRAM_FACTORY_WASM_BINARY;
        let factory_id = generate_program_id(factory_code, DEFAULT_SALT);

        let valid_code_hash = generate_code_hash(ProgramCodeKind::Default.to_bytes().as_slice());
        let invalid_prog_code_kind = ProgramCodeKind::Custom(non_constructable_wat);
        let invalid_prog_code_hash =
            generate_code_hash(invalid_prog_code_kind.to_bytes().as_slice());

        // Creating factory
        assert_ok!(Gear::upload_program(
            RuntimeOrigin::signed(USER_2),
            factory_code.to_vec(),
            DEFAULT_SALT.to_vec(),
            EMPTY_PAYLOAD.to_vec(),
            50_000_000_000,
            0,
            false,
        ));

        // Try to create a program with non existing code hash
        assert_ok!(Gear::send_message(
            RuntimeOrigin::signed(USER_1),
            factory_id,
            CreateProgram::Default.encode(),
            50_000_000_000,
            0,
            false,
        ));
        run_to_block(2, None);

        // Init and dispatch messages from the contract are dequeued, but not executed
        // 2 error replies are generated, and executed (forwarded to USER_2 mailbox).
        assert_eq!(MailboxOf::<Test>::len(&USER_2), 2);
        assert_total_dequeued(4 + 2); // +2 for upload_program/send_messages
        assert_init_success(1); // 1 for submitting factory

        System::reset_events();
        MailboxOf::<Test>::clear();

        // Try to create multiple programs with non existing code hash
        assert_ok!(Gear::send_message(
            RuntimeOrigin::signed(USER_1),
            factory_id,
            CreateProgram::Custom(vec![
                (valid_code_hash, b"salt1".to_vec(), 5_000_000_000),
                (valid_code_hash, b"salt2".to_vec(), 5_000_000_000),
                (valid_code_hash, b"salt3".to_vec(), 5_000_000_000),
            ])
            .encode(),
            100_000_000_000,
            0,
            false,
        ));
        run_to_block(3, None);

        assert_eq!(MailboxOf::<Test>::len(&USER_2), 6);
        assert_total_dequeued(12 + 1);
        assert_init_success(0);

        assert_noop!(
            Gear::upload_code(
                RuntimeOrigin::signed(USER_1),
                invalid_prog_code_kind.to_bytes(),
            ),
            Error::<Test>::ProgramConstructionFailed,
        );

        System::reset_events();
        MailboxOf::<Test>::clear();

        // Try to create with invalid code hash
        assert_ok!(Gear::send_message(
            RuntimeOrigin::signed(USER_1),
            factory_id,
            CreateProgram::Custom(vec![
                (invalid_prog_code_hash, b"salt1".to_vec(), 5_000_000_000),
                (invalid_prog_code_hash, b"salt2".to_vec(), 5_000_000_000),
                (invalid_prog_code_hash, b"salt3".to_vec(), 5_000_000_000),
            ])
            .encode(),
            100_000_000_000,
            0,
            false,
        ));

        run_to_block(4, None);

        assert_eq!(MailboxOf::<Test>::len(&USER_2), 6);
        assert_total_dequeued(12 + 1);
        assert_init_success(0);
    });
}

#[test]
fn test_create_program_simple() {
    use demo_program_factory::{CreateProgram, WASM_BINARY as PROGRAM_FACTORY_WASM_BINARY};

    init_logger();
    new_test_ext().execute_with(|| {
        let factory_code = PROGRAM_FACTORY_WASM_BINARY;
        let factory_id = generate_program_id(factory_code, DEFAULT_SALT);
        let child_code = ProgramCodeKind::Default.to_bytes();
        let child_code_hash = generate_code_hash(&child_code);

        // Submit the code
        assert_ok!(Gear::upload_code(RuntimeOrigin::signed(USER_1), child_code,));

        // Creating factory
        assert_ok!(Gear::upload_program(
            RuntimeOrigin::signed(USER_2),
            factory_code.to_vec(),
            DEFAULT_SALT.to_vec(),
            EMPTY_PAYLOAD.to_vec(),
            50_000_000_000,
            0,
            false,
        ));
        run_to_block(2, None);

        // Test create one successful in init program
        assert_ok!(Gear::send_message(
            RuntimeOrigin::signed(USER_1),
            factory_id,
            CreateProgram::Default.encode(),
            50_000_000_000,
            0,
            false,
        ));
        run_to_block(3, None);

        // Test create one failing in init program
        assert_ok!(Gear::send_message(
            RuntimeOrigin::signed(USER_1),
            factory_id,
            CreateProgram::Custom(
                vec![(child_code_hash, b"some_data".to_vec(), 300_000)] // too little gas
            )
            .encode(),
            10_000_000_000,
            0,
            false,
        ));
        run_to_block(4, None);

        // First extrinsic call with successful program creation dequeues and executes init and dispatch messages
        // Second extrinsic is failing one, for each message it generates replies, which are executed (4 dequeued, 2 dispatched)
        assert_total_dequeued(6 + 3 + 2); // +3 for extrinsics +2 for auto generated replies
        assert_init_success(1 + 1); // +1 for submitting factory

        System::reset_events();

        // Create multiple successful init programs
        assert_ok!(Gear::send_message(
            RuntimeOrigin::signed(USER_1),
            factory_id,
            CreateProgram::Custom(vec![
                (child_code_hash, b"salt1".to_vec(), 200_000_000),
                (child_code_hash, b"salt2".to_vec(), 200_000_000),
            ])
            .encode(),
            50_000_000_000,
            0,
            false,
        ));
        run_to_block(5, None);

        // Create multiple successful init programs
        assert_ok!(Gear::send_message(
            RuntimeOrigin::signed(USER_1),
            factory_id,
            CreateProgram::Custom(vec![
                (child_code_hash, b"salt3".to_vec(), 300_000), // too little gas
                (child_code_hash, b"salt4".to_vec(), 300_000), // too little gas
            ])
            .encode(),
            50_000_000_000,
            0,
            false,
        ));
        run_to_block(6, None);

        assert_total_dequeued(12 + 2 + 4); // +2 for extrinsics +4 for auto generated replies
        assert_init_success(2);
    })
}

#[test]
fn state_request() {
    init_logger();
    new_test_ext().execute_with(|| {
        use demo_custom::{
            btree::{Request, StateRequest},
            InitMessage, WASM_BINARY,
        };

        let code = WASM_BINARY;
        let program_id = generate_program_id(code, DEFAULT_SALT);

        assert_ok!(Gear::upload_program(
            RuntimeOrigin::signed(USER_2),
            code.to_vec(),
            DEFAULT_SALT.to_vec(),
            InitMessage::BTree.encode(),
            50_000_000_000,
            0,
            false,
        ));

        let data = [(0u32, 1u32), (2, 4), (7, 8)];
        for (key, value) in data {
            assert_ok!(Gear::send_message(
                RuntimeOrigin::signed(USER_1),
                program_id,
                Request::Insert(key, value).encode(),
                1_000_000_000,
                0,
                false,
            ));
        }

        run_to_next_block(None);

        for (key, value) in data {
            let ret = Gear::read_state_impl(program_id, StateRequest::ForKey(key).encode(), None)
                .unwrap();
            assert_eq!(
                Option::<u32>::decode(&mut ret.as_slice()).unwrap().unwrap(),
                value
            );
        }

        let ret = Gear::read_state_impl(program_id, StateRequest::Full.encode(), None).unwrap();
        let ret = BTreeMap::<u32, u32>::decode(&mut ret.as_slice()).unwrap();
        let expected: BTreeMap<u32, u32> = data.into_iter().collect();
        assert_eq!(ret, expected);
    })
}

#[test]
fn test_create_program_duplicate() {
    use demo_program_factory::{CreateProgram, WASM_BINARY as PROGRAM_FACTORY_WASM_BINARY};
    init_logger();
    new_test_ext().execute_with(|| {
        let factory_code = PROGRAM_FACTORY_WASM_BINARY;
        let factory_id = generate_program_id(factory_code, DEFAULT_SALT);
        let child_code = ProgramCodeKind::Default.to_bytes();
        let child_code_hash = generate_code_hash(&child_code);

        // Submit the code
        assert_ok!(Gear::upload_code(
            RuntimeOrigin::signed(USER_1),
            child_code.clone(),
        ));

        // Creating factory
        assert_ok!(Gear::upload_program(
            RuntimeOrigin::signed(USER_2),
            factory_code.to_vec(),
            DEFAULT_SALT.to_vec(),
            EMPTY_PAYLOAD.to_vec(),
            20_000_000_000,
            0,
            false,
        ));
        run_to_block(2, None);

        // User creates a program
        assert_ok!(upload_program_default(USER_1, ProgramCodeKind::Default));
        run_to_block(3, None);

        // Program creates identical program
        assert_ok!(Gear::send_message(
            RuntimeOrigin::signed(USER_1),
            factory_id,
            CreateProgram::Custom(vec![(
                child_code_hash,
                DEFAULT_SALT.to_vec(),
                2_000_000_000
            )])
            .encode(),
            20_000_000_000,
            0,
            false,
        ));
        run_to_block(4, None);

        assert_total_dequeued(3 + 3 + 1); // +3 from extrinsics (2 upload_program, 1 send_message) +1 for auto generated reply
        assert_init_success(3); // (3 upload_program)

        System::reset_events();
        MailboxOf::<Test>::clear();

        // Create a new program from program
        assert_ok!(Gear::send_message(
            RuntimeOrigin::signed(USER_1),
            factory_id,
            CreateProgram::Custom(vec![(child_code_hash, b"salt1".to_vec(), 2_000_000_000)])
                .encode(),
            20_000_000_000,
            0,
            false,
        ));
        run_to_block(5, None);

        // Create an identical program from program
        assert_ok!(Gear::send_message(
            RuntimeOrigin::signed(USER_2),
            factory_id,
            CreateProgram::Custom(vec![(child_code_hash, b"salt1".to_vec(), 2_000_000_000)])
                .encode(),
            20_000_000_000,
            0,
            false,
        ));
        run_to_block(6, None);

        assert_total_dequeued(5 + 2 + 3); // +2 from extrinsics (send_message) +3 for auto generated replies
        assert_init_success(2); // Both uploads succeed due to unique program id generation

        assert_ok!(Gear::upload_program(
            RuntimeOrigin::signed(USER_1),
            child_code,
            b"salt1".to_vec(),
            EMPTY_PAYLOAD.to_vec(),
            10_000_000_000,
            0,
            false,
        ));
    });
}

#[test]
fn test_create_program_duplicate_in_one_execution() {
    use demo_program_factory::{CreateProgram, WASM_BINARY as PROGRAM_FACTORY_WASM_BINARY};

    init_logger();
    new_test_ext().execute_with(|| {
        let factory_code = PROGRAM_FACTORY_WASM_BINARY;
        let factory_id = generate_program_id(factory_code, DEFAULT_SALT);

        let child_code = ProgramCodeKind::Default.to_bytes();
        let child_code_hash = generate_code_hash(&child_code);

        assert_ok!(Gear::upload_code(RuntimeOrigin::signed(USER_2), child_code,));

        // Creating factory
        assert_ok!(Gear::upload_program(
            RuntimeOrigin::signed(USER_2),
            factory_code.to_vec(),
            DEFAULT_SALT.to_vec(),
            EMPTY_PAYLOAD.to_vec(),
            2_000_000_000,
            0,
            false,
        ));
        run_to_block(2, None);

        // Try to create duplicate during one execution
        assert_ok!(Gear::send_message(
            RuntimeOrigin::signed(USER_1),
            factory_id,
            CreateProgram::Custom(vec![
                (child_code_hash, b"salt1".to_vec(), 1_000_000_000), // could be successful init
                (child_code_hash, b"salt1".to_vec(), 1_000_000_000), // duplicate
            ])
            .encode(),
            20_000_000_000,
            0,
            false,
        ));

        run_to_block(3, None);

        // Duplicate init fails the call and returns error reply to the caller, which is USER_1.
        // State roll-back is performed.
        assert_total_dequeued(2); // 2 for extrinsics
        assert_init_success(1); // 1 for creating a factory

        System::reset_events();

        // Successful child creation
        assert_ok!(Gear::send_message(
            RuntimeOrigin::signed(USER_1),
            factory_id,
            CreateProgram::Custom(vec![(child_code_hash, b"salt1".to_vec(), 1_000_000_000)])
                .encode(),
            20_000_000_000,
            0,
            false,
        ));

        run_to_block(4, None);

        assert_total_dequeued(2 + 1 + 2); // 1 for extrinsics +2 for auto generated replies
        assert_init_success(1);
    });
}

#[test]
fn test_create_program_miscellaneous() {
    use demo_program_factory::{CreateProgram, WASM_BINARY as PROGRAM_FACTORY_WASM_BINARY};

    // Same as ProgramCodeKind::Default, but has a different hash (init and handle method are swapped)
    // So code hash is different
    let child2_wat = r#"
    (module
        (import "env" "memory" (memory 1))
        (export "handle" (func $handle))
        (export "init" (func $init))
        (func $init)
        (func $handle)
    )
    "#;
    init_logger();
    new_test_ext().execute_with(|| {
        let factory_code = PROGRAM_FACTORY_WASM_BINARY;
        let factory_id = generate_program_id(factory_code, DEFAULT_SALT);

        let child1_code = ProgramCodeKind::Default.to_bytes();
        let child2_code = ProgramCodeKind::Custom(child2_wat).to_bytes();

        let child1_code_hash = generate_code_hash(&child1_code);
        let child2_code_hash = generate_code_hash(&child2_code);

        assert_ok!(Gear::upload_code(
            RuntimeOrigin::signed(USER_2),
            child1_code,
        ));
        assert_ok!(Gear::upload_code(
            RuntimeOrigin::signed(USER_2),
            child2_code,
        ));

        // Creating factory
        assert_ok!(Gear::upload_program(
            RuntimeOrigin::signed(USER_2),
            factory_code.to_vec(),
            DEFAULT_SALT.to_vec(),
            EMPTY_PAYLOAD.to_vec(),
            50_000_000_000,
            0,
            false,
        ));

        run_to_block(2, None);

        assert_ok!(Gear::send_message(
            RuntimeOrigin::signed(USER_1),
            factory_id,
            CreateProgram::Custom(vec![
                // one successful init with one handle message (+2 dequeued, +1 dispatched, +1 successful init)
                (child1_code_hash, b"salt1".to_vec(), 200_000_000),
                // init fail (not enough gas) and reply generated (+2 dequeued, +1 dispatched),
                // handle message is processed, but not executed, reply generated (+2 dequeued, +1 dispatched)
                (child1_code_hash, b"salt2".to_vec(), 100_000),
            ])
            .encode(),
            50_000_000_000,
            0,
            false,
        ));

        run_to_block(3, None);

        assert_ok!(Gear::send_message(
            RuntimeOrigin::signed(USER_1),
            factory_id,
            CreateProgram::Custom(vec![
                // init fail (not enough gas) and reply generated (+2 dequeued, +1 dispatched),
                // handle message is processed, but not executed, reply generated (+2 dequeued, +1 dispatched)
                (child2_code_hash, b"salt1".to_vec(), 300_000),
                // one successful init with one handle message (+2 dequeued, +1 dispatched, +1 successful init)
                (child2_code_hash, b"salt2".to_vec(), 200_000_000),
            ])
            .encode(),
            50_000_000_000,
            0,
            false,
        ));

        run_to_block(4, None);

        assert_ok!(Gear::send_message(
            RuntimeOrigin::signed(USER_2),
            factory_id,
            CreateProgram::Custom(vec![
                // duplicate in the next block: init is executed due to new ProgramId generation, replies are generated (+4 dequeue, +2 dispatched)
                (child2_code_hash, b"salt1".to_vec(), 200_000_000),
                // one successful init with one handle message (+2 dequeued, +1 dispatched, +1 successful init)
                (child2_code_hash, b"salt3".to_vec(), 200_000_000),
            ])
            .encode(),
            50_000_000_000,
            0,
            false,
        ));

        run_to_block(5, None);

        assert_total_dequeued(18 + 4 + 6); // +4 for 3 send_message calls and 1 upload_program call +6 for auto generated replies
        assert_init_success(4 + 1); // +1 for submitting factory
    });
}

#[test]
fn exit_handle() {
    use demo_constructor::{demo_exit_handle, WASM_BINARY};

    init_logger();
    new_test_ext().execute_with(|| {
        let code_id = CodeId::generate(WASM_BINARY);

        let (_init_mid, program_id) = init_constructor(demo_exit_handle::scheme());

        // An expensive operation since "gr_exit" removes all program pages from storage.
        assert_ok!(Gear::send_message(
            RuntimeOrigin::signed(USER_1),
            program_id,
            vec![],
            50_000_000_000u64,
            0u128,
            false,
        ));

        run_to_block(3, None);

        assert!(!Gear::is_active(program_id));
        assert!(MailboxOf::<Test>::is_empty(&USER_3));
        assert!(!Gear::is_initialized(program_id));
        assert!(!Gear::is_active(program_id));

        assert!(<Test as Config>::CodeStorage::exists(code_id));

        // Program is not removed and can't be submitted again
        assert_noop!(
            Gear::create_program(
                RuntimeOrigin::signed(USER_1),
                code_id,
                DEFAULT_SALT.to_vec(),
                Vec::new(),
                2_000_000_000,
                0u128,
                false,
            ),
            Error::<Test>::ProgramAlreadyExists,
        );
    })
}

#[test]
fn no_redundant_gas_value_after_exiting() {
    init_logger();
    new_test_ext().execute_with(|| {
        use demo_constructor::demo_exit_handle;

        let (_init_mid, prog_id) = init_constructor(demo_exit_handle::scheme());

        let GasInfo {
            min_limit: gas_spent,
            ..
        } = Gear::calculate_gas_info(
            USER_1.into_origin(),
            HandleKind::Handle(prog_id),
            EMPTY_PAYLOAD.to_vec(),
            0,
            true,
            true,
        )
        .expect("calculate_gas_info failed");
        assert_ok!(Gear::send_message(
            RuntimeOrigin::signed(USER_1),
            prog_id,
            EMPTY_PAYLOAD.to_vec(),
            gas_spent,
            0,
            false,
        ));

        let msg_id = get_last_message_id();
        assert_ok!(GasHandlerOf::<Test>::get_limit(msg_id), gas_spent);

        // before execution
        let free_after_send = Balances::free_balance(USER_1);
        let reserved_after_send = GearBank::<Test>::account_total(&USER_1);
        assert_eq!(reserved_after_send, gas_price(gas_spent));

        run_to_block(3, None);

        // gas_limit has been recovered
        assert_noop!(
            GasHandlerOf::<Test>::get_limit(msg_id),
            pallet_gear_gas::Error::<Test>::NodeNotFound
        );

        // the (reserved_after_send - gas_spent) has been unreserved
        let free_after_execution = Balances::free_balance(USER_1);
        assert_eq!(
            free_after_execution,
            free_after_send + (reserved_after_send - gas_price(gas_spent))
        );

        // reserved balance after execution is zero
        let reserved_after_execution = GearBank::<Test>::account_total(&USER_1);
        assert!(reserved_after_execution.is_zero());
    })
}

#[test]
fn init_wait_reply_exit_cleaned_storage() {
    use demo_init_wait_reply_exit::WASM_BINARY;

    init_logger();
    new_test_ext().execute_with(|| {
        System::reset_events();

        assert_ok!(Gear::upload_program(
            RuntimeOrigin::signed(USER_1),
            WASM_BINARY.to_vec(),
            EMPTY_PAYLOAD.to_vec(),
            Vec::new(),
            50_000_000_000u64,
            0u128,
            false,
        ));
        let pid = get_last_program_id();

        // block 2
        //
        // - send messages to the program
        run_to_block(2, None);
        let count = 5;
        for _ in 0..count {
            assert_ok!(Gear::send_message(
                RuntimeOrigin::signed(USER_1),
                pid,
                vec![],
                10_000u64,
                0u128,
                false,
            ));
        }

        // block 3
        //
        // - count waiting init messages
        // - reply and wake program
        // - check program status
        run_to_block(3, None);
        assert_eq!(waiting_init_messages(pid).len(), count);
        assert_eq!(WaitlistOf::<Test>::iter_key(pid).count(), count + 1);

        let msg_id = MailboxOf::<Test>::iter_key(USER_1)
            .next()
            .map(|(msg, _bn)| msg.id())
            .expect("Element should be");

        assert_ok!(Gear::send_reply(
            RuntimeOrigin::signed(USER_1),
            msg_id,
            EMPTY_PAYLOAD.to_vec(),
            100_000_000_000u64,
            0,
            false,
        ));

        assert!(!Gear::is_initialized(pid));
        assert!(Gear::is_active(pid));

        // block 4
        //
        // - check if program has terminated
        // - check waiting_init storage is empty
        // - check wait list is empty
        run_to_block(4, None);
        assert!(!Gear::is_initialized(pid));
        assert!(!Gear::is_active(pid));
        assert_eq!(waiting_init_messages(pid).len(), 0);
        assert_eq!(WaitlistOf::<Test>::iter_key(pid).count(), 0);
    })
}

#[test]
fn locking_gas_for_waitlist() {
    use demo_constructor::{Calls, Scheme};
    use demo_gas_burned::WASM_BINARY as GAS_BURNED_BINARY;

    init_logger();
    new_test_ext().execute_with(|| {
        let waiter = upload_program_default(USER_1, ProgramCodeKind::Custom(utils::WAITER_WAT))
            .expect("submit result was asserted");

        // This program just does some calculations (burns gas) on each handle message.
        assert_ok!(Gear::upload_program(
            RuntimeOrigin::signed(USER_1),
            GAS_BURNED_BINARY.to_vec(),
            Default::default(),
            Default::default(),
            100_000_000_000,
            0,
            false,
        ));
        let calculator = get_last_program_id();

        // This program sends two empty gasless messages on each handle:
        // for this test first message is waiter, seconds is calculator.
        let (_init_mid, sender) =
            submit_constructor_with_args(USER_1, DEFAULT_SALT, Scheme::empty(), 0);

        run_to_block(2, None);

        assert!(Gear::is_initialized(waiter));
        assert!(Gear::is_initialized(calculator));
        assert!(Gear::is_initialized(sender));

        let calls = Calls::builder()
            .send(calculator.into_bytes(), [])
            .send(waiter.into_bytes(), []);

        calculate_handle_and_send_with_extra(USER_1, sender, calls.encode(), None, 0);
        let origin_msg_id = get_last_message_id();

        let message_to_be_waited = MessageId::generate_outgoing(origin_msg_id, 1);

        run_to_block(3, None);

        assert!(WaitlistOf::<Test>::contains(&waiter, &message_to_be_waited));

        let expiration = utils::get_waitlist_expiration(message_to_be_waited);

        // Expiration block may be really far from current one, so proper
        // `run_to_block` takes a lot, so we use hack here by setting
        // close block number to it to check that messages keeps in
        // waitlist before and leaves it as expected.
        System::set_block_number(expiration - 2);
        Gear::set_block_number(expiration - 2);

        run_to_next_block(None);

        assert!(WaitlistOf::<Test>::contains(&waiter, &message_to_be_waited));

        run_to_next_block(None);

        // And nothing panics here, because `message_to_be_waited`
        // contains enough founds to pay rent.

        assert!(!WaitlistOf::<Test>::contains(
            &waiter,
            &message_to_be_waited
        ));
    });
}

#[test]
fn calculate_init_gas() {
    use demo_gas_burned::WASM_BINARY;

    init_logger();
    let gas_info_1 = new_test_ext().execute_with(|| {
        Gear::calculate_gas_info(
            USER_1.into_origin(),
            HandleKind::Init(WASM_BINARY.to_vec()),
            EMPTY_PAYLOAD.to_vec(),
            0,
            true,
            true,
        )
        .unwrap()
    });

    let gas_info_2 = new_test_ext().execute_with(|| {
        assert_ok!(Gear::upload_code(
            RuntimeOrigin::signed(USER_1),
            WASM_BINARY.to_vec()
        ));

        let code_id = get_last_code_id();

        let gas_info = Gear::calculate_gas_info(
            USER_1.into_origin(),
            HandleKind::InitByHash(code_id),
            EMPTY_PAYLOAD.to_vec(),
            0,
            true,
            true,
        )
        .unwrap();

        assert_ok!(Gear::create_program(
            RuntimeOrigin::signed(USER_1),
            code_id,
            DEFAULT_SALT.to_vec(),
            EMPTY_PAYLOAD.to_vec(),
            gas_info.min_limit,
            0,
            false,
        ));

        let init_message_id = get_last_message_id();

        run_to_next_block(None);

        assert_succeed(init_message_id);

        gas_info
    });

    assert_eq!(gas_info_1, gas_info_2);
}

#[test]
fn gas_spent_vs_balance() {
    use demo_custom::{btree::Request, InitMessage, WASM_BINARY};

    init_logger();
    new_test_ext().execute_with(|| {
        let initial_balance = Balances::free_balance(USER_1);

        assert_ok!(Gear::upload_program(
            RuntimeOrigin::signed(USER_1),
            WASM_BINARY.to_vec(),
            DEFAULT_SALT.to_vec(),
            InitMessage::BTree.encode(),
            50_000_000_000,
            0,
            false,
        ));

        let prog_id = utils::get_last_program_id();

        run_to_block(2, None);

        let balance_after_init = Balances::free_balance(USER_1);

        let request = Request::Clear.encode();
        assert_ok!(Gear::send_message(
            RuntimeOrigin::signed(USER_1),
            prog_id,
            request.clone(),
            10_000_000_000,
            0,
            false,
        ));

        run_to_block(3, None);

        let balance_after_handle = Balances::free_balance(USER_1);
        let total_balance_after_handle = Balances::total_balance(&USER_1);

        let GasInfo {
            min_limit: init_gas_spent,
            ..
        } = Gear::calculate_gas_info(
            USER_1.into_origin(),
            HandleKind::Init(WASM_BINARY.to_vec()),
            InitMessage::BTree.encode(),
            0,
            true,
            true,
        )
        .unwrap();

        // check that all changes made by calculate_gas_info are rollbacked
        assert_eq!(balance_after_handle, Balances::free_balance(USER_1));
        assert_eq!(total_balance_after_handle, Balances::total_balance(&USER_1));

        assert_eq!(
            (initial_balance - balance_after_init),
            gas_price(init_gas_spent)
        );

        run_to_block(4, None);

        let GasInfo {
            min_limit: handle_gas_spent,
            ..
        } = Gear::calculate_gas_info(
            USER_1.into_origin(),
            HandleKind::Handle(prog_id),
            request,
            0,
            true,
            true,
        )
        .unwrap();

        assert_eq!(
            balance_after_init - balance_after_handle,
            gas_price(handle_gas_spent)
        );
    });
}

#[test]
fn gas_spent_precalculated() {
    use gear_wasm_instrument::parity_wasm::{
        self,
        elements::{Instruction, Module},
    };

    // After instrumentation will be:
    // (export "handle" (func $handle_export))
    // (func $add
    //      <-- call gas_charge -->
    //      local.get $0
    //      local.get $1
    //      i32.add
    //      local.set $2
    // )
    // (func $handle
    //      <-- call gas_charge -->
    //      <-- stack limit check and increase -->
    //      call $add (i32.const 2) (i32.const 2))
    //      <-- stack limit decrease -->
    // )
    // (func $handle_export
    //      <-- call gas_charge -->
    //      <-- stack limit check and increase -->
    //      call $handle
    //      <-- stack limit decrease -->
    // )
    let wat = r#"
    (module
        (import "env" "memory" (memory 1))
        (export "handle" (func $handle))
        (func $add (; 0 ;) (param $0 i32) (param $1 i32)
            (local $2 i32)
            local.get $0
            local.get $1
            i32.add
            local.set $2
        )
        (func $handle
            (call $add
                (i32.const 2)
                (i32.const 2)
            )
        )
    )"#;

    init_logger();
    new_test_ext().execute_with(|| {
        let pid = upload_program_default(USER_1, ProgramCodeKind::Custom(wat))
            .expect("submit result was asserted");

        run_to_block(2, None);

        let get_program_code = |pid| {
            let code_id = ProgramStorageOf::<Test>::get_program(pid)
                .and_then(|program| common::ActiveProgram::try_from(program).ok())
                .expect("program must exist")
                .code_hash
                .cast();

            <Test as Config>::CodeStorage::get_code(code_id).unwrap()
        };

        let get_program_code_len = |pid| get_program_code(pid).code().len() as u64;

        let get_gas_charged_for_code = |pid| {
            let schedule = <Test as Config>::Schedule::get();
            let per_byte_cost = schedule.db_read_per_byte.ref_time();
            let module_instantiation_per_byte = schedule.module_instantiation_per_byte.ref_time();
            let read_cost = DbWeightOf::<Test>::get().reads(1).ref_time();
            let code_len = get_program_code_len(pid);
            core_processor::calculate_gas_for_code(read_cost, per_byte_cost, code_len)
                + module_instantiation_per_byte * code_len
        };

        let instrumented_code = get_program_code(pid);
        let module = parity_wasm::deserialize_buffer::<Module>(instrumented_code.code())
            .expect("invalid wasm bytes");

        let (handle_export_func_body, gas_charge_func_body) = module
            .code_section()
            .and_then(|section| match section.bodies() {
                [.., handle_export, gas_charge] => Some((handle_export, gas_charge)),
                _ => None,
            })
            .expect("failed to locate `handle_export()` and `gas_charge()` functions");

        let gas_charge_call_cost = gas_charge_func_body
            .code()
            .elements()
            .iter()
            .find_map(|instruction| match instruction {
                Instruction::I64Const(cost) => Some(*cost as u64),
                _ => None,
            })
            .expect("failed to get cost of `gas_charge()` function");

        let handle_export_instructions = handle_export_func_body.code().elements();
        assert!(matches!(
            handle_export_instructions,
            [
                Instruction::I32Const(_), //stack check limit cost
                Instruction::Call(_),     //call to `gas_charge()`
                ..
            ]
        ));

        macro_rules! cost {
            ($name:ident) => {
                <Test as Config>::Schedule::get().instruction_weights.$name as u64
            };
        }

        let stack_check_limit_cost = handle_export_instructions
            .iter()
            .find_map(|instruction| match instruction {
                Instruction::I32Const(cost) => Some(*cost as u64),
                _ => None,
            })
            .expect("failed to get stack check limit cost")
            - cost!(call);

        let gas_spent_expected = {
            let execution_cost = cost!(call) * 2
                + cost!(i64const) * 2
                + cost!(local_set)
                + cost!(local_get) * 2
                + cost!(i32add)
                + gas_charge_call_cost * 3
                + stack_check_limit_cost * 2;

            let read_cost = DbWeightOf::<Test>::get().reads(1).ref_time();
            execution_cost
                // cost for loading program
                + core_processor::calculate_gas_for_program(read_cost, 0)
                // cost for loading code length
                + read_cost
                // cost for code loading and instantiation
                + get_gas_charged_for_code(pid)
                // cost for one static page in program
                + <Test as Config>::Schedule::get().memory_weights.static_page.ref_time()
        };

        let make_check = |gas_spent_expected| {
            let GasInfo {
                min_limit: gas_spent_calculated,
                ..
            } = Gear::calculate_gas_info(
                USER_1.into_origin(),
                HandleKind::Handle(pid),
                EMPTY_PAYLOAD.to_vec(),
                0,
                true,
                true,
            )
            .unwrap();

            assert_eq!(gas_spent_calculated, gas_spent_expected);
        };

        // Check also, that gas spent is the same if we calculate it twice.
        make_check(gas_spent_expected);
        make_check(gas_spent_expected);
    });
}

#[test]
fn test_two_contracts_composition_works() {
    use demo_compose::WASM_BINARY as COMPOSE_WASM_BINARY;
    use demo_mul_by_const::WASM_BINARY as MUL_CONST_WASM_BINARY;

    init_logger();
    new_test_ext().execute_with(|| {
        // Initial value in all gas trees is 0
        assert_eq!(GasHandlerOf::<Test>::total_supply(), 0);

        let contract_a_id = generate_program_id(MUL_CONST_WASM_BINARY, b"contract_a");
        let contract_b_id = generate_program_id(MUL_CONST_WASM_BINARY, b"contract_b");
        let contract_code_id = CodeId::generate(MUL_CONST_WASM_BINARY);
        let compose_id = generate_program_id(COMPOSE_WASM_BINARY, b"salt");

        assert_ok!(Gear::upload_program(
            RuntimeOrigin::signed(USER_1),
            MUL_CONST_WASM_BINARY.to_vec(),
            b"contract_a".to_vec(),
            50_u64.encode(),
            10_000_000_000,
            0,
            false,
        ));

        assert_ok!(Gear::create_program(
            RuntimeOrigin::signed(USER_1),
            contract_code_id,
            b"contract_b".to_vec(),
            75_u64.encode(),
            10_000_000_000,
            0,
            false,
        ));

        assert_ok!(Gear::upload_program(
            RuntimeOrigin::signed(USER_1),
            COMPOSE_WASM_BINARY.to_vec(),
            b"salt".to_vec(),
            (
                <[u8; 32]>::from(contract_a_id),
                <[u8; 32]>::from(contract_b_id)
            )
                .encode(),
            10_000_000_000,
            0,
            false,
        ));

        run_to_block(2, None);

        assert_ok!(Gear::send_message(
            RuntimeOrigin::signed(USER_1),
            compose_id,
            100_u64.to_le_bytes().to_vec(),
            60_000_000_000,
            0,
            false,
        ));

        run_to_block(4, None);

        // Gas total issuance should have gone back to 0.
        assert_eq!(utils::user_messages_sent(), (4, 0));
        assert_eq!(GasHandlerOf::<Test>::total_supply(), 0);
    });
}

// Before introducing this test, upload_program extrinsic didn't check the value.
// Also value wasn't check in `create_program` syscall. There could be the next test case, which could affect badly.
//
// User submits program with value X, which is not checked. Say X < ED. If we send handle and reply messages with
// values during the init message processing, internal checks will result in errors (either, because sending value
// Y <= X < ED is not allowed, or because of Y > X, when X < ED).
// However, in this same situation of program being initialized and sending some message with value, if program send
// init message with value Y <= X < ED, no internal checks will occur, so such message sending will be passed further
// to manager, although having value less than ED.
//
// Note: on manager level message will not be included to the queue.
// But it's is not preferable to enter that `if` clause.
#[test]
fn test_create_program_with_value_lt_ed() {
    use demo_constructor::{Calls, Scheme, WASM_BINARY};

    init_logger();
    new_test_ext().execute_with(|| {
        // Ids of custom_destination
        let ed = get_ed();
        let msg_receiver_1 = 5u64;
        let msg_receiver_1_hash = <[u8; 32]>::from(msg_receiver_1.into_origin());
        let msg_receiver_2 = 6u64;
        let msg_receiver_2_hash = <[u8; 32]>::from(msg_receiver_2.into_origin());

        let default_calls = Calls::builder()
            .send_value(msg_receiver_1_hash, [], 500)
            .send_value(msg_receiver_2_hash, [], 500);

        // Submit the code
        let code = ProgramCodeKind::Default.to_bytes();
        let code_id = CodeId::generate(&code).into_bytes();
        assert_ok!(Gear::upload_code(RuntimeOrigin::signed(USER_1), code));

        // Can't initialize program with value less than ED
        assert_noop!(
            Gear::upload_program(
                RuntimeOrigin::signed(USER_1),
                ProgramCodeKind::Default.to_bytes(),
                b"test0".to_vec(),
                EMPTY_PAYLOAD.to_vec(),
                100_000_000,
                ed - 1,
                false,
            ),
            Error::<Test>::ValueLessThanMinimal,
        );

        let gas_limit = 200_000_001;

        // Simple passing test with values
        // Sending 500 value with "handle" messages. This should not fail.
        // Must be stated, that "handle" messages send value to some non-existing address
        // so messages will go to mailbox
        let calls = default_calls
            .clone()
            .create_program_wgas(code_id, [], [], gas_limit);

        let (_init_mid, _pid) =
            submit_constructor_with_args(USER_1, b"test1", Scheme::direct(calls), 1_000);

        run_to_block(2, None);

        // init messages sent by user and by program
        assert_total_dequeued(2 + 1);
        // programs deployed by user and by program
        assert_init_success(2);

        let origin_msg_id = MessageId::generate_from_user(1, USER_1.cast(), 0);
        let msg1_mailbox = MessageId::generate_outgoing(origin_msg_id, 0);
        let msg2_mailbox = MessageId::generate_outgoing(origin_msg_id, 1);
        assert!(MailboxOf::<Test>::contains(&msg_receiver_1, &msg1_mailbox));
        assert!(MailboxOf::<Test>::contains(&msg_receiver_2, &msg2_mailbox));

        System::reset_events();

        // Trying to send init message from program with value less than ED.
        // First two messages won't fail, because provided values are in a valid range
        // The last message value (which is the value of init message) will end execution with trap
        let calls = default_calls.create_program_value_wgas(code_id, [], [], gas_limit, ed - 1);

        assert_ok!(Gear::upload_program(
            RuntimeOrigin::signed(USER_1),
            WASM_BINARY.to_vec(),
            b"test2".to_vec(),
            Scheme::direct(calls).encode(),
            10_000_000_000,
            10_000,
            false,
        ));

        let msg_id = get_last_message_id();

        run_to_block(3, None);

        // User's message execution will result in trap, because program tries
        // to send init message with value in invalid range.
        assert_total_dequeued(1);

        let error_text = format!(
            "Failed to create program: {:?}",
            GstdError::Core(ExtError::Message(MessageError::InsufficientValue).into())
        );

        assert_failed(
            msg_id,
            ActorExecutionErrorReplyReason::Trap(TrapExplanation::Panic(error_text.into())),
        );
    })
}

// Before introducing this test, upload_program extrinsic didn't check the value.
// Also value wasn't check in `create_program` syscall. There could be the next test case, which could affect badly.
//
// For instance, we have a guarantee that provided init message value is more than ED before executing message.
// User sends init message to the program, which, for example, in init function sends different kind of messages.
// Because of message value not being checked for init messages, program can send more value amount within init message,
// then it has on it's balance. Such message send will end up without any error/trap. So all in all execution will end
// up successfully with messages sent from program with total value more than was provided to the program.
//
// Again init message won't be added to the queue, because of the check here (https://github.com/gear-tech/gear/blob/master/pallets/gear/src/manager.rs#L351-L364).
// But it's is not preferable to enter that `if` clause.
#[test]
fn test_create_program_with_exceeding_value() {
    use demo_constructor::{Calls, Scheme, WASM_BINARY};

    init_logger();
    new_test_ext().execute_with(|| {
        let msg_value = 100001;
        let calls = Calls::builder().create_program_value([0; 32], [], [], msg_value);

        assert_ok!(Gear::upload_program(
            RuntimeOrigin::signed(USER_1),
            WASM_BINARY.to_vec(),
            DEFAULT_SALT.to_vec(),
            Scheme::direct(calls).encode(),
            10_000_000_000,
            msg_value - 1,
            false,
        ));

        let msg_id = get_last_message_id();

        run_to_next_block(None);

        // User's message execution will result in trap, because program tries
        // to send init message with value in invalid range.
        assert_total_dequeued(1);

        let error_text = format!(
            "Failed to create program: {:?}",
            GstdError::Core(ExtError::Execution(ExecutionError::NotEnoughValue).into())
        );
        assert_failed(
            msg_id,
            ActorExecutionErrorReplyReason::Trap(TrapExplanation::Panic(error_text.into())),
        );
    })
}

#[test]
fn test_create_program_without_gas_works() {
    use demo_constructor::{Calls, Scheme};

    init_logger();
    new_test_ext().execute_with(|| {
        let code = ProgramCodeKind::Default.to_bytes();
        let code_id = CodeId::generate(&code);

        assert_ok!(Gear::upload_code(RuntimeOrigin::signed(USER_1), code));

        let calls = Calls::builder().create_program(code_id.into_bytes(), [], []);

        let _ = init_constructor(Scheme::direct(calls));

        assert_total_dequeued(2 + 1);
        assert_init_success(2);
    })
}

#[test]
fn demo_constructor_works() {
    init_logger();
    new_test_ext().execute_with(|| {
        use demo_constructor::{Arg, Calls, Scheme};

        let (_init_mid, constructor_id) = utils::init_constructor(Scheme::empty());

        let calls = Calls::builder()
            .source("source")
            .send_value("source", Arg::bytes("Hello, user!"), 100_000)
            .store_vec("message_id")
            .send("source", "message_id");

        assert_ok!(Gear::send_message(
            RuntimeOrigin::signed(USER_1),
            constructor_id,
            calls.encode(),
            BlockGasLimitOf::<Test>::get(),
            100_000,
            false,
        ));

        let message_id = get_last_message_id();

        run_to_next_block(None);

        let message_id = MessageId::generate_outgoing(message_id, 0);

        let last_mail = maybe_any_last_message().expect("Element should be");
        assert_eq!(last_mail.payload_bytes(), message_id.as_ref());

        let (first_mail, _bn) = {
            let res = MailboxOf::<Test>::remove(USER_1, message_id);
            assert!(res.is_ok());
            res.expect("was asserted previously")
        };

        assert_eq!(first_mail.value(), 100_000);
        assert_eq!(first_mail.payload_bytes(), b"Hello, user!");

        let calls = Calls::builder().panic("I just panic every time");

        assert_ok!(Gear::send_message(
            RuntimeOrigin::signed(USER_1),
            constructor_id,
            calls.encode(),
            BlockGasLimitOf::<Test>::get(),
            0,
            false,
        ));

        let message_id = get_last_message_id();

        run_to_next_block(None);

        let error_text = "I just panic every time".to_owned();

        assert_failed(
            message_id,
            ActorExecutionErrorReplyReason::Trap(TrapExplanation::Panic(error_text.into())),
        );

        let reply = maybe_any_last_message().expect("Should be");
        assert_eq!(reply.id(), MessageId::generate_reply(message_id));
        assert_eq!(
            reply.reply_code().expect("Should be"),
            ReplyCode::error(SimpleExecutionError::UserspacePanic)
        )
    });
}

#[test]
fn demo_constructor_value_eq() {
    init_logger();
    new_test_ext().execute_with(|| {
        use demo_constructor::{Arg, Calls, Scheme};

        let (_init_mid, constructor_id) = utils::init_constructor(Scheme::empty());

        let calls = Calls::builder()
            .value_as_vec("value")
            .bytes_eq("bool", "value", 100_000u128.encode())
            .if_else(
                "bool",
                Calls::builder().reply(Arg::bytes("Eq")),
                Calls::builder().reply(Arg::bytes("Ne")),
            );

        assert_ok!(Gear::send_message(
            RuntimeOrigin::signed(USER_1),
            constructor_id,
            calls.encode(),
            BlockGasLimitOf::<Test>::get(),
            100_000,
            false,
        ));

        run_to_next_block(None);

        let last_mail = maybe_any_last_message().expect("Element should be");
        assert_eq!(last_mail.payload_bytes(), b"Eq");

        assert_ok!(Gear::send_message(
            RuntimeOrigin::signed(USER_1),
            constructor_id,
            calls.encode(),
            BlockGasLimitOf::<Test>::get(),
            0,
            false,
        ));

        run_to_next_block(None);

        let last_mail = maybe_any_last_message().expect("Element should be");
        assert_eq!(last_mail.payload_bytes(), b"Ne");
    });
}

#[test]
fn demo_constructor_is_demo_ping() {
    init_logger();
    new_test_ext().execute_with(|| {
        use demo_constructor::{Arg, Calls, Scheme};

        let ping = Arg::bytes("PING");
        let pong = Arg::bytes("PONG");

        let ping_branch = Calls::builder().send("source", pong);
        let noop_branch = Calls::builder().noop();

        let init = Calls::builder().reply(ping.clone());

        let handle = Calls::builder()
            .source("source")
            .load("payload")
            .bytes_eq("is_ping", "payload", ping)
            .if_else("is_ping", ping_branch, noop_branch);

        let handle_reply = Calls::builder().panic("I don't like replies");

        let scheme = Scheme::predefined(init, handle, handle_reply, Default::default());

        // checking init
        let (_init_mid, constructor_id) = utils::init_constructor(scheme);

        let init_reply = maybe_any_last_message().expect("Element should be");
        assert_eq!(init_reply.payload_bytes(), b"PING");

        let mut message_id_to_reply = None;

        // checking handle twice
        for _ in 0..2 {
            assert_ok!(Gear::send_message(
                RuntimeOrigin::signed(USER_1),
                constructor_id,
                b"PING".to_vec(),
                BlockGasLimitOf::<Test>::get(),
                0,
                false,
            ));

            run_to_next_block(None);

            let last_mail = maybe_any_last_message().expect("Element should be");
            assert_eq!(last_mail.payload_bytes(), b"PONG");
            message_id_to_reply = Some(last_mail.id());
        }

        let message_id_to_reply = message_id_to_reply.expect("Should be");

        assert_ok!(Gear::send_reply(
            RuntimeOrigin::signed(USER_1),
            message_id_to_reply,
            vec![],
            BlockGasLimitOf::<Test>::get(),
            0,
            false,
        ));

        let reply_id = get_last_message_id();

        run_to_next_block(None);

        // we don't assert fail reason since no error reply sent on reply,
        // but message id has stamp in MessagesDispatched event.
        let status = dispatch_status(reply_id).expect("Not found in `MessagesDispatched`");
        assert_eq!(status, DispatchStatus::Failed);
    });
}

#[test]
fn test_reply_to_terminated_program() {
    use demo_constructor::demo_exit_init;

    init_logger();
    new_test_ext().execute_with(|| {
        let (original_message_id, _program_id) =
            submit_constructor_with_args(USER_1, DEFAULT_SALT, demo_exit_init::scheme(true), 0);

        let mail_id = MessageId::generate_outgoing(original_message_id, 0);

        run_to_block(2, None);

        // Check mail in Mailbox
        assert_eq!(MailboxOf::<Test>::len(&USER_1), 1);

        // Send reply
        let reply_call = crate::mock::RuntimeCall::Gear(crate::Call::<Test>::send_reply {
            reply_to_id: mail_id,
            payload: EMPTY_PAYLOAD.to_vec(),
            gas_limit: 10_000_000,
            value: 0,
            keep_alive: false,
        });
        assert_noop!(
            reply_call.dispatch(RuntimeOrigin::signed(USER_1)),
            Error::<Test>::InactiveProgram,
        );

        // the only way to claim value from terminated destination is a corresponding extrinsic call
        assert_ok!(Gear::claim_value(RuntimeOrigin::signed(USER_1), mail_id,));

        assert!(MailboxOf::<Test>::is_empty(&USER_1));

        System::assert_last_event(
            Event::UserMessageRead {
                id: mail_id,
                reason: UserMessageReadRuntimeReason::MessageClaimed.into_reason(),
            }
            .into(),
        )
    })
}

#[test]
fn calculate_gas_info_for_wait_dispatch_works() {
    init_logger();
    new_test_ext().execute_with(|| {
        // Test should still be valid once #1173 solved.
        let GasInfo { waited, .. } = Gear::calculate_gas_info(
            USER_1.into_origin(),
            HandleKind::Init(demo_init_wait::WASM_BINARY.to_vec()),
            EMPTY_PAYLOAD.to_vec(),
            0,
            true,
            true,
        )
        .unwrap();

        assert!(waited);
    });
}

#[test]
fn delayed_sending() {
    use demo_delayed_sender::WASM_BINARY;

    init_logger();
    new_test_ext().execute_with(|| {
        let delay = 3u32;
        // Deploy program, which sends mail in "payload" amount of blocks.
        assert_ok!(Gear::upload_program(
            RuntimeOrigin::signed(USER_1),
            WASM_BINARY.to_vec(),
            DEFAULT_SALT.to_vec(),
            delay.to_le_bytes().to_vec(),
            BlockGasLimitOf::<Test>::get(),
            0,
            false,
        ));

        let prog = utils::get_last_program_id();

        run_to_next_block(None);
        assert!(Gear::is_active(prog));

        let auto_reply = maybe_last_message(USER_1).expect("Should be");
        assert!(auto_reply.details().is_some());
        assert!(auto_reply.payload_bytes().is_empty());
        assert_eq!(
            auto_reply.reply_code().expect("Should be"),
            ReplyCode::Success(SuccessReplyReason::Auto)
        );

        System::reset_events();

        for _ in 0..delay {
            assert!(maybe_last_message(USER_1).is_none());
            run_to_next_block(None);
        }

        assert!(!MailboxOf::<Test>::is_empty(&USER_1));
        assert_eq!(
            maybe_last_message(USER_1)
                .expect("Event should be")
                .payload_bytes(),
            b"Delayed hello!".encode()
        );
    });
}

#[test]
fn delayed_wake() {
    use demo_delayed_sender::WASM_BINARY;

    init_logger();
    new_test_ext().execute_with(|| {
        assert_ok!(Gear::upload_program(
            RuntimeOrigin::signed(USER_1),
            WASM_BINARY.to_vec(),
            DEFAULT_SALT.to_vec(),
            0u32.to_le_bytes().to_vec(),
            BlockGasLimitOf::<Test>::get(),
            0,
            false,
        ));

        let prog = utils::get_last_program_id();

        run_to_next_block(None);

        assert!(Gear::is_active(prog));

        assert!(maybe_last_message(USER_1).is_some());

        // This message will go into waitlist.
        assert_ok!(Gear::send_message(
            RuntimeOrigin::signed(USER_1),
            prog,
            // Non zero size payload to trigger other demos repr case.
            vec![0],
            BlockGasLimitOf::<Test>::get(),
            0,
            false,
        ));

        let mid = get_last_message_id();

        assert!(!WaitlistOf::<Test>::contains(&prog, &mid));

        run_to_next_block(None);

        assert!(WaitlistOf::<Test>::contains(&prog, &mid));

        let delay = 3u32;

        // This message will wake previous message in "payload" blocks
        assert_ok!(Gear::send_message(
            RuntimeOrigin::signed(USER_1),
            prog,
            delay.to_le_bytes().to_vec(),
            BlockGasLimitOf::<Test>::get(),
            0,
            false,
        ));

        run_to_next_block(None);

        for _ in 0..delay {
            assert!(WaitlistOf::<Test>::contains(&prog, &mid));
            run_to_next_block(None);
        }

        assert!(!WaitlistOf::<Test>::contains(&prog, &mid));
    });
}

#[test]
fn cascading_messages_with_value_do_not_overcharge() {
    use demo_mul_by_const::WASM_BINARY as MUL_CONST_WASM_BINARY;
    use demo_waiting_proxy::WASM_BINARY as WAITING_PROXY_WASM_BINARY;

    init_logger();
    new_test_ext().execute_with(|| {
        let contract_id = generate_program_id(MUL_CONST_WASM_BINARY, b"contract");
        let wrapper_id = generate_program_id(WAITING_PROXY_WASM_BINARY, b"salt");

        assert_ok!(Gear::upload_program(
            RuntimeOrigin::signed(USER_1),
            MUL_CONST_WASM_BINARY.to_vec(),
            b"contract".to_vec(),
            50_u64.encode(),
            10_000_000_000,
            0,
            false,
        ));

        assert_ok!(Gear::upload_program(
            RuntimeOrigin::signed(USER_1),
            WAITING_PROXY_WASM_BINARY.to_vec(),
            b"salt".to_vec(),
            (<[u8; 32]>::from(contract_id), 0u64).encode(),
            10_000_000_000,
            0,
            false,
        ));

        run_to_block(2, None);

        let payload = 100_u64.to_le_bytes().to_vec();

        let user_balance_before_calculating = Balances::free_balance(USER_1);

        run_to_block(3, None);

        // The constant added for checks.
        let value = 10_000_000;

        let GasInfo {
            min_limit: gas_reserved,
            burned: gas_to_spend,
            ..
        } = Gear::calculate_gas_info(
            USER_1.into_origin(),
            HandleKind::Handle(wrapper_id),
            payload.clone(),
            value,
            true,
            true,
        )
        .expect("Failed to get gas spent");

        assert!(gas_reserved >= gas_to_spend);

        run_to_block(4, None);

        // A message is sent to a waiting proxy contract that passes execution
        // on to another contract while keeping the `value`.
        // The overall gas expenditure is `gas_to_spend`. The message gas limit
        // is set to be just enough to cover this amount.
        // The sender's account has enough funds for both gas and `value`,
        // therefore expecting the message to be processed successfully.
        // Expected outcome: the sender's balance has decreased by the
        // (`gas_to_spend` + `value`).

        let user_initial_balance = Balances::free_balance(USER_1);

        assert_eq!(user_balance_before_calculating, user_initial_balance);
        // Zero because no message added into mailbox.
        assert_eq!(GearBank::<Test>::account_total(&USER_1), 0);
        assert!(MailboxOf::<Test>::is_empty(&USER_1));

        assert_ok!(Gear::send_message(
            RuntimeOrigin::signed(USER_1),
            wrapper_id,
            payload,
            gas_reserved,
            value,
            false,
        ));

        let gas_to_spend = gas_price(gas_to_spend);
        let gas_reserved = gas_price(gas_reserved);
        let reserved_balance = gas_reserved + value;

        assert_balance(
            USER_1,
            user_initial_balance - reserved_balance,
            reserved_balance,
        );
        run_to_block(5, None);

        assert!(MailboxOf::<Test>::is_empty(&USER_1));
        assert_balance(USER_1, user_initial_balance - gas_to_spend - value, 0u128);
    });
}

#[test]
fn free_storage_hold_on_scheduler_overwhelm() {
    use demo_constructor::{demo_value_sender::TestData, Scheme};

    init_logger();
    new_test_ext().execute_with(|| {
        let (_init_mid, sender) = init_constructor(Scheme::empty());

        let data = TestData::gasful(20_000, 0);

        let mb_cost = CostsPerBlockOf::<Test>::mailbox();
        let reserve_for = CostsPerBlockOf::<Test>::reserve_for();

        let user_1_balance = Balances::free_balance(USER_1);
        assert_eq!(GearBank::<Test>::account_total(&USER_1), 0);

        let user_2_balance = Balances::free_balance(USER_2);
        assert_eq!(GearBank::<Test>::account_total(&USER_2), 0);

        let prog_balance = Balances::free_balance(sender.cast::<AccountId>());
        assert_eq!(GearBank::<Test>::account_total(&sender.cast()), 0);

        let (_, gas_info) = utils::calculate_handle_and_send_with_extra(
            USER_1,
            sender,
            data.request(USER_2.into_origin()).encode(),
            Some(data.extra_gas),
            0,
        );

        utils::assert_balance(
            USER_1,
            user_1_balance - gas_price(gas_info.min_limit + data.extra_gas),
            gas_price(gas_info.min_limit + data.extra_gas),
        );
        utils::assert_balance(USER_2, user_2_balance, 0u128);
        utils::assert_balance(sender, prog_balance, 0u128);
        assert!(MailboxOf::<Test>::is_empty(&USER_2));

        run_to_next_block(None);

        let hold_bound =
            HoldBoundBuilder::<Test>::new(StorageType::Mailbox).maximum_for(data.gas_limit_to_send);

        let expected_duration =
            BlockNumberFor::<Test>::saturated_from(data.gas_limit_to_send / mb_cost) - reserve_for;

        assert_eq!(hold_bound.expected_duration(), expected_duration);

        utils::assert_balance(
            USER_1,
            user_1_balance - gas_price(gas_info.burned + data.gas_limit_to_send),
            gas_price(data.gas_limit_to_send),
        );
        utils::assert_balance(USER_2, user_2_balance, 0u128);
        utils::assert_balance(sender, prog_balance - data.value, data.value);
        assert!(!MailboxOf::<Test>::is_empty(&USER_2));

        // Expected block.
        run_to_block(hold_bound.expected(), Some(0));
        assert!(!MailboxOf::<Test>::is_empty(&USER_2));

        // Deadline block (can pay till this one).
        run_to_block(hold_bound.deadline(), Some(0));
        assert!(!MailboxOf::<Test>::is_empty(&USER_2));

        // Block which already can't be paid.
        run_to_next_block(None);

        let gas_totally_burned = gas_price(gas_info.burned + data.gas_limit_to_send);

        utils::assert_balance(USER_1, user_1_balance - gas_totally_burned, 0u128);
        utils::assert_balance(USER_2, user_2_balance, 0u128);
        utils::assert_balance(sender, prog_balance, 0u128);
        assert!(MailboxOf::<Test>::is_empty(&USER_2));
    });
}

#[test]
fn execution_over_blocks() {
    const MAX_BLOCK: u64 = 10_000_000_000;

    init_logger();

    let assert_last_message = |src: [u8; 32], count: u128| {
        use demo_calc_hash::verify_result;

        let last_message = maybe_last_message(USER_1).expect("Get last message failed.");
        let result =
            <[u8; 32]>::decode(&mut last_message.payload_bytes()).expect("Decode result failed");

        assert!(verify_result(src, count, result));

        System::reset_events();
    };

    let estimate_gas_per_calc = || -> (u64, u64) {
        use demo_calc_hash_in_one_block::{Package, WASM_BINARY};

        let (src, times) = ([0; 32], 1);

        let init_gas = Gear::calculate_gas_info(
            USER_1.into_origin(),
            HandleKind::Init(WASM_BINARY.to_vec()),
            EMPTY_PAYLOAD.to_vec(),
            0,
            true,
            true,
        )
        .expect("Failed to get gas spent");

        // deploy demo-calc-in-one-block
        assert_ok!(Gear::upload_program(
            RuntimeOrigin::signed(USER_1),
            WASM_BINARY.to_vec(),
            b"estimate threshold".to_vec(),
            EMPTY_PAYLOAD.to_vec(),
            init_gas.burned,
            0,
            false,
        ));
        let in_one_block = get_last_program_id();

        run_to_next_block(Some(MAX_BLOCK));

        // estimate start cost
        let pkg = Package::new(times, src);
        let gas = Gear::calculate_gas_info(
            USER_1.into_origin(),
            HandleKind::Handle(in_one_block),
            pkg.encode(),
            0,
            true,
            true,
        )
        .expect("Failed to get gas spent");

        (init_gas.min_limit, gas.min_limit)
    };

    new_test_ext().execute_with(|| {
        use demo_calc_hash_in_one_block::{Package, WASM_BINARY};

        // We suppose that gas limit is less than gas allowance
        let block_gas_limit = MAX_BLOCK - 10_000;

        // Deploy demo-calc-hash-in-one-block.
        assert_ok!(Gear::upload_program(
            RuntimeOrigin::signed(USER_1),
            WASM_BINARY.to_vec(),
            DEFAULT_SALT.to_vec(),
            EMPTY_PAYLOAD.to_vec(),
            5_000_000_000,
            0,
            false,
        ));
        let in_one_block = get_last_program_id();

        assert!(ProgramStorageOf::<Test>::program_exists(in_one_block));

        let src = [0; 32];

        let expected = 64;
        assert_ok!(Gear::send_message(
            RuntimeOrigin::signed(USER_1),
            in_one_block,
            Package::new(expected, src).encode(),
            block_gas_limit,
            0,
            false,
        ));

        run_to_next_block(Some(MAX_BLOCK));

        assert_last_message([0; 32], expected);

        assert_ok!(Gear::send_message(
            RuntimeOrigin::signed(USER_1),
            in_one_block,
            Package::new(1_024, src).encode(),
            block_gas_limit,
            0,
            false,
        ));

        let message_id = get_last_message_id();
        run_to_next_block(Some(MAX_BLOCK));

        assert_failed(
            message_id,
            ActorExecutionErrorReplyReason::Trap(TrapExplanation::GasLimitExceeded),
        );
    });

    new_test_ext().execute_with(|| {
        use demo_calc_hash::sha2_512_256;
        use demo_calc_hash_over_blocks::{Method, WASM_BINARY};
        let block_gas_limit = MAX_BLOCK;

        let (_, calc_threshold) = estimate_gas_per_calc();

        // deploy demo-calc-hash-over-blocks
        assert_ok!(Gear::upload_program(
            RuntimeOrigin::signed(USER_1),
            WASM_BINARY.to_vec(),
            DEFAULT_SALT.to_vec(),
            calc_threshold.encode(),
            9_000_000_000,
            0,
            false,
        ));
        let over_blocks = get_last_program_id();

        assert!(ProgramStorageOf::<Test>::program_exists(over_blocks));

        let (src, id, expected) = ([0; 32], sha2_512_256(b"42"), 512);

        // trigger calculation
        assert_ok!(Gear::send_message(
            RuntimeOrigin::signed(USER_1),
            over_blocks,
            Method::Start { src, id, expected }.encode(),
            9_000_000_000,
            0,
            false,
        ));

        run_to_next_block(Some(MAX_BLOCK));

        let mut count = 0;
        loop {
            let lm = maybe_last_message(USER_1);

            if !(lm.is_none() || lm.unwrap().payload_bytes().is_empty()) {
                break;
            }

            assert_ok!(Gear::send_message(
                RuntimeOrigin::signed(USER_1),
                over_blocks,
                Method::Refuel(id).encode(),
                block_gas_limit,
                0,
                false,
            ));

            count += 1;
            run_to_next_block(Some(MAX_BLOCK));
        }

        assert!(count > 1);
        assert_last_message(src, expected);
    });
}

#[test]
fn call_forbidden_function() {
    let wat = r#"
    (module
        (import "env" "memory" (memory 1))
        (import "env" "gr_gas_available" (func $gr_gas_available (param i32)))
        (export "handle" (func $handle))
        (func $handle
            i32.const 0
            call $gr_gas_available
        )
    )"#;

    init_logger();
    new_test_ext().execute_with(|| {
        let prog_id = upload_program_default(USER_1, ProgramCodeKind::Custom(wat))
            .expect("submit result was asserted");

        run_to_block(2, None);

        let res = Gear::calculate_gas_info(
            USER_1.into_origin(),
            HandleKind::Handle(prog_id),
            EMPTY_PAYLOAD.to_vec(),
            0,
            true,
            true,
        );

        assert_eq!(
            res,
            Err(format!(
                "Program terminated with a trap: {}",
                TrapExplanation::ForbiddenFunction,
            ))
        );
    });
}

#[test]
fn waking_message_waiting_for_mx_lock_does_not_lead_to_deadlock() {
    use demo_waiter::{
        Command as WaiterCommand, LockContinuation, MxLockContinuation, WASM_BINARY as WAITER_WASM,
    };

    fn execution() {
        System::reset_events();

        Gear::upload_program(
            RuntimeOrigin::signed(USER_1),
            WAITER_WASM.to_vec(),
            DEFAULT_SALT.to_vec(),
            EMPTY_PAYLOAD.to_vec(),
            BlockGasLimitOf::<Test>::get(),
            0,
            false,
        )
        .expect("Failed to upload Waiter");
        let waiter_prog_id = get_last_program_id();
        run_to_next_block(None);

        let send_command_to_waiter = |command: WaiterCommand| {
            MailboxOf::<Test>::clear();
            Gear::send_message(
                RuntimeOrigin::signed(USER_1),
                waiter_prog_id,
                command.encode(),
                BlockGasLimitOf::<Test>::get(),
                0,
                false,
            )
            .unwrap_or_else(|_| panic!("Failed to send command {:?} to Waiter", command));
            let msg_id = get_last_message_id();
            let msg_block_number = System::block_number() + 1;
            run_to_next_block(None);
            (msg_id, msg_block_number)
        };

        let (lock_owner_msg_id, _lock_owner_msg_block_number) =
            send_command_to_waiter(WaiterCommand::MxLock(
                None,
                MxLockContinuation::General(LockContinuation::SleepFor(4)),
            ));

        let (lock_rival_1_msg_id, _) = send_command_to_waiter(WaiterCommand::MxLock(
            None,
            MxLockContinuation::General(LockContinuation::Nothing),
        ));

        send_command_to_waiter(WaiterCommand::WakeUp(lock_rival_1_msg_id.into()));

        let (lock_rival_2_msg_id, _) = send_command_to_waiter(WaiterCommand::MxLock(
            None,
            MxLockContinuation::General(LockContinuation::Nothing),
        ));

        assert!(WaitlistOf::<Test>::contains(
            &waiter_prog_id,
            &lock_owner_msg_id
        ));
        assert!(WaitlistOf::<Test>::contains(
            &waiter_prog_id,
            &lock_rival_1_msg_id
        ));
        assert!(WaitlistOf::<Test>::contains(
            &waiter_prog_id,
            &lock_rival_2_msg_id
        ));

        // Run for 1 block, so the lock owner wakes up after sleeping for 4 blocks,
        // releases the mutex so the lock rival 1 can acquire and release it for
        // the lock rival 2 to acquire it.
        run_for_blocks(1, None);

        assert_succeed(lock_owner_msg_id);
        assert_succeed(lock_rival_1_msg_id);
        assert_succeed(lock_rival_2_msg_id);
    }

    init_logger();
    new_test_ext().execute_with(execution);
}

#[test]
fn waking_message_waiting_for_rw_lock_does_not_lead_to_deadlock() {
    use demo_waiter::{
        Command as WaiterCommand, LockContinuation, RwLockContinuation, RwLockType,
        WASM_BINARY as WAITER_WASM,
    };

    fn execution() {
        System::reset_events();

        Gear::upload_program(
            RuntimeOrigin::signed(USER_1),
            WAITER_WASM.to_vec(),
            DEFAULT_SALT.to_vec(),
            EMPTY_PAYLOAD.to_vec(),
            BlockGasLimitOf::<Test>::get(),
            0,
            false,
        )
        .expect("Failed to upload Waiter");
        let waiter_prog_id = get_last_program_id();
        run_to_next_block(None);

        let send_command_to_waiter = |command: WaiterCommand| {
            MailboxOf::<Test>::clear();
            Gear::send_message(
                RuntimeOrigin::signed(USER_1),
                waiter_prog_id,
                command.encode(),
                BlockGasLimitOf::<Test>::get(),
                0,
                false,
            )
            .unwrap_or_else(|_| panic!("Failed to send command {:?} to Waiter", command));
            let msg_id = get_last_message_id();
            let msg_block_number = System::block_number() + 1;
            run_to_next_block(None);
            (msg_id, msg_block_number)
        };

        // For write lock
        {
            let (lock_owner_msg_id, _lock_owner_msg_block_number) =
                send_command_to_waiter(WaiterCommand::RwLock(
                    RwLockType::Read,
                    RwLockContinuation::General(LockContinuation::SleepFor(4)),
                ));

            let (lock_rival_1_msg_id, _) = send_command_to_waiter(WaiterCommand::RwLock(
                RwLockType::Write,
                RwLockContinuation::General(LockContinuation::Nothing),
            ));

            send_command_to_waiter(WaiterCommand::WakeUp(lock_rival_1_msg_id.into()));

            let (lock_rival_2_msg_id, _) = send_command_to_waiter(WaiterCommand::RwLock(
                RwLockType::Write,
                RwLockContinuation::General(LockContinuation::Nothing),
            ));

            assert!(WaitlistOf::<Test>::contains(
                &waiter_prog_id,
                &lock_owner_msg_id
            ));
            assert!(WaitlistOf::<Test>::contains(
                &waiter_prog_id,
                &lock_rival_1_msg_id
            ));
            assert!(WaitlistOf::<Test>::contains(
                &waiter_prog_id,
                &lock_rival_2_msg_id
            ));

            // Run for 1 block, so the lock owner wakes up after sleeping for 4 blocks,
            // releases the mutex so the lock rival 1 can acquire and release it for
            // the lock rival 2 to acquire it.
            run_for_blocks(1, None);

            assert_succeed(lock_owner_msg_id);
            assert_succeed(lock_rival_1_msg_id);
            assert_succeed(lock_rival_2_msg_id);
        }

        // For read lock
        {
            let (lock_owner_msg_id, _lock_owner_msg_block_number) =
                send_command_to_waiter(WaiterCommand::RwLock(
                    RwLockType::Write,
                    RwLockContinuation::General(LockContinuation::SleepFor(4)),
                ));

            let (lock_rival_1_msg_id, _) = send_command_to_waiter(WaiterCommand::RwLock(
                RwLockType::Read,
                RwLockContinuation::General(LockContinuation::Nothing),
            ));

            send_command_to_waiter(WaiterCommand::WakeUp(lock_rival_1_msg_id.into()));

            let (lock_rival_2_msg_id, _) = send_command_to_waiter(WaiterCommand::RwLock(
                RwLockType::Write,
                RwLockContinuation::General(LockContinuation::Nothing),
            ));

            assert!(WaitlistOf::<Test>::contains(
                &waiter_prog_id,
                &lock_owner_msg_id
            ));
            assert!(WaitlistOf::<Test>::contains(
                &waiter_prog_id,
                &lock_rival_1_msg_id
            ));
            assert!(WaitlistOf::<Test>::contains(
                &waiter_prog_id,
                &lock_rival_2_msg_id
            ));

            // Run for 1 block, so the lock owner wakes up after sleeping for 4 blocks,
            // releases the mutex so the lock rival 1 can acquire and release it for
            // the lock rival 2 to acquire it.
            run_for_blocks(1, None);

            assert_succeed(lock_owner_msg_id);
            assert_succeed(lock_rival_1_msg_id);
            assert_succeed(lock_rival_2_msg_id);
        }
    }

    init_logger();
    new_test_ext().execute_with(execution);
}

#[test]
fn mx_lock_ownership_exceedance() {
    use demo_waiter::{
        Command as WaiterCommand, LockContinuation, MxLockContinuation, WASM_BINARY as WAITER_WASM,
    };

    const LOCK_HOLD_DURATION: u32 = 3;

    fn execution() {
        System::reset_events();

        Gear::upload_program(
            RuntimeOrigin::signed(USER_1),
            WAITER_WASM.to_vec(),
            DEFAULT_SALT.to_vec(),
            EMPTY_PAYLOAD.to_vec(),
            BlockGasLimitOf::<Test>::get(),
            0,
            false,
        )
        .expect("Failed to upload Waiter");
        let waiter_prog_id = get_last_program_id();
        run_to_next_block(None);

        // Helper functions (collapse the block)
        let (run_test_case, get_lock_ownership_exceeded_trap) = {
            let send_command_to_waiter = |command: WaiterCommand| {
                MailboxOf::<Test>::clear();
                Gear::send_message(
                    RuntimeOrigin::signed(USER_1),
                    waiter_prog_id,
                    command.encode(),
                    BlockGasLimitOf::<Test>::get(),
                    0,
                    false,
                )
                .unwrap_or_else(|_| panic!("Failed to send command {:?} to Waiter", command));
                let msg_id = get_last_message_id();
                let msg_block_number = System::block_number() + 1;
                run_to_next_block(None);
                (msg_id, msg_block_number)
            };

            let run_test_case =
                move |command: WaiterCommand,
                      run_for_blocks_before_lock_assert: u32,
                      assert_command_result: &dyn Fn(MessageId),
                      assert_lock_result: &dyn Fn(MessageId, MessageId)| {
                    let (command_msg_id, _) = send_command_to_waiter(command);

                    // Subtract 1 because sending command to waiter below adds 1 block
                    run_for_blocks(
                        (run_for_blocks_before_lock_assert - 1).saturated_into(),
                        None,
                    );

                    assert_command_result(command_msg_id);

                    let (lock_msg_id, _) = send_command_to_waiter(WaiterCommand::MxLock(
                        Some(1),
                        MxLockContinuation::General(LockContinuation::Nothing),
                    ));

                    assert_lock_result(command_msg_id, lock_msg_id);
                };

            let get_lock_ownership_exceeded_trap = |command_msg_id| {
                ActorExecutionErrorReplyReason::Trap(TrapExplanation::Panic(
                    format!(
                        "Message 0x{} has exceeded lock ownership time",
                        hex::encode(command_msg_id)
                    )
                    .into(),
                ))
            };

            (run_test_case, get_lock_ownership_exceeded_trap)
        };

        // Msg1 acquires lock and goes into waitlist
        // Msg2 acquires the lock after Msg1's lock ownership time has exceeded
        run_test_case(
            WaiterCommand::MxLock(
                Some(LOCK_HOLD_DURATION),
                MxLockContinuation::General(LockContinuation::Wait),
            ),
            LOCK_HOLD_DURATION,
            &|command_msg_id| {
                assert!(WaitlistOf::<Test>::contains(
                    &waiter_prog_id,
                    &command_msg_id
                ));
            },
            &|command_msg_id, lock_msg_id| {
                assert_failed(
                    command_msg_id,
                    get_lock_ownership_exceeded_trap(command_msg_id),
                );
                assert_succeed(lock_msg_id);
            },
        );

        // Msg1 acquires lock and goes into waitlist
        // Msg2 fails to acquire the lock because Msg1's lock ownership time has not exceeded
        run_test_case(
            WaiterCommand::MxLock(
                Some(LOCK_HOLD_DURATION),
                MxLockContinuation::General(LockContinuation::Wait),
            ),
            LOCK_HOLD_DURATION - 1,
            &|command_msg_id| {
                assert!(WaitlistOf::<Test>::contains(
                    &waiter_prog_id,
                    &command_msg_id
                ));
            },
            &|command_msg_id, lock_msg_id| {
                assert!(WaitlistOf::<Test>::contains(
                    &waiter_prog_id,
                    &command_msg_id
                ));
                assert!(WaitlistOf::<Test>::contains(&waiter_prog_id, &lock_msg_id));
            },
        );

        // Msg1 acquires lock and goes into waitlist
        // Msg2 fails to acquire the lock at the first attempt because Msg1's lock ownership
        // time has not exceeded, but succeeds at the second one after Msg1's lock ownership
        // time has exceeded
        run_test_case(
            WaiterCommand::MxLock(
                Some(LOCK_HOLD_DURATION),
                MxLockContinuation::General(LockContinuation::Wait),
            ),
            LOCK_HOLD_DURATION - 1,
            &|command_msg_id| {
                assert!(WaitlistOf::<Test>::contains(
                    &waiter_prog_id,
                    &command_msg_id
                ));
            },
            &|command_msg_id, lock_msg_id| {
                assert!(WaitlistOf::<Test>::contains(
                    &waiter_prog_id,
                    &command_msg_id
                ));
                assert!(WaitlistOf::<Test>::contains(&waiter_prog_id, &lock_msg_id));

                run_for_blocks(1, None);
                assert_failed(
                    command_msg_id,
                    get_lock_ownership_exceeded_trap(command_msg_id),
                );
                assert_succeed(lock_msg_id);
            },
        );

        // Msg1 acquires lock and forgets its lock guard
        // Msg2 acquires the lock after Msg1's lock ownership time has exceeded
        run_test_case(
            WaiterCommand::MxLock(
                Some(LOCK_HOLD_DURATION),
                MxLockContinuation::General(LockContinuation::Forget),
            ),
            LOCK_HOLD_DURATION,
            &|command_msg_id| {
                assert_succeed(command_msg_id);
            },
            &|_command_msg_id, lock_msg_id| {
                assert_succeed(lock_msg_id);
            },
        );

        // Msg1 acquires lock and forgets its lock guard
        // Msg2 fails to acquire the lock because Msg1's lock ownership time has not exceeded
        run_test_case(
            WaiterCommand::MxLock(
                Some(LOCK_HOLD_DURATION),
                MxLockContinuation::General(LockContinuation::Forget),
            ),
            LOCK_HOLD_DURATION - 1,
            &|command_msg_id| {
                assert_succeed(command_msg_id);
            },
            &|_command_msg_id, lock_msg_id| {
                assert!(WaitlistOf::<Test>::contains(&waiter_prog_id, &lock_msg_id));
            },
        );

        // Msg1 acquires lock and goes into sleep for longer than its lock ownership time
        // Msg2 acquires the lock after Msg1's lock ownership time has exceeded
        run_test_case(
            WaiterCommand::MxLock(
                Some(LOCK_HOLD_DURATION),
                MxLockContinuation::General(LockContinuation::SleepFor(LOCK_HOLD_DURATION * 2)),
            ),
            LOCK_HOLD_DURATION,
            &|command_msg_id| {
                assert!(WaitlistOf::<Test>::contains(
                    &waiter_prog_id,
                    &command_msg_id
                ));
            },
            &|command_msg_id, lock_msg_id| {
                assert_failed(
                    command_msg_id,
                    get_lock_ownership_exceeded_trap(command_msg_id),
                );
                assert_succeed(lock_msg_id);
            },
        );

        // Msg1 acquires lock and goes into sleep for longer than its lock ownership time
        // Msg2 fails to acquire the lock because Msg1's lock ownership time has not exceeded
        run_test_case(
            WaiterCommand::MxLock(
                Some(LOCK_HOLD_DURATION),
                MxLockContinuation::General(LockContinuation::SleepFor(LOCK_HOLD_DURATION * 2)),
            ),
            LOCK_HOLD_DURATION - 1,
            &|command_msg_id| {
                assert!(WaitlistOf::<Test>::contains(
                    &waiter_prog_id,
                    &command_msg_id
                ));
            },
            &|command_msg_id, lock_msg_id| {
                assert!(WaitlistOf::<Test>::contains(
                    &waiter_prog_id,
                    &command_msg_id
                ));
                assert!(WaitlistOf::<Test>::contains(&waiter_prog_id, &lock_msg_id));
            },
        );

        // Msg1 acquires lock and goes into sleep for shorter than its lock ownership time
        // Msg2 fails to acquire the lock because Msg1's lock ownership time has not exceeded,
        // but succeeds after Msg1 releases the lock after the sleep
        run_test_case(
            WaiterCommand::MxLock(
                Some(LOCK_HOLD_DURATION + 1),
                MxLockContinuation::General(LockContinuation::SleepFor(LOCK_HOLD_DURATION)),
            ),
            2,
            &|command_msg_id| {
                assert!(WaitlistOf::<Test>::contains(
                    &waiter_prog_id,
                    &command_msg_id
                ));
            },
            &|command_msg_id, lock_msg_id| {
                assert!(WaitlistOf::<Test>::contains(
                    &waiter_prog_id,
                    &command_msg_id
                ));
                assert!(WaitlistOf::<Test>::contains(&waiter_prog_id, &lock_msg_id));

                run_for_blocks(1, None);
                assert_succeed(command_msg_id);
                assert_succeed(lock_msg_id);
            },
        );

        // Msg1 acquires lock and tries to re-enter the same lock
        // Msg2 acquires the lock after Msg1's lock ownership time has exceeded
        run_test_case(
            WaiterCommand::MxLock(Some(LOCK_HOLD_DURATION), MxLockContinuation::Lock),
            LOCK_HOLD_DURATION,
            &|command_msg_id| {
                assert!(WaitlistOf::<Test>::contains(
                    &waiter_prog_id,
                    &command_msg_id
                ));
            },
            &|command_msg_id, lock_msg_id| {
                assert_failed(
                    command_msg_id,
                    get_lock_ownership_exceeded_trap(command_msg_id),
                );
                assert_succeed(lock_msg_id);
            },
        );

        // Msg1 acquires lock and tries to re-enter the same lock
        // Msg2 fails to acquire the lock because Msg1's lock ownership time has not exceeded
        run_test_case(
            WaiterCommand::MxLock(Some(LOCK_HOLD_DURATION), MxLockContinuation::Lock),
            LOCK_HOLD_DURATION - 1,
            &|command_msg_id| {
                assert!(WaitlistOf::<Test>::contains(
                    &waiter_prog_id,
                    &command_msg_id
                ));
            },
            &|command_msg_id, lock_msg_id| {
                assert!(WaitlistOf::<Test>::contains(
                    &waiter_prog_id,
                    &command_msg_id
                ));
                assert!(WaitlistOf::<Test>::contains(&waiter_prog_id, &lock_msg_id));
            },
        );
    }

    init_logger();
    new_test_ext().execute_with(execution);
}

#[test]
fn async_sleep_for() {
    use demo_waiter::{
        Command as WaiterCommand, SleepForWaitType as WaitType, WASM_BINARY as WAITER_WASM,
    };

    const SLEEP_FOR_BLOCKS: BlockNumber = 2;
    const LONGER_SLEEP_FOR_BLOCKS: BlockNumber = 3;

    init_logger();

    new_test_ext().execute_with(|| {
        System::reset_events();

        // Block 2
        Gear::upload_program(
            RuntimeOrigin::signed(USER_1),
            WAITER_WASM.to_vec(),
            DEFAULT_SALT.to_vec(),
            EMPTY_PAYLOAD.to_vec(),
            BlockGasLimitOf::<Test>::get(),
            0,
            false,
        )
        .expect("Failed to upload Waiter");
        let waiter_prog_id = get_last_program_id();
        run_to_next_block(None);

        // Helper functions (collapse the block)
        let (send_command_to_waiter, assert_waiter_single_reply) = {
            let send_command_to_waiter = |command: WaiterCommand| {
                MailboxOf::<Test>::clear();
                Gear::send_message(
                    RuntimeOrigin::signed(USER_1),
                    waiter_prog_id,
                    command.encode(),
                    BlockGasLimitOf::<Test>::get(),
                    0,
                    false,
                )
                .unwrap_or_else(|_| panic!("Failed to send command {:?} to Waiter", command));
                let msg_id = get_last_message_id();
                let msg_block_number = System::block_number() + 1;
                run_to_next_block(None);
                (msg_id, msg_block_number)
            };

            let assert_waiter_single_reply = |expected_reply| {
                assert_eq!(
                    MailboxOf::<Test>::len(&USER_1),
                    1,
                    "Asserting Waiter reply {}",
                    expected_reply
                );
                let waiter_reply = <String>::decode(&mut get_last_mail(USER_1).payload_bytes())
                    .expect("Failed to decode Waiter reply");
                assert_eq!(
                    waiter_reply, expected_reply,
                    "Asserting Waiter reply {}",
                    expected_reply
                );
            };

            (send_command_to_waiter, assert_waiter_single_reply)
        };

        // Block 3
        let (sleep_for_msg_id, sleep_for_block_number) = send_command_to_waiter(
            WaiterCommand::SleepFor(vec![SLEEP_FOR_BLOCKS.saturated_into()], WaitType::All),
        );

        // Assert the program replied with a message before the sleep.
        // The message payload is a number of the block the program received
        // the SleepFor message in.
        assert_waiter_single_reply(format!(
            "Before the sleep at block: {}",
            sleep_for_block_number
        ));

        // Assert the SleepFor message is in the waitlist.
        assert!(WaitlistOf::<Test>::contains(
            &waiter_prog_id,
            &sleep_for_msg_id
        ));

        // Block 4
        send_command_to_waiter(WaiterCommand::WakeUp(sleep_for_msg_id.into()));

        // Assert there are no any replies yet.
        assert_eq!(MailboxOf::<Test>::len(&USER_1), 0);

        // Assert the SleepFor message is still in the waitlist.
        assert!(WaitlistOf::<Test>::contains(
            &waiter_prog_id,
            &sleep_for_msg_id
        ));

        // Block 5
        run_to_next_block(None);

        // Assert the program replied with a message after the sleep.
        // The message payload is a number of the block the program
        // exited the dealy, i.e. sleep_for_block_number + SLEEP_FOR_BLOCKS.
        assert_waiter_single_reply(format!(
            "After the sleep at block: {}",
            sleep_for_block_number + SLEEP_FOR_BLOCKS
        ));

        // Assert the SleepFor message is no longer in the waitlist.
        assert!(!WaitlistOf::<Test>::contains(
            &waiter_prog_id,
            &sleep_for_msg_id
        ));

        // let long_sleep = sleep_for(longer);
        // let short_sleep = sleep_for(shorter);
        // join!(long_sleep, short_sleep);
        {
            // Block 6
            let (sleep_for_msg_id, sleep_for_block_number) =
                send_command_to_waiter(WaiterCommand::SleepFor(
                    vec![
                        LONGER_SLEEP_FOR_BLOCKS.saturated_into(),
                        SLEEP_FOR_BLOCKS.saturated_into(),
                    ],
                    WaitType::All,
                ));
            // Clear the before sleep reply.
            MailboxOf::<Test>::clear();

            // Block 8
            run_for_blocks(SLEEP_FOR_BLOCKS, None);

            // Assert there are no any replies yet even though SLEEP_FOR_BLOCKS blocks
            // has just passed.
            assert_eq!(MailboxOf::<Test>::len(&USER_1), 0);

            // Assert the SleepFor message is still in the waitlist.
            assert!(WaitlistOf::<Test>::contains(
                &waiter_prog_id,
                &sleep_for_msg_id
            ));

            // Block 9
            run_to_next_block(None);

            // Assert the program replied with a message after the sleep.
            // The message payload is a number of the block the program
            // exited the dealy, i.e. sleep_for_block_number + LONGER_SLEEP_FOR_BLOCKS.
            assert_waiter_single_reply(format!(
                "After the sleep at block: {}",
                sleep_for_block_number + LONGER_SLEEP_FOR_BLOCKS
            ));

            // Assert the SleepFor message is no longer in the waitlist.
            assert!(!WaitlistOf::<Test>::contains(
                &waiter_prog_id,
                &sleep_for_msg_id
            ));
        }

        // let short_sleep = sleep_for(shorter);
        // let long_sleep = sleep_for(longer);
        // join!(short_sleep, long_sleep);
        {
            // Block 10
            let (sleep_for_msg_id, sleep_for_block_number) =
                send_command_to_waiter(WaiterCommand::SleepFor(
                    vec![
                        LONGER_SLEEP_FOR_BLOCKS.saturated_into(),
                        SLEEP_FOR_BLOCKS.saturated_into(),
                    ],
                    WaitType::All,
                ));
            // Clear the before sleep reply.
            MailboxOf::<Test>::clear();

            // Block 12
            run_for_blocks(SLEEP_FOR_BLOCKS, None);

            // Assert there are no any replies yet even though SLEEP_FOR_BLOCKS blocks
            // has just passed.
            assert_eq!(MailboxOf::<Test>::len(&USER_1), 0);

            // Assert the SleepFor message is still in the waitlist.
            assert!(WaitlistOf::<Test>::contains(
                &waiter_prog_id,
                &sleep_for_msg_id
            ));

            // Block 13
            run_to_next_block(None);

            // Assert the program replied with a message after the sleep.
            // The message payload is a number of the block the program
            // exited the dealy, i.e. sleep_for_block_number + LONGER_SLEEP_FOR_BLOCKS.
            assert_waiter_single_reply(format!(
                "After the sleep at block: {}",
                sleep_for_block_number + LONGER_SLEEP_FOR_BLOCKS
            ));

            // Assert the SleepFor message is no longer in the waitlist.
            assert!(!WaitlistOf::<Test>::contains(
                &waiter_prog_id,
                &sleep_for_msg_id
            ));
        }

        // let long_sleep = sleep_for(longer);
        // let short_sleep = sleep_for(shorter);
        // select!(short_sleep, long_sleep);
        {
            // Block 14
            let (sleep_for_msg_id, sleep_for_block_number) =
                send_command_to_waiter(WaiterCommand::SleepFor(
                    vec![
                        LONGER_SLEEP_FOR_BLOCKS.saturated_into(),
                        SLEEP_FOR_BLOCKS.saturated_into(),
                    ],
                    WaitType::Any,
                ));
            // Clear the before sleep reply.
            MailboxOf::<Test>::clear();

            // Block 16
            run_for_blocks(SLEEP_FOR_BLOCKS, None);

            // Assert the program replied with a message after the sleep.
            // The message payload is a number of the block the program
            // exited the dealy, i.e. sleep_for_block_number + SLEEP_FOR_BLOCKS.
            assert_waiter_single_reply(format!(
                "After the sleep at block: {}",
                sleep_for_block_number + SLEEP_FOR_BLOCKS
            ));

            // Assert the SleepFor message is no longer in the waitlist.
            assert!(!WaitlistOf::<Test>::contains(
                &waiter_prog_id,
                &sleep_for_msg_id
            ));
        }

        // let short_sleep = sleep_for(shorter);
        // let long_sleep = sleep_for(longer);
        // select!(short_sleep, long_sleep);
        {
            // Block 17
            let (sleep_for_msg_id, sleep_for_block_number) =
                send_command_to_waiter(WaiterCommand::SleepFor(
                    vec![
                        LONGER_SLEEP_FOR_BLOCKS.saturated_into(),
                        SLEEP_FOR_BLOCKS.saturated_into(),
                    ],
                    WaitType::Any,
                ));
            // Clear the before sleep reply.
            MailboxOf::<Test>::clear();

            // Block 18
            run_for_blocks(SLEEP_FOR_BLOCKS, None);

            // Assert the program replied with a message after the sleep.
            // The message payload is a number of the block the program
            // exited the dealy, i.e. sleep_for_block_number + SLEEP_FOR_BLOCKS.
            assert_waiter_single_reply(format!(
                "After the sleep at block: {}",
                sleep_for_block_number + SLEEP_FOR_BLOCKS
            ));

            // Assert the SleepFor message is no longer in the waitlist.
            assert!(!WaitlistOf::<Test>::contains(
                &waiter_prog_id,
                &sleep_for_msg_id
            ));
        }
    });
}

#[test]
fn test_async_messages() {
    use demo_async_tester::{Kind, WASM_BINARY};

    init_logger();
    new_test_ext().execute_with(|| {
        System::reset_events();

        assert_ok!(Gear::upload_program(
            RuntimeOrigin::signed(USER_1),
            WASM_BINARY.to_vec(),
            DEFAULT_SALT.to_vec(),
            EMPTY_PAYLOAD.to_vec(),
            10_000_000_000u64,
            0,
            false,
        ));

        let pid = get_last_program_id();
        for kind in &[
            Kind::Send,
            Kind::SendWithGas(DEFAULT_GAS_LIMIT),
            Kind::SendBytes,
            Kind::SendBytesWithGas(DEFAULT_GAS_LIMIT),
            Kind::SendCommit,
            Kind::SendCommitWithGas(DEFAULT_GAS_LIMIT),
        ] {
            run_to_next_block(None);
            assert_ok!(Gear::send_message(
                RuntimeOrigin::signed(USER_1),
                pid,
                kind.encode(),
                30_000_000_000u64,
                0,
                false,
            ));

            // check the message sent from the program
            run_to_next_block(None);
            let last_mail = get_last_mail(USER_1);
            assert_eq!(Kind::decode(&mut last_mail.payload_bytes()), Ok(*kind));

            // reply to the message
            let message_id = last_mail.id();
            assert_ok!(Gear::send_reply(
                RuntimeOrigin::signed(USER_1),
                message_id,
                EMPTY_PAYLOAD.to_vec(),
                10_000_000_000u64,
                0,
                false,
            ));

            // check the reply from the program
            run_to_next_block(None);
            let last_mail = get_last_mail(USER_1);
            assert_eq!(last_mail.payload_bytes(), b"PONG");
            assert_ok!(Gear::claim_value(
                RuntimeOrigin::signed(USER_1),
                last_mail.id()
            ));
        }

        assert!(Gear::is_active(pid));
    })
}

#[test]
fn program_generator_works() {
    use demo_program_generator::{CHILD_WAT, WASM_BINARY};

    init_logger();
    new_test_ext().execute_with(|| {
        let code = ProgramCodeKind::Custom(CHILD_WAT).to_bytes();
        let code_id = CodeId::generate(&code);

        assert_ok!(Gear::upload_code(RuntimeOrigin::signed(USER_1), code));

        assert_ok!(Gear::upload_program(
            RuntimeOrigin::signed(USER_1),
            WASM_BINARY.to_vec(),
            DEFAULT_SALT.to_vec(),
            EMPTY_PAYLOAD.to_vec(),
            BlockGasLimitOf::<Test>::get(),
            0,
            false,
        ));

        let generator_id = get_last_program_id();

        run_to_next_block(None);

        assert!(Gear::is_active(generator_id));

        assert_ok!(Gear::send_message(
            RuntimeOrigin::signed(USER_1),
            generator_id,
            EMPTY_PAYLOAD.to_vec(),
            BlockGasLimitOf::<Test>::get(),
            0,
            false,
        ));

        let message_id = get_last_message_id();

        run_to_next_block(None);

        assert_succeed(message_id);
        let expected_salt = [b"salt_generator", message_id.as_ref(), &0u64.to_be_bytes()].concat();
        let expected_child_id =
            ProgramId::generate_from_program(code_id, &expected_salt, message_id);
        assert!(ProgramStorageOf::<Test>::program_exists(expected_child_id))
    });
}

#[test]
fn wait_state_machine() {
    use demo_wait::WASM_BINARY;

    init_logger();

    let init = || {
        assert_ok!(Gear::upload_program(
            RuntimeOrigin::signed(USER_1),
            WASM_BINARY.to_vec(),
            DEFAULT_SALT.to_vec(),
            Default::default(),
            BlockGasLimitOf::<Test>::get(),
            0,
            false,
        ));

        let wait_id = get_last_program_id();

        run_to_next_block(None);

        assert!(Gear::is_active(wait_id));

        System::reset_events();

        wait_id
    };

    new_test_ext().execute_with(|| {
        let demo = init();

        let to_send = vec![b"FIRST".to_vec(), b"SECOND".to_vec(), b"THIRD".to_vec()];
        let ids = send_payloads(USER_1, demo, to_send);
        run_to_next_block(None);

        let to_assert = vec![
            Assertion::ReplyCode(ReplyCode::Success(SuccessReplyReason::Auto)),
            Assertion::ReplyCode(ReplyCode::Success(SuccessReplyReason::Auto)),
            Assertion::Payload(ids[0].as_ref().to_vec()),
            Assertion::ReplyCode(ReplyCode::Success(SuccessReplyReason::Auto)),
            Assertion::Payload(ids[1].as_ref().to_vec()),
        ];
        assert_responses_to_user(USER_1, to_assert);
    });
}

#[test]
fn missing_functions_are_not_executed() {
    // handle is copied from ProgramCodeKind::OutgoingWithValueInHandle
    let wat = r#"
    (module
        (import "env" "gr_send_wgas" (func $send (param i32 i32 i32 i64 i32 i32)))
        (import "env" "memory" (memory 10))
        (export "handle" (func $handle))
        (func $handle
            i32.const 111 ;; addr
            i32.const 1 ;; value
            i32.store

            i32.const 143 ;; addr + 32
            i32.const 1000
            i32.store

            (call $send (i32.const 111) (i32.const 0) (i32.const 32) (i64.const 10000000) (i32.const 0) (i32.const 333))

            i32.const 333 ;; addr
            i32.load
            (if
                (then unreachable)
                (else)
            )
        )
    )"#;

    init_logger();

    new_test_ext().execute_with(|| {
        let balance_before = Balances::free_balance(USER_1);

        let program_id = {
            let res = upload_program_default(USER_1, ProgramCodeKind::Custom(wat));
            assert_ok!(res);
            res.expect("submit result was asserted")
        };

        let GasInfo { min_limit, .. } = Gear::calculate_gas_info(
            USER_1.into_origin(),
            HandleKind::Init(ProgramCodeKind::Custom(wat).to_bytes()),
            EMPTY_PAYLOAD.to_vec(),
            0,
            true,
            true,
        )
        .expect("calculate_gas_info failed");

        let program_cost = core_processor::calculate_gas_for_program(
            DbWeightOf::<Test>::get().reads(1).ref_time(),
            <Test as Config>::Schedule::get()
                .db_read_per_byte
                .ref_time(),
        );
        // there is no execution so the values should be equal
        assert_eq!(min_limit, program_cost);

        run_to_next_block(None);

        // there is no 'init' so memory pages and code don't get loaded and
        // no execution is performed at all and hence user was not charged for program execution.
        assert_eq!(
            balance_before,
            Balances::free_balance(USER_1) + gas_price(program_cost)
        );

        // this value is actually a constant in the wat.
        let locked_value = 1_000;
        assert_ok!(<Balances as frame_support::traits::Currency<_>>::transfer(
            &USER_1,
            &program_id.cast(),
            locked_value,
            frame_support::traits::ExistenceRequirement::AllowDeath
        ));

        assert_ok!(Gear::send_message(
            RuntimeOrigin::signed(USER_3),
            program_id,
            EMPTY_PAYLOAD.to_vec(),
            1_000_000_000,
            0,
            false,
        ));

        run_to_next_block(None);

        let reply_to_id = get_last_mail(USER_1).id();

        let GasInfo { min_limit, .. } = Gear::calculate_gas_info(
            USER_1.into_origin(),
            HandleKind::Reply(reply_to_id, ReplyCode::Success(SuccessReplyReason::Manual)),
            EMPTY_PAYLOAD.to_vec(),
            0,
            true,
            true,
        )
        .expect("calculate_gas_info failed");

        assert_eq!(min_limit, program_cost);

        let balance_before = Balances::free_balance(USER_1);
        let reply_value = 1_500;
        assert_ok!(Gear::send_reply(
            RuntimeOrigin::signed(USER_1),
            reply_to_id,
            EMPTY_PAYLOAD.to_vec(),
            100_000_000,
            reply_value,
            false,
        ));

        run_to_next_block(None);

        assert_eq!(
            balance_before - reply_value + locked_value,
            Balances::free_balance(USER_1) + gas_price(program_cost)
        );
    });
}

#[test]
fn missing_handle_is_not_executed() {
    let wat = r#"
    (module
        (import "env" "memory" (memory 2))
        (export "init" (func $init))
        (func $init)
    )"#;

    let wat_handle = r#"
    (module
        (import "env" "memory" (memory 2))
        (export "init" (func $init))
        (export "handle" (func $handle))
        (func $init)
        (func $handle)
    )"#;

    init_logger();
    new_test_ext().execute_with(|| {
        let program_id = Gear::upload_program(
            RuntimeOrigin::signed(USER_1),
            ProgramCodeKind::Custom(wat).to_bytes(),
            vec![],
            EMPTY_PAYLOAD.to_vec(),
            1_000_000_000,
            0,
            false,
        )
        .map(|_| get_last_program_id())
        .expect("submit_program failed");

        let program_handle_id = Gear::upload_program(
            RuntimeOrigin::signed(USER_3),
            ProgramCodeKind::Custom(wat_handle).to_bytes(),
            vec![],
            EMPTY_PAYLOAD.to_vec(),
            1_000_000_000,
            0,
            false,
        )
        .map(|_| get_last_program_id())
        .expect("submit_program failed");

        run_to_next_block(None);

        let balance_before = Balances::free_balance(USER_1);
        let balance_before_handle = Balances::free_balance(USER_3);

        assert_ok!(Gear::send_message(
            RuntimeOrigin::signed(USER_1),
            program_id,
            EMPTY_PAYLOAD.to_vec(),
            1_000_000_000,
            0,
            false,
        ));

        assert_ok!(Gear::send_message(
            RuntimeOrigin::signed(USER_3),
            program_handle_id,
            EMPTY_PAYLOAD.to_vec(),
            1_000_000_000,
            0,
            false,
        ));

        run_to_next_block(None);

        let margin = balance_before - Balances::free_balance(USER_1);
        let margin_handle = balance_before_handle - Balances::free_balance(USER_3);

        assert!(margin < margin_handle);
    });
}

#[test]
fn invalid_memory_page_count_rejected() {
    let wat = format!(
        r#"
    (module
        (import "env" "memory" (memory {}))
        (export "init" (func $init))
        (func $init)
    )"#,
        code::MAX_WASM_PAGE_COUNT + 1
    );

    init_logger();
    new_test_ext().execute_with(|| {
        assert_noop!(
            Gear::upload_code(
                RuntimeOrigin::signed(USER_1),
                ProgramCodeKind::Custom(&wat).to_bytes(),
            ),
            Error::<Test>::ProgramConstructionFailed
        );

        assert_noop!(
            Gear::upload_program(
                RuntimeOrigin::signed(USER_1),
                ProgramCodeKind::Custom(&wat).to_bytes(),
                vec![],
                EMPTY_PAYLOAD.to_vec(),
                1_000_000_000,
                0,
                false,
            ),
            Error::<Test>::ProgramConstructionFailed
        );
    });
}

#[test]
fn test_reinstrumentation_works() {
    init_logger();
    new_test_ext().execute_with(|| {
        let code_id = CodeId::generate(&ProgramCodeKind::Default.to_bytes());
        let pid = upload_program_default(USER_1, ProgramCodeKind::Default).unwrap();

        run_to_block(2, None);

        // check old version
        let _reset_guard = DynamicSchedule::mutate(|schedule| {
            let code = <Test as Config>::CodeStorage::get_code(code_id).unwrap();
            assert_eq!(
                code.instruction_weights_version(),
                schedule.instruction_weights.version
            );

            schedule.instruction_weights.version = 0xdeadbeef;
        });

        assert_ok!(Gear::send_message(
            RuntimeOrigin::signed(USER_1),
            pid,
            vec![],
            10_000_000_000,
            0,
            false,
        ));

        run_to_block(3, None);

        // check new version
        let code = <Test as Config>::CodeStorage::get_code(code_id).unwrap();
        assert_eq!(code.instruction_weights_version(), 0xdeadbeef);

        assert_ok!(Gear::send_message(
            RuntimeOrigin::signed(USER_1),
            pid,
            vec![],
            10_000_000_000,
            0,
            false,
        ));

        run_to_block(4, None);

        // check new version stands still
        let code = <Test as Config>::CodeStorage::get_code(code_id).unwrap();
        assert_eq!(code.instruction_weights_version(), 0xdeadbeef);
    })
}

#[test]
fn test_mad_big_prog_instrumentation() {
    init_logger();
    new_test_ext().execute_with(|| {
        let path = "../../examples/big-wasm/big.wasm";
        let code_bytes = std::fs::read(path).expect("can't read big wasm");
        let schedule = <Test as Config>::Schedule::get();
        let code_inst_res = gear_core::code::Code::try_new(
            code_bytes,
            schedule.instruction_weights.version,
            |module| schedule.rules(module),
            schedule.limits.stack_height,
        );
        // In any case of the defined weights on the platform, instrumentation of the valid
        // huge wasm mustn't fail
        assert!(code_inst_res.is_ok());
    })
}

#[test]
fn reject_incorrect_binary() {
    let wat = r#"
    (module
        (import "env" "memory" (memory 1))
        (export "handle" (func $handle))
        (func $handle
            i32.const 5
        )
    )"#;

    init_logger();
    new_test_ext().execute_with(|| {
        assert_noop!(
            Gear::upload_code(
                RuntimeOrigin::signed(USER_1),
                ProgramCodeKind::CustomInvalid(wat).to_bytes()
            ),
            Error::<Test>::ProgramConstructionFailed
        );

        assert_noop!(
            upload_program_default(USER_1, ProgramCodeKind::CustomInvalid(wat)),
            Error::<Test>::ProgramConstructionFailed
        );
    });
}

#[test]
fn send_from_reservation() {
    use demo_send_from_reservation::{HandleAction, WASM_BINARY};

    init_logger();
    new_test_ext().execute_with(|| {
        let pid = Gear::upload_program(
            RuntimeOrigin::signed(USER_1),
            WASM_BINARY.to_vec(),
            vec![],
            EMPTY_PAYLOAD.to_vec(),
            10_000_000_000,
            0,
            false,
        )
        .map(|_| get_last_program_id())
        .unwrap();

        let pid2 = Gear::upload_program(
            RuntimeOrigin::signed(USER_1),
            WASM_BINARY.to_vec(),
            vec![2],
            EMPTY_PAYLOAD.to_vec(),
            10_000_000_000,
            0,
            false,
        )
        .map(|_| get_last_program_id())
        .unwrap();

        run_to_block(2, None);

        {
            assert_ok!(Gear::send_message(
                RuntimeOrigin::signed(USER_1),
                pid,
                HandleAction::SendToUser.encode(),
                10_000_000_000,
                1_000,
                false,
            ));

            run_to_block(3, None);

            let msg = get_last_mail(USER_1);
            assert_eq!(msg.value(), 500);
            assert_eq!(msg.payload_bytes(), b"send_to_user");
            let map = get_reservation_map(pid).unwrap();
            assert!(map.is_empty());
        }

        {
            MailboxOf::<Test>::clear();

            assert_ok!(Gear::send_message(
                RuntimeOrigin::signed(USER_1),
                pid,
                HandleAction::SendToProgram {
                    pid: pid2.into(),
                    user: USER_1.into_origin().into()
                }
                .encode(),
                10_000_000_000,
                1_000,
                false,
            ));

            let mid = get_last_message_id();

            run_to_block(4, None);

            assert_succeed(mid);

            let msg = get_last_mail(USER_1);
            assert_eq!(msg.value(), 700);
            assert_eq!(msg.payload_bytes(), b"receive_from_program");
            let map = get_reservation_map(pid).unwrap();
            assert!(map.is_empty());
        }

        {
            MailboxOf::<Test>::clear();

            assert_ok!(Gear::send_message(
                RuntimeOrigin::signed(USER_1),
                pid,
                HandleAction::SendToUserDelayed.encode(),
                10_000_000_000,
                1_000,
                false,
            ));

            run_to_block(5, None);

            assert!(MailboxOf::<Test>::is_empty(&USER_1));

            run_to_block(6, None);

            let msg = get_last_mail(USER_1);
            assert_eq!(msg.value(), 600);
            assert_eq!(msg.payload_bytes(), b"send_to_user_delayed");
            let map = get_reservation_map(pid).unwrap();
            assert!(map.is_empty());
        }

        {
            MailboxOf::<Test>::clear();

            assert_ok!(Gear::send_message(
                RuntimeOrigin::signed(USER_1),
                pid,
                HandleAction::SendToProgramDelayed {
                    pid: pid2.into(),
                    user: USER_1.into_origin().into()
                }
                .encode(),
                10_000_000_000,
                1_000,
                false,
            ));

            let mid = get_last_message_id();

            run_to_block(7, None);

            assert!(MailboxOf::<Test>::is_empty(&USER_1));
            assert_succeed(mid);

            run_to_block(8, None);

            let msg = get_last_mail(USER_1);
            assert_eq!(msg.value(), 800);
            assert_eq!(msg.payload_bytes(), b"receive_from_program_delayed");
            let map = get_reservation_map(pid).unwrap();
            assert!(map.is_empty());
        }
    });
}

#[test]
fn reply_from_reservation() {
    use demo_send_from_reservation::{HandleAction, WASM_BINARY};

    init_logger();
    new_test_ext().execute_with(|| {
        let pid = Gear::upload_program(
            RuntimeOrigin::signed(USER_1),
            WASM_BINARY.to_vec(),
            vec![],
            EMPTY_PAYLOAD.to_vec(),
            10_000_000_000,
            0,
            false,
        )
        .map(|_| get_last_program_id())
        .unwrap();

        let pid2 = Gear::upload_program(
            RuntimeOrigin::signed(USER_1),
            WASM_BINARY.to_vec(),
            vec![2],
            EMPTY_PAYLOAD.to_vec(),
            10_000_000_000,
            0,
            false,
        )
        .map(|_| get_last_program_id())
        .unwrap();

        run_to_block(2, None);

        {
            assert_ok!(Gear::send_message(
                RuntimeOrigin::signed(USER_1),
                pid,
                HandleAction::ReplyToUser.encode(),
                30_000_000_000,
                1_000,
                false,
            ));

            run_to_block(3, None);

            let msg = maybe_last_message(USER_1).expect("Should be");
            assert_eq!(msg.value(), 900);
            assert_eq!(msg.payload_bytes(), b"reply_to_user");
            let map = get_reservation_map(pid).unwrap();
            assert!(map.is_empty());
        }

        {
            MailboxOf::<Test>::clear();

            assert_ok!(Gear::send_message(
                RuntimeOrigin::signed(USER_1),
                pid,
                HandleAction::ReplyToProgram {
                    pid: pid2.into(),
                    user: USER_1.into_origin().into()
                }
                .encode(),
                30_000_000_000,
                1_000,
                false,
            ));

            let mid = get_last_message_id();

            run_to_block(4, None);

            assert_succeed(mid);

            let msg = maybe_last_message(USER_1).expect("Should be");
            assert_eq!(msg.value(), 900);
            assert_eq!(msg.payload_bytes(), b"reply");
            let map = get_reservation_map(pid).unwrap();
            assert!(map.is_empty());
        }
    });
}

#[test]
fn signal_recursion_not_occurs() {
    use demo_signal_entry::{HandleAction, WASM_BINARY};

    init_logger();
    new_test_ext().execute_with(|| {
        assert_ok!(Gear::upload_program(
            RuntimeOrigin::signed(USER_1),
            WASM_BINARY.to_vec(),
            DEFAULT_SALT.to_vec(),
            USER_1.encode(),
            10_000_000_000,
            0,
            false,
        ));

        let pid = get_last_program_id();

        run_to_block(2, None);

        assert!(Gear::is_initialized(pid));
        assert!(Gear::is_active(pid));

        assert_ok!(Gear::send_message(
            RuntimeOrigin::signed(USER_1),
            pid,
            HandleAction::PanicInSignal.encode(),
            10_000_000_000,
            0,
            false,
        ));

        let mid = get_last_message_id();

        let mut expiration = None;

        run_to_block(3, None);

        assert_ok!(GasHandlerOf::<Test>::get_system_reserve(mid));

        System::events().iter().for_each(|e| {
            if let MockRuntimeEvent::Gear(Event::MessageWaited {
                expiration: exp, ..
            }) = e.event
            {
                expiration = Some(exp);
            }
        });

        let expiration = expiration.unwrap();

        System::set_block_number(expiration - 1);
        Gear::set_block_number(expiration - 1);

        run_to_next_block(None);

        assert!(GasHandlerOf::<Test>::get_system_reserve(mid).is_err());

        // check signal dispatch panicked
        assert_eq!(MailboxOf::<Test>::iter_key(USER_1).last(), None);
        let signal_msg_id = MessageId::generate_signal(mid);
        let status = dispatch_status(signal_msg_id);
        assert_eq!(status, Some(DispatchStatus::Failed));

        MailboxOf::<Test>::clear();
        System::reset_events();
        run_to_next_block(None);

        // check nothing happens after
        assert!(MailboxOf::<Test>::is_empty(&USER_1));
        assert_eq!(System::events().len(), 0);
    });
}

#[test]
fn signal_during_precharge() {
    use demo_signal_entry::{HandleAction, WASM_BINARY};

    init_logger();
    new_test_ext().execute_with(|| {
        assert_ok!(Gear::upload_program(
            RuntimeOrigin::signed(USER_1),
            WASM_BINARY.to_vec(),
            DEFAULT_SALT.to_vec(),
            USER_1.encode(),
            10_000_000_000,
            0,
            false,
        ));

        let pid = get_last_program_id();

        run_to_block(2, None);

        assert_ok!(Gear::send_message(
            RuntimeOrigin::signed(USER_1),
            pid,
            HandleAction::WaitWithReserveAmountAndPanic(1).encode(),
            10_000_000_000,
            0,
            false,
        ));

        let mid = get_last_message_id();

        run_to_block(3, None);

        let reply_to_id = get_last_mail(USER_1).id();

        assert_ok!(GasHandlerOf::<Test>::get_system_reserve(mid));

        assert_ok!(Gear::send_reply(
            RuntimeOrigin::signed(USER_1),
            reply_to_id,
            EMPTY_PAYLOAD.to_vec(),
            10_000_000_000,
            0,
            false,
        ));

        run_to_block(4, None);

        assert!(GasHandlerOf::<Test>::get_system_reserve(mid).is_err());
        assert!(MailboxOf::<Test>::is_empty(&USER_1));
        assert_eq!(
            System::events()
                .into_iter()
                .filter(|e| {
                    matches!(
                        e.event,
                        MockRuntimeEvent::Gear(Event::UserMessageSent { .. })
                    )
                })
                .count(),
            2 + 1 // reply from program + reply to user because of panic +1 for auto generated replies
        );
    });
}

#[test]
fn signal_during_prepare() {
    use demo_signal_entry::{HandleAction, WASM_BINARY};

    init_logger();
    new_test_ext().execute_with(|| {
        assert_ok!(Gear::upload_program(
            RuntimeOrigin::signed(USER_1),
            WASM_BINARY.to_vec(),
            DEFAULT_SALT.to_vec(),
            USER_1.encode(),
            10_000_000_000,
            0,
            false,
        ));

        let pid = get_last_program_id();

        run_to_block(2, None);

        let read_cost = DbWeightOf::<Test>::get().reads(1).ref_time();
        let schedule = <Test as Config>::Schedule::get();
        let program_gas = core_processor::calculate_gas_for_program(
            read_cost,
            schedule.db_read_per_byte.ref_time(),
        );

        assert_ok!(Gear::send_message(
            RuntimeOrigin::signed(USER_1),
            pid,
            HandleAction::WaitWithReserveAmountAndPanic(program_gas).encode(),
            10_000_000_000,
            0,
            false,
        ));

        let mid = get_last_message_id();

        run_to_block(3, None);

        let reply_to_id = get_last_mail(USER_1).id();

        assert_ok!(GasHandlerOf::<Test>::get_system_reserve(mid));

        assert_ok!(Gear::send_reply(
            RuntimeOrigin::signed(USER_1),
            reply_to_id,
            EMPTY_PAYLOAD.to_vec(),
            10_000_000_000,
            0,
            false,
        ));

        run_to_block(4, None);

        assert!(GasHandlerOf::<Test>::get_system_reserve(mid).is_err());
        assert!(MailboxOf::<Test>::is_empty(&USER_1));
        assert_eq!(
            System::events()
                .into_iter()
                .filter(|e| {
                    matches!(
                        e.event,
                        MockRuntimeEvent::Gear(Event::UserMessageSent { .. })
                    )
                })
                .count(),
            2 + 1 // reply from program + reply to user because of panic +1 for auto generated replies
        );
    });
}

#[test]
fn signal_async_wait_works() {
    use demo_async_signal_entry::{InitAction, WASM_BINARY};

    init_logger();
    new_test_ext().execute_with(|| {
        assert_ok!(Gear::upload_program(
            RuntimeOrigin::signed(USER_1),
            WASM_BINARY.to_vec(),
            DEFAULT_SALT.to_vec(),
            InitAction::None.encode(),
            10_000_000_000,
            0,
            false,
        ));

        let pid = get_last_program_id();

        run_to_block(2, None);

        assert!(Gear::is_initialized(pid));
        assert!(Gear::is_active(pid));

        let GasInfo {
            min_limit: gas_spent,
            ..
        } = Gear::calculate_gas_info(
            USER_1.into_origin(),
            HandleKind::Handle(pid),
            EMPTY_PAYLOAD.to_vec(),
            0,
            true,
            true,
        )
        .expect("calculate_gas_info failed");

        assert_ok!(Gear::send_message(
            RuntimeOrigin::signed(USER_1),
            pid,
            EMPTY_PAYLOAD.to_vec(),
            gas_spent,
            0,
            false,
        ));

        let mid = get_last_message_id();

        let mut expiration = None;

        run_to_block(3, None);

        assert_ok!(GasHandlerOf::<Test>::get_system_reserve(mid));

        System::events().iter().for_each(|e| {
            if let MockRuntimeEvent::Gear(Event::MessageWaited {
                expiration: exp, ..
            }) = e.event
            {
                expiration = Some(exp);
            }
        });

        let expiration = expiration.unwrap();

        System::set_block_number(expiration - 1);
        Gear::set_block_number(expiration - 1);

        System::reset_events();
        run_to_next_block(None);

        assert!(GasHandlerOf::<Test>::get_system_reserve(mid).is_err());

        // check signal dispatch executed
        let _mail_msg = maybe_last_message(USER_1).expect("Should be");
    });
}

#[test]
fn signal_run_out_of_gas_works() {
    test_signal_code_works(
        SimpleExecutionError::RanOutOfGas.into(),
        demo_signal_entry::HandleAction::OutOfGas,
    );
}

#[test]
fn signal_run_out_of_gas_memory_access_works() {
    use demo_signal_entry::{HandleAction, WASM_BINARY};

    const GAS_LIMIT: u64 = 10_000_000_000;

    init_logger();
    new_test_ext().execute_with(|| {
        // Upload program
        assert_ok!(Gear::upload_program(
            RuntimeOrigin::signed(USER_1),
            WASM_BINARY.to_vec(),
            DEFAULT_SALT.to_vec(),
            USER_1.encode(),
            GAS_LIMIT,
            0,
            false,
        ));

        let pid = get_last_program_id();

        run_to_next_block(None);

        // Ensure that program is uploaded and initialized correctly
        assert!(Gear::is_active(pid));
        assert!(Gear::is_initialized(pid));

        // Save signal code to be compared with
        assert_ok!(Gear::send_message(
            RuntimeOrigin::signed(USER_1),
            pid,
            HandleAction::SaveSignal(SimpleExecutionError::RanOutOfGas.into()).encode(),
            GAS_LIMIT,
            0,
            false,
        ));

        run_to_next_block(None);

        // Calculate gas limit for this action
        let GasInfo { min_limit, .. } = Gear::calculate_gas_info(
            USER_1.into_origin(),
            HandleKind::Handle(pid),
            demo_signal_entry::HandleAction::MemoryAccess.encode(),
            0,
            true,
            true,
        )
        .expect("calculate_gas_info failed");

        // Send the action to trigger signal sending
        assert_ok!(Gear::send_message(
            RuntimeOrigin::signed(USER_1),
            pid,
            demo_signal_entry::HandleAction::MemoryAccess.encode(),
            min_limit - 1,
            0,
            false,
        ));

        let mid = get_last_message_id();

        // Assert that system reserve gas node is removed
        assert_ok!(GasHandlerOf::<Test>::get_system_reserve(mid));

        run_to_next_block(None);

        assert!(GasHandlerOf::<Test>::get_system_reserve(mid).is_err());

        // Ensure that signal code sent is signal code we saved
        let mail_msg = get_last_mail(USER_1);
        assert_eq!(mail_msg.payload_bytes(), true.encode());
    });
}

#[test]
fn signal_userspace_panic_works() {
    test_signal_code_works(
        SimpleExecutionError::UserspacePanic.into(),
        demo_signal_entry::HandleAction::Panic,
    );
}

#[test]
fn signal_backend_error_forbidden_action_works() {
    test_signal_code_works(
        SimpleExecutionError::BackendError.into(),
        demo_signal_entry::HandleAction::ForbiddenAction,
    );
}

#[test]
fn signal_backend_error_invalid_debug_works() {
    test_signal_code_works(
        SimpleExecutionError::BackendError.into(),
        demo_signal_entry::HandleAction::InvalidDebugCall,
    );
}

#[test]
fn signal_backend_error_unrecoverable_ext_works() {
    test_signal_code_works(
        SimpleExecutionError::BackendError.into(),
        demo_signal_entry::HandleAction::UnrecoverableExt,
    );
}

#[test]
fn signal_unreachable_instruction_works() {
    test_signal_code_works(
        SimpleExecutionError::UnreachableInstruction.into(),
        demo_signal_entry::HandleAction::UnreachableInstruction,
    );
}

#[test]
fn signal_unreachable_instruction_incorrect_free_works() {
    test_signal_code_works(
        SimpleExecutionError::UnreachableInstruction.into(),
        demo_signal_entry::HandleAction::IncorrectFree,
    );
}

#[test]
fn signal_memory_overflow_works() {
    test_signal_code_works(
        SimpleExecutionError::MemoryOverflow.into(),
        demo_signal_entry::HandleAction::ExceedMemory,
    );
}

#[test]
fn signal_removed_from_waitlist_works() {
    const GAS_LIMIT: u64 = 10_000_000_000;
    use demo_signal_entry::{HandleAction, WASM_BINARY};

    init_logger();
    new_test_ext().execute_with(|| {
        // Upload program
        assert_ok!(Gear::upload_program(
            RuntimeOrigin::signed(USER_1),
            WASM_BINARY.to_vec(),
            DEFAULT_SALT.to_vec(),
            USER_1.encode(),
            GAS_LIMIT,
            0,
            false,
        ));

        let pid = get_last_program_id();

        run_to_next_block(None);

        // Ensure that program is uploaded and initialized correctly
        assert!(Gear::is_active(pid));
        assert!(Gear::is_initialized(pid));

        // Save signal code to be compared with
        assert_ok!(Gear::send_message(
            RuntimeOrigin::signed(USER_1),
            pid,
            HandleAction::SaveSignal(SignalCode::RemovedFromWaitlist).encode(),
            GAS_LIMIT,
            0,
            false,
        ));

        run_to_next_block(None);

        // Send the action to trigger signal sending
        assert_ok!(Gear::send_message(
            RuntimeOrigin::signed(USER_1),
            pid,
            HandleAction::WaitWithoutSendingMessage.encode(),
            GAS_LIMIT,
            0,
            false,
        ));

        let mid = get_last_message_id();

        run_to_next_block(None);

        // Ensuring that gas is reserved
        assert_ok!(GasHandlerOf::<Test>::get_system_reserve(mid));

        // Getting block number when waitlist expiration should happen
        let expiration = get_waitlist_expiration(mid);

        // Hack to fast spend blocks till expiration
        System::set_block_number(expiration - 1);
        Gear::set_block_number(expiration - 1);

        // Expiring that message
        run_to_next_block(None);

        // Ensure that signal code sent is signal code we saved
        let mail_msg = get_last_mail(USER_1);
        assert_eq!(mail_msg.payload_bytes(), true.encode());
    });
}

#[test]
fn system_reservation_unreserve_works() {
    use demo_signal_entry::{HandleAction, WASM_BINARY};

    init_logger();
    new_test_ext().execute_with(|| {
        assert_ok!(Gear::upload_program(
            RuntimeOrigin::signed(USER_1),
            WASM_BINARY.to_vec(),
            DEFAULT_SALT.to_vec(),
            USER_1.encode(),
            10_000_000_000,
            0,
            false,
        ));

        let pid = get_last_program_id();

        run_to_block(2, None);

        let user_initial_balance = Balances::free_balance(USER_1);

        let GasInfo { burned, .. } = Gear::calculate_gas_info(
            USER_1.into_origin(),
            HandleKind::Handle(pid),
            HandleAction::Simple.encode(),
            0,
            true,
            true,
        )
        .expect("calculate_gas_info failed");

        assert_ok!(Gear::send_message(
            RuntimeOrigin::signed(USER_1),
            pid,
            HandleAction::Simple.encode(),
            10_000_000_000,
            0,
            false,
        ));

        let mid = get_last_message_id();

        run_to_block(3, None);

        assert!(GasHandlerOf::<Test>::get_system_reserve(mid).is_err());

        let burned = gas_price(burned);
        assert_eq!(
            Balances::free_balance(USER_1),
            user_initial_balance - burned
        );
    });
}

#[test]
fn few_system_reservations_across_waits_works() {
    use demo_signal_entry::{HandleAction, WASM_BINARY};

    init_logger();
    new_test_ext().execute_with(|| {
        assert_ok!(Gear::upload_program(
            RuntimeOrigin::signed(USER_1),
            WASM_BINARY.to_vec(),
            DEFAULT_SALT.to_vec(),
            USER_1.encode(),
            10_000_000_000,
            0,
            false,
        ));

        let pid = get_last_program_id();

        run_to_block(2, None);

        assert_ok!(Gear::send_message(
            RuntimeOrigin::signed(USER_1),
            pid,
            HandleAction::AcrossWaits.encode(),
            30_000_000_000,
            0,
            false,
        ));

        let mid = get_last_message_id();

        run_to_block(3, None);
        let mut reserved = GasHandlerOf::<Test>::get_system_reserve(mid).unwrap();

        for _ in 0..5 {
            assert_eq!(GasHandlerOf::<Test>::get_system_reserve(mid), Ok(reserved));
            reserved += 1_000_000_000;

            let reply_to_id = get_last_mail(USER_1).id();
            assert_ok!(Gear::send_reply(
                RuntimeOrigin::signed(USER_1),
                reply_to_id,
                EMPTY_PAYLOAD.to_vec(),
                30_000_000_000,
                0,
                false,
            ));

            run_to_next_block(None);
        }
    });
}

#[test]
fn system_reservation_panic_works() {
    use demo_signal_entry::{HandleAction, WASM_BINARY};

    init_logger();
    new_test_ext().execute_with(|| {
        assert_ok!(Gear::upload_program(
            RuntimeOrigin::signed(USER_1),
            WASM_BINARY.to_vec(),
            DEFAULT_SALT.to_vec(),
            USER_1.encode(),
            10_000_000_000,
            0,
            false,
        ));

        let pid = get_last_program_id();

        run_to_block(2, None);

        assert_ok!(Gear::send_message(
            RuntimeOrigin::signed(USER_1),
            pid,
            HandleAction::Panic.encode(),
            10_000_000_000,
            0,
            false,
        ));

        let mid = get_last_message_id();

        run_to_block(3, None);

        assert!(GasHandlerOf::<Test>::get_system_reserve(mid).is_err());

        // check signal dispatch executed
        let mail_msg = get_last_mail(USER_1);
        assert_eq!(mail_msg.payload_bytes(), b"handle_signal");
    });
}

#[test]
fn system_reservation_exit_works() {
    use demo_signal_entry::{HandleAction, WASM_BINARY};

    init_logger();
    new_test_ext().execute_with(|| {
        assert_ok!(Gear::upload_program(
            RuntimeOrigin::signed(USER_1),
            WASM_BINARY.to_vec(),
            DEFAULT_SALT.to_vec(),
            USER_1.encode(),
            10_000_000_000,
            0,
            false,
        ));

        let pid = get_last_program_id();

        run_to_block(2, None);

        assert_ok!(Gear::send_message(
            RuntimeOrigin::signed(USER_1),
            pid,
            HandleAction::Exit.encode(),
            10_000_000_000,
            0,
            false,
        ));

        let mid = get_last_message_id();

        run_to_block(3, None);

        assert_succeed(mid);
        assert!(GasHandlerOf::<Test>::get_system_reserve(mid).is_err());

        // check signal dispatch was not executed but `gr_exit` did
        assert_eq!(MailboxOf::<Test>::len(&USER_1), 0);
        let msg = maybe_last_message(USER_1).expect("Should be");
        assert_eq!(msg.payload_bytes(), b"exit");
    });
}

#[test]
fn system_reservation_wait_and_panic_works() {
    use demo_signal_entry::{HandleAction, WASM_BINARY};

    init_logger();
    new_test_ext().execute_with(|| {
        assert_ok!(Gear::upload_program(
            RuntimeOrigin::signed(USER_1),
            WASM_BINARY.to_vec(),
            DEFAULT_SALT.to_vec(),
            USER_1.encode(),
            10_000_000_000,
            0,
            false,
        ));

        let pid = get_last_program_id();

        run_to_block(2, None);

        assert_ok!(Gear::send_message(
            RuntimeOrigin::signed(USER_1),
            pid,
            HandleAction::WaitAndPanic.encode(),
            10_000_000_000,
            0,
            false,
        ));

        let mid = get_last_message_id();

        run_to_block(3, None);

        let reply_to_id = get_last_mail(USER_1).id();

        assert_ok!(GasHandlerOf::<Test>::get_system_reserve(mid));

        assert_ok!(Gear::send_reply(
            RuntimeOrigin::signed(USER_1),
            reply_to_id,
            EMPTY_PAYLOAD.to_vec(),
            10_000_000_000,
            0,
            false,
        ));

        run_to_block(4, None);

        assert!(GasHandlerOf::<Test>::get_system_reserve(mid).is_err());
    });
}

#[test]
fn system_reservation_wait_works() {
    use demo_signal_entry::{HandleAction, WASM_BINARY};

    init_logger();
    new_test_ext().execute_with(|| {
        assert_ok!(Gear::upload_program(
            RuntimeOrigin::signed(USER_1),
            WASM_BINARY.to_vec(),
            DEFAULT_SALT.to_vec(),
            USER_1.encode(),
            10_000_000_000,
            0,
            false,
        ));

        let pid = get_last_program_id();

        run_to_block(2, None);

        assert_ok!(Gear::send_message(
            RuntimeOrigin::signed(USER_1),
            pid,
            HandleAction::Wait.encode(),
            10_000_000_000,
            0,
            false,
        ));

        let mid = get_last_message_id();

        run_to_block(3, None);

        assert_ok!(GasHandlerOf::<Test>::get_system_reserve(mid));

        let mut expiration = None;

        run_to_block(3, None);

        assert_ok!(GasHandlerOf::<Test>::get_system_reserve(mid));

        System::events().iter().for_each(|e| {
            if let MockRuntimeEvent::Gear(Event::MessageWaited {
                expiration: exp, ..
            }) = e.event
            {
                expiration = Some(exp);
            }
        });

        let expiration = expiration.unwrap();

        System::set_block_number(expiration - 1);
        Gear::set_block_number(expiration - 1);

        run_to_next_block(None);

        assert!(GasHandlerOf::<Test>::get_system_reserve(mid).is_err());
    });
}

#[test]
fn system_reservation_wait_and_exit_works() {
    use demo_signal_entry::{HandleAction, WASM_BINARY};

    init_logger();
    new_test_ext().execute_with(|| {
        assert_ok!(Gear::upload_program(
            RuntimeOrigin::signed(USER_1),
            WASM_BINARY.to_vec(),
            DEFAULT_SALT.to_vec(),
            USER_1.encode(),
            10_000_000_000,
            0,
            false,
        ));

        let pid = get_last_program_id();

        run_to_block(2, None);

        assert_ok!(Gear::send_message(
            RuntimeOrigin::signed(USER_1),
            pid,
            HandleAction::WaitAndExit.encode(),
            10_000_000_000,
            0,
            false,
        ));

        let mid = get_last_message_id();

        run_to_block(3, None);

        let reply_to_id = get_last_mail(USER_1).id();

        assert_ok!(GasHandlerOf::<Test>::get_system_reserve(mid));

        assert_ok!(Gear::send_reply(
            RuntimeOrigin::signed(USER_1),
            reply_to_id,
            EMPTY_PAYLOAD.to_vec(),
            10_000_000_000,
            0,
            false,
        ));

        run_to_block(4, None);

        assert!(GasHandlerOf::<Test>::get_system_reserve(mid).is_err());

        // check `gr_exit` occurs
        let msg = get_last_mail(USER_1);
        assert_eq!(msg.payload_bytes(), b"wait_and_exit");
    });
}

#[test]
fn system_reservation_wait_and_reserve_with_panic_works() {
    use demo_signal_entry::{HandleAction, WAIT_AND_RESERVE_WITH_PANIC_GAS, WASM_BINARY};

    init_logger();
    new_test_ext().execute_with(|| {
        assert_ok!(Gear::upload_program(
            RuntimeOrigin::signed(USER_1),
            WASM_BINARY.to_vec(),
            DEFAULT_SALT.to_vec(),
            USER_1.encode(),
            10_000_000_000,
            0,
            false,
        ));

        let pid = get_last_program_id();

        run_to_block(2, None);

        assert_ok!(Gear::send_message(
            RuntimeOrigin::signed(USER_1),
            pid,
            HandleAction::WaitAndReserveWithPanic.encode(),
            30_000_000_000,
            0,
            false,
        ));

        let mid = get_last_message_id();

        run_to_block(3, None);

        assert_eq!(
            GasHandlerOf::<Test>::get_system_reserve(mid),
            Ok(WAIT_AND_RESERVE_WITH_PANIC_GAS)
        );

        let reply_to_id = get_last_mail(USER_1).id();
        assert_ok!(Gear::send_reply(
            RuntimeOrigin::signed(USER_1),
            reply_to_id,
            EMPTY_PAYLOAD.to_vec(),
            10_000_000_000,
            0,
            false,
        ));

        run_to_block(4, None);

        assert!(GasHandlerOf::<Test>::get_system_reserve(mid).is_err());

        // check signal dispatch executed
        let mail_msg = get_last_mail(USER_1);
        assert_eq!(mail_msg.payload_bytes(), b"handle_signal");
    });
}

#[test]
fn system_reservation_accumulate_works() {
    use demo_signal_entry::{HandleAction, WASM_BINARY};

    init_logger();
    new_test_ext().execute_with(|| {
        assert_ok!(Gear::upload_program(
            RuntimeOrigin::signed(USER_1),
            WASM_BINARY.to_vec(),
            DEFAULT_SALT.to_vec(),
            USER_1.encode(),
            10_000_000_000,
            0,
            false,
        ));

        let pid = get_last_program_id();

        run_to_block(2, None);

        assert_ok!(Gear::send_message(
            RuntimeOrigin::signed(USER_1),
            pid,
            HandleAction::Accumulate.encode(),
            10_000_000_000,
            0,
            false,
        ));

        let mid = get_last_message_id();

        run_to_block(3, None);

        let reserve = GasHandlerOf::<Test>::get_system_reserve(mid).unwrap();
        // we 1000 and then 234 amount of gas in demo
        assert_eq!(reserve, 1234);
    });
}

#[test]
fn system_reservation_zero_amount_panics() {
    use demo_signal_entry::{HandleAction, WASM_BINARY};

    init_logger();
    new_test_ext().execute_with(|| {
        assert_ok!(Gear::upload_program(
            RuntimeOrigin::signed(USER_1),
            WASM_BINARY.to_vec(),
            DEFAULT_SALT.to_vec(),
            USER_1.encode(),
            10_000_000_000,
            0,
            false,
        ));

        let pid = get_last_program_id();

        run_to_block(2, None);

        assert_ok!(Gear::send_message(
            RuntimeOrigin::signed(USER_1),
            pid,
            HandleAction::ZeroReserve.encode(),
            10_000_000_000,
            0,
            false,
        ));

        let mid = get_last_message_id();

        run_to_block(3, None);

        assert_succeed(mid);
    });
}

#[test]
fn gas_reservation_works() {
    use demo_reserve_gas::{HandleAction, InitAction, RESERVATION_AMOUNT};

    init_logger();
    new_test_ext().execute_with(|| {
        assert_ok!(Gear::upload_program(
            RuntimeOrigin::signed(USER_1),
            demo_reserve_gas::WASM_BINARY.to_vec(),
            DEFAULT_SALT.to_vec(),
            InitAction::Normal(vec![
                // orphan reservation; will be removed automatically
                (50_000, 3),
                // must be cleared during `gr_exit`
                (25_000, 5),
            ])
            .encode(),
            10_000_000_000,
            0,
            false,
        ));

        let pid = get_last_program_id();

        run_to_block(2, None);

        // gas has been reserved 3 times
        let map = get_reservation_map(pid).unwrap();
        assert_eq!(map.len(), 3);

        let user_initial_balance = Balances::free_balance(USER_1);

        let GasInfo {
            min_limit: spent_gas,
            ..
        } = Gear::calculate_gas_info(
            USER_1.into_origin(),
            HandleKind::Handle(pid),
            HandleAction::Unreserve.encode(),
            0,
            true,
            true,
        )
        .expect("calculate_gas_info failed");

        assert_ok!(Gear::send_message(
            RuntimeOrigin::signed(USER_1),
            pid,
            HandleAction::Unreserve.encode(),
            spent_gas,
            0,
            false,
        ));

        run_to_block(3, None);

        // gas unreserved manually
        let map = get_reservation_map(pid).unwrap();
        assert_eq!(map.len(), 2);

        let gas_reserved = gas_price(spent_gas);
        let reservation_amount = gas_price(RESERVATION_AMOUNT);
        let reservation_holding = 15 * gas_price(CostsPerBlockOf::<Test>::reservation());

        assert_eq!(
            Balances::free_balance(USER_1),
            user_initial_balance - gas_reserved + reservation_amount + reservation_holding
        );

        run_to_block(2 + 2, None);

        // gas not yet unreserved automatically
        let map = get_reservation_map(pid).unwrap();
        assert_eq!(map.len(), 2);

        run_to_block(2 + 3, None);

        // gas unreserved automatically
        let map = get_reservation_map(pid).unwrap();
        assert_eq!(map.len(), 1);

        // check task is exist yet
        let (reservation_id, slot) = map.iter().next().unwrap();
        let task = ScheduledTask::RemoveGasReservation(pid, *reservation_id);
        assert!(TaskPoolOf::<Test>::contains(
            &slot.finish.saturated_into(),
            &task
        ));

        // `gr_exit` occurs
        assert_ok!(Gear::send_message(
            RuntimeOrigin::signed(USER_1),
            pid,
            HandleAction::Exit.encode(),
            50_000_000_000,
            0,
            false,
        ));

        run_to_block(2 + 4, None);

        // check task was cleared after `gr_exit` happened
        let map = get_reservation_map(pid);
        assert_eq!(map, None);
        assert!(!TaskPoolOf::<Test>::contains(
            &slot.finish.saturated_into(),
            &task
        ));
    });
}

#[test]
fn gas_reservations_cleaned_in_terminated_program() {
    use demo_reserve_gas::{InitAction, ReplyAction};

    init_logger();
    new_test_ext().execute_with(|| {
        assert_ok!(Gear::upload_program(
            RuntimeOrigin::signed(USER_1),
            demo_reserve_gas::WASM_BINARY.to_vec(),
            DEFAULT_SALT.to_vec(),
            InitAction::Wait.encode(),
            10_000_000_000,
            0,
            false,
        ));

        let pid = get_last_program_id();

        run_to_block(2, None);

        let message_id = get_last_mail(USER_1).id();

        assert!(!Gear::is_initialized(pid));
        assert!(Gear::is_active(pid));

        let map = get_reservation_map(pid).unwrap();
        assert_eq!(map.len(), 1);

        let (reservation_id, slot) = map.iter().next().unwrap();
        let task = ScheduledTask::RemoveGasReservation(pid, *reservation_id);
        assert!(TaskPoolOf::<Test>::contains(
            &slot.finish.saturated_into(),
            &task
        ));

        assert_ok!(Gear::send_reply(
            RuntimeOrigin::signed(USER_1),
            message_id,
            ReplyAction::Panic.encode(),
            BlockGasLimitOf::<Test>::get(),
            0,
            false,
        ));

        run_to_block(3, None);

        let map = get_reservation_map(pid);
        assert_eq!(map, None);
        assert!(!TaskPoolOf::<Test>::contains(
            &slot.finish.saturated_into(),
            &task
        ));
        assert!(!Gear::is_initialized(pid));
        assert!(!Gear::is_active(pid));
    });
}

#[test]
fn gas_reservation_wait_wake_exit() {
    use demo_reserve_gas::{InitAction, ReplyAction};

    init_logger();
    new_test_ext().execute_with(|| {
        assert_ok!(Gear::upload_program(
            RuntimeOrigin::signed(USER_1),
            demo_reserve_gas::WASM_BINARY.to_vec(),
            DEFAULT_SALT.to_vec(),
            InitAction::Wait.encode(),
            10_000_000_000,
            0,
            false,
        ));

        let pid = get_last_program_id();

        run_to_block(2, None);

        let message_id = get_last_mail(USER_1).id();

        assert!(!Gear::is_initialized(pid));
        assert!(Gear::is_active(pid));

        let map = get_reservation_map(pid).unwrap();
        assert_eq!(map.len(), 1);

        let (reservation_id, slot) = map.iter().next().unwrap();
        let task = ScheduledTask::RemoveGasReservation(pid, *reservation_id);
        assert!(TaskPoolOf::<Test>::contains(
            &slot.finish.saturated_into(),
            &task
        ));

        assert_ok!(Gear::send_reply(
            RuntimeOrigin::signed(USER_1),
            message_id,
            ReplyAction::Exit.encode(),
            BlockGasLimitOf::<Test>::get(),
            0,
            false,
        ));

        run_to_block(3, None);

        let map = get_reservation_map(pid);
        assert_eq!(map, None);
        assert!(!TaskPoolOf::<Test>::contains(
            &slot.finish.saturated_into(),
            &task
        ));
        assert!(!Gear::is_initialized(pid));
        assert!(!Gear::is_active(pid));
    });
}

#[test]
fn gas_reservations_check_params() {
    use demo_reserve_gas::InitAction;

    init_logger();
    new_test_ext().execute_with(|| {
        assert_ok!(Gear::upload_program(
            RuntimeOrigin::signed(USER_1),
            demo_reserve_gas::WASM_BINARY.to_vec(),
            DEFAULT_SALT.to_vec(),
            InitAction::CheckArgs {
                mailbox_threshold: <Test as Config>::MailboxThreshold::get(),
            }
            .encode(),
            10_000_000_000,
            0,
            false,
        ));

        let mid = get_last_message_id();

        run_to_block(2, None);

        assert_succeed(mid);
    });
}

#[test]
fn gas_reservations_fresh_reserve_unreserve() {
    use demo_reserve_gas::InitAction;

    init_logger();
    new_test_ext().execute_with(|| {
        assert_ok!(Gear::upload_program(
            RuntimeOrigin::signed(USER_1),
            demo_reserve_gas::WASM_BINARY.to_vec(),
            DEFAULT_SALT.to_vec(),
            InitAction::FreshReserveUnreserve.encode(),
            10_000_000_000,
            0,
            false,
        ));
        let mid = get_last_message_id();

        run_to_block(2, None);

        assert_succeed(mid);
        let msg = get_last_mail(USER_1);
        assert_eq!(msg.payload_bytes(), b"fresh_reserve_unreserve");
    });
}

#[test]
fn gas_reservations_existing_reserve_unreserve() {
    use demo_reserve_gas::{HandleAction, InitAction};

    init_logger();
    new_test_ext().execute_with(|| {
        assert_ok!(Gear::upload_program(
            RuntimeOrigin::signed(USER_1),
            demo_reserve_gas::WASM_BINARY.to_vec(),
            DEFAULT_SALT.to_vec(),
            InitAction::Normal(vec![]).encode(),
            10_000_000_000,
            0,
            false,
        ));
        let mid = get_last_message_id();
        let pid = get_last_program_id();

        run_to_block(2, None);

        assert_succeed(mid);

        assert_ok!(Gear::send_message(
            RuntimeOrigin::signed(USER_1),
            pid,
            HandleAction::SendFromReservationAndUnreserve.encode(),
            10_000_000_000,
            0,
            false,
        ));

        let mid = get_last_message_id();

        run_to_block(3, None);

        assert_succeed(mid);
        let msg = get_last_mail(USER_1);
        assert_eq!(msg.payload_bytes(), b"existing_reserve_unreserve");
    });
}

#[test]
fn custom_async_entrypoint_works() {
    use demo_async_custom_entry::WASM_BINARY;

    init_logger();
    new_test_ext().execute_with(|| {
        assert_ok!(Gear::upload_program(
            RuntimeOrigin::signed(USER_1),
            WASM_BINARY.to_vec(),
            DEFAULT_SALT.to_vec(),
            USER_1.encode(),
            30_000_000_000,
            0,
            false,
        ));

        let pid = get_last_program_id();

        run_to_block(2, None);

        assert_ok!(Gear::send_message(
            RuntimeOrigin::signed(USER_1),
            pid,
            EMPTY_PAYLOAD.to_vec(),
            30_000_000_000,
            0,
            false,
        ));

        run_to_block(3, None);

        let msg = get_last_mail(USER_1);
        assert_eq!(msg.payload_bytes(), b"my_handle_signal");

        assert_ok!(Gear::send_reply(
            RuntimeOrigin::signed(USER_1),
            msg.id(),
            EMPTY_PAYLOAD.to_vec(),
            30_000_000_000,
            0,
            false,
        ));

        run_to_block(4, None);

        let msg = get_last_mail(USER_1);
        assert_eq!(msg.payload_bytes(), b"my_handle_reply");
    });
}

#[test]
fn dispatch_kind_forbidden_function() {
    use demo_signal_entry::{HandleAction, WASM_BINARY};

    init_logger();
    new_test_ext().execute_with(|| {
        assert_ok!(Gear::upload_program(
            RuntimeOrigin::signed(USER_1),
            WASM_BINARY.to_vec(),
            DEFAULT_SALT.to_vec(),
            USER_1.encode(),
            10_000_000_000,
            0,
            false,
        ));

        let pid = get_last_program_id();

        run_to_block(2, None);

        assert!(Gear::is_initialized(pid));
        assert!(Gear::is_active(pid));

        assert_ok!(Gear::send_message(
            RuntimeOrigin::signed(USER_1),
            pid,
            HandleAction::ForbiddenCallInSignal(USER_1.into_origin().into()).encode(),
            10_000_000_000,
            0,
            false,
        ));

        let mid = get_last_message_id();

        let mut expiration = None;

        run_to_block(3, None);

        assert_ok!(GasHandlerOf::<Test>::get_system_reserve(mid));

        System::events().iter().for_each(|e| {
            if let MockRuntimeEvent::Gear(Event::MessageWaited {
                expiration: exp, ..
            }) = e.event
            {
                expiration = Some(exp);
            }
        });

        let expiration = expiration.unwrap();

        System::set_block_number(expiration - 1);
        Gear::set_block_number(expiration - 1);

        run_to_next_block(None);

        assert!(GasHandlerOf::<Test>::get_system_reserve(mid).is_err());

        // check signal dispatch panicked
        assert!(MailboxOf::<Test>::is_empty(&USER_1));
        let signal_msg_id = MessageId::generate_signal(mid);
        let status = dispatch_status(signal_msg_id);
        assert_eq!(status, Some(DispatchStatus::Failed));

        MailboxOf::<Test>::clear();
        System::reset_events();
        run_to_next_block(None);

        // check nothing happens after
        assert!(MailboxOf::<Test>::is_empty(&USER_1));
        assert_eq!(System::events().len(), 0);
    });
}

#[test]
fn system_reservation_gas_allowance_rollbacks() {
    use demo_signal_entry::{HandleAction, WASM_BINARY};

    init_logger();
    new_test_ext().execute_with(|| {
        assert_ok!(Gear::upload_program(
            RuntimeOrigin::signed(USER_1),
            WASM_BINARY.to_vec(),
            DEFAULT_SALT.to_vec(),
            USER_1.encode(),
            10_000_000_000,
            0,
            false,
        ));

        let pid = get_last_program_id();

        run_to_block(2, None);

        let GasInfo { min_limit, .. } = Gear::calculate_gas_info(
            USER_1.into_origin(),
            HandleKind::Handle(pid),
            HandleAction::Simple.encode(),
            0,
            true,
            true,
        )
        .expect("calculate_gas_info failed");

        assert_ok!(Gear::send_message(
            RuntimeOrigin::signed(USER_1),
            pid,
            HandleAction::Simple.encode(),
            min_limit,
            0,
            false,
        ));

        let mid = get_last_message_id();

        run_to_block(3, Some(min_limit - 1));

        assert_eq!(GasHandlerOf::<Test>::get_system_reserve(mid), Ok(0));
    });
}

#[test]
fn system_reservation_wait_and_exit_across_executions() {
    use demo_signal_entry::{HandleAction, WASM_BINARY};

    init_logger();
    new_test_ext().execute_with(|| {
        assert_ok!(Gear::upload_program(
            RuntimeOrigin::signed(USER_1),
            WASM_BINARY.to_vec(),
            DEFAULT_SALT.to_vec(),
            USER_1.encode(),
            10_000_000_000,
            0,
            false,
        ));

        let pid = get_last_program_id();

        run_to_block(2, None);

        assert_ok!(Gear::send_message(
            RuntimeOrigin::signed(USER_1),
            pid,
            HandleAction::Wait.encode(),
            10_000_000_000,
            0,
            false,
        ));

        let mid_wait = get_last_message_id();

        run_to_block(3, None);

        assert_ok!(GasHandlerOf::<Test>::get_system_reserve(mid_wait));

        assert_ok!(Gear::send_message(
            RuntimeOrigin::signed(USER_1),
            pid,
            HandleAction::Exit.encode(),
            10_000_000_000,
            0,
            false,
        ));

        let mid_exit = get_last_message_id();

        run_to_block(4, None);

        assert!(Gear::is_exited(pid));
        assert!(GasHandlerOf::<Test>::get_system_reserve(mid_wait).is_err());
        assert!(GasHandlerOf::<Test>::get_system_reserve(mid_exit).is_err());

        MailboxOf::<Test>::clear();

        let mut expiration = None;

        System::events().iter().for_each(|e| {
            if let MockRuntimeEvent::Gear(Event::MessageWaited {
                expiration: exp, ..
            }) = e.event
            {
                expiration = Some(exp);
            }
        });

        let expiration = expiration.unwrap();

        System::set_block_number(expiration - 1);
        Gear::set_block_number(expiration - 1);

        run_to_next_block(None);

        // nothing happened after
        assert!(MailboxOf::<Test>::is_empty(&USER_1));
    });
}

#[test]
fn signal_on_uninitialized_program() {
    use demo_async_signal_entry::{InitAction, WASM_BINARY};

    init_logger();

    new_test_ext().execute_with(|| {
        assert_ok!(Gear::upload_program(
            RuntimeOrigin::signed(USER_1),
            WASM_BINARY.to_vec(),
            DEFAULT_SALT.to_vec(),
            InitAction::Panic.encode(),
            10_000_000_000,
            0,
            false,
        ));

        let pid = get_last_program_id();
        let init_mid = get_last_message_id();

        run_to_block(2, None);

        assert!(Gear::is_active(pid));
        assert_ok!(GasHandlerOf::<Test>::get_system_reserve(init_mid));

        let msg = get_last_mail(USER_1);
        assert_eq!(msg.payload_bytes(), b"init");

        assert_ok!(Gear::send_reply(
            RuntimeOrigin::signed(USER_1),
            msg.id(),
            EMPTY_PAYLOAD.to_vec(),
            10_000_000_000,
            0,
            false,
        ));

        let reply_mid = get_last_message_id();

        run_to_block(3, None);

        assert!(!Gear::is_initialized(pid));
        assert!(GasHandlerOf::<Test>::get_system_reserve(init_mid).is_err());
        assert!(GasHandlerOf::<Test>::get_system_reserve(reply_mid).is_err());
    });
}

#[test]
fn missing_block_tasks_handled() {
    init_logger();
    new_test_ext().execute_with(|| {
        // https://github.com/gear-tech/gear/pull/2404#pullrequestreview-1399996879
        // possible case described by @breathx:
        // block N contains no tasks, first missed block = None
        // block N+1 contains tasks, but block producer missed run_queue extrinsic or runtime upgrade occurs
        // block N+2 contains tasks and starts execute them because missed blocks = None so tasks from block N+1 lost forever
        const N: BlockNumber = 3;

        let pid =
            upload_program_default(USER_1, ProgramCodeKind::OutgoingWithValueInHandle).unwrap();
        assert_ok!(Gear::send_message(
            RuntimeOrigin::signed(USER_1),
            pid,
            vec![],
            100_000_000,
            1000,
            false,
        ));

        run_to_block(N - 1, None);

        let mid = get_last_message_id();
        let task = ScheduledTask::RemoveFromMailbox(USER_1, mid);
        TaskPoolOf::<Test>::add(N + 1, task.clone()).unwrap();

        assert!(MailboxOf::<Test>::contains(&USER_1, &mid));

        // insert task
        run_to_block(N, None);

        // task was inserted
        assert!(TaskPoolOf::<Test>::contains(&(N + 1), &task));
        assert!(MailboxOf::<Test>::contains(&USER_1, &mid));

        // task must be skipped in this block
        run_to_block_maybe_with_queue(N + 1, Some(0), None);
        System::reset_events(); // remove `QueueProcessingReverted` event to run to block N + 2

        // task could be processed in N + 1 block but `Gear::run` extrinsic have been skipped
        assert!(TaskPoolOf::<Test>::contains(&(N + 1), &task));
        assert!(MailboxOf::<Test>::contains(&USER_1, &mid));

        // continue to process task from previous block
        run_to_block(N + 2, None);

        // task have been processed
        assert!(!TaskPoolOf::<Test>::contains(&(N + 1), &task));
        // so message should be removed from mailbox
        assert!(!MailboxOf::<Test>::contains(&USER_1, &mid));
    });
}

#[test]
fn async_does_not_duplicate_sync() {
    use demo_ping::WASM_BINARY as PING_BINARY;
    use demo_sync_duplicate::WASM_BINARY as SYNC_DUPLICATE_BINARY;

    init_logger();

    new_test_ext().execute_with(|| {
        assert_ok!(Gear::upload_program(
            RuntimeOrigin::signed(USER_1),
            PING_BINARY.to_vec(),
            DEFAULT_SALT.to_vec(),
            Default::default(),
            BlockGasLimitOf::<Test>::get(),
            0,
            false,
        ));

        let ping = get_last_program_id();

        assert_ok!(Gear::upload_program(
            RuntimeOrigin::signed(USER_1),
            SYNC_DUPLICATE_BINARY.to_vec(),
            DEFAULT_SALT.to_vec(),
            ping.encode(),
            BlockGasLimitOf::<Test>::get(),
            0,
            false,
        ));

        let sync = get_last_program_id();

        run_to_next_block(None);

        assert_ok!(Gear::send_message(
            RuntimeOrigin::signed(USER_1),
            sync,
            b"async".to_vec(),
            BlockGasLimitOf::<Test>::get(),
            0,
            false,
        ));

        run_to_next_block(None);

        let mail = maybe_any_last_message().expect("Element should be");
        assert_eq!(mail.destination().into_origin(), USER_1.into_origin());
        assert_eq!(mail.payload_bytes(), 1i32.to_le_bytes());
    })
}

#[test]
fn state_rollback() {
    use demo_state_rollback::WASM_BINARY;

    init_logger();

    let init = || {
        assert_ok!(Gear::upload_program(
            RuntimeOrigin::signed(USER_1),
            WASM_BINARY.to_vec(),
            DEFAULT_SALT.to_vec(),
            Default::default(),
            BlockGasLimitOf::<Test>::get(),
            0,
            false,
        ));

        let rollback = get_last_program_id();

        run_to_next_block(None);

        assert!(Gear::is_active(rollback));

        System::reset_events();

        rollback
    };

    let panic_bytes = b"panic".to_vec();
    let leave_bytes = b"leave".to_vec();

    // state-rollback
    new_test_ext().execute_with(|| {
        let program = init();

        let to_send = vec![0.encode(), panic_bytes, 1.encode()];
        send_payloads(USER_1, program, to_send);
        run_to_next_block(None);

        let to_assert = vec![
            Assertion::Payload(None::<Vec<u8>>.encode()),
            Assertion::Payload(Some(0.encode()).encode()),
            Assertion::ReplyCode(ReplyCode::error(SimpleExecutionError::UserspacePanic)),
            Assertion::Payload(Some(0.encode()).encode()),
            Assertion::Payload(Some(1.encode()).encode()),
        ];
        assert_responses_to_user(USER_1, to_assert);
    });

    // state-saving
    new_test_ext().execute_with(|| {
        let program = init();

        let to_send = vec![0.encode(), leave_bytes.clone(), 1.encode()];
        send_payloads(USER_1, program, to_send);
        run_to_next_block(None);

        let to_assert = vec![
            Assertion::Payload(None::<Vec<u8>>.encode()),
            Assertion::Payload(Some(0.encode()).encode()),
            Assertion::Payload(Some(0.encode()).encode()),
            Assertion::Payload(Some(leave_bytes.clone()).encode()),
            Assertion::Payload(Some(leave_bytes).encode()),
            Assertion::Payload(Some(1.encode()).encode()),
        ];
        assert_responses_to_user(USER_1, to_assert);
    })
}

#[test]
fn incomplete_async_payloads_kept() {
    use demo_incomplete_async_payloads::{Command, WASM_BINARY};
    use demo_ping::WASM_BINARY as PING_BINARY;

    init_logger();

    new_test_ext().execute_with(|| {
        assert_ok!(Gear::upload_program(
            RuntimeOrigin::signed(USER_1),
            PING_BINARY.to_vec(),
            DEFAULT_SALT.to_vec(),
            Default::default(),
            BlockGasLimitOf::<Test>::get(),
            0,
            false,
        ));

        let ping = get_last_program_id();

        assert_ok!(Gear::upload_program(
            RuntimeOrigin::signed(USER_1),
            WASM_BINARY.to_vec(),
            DEFAULT_SALT.to_vec(),
            ping.encode(),
            BlockGasLimitOf::<Test>::get(),
            0,
            false,
        ));

        let incomplete = get_last_program_id();

        run_to_next_block(None);

        System::reset_events();

        let to_send = [
            Command::Handle,
            Command::Reply,
            Command::HandleStore,
            Command::ReplyStore,
        ]
        .iter()
        .map(Encode::encode)
        .collect();
        send_payloads(USER_1, incomplete, to_send);
        run_to_next_block(None);

        // "None" are auto-replies.
        let to_assert = [
            None,
            Some("OK PING"),
            Some("OK REPLY"),
            None,
            Some("STORED COMMON"),
            Some("STORED REPLY"),
        ]
        .iter()
        .map(|v| {
            v.map(|s| Assertion::Payload(s.as_bytes().to_vec()))
                .unwrap_or_else(|| Assertion::ReplyCode(SuccessReplyReason::Auto.into()))
        })
        .collect::<Vec<_>>();
        assert_responses_to_user(USER_1, to_assert);
    })
}

#[test]
fn rw_lock_works() {
    use demo_ping::WASM_BINARY as PING_BINARY;
    use demo_rwlock::{Command, WASM_BINARY};

    init_logger();

    let upload = || {
        assert_ok!(Gear::upload_program(
            RuntimeOrigin::signed(USER_1),
            PING_BINARY.to_vec(),
            DEFAULT_SALT.to_vec(),
            Default::default(),
            BlockGasLimitOf::<Test>::get(),
            0,
            false,
        ));

        let ping = get_last_program_id();

        assert_ok!(Gear::upload_program(
            RuntimeOrigin::signed(USER_1),
            WASM_BINARY.to_vec(),
            DEFAULT_SALT.to_vec(),
            ping.encode(),
            BlockGasLimitOf::<Test>::get(),
            0,
            false,
        ));

        let prog_id = get_last_program_id();

        run_to_next_block(None);
        System::reset_events();

        prog_id
    };

    // RwLock wide
    new_test_ext().execute_with(|| {
        let rwlock = upload();

        let to_send = [
            Command::Get,
            Command::Inc,
            Command::Get,
            Command::PingGet,
            Command::IncPing,
        ]
        .iter()
        .map(Encode::encode)
        .collect();
        send_payloads(USER_1, rwlock, to_send);
        run_to_next_block(None);

        let to_assert = vec![
            Assertion::Payload(0u32.encode()),
            Assertion::ReplyCode(SuccessReplyReason::Auto.into()),
            Assertion::Payload(1u32.encode()),
            Assertion::ReplyCode(SuccessReplyReason::Auto.into()),
            Assertion::Payload(2u32.encode()),
        ];
        assert_responses_to_user(USER_1, to_assert);
    });

    // RwLock read while writing
    new_test_ext().execute_with(|| {
        let rwlock = upload();

        let to_send = [Command::IncPing, Command::Get]
            .iter()
            .map(Encode::encode)
            .collect();
        send_payloads(USER_1, rwlock, to_send);
        run_to_next_block(None);

        let to_assert = vec![
            Assertion::ReplyCode(SuccessReplyReason::Auto.into()),
            Assertion::Payload(1u32.encode()),
        ];
        assert_responses_to_user(USER_1, to_assert);
    });

    // RwLock write while reading
    new_test_ext().execute_with(|| {
        let rwlock = upload();

        let to_send = [Command::GetPing, Command::Get, Command::Inc]
            .iter()
            .map(Encode::encode)
            .collect();
        send_payloads(USER_1, rwlock, to_send);
        run_to_next_block(None);

        let to_assert = vec![
            Assertion::Payload(0i32.encode()),
            Assertion::Payload(0i32.encode()),
            Assertion::ReplyCode(SuccessReplyReason::Auto.into()),
        ];
        assert_responses_to_user(USER_1, to_assert);
    });

    // RwLock deadlock
    new_test_ext().execute_with(|| {
        let rwlock = upload();

        let to_send = [
            Default::default(), // None-Command
            Command::Get.encode(),
        ]
        .into_iter()
        .collect();
        send_payloads(USER_1, rwlock, to_send);
        run_to_next_block(None);

        let to_assert = vec![];
        assert_responses_to_user(USER_1, to_assert);
    });

    // RwLock check readers
    new_test_ext().execute_with(|| {
        let rwlock = upload();

        let to_send = vec![Command::CheckReaders.encode()];
        send_payloads(USER_1, rwlock, to_send);
        run_to_next_block(None);

        let to_assert = vec![Assertion::Payload(0i32.encode())];
        assert_responses_to_user(USER_1, to_assert);
    });
}

#[test]
fn async_works() {
    use demo_async::{Command, WASM_BINARY};
    use demo_ping::WASM_BINARY as PING_BINARY;

    init_logger();

    let upload = || {
        assert_ok!(Gear::upload_program(
            RuntimeOrigin::signed(USER_1),
            PING_BINARY.to_vec(),
            DEFAULT_SALT.to_vec(),
            Default::default(),
            BlockGasLimitOf::<Test>::get(),
            0,
            false,
        ));

        let ping = get_last_program_id();

        assert_ok!(Gear::upload_program(
            RuntimeOrigin::signed(USER_1),
            WASM_BINARY.to_vec(),
            DEFAULT_SALT.to_vec(),
            ping.encode(),
            BlockGasLimitOf::<Test>::get(),
            0,
            false,
        ));

        let prog_id = get_last_program_id();

        run_to_next_block(None);
        System::reset_events();

        prog_id
    };

    // Common async scenario
    new_test_ext().execute_with(|| {
        let demo = upload();

        let to_send = vec![Command::Common.encode()];
        let ids = send_payloads(USER_1, demo, to_send);
        run_to_next_block(None);

        let to_assert = vec![Assertion::Payload(ids[0].encode())];
        assert_responses_to_user(USER_1, to_assert);
    });

    // Mutex scenario
    new_test_ext().execute_with(|| {
        let demo = upload();

        let to_send = vec![Command::Mutex.encode(); 2];
        let ids = send_payloads(USER_1, demo, to_send);
        run_to_next_block(None);

        let to_assert = (0..4)
            .map(|i| Assertion::Payload(ids[i / 2].encode()))
            .collect();
        assert_responses_to_user(USER_1, to_assert);
    });
}

#[test]
fn futures_unordered() {
    use demo_async::WASM_BINARY as DEMO_ASYNC_BINARY;
    use demo_futures_unordered::{Command, WASM_BINARY};
    use demo_ping::WASM_BINARY as PING_BINARY;

    init_logger();

    let upload = || {
        assert_ok!(Gear::upload_program(
            RuntimeOrigin::signed(USER_1),
            PING_BINARY.to_vec(),
            DEFAULT_SALT.to_vec(),
            Default::default(),
            BlockGasLimitOf::<Test>::get(),
            0,
            false,
        ));

        let ping = get_last_program_id();

        assert_ok!(Gear::upload_program(
            RuntimeOrigin::signed(USER_1),
            DEMO_ASYNC_BINARY.to_vec(),
            DEFAULT_SALT.to_vec(),
            ping.encode(),
            BlockGasLimitOf::<Test>::get(),
            0,
            false,
        ));

        let demo_async = get_last_program_id();

        assert_ok!(Gear::upload_program(
            RuntimeOrigin::signed(USER_1),
            WASM_BINARY.to_vec(),
            DEFAULT_SALT.to_vec(),
            (demo_async, ping).encode(),
            BlockGasLimitOf::<Test>::get(),
            0,
            false,
        ));

        let prog_id = get_last_program_id();

        run_to_next_block(None);
        System::reset_events();

        prog_id
    };

    // FuturesUnordered
    new_test_ext().execute_with(|| {
        let demo = upload();

        let to_send = vec![Command::Unordered.encode()];
        let ids = send_payloads(USER_1, demo, to_send);
        run_to_next_block(None);

        let to_assert = vec![
            Assertion::Payload(b"PONG".to_vec()),
            Assertion::Payload(MessageId::generate_outgoing(ids[0], 0).encode()),
            Assertion::Payload(ids[0].encode()),
        ];
        assert_responses_to_user(USER_1, to_assert);
    });

    // Select
    new_test_ext().execute_with(|| {
        let demo = upload();

        let to_send = vec![Command::Select.encode()];
        let ids = send_payloads(USER_1, demo, to_send);
        run_to_next_block(None);

        let to_assert = vec![
            Assertion::Payload(b"PONG".to_vec()),
            Assertion::Payload(ids[0].encode()),
        ];
        assert_responses_to_user(USER_1, to_assert);
    });

    // Join
    new_test_ext().execute_with(|| {
        let demo = upload();

        let to_send = vec![Command::Join.encode()];
        let ids = send_payloads(USER_1, demo, to_send);
        run_to_next_block(None);

        let mut res = MessageId::generate_outgoing(ids[0], 0).encode();
        res.append(&mut b"PONG".to_vec());

        let to_assert = vec![Assertion::Payload(res), Assertion::Payload(ids[0].encode())];
        assert_responses_to_user(USER_1, to_assert);
    });
}

#[test]
fn async_recursion() {
    use demo_async_recursion::WASM_BINARY;
    use demo_ping::WASM_BINARY as PING_BINARY;

    init_logger();

    let upload = || {
        assert_ok!(Gear::upload_program(
            RuntimeOrigin::signed(USER_1),
            PING_BINARY.to_vec(),
            DEFAULT_SALT.to_vec(),
            Default::default(),
            BlockGasLimitOf::<Test>::get(),
            0,
            false,
        ));

        let ping = get_last_program_id();

        assert_ok!(Gear::upload_program(
            RuntimeOrigin::signed(USER_1),
            WASM_BINARY.to_vec(),
            DEFAULT_SALT.to_vec(),
            ping.encode(),
            BlockGasLimitOf::<Test>::get(),
            0,
            false,
        ));

        let prog_id = get_last_program_id();

        run_to_next_block(None);
        System::reset_events();

        prog_id
    };

    new_test_ext().execute_with(|| {
        let demo = upload();
        let arg = 100i32;

        let to_send = vec![arg.encode()];
        send_payloads(USER_1, demo, to_send);
        run_to_next_block(None);

        let mut to_assert = (1..=arg)
            .rev()
            .filter(|&i| i % 4 == 0)
            .map(|i| Assertion::Payload(i.encode()))
            .collect::<Vec<_>>();
        to_assert.insert(
            to_assert.len() - 1,
            Assertion::ReplyCode(SuccessReplyReason::Auto.into()),
        );
        assert_responses_to_user(USER_1, to_assert);
    });
}

#[test]
fn async_init() {
    use demo_async_init::{InputArgs, WASM_BINARY};
    use demo_ping::WASM_BINARY as PING_BINARY;

    init_logger();

    let upload = || {
        assert_ok!(Gear::upload_program(
            RuntimeOrigin::signed(USER_3),
            PING_BINARY.to_vec(),
            DEFAULT_SALT.to_vec(),
            Default::default(),
            BlockGasLimitOf::<Test>::get(),
            0,
            false,
        ));

        let ping = get_last_program_id();

        assert_ok!(Gear::upload_program(
            RuntimeOrigin::signed(USER_1),
            WASM_BINARY.to_vec(),
            DEFAULT_SALT.to_vec(),
            InputArgs::from_two(ping, ping).encode(),
            BlockGasLimitOf::<Test>::get(),
            0,
            false,
        ));

        get_last_program_id()
    };

    new_test_ext().execute_with(|| {
        let demo = upload();
        send_payloads(USER_1, demo, vec![b"PING".to_vec()]);
        run_to_next_block(None);

        assert_responses_to_user(
            USER_1,
            vec![
                Assertion::ReplyCode(SuccessReplyReason::Auto.into()),
                Assertion::Payload(2u8.encode()),
            ],
        );
    });
}

#[test]
fn check_gear_stack_end_fail() {
    // This test checks, that in case user makes WASM file with incorrect
    // gear stack end export, then execution will end with an error.
    let wat_template = |addr| {
        format!(
            r#"
            (module
                (import "env" "memory" (memory 4))
                (export "init" (func $init))
                (func $init)
                (global (;0;) (mut i32) (i32.const {addr}))
                (export "{STACK_END_EXPORT_NAME}" (global 0))
            )"#,
        )
    };

    init_logger();
    new_test_ext().execute_with(|| {
        // Check error when stack end bigger then static mem size
        let wat = wat_template(0x50000);
        Gear::upload_program(
            RuntimeOrigin::signed(USER_1),
            ProgramCodeKind::Custom(wat.as_str()).to_bytes(),
            DEFAULT_SALT.to_vec(),
            EMPTY_PAYLOAD.to_vec(),
            50_000_000_000,
            0,
            false,
        )
        .expect("Failed to upload program");

        let message_id = get_last_message_id();

        run_to_next_block(None);
        assert_last_dequeued(1);
        assert_failed(
            message_id,
            ActorExecutionErrorReplyReason::PrepareMemory(
                ActorPrepareMemoryError::StackEndPageBiggerWasmMemSize(
                    WasmPage::new(5).unwrap(),
                    WasmPage::new(4).unwrap(),
                ),
            ),
        );

        // Check error when stack end is not aligned
        let wat = wat_template(0x10001);
        Gear::upload_program(
            RuntimeOrigin::signed(USER_1),
            ProgramCodeKind::Custom(wat.as_str()).to_bytes(),
            DEFAULT_SALT.to_vec(),
            EMPTY_PAYLOAD.to_vec(),
            50_000_000_000,
            0,
            false,
        )
        .expect("Failed to upload program");

        let message_id = get_last_message_id();

        run_to_next_block(None);
        assert_last_dequeued(1);
        assert_failed(
            message_id,
            ActorExecutionErrorReplyReason::PrepareMemory(
                ActorPrepareMemoryError::StackIsNotAligned(65537),
            ),
        );

        // Check OK if stack end is suitable
        let wat = wat_template(0x10000);
        Gear::upload_program(
            RuntimeOrigin::signed(USER_1),
            ProgramCodeKind::Custom(wat.as_str()).to_bytes(),
            DEFAULT_SALT.to_vec(),
            EMPTY_PAYLOAD.to_vec(),
            50_000_000_000,
            0,
            false,
        )
        .expect("Failed to upload program");

        let message_id = get_last_message_id();

        run_to_next_block(None);
        assert_last_dequeued(1);
        assert_succeed(message_id);
    });
}

/// Test that error is generated in case `gr_read` requests out of bounds data from message.
#[test]
fn check_gr_read_error_works() {
    let wat = r#"
        (module
            (import "env" "memory" (memory 1))
            (import "env" "gr_read" (func $gr_read (param i32 i32 i32 i32)))
            (export "init" (func $init))
            (func $init
                (call $gr_read (i32.const 0) (i32.const 10) (i32.const 0) (i32.const 111))

                i32.const 111
                i32.load
                (if ;; validating that error len is not zero
                    (then)
                    (else
                        unreachable
                    )
                )
            )
        )"#;

    init_logger();
    new_test_ext().execute_with(|| {
        Gear::upload_program(
            RuntimeOrigin::signed(USER_1),
            ProgramCodeKind::Custom(wat).to_bytes(),
            DEFAULT_SALT.to_vec(),
            EMPTY_PAYLOAD.to_vec(),
            50_000_000_000,
            0,
            false,
        )
        .expect("Failed to upload program");

        let message_id = get_last_message_id();

        run_to_block(2, None);
        assert_succeed(message_id);
    });
}

/// Check that too large message, which is constructed by `gr_reply_push`,
/// leads to program execution error.
#[test]
fn check_reply_push_payload_exceed() {
    let wat = r#"
        (module
            (import "env" "memory" (memory 0x101))
            (import "env" "gr_reply_push" (func $gr (param i32 i32 i32)))
            (export "init" (func $init))
            (func $init
                ;; first reply push must be ok
                (block
                    (call $gr (i32.const 0) (i32.const 0x1000000) (i32.const 0x1000001))

                    (i32.load (i32.const 0x1000001))
                    i32.eqz
                    br_if 0
                    unreachable
                )
                ;; second must lead to overflow
                (block
                    (call $gr (i32.const 0) (i32.const 0x1000000) (i32.const 0x1000001))

                    (i32.load (i32.const 0x1000001))
                    i32.eqz
                    br_if 1
                    unreachable
                )
            )
        )"#;

    init_logger();
    new_test_ext().execute_with(|| {
        Gear::upload_program(
            RuntimeOrigin::signed(USER_1),
            ProgramCodeKind::Custom(wat).to_bytes(),
            DEFAULT_SALT.to_vec(),
            EMPTY_PAYLOAD.to_vec(),
            50_000_000_000,
            0,
            false,
        )
        .expect("Failed to upload program");

        let message_id = get_last_message_id();

        run_to_block(2, None);
        assert_last_dequeued(1);

        assert_failed(
            message_id,
            ActorExecutionErrorReplyReason::Trap(TrapExplanation::Unknown),
        );
    });
}

/// Check that random works and it's changing on next epoch.
#[test]
fn check_random_works() {
    use blake2_rfc::blake2b::blake2b;
    let wat = r#"
        (module
            (import "env" "gr_send_wgas" (func $send (param i32 i32 i32 i64 i32 i32)))
            (import "env" "gr_source" (func $gr_source (param i32)))
            (import "env" "gr_random" (func $gr_random (param i32 i32)))
            (import "env" "memory" (memory 1))
            (export "handle" (func $handle))
            (func $handle
                (i32.store (i32.const 111) (i32.const 1))

                (call $gr_random (i32.const 0) (i32.const 64))

                (call $send (i32.const 111) (i32.const 68) (i32.const 32) (i64.const 10000000) (i32.const 0) (i32.const 333))

                (i32.load (i32.const 333))
                i32.eqz
                br_if 0
                unreachable
            )
        )"#;

    init_logger();
    new_test_ext().execute_with(|| {
        Gear::upload_program(
            RuntimeOrigin::signed(USER_1),
            ProgramCodeKind::Custom(wat).to_bytes(),
            DEFAULT_SALT.to_vec(),
            EMPTY_PAYLOAD.to_vec(),
            50_000_000_000,
            0,
            false,
        )
        .expect("Failed to upload program");

        let sender = utils::get_last_program_id();

        let mut random_data = Vec::new();

        (1..10).for_each(|_| {
            assert_ok!(Gear::send_message(
                RuntimeOrigin::signed(USER_1),
                sender,
                EMPTY_PAYLOAD.to_vec(),
                50_000_000_000,
                0,
                false,
            ));

            let output: ([u8; 32], BlockNumber) =
                <Test as Config>::Randomness::random(get_last_message_id().as_ref());

            random_data.push([[0; 32], output.0].concat());
            run_to_block(System::block_number() + 1, None);
        });

        assert_eq!(random_data.len(), MailboxOf::<Test>::len(&USER_1));

        let mut sorted_mailbox: Vec<(UserStoredMessage, Interval<BlockNumber>)> =
            MailboxOf::<Test>::iter_key(USER_1).collect();
        sorted_mailbox.sort_by(|a, b| a.1.finish.cmp(&b.1.finish));

        sorted_mailbox
            .iter()
            .zip(random_data.iter())
            .for_each(|((msg, _bn), random_data)| {
                assert_eq!(
                    blake2b(32, &[], random_data).as_bytes(),
                    msg.payload_bytes()
                );
            });

        // // assert_last_dequeued(1);
        // println!("{:?}", res);
        // assert_eq!(blake2b(32, &[], &output.0.encode()).as_bytes(), res.payload());
    });
}

#[test]
fn reply_with_small_non_zero_gas() {
    use demo_proxy_relay::{RelayCall, WASM_BINARY};

    init_logger();
    new_test_ext().execute_with(|| {
        let gas_limit = 1;
        assert!(gas_limit < <Test as Config>::MailboxThreshold::get());

        assert_ok!(Gear::upload_program(
            RuntimeOrigin::signed(USER_1),
            WASM_BINARY.to_vec(),
            DEFAULT_SALT.to_vec(),
            RelayCall::RereplyWithGas(gas_limit).encode(),
            50_000_000_000,
            0u128,
            false,
        ));

        let proxy = utils::get_last_program_id();

        run_to_next_block(None);
        assert!(Gear::is_active(proxy));

        let payload = b"it works";

        assert_ok!(Gear::send_message(
            RuntimeOrigin::signed(USER_1),
            proxy,
            payload.to_vec(),
            DEFAULT_GAS_LIMIT * 10,
            0,
            false,
        ));

        let message_id = utils::get_last_message_id();

        run_to_next_block(None);
        assert_succeed(message_id);
        assert_eq!(
            maybe_last_message(USER_1)
                .expect("Should be")
                .payload_bytes(),
            payload
        );
    });
}

#[test]
fn replies_denied_in_handle_reply() {
    use demo_proxy::{InputArgs, WASM_BINARY};

    init_logger();
    new_test_ext().execute_with(|| {
        assert_ok!(Gear::upload_program(
            RuntimeOrigin::signed(USER_1),
            WASM_BINARY.to_vec(),
            DEFAULT_SALT.to_vec(),
            InputArgs {
                destination: USER_1.into_origin().into()
            }
            .encode(),
            50_000_000_000,
            0u128,
            false,
        ));

        let proxy = utils::get_last_program_id();

        assert_ok!(Gear::send_message(
            RuntimeOrigin::signed(USER_1),
            proxy,
            vec![],
            50_000_000_000,
            0,
            false,
        ));

        let message_id = get_last_message_id();

        run_to_next_block(None);
        assert!(Gear::is_active(proxy));
        assert_succeed(message_id);

        assert_ok!(Gear::send_reply(
            RuntimeOrigin::signed(USER_1),
            get_last_mail(USER_1).id(),
            vec![],
            50_000_000_000,
            0,
            false,
        ));

        let reply_id = get_last_message_id();

        run_to_next_block(None);

        // we don't assert fail reason since no error reply sent on reply,
        // but message id has stamp in MessagesDispatched event.
        let status = dispatch_status(reply_id).expect("Not found in `MessagesDispatched`");
        assert_eq!(status, DispatchStatus::Failed);
    });
}

#[test]
fn relay_messages() {
    use demo_proxy_relay::{RelayCall, ResendPushData, WASM_BINARY};

    struct Expected {
        user: AccountId,
        payload: Vec<u8>,
    }

    let source = USER_1;

    init_logger();
    let test = |relay_call: RelayCall, payload: &[u8], expected: Vec<Expected>| {
        let execute = || {
            System::reset_events();

            let label = format!("{relay_call:?}");
            assert!(
                Gear::upload_program(
                    RuntimeOrigin::signed(source),
                    WASM_BINARY.to_vec(),
                    vec![],
                    relay_call.encode(),
                    50_000_000_000u64,
                    0u128,
                    false,
                )
                .is_ok(),
                "{}",
                label
            );

            let proxy = utils::get_last_program_id();

            run_to_next_block(None);

            assert!(Gear::is_active(proxy), "{}", label);

            assert!(
                Gear::send_message(
                    RuntimeOrigin::signed(source),
                    proxy,
                    payload.to_vec(),
                    DEFAULT_GAS_LIMIT * 10,
                    0,
                    false,
                )
                .is_ok(),
                "{}",
                label
            );

            // To clear auto reply on init message.
            System::reset_events();

            run_to_next_block(None);

            let received = System::events().into_iter().fold(0, |r, e| match e.event {
                MockRuntimeEvent::Gear(Event::UserMessageSent { message, .. }) => {
                    let Expected { user, payload } = &expected[r];

                    if message.destination().into_origin() == user.into_origin() {
                        assert_eq!(message.payload_bytes(), payload, "{label}");
                        r + 1
                    } else {
                        r
                    }
                }
                _ => r,
            });

            assert_eq!(received, expected.len(), "{label}");
        };

        new_test_ext().execute_with(execute);
    };

    let payload = b"Hi, USER_2! Ping USER_3.";

    let pairs = vec![
        (
            RelayCall::ResendPush(vec![
                // "Hi, USER_2!"
                ResendPushData {
                    destination: USER_2.into(),
                    start: None,
                    end: Some((10, true)),
                },
            ]),
            Expected {
                user: USER_2,
                payload: payload[..11].to_vec(),
            },
        ),
        (
            RelayCall::ResendPush(vec![
                // the same but end index specified in another way
                ResendPushData {
                    destination: USER_2.into(),
                    start: None,
                    end: Some((11, false)),
                },
            ]),
            Expected {
                user: USER_2,
                payload: payload[..11].to_vec(),
            },
        ),
        (
            RelayCall::ResendPush(vec![
                // "Ping USER_3."
                ResendPushData {
                    destination: USER_3.into(),
                    start: Some(12),
                    end: None,
                },
            ]),
            Expected {
                user: USER_3,
                payload: payload[12..].to_vec(),
            },
        ),
        (
            RelayCall::ResendPush(vec![
                // invalid range
                ResendPushData {
                    destination: USER_3.into(),
                    start: Some(2),
                    end: Some((0, true)),
                },
            ]),
            Expected {
                user: USER_3,
                payload: vec![],
            },
        ),
        (
            RelayCall::ResendPush(vec![
                // invalid range
                ResendPushData {
                    destination: USER_3.into(),
                    start: Some(payload.len() as u32),
                    end: Some((0, false)),
                },
            ]),
            Expected {
                user: USER_3,
                payload: vec![],
            },
        ),
    ];

    for (call, expectation) in pairs {
        test(call, payload, vec![expectation]);
    }

    test(
        RelayCall::Resend(USER_3.into()),
        payload,
        vec![Expected {
            user: USER_3,
            payload: payload.to_vec(),
        }],
    );
    test(
        RelayCall::ResendWithGas(USER_3.into(), 50_000),
        payload,
        vec![Expected {
            user: USER_3,
            payload: payload.to_vec(),
        }],
    );

    test(
        RelayCall::Rereply,
        payload,
        vec![Expected {
            user: source,
            payload: payload.to_vec(),
        }],
    );
    test(
        RelayCall::RereplyPush,
        payload,
        vec![Expected {
            user: source,
            payload: payload.to_vec(),
        }],
    );
    test(
        RelayCall::RereplyWithGas(60_000),
        payload,
        vec![Expected {
            user: source,
            payload: payload.to_vec(),
        }],
    );
}

#[test]
fn module_instantiation_error() {
    let wat = r#"
    (module
        (import "env" "memory" (memory 1))
        (export "init" (func $init))
        (func $init)
        (data (;0;) (i32.const -15186172) "\b9w\92")
    )
    "#;

    init_logger();
    new_test_ext().execute_with(|| {
        let code = ProgramCodeKind::Custom(wat).to_bytes();
        let salt = DEFAULT_SALT.to_vec();
        let prog_id = generate_program_id(&code, &salt);
        let res = Gear::upload_program(
            RuntimeOrigin::signed(USER_1),
            code,
            salt,
            EMPTY_PAYLOAD.to_vec(),
            50_000_000_000,
            0,
            false,
        )
        .map(|_| prog_id);
        let mid = get_last_message_id();

        assert_ok!(res);

        run_to_next_block(None);

        assert!(Gear::is_terminated(prog_id));
        let err = get_last_event_error(mid);
        assert!(err.starts_with(&ActorExecutionErrorReplyReason::Environment.to_string()));
    });
}

#[test]
fn wrong_entry_type() {
    let wat = r#"
    (module
        (import "env" "memory" (memory 1))
        (export "init" (func $init))
        (func $init (param i32))
    )
    "#;

    init_logger();
    new_test_ext().execute_with(|| {
        assert_err!(
            Code::try_new(
                ProgramCodeKind::Custom(wat).to_bytes(),
                1,
                |_| ConstantCostRules::default(),
                None
            ),
            CodeError::InvalidExportFnSignature
        );
    });
}

#[test]
fn oom_handler_works() {
    use demo_out_of_memory::WASM_BINARY;

    init_logger();
    new_test_ext().execute_with(|| {
        let pid = Gear::upload_program(
            RuntimeOrigin::signed(USER_1),
            WASM_BINARY.to_vec(),
            DEFAULT_SALT.to_vec(),
            EMPTY_PAYLOAD.to_vec(),
            100_000_000_000_u64,
            0,
            false,
        )
        .map(|_| get_last_program_id())
        .unwrap();
        let mid = get_last_message_id();

        run_to_next_block(None);

        assert!(Gear::is_terminated(pid));
        assert_failed(
            mid,
            ActorExecutionErrorReplyReason::Trap(TrapExplanation::ProgramAllocOutOfBounds),
        );
    });
}

#[test]
#[ignore = "TODO: return this test if it's possible after #2226, or remove it."]
fn alloc_charge_error() {
    const WAT: &str = r#"
(module
    (import "env" "memory" (memory 1))
    (import "env" "alloc" (func $alloc (param i32) (result i32)))
    (export "init" (func $init))
    (func $init
        ;; we are trying to allocate so many pages with such small gas limit
        ;; that we will get `GasLimitExceeded` error
        i32.const 0xff
        call $alloc
        drop
    )
)
    "#;

    init_logger();
    new_test_ext().execute_with(|| {
        let pid = Gear::upload_program(
            RuntimeOrigin::signed(USER_1),
            ProgramCodeKind::Custom(WAT).to_bytes(),
            DEFAULT_SALT.to_vec(),
            EMPTY_PAYLOAD.to_vec(),
            500_000_000_u64,
            0,
            false,
        )
        .map(|_| get_last_program_id())
        .unwrap();
        let mid = get_last_message_id();

        run_to_next_block(None);

        assert!(Gear::is_terminated(pid));
        assert_failed(
            mid,
            ActorExecutionErrorReplyReason::Trap(TrapExplanation::GasLimitExceeded),
        );
    });
}

#[test]
fn free_usage_error() {
    const WAT: &str = r#"
(module
    (import "env" "memory" (memory 1))
    (import "env" "free" (func $free (param i32) (result i32)))
    (export "init" (func $init))
    (func $init
        ;; free impossible and non-existing page
        i32.const 0xffffffff
        call $free
        ;; free must return 1 so we will get `unreachable` instruction
        i32.const 0
        i32.eq
        br_if 0
        unreachable
    )
)
    "#;

    init_logger();
    new_test_ext().execute_with(|| {
        let pid = Gear::upload_program(
            RuntimeOrigin::signed(USER_1),
            ProgramCodeKind::Custom(WAT).to_bytes(),
            DEFAULT_SALT.to_vec(),
            EMPTY_PAYLOAD.to_vec(),
            500_000_000_u64,
            0,
            false,
        )
        .map(|_| get_last_program_id())
        .unwrap();
        let mid = get_last_message_id();

        run_to_next_block(None);

        assert!(Gear::is_terminated(pid));
        assert_failed(
            mid,
            ActorExecutionErrorReplyReason::Trap(TrapExplanation::Unknown),
        );
    });
}

#[test]
fn free_range_oob_error() {
    const WAT: &str = r#"
(module
    (import "env" "memory" (memory 1))
    (import "env" "free_range" (func $free_range (param i32) (param i32) (result i32)))
    (export "init" (func $init))
    (func $init
        ;; free impossible and non-existing range
        i32.const 0x0
        i32.const 0xffffff
        call $free_range
        i32.const 0x0
        i32.ne
        if
            unreachable
        end
    )
)
    "#;

    init_logger();
    new_test_ext().execute_with(|| {
        let pid = Gear::upload_program(
            RuntimeOrigin::signed(USER_1),
            ProgramCodeKind::Custom(WAT).to_bytes(),
            DEFAULT_SALT.to_vec(),
            EMPTY_PAYLOAD.to_vec(),
            10_000_000_000_u64,
            0,
            false,
        )
        .map(|_| get_last_program_id())
        .unwrap();
        let mid = get_last_message_id();

        run_to_next_block(None);

        assert!(Gear::is_terminated(pid));
        assert_failed(
            mid,
            ActorExecutionErrorReplyReason::Trap(TrapExplanation::Unknown),
        );
    });
}

#[test]
fn free_range_invalid_range_error() {
    const WAT: &str = r#"
(module
    (import "env" "memory" (memory 1))
    (import "env" "free_range" (func $free_range (param i32) (param i32) (result i32)))
    (export "init" (func $init))
    (func $init
        ;; free invalid range (start > end)
        i32.const 0x55
        i32.const 0x2
        call $free_range
        i32.const 0x1 ;; we expect an error
        i32.ne
        if
            unreachable
        end
    )
)
    "#;

    init_logger();
    new_test_ext().execute_with(|| {
        let pid = Gear::upload_program(
            RuntimeOrigin::signed(USER_1),
            ProgramCodeKind::Custom(WAT).to_bytes(),
            DEFAULT_SALT.to_vec(),
            EMPTY_PAYLOAD.to_vec(),
            500_000_000_u64,
            0,
            false,
        )
        .map(|_| get_last_program_id())
        .unwrap();
        let mid = get_last_message_id();

        run_to_next_block(None);
        assert!(!Gear::is_terminated(pid));
        assert_succeed(mid);
    });
}

#[test]
fn free_range_success() {
    const WAT: &str = r#"
(module
    (import "env" "memory" (memory 1))
    (import "env" "alloc" (func $alloc (param i32) (result i32)))
    (import "env" "free" (func $free (param i32) (result i32)))
    (import "env" "free_range" (func $free_range (param i32) (param i32) (result i32)))
    (export "init" (func $init))
    (func $init
        ;; allocate 4 pages
        i32.const 0x4
        call $alloc

        i32.const 1
        i32.ne
        if
            unreachable
        end

        ;; free one page in range
        i32.const 0x2
        call $free

        i32.const 0
        i32.ne
        if
            unreachable
        end

        ;; free range with one missing page
        i32.const 0x1
        i32.const 0x4
        call $free_range
        i32.const 0x0
        i32.ne
        if
            unreachable
        end
    )
)
    "#;

    init_logger();
    new_test_ext().execute_with(|| {
        let pid = Gear::upload_program(
            RuntimeOrigin::signed(USER_1),
            ProgramCodeKind::Custom(WAT).to_bytes(),
            DEFAULT_SALT.to_vec(),
            EMPTY_PAYLOAD.to_vec(),
            500_000_000_u64,
            0,
            false,
        )
        .map(|_| get_last_program_id())
        .unwrap();
        let mid = get_last_message_id();

        run_to_next_block(None);

        assert_succeed(mid);
        assert!(Gear::is_initialized(pid));
        assert!(Gear::is_active(pid));
    });
}

#[test]
fn reject_incorrect_stack_pointer() {
    let wat = format!(
        r#"
(module
    (import "env" "memory" (memory 1))
    (func $init)
    (global (;0;) i32 (i32.const 65536))
    (export "init" (func $init))
    (export "{STACK_END_EXPORT_NAME}" (global 0))
    (data $.rodata (i32.const 60000) "GEAR")
)
    "#
    );

    init_logger();
    new_test_ext().execute_with(|| {
        assert_noop!(
            Gear::upload_code(
                RuntimeOrigin::signed(USER_1),
                ProgramCodeKind::CustomInvalid(&wat).to_bytes()
            ),
            Error::<Test>::ProgramConstructionFailed
        );

        assert_noop!(
            upload_program_default(USER_1, ProgramCodeKind::CustomInvalid(&wat)),
            Error::<Test>::ProgramConstructionFailed
        );
    });
}

#[test]
fn calculate_gas_fails_when_calculation_limit_exceeded() {
    use demo_reserve_gas::{HandleAction as Command, InitAction as Init, WASM_BINARY};

    init_logger();
    new_test_ext().execute_with(|| {
        let pid = Gear::upload_program(
            RuntimeOrigin::signed(USER_1),
            WASM_BINARY.to_vec(),
            DEFAULT_SALT.to_vec(),
            Init::Normal(vec![]).encode(),
            BlockGasLimitOf::<Test>::get(),
            0,
            false,
        )
        .map(|_| get_last_program_id())
        .expect("Program uploading failed");

        run_to_next_block(None);

        // Make reservations exceeding calculation gas limit of RUNTIME_API_BLOCK_LIMITS_COUNT (6) blocks.
        for _ in 0..=RUNTIME_API_BLOCK_LIMITS_COUNT {
            Gear::send_message(
                RuntimeOrigin::signed(USER_1),
                pid,
                // 96% of block gas limit
                Command::AddReservationToList(BlockGasLimitOf::<Test>::get() / 100 * 96, 10)
                    .encode(),
                BlockGasLimitOf::<Test>::get(),
                0,
                false,
            )
            .expect("Making reservation failed");
        }

        run_to_next_block(None);

        let gas_info_result = Gear::calculate_gas_info(
            USER_1.into_origin(),
            HandleKind::Handle(pid),
            Command::ConsumeReservationsFromList.encode(),
            0,
            true,
            true,
        );

        assert!(gas_info_result.is_err());
        assert_eq!(
            gas_info_result.unwrap_err(),
            "Calculation gas limit exceeded. Consider using custom built node."
        );

        // ok result when we use custom multiplier
        let gas_info_result = Gear::calculate_gas_info_impl(
            USER_1.into_origin(),
            HandleKind::Handle(pid),
            BlockGasLimitOf::<Test>::get(),
            Command::ConsumeReservationsFromList.encode(),
            0,
            true,
            false,
            Some(64),
        );

        assert!(gas_info_result.is_ok());
    });
}

#[test]
fn reservation_manager() {
    use demo_reservation_manager::{Action, WASM_BINARY};
    use utils::Assertion;

    init_logger();
    new_test_ext().execute_with(|| {
        let pid = Gear::upload_program(
            RuntimeOrigin::signed(USER_1),
            WASM_BINARY.to_vec(),
            DEFAULT_SALT.to_vec(),
            vec![],
            BlockGasLimitOf::<Test>::get(),
            0,
            false,
        )
        .map(|_| get_last_program_id())
        .expect("Program uploading failed");

        run_to_next_block(None);

        fn scenario(pid: ProgramId, payload: Action, expected: Vec<Assertion>) {
            System::reset_events();

            assert_ok!(Gear::send_message(
                RuntimeOrigin::signed(USER_1),
                pid,
                payload.encode(),
                BlockGasLimitOf::<Test>::get(),
                0,
                false,
            ));

            run_to_next_block(None);

            assert_responses_to_user(USER_1, expected);
        }

        // Try unreserve 100 gas when there's no reservations.
        scenario(
            pid,
            Action::SendMessageFromReservation { gas_amount: 100 },
            vec![Assertion::ReplyCode(ReplyCode::error(
                SimpleExecutionError::UserspacePanic,
            ))],
        );
        // Reserve 10_000 gas.
        scenario(
            pid,
            Action::Reserve {
                amount: 10_000,
                duration: 100,
            },
            vec![Assertion::ReplyCode(SuccessReplyReason::Auto.into())],
        );
        // Try to unreserve 50_000 gas.
        scenario(
            pid,
            Action::SendMessageFromReservation { gas_amount: 50_000 },
            vec![Assertion::ReplyCode(ReplyCode::error(
                SimpleExecutionError::UserspacePanic,
            ))],
        );
        // Try to unreserve 8_000 gas.
        scenario(
            pid,
            Action::SendMessageFromReservation { gas_amount: 8_000 },
            vec![
                // auto reply
                Assertion::ReplyCode(SuccessReplyReason::Auto.into()),
                // message with empty payload. not reply!
                Assertion::Payload(vec![]),
            ],
        );
        // Try to unreserve 8_000 gas again.
        scenario(
            pid,
            Action::SendMessageFromReservation { gas_amount: 8_000 },
            vec![Assertion::ReplyCode(ReplyCode::error(
                SimpleExecutionError::UserspacePanic,
            ))],
        );
    });
}

#[test]
fn check_mutable_global_exports_restriction() {
    init_logger();

    let wat_correct = format!(
        r#"
        (module
            (import "env" "memory" (memory 0))
            (func $init)
            (global (;0;) (mut i32) (i32.const 65536))
            (export "init" (func $init))
            (export "{STACK_END_EXPORT_NAME}" (global 0))
        )"#
    );

    let wat_incorrect = r#"
        (module
            (import "env" "memory" (memory 0))
            (func $init)
            (global (;0;) (mut i32) (i32.const 65536))
            (export "init" (func $init))
            (export "global" (global 0))
        )"#;

    new_test_ext().execute_with(|| {
        assert_ok!(upload_program_default(
            USER_1,
            ProgramCodeKind::CustomInvalid(&wat_correct)
        ));
        assert_noop!(
            upload_program_default(USER_1, ProgramCodeKind::CustomInvalid(wat_incorrect)),
            Error::<Test>::ProgramConstructionFailed
        );
    });
}

#[test]
fn send_gasless_message_works() {
    init_logger();

    let minimal_weight = mock::get_min_weight();

    new_test_ext().execute_with(|| {
        let user1_initial_balance = Balances::free_balance(USER_1);
        let user2_initial_balance = Balances::free_balance(USER_2);

        // No gas has been created initially
        assert_eq!(GasHandlerOf::<Test>::total_supply(), 0);

        let program_id = {
            let res = upload_program_default(USER_1, ProgramCodeKind::Default);
            assert_ok!(res);
            res.expect("submit result was asserted")
        };

        // Test 1: USER_2 sends a gasless message to the program (intending to use a voucher).
        // Expect failure because USER_2 has no voucher.
        assert_noop!(
            GearVoucher::call(
                RuntimeOrigin::signed(USER_2),
                PrepaidCall::SendMessage {
                    destination: program_id,
                    payload: EMPTY_PAYLOAD.to_vec(),
                    gas_limit: DEFAULT_GAS_LIMIT,
                    value: 0,
                    keep_alive: false,
                }
            ),
            pallet_gear_bank::Error::<Test>::InsufficientBalance
        );

        // USER_1 as the program owner issues a voucher for USER_2 enough to send a message
        assert_ok!(GearVoucher::issue(
            RuntimeOrigin::signed(USER_1),
            USER_2,
            program_id,
            gas_price(DEFAULT_GAS_LIMIT),
        ));

        // Balances check
        // USER_1 can spend up to 2 default messages worth of gas (submit program and issue voucher)
        let user1_potential_msgs_spends = gas_price(2 * DEFAULT_GAS_LIMIT);
        assert_eq!(
            Balances::free_balance(USER_1),
            user1_initial_balance - user1_potential_msgs_spends
        );

        // Clear messages from the queue to refund unused gas
        run_to_block(2, None);

        // Balance check
        // Voucher has been issued, but not used yet, so funds should be still in the respective account
        let voucher_id = GearVoucher::voucher_id(&USER_2, &program_id);
        assert_eq!(
            Balances::free_balance(voucher_id),
            gas_price(DEFAULT_GAS_LIMIT)
        );

        // Test 2: USER_2 sends a gasless message to the program (intending to use a voucher).
        // Now that voucher is issued, the message should be sent successfully.
        assert_ok!(GearVoucher::call(
            RuntimeOrigin::signed(USER_2),
            PrepaidCall::SendMessage {
                destination: program_id,
                payload: EMPTY_PAYLOAD.to_vec(),
                gas_limit: DEFAULT_GAS_LIMIT,
                value: 1_000_000,
                keep_alive: false,
            }
        ));

        // Balances check
        // USER_2 as a voucher holder can send one message completely free of charge
        // The value in message, however, is still offset against the USER_2's own balance
        let user2_potential_msgs_spends = 1_000_000_u128;
        assert_eq!(
            Balances::free_balance(USER_2),
            user2_initial_balance - user2_potential_msgs_spends
        );
        // Instead, the gas has been paid from the voucher
        assert_eq!(Balances::free_balance(voucher_id), 0_u128);

        // Run the queue processing to figure out the actual gas burned
        let remaining_weight = 300_000_000;
        run_to_block(3, Some(remaining_weight));

        let actual_gas_burned =
            remaining_weight - minimal_weight.ref_time() - GasAllowanceOf::<Test>::get();
        assert_ne!(actual_gas_burned, 0);

        // Check that the gas leftover has been returned to the voucher
        assert_eq!(
            Balances::free_balance(voucher_id),
            gas_price(DEFAULT_GAS_LIMIT) - gas_price(actual_gas_burned)
        );

        // USER_2 total balance has been reduced by the value in the message
        assert_eq!(
            Balances::total_balance(&USER_2),
            user2_initial_balance - user2_potential_msgs_spends
        );

        // No gas has got stuck in the system
        assert_eq!(GasHandlerOf::<Test>::total_supply(), 0);
    });
}

#[test]
fn send_gasless_reply_works() {
    init_logger();
    new_test_ext().execute_with(|| {
        // USER_2 uploads a program and sends message to it which leads to
        // USER_1 having a message in his mailbox.
        // caution: runs to block 2
        let reply_to_id = setup_mailbox_test_state(USER_2);

        let prog_id = generate_program_id(
            &ProgramCodeKind::OutgoingWithValueInHandle.to_bytes(),
            DEFAULT_SALT.as_ref(),
        );

        // Top up program's account balance with some funds
        CurrencyOf::<Test>::resolve_creating(
            &prog_id.cast(),
            CurrencyOf::<Test>::issue(2_000_u128),
        );

        // USER_2 issues a voucher for USER_1 enough to send a reply
        assert_ok!(GearVoucher::issue(
            RuntimeOrigin::signed(USER_2),
            USER_1,
            prog_id,
            gas_price(DEFAULT_GAS_LIMIT),
        ));
        let voucher_id = GearVoucher::voucher_id(&USER_1, &prog_id);

        run_to_block(3, None);

        // Balance check
        assert_eq!(
            Balances::free_balance(voucher_id),
            gas_price(DEFAULT_GAS_LIMIT)
        );

        // USER_1 sends a gasless reply using a voucher
        let gas_limit = 10_000_000_u64;
        assert_ok!(GearVoucher::call(
            RuntimeOrigin::signed(USER_1),
            PrepaidCall::SendReply {
                reply_to_id,
                payload: EMPTY_PAYLOAD.to_vec(),
                gas_limit,
                value: 1_000,
                keep_alive: false,
            }
        ));
        let expected_reply_message_id = get_last_message_id();

        // global nonce is 2 before sending reply message
        // `upload_program` and `send_message` messages were sent before in `setup_mailbox_test_state`
        let event = match System::events().last().map(|r| r.event.clone()) {
            Some(MockRuntimeEvent::Gear(e)) => e,
            _ => unreachable!("Should be one Gear event"),
        };

        let actual_reply_message_id = match event {
            Event::MessageQueued {
                id,
                entry: MessageEntry::Reply(_reply_to_id),
                ..
            } => id,
            _ => unreachable!("expect Event::DispatchMessageEnqueued"),
        };

        assert_eq!(expected_reply_message_id, actual_reply_message_id);

        // Balances check before processing queue
        assert_eq!(
            Balances::free_balance(voucher_id),
            gas_price(DEFAULT_GAS_LIMIT.saturating_sub(gas_limit))
        );

        run_to_block(4, None);
        // Ensure that some gas leftover has been returned to the voucher account
        assert!(
            Balances::free_balance(voucher_id)
                > gas_price(DEFAULT_GAS_LIMIT.saturating_sub(gas_limit))
        );
    })
}

/// Tests whether calling `gr_read` 2 times returns same result.
/// Test purpose is to check, that payload is given back to the
/// message.
#[test]
fn double_read_works() {
    use demo_constructor::{Calls, Scheme};

    init_logger();
    new_test_ext().execute_with(|| {
        let noop_branch = Calls::builder().noop();
        let panic_branch = Calls::builder().panic("Read payloads aren't equal");
        let handle = Calls::builder()
            .load("read1")
            .load("read2")
            .bytes_eq("is_eq", "read1", "read2")
            .if_else("is_eq", noop_branch, panic_branch);
        let predefined_scheme = Scheme::predefined(
            Default::default(),
            handle,
            Default::default(),
            Default::default(),
        );

        let (_, pid) = utils::init_constructor(predefined_scheme);

        // Resetting events to check the result of the last message.
        System::reset_events();

        assert_ok!(Gear::send_message(
            RuntimeOrigin::signed(USER_1),
            pid,
            b"PAYLOAD".to_vec(),
            BlockGasLimitOf::<Test>::get(),
            100_000,
            false,
        ));

        run_to_next_block(None);

        assert_responses_to_user(
            USER_1,
            vec![Assertion::ReplyCode(SuccessReplyReason::Auto.into())],
        );
    });
}

/// Tests gas allowance exceed handling.
/// More precisely, it checks one property:
/// no context data is stored within previously
/// executed message when gas allowance exceed
/// happened.
#[test]
fn test_gas_allowance_exceed_no_context() {
    use crate::QueueProcessingOf;
    use common::storage::{Counted, Queue, Toggler};

    init_logger();
    new_test_ext().execute_with(|| {
        let wat = r#"
            (module
            (import "env" "memory" (memory 1))
            (import "env" "gr_reply" (func $reply (param i32 i32 i32 i32)))
            (export "handle" (func $handle))
            (func $handle
                (call $reply (i32.const 0) (i32.const 32) (i32.const 10) (i32.const 333))
                (loop (br 0))
            )
        )"#;

        let pid = upload_program_default(USER_1, ProgramCodeKind::Custom(wat))
            .expect("failed uploading program");
        run_to_next_block(None);

        assert_ok!(send_default_message(USER_1, pid));
        let mid = get_last_message_id();
        // Setting to 100 million the gas allowance ends faster than gas limit
        run_to_next_block(Some(100_000_000));

        // Execution is denied after reque
        assert!(QueueProcessingOf::<Test>::denied());

        // Low level check, that no execution context is saved after gas allowance exceeded error
        assert_eq!(QueueOf::<Test>::len(), 1);
        let msg = QueueOf::<Test>::dequeue()
            .ok()
            .flatten()
            .expect("must be message after requeue");
        assert_eq!(msg.id(), mid);
        assert!(msg.context().is_none());
        QueueOf::<Test>::requeue(msg).expect("requeue failed");

        // There should be now enough gas allowance, so the message is executed
        // and execution ends with `GasLimitExceeded`.
        run_to_next_block(None);

        assert_failed(
            mid,
            ErrorReplyReason::Execution(SimpleExecutionError::RanOutOfGas),
        );
        assert_last_dequeued(1);
    })
}

/// Does pretty same test as `test_gas_allowance_exceed_no_context`,
/// but this time executed message will have non zero context.
#[test]
fn test_gas_allowance_exceed_with_context() {
    use crate::QueueProcessingOf;
    use common::storage::*;
    use demo_constructor::{Arg, Calls, Scheme};

    init_logger();

    let process_task_weight = mock::get_min_weight();

    new_test_ext().execute_with(|| {
        let call_wait_key = "call_wait";

        // Initialize a program and set `call_wait' value to `true`.
        let init = Calls::builder().source("user1").bool(call_wait_key, true);
        let (_, pid) = utils::init_constructor(Scheme::direct(init));

        let execute = |calls: Calls, allowance: Option<u64>| {
            assert_ok!(Gear::send_message(
                RuntimeOrigin::signed(USER_1),
                pid,
                calls.encode(),
                BlockGasLimitOf::<Test>::get(),
                0,
                false,
            ));
            let msg_id = get_last_message_id();
            run_to_next_block(allowance);

            msg_id
        };

        // If `call_wait` is true, we execute a `wait`. Otherwise, we `reply` and `send`.
        // It's intended that the message will be executed several times.
        // That's to perform checks of the msg execution context when message
        // is in queue after wake (so it has some context), and after gas allowance exceeded
        // error (so the context remains unchanged).
        let wait_branch = Calls::builder().wait();
        let skip_wait_branch = Calls::builder().noop();
        let handle1 = Calls::builder()
            .if_else(
                Arg::Get(call_wait_key.to_string()),
                wait_branch,
                skip_wait_branch,
            )
            .reply(b"random_message".to_vec())
            .send("user1", b"another_random_message".to_vec());
        let handle1_mid = execute(handle1.clone(), None);

        // Check it waits.
        assert!(WaitlistOf::<Test>::contains(&pid, &handle1_mid));
        assert_eq!(WaitlistOf::<Test>::len(&pid), 1);

        // Taking the context for the check later.
        let handle1_ctx = WaitlistOf::<Test>::iter_key(pid)
            .next()
            .and_then(|(m, _)| m.context().clone());
        assert!(handle1_ctx.is_some());

        // This will set `call_wait` to false, wake the message with `handle1_mid` id.
        // We set the weight to such a value, so only message with `handle2`
        // payload is executed, That will allow us to reproduce the case in
        // `test_gas_allowance_exceed_no_context` test, but with message having
        // context already set.
        let handle2 = Calls::builder()
            .bool(call_wait_key, false)
            .wake(<[u8; 32]>::from(handle1_mid));
        let gas_info = Gear::calculate_gas_info(
            USER_1.into_origin(),
            HandleKind::Handle(pid),
            handle2.encode(),
            0,
            true,
            true,
        )
        .expect("failed getting gas info");
        // We add `process_task_weight` as block running requires not only executing message, but
        // some other read/writes. By adding such small value we guarantee that
        // message with `handle2` payload is executed, but message with `handle1_mid`
        // id will not reach the executor.
        execute(
            handle2,
            Some(gas_info.min_limit + process_task_weight.ref_time()),
        );

        assert_last_dequeued(1);
        assert!(QueueProcessingOf::<Test>::denied());

        // Now we calculate a required for the execution of the `handle1_mid` message.
        // The queue processing is denied from the previous execution, now allowing it,
        // to calculate gas properly.
        QueueProcessingOf::<Test>::allow();
        let gas_info = Gear::calculate_gas_info(
            USER_1.into_origin(),
            HandleKind::Handle(pid),
            handle1.encode(),
            0,
            true,
            true,
        )
        .expect("failed getting gas info");

        // Trigger gas allowance exceeded error while executing only `handle1_mid`.
        // With such gas allowance we are sure, that `reply` call from `handle1` calls set
        // is called successfully executed, but there's not enough allowance to end the
        // execution of the message.
        run_to_next_block(Some(gas_info.min_limit - 100_000));

        // Execution is denied after reque.
        assert!(QueueProcessingOf::<Test>::denied());

        // Low level check, that no information on reply sent is saved in the execution
        // context after gas allowance exceeded error.
        assert_eq!(QueueOf::<Test>::len(), 1);
        let msg = QueueOf::<Test>::dequeue()
            .ok()
            .flatten()
            .expect("must be message after requeue");
        assert_eq!(msg.id(), handle1_mid);
        assert_eq!(msg.context(), &handle1_ctx);
        QueueOf::<Test>::requeue(msg).expect("requeue failed");

        run_to_next_block(None);
        assert_succeed(handle1_mid);
    })
}

/// Test that if a message is addressed to a terminated program (sent from program),
/// then no panic occurs and the message is not executed.
#[test]
fn test_send_to_terminated_from_program() {
    use demo_constructor::{Calls, Scheme};

    init_logger();
    new_test_ext().execute_with(|| {
        let user_1_bytes = USER_1.into_origin().to_fixed_bytes();

        // Dies in init
        let init = Calls::builder().panic("Die in init");
        // "Bomb" in case after refactoring runtime we accidentally allow terminated programs to be executed.
        let handle = Calls::builder().send(user_1_bytes, b"REPLY_FROM_DEAD".to_vec());
        let (_, pid_terminated) = utils::submit_constructor_with_args(
            // Using `USER_2` not to pollute `USER_1` mailbox to make test easier.
            USER_2,
            b"salt1",
            Scheme::predefined(init, handle, Calls::default(), Calls::default()),
            0,
        );

        // Check `pid_terminated` exists as an active program.
        assert!(Gear::is_active(pid_terminated));

        // Sends in handle message to the dead program
        let handle = Calls::builder().send(pid_terminated.into_bytes(), []);
        // Sends to USER_1 the error reply from the dead program
        let handle_reply = Calls::builder()
            .reply_code("err_reply")
            .send(user_1_bytes, "err_reply");
        let (_, proxy_pid) = utils::submit_constructor_with_args(
            // Using `USER_2` not to pollute `USER_1` mailbox to make test easier.
            USER_2,
            b"salt2",
            Scheme::predefined(Calls::default(), handle, handle_reply, Calls::default()),
            0,
        );

        run_to_next_block(None);

        assert!(Gear::is_terminated(pid_terminated));

        assert_ok!(Gear::send_message(
            RuntimeOrigin::signed(USER_1),
            proxy_pid,
            EMPTY_PAYLOAD.to_vec(),
            BlockGasLimitOf::<Test>::get(),
            0,
            false,
        ));

        run_to_next_block(None);

        // No panic occurred.
        // Need to check, that user has message in the mailbox with error reply (`InactiveProgram`).
        // Also check that user hasn't received anything from the dead program.
        let mut mails_from_proxy_iter = MailboxOf::<Test>::iter_key(USER_1)
            .filter_map(|(msg, _)| (msg.source() == proxy_pid).then_some(msg));
        let mail_from_proxy = mails_from_proxy_iter
            .next()
            .expect("internal error: no message from proxy");
        assert_eq!(
            mail_from_proxy.payload_bytes().to_vec(),
            ReplyCode::Error(ErrorReplyReason::InactiveProgram).encode()
        );
        assert_eq!(mails_from_proxy_iter.next(), None);

        let mails_from_terminated_count = MailboxOf::<Test>::iter_key(USER_1)
            .filter(|(msg, _)| msg.source() == pid_terminated)
            .count();
        assert_eq!(mails_from_terminated_count, 0);
    })
}

#[test]
fn remove_from_waitlist_after_exit_reply() {
    use demo_constructor::demo_wait_init_exit_reply;

    init_logger();

    new_test_ext().execute_with(|| {
        let (init_mid, program_id) = init_constructor(demo_wait_init_exit_reply::scheme());

        assert!(!Gear::is_initialized(program_id));
        assert!(Gear::is_active(program_id));

        run_to_next_block(None);

        let reply = maybe_last_message(USER_1).unwrap();
        let (waited_mid, remove_from_waitlist_block) = get_last_message_waited();
        assert_eq!(init_mid, waited_mid);

        run_to_next_block(None);

        assert!(TaskPoolOf::<Test>::contains(
            &remove_from_waitlist_block,
            &ScheduledTask::RemoveFromWaitlist(program_id, init_mid)
        ));

        assert_ok!(Gear::send_reply(
            RuntimeOrigin::signed(USER_1),
            reply.id(),
            vec![],
            1_500_000_000,
            0,
            false,
        ));

        run_to_next_block(None);

        assert!(Gear::is_exited(program_id));
        assert!(!TaskPoolOf::<Test>::contains(
            &remove_from_waitlist_block,
            &ScheduledTask::RemoveFromWaitlist(program_id, init_mid)
        ));

        System::set_block_number(remove_from_waitlist_block - 1);
        Gear::set_block_number(remove_from_waitlist_block - 1);

        run_to_next_block(None);
    })
}

// currently `parity_wasm` doesn't support WASM reference types
#[test]
fn wasm_ref_types_doesnt_work() {
    const WAT: &str = r#"
    (module
        (import "env" "memory" (memory 1))
        (export "init" (func $init))
        (elem declare func $init)
        (func $init
            ref.func $init
            call $test
        )
        (func $test (param funcref))
    )
    "#;

    init_logger();
    new_test_ext().execute_with(|| {
        let _pid = upload_program_default(USER_1, ProgramCodeKind::Custom(WAT)).unwrap_err();
    });
}

/// Test that the `Gear::run()` extrinsic can only run once per block,
/// even if somehow included in a block multiple times.
#[test]
fn gear_run_only_runs_once_per_block() {
    use frame_support::{
        dispatch::RawOrigin,
        traits::{OnFinalize, OnInitialize},
    };

    fn init_block(bn: BlockNumberFor<Test>) {
        System::set_block_number(bn);
        GasAllowanceOf::<Test>::put(1_000_000_000);
        Gear::on_initialize(bn);
    }

    init_logger();
    new_test_ext().execute_with(|| {
        init_block(2);
        assert_ok!(Gear::run(RawOrigin::None.into(), None,));
        // Second run in a block is not allowed
        assert_noop!(
            Gear::run(RawOrigin::None.into(), None,),
            Error::<Test>::GearRunAlreadyInBlock
        );
        Gear::on_finalize(2);

        // Everything goes back to normal in the next block
        init_block(3);
        assert_ok!(Gear::run(RawOrigin::None.into(), None,));
    })
}

/// Test that the Gear internal block numbering is consistent.
#[test]
fn gear_block_number_math_adds_up() {
    init_logger();
    new_test_ext().execute_with(|| {
        run_to_block(100, None);
        assert_eq!(Gear::block_number(), 100);

        run_to_block_maybe_with_queue(120, None, None);
        assert_eq!(System::block_number(), 120);
        assert_eq!(Gear::block_number(), 100);

        System::reset_events();
        run_to_block(150, None);
        assert_eq!(System::block_number(), 150);
        assert_eq!(Gear::block_number(), 130);
    })
}

#[test]
fn test_gas_info_of_terminated_program() {
    use demo_constructor::{Calls, Scheme};

    init_logger();
    new_test_ext().execute_with(|| {
        // Dies in init
        let init_dead = Calls::builder().panic("Die in init");
        let handle_dead = Calls::builder().panic("Called after being terminated!");
        let (_, pid_dead) = utils::submit_constructor_with_args(
            USER_1,
            b"salt1",
            Scheme::predefined(init_dead, handle_dead, Calls::default(), Calls::default()),
            0,
        );

        // Sends in handle message do dead program
        let handle_proxy = Calls::builder().send(pid_dead.into_bytes(), []);
        let (_, proxy_pid) = utils::submit_constructor_with_args(
            USER_1,
            b"salt2",
            Scheme::predefined(
                Calls::default(),
                handle_proxy,
                Calls::default(),
                Calls::default(),
            ),
            0,
        );

        run_to_next_block(None);

        let _gas_info = Gear::calculate_gas_info(
            USER_1.into_origin(),
            HandleKind::Handle(proxy_pid),
            EMPTY_PAYLOAD.to_vec(),
            0,
            true,
            true,
        )
        .expect("failed getting gas info");
    })
}

#[test]
fn test_handle_signal_wait() {
    use demo_constructor::{Arg, Calls, Scheme, WASM_BINARY};

    init_logger();
    new_test_ext().execute_with(|| {
        let init = Calls::builder().bool("first", true);
        let handle = Calls::builder().if_else(
            Arg::get("first"),
            Calls::builder()
                .bool("first", false)
                .system_reserve_gas(10_000_000_000)
                .wait_for(1),
            Calls::builder().panic(None),
        );
        let handle_signal = Calls::builder().wait();

        let scheme = Scheme::predefined(init, handle, Default::default(), handle_signal);

        assert_ok!(Gear::upload_program(
            RuntimeOrigin::signed(USER_1),
            WASM_BINARY.to_vec(),
            DEFAULT_SALT.to_vec(),
            scheme.encode(),
            100_000_000_000,
            0,
            false,
        ));

        let pid = get_last_program_id();

        run_to_next_block(None);

        assert!(Gear::is_active(pid));
        assert!(Gear::is_initialized(pid));

        assert_ok!(Gear::send_message(
            RuntimeOrigin::signed(USER_1),
            pid,
            EMPTY_PAYLOAD.to_vec(),
            100_000_000_000,
            0,
            false,
        ));

        let mid = get_last_message_id();

        run_to_next_block(None);

        assert_ok!(GasHandlerOf::<Test>::get_system_reserve(mid));
        assert!(WaitlistOf::<Test>::contains(&pid, &mid));

        run_to_next_block(None);

        let signal_mid = MessageId::generate_signal(mid);
        assert!(WaitlistOf::<Test>::contains(&pid, &signal_mid));

        let (mid, block) = get_last_message_waited();

        assert_eq!(mid, signal_mid);

        System::set_block_number(block - 1);
        Gear::set_block_number(block - 1);
        run_to_next_block(None);

        assert!(!WaitlistOf::<Test>::contains(&pid, &signal_mid));

        assert_total_dequeued(4);
    });
}

#[test]
fn test_constructor_if_else() {
    use demo_constructor::{Arg, Call, Calls, Scheme, WASM_BINARY};

    init_logger();
    new_test_ext().execute_with(|| {
        let init = Calls::builder().bool("switch", false);
        let handle = Calls::builder()
            .if_else(
                Arg::get("switch"),
                Calls::builder().add_call(Call::Bool(false)),
                Calls::builder().add_call(Call::Bool(true)),
            )
            .store("switch")
            .if_else(
                Arg::get("switch"),
                Calls::builder().wait_for(1),
                Calls::builder().exit(<[u8; 32]>::from(USER_1.into_origin())),
            );

        let scheme = Scheme::predefined(init, handle, Default::default(), Default::default());

        assert_ok!(Gear::upload_program(
            RuntimeOrigin::signed(USER_1),
            WASM_BINARY.to_vec(),
            DEFAULT_SALT.to_vec(),
            scheme.encode(),
            100_000_000_000,
            0,
            false,
        ));

        let pid = get_last_program_id();

        run_to_next_block(None);

        assert!(Gear::is_active(pid));
        assert!(Gear::is_initialized(pid));

        assert_ok!(Gear::send_message(
            RuntimeOrigin::signed(USER_1),
            pid,
            EMPTY_PAYLOAD.to_vec(),
            100_000_000_000,
            0,
            false,
        ));

        let mid = get_last_message_id();

        run_to_next_block(None);

        let task = ScheduledTask::WakeMessage(pid, mid);

        assert!(WaitlistOf::<Test>::contains(&pid, &mid));
        assert!(TaskPoolOf::<Test>::contains(
            &(Gear::block_number() + 1),
            &task
        ));

        run_to_next_block(None);

        assert!(!WaitlistOf::<Test>::contains(&pid, &mid));
    });
}

#[test]
<<<<<<< HEAD
fn critical_hook_works() {
    use demo_async_critical::{HandleAction, WASM_BINARY};

    init_logger();
    new_test_ext().execute_with(|| {
        assert_ok!(Gear::upload_program(
            RuntimeOrigin::signed(USER_1),
            WASM_BINARY.to_vec(),
            DEFAULT_SALT.to_vec(),
            vec![],
            10_000_000_000,
            0,
            false,
        ));
        let pid = get_last_program_id();

        run_to_block(2, None);

        assert!(Gear::is_initialized(pid));
        assert!(Gear::is_active(pid));

        assert_ok!(Gear::send_message(
            RuntimeOrigin::signed(USER_1),
            pid,
            HandleAction::Simple.encode(),
            10_000_000_000,
            0,
            false,
        ));

        let mid = get_last_message_id();

        run_to_block(3, None);

        let (waited, _) = get_last_message_waited();
        assert_eq!(mid, waited);
        assert_eq!(dispatch_status(mid), None);

        let msg = get_last_mail(USER_1);
        assert_eq!(msg.payload_bytes(), b"for_reply");

        assert_ok!(Gear::send_reply(
            RuntimeOrigin::signed(USER_1),
            msg.id(),
            EMPTY_PAYLOAD.to_vec(),
            10_000_000_000,
            0,
            false,
        ));

        run_to_block(4, None);

        assert_succeed(mid);
        assert_eq!(MailboxOf::<Test>::iter_key(USER_1).count(), 0);
    });
}

#[test]
fn critical_hook_with_panic() {
    use demo_async_critical::{HandleAction, WASM_BINARY};

    init_logger();
    new_test_ext().execute_with(|| {
        assert_ok!(Gear::upload_program(
            RuntimeOrigin::signed(USER_1),
            WASM_BINARY.to_vec(),
            DEFAULT_SALT.to_vec(),
            vec![],
            10_000_000_000,
            0,
            false,
        ));
        let pid = get_last_program_id();

        run_to_block(2, None);

        assert!(Gear::is_initialized(pid));
        assert!(Gear::is_active(pid));

        assert_ok!(Gear::send_message(
            RuntimeOrigin::signed(USER_1),
            pid,
            HandleAction::Panic.encode(),
            10_000_000_000,
            0,
            false,
        ));

        let mid = get_last_message_id();

        run_to_block(3, None);

        let msg = get_last_mail(USER_1);
        assert_eq!(msg.payload_bytes(), b"for_reply");

        assert_ok!(Gear::send_reply(
            RuntimeOrigin::signed(USER_1),
            msg.id(),
            EMPTY_PAYLOAD.to_vec(),
            10_000_000_000,
            0,
            false,
        ));

        run_to_block(4, None);

        assert_failed(
            mid,
            ErrorReplyReason::Execution(SimpleExecutionError::UserspacePanic),
        );

        let msg = get_last_mail(USER_1);
        assert_eq!(msg.payload_bytes(), b"critical");
    });
}

#[test]
fn critical_hook_in_handle_reply() {
    use demo_async_critical::{HandleAction, WASM_BINARY};

    init_logger();
    new_test_ext().execute_with(|| {
        assert_ok!(Gear::upload_program(
            RuntimeOrigin::signed(USER_1),
            WASM_BINARY.to_vec(),
            DEFAULT_SALT.to_vec(),
            vec![],
            10_000_000_000,
            0,
            false,
        ));
        let pid = get_last_program_id();

        run_to_block(2, None);

        assert!(Gear::is_initialized(pid));
        assert!(Gear::is_active(pid));

        assert_ok!(Gear::send_message(
            RuntimeOrigin::signed(USER_1),
            pid,
            HandleAction::InHandleReply.encode(),
            10_000_000_000,
            0,
            false,
        ));

        run_to_block(3, None);

        let msg = get_last_mail(USER_1);
        assert_eq!(msg.payload_bytes(), b"for_reply");

        assert_ok!(Gear::send_reply(
            RuntimeOrigin::signed(USER_1),
            msg.id(),
            EMPTY_PAYLOAD.to_vec(),
            10_000_000_000,
            0,
            false,
        ));

        let mid = get_last_message_id();

        run_to_block(4, None);

        assert_eq!(MailboxOf::<Test>::iter_key(USER_1).last(), None);
        let status = dispatch_status(mid);
        assert_eq!(status, Some(DispatchStatus::Failed));
    });
}

#[test]
fn critical_hook_in_handle_signal() {
    use demo_async_critical::{HandleAction, WASM_BINARY};

    init_logger();
    new_test_ext().execute_with(|| {
        assert_ok!(Gear::upload_program(
            RuntimeOrigin::signed(USER_1),
            WASM_BINARY.to_vec(),
            DEFAULT_SALT.to_vec(),
            vec![],
            10_000_000_000,
            0,
            false,
        ));
        let pid = get_last_program_id();

        run_to_block(2, None);

        assert!(Gear::is_initialized(pid));
        assert!(Gear::is_active(pid));

        assert_ok!(Gear::send_message(
            RuntimeOrigin::signed(USER_1),
            pid,
            HandleAction::InHandleSignal.encode(),
            10_000_000_000,
            0,
            false,
        ));

        let mid = get_last_message_id();

        run_to_block(3, None);

        let msg = get_last_mail(USER_1);
        assert_eq!(msg.payload_bytes(), b"for_reply");

        assert_ok!(Gear::send_reply(
            RuntimeOrigin::signed(USER_1),
            msg.id(),
            EMPTY_PAYLOAD.to_vec(),
            10_000_000_000,
            0,
            false,
        ));

        run_to_block(4, None);

        assert_eq!(MailboxOf::<Test>::iter_key(USER_1).last(), None);
        let signal_msg_id = MessageId::generate_signal(mid);
        let status = dispatch_status(signal_msg_id);
        assert_eq!(status, Some(DispatchStatus::Failed));
=======
fn calculate_gas_wait() {
    use demo_constructor::{Calls, Scheme};

    init_logger();
    new_test_ext().execute_with(|| {
        let waiter = upload_program_default(USER_1, ProgramCodeKind::Custom(WAITER_WAT))
            .expect("submit result was asserted");

        let (_init_mid, sender) =
            submit_constructor_with_args(USER_1, DEFAULT_SALT, Scheme::empty(), 0);

        run_to_next_block(None);

        assert!(Gear::is_initialized(waiter));
        assert!(Gear::is_initialized(sender));

        let calls = Calls::builder().send(waiter.into_bytes(), []);

        let allow_other_panics = true;
        let allow_skip_zero_replies = true;
        let GasInfo { burned, .. } = Gear::calculate_gas_info(
            USER_1.into_origin(),
            HandleKind::Handle(sender),
            calls.encode(),
            0,
            allow_other_panics,
            allow_skip_zero_replies,
        )
        .expect("calculate_gas_info failed");

        let cost = CostsPerBlockOf::<Test>::waitlist();
        let GasInfo {
            min_limit: limit_no_rent,
            ..
        } = Gear::run_with_ext_copy(|| {
            Gear::calculate_gas_info_impl(
                USER_1.into_origin(),
                HandleKind::Handle(sender),
                burned + cost - 1,
                calls.encode(),
                0,
                allow_other_panics,
                allow_skip_zero_replies,
                None,
            )
        })
        .expect("calculate_gas_info failed");

        let GasInfo { min_limit, .. } = Gear::run_with_ext_copy(|| {
            Gear::calculate_gas_info_impl(
                USER_1.into_origin(),
                HandleKind::Handle(sender),
                burned + 1_000_000 * cost,
                calls.encode(),
                0,
                allow_other_panics,
                allow_skip_zero_replies,
                None,
            )
        })
        .expect("calculate_gas_info failed");

        // 'wait' syscall greedely consumes all available gas so
        // calculated limits should not be equal
        assert!(min_limit > limit_no_rent);
>>>>>>> fb0ea9aa
    });
}

mod utils {
    #![allow(unused)]

    use super::{
        assert_ok, pallet, run_to_block, BlockNumber, Event, MailboxOf, MockRuntimeEvent,
        RuntimeOrigin, Test,
    };
    use crate::{
        mock::{run_to_next_block, Balances, Gear, System, USER_1},
        BalanceOf, BlockGasLimitOf, CurrencyOf, GasHandlerOf, GasInfo, GearBank, HandleKind,
        ProgramStorageOf, SentOf,
    };
    use common::{
        event::*,
        paused_program_storage::SessionId,
        storage::{CountedByKey, Counter, IterableByKeyMap},
        Origin, ProgramStorage, ReservableTree,
    };
    use core::fmt::Display;
    use core_processor::common::ActorExecutionErrorReplyReason;
    use demo_constructor::{Scheme, WASM_BINARY as DEMO_CONSTRUCTOR_WASM_BINARY};
    use frame_support::{
        codec::Decode,
        dispatch::{DispatchErrorWithPostInfo, DispatchResultWithPostInfo},
        traits::tokens::{currency::Currency, Balance},
    };
    use frame_system::pallet_prelude::{BlockNumberFor, OriginFor};
    use gear_core::{
        ids::{CodeId, MessageId, ProgramId},
        message::{Message, Payload, ReplyDetails, UserMessage, UserStoredMessage},
        reservation::GasReservationMap,
    };
    use gear_core_errors::*;
    use parity_scale_codec::Encode;
    use sp_core::H256;
    use sp_runtime::traits::UniqueSaturatedInto;
    use sp_std::{convert::TryFrom, fmt::Debug};

    pub(super) const DEFAULT_GAS_LIMIT: u64 = 200_000_000;
    pub(super) const DEFAULT_SALT: &[u8; 4] = b"salt";
    pub(super) const EMPTY_PAYLOAD: &[u8; 0] = b"";
    pub(super) const OUTGOING_WITH_VALUE_IN_HANDLE_VALUE_GAS: u64 = 10000000;
    // This program just waits on each handle message.
    pub(super) const WAITER_WAT: &str = r#"
        (module
            (import "env" "memory" (memory 1))
            (import "env" "gr_wait" (func $gr_wait))
            (export "handle" (func $handle))
            (func $handle call $gr_wait)
        )"#;

    pub(super) type DispatchCustomResult<T> = Result<T, DispatchErrorWithPostInfo>;
    pub(super) type AccountId = <Test as frame_system::Config>::AccountId;

    pub(super) fn hash(data: impl AsRef<[u8]>) -> [u8; 32] {
        sp_core::blake2_256(data.as_ref())
    }

    pub fn init_logger() {
        let _ = env_logger::Builder::from_default_env()
            .format_module_path(false)
            .format_level(true)
            .try_init();
    }

    #[track_caller]
    pub(crate) fn submit_constructor_with_args(
        origin: AccountId,
        salt: impl AsRef<[u8]>,
        scheme: Scheme,
        value: BalanceOf<Test>,
    ) -> (MessageId, ProgramId) {
        let GasInfo { min_limit, .. } = Gear::calculate_gas_info(
            origin.into_origin(),
            HandleKind::Init(DEMO_CONSTRUCTOR_WASM_BINARY.to_vec()),
            scheme.encode(),
            value,
            true,
            true,
        )
        .expect("calculate_gas_info failed");

        assert_ok!(Gear::upload_program(
            RuntimeOrigin::signed(origin),
            DEMO_CONSTRUCTOR_WASM_BINARY.to_vec(),
            salt.as_ref().to_vec(),
            scheme.encode(),
            min_limit,
            value,
            false,
        ));

        (get_last_message_id(), get_last_program_id())
    }

    #[track_caller]
    pub(crate) fn init_constructor_with_value(
        scheme: Scheme,
        value: BalanceOf<Test>,
    ) -> (MessageId, ProgramId) {
        let res = submit_constructor_with_args(USER_1, DEFAULT_SALT, scheme, value);

        run_to_next_block(None);
        assert!(Gear::is_active(res.1));

        res
    }

    #[track_caller]
    pub(crate) fn init_constructor(scheme: Scheme) -> (MessageId, ProgramId) {
        init_constructor_with_value(scheme, 0)
    }

    #[track_caller]
    pub(super) fn assert_balance(
        origin: impl common::Origin,
        free: impl Into<BalanceOf<Test>>,
        reserved: impl Into<BalanceOf<Test>>,
    ) {
        let account_id = origin.cast();
        assert_eq!(Balances::free_balance(account_id), free.into());
        assert_eq!(
            GearBank::<Test>::account_total(&account_id),
            reserved.into()
        );
    }

    #[track_caller]
    pub(super) fn calculate_handle_and_send_with_extra(
        origin: AccountId,
        destination: ProgramId,
        payload: Vec<u8>,
        gas_limit: Option<u64>,
        value: BalanceOf<Test>,
    ) -> (MessageId, GasInfo) {
        let gas_info = Gear::calculate_gas_info(
            origin.into_origin(),
            HandleKind::Handle(destination),
            payload.clone(),
            value,
            true,
            true,
        )
        .expect("calculate_gas_info failed");

        let limit = gas_info.min_limit + gas_limit.unwrap_or_default();

        assert_ok!(Gear::send_message(
            RuntimeOrigin::signed(origin),
            destination,
            payload,
            limit,
            value,
            false,
        ));

        let message_id = get_last_message_id();

        (message_id, gas_info)
    }

    pub(super) fn get_ed() -> u128 {
        CurrencyOf::<Test>::minimum_balance().unique_saturated_into()
    }

    #[track_caller]
    pub(super) fn assert_init_success(expected: u32) {
        let mut actual_children_amount = 0;
        System::events().iter().for_each(|e| {
            if let MockRuntimeEvent::Gear(Event::ProgramChanged {
                change: ProgramChangeKind::Active { .. },
                ..
            }) = e.event
            {
                actual_children_amount += 1
            }
        });

        assert_eq!(expected, actual_children_amount);
    }

    #[track_caller]
    pub(super) fn assert_last_dequeued(expected: u32) {
        let last_dequeued = System::events()
            .iter()
            .filter_map(|e| {
                if let MockRuntimeEvent::Gear(Event::MessagesDispatched { total, .. }) = e.event {
                    Some(total)
                } else {
                    None
                }
            })
            .last()
            .expect("Not found RuntimeEvent::MessagesDispatched");

        assert_eq!(expected, last_dequeued);
    }

    #[track_caller]
    pub(super) fn assert_total_dequeued(expected: u32) {
        let actual_dequeued: u32 = System::events()
            .iter()
            .filter_map(|e| {
                if let MockRuntimeEvent::Gear(Event::MessagesDispatched { total, .. }) = e.event {
                    Some(total)
                } else {
                    None
                }
            })
            .sum();

        assert_eq!(expected, actual_dequeued);
    }

    // Creates a new program and puts message from program to `user` in mailbox
    // using extrinsic calls. Imitates real-world sequence of calls.
    //
    // *NOTE*:
    // 1) usually called inside first block
    // 2) runs to block 2 all the messages place to message queue/storage
    //
    // Returns id of the message in the mailbox
    #[track_caller]
    pub(super) fn setup_mailbox_test_state(user: AccountId) -> MessageId {
        let prog_id = {
            let res = upload_program_default(user, ProgramCodeKind::OutgoingWithValueInHandle);
            assert_ok!(res);
            res.expect("submit result was asserted")
        };

        increase_prog_balance_for_mailbox_test(user, prog_id);
        populate_mailbox_from_program(prog_id, user, 2, 2_000_000_000, 0)
    }

    // Puts message from `prog_id` for the `user` in mailbox and returns its id
    #[track_caller]
    pub(super) fn populate_mailbox_from_program(
        prog_id: ProgramId,
        sender: AccountId,
        block_num: BlockNumber,
        gas_limit: u64,
        value: u128,
    ) -> MessageId {
        assert_ok!(Gear::send_message(
            RuntimeOrigin::signed(sender),
            prog_id,
            Vec::new(),
            gas_limit, // `prog_id` program sends message in handle which sets gas limit to 10_000_000.
            value,
            false,
        ));

        let message_id = get_last_message_id();
        run_to_block(block_num, None);

        {
            let expected_code = ProgramCodeKind::OutgoingWithValueInHandle.to_bytes();
            assert_eq!(
                ProgramStorageOf::<Test>::get_program(prog_id)
                    .and_then(|program| common::ActiveProgram::try_from(program).ok())
                    .expect("program must exist")
                    .code_hash,
                generate_code_hash(&expected_code).into(),
                "can invoke send to mailbox only from `ProgramCodeKind::OutgoingWithValueInHandle` program"
            );
        }

        MessageId::generate_outgoing(message_id, 0)
    }

    #[track_caller]
    pub(super) fn increase_prog_balance_for_mailbox_test(sender: AccountId, program_id: ProgramId) {
        let expected_code_hash: H256 = generate_code_hash(
            ProgramCodeKind::OutgoingWithValueInHandle
                .to_bytes()
                .as_slice(),
        )
        .into();
        let actual_code_hash = ProgramStorageOf::<Test>::get_program(program_id)
            .and_then(|program| common::ActiveProgram::try_from(program).ok())
            .map(|prog| prog.code_hash)
            .expect("invalid program address for the test");
        assert_eq!(
            expected_code_hash, actual_code_hash,
            "invalid program code for the test"
        );

        // This value is actually a constants in `ProgramCodeKind::OutgoingWithValueInHandle` wat. Alternatively can be read from Mailbox.
        let locked_value = 1000;

        // When program sends message, message value (if not 0) is reserved.
        // If value can't be reserved, message is skipped.
        assert_ok!(<Balances as frame_support::traits::Currency<_>>::transfer(
            &sender,
            &program_id.cast(),
            locked_value,
            frame_support::traits::ExistenceRequirement::AllowDeath
        ));
    }

    // Submits program with default options (salt, gas limit, value, payload)
    #[track_caller]
    pub(super) fn upload_program_default(
        user: AccountId,
        code_kind: ProgramCodeKind,
    ) -> DispatchCustomResult<ProgramId> {
        upload_program_default_with_salt(user, DEFAULT_SALT.to_vec(), code_kind)
    }

    // Submits program with default options (gas limit, value, payload)
    #[track_caller]
    pub(super) fn upload_program_default_with_salt(
        user: AccountId,
        salt: Vec<u8>,
        code_kind: ProgramCodeKind,
    ) -> DispatchCustomResult<ProgramId> {
        let code = code_kind.to_bytes();

        Gear::upload_program(
            RuntimeOrigin::signed(user),
            code,
            salt,
            EMPTY_PAYLOAD.to_vec(),
            DEFAULT_GAS_LIMIT,
            0,
            false,
        )
        .map(|_| get_last_program_id())
    }

    pub(super) fn generate_program_id(code: &[u8], salt: &[u8]) -> ProgramId {
        ProgramId::generate_from_user(CodeId::generate(code), salt)
    }

    pub(super) fn generate_code_hash(code: &[u8]) -> [u8; 32] {
        CodeId::generate(code).into()
    }

    pub(super) fn send_default_message(
        from: AccountId,
        to: ProgramId,
    ) -> DispatchResultWithPostInfo {
        Gear::send_message(
            RuntimeOrigin::signed(from),
            to,
            EMPTY_PAYLOAD.to_vec(),
            DEFAULT_GAS_LIMIT,
            0,
            false,
        )
    }

    pub(super) fn call_default_message(to: ProgramId) -> crate::mock::RuntimeCall {
        crate::mock::RuntimeCall::Gear(crate::Call::<Test>::send_message {
            destination: to,
            payload: EMPTY_PAYLOAD.to_vec(),
            gas_limit: DEFAULT_GAS_LIMIT,
            value: 0,
            keep_alive: false,
        })
    }

    #[track_caller]
    pub(super) fn dispatch_status(message_id: MessageId) -> Option<DispatchStatus> {
        let mut found_status: Option<DispatchStatus> = None;
        System::events().iter().for_each(|e| {
            if let MockRuntimeEvent::Gear(Event::MessagesDispatched { statuses, .. }) = &e.event {
                found_status = statuses.get(&message_id).map(Clone::clone);
            }
        });

        found_status
    }

    #[track_caller]
    pub(super) fn assert_dispatched(message_id: MessageId) {
        assert!(dispatch_status(message_id).is_some())
    }

    #[track_caller]
    pub(super) fn assert_succeed(message_id: MessageId) {
        let status =
            dispatch_status(message_id).expect("Message not found in `Event::MessagesDispatched`");

        assert_eq!(status, DispatchStatus::Success)
    }

    #[track_caller]
    fn get_last_event_error_and_reply_code(message_id: MessageId) -> (String, ReplyCode) {
        let mut actual_error = None;

        System::events().into_iter().for_each(|e| {
            if let MockRuntimeEvent::Gear(Event::UserMessageSent { message, .. }) = e.event {
                if let Some(details) = message.details() {
                    let (mid, code) = details.into_parts();
                    if mid == message_id && code.is_error() {
                        actual_error = Some((
                            String::from_utf8(message.payload_bytes().to_vec())
                                .expect("Unable to decode string from error reply"),
                            code,
                        ));
                    }
                }
            }
        });

        let (actual_error, reply_code) =
            actual_error.expect("Error message not found in any `RuntimeEvent::UserMessageSent`");

        log::debug!("Actual error: {actual_error:?}\nReply code: {reply_code:?}");

        (actual_error, reply_code)
    }

    #[track_caller]
    pub(super) fn get_last_event_error(message_id: MessageId) -> String {
        get_last_event_error_and_reply_code(message_id).0
    }

    #[derive(derive_more::Display, derive_more::From)]
    pub(super) enum AssertFailedError {
        Execution(ActorExecutionErrorReplyReason),
        SimpleReply(ErrorReplyReason),
    }

    #[track_caller]
    pub(super) fn assert_failed(message_id: MessageId, error: impl Into<AssertFailedError>) {
        let error = error.into();
        let status =
            dispatch_status(message_id).expect("Message not found in `Event::MessagesDispatched`");

        assert_eq!(status, DispatchStatus::Failed, "Expected: {error}");

        let (mut actual_error, reply_code) = get_last_event_error_and_reply_code(message_id);

        match error {
            AssertFailedError::Execution(error) => {
                let mut expectations = error.to_string();

                // In many cases fallible syscall returns ExtError, which program unwraps afterwards.
                // This check handles display of the error inside.
                if actual_error.starts_with('\'') {
                    let j = actual_error.rfind('\'').expect("Checked above");
                    actual_error = String::from(&actual_error[..(j + 1)]);
                    expectations = format!("'{expectations}'");
                }

                assert_eq!(expectations, actual_error);
            }
            AssertFailedError::SimpleReply(error) => {
                assert_eq!(reply_code, ReplyCode::error(error));
            }
        }
    }

    #[track_caller]
    pub(super) fn assert_not_executed(message_id: MessageId) {
        let status =
            dispatch_status(message_id).expect("Message not found in `Event::MessagesDispatched`");

        assert_eq!(status, DispatchStatus::NotExecuted)
    }

    #[track_caller]
    pub(super) fn get_last_event() -> MockRuntimeEvent {
        System::events()
            .into_iter()
            .last()
            .expect("failed to get last event")
            .event
    }

    #[track_caller]
    pub(super) fn get_last_program_id() -> ProgramId {
        let event = match System::events().last().map(|r| r.event.clone()) {
            Some(MockRuntimeEvent::Gear(e)) => e,
            _ => unreachable!("Should be one Gear event"),
        };

        if let Event::MessageQueued {
            destination,
            entry: MessageEntry::Init,
            ..
        } = event
        {
            destination
        } else {
            unreachable!("expect RuntimeEvent::InitMessageEnqueued")
        }
    }

    #[track_caller]
    pub(super) fn get_last_code_id() -> CodeId {
        let event = match System::events().last().map(|r| r.event.clone()) {
            Some(MockRuntimeEvent::Gear(e)) => e,
            _ => unreachable!("Should be one Gear event"),
        };

        if let Event::CodeChanged {
            change: CodeChangeKind::Active { .. },
            id,
            ..
        } = event
        {
            id
        } else {
            unreachable!("expect Event::CodeChanged")
        }
    }

    #[track_caller]
    pub(super) fn filter_event_rev<F, R>(f: F) -> R
    where
        F: Fn(Event<Test>) -> Option<R>,
    {
        System::events()
            .iter()
            .rev()
            .filter_map(|r| {
                if let MockRuntimeEvent::Gear(e) = r.event.clone() {
                    Some(e)
                } else {
                    None
                }
            })
            .find_map(f)
            .expect("can't find message send event")
    }

    #[track_caller]
    pub(super) fn get_last_message_id() -> MessageId {
        System::events()
            .iter()
            .rev()
            .filter_map(|r| {
                if let MockRuntimeEvent::Gear(e) = r.event.clone() {
                    Some(e)
                } else {
                    None
                }
            })
            .find_map(|e| match e {
                Event::MessageQueued { id, .. } => Some(id),
                Event::UserMessageSent { message, .. } => Some(message.id()),
                _ => None,
            })
            .expect("can't find message send event")
    }

    #[track_caller]
    pub(super) fn get_waitlist_expiration(message_id: MessageId) -> BlockNumberFor<Test> {
        let mut exp = None;
        System::events()
            .into_iter()
            .rfind(|e| match e.event {
                MockRuntimeEvent::Gear(Event::MessageWaited {
                    id: message_id,
                    expiration,
                    ..
                }) => {
                    exp = Some(expiration);
                    true
                }
                _ => false,
            })
            .expect("Failed to find appropriate MessageWaited event");

        exp.unwrap()
    }

    #[track_caller]
    pub(super) fn get_mailbox_expiration(message_id: MessageId) -> BlockNumberFor<Test> {
        let mut exp = None;
        System::events()
            .into_iter()
            .rfind(|e| match &e.event {
                MockRuntimeEvent::Gear(Event::UserMessageSent {
                    message,
                    expiration: Some(expiration),
                    ..
                }) => {
                    if message.id() == message_id {
                        exp = Some(*expiration);
                        true
                    } else {
                        false
                    }
                }
                _ => false,
            })
            .expect("Failed to find appropriate UserMessageSent event");

        exp.unwrap()
    }

    #[track_caller]
    pub(super) fn get_last_message_waited() -> (MessageId, BlockNumberFor<Test>) {
        let mut message_id = None;
        let mut exp = None;
        System::events()
            .into_iter()
            .rfind(|e| {
                if let MockRuntimeEvent::Gear(Event::MessageWaited { id, expiration, .. }) = e.event
                {
                    message_id = Some(id);
                    exp = Some(expiration);
                    true
                } else {
                    false
                }
            })
            .expect("Failed to find appropriate MessageWaited event");

        (message_id.unwrap(), exp.unwrap())
    }

    #[track_caller]
    pub(super) fn get_last_session() -> (
        SessionId,
        BlockNumberFor<Test>,
        ProgramId,
        <Test as frame_system::Config>::AccountId,
    ) {
        match get_last_event() {
            MockRuntimeEvent::Gear(Event::ProgramResumeSessionStarted {
                session_id,
                session_end_block,
                account_id,
                program_id,
            }) => (session_id, session_end_block, program_id, account_id),
            _ => unreachable!(),
        }
    }

    #[track_caller]
    pub(super) fn maybe_last_message(account: AccountId) -> Option<UserMessage> {
        System::events().into_iter().rev().find_map(|e| {
            if let MockRuntimeEvent::Gear(Event::UserMessageSent { message, .. }) = e.event {
                if message.destination() == account.into() {
                    Some(message)
                } else {
                    None
                }
            } else {
                None
            }
        })
    }

    #[track_caller]
    // returns (amount of messages sent, amount of messages sent **to mailbox**)
    pub(super) fn user_messages_sent() -> (usize, usize) {
        System::events()
            .into_iter()
            .fold((0usize, 0usize), |(total, to_mailbox), e| {
                if let MockRuntimeEvent::Gear(Event::UserMessageSent { expiration, .. }) = e.event {
                    (total + 1, to_mailbox + expiration.is_some() as usize)
                } else {
                    (total, to_mailbox)
                }
            })
    }

    #[track_caller]
    pub(super) fn maybe_any_last_message() -> Option<UserMessage> {
        System::events().into_iter().rev().find_map(|e| {
            if let MockRuntimeEvent::Gear(Event::UserMessageSent { message, .. }) = e.event {
                Some(message)
            } else {
                None
            }
        })
    }

    #[track_caller]
    pub(super) fn get_last_mail(account: AccountId) -> UserStoredMessage {
        MailboxOf::<Test>::iter_key(account)
            .last()
            .map(|(msg, _bn)| msg)
            .expect("Element should be")
    }

    #[track_caller]
    pub(super) fn get_reservation_map(pid: ProgramId) -> Option<GasReservationMap> {
        let program = ProgramStorageOf::<Test>::get_program(pid).unwrap();
        if let common::Program::Active(common::ActiveProgram {
            gas_reservation_map,
            ..
        }) = program
        {
            Some(gas_reservation_map)
        } else {
            None
        }
    }

    #[derive(Debug, Copy, Clone)]
    pub(super) enum ProgramCodeKind<'a> {
        Default,
        Custom(&'a str),
        CustomInvalid(&'a str),
        GreedyInit,
        OutgoingWithValueInHandle,
    }

    impl<'a> ProgramCodeKind<'a> {
        pub(super) fn to_bytes(self) -> Vec<u8> {
            let mut validate = true;
            let source = match self {
                ProgramCodeKind::Default => {
                    r#"
                    (module
                        (import "env" "memory" (memory 1))
                        (export "handle" (func $handle))
                        (export "init" (func $init))
                        (func $handle)
                        (func $init)
                    )"#
                }
                ProgramCodeKind::GreedyInit => {
                    // Initialization function for that program requires a lot of gas.
                    // So, providing `DEFAULT_GAS_LIMIT` will end up processing with
                    // "Not enough gas to continue execution" a.k.a. "Gas limit exceeded"
                    // execution outcome error message.
                    r#"
                    (module
                        (import "env" "memory" (memory 1))
                        (export "init" (func $init))
                        (func $doWork (param $size i32)
                            (local $counter i32)
                            i32.const 0
                            local.set $counter
                            loop $while
                                local.get $counter
                                i32.const 1
                                i32.add
                                local.set $counter
                                local.get $counter
                                local.get $size
                                i32.lt_s
                                if
                                    br $while
                                end
                            end $while
                        )
                        (func $init
                            i32.const 0x7fff_ffff
                            call $doWork
                        )
                    )"#
                }
                ProgramCodeKind::OutgoingWithValueInHandle => {
                    // Handle function must exist, while init must not for auto-replies tests.
                    //
                    // Sending message to USER_1 is hardcoded!
                    // Program sends message in handle which sets gas limit to 10_000_000 and value to 1000.
                    // [warning] - program payload data is inaccurate, don't make assumptions about it!
                    r#"
                    (module
                        (import "env" "gr_send_wgas" (func $send (param i32 i32 i32 i64 i32 i32)))
                        (import "env" "memory" (memory 1))
                        (export "handle" (func $handle))
                        (export "handle_reply" (func $handle_reply))
                        (func $handle
                            i32.const 111 ;; addr
                            i32.const 1 ;; value
                            i32.store

                            i32.const 143 ;; addr + 32
                            i32.const 1000
                            i32.store

                            (call $send (i32.const 111) (i32.const 0) (i32.const 32) (i64.const 10000000) (i32.const 0) (i32.const 333))

                            i32.const 333 ;; addr
                            i32.load
                            (if
                                (then unreachable)
                                (else)
                            )
                        )
                        (func $handle_reply)
                    )"#
                }
                ProgramCodeKind::Custom(code) => code,
                ProgramCodeKind::CustomInvalid(code) => {
                    validate = false;
                    code
                }
            };

            wabt::Wat2Wasm::new()
                .validate(validate)
                .convert(source)
                .expect("failed to parse module")
                .as_ref()
                .to_vec()
        }
    }

    pub(super) fn print_gear_events() {
        let v = System::events()
            .into_iter()
            .map(|r| r.event)
            .collect::<Vec<_>>();

        println!("Gear events");
        for (pos, line) in v.iter().enumerate() {
            println!("{pos}). {line:?}");
        }
    }

    pub(super) fn waiting_init_messages(pid: ProgramId) -> Vec<MessageId> {
        ProgramStorageOf::<Test>::waiting_init_get_messages(pid)
    }

    #[track_caller]
    pub(super) fn send_payloads(
        user_id: AccountId,
        program_id: ProgramId,
        payloads: Vec<Vec<u8>>,
    ) -> Vec<MessageId> {
        payloads
            .into_iter()
            .map(|payload| {
                assert_ok!(Gear::send_message(
                    RuntimeOrigin::signed(user_id),
                    program_id,
                    payload,
                    BlockGasLimitOf::<Test>::get(),
                    0,
                    false,
                ));

                get_last_message_id()
            })
            .collect()
    }

    #[derive(Clone, Debug, Eq, PartialEq)]
    pub(super) enum Assertion {
        Payload(Vec<u8>),
        ReplyCode(ReplyCode),
    }

    #[track_caller]
    pub(super) fn assert_responses_to_user(user_id: AccountId, assertions: Vec<Assertion>) {
        let mut res = vec![];

        System::events().iter().for_each(|e| {
            if let MockRuntimeEvent::Gear(Event::UserMessageSent { message, .. }) = &e.event {
                if message.destination() == user_id.into() {
                    match assertions[res.len()] {
                        Assertion::Payload(_) => {
                            res.push(Assertion::Payload(message.payload_bytes().to_vec()))
                        }
                        Assertion::ReplyCode(_) => {
                            // `ReplyCode::Unsupported` used to avoid options here.
                            res.push(Assertion::ReplyCode(
                                message.reply_code().unwrap_or(ReplyCode::Unsupported),
                            ))
                        }
                    }
                }
            }
        });

        assert_eq!(res, assertions);
    }

    #[track_caller]
    pub(super) fn test_signal_code_works(
        signal_code: SignalCode,
        action: demo_signal_entry::HandleAction,
    ) {
        use crate::tests::new_test_ext;
        use demo_signal_entry::{HandleAction, WASM_BINARY};

        const GAS_LIMIT: u64 = 10_000_000_000;

        init_logger();
        new_test_ext().execute_with(|| {
            // Upload program
            assert_ok!(Gear::upload_program(
                RuntimeOrigin::signed(USER_1),
                WASM_BINARY.to_vec(),
                DEFAULT_SALT.to_vec(),
                USER_1.encode(),
                GAS_LIMIT,
                0,
                false,
            ));

            let pid = get_last_program_id();

            run_to_next_block(None);

            // Ensure that program is uploaded and initialized correctly
            assert!(Gear::is_active(pid));
            assert!(Gear::is_initialized(pid));

            // Save signal code to be compared with
            assert_ok!(Gear::send_message(
                RuntimeOrigin::signed(USER_1),
                pid,
                HandleAction::SaveSignal(signal_code).encode(),
                GAS_LIMIT,
                0,
                false,
            ));

            run_to_next_block(None);

            // Send the action to trigger signal sending
            assert_ok!(Gear::send_message(
                RuntimeOrigin::signed(USER_1),
                pid,
                action.encode(),
                GAS_LIMIT,
                0,
                false,
            ));

            let mid = get_last_message_id();

            // Assert that system reserve gas node is removed
            assert_ok!(GasHandlerOf::<Test>::get_system_reserve(mid));

            run_to_next_block(None);

            assert!(GasHandlerOf::<Test>::get_system_reserve(mid).is_err());

            // Ensure that signal code sent is signal code we saved
            let mail_msg = get_last_mail(USER_1);
            assert_eq!(mail_msg.payload_bytes(), true.encode());
        });
    }

    pub(super) fn gas_price(gas: u64) -> u128 {
        <Test as pallet_gear_bank::Config>::GasMultiplier::get().gas_to_value(gas)
    }
}<|MERGE_RESOLUTION|>--- conflicted
+++ resolved
@@ -14059,232 +14059,6 @@
 }
 
 #[test]
-<<<<<<< HEAD
-fn critical_hook_works() {
-    use demo_async_critical::{HandleAction, WASM_BINARY};
-
-    init_logger();
-    new_test_ext().execute_with(|| {
-        assert_ok!(Gear::upload_program(
-            RuntimeOrigin::signed(USER_1),
-            WASM_BINARY.to_vec(),
-            DEFAULT_SALT.to_vec(),
-            vec![],
-            10_000_000_000,
-            0,
-            false,
-        ));
-        let pid = get_last_program_id();
-
-        run_to_block(2, None);
-
-        assert!(Gear::is_initialized(pid));
-        assert!(Gear::is_active(pid));
-
-        assert_ok!(Gear::send_message(
-            RuntimeOrigin::signed(USER_1),
-            pid,
-            HandleAction::Simple.encode(),
-            10_000_000_000,
-            0,
-            false,
-        ));
-
-        let mid = get_last_message_id();
-
-        run_to_block(3, None);
-
-        let (waited, _) = get_last_message_waited();
-        assert_eq!(mid, waited);
-        assert_eq!(dispatch_status(mid), None);
-
-        let msg = get_last_mail(USER_1);
-        assert_eq!(msg.payload_bytes(), b"for_reply");
-
-        assert_ok!(Gear::send_reply(
-            RuntimeOrigin::signed(USER_1),
-            msg.id(),
-            EMPTY_PAYLOAD.to_vec(),
-            10_000_000_000,
-            0,
-            false,
-        ));
-
-        run_to_block(4, None);
-
-        assert_succeed(mid);
-        assert_eq!(MailboxOf::<Test>::iter_key(USER_1).count(), 0);
-    });
-}
-
-#[test]
-fn critical_hook_with_panic() {
-    use demo_async_critical::{HandleAction, WASM_BINARY};
-
-    init_logger();
-    new_test_ext().execute_with(|| {
-        assert_ok!(Gear::upload_program(
-            RuntimeOrigin::signed(USER_1),
-            WASM_BINARY.to_vec(),
-            DEFAULT_SALT.to_vec(),
-            vec![],
-            10_000_000_000,
-            0,
-            false,
-        ));
-        let pid = get_last_program_id();
-
-        run_to_block(2, None);
-
-        assert!(Gear::is_initialized(pid));
-        assert!(Gear::is_active(pid));
-
-        assert_ok!(Gear::send_message(
-            RuntimeOrigin::signed(USER_1),
-            pid,
-            HandleAction::Panic.encode(),
-            10_000_000_000,
-            0,
-            false,
-        ));
-
-        let mid = get_last_message_id();
-
-        run_to_block(3, None);
-
-        let msg = get_last_mail(USER_1);
-        assert_eq!(msg.payload_bytes(), b"for_reply");
-
-        assert_ok!(Gear::send_reply(
-            RuntimeOrigin::signed(USER_1),
-            msg.id(),
-            EMPTY_PAYLOAD.to_vec(),
-            10_000_000_000,
-            0,
-            false,
-        ));
-
-        run_to_block(4, None);
-
-        assert_failed(
-            mid,
-            ErrorReplyReason::Execution(SimpleExecutionError::UserspacePanic),
-        );
-
-        let msg = get_last_mail(USER_1);
-        assert_eq!(msg.payload_bytes(), b"critical");
-    });
-}
-
-#[test]
-fn critical_hook_in_handle_reply() {
-    use demo_async_critical::{HandleAction, WASM_BINARY};
-
-    init_logger();
-    new_test_ext().execute_with(|| {
-        assert_ok!(Gear::upload_program(
-            RuntimeOrigin::signed(USER_1),
-            WASM_BINARY.to_vec(),
-            DEFAULT_SALT.to_vec(),
-            vec![],
-            10_000_000_000,
-            0,
-            false,
-        ));
-        let pid = get_last_program_id();
-
-        run_to_block(2, None);
-
-        assert!(Gear::is_initialized(pid));
-        assert!(Gear::is_active(pid));
-
-        assert_ok!(Gear::send_message(
-            RuntimeOrigin::signed(USER_1),
-            pid,
-            HandleAction::InHandleReply.encode(),
-            10_000_000_000,
-            0,
-            false,
-        ));
-
-        run_to_block(3, None);
-
-        let msg = get_last_mail(USER_1);
-        assert_eq!(msg.payload_bytes(), b"for_reply");
-
-        assert_ok!(Gear::send_reply(
-            RuntimeOrigin::signed(USER_1),
-            msg.id(),
-            EMPTY_PAYLOAD.to_vec(),
-            10_000_000_000,
-            0,
-            false,
-        ));
-
-        let mid = get_last_message_id();
-
-        run_to_block(4, None);
-
-        assert_eq!(MailboxOf::<Test>::iter_key(USER_1).last(), None);
-        let status = dispatch_status(mid);
-        assert_eq!(status, Some(DispatchStatus::Failed));
-    });
-}
-
-#[test]
-fn critical_hook_in_handle_signal() {
-    use demo_async_critical::{HandleAction, WASM_BINARY};
-
-    init_logger();
-    new_test_ext().execute_with(|| {
-        assert_ok!(Gear::upload_program(
-            RuntimeOrigin::signed(USER_1),
-            WASM_BINARY.to_vec(),
-            DEFAULT_SALT.to_vec(),
-            vec![],
-            10_000_000_000,
-            0,
-            false,
-        ));
-        let pid = get_last_program_id();
-
-        run_to_block(2, None);
-
-        assert!(Gear::is_initialized(pid));
-        assert!(Gear::is_active(pid));
-
-        assert_ok!(Gear::send_message(
-            RuntimeOrigin::signed(USER_1),
-            pid,
-            HandleAction::InHandleSignal.encode(),
-            10_000_000_000,
-            0,
-            false,
-        ));
-
-        let mid = get_last_message_id();
-
-        run_to_block(3, None);
-
-        let msg = get_last_mail(USER_1);
-        assert_eq!(msg.payload_bytes(), b"for_reply");
-
-        assert_ok!(Gear::send_reply(
-            RuntimeOrigin::signed(USER_1),
-            msg.id(),
-            EMPTY_PAYLOAD.to_vec(),
-            10_000_000_000,
-            0,
-            false,
-        ));
-
-        run_to_block(4, None);
-
-        assert_eq!(MailboxOf::<Test>::iter_key(USER_1).last(), None);
-        let signal_msg_id = MessageId::generate_signal(mid);
-        let status = dispatch_status(signal_msg_id);
-        assert_eq!(status, Some(DispatchStatus::Failed));
-=======
 fn calculate_gas_wait() {
     use demo_constructor::{Calls, Scheme};
 
@@ -14350,7 +14124,234 @@
         // 'wait' syscall greedely consumes all available gas so
         // calculated limits should not be equal
         assert!(min_limit > limit_no_rent);
->>>>>>> fb0ea9aa
+    });
+}
+
+#[test]
+fn critical_hook_works() {
+    use demo_async_critical::{HandleAction, WASM_BINARY};
+
+    init_logger();
+    new_test_ext().execute_with(|| {
+        assert_ok!(Gear::upload_program(
+            RuntimeOrigin::signed(USER_1),
+            WASM_BINARY.to_vec(),
+            DEFAULT_SALT.to_vec(),
+            vec![],
+            10_000_000_000,
+            0,
+            false,
+        ));
+        let pid = get_last_program_id();
+
+        run_to_block(2, None);
+
+        assert!(Gear::is_initialized(pid));
+        assert!(Gear::is_active(pid));
+
+        assert_ok!(Gear::send_message(
+            RuntimeOrigin::signed(USER_1),
+            pid,
+            HandleAction::Simple.encode(),
+            10_000_000_000,
+            0,
+            false,
+        ));
+
+        let mid = get_last_message_id();
+
+        run_to_block(3, None);
+
+        let (waited, _) = get_last_message_waited();
+        assert_eq!(mid, waited);
+        assert_eq!(dispatch_status(mid), None);
+
+        let msg = get_last_mail(USER_1);
+        assert_eq!(msg.payload_bytes(), b"for_reply");
+
+        assert_ok!(Gear::send_reply(
+            RuntimeOrigin::signed(USER_1),
+            msg.id(),
+            EMPTY_PAYLOAD.to_vec(),
+            10_000_000_000,
+            0,
+            false,
+        ));
+
+        run_to_block(4, None);
+
+        assert_succeed(mid);
+        assert_eq!(MailboxOf::<Test>::iter_key(USER_1).count(), 0);
+    });
+}
+
+#[test]
+fn critical_hook_with_panic() {
+    use demo_async_critical::{HandleAction, WASM_BINARY};
+
+    init_logger();
+    new_test_ext().execute_with(|| {
+        assert_ok!(Gear::upload_program(
+            RuntimeOrigin::signed(USER_1),
+            WASM_BINARY.to_vec(),
+            DEFAULT_SALT.to_vec(),
+            vec![],
+            10_000_000_000,
+            0,
+            false,
+        ));
+        let pid = get_last_program_id();
+
+        run_to_block(2, None);
+
+        assert!(Gear::is_initialized(pid));
+        assert!(Gear::is_active(pid));
+
+        assert_ok!(Gear::send_message(
+            RuntimeOrigin::signed(USER_1),
+            pid,
+            HandleAction::Panic.encode(),
+            10_000_000_000,
+            0,
+            false,
+        ));
+
+        let mid = get_last_message_id();
+
+        run_to_block(3, None);
+
+        let msg = get_last_mail(USER_1);
+        assert_eq!(msg.payload_bytes(), b"for_reply");
+
+        assert_ok!(Gear::send_reply(
+            RuntimeOrigin::signed(USER_1),
+            msg.id(),
+            EMPTY_PAYLOAD.to_vec(),
+            10_000_000_000,
+            0,
+            false,
+        ));
+
+        run_to_block(4, None);
+
+        assert_failed(
+            mid,
+            ErrorReplyReason::Execution(SimpleExecutionError::UserspacePanic),
+        );
+
+        let msg = get_last_mail(USER_1);
+        assert_eq!(msg.payload_bytes(), b"critical");
+    });
+}
+
+#[test]
+fn critical_hook_in_handle_reply() {
+    use demo_async_critical::{HandleAction, WASM_BINARY};
+
+    init_logger();
+    new_test_ext().execute_with(|| {
+        assert_ok!(Gear::upload_program(
+            RuntimeOrigin::signed(USER_1),
+            WASM_BINARY.to_vec(),
+            DEFAULT_SALT.to_vec(),
+            vec![],
+            10_000_000_000,
+            0,
+            false,
+        ));
+        let pid = get_last_program_id();
+
+        run_to_block(2, None);
+
+        assert!(Gear::is_initialized(pid));
+        assert!(Gear::is_active(pid));
+
+        assert_ok!(Gear::send_message(
+            RuntimeOrigin::signed(USER_1),
+            pid,
+            HandleAction::InHandleReply.encode(),
+            10_000_000_000,
+            0,
+            false,
+        ));
+
+        run_to_block(3, None);
+
+        let msg = get_last_mail(USER_1);
+        assert_eq!(msg.payload_bytes(), b"for_reply");
+
+        assert_ok!(Gear::send_reply(
+            RuntimeOrigin::signed(USER_1),
+            msg.id(),
+            EMPTY_PAYLOAD.to_vec(),
+            10_000_000_000,
+            0,
+            false,
+        ));
+
+        let mid = get_last_message_id();
+
+        run_to_block(4, None);
+
+        assert_eq!(MailboxOf::<Test>::iter_key(USER_1).last(), None);
+        let status = dispatch_status(mid);
+        assert_eq!(status, Some(DispatchStatus::Failed));
+    });
+}
+
+#[test]
+fn critical_hook_in_handle_signal() {
+    use demo_async_critical::{HandleAction, WASM_BINARY};
+
+    init_logger();
+    new_test_ext().execute_with(|| {
+        assert_ok!(Gear::upload_program(
+            RuntimeOrigin::signed(USER_1),
+            WASM_BINARY.to_vec(),
+            DEFAULT_SALT.to_vec(),
+            vec![],
+            10_000_000_000,
+            0,
+            false,
+        ));
+        let pid = get_last_program_id();
+
+        run_to_block(2, None);
+
+        assert!(Gear::is_initialized(pid));
+        assert!(Gear::is_active(pid));
+
+        assert_ok!(Gear::send_message(
+            RuntimeOrigin::signed(USER_1),
+            pid,
+            HandleAction::InHandleSignal.encode(),
+            10_000_000_000,
+            0,
+            false,
+        ));
+
+        let mid = get_last_message_id();
+
+        run_to_block(3, None);
+
+        let msg = get_last_mail(USER_1);
+        assert_eq!(msg.payload_bytes(), b"for_reply");
+
+        assert_ok!(Gear::send_reply(
+            RuntimeOrigin::signed(USER_1),
+            msg.id(),
+            EMPTY_PAYLOAD.to_vec(),
+            10_000_000_000,
+            0,
+            false,
+        ));
+
+        run_to_block(4, None);
+
+        assert_eq!(MailboxOf::<Test>::iter_key(USER_1).last(), None);
+        let signal_msg_id = MessageId::generate_signal(mid);
+        let status = dispatch_status(signal_msg_id);
+        assert_eq!(status, Some(DispatchStatus::Failed));
     });
 }
 
