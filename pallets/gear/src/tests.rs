--- conflicted
+++ resolved
@@ -16,32 +16,6 @@
 // You should have received a copy of the GNU General Public License
 // along with this program. If not, see <https://www.gnu.org/licenses/>.
 
-<<<<<<< HEAD
-use crate::{internal::HoldBoundBuilder, manager::HandleKind, mock::{
-    self,
-    new_test_ext,
-    run_for_blocks,
-    run_to_block,
-    run_to_block_maybe_with_queue,
-    run_to_next_block,
-    Balances,
-    BlockNumber,
-    DynamicSchedule,
-    Gear,
-    GearVoucher,
-    // Randomness,
-    RuntimeEvent as MockRuntimeEvent,
-    RuntimeOrigin,
-    System,
-    Test,
-    Timestamp,
-    BLOCK_AUTHOR,
-    LOW_BALANCE_USER,
-    USER_1,
-    USER_2,
-    USER_3,
-}, pallet, runtime_api::RUNTIME_API_BLOCK_LIMITS_COUNT, BlockGasLimitOf, Config, CostsPerBlockOf, CurrencyOf, DbWeightOf, Error, Event, GasAllowanceOf, GasBalanceOf, GasHandlerOf, GasInfo, GearBank, MailboxOf, ProgramStorageOf, QueueOf, RentCostPerBlockOf, RentFreePeriodOf, ResumeMinimalPeriodOf, ResumeSessionDurationOf, Schedule, TaskPoolOf, WaitlistOf};
-=======
 use crate::{
     internal::HoldBoundBuilder,
     manager::HandleKind,
@@ -76,7 +50,6 @@
     ProgramStorageOf, QueueOf, RentCostPerBlockOf, RentFreePeriodOf, ResumeMinimalPeriodOf,
     ResumeSessionDurationOf, Schedule, TaskPoolOf, WaitlistOf,
 };
->>>>>>> 103b3492
 use common::{
     event::*, scheduler::*, storage::*, ActiveProgram, CodeStorage, GasTree, LockId, LockableTree,
     Origin as _, PausedProgramStorage, ProgramStorage, ReservableTree,
@@ -15056,7 +15029,64 @@
 }
 
 #[test]
-<<<<<<< HEAD
+fn test_handle_signal_wait() {
+    use demo_signal_wait::WASM_BINARY;
+
+    init_logger();
+    new_test_ext().execute_with(|| {
+        assert_ok!(Gear::upload_program(
+            RuntimeOrigin::signed(USER_1),
+            WASM_BINARY.to_vec(),
+            DEFAULT_SALT.to_vec(),
+            EMPTY_PAYLOAD.to_vec(),
+            100_000_000_000,
+            0,
+            false,
+        ));
+
+        let pid = get_last_program_id();
+
+        run_to_next_block(None);
+
+        assert!(Gear::is_active(pid));
+        assert!(Gear::is_initialized(pid));
+
+        assert_ok!(Gear::send_message(
+            RuntimeOrigin::signed(USER_1),
+            pid,
+            EMPTY_PAYLOAD.to_vec(),
+            50_000_000_000,
+            0,
+            false,
+        ));
+
+        let mid = get_last_message_id();
+
+        run_to_next_block(None);
+
+        assert_ok!(GasHandlerOf::<Test>::get_system_reserve(mid));
+        assert!(WaitlistOf::<Test>::contains(&pid, &mid));
+
+        run_to_next_block(None);
+
+        let signal_mid = MessageId::generate_signal(mid);
+        assert!(WaitlistOf::<Test>::contains(&pid, &signal_mid));
+
+        let (mid, block) = get_last_message_waited();
+
+        assert_eq!(mid, signal_mid);
+
+        System::set_block_number(block - 1);
+        Gear::set_block_number(block - 1);
+        run_to_next_block(None);
+
+        assert!(!WaitlistOf::<Test>::contains(&pid, &signal_mid));
+
+        assert_total_dequeued(4);
+    });
+}
+
+#[test]
 fn test_constructor_if_else() {
     use demo_constructor::{Calls, Scheme, Arg, Call, WASM_BINARY};
 
@@ -15080,22 +15110,11 @@
             Default::default(),
         );
 
-=======
-fn test_handle_signal_wait() {
-    use demo_signal_wait::WASM_BINARY;
-
-    init_logger();
-    new_test_ext().execute_with(|| {
->>>>>>> 103b3492
         assert_ok!(Gear::upload_program(
             RuntimeOrigin::signed(USER_1),
             WASM_BINARY.to_vec(),
             DEFAULT_SALT.to_vec(),
-<<<<<<< HEAD
             scheme.encode(),
-=======
-            EMPTY_PAYLOAD.to_vec(),
->>>>>>> 103b3492
             100_000_000_000,
             0,
             false,
@@ -15112,11 +15131,7 @@
             RuntimeOrigin::signed(USER_1),
             pid,
             EMPTY_PAYLOAD.to_vec(),
-<<<<<<< HEAD
             100_000_000_000,
-=======
-            50_000_000_000,
->>>>>>> 103b3492
             0,
             false,
         ));
@@ -15125,7 +15140,6 @@
 
         run_to_next_block(None);
 
-<<<<<<< HEAD
         let task = ScheduledTask::WakeMessage(pid, mid);
 
         assert!(WaitlistOf::<Test>::contains(&pid, &mid));
@@ -15136,27 +15150,6 @@
         assert!(WaitlistOf::<Test>::contains(&pid, &mid));
         assert!(!TaskPoolOf::<Test>::contains(&(Gear::block_number()), &task));
         assert!(!TaskPoolOf::<Test>::contains(&(Gear::block_number() + 1), &task));
-=======
-        assert_ok!(GasHandlerOf::<Test>::get_system_reserve(mid));
-        assert!(WaitlistOf::<Test>::contains(&pid, &mid));
-
-        run_to_next_block(None);
-
-        let signal_mid = MessageId::generate_signal(mid);
-        assert!(WaitlistOf::<Test>::contains(&pid, &signal_mid));
-
-        let (mid, block) = get_last_message_waited();
-
-        assert_eq!(mid, signal_mid);
-
-        System::set_block_number(block - 1);
-        Gear::set_block_number(block - 1);
-        run_to_next_block(None);
-
-        assert!(!WaitlistOf::<Test>::contains(&pid, &signal_mid));
-
-        assert_total_dequeued(4);
->>>>>>> 103b3492
     });
 }
 
