// This file is part of Gear.

// Copyright (C) 2021-2024 Gear Technologies Inc.
// SPDX-License-Identifier: GPL-3.0-or-later WITH Classpath-exception-2.0

// This program is free software: you can redistribute it and/or modify
// it under the terms of the GNU General Public License as published by
// the Free Software Foundation, either version 3 of the License, or
// (at your option) any later version.

// This program is distributed in the hope that it will be useful,
// but WITHOUT ANY WARRANTY; without even the implied warranty of
// MERCHANTABILITY or FITNESS FOR A PARTICULAR PURPOSE. See the
// GNU General Public License for more details.

// You should have received a copy of the GNU General Public License
// along with this program. If not, see <https://www.gnu.org/licenses/>.

use crate::{
    internal::HoldBoundBuilder,
    manager::HandleKind,
    mock::{
        self,
        new_test_ext,
        run_for_blocks,
        run_to_block,
        run_to_block_maybe_with_queue,
        run_to_next_block,
        Balances,
        BlockNumber,
        DynamicSchedule,
        Gear,
        GearVoucher,
        // Randomness,
        RuntimeEvent as MockRuntimeEvent,
        RuntimeOrigin,
        System,
        Test,
        Timestamp,
        BLOCK_AUTHOR,
        LOW_BALANCE_USER,
        USER_1,
        USER_2,
        USER_3,
    },
    pallet,
<<<<<<< HEAD
    runtime_api::RUNTIME_API_BLOCK_LIMITS_COUNT,
    BlockGasLimitOf, Config, CostsPerBlockOf, CurrencyOf, DbWeightOf, DispatchStashOf, Error,
    Event, GasAllowanceOf, GasBalanceOf, GasHandlerOf, GasInfo, GearBank, MailboxOf,
=======
    runtime_api::{ALLOWANCE_LIMIT_ERR, RUNTIME_API_BLOCK_LIMITS_COUNT},
    AccountIdOf, BlockGasLimitOf, Config, CostsPerBlockOf, CurrencyOf, DbWeightOf, DispatchStashOf,
    Error, Event, GasAllowanceOf, GasBalanceOf, GasHandlerOf, GasInfo, GearBank, MailboxOf,
>>>>>>> 1128b5cc
    ProgramStorageOf, QueueOf, Schedule, TaskPoolOf, WaitlistOf,
};
use common::{
    event::*, scheduler::*, storage::*, CodeStorage, GasTree, LockId, LockableTree, Origin as _,
    ProgramStorage, ReservableTree,
};
use core_processor::{common::ActorExecutionErrorReplyReason, ActorPrepareMemoryError};
use frame_support::{
    assert_noop, assert_ok,
    codec::{Decode, Encode},
    dispatch::Dispatchable,
    sp_runtime::traits::{TypedGet, Zero},
    traits::{Currency, Randomness},
};
use frame_system::pallet_prelude::BlockNumberFor;
use gear_core::{
    code::{self, Code, CodeError},
    ids::{CodeId, MessageId, ProgramId},
    message::UserStoredMessage,
    pages::PageNumber,
};
use gear_core_backend::error::{
    TrapExplanation, UnrecoverableExecutionError, UnrecoverableExtError, UnrecoverableWaitError,
};
use gear_core_errors::*;
use gear_wasm_instrument::{gas_metering::ConstantCostRules, STACK_END_EXPORT_NAME};
use gstd::{collections::BTreeMap, errors::Error as GstdError};
use pallet_gear_voucher::PrepaidCall;
use sp_runtime::{
    traits::{One, UniqueSaturatedInto},
    SaturatedConversion,
};
use sp_std::convert::TryFrom;
pub use utils::init_logger;
use utils::*;

type Gas = <<Test as Config>::GasProvider as common::GasProvider>::GasTree;

#[test]
fn calculate_gas_zero_balance() {
    init_logger();
    new_test_ext().execute_with(|| {
        const ZERO_BALANCE_USER: AccountId = 12122023;
        assert!(Balances::free_balance(ZERO_BALANCE_USER).is_zero());

        let gas_below_ed = get_ed()
            .saturating_div(gas_price(1))
            .saturating_sub(One::one());

        assert_ok!(Gear::calculate_gas_info_impl(
            ZERO_BALANCE_USER.into_origin(),
            HandleKind::Init(ProgramCodeKind::Default.to_bytes()),
            gas_below_ed as u64,
            vec![],
            0,
            false,
            false,
            None,
        ));
    });
}

#[test]
fn delayed_send_from_reservation_not_for_mailbox() {
    use demo_delayed_reservation_sender::{ReservationSendingShowcase, WASM_BINARY};

    init_logger();
    new_test_ext().execute_with(|| {
        assert_ok!(Gear::upload_program(
            RuntimeOrigin::signed(USER_1),
            WASM_BINARY.to_vec(),
            DEFAULT_SALT.to_vec(),
            EMPTY_PAYLOAD.to_vec(),
            10_000_000_000u64,
            0,
            false,
        ));

        let pid = get_last_program_id();

        run_to_next_block(None);
        assert!(Gear::is_initialized(pid));

        assert_ok!(Gear::send_message(
            RuntimeOrigin::signed(USER_1),
            pid,
            ReservationSendingShowcase::ToSourceInPlace {
                reservation_amount: <Test as Config>::MailboxThreshold::get(),
                reservation_delay: 1_000,
                sending_delay: 1,
            }
            .encode(),
            BlockGasLimitOf::<Test>::get(),
            0,
            false,
        ));

        let mid = utils::get_last_message_id();

        run_to_next_block(None);
        assert_succeed(mid);

        let outgoing = MessageId::generate_outgoing(mid, 0);

        assert!(DispatchStashOf::<Test>::contains_key(&outgoing));

        run_to_next_block(None);

        assert!(!DispatchStashOf::<Test>::contains_key(&outgoing));
        assert!(!MailboxOf::<Test>::contains(&USER_1, &outgoing));

        let message = maybe_any_last_message().expect("Should be");
        assert_eq!(message.id(), outgoing);
        assert_eq!(message.destination(), USER_1.into());
    });
}

#[test]
fn cascading_delayed_gasless_send_work() {
    use demo_delayed_sender::{DELAY, WASM_BINARY};

    init_logger();
    new_test_ext().execute_with(|| {
        assert_ok!(Gear::upload_program(
            RuntimeOrigin::signed(USER_1),
            WASM_BINARY.to_vec(),
            DEFAULT_SALT.to_vec(),
            0u32.to_le_bytes().to_vec(),
            10_000_000_000u64,
            0,
            false,
        ));

        let pid = get_last_program_id();

        run_to_next_block(None);
        assert!(Gear::is_initialized(pid));

        let GasInfo { min_limit, .. } = Gear::calculate_gas_info(
            USER_1.into_origin(),
            HandleKind::Handle(pid),
            EMPTY_PAYLOAD.to_vec(),
            0,
            true,
            true,
        )
        .expect("calculate_gas_info failed");

        // Case when one of two goes into mailbox.
        assert_ok!(Gear::send_message(
            RuntimeOrigin::signed(USER_1),
            pid,
            EMPTY_PAYLOAD.to_vec(),
            min_limit - <Test as Config>::MailboxThreshold::get(),
            0,
            false,
        ));

        let mid = get_last_message_id();

        let first_outgoing = MessageId::generate_outgoing(mid, 0);
        let second_outgoing = MessageId::generate_outgoing(mid, 1);

        run_to_next_block(None);

        assert_succeed(mid);

        run_for_blocks(DELAY as u64, None);
        assert!(MailboxOf::<Test>::contains(&USER_1, &first_outgoing));
        assert!(!MailboxOf::<Test>::contains(&USER_1, &second_outgoing));

        // Similar case when two of two goes into mailbox.
        assert_ok!(Gear::send_message(
            RuntimeOrigin::signed(USER_1),
            pid,
            EMPTY_PAYLOAD.to_vec(),
            min_limit,
            0,
            false,
        ));

        let mid = get_last_message_id();

        let first_outgoing = MessageId::generate_outgoing(mid, 0);
        let second_outgoing = MessageId::generate_outgoing(mid, 1);

        run_to_next_block(None);

        assert_succeed(mid);

        run_for_blocks(DELAY as u64, None);
        assert!(MailboxOf::<Test>::contains(&USER_1, &first_outgoing));
        assert!(MailboxOf::<Test>::contains(&USER_1, &second_outgoing));

        // Similar case when none of them goes into mailbox
        // (impossible because delayed sent after gasless).
        assert_ok!(Gear::send_message(
            RuntimeOrigin::signed(USER_1),
            pid,
            EMPTY_PAYLOAD.to_vec(),
            min_limit - 2 * <Test as Config>::MailboxThreshold::get(),
            0,
            false,
        ));

        let mid = get_last_message_id();

        run_to_next_block(None);

        assert_failed(
            mid,
            ActorExecutionErrorReplyReason::Trap(TrapExplanation::GasLimitExceeded),
        );
    });
}

#[test]
fn calculate_gas_delayed_reservations_sending() {
    use demo_delayed_reservation_sender::{ReservationSendingShowcase, WASM_BINARY};

    init_logger();
    new_test_ext().execute_with(|| {
        assert_ok!(Gear::upload_program(
            RuntimeOrigin::signed(USER_1),
            WASM_BINARY.to_vec(),
            DEFAULT_SALT.to_vec(),
            EMPTY_PAYLOAD.to_vec(),
            10_000_000_000u64,
            0,
            false,
        ));

        let pid = get_last_program_id();

        run_to_next_block(None);
        assert!(Gear::is_initialized(pid));

        // I. In-place case
        assert!(Gear::calculate_gas_info(
            USER_1.into_origin(),
            HandleKind::Handle(pid),
            ReservationSendingShowcase::ToSourceInPlace {
                reservation_amount: 10 * <Test as Config>::MailboxThreshold::get(),
                reservation_delay: 1_000,
                sending_delay: 10,
            }
            .encode(),
            0,
            true,
            true,
        )
        .is_ok());

        // II. After-wait case (never failed before, added for test coverage).
        assert!(Gear::calculate_gas_info(
            USER_1.into_origin(),
            HandleKind::Handle(pid),
            ReservationSendingShowcase::ToSourceAfterWait {
                reservation_amount: 10 * <Test as Config>::MailboxThreshold::get(),
                reservation_delay: 1_000,
                wait_for: 3,
                sending_delay: 10,
            }
            .encode(),
            0,
            true,
            true,
        )
        .is_ok());
    });
}

#[test]
fn delayed_reservations_sending_validation() {
    use demo_delayed_reservation_sender::{
        ReservationSendingShowcase, SENDING_EXPECT, WASM_BINARY,
    };

    init_logger();
    new_test_ext().execute_with(|| {
        assert_ok!(Gear::upload_program(
            RuntimeOrigin::signed(USER_1),
            WASM_BINARY.to_vec(),
            DEFAULT_SALT.to_vec(),
            EMPTY_PAYLOAD.to_vec(),
            10_000_000_000u64,
            0,
            false,
        ));

        let pid = get_last_program_id();

        run_to_next_block(None);
        assert!(Gear::is_initialized(pid));

        // I. In place sending can't appear if not enough gas limit in gas reservation.
        assert_ok!(Gear::send_message(
            RuntimeOrigin::signed(USER_1),
            pid,
            ReservationSendingShowcase::ToSourceInPlace {
                reservation_amount: 10 * <Test as Config>::MailboxThreshold::get(),
                reservation_delay: 1_000,
                sending_delay: (1_000 * <Test as Config>::MailboxThreshold::get()
                    + CostsPerBlockOf::<Test>::reserve_for()
                        / CostsPerBlockOf::<Test>::dispatch_stash())
                    as u32,
            }
            .encode(),
            BlockGasLimitOf::<Test>::get(),
            0,
            false,
        ));

        let mid = utils::get_last_message_id();

        run_to_next_block(None);

        let error_text = format!(
            "{SENDING_EXPECT}: {:?}",
            GstdError::Core(
                ExtError::Message(MessageError::InsufficientGasForDelayedSending).into()
            )
        );

        assert_failed(
            mid,
            ActorExecutionErrorReplyReason::Trap(TrapExplanation::Panic(error_text.into())),
        );

        // II. After-wait sending can't appear if not enough gas limit in gas reservation.
        let wait_for = 5;

        assert_ok!(Gear::send_message(
            RuntimeOrigin::signed(USER_1),
            pid,
            ReservationSendingShowcase::ToSourceAfterWait {
                reservation_amount: 10 * <Test as Config>::MailboxThreshold::get(),
                reservation_delay: 1_000,
                wait_for,
                sending_delay: (1_000 * <Test as Config>::MailboxThreshold::get()
                    + CostsPerBlockOf::<Test>::reserve_for()
                        / CostsPerBlockOf::<Test>::dispatch_stash())
                    as u32,
            }
            .encode(),
            BlockGasLimitOf::<Test>::get(),
            0,
            false,
        ));

        let mid = utils::get_last_message_id();

        run_for_blocks(wait_for as u64 + 1, None);

        let error_text = format!(
            "{SENDING_EXPECT}: {:?}",
            GstdError::Core(
                ExtError::Message(MessageError::InsufficientGasForDelayedSending).into()
            )
        );

        assert_failed(
            mid,
            ActorExecutionErrorReplyReason::Trap(TrapExplanation::Panic(error_text.into())),
        );
    });
}

#[test]
fn delayed_reservations_to_mailbox() {
    use demo_delayed_reservation_sender::{ReservationSendingShowcase, WASM_BINARY};

    init_logger();
    new_test_ext().execute_with(|| {
        assert_ok!(Gear::upload_program(
            RuntimeOrigin::signed(USER_1),
            WASM_BINARY.to_vec(),
            DEFAULT_SALT.to_vec(),
            EMPTY_PAYLOAD.to_vec(),
            10_000_000_000u64,
            0,
            false,
        ));

        let pid = get_last_program_id();

        run_to_next_block(None);
        assert!(Gear::is_initialized(pid));

        let sending_delay = 10;

        assert_ok!(Gear::send_message(
            RuntimeOrigin::signed(USER_1),
            pid,
            ReservationSendingShowcase::ToSourceInPlace {
                reservation_amount: 10 * <Test as Config>::MailboxThreshold::get(),
                reservation_delay: 1,
                sending_delay,
            }
            .encode(),
            BlockGasLimitOf::<Test>::get(),
            0,
            false,
        ));

        let mid = utils::get_last_message_id();

        run_to_next_block(None);

        assert_succeed(mid);

        assert!(MailboxOf::<Test>::is_empty(&USER_1));

        run_for_blocks(sending_delay as u64, None);

        assert!(!MailboxOf::<Test>::is_empty(&USER_1));

        let mailed_msg = utils::get_last_mail(USER_1);
        let expiration = utils::get_mailbox_expiration(mailed_msg.id());

        run_to_block(expiration, None);

        assert!(MailboxOf::<Test>::is_empty(&USER_1));
    });
}

#[test]
fn default_wait_lock_timeout() {
    use demo_async_tester::{Kind, WASM_BINARY};

    init_logger();
    new_test_ext().execute_with(|| {
        assert_ok!(Gear::upload_program(
            RuntimeOrigin::signed(USER_1),
            WASM_BINARY.to_vec(),
            DEFAULT_SALT.to_vec(),
            EMPTY_PAYLOAD.to_vec(),
            10_000_000_000u64,
            0,
            false,
        ));

        let pid = get_last_program_id();

        run_to_next_block(None);

        assert!(Gear::is_initialized(pid));

        assert_ok!(Gear::send_message(
            RuntimeOrigin::signed(USER_1),
            pid,
            Kind::Send.encode(),
            BlockGasLimitOf::<Test>::get(),
            0,
            false,
        ));

        let mid = utils::get_last_message_id();

        run_to_next_block(None);

        let expiration_block = get_waitlist_expiration(mid);

        run_to_block(expiration_block, None);

        let error_text = format!(
            "ran into error-reply: {:?}",
            GstdError::Timeout(
                expiration_block.unique_saturated_into(),
                expiration_block.unique_saturated_into()
            )
        );

        assert_failed(
            mid,
            ActorExecutionErrorReplyReason::Trap(TrapExplanation::Panic(error_text.into())),
        );
    })
}

#[test]
fn value_counter_set_correctly_for_interruptions() {
    use demo_constructor::{Arg, Calls, Scheme};

    // Equivalent of:
    //
    // use gstd::{msg, exec};
    //
    // #[no_mangle]
    // extern "C" fn handle() {
    //     msg::send(msg::source(), exec::value_available(), 0).unwrap();
    //     msg::send_bytes(Default::default(), [], msg::value()).unwrap();
    //     exec::wait_for(1);
    // }
    //
    // Message auto wakes on the next block after execution and
    // does everything again from the beginning.
    //
    // So for the first run we expect source to receive
    // `value_available` == `init_value` + msg value.
    // For second run we expect just `init_value`.
    let handle = Calls::builder()
        .source("source_store")
        .value("value_store")
        .value_available_as_vec("value_available_store")
        .send_wgas("source_store", "value_available_store", 0)
        .send_value(Arg::new([0u8; 32]), Arg::new(vec![]), "value_store")
        .wait_for(1);

    let scheme = Scheme::predefined(
        Calls::builder().noop(),
        handle,
        Calls::builder().noop(),
        Calls::builder().noop(),
    );

    init_logger();
    new_test_ext().execute_with(|| {
        const INIT_VALUE: u128 = 123_123_123;
        const VALUE: u128 = 10_000;

        let (_mid, pid) = init_constructor_with_value(scheme, INIT_VALUE);

        assert_ok!(Gear::send_message(
            RuntimeOrigin::signed(USER_1),
            pid,
            Default::default(),
            BlockGasLimitOf::<Test>::get(),
            VALUE,
            false,
        ));

        run_to_next_block(None);
        let msg = maybe_last_message(USER_1).expect("Message should be");
        let value_available =
            u128::decode(&mut msg.payload_bytes()).expect("Failed to decode value available");
        assert_eq!(value_available, INIT_VALUE + VALUE);

        run_to_next_block(None);
        let msg = maybe_last_message(USER_1).expect("Message should be");
        let value_available =
            u128::decode(&mut msg.payload_bytes()).expect("Failed to decode value available");
        assert_eq!(value_available, INIT_VALUE);
    });
}

#[test]
fn calculate_gas_returns_not_block_limit() {
    use demo_program_generator::{CHILD_WAT, WASM_BINARY};

    init_logger();
    new_test_ext().execute_with(|| {
        let code = ProgramCodeKind::Custom(CHILD_WAT).to_bytes();
        assert_ok!(Gear::upload_code(RuntimeOrigin::signed(USER_1), code));
        assert_ok!(Gear::upload_program(
            RuntimeOrigin::signed(USER_1),
            WASM_BINARY.to_vec(),
            DEFAULT_SALT.to_vec(),
            EMPTY_PAYLOAD.to_vec(),
            BlockGasLimitOf::<Test>::get(),
            0,
            false,
        ));

        let generator_id = get_last_program_id();

        run_to_next_block(None);
        assert!(Gear::is_active(generator_id));

        let GasInfo { min_limit, .. } = Gear::calculate_gas_info(
            USER_1.into_origin(),
            HandleKind::Handle(generator_id),
            EMPTY_PAYLOAD.to_vec(),
            0,
            true,
            true,
        )
        .expect("calculate_gas_info failed");

        assert_ne!(min_limit, BlockGasLimitOf::<Test>::get());
    });
}

#[test]
fn read_big_state() {
    use demo_read_big_state::{State, Strings, WASM_BINARY};

    init_logger();

    new_test_ext().execute_with(|| {
        assert_ok!(Gear::upload_program(
            RuntimeOrigin::signed(USER_1),
            WASM_BINARY.to_vec(),
            DEFAULT_SALT.to_vec(),
            EMPTY_PAYLOAD.to_vec(),
            BlockGasLimitOf::<Test>::get(),
            0,
            false,
        ));

        let pid = get_last_program_id();

        run_to_next_block(None);
        assert!(Gear::is_active(pid));

        let string = String::from("hi").repeat(4095);
        let string_size = 8 * 1024;
        assert_eq!(string.encoded_size(), string_size);

        let strings = Strings::new(string);
        let strings_size = (string_size * Strings::LEN) + 1;
        assert_eq!(strings.encoded_size(), strings_size);

        let approx_size =
            |size: usize, iteration: usize| -> usize { size - 17 - 144 * (iteration + 1) };

        // with initial data step is ~2 MiB
        let expected_size = |iteration: usize| -> usize {
            Strings::LEN * State::LEN * string_size * (iteration + 1)
        };

        // go to 6 MiB due to approximate calculations and 8MiB reply restrictions
        for i in 0..3 {
            assert_ok!(Gear::send_message(
                RuntimeOrigin::signed(USER_1),
                pid,
                strings.encode(),
                BlockGasLimitOf::<Test>::get(),
                0,
                false,
            ));
            let mid = get_last_message_id();

            run_to_next_block(None);

            assert_succeed(mid);
            let state =
                Gear::read_state_impl(pid, Default::default(), None).expect("Failed to read state");
            assert_eq!(approx_size(state.len(), i), expected_size(i));
        }
    });
}

#[test]
fn auto_reply_sent() {
    init_logger();

    new_test_ext().execute_with(|| {
        // Init fn doesn't exist.
        // Handle function exists.
        let program_id = {
            let res = upload_program_default(USER_1, ProgramCodeKind::OutgoingWithValueInHandle);
            assert_ok!(res);
            res.expect("submit result was asserted")
        };

        run_to_next_block(None);

        assert!(Gear::is_active(program_id));
        assert!(maybe_last_message(USER_1).is_some());
        System::reset_events();

        assert_ok!(Gear::send_message(
            RuntimeOrigin::signed(USER_1),
            program_id,
            EMPTY_PAYLOAD.to_vec(),
            BlockGasLimitOf::<Test>::get(),
            10_000,
            false,
        ));

        run_to_next_block(None);

        // asserting auto_reply
        assert!(System::events().into_iter().any(|e| {
            match e.event {
                MockRuntimeEvent::Gear(Event::UserMessageSent { message, .. })
                    if message.destination().into_origin() == USER_1.into_origin() =>
                {
                    message
                        .reply_code()
                        .map(|code| code == ReplyCode::Success(SuccessReplyReason::Auto))
                        .unwrap_or(false)
                }
                _ => false,
            }
        }));

        // auto reply goes first (may be changed in future),
        // so atm we're allowed to get other message that way
        let id_to_reply = maybe_last_message(USER_1).unwrap().id();

        assert_ok!(Gear::send_reply(
            RuntimeOrigin::signed(USER_1),
            id_to_reply,
            EMPTY_PAYLOAD.to_vec(),
            BlockGasLimitOf::<Test>::get(),
            0,
            false,
        ));

        System::reset_events();
        run_to_next_block(None);

        // reply dequeued
        assert_last_dequeued(1);
        // no auto reply sent
        assert!(maybe_any_last_message().is_none());
    })
}

#[test]
fn auto_reply_from_user_no_mailbox() {
    use demo_constructor::{Call, Calls, Scheme};

    init_logger();
    // no delay case
    new_test_ext().execute_with(|| {
        let (_init_mid, constructor_id) = init_constructor(Scheme::empty());

        let calls = Calls::builder().send_wgas(<[u8; 32]>::from(USER_1.into_origin()), [], 0);
        assert_ok!(Gear::send_message(
            RuntimeOrigin::signed(USER_3),
            constructor_id,
            calls.encode(),
            BlockGasLimitOf::<Test>::get(),
            0,
            false,
        ));

        run_to_next_block(None);
        // 1 init message + 1 handle message + 1 auto_reply to program on message sent to user
        assert_total_dequeued(3);
    });

    // delay case
    new_test_ext().execute_with(|| {
        let (_init_mid, constructor_id) = init_constructor(Scheme::empty());

        let calls = Calls::builder().add_call(Call::Send(
            <[u8; 32]>::from(USER_1.into_origin()).into(),
            [].into(),
            Some(0u64.into()),
            0u128.into(),
            1u32.into(),
        ));
        assert_ok!(Gear::send_message(
            RuntimeOrigin::signed(USER_3),
            constructor_id,
            calls.encode(),
            BlockGasLimitOf::<Test>::get(),
            0,
            false,
        ));

        run_to_next_block(None);
        // 1 init message + 1 handle message
        assert_total_dequeued(2);

        run_to_next_block(None);
        // 1 init message + 1 handle message + 1 auto_reply to program on message sent to user with delay
        assert_total_dequeued(3);
    })
}

#[test]
fn auto_reply_out_of_rent_waitlist() {
    use demo_proxy::{InputArgs as ProxyInputArgs, WASM_BINARY as PROXY_WASM_BINARY};
    use demo_waiter::{Command, WaitSubcommand, WASM_BINARY as WAITER_WASM_BINARY};

    init_logger();

    new_test_ext().execute_with(|| {
        assert_ok!(Gear::upload_program(
            RuntimeOrigin::signed(USER_1),
            WAITER_WASM_BINARY.to_vec(),
            DEFAULT_SALT.to_vec(),
            EMPTY_PAYLOAD.to_vec(),
            BlockGasLimitOf::<Test>::get(),
            0,
            false,
        ));
        let waiter_id = get_last_program_id();

        assert_ok!(Gear::upload_program(
            RuntimeOrigin::signed(USER_1),
            PROXY_WASM_BINARY.to_vec(),
            DEFAULT_SALT.to_vec(),
            ProxyInputArgs {
                destination: waiter_id.into(),
            }
            .encode(),
            BlockGasLimitOf::<Test>::get(),
            0,
            false,
        ));
        let proxy_id = get_last_program_id();

        run_to_next_block(None);

        assert!(Gear::is_active(waiter_id));
        assert!(Gear::is_active(proxy_id));
        assert_total_dequeued(2); // 2 init messages
        assert_eq!(
            // 2 auto replies into USER_1 events
            System::events()
                .iter()
                .filter_map(|r| {
                    if let MockRuntimeEvent::Gear(Event::UserMessageSent {
                        message,
                        expiration: None,
                    }) = &r.event
                    {
                        (message.destination().into_origin() == USER_1.into_origin()
                            && message.reply_code() == Some(SuccessReplyReason::Auto.into()))
                        .then_some(())
                    } else {
                        None
                    }
                })
                .count(),
            2
        );

        assert_ok!(Gear::send_message(
            RuntimeOrigin::signed(USER_1),
            proxy_id,
            Command::Wait(WaitSubcommand::Wait).encode(),
            BlockGasLimitOf::<Test>::get(),
            0,
            false,
        ));

        run_to_next_block(None);

        // Message to proxy program and its message to waiter.
        assert_last_dequeued(2);
        let (_msg_waited, expiration) = get_last_message_waited();

        // Hack to fast spend blocks till expiration.
        System::set_block_number(expiration - 1);
        Gear::set_block_number(expiration - 1);

        run_to_next_block(None);
        // Signal for waiter program since it has system reservation
        // + auto error reply to proxy contract.
        assert_last_dequeued(2);
    });
}

#[test]
fn auto_reply_out_of_rent_mailbox() {
    init_logger();

    new_test_ext().execute_with(|| {
        let value = 1_000;

        assert_ok!(Gear::upload_program(
            RuntimeOrigin::signed(USER_3),
            ProgramCodeKind::OutgoingWithValueInHandle.to_bytes(),
            DEFAULT_SALT.to_vec(),
            EMPTY_PAYLOAD.to_vec(),
            BlockGasLimitOf::<Test>::get(),
            value,
            false,
        ));

        let program_id = utils::get_last_program_id();

        run_to_next_block(None);
        assert!(Gear::is_active(program_id));

        let user1_balance = Balances::free_balance(USER_1);
        assert_balance(program_id, value, 0u128);
        assert_ok!(Gear::send_message(
            RuntimeOrigin::signed(USER_3),
            program_id,
            EMPTY_PAYLOAD.to_vec(),
            BlockGasLimitOf::<Test>::get(),
            0,
            false,
        ));

        let message_id = utils::get_last_message_id();

        run_to_next_block(None);
        assert_succeed(message_id);

        assert_balance(program_id, 0u128, value);

        let mailed_msg = utils::get_last_mail(USER_1);
        let expiration = utils::get_mailbox_expiration(mailed_msg.id());

        // Hack to fast spend blocks till expiration.
        System::set_block_number(expiration - 1);
        Gear::set_block_number(expiration - 1);

        assert_eq!(user1_balance, Balances::free_balance(USER_1));

        run_to_block_maybe_with_queue(expiration, None, Some(false));
        assert_balance(program_id, 0u128, 0u128);
        assert_eq!(user1_balance + value, Balances::free_balance(USER_1));

        assert!(MailboxOf::<Test>::is_empty(&USER_1));
        // auto reply sent.
        let dispatch = QueueOf::<Test>::dequeue()
            .expect("Infallible")
            .expect("Should be");
        assert!(dispatch.payload_bytes().is_empty());
        assert_eq!(
            dispatch.reply_code().expect("Should be"),
            ReplyCode::Success(SuccessReplyReason::Auto)
        );
    });
}

#[test]
fn reply_deposit_to_program() {
    use demo_constructor::demo_reply_deposit;

    init_logger();

    let checker = USER_1;

    // To program case.
    new_test_ext().execute_with(|| {
        let program_id = {
            let res = upload_program_default(USER_2, ProgramCodeKind::Default);
            assert_ok!(res);
            res.expect("submit result was asserted")
        };

        let (_init_mid, constructor) = init_constructor(demo_reply_deposit::scheme(
            <[u8; 32]>::from(checker.into_origin()),
            program_id.into(),
            0,
        ));

        assert_ok!(Gear::send_message(
            RuntimeOrigin::signed(USER_3),
            constructor,
            10_000_000_000u64.encode(),
            BlockGasLimitOf::<Test>::get(),
            0,
            false,
        ));

        run_to_next_block(None);
        // 2 init + 2 handle + 1 auto reply
        assert_total_dequeued(5);
        assert!(!MailboxOf::<Test>::is_empty(&checker));
    });
}

#[test]
fn reply_deposit_to_user_auto_reply() {
    use demo_constructor::demo_reply_deposit;

    init_logger();

    let checker = USER_1;

    // To user case.
    new_test_ext().execute_with(|| {
        let (_init_mid, constructor) = init_constructor(demo_reply_deposit::scheme(
            <[u8; 32]>::from(checker.into_origin()),
            <[u8; 32]>::from(USER_2.into_origin()),
            0,
        ));

        assert_ok!(Gear::send_message(
            RuntimeOrigin::signed(USER_3),
            constructor,
            10_000_000_000u64.encode(),
            BlockGasLimitOf::<Test>::get(),
            0,
            false,
        ));

        run_to_next_block(None);
        // 1 init + 1 handle + 1 auto reply
        assert_total_dequeued(3);
        assert!(!MailboxOf::<Test>::is_empty(&checker));
    });
}

#[test]
fn reply_deposit_panic_in_handle_reply() {
    use demo_constructor::demo_reply_deposit;

    init_logger();

    let checker = USER_1;

    // To user case with fail in handling reply.
    new_test_ext().execute_with(|| {
        let (_init_mid, constructor) = init_constructor(demo_reply_deposit::scheme(
            <[u8; 32]>::from(checker.into_origin()),
            <[u8; 32]>::from(USER_2.into_origin()),
            0,
        ));

        assert_ok!(Gear::send_message(
            RuntimeOrigin::signed(USER_3),
            constructor,
            1u64.encode(),
            BlockGasLimitOf::<Test>::get(),
            0,
            false,
        ));

        run_to_next_block(None);
        // 1 init + 1 handle + 1 auto reply
        assert_total_dequeued(3);
        assert!(MailboxOf::<Test>::is_empty(&checker));
    });
}

#[test]
fn reply_deposit_to_user_reply() {
    use demo_constructor::demo_reply_deposit;

    init_logger();

    let checker = USER_1;

    // To user case.
    new_test_ext().execute_with(|| {
        let (_init_mid, constructor) = init_constructor(demo_reply_deposit::scheme(
            <[u8; 32]>::from(checker.into_origin()),
            <[u8; 32]>::from(USER_2.into_origin()),
            15_000,
        ));

        let reply_deposit = 10_000_000_000u64;

        assert_ok!(Gear::send_message(
            RuntimeOrigin::signed(USER_3),
            constructor,
            reply_deposit.encode(),
            BlockGasLimitOf::<Test>::get(),
            0,
            false,
        ));

        run_to_next_block(None);
        // 1 init + 1 handle
        assert_total_dequeued(2);

        let mail = get_last_mail(USER_2);
        assert_eq!(
            mail.payload_bytes(),
            demo_reply_deposit::DESTINATION_MESSAGE
        );

        let user_2_balance = Balances::total_balance(&USER_2);
        assert_balance(USER_2, user_2_balance, 0u128);

        let value = 12_345u128;

        let reply_id = MessageId::generate_reply(mail.id());

        assert!(GasHandlerOf::<Test>::exists_and_deposit(reply_id));
        assert_eq!(
            GasHandlerOf::<Test>::get_limit(reply_id).expect("Gas tree invalidated"),
            reply_deposit
        );

        assert_ok!(Gear::send_reply(
            RuntimeOrigin::signed(USER_2),
            mail.id(),
            vec![],
            BlockGasLimitOf::<Test>::get(),
            value,
            false,
        ));

        assert_eq!(get_last_message_id(), reply_id);
        assert!(GasHandlerOf::<Test>::exists_and_deposit(reply_id));
        assert_eq!(
            GasHandlerOf::<Test>::get_limit(reply_id).expect("Gas tree invalidated"),
            reply_deposit
        );

        assert_balance(USER_2, user_2_balance - value, value);

        run_to_next_block(None);

        // 1 init + 1 handle + 1 reply
        assert_total_dequeued(3);
        assert!(!MailboxOf::<Test>::is_empty(&checker));
        assert_balance(USER_2, user_2_balance - value, 0u128);
    });
}

#[test]
fn reply_deposit_to_user_claim() {
    use demo_constructor::demo_reply_deposit;

    init_logger();

    let checker = USER_1;

    // To user case.
    new_test_ext().execute_with(|| {
        let (_init_mid, constructor) = init_constructor(demo_reply_deposit::scheme(
            <[u8; 32]>::from(checker.into_origin()),
            <[u8; 32]>::from(USER_2.into_origin()),
            15_000,
        ));

        let reply_deposit = 10_000_000_000u64;

        assert_ok!(Gear::send_message(
            RuntimeOrigin::signed(USER_3),
            constructor,
            reply_deposit.encode(),
            BlockGasLimitOf::<Test>::get(),
            0,
            false,
        ));

        run_to_next_block(None);
        // 1 init + 1 handle
        assert_total_dequeued(2);

        let mail = get_last_mail(USER_2);
        assert_eq!(
            mail.payload_bytes(),
            demo_reply_deposit::DESTINATION_MESSAGE
        );

        let user_2_balance = Balances::total_balance(&USER_2);
        assert_balance(USER_2, user_2_balance, 0u128);

        let reply_id = MessageId::generate_reply(mail.id());

        assert!(GasHandlerOf::<Test>::exists_and_deposit(reply_id));
        assert_eq!(
            GasHandlerOf::<Test>::get_limit(reply_id).expect("Gas tree invalidated"),
            reply_deposit
        );

        assert_ok!(Gear::claim_value(RuntimeOrigin::signed(USER_2), mail.id(),));

        assert!(GasHandlerOf::<Test>::exists_and_deposit(reply_id));
        assert_eq!(
            GasHandlerOf::<Test>::get_limit(reply_id).expect("Gas tree invalidated"),
            reply_deposit
        );

        assert_balance(USER_2, user_2_balance, 0u128);

        run_to_next_block(None);

        // 1 init + 1 handle + 1 auto reply on claim
        assert_total_dequeued(3);
        assert!(!MailboxOf::<Test>::is_empty(&checker));
        assert_balance(USER_2, user_2_balance, 0u128);
    });
}

#[test]
fn reply_deposit_to_user_out_of_rent() {
    use demo_constructor::demo_reply_deposit;

    init_logger();

    let checker = USER_1;

    // To user case.
    new_test_ext().execute_with(|| {
        let (_init_mid, constructor) = init_constructor(demo_reply_deposit::scheme(
            <[u8; 32]>::from(checker.into_origin()),
            <[u8; 32]>::from(USER_2.into_origin()),
            15_000,
        ));

        let reply_deposit = 10_000_000_000u64;

        assert_ok!(Gear::send_message(
            RuntimeOrigin::signed(USER_3),
            constructor,
            reply_deposit.encode(),
            BlockGasLimitOf::<Test>::get(),
            0,
            false,
        ));

        run_to_next_block(None);
        // 1 init + 1 handle
        assert_total_dequeued(2);

        let (mail, interval) = MailboxOf::<Test>::iter_key(USER_2)
            .next()
            .expect("Element should be");

        assert_eq!(
            mail.payload_bytes(),
            demo_reply_deposit::DESTINATION_MESSAGE
        );

        let user_2_balance = Balances::total_balance(&USER_2);
        assert_balance(USER_2, user_2_balance, 0u128);

        let reply_id = MessageId::generate_reply(mail.id());

        assert!(GasHandlerOf::<Test>::exists_and_deposit(reply_id));
        assert_eq!(
            GasHandlerOf::<Test>::get_limit(reply_id).expect("Gas tree invalidated"),
            reply_deposit
        );

        // Hack to fast spend blocks till expiration.
        System::set_block_number(interval.finish - 1);
        Gear::set_block_number(interval.finish - 1);

        assert!(GasHandlerOf::<Test>::exists_and_deposit(reply_id));
        assert_eq!(
            GasHandlerOf::<Test>::get_limit(reply_id).expect("Gas tree invalidated"),
            reply_deposit
        );

        assert_balance(USER_2, user_2_balance, 0u128);

        run_to_next_block(None);

        assert!(!GasHandlerOf::<Test>::exists(reply_id));

        // 1 init + 1 handle + 1 error reply on out of rent from mailbox
        assert_total_dequeued(3);
        assert!(!MailboxOf::<Test>::is_empty(&checker));
        assert_balance(USER_2, user_2_balance, 0u128);
    });
}

#[test]
fn reply_deposit_gstd_async() {
    use demo_waiting_proxy::WASM_BINARY;

    init_logger();
    new_test_ext().execute_with(|| {
        assert_ok!(Gear::upload_program(
            RuntimeOrigin::signed(USER_1),
            WASM_BINARY.to_vec(),
            b"salt".to_vec(),
            (USER_2.into_origin().as_fixed_bytes(), 10_000_000_000u64).encode(),
            30_000_000_000,
            0,
            false,
        ));

        let program_id = get_last_program_id();

        let hello = b"Hello!";
        assert_ok!(Gear::send_message(
            RuntimeOrigin::signed(USER_1),
            program_id,
            hello.to_vec(),
            30_000_000_000,
            0,
            false,
        ));

        let handle_id = get_last_message_id();

        run_to_next_block(None);
        assert!(Gear::is_active(program_id));

        let mail = get_last_mail(USER_2);
        assert_eq!(mail.payload_bytes(), hello);

        let hello_reply = b"U2";
        assert_ok!(Gear::send_reply(
            RuntimeOrigin::signed(USER_2),
            mail.id(),
            hello_reply.to_vec(),
            0,
            0,
            false,
        ));

        run_to_next_block(None);

        assert_succeed(handle_id);

        let reply = maybe_any_last_message().expect("Should be");
        let (mid, code): (MessageId, ReplyCode) = reply.details().expect("Should be").into_parts();
        assert_eq!(mid, handle_id);
        assert_eq!(code, ReplyCode::Success(SuccessReplyReason::Manual));
        assert_eq!(reply.payload_bytes(), hello_reply);
    });
}

// TODO (#2763): resolve panic caused by "duplicate" wake in message A
#[test]
#[should_panic]
fn pseudo_duplicate_wake() {
    use demo_constructor::{Calls, Scheme};

    init_logger();
    new_test_ext().execute_with(|| {
        let (_init_msg_id, constructor) = init_constructor(Scheme::empty());

        let execute = |calls: Calls| {
            assert_ok!(Gear::send_message(
                RuntimeOrigin::signed(USER_1),
                constructor,
                calls.encode(),
                BlockGasLimitOf::<Test>::get(),
                0,
                false,
            ));
            let msg_id = get_last_message_id();
            run_to_next_block(None);

            msg_id
        };

        // message wakes some message id and waits
        let waited_msg_id = execute(Calls::builder().wake([0u8; 32]).wait());

        assert_last_dequeued(1);
        assert!(WaitlistOf::<Test>::contains(&constructor, &waited_msg_id));

        // message B wakes message A
        // message A results in waiting again
        execute(Calls::builder().wake(<[u8; 32]>::from(waited_msg_id)));

        assert_last_dequeued(2);
        assert!(WaitlistOf::<Test>::contains(&constructor, &waited_msg_id));
    });
}

#[test]
fn gasfull_after_gasless() {
    init_logger();

    let wat = format!(
        r#"
        (module
        (import "env" "memory" (memory 1))
        (import "env" "gr_reply_wgas" (func $reply_wgas (param i32 i32 i64 i32 i32 i32)))
        (import "env" "gr_send" (func $send (param i32 i32 i32 i32 i32)))
        (export "init" (func $init))
        (func $init
            i32.const 111 ;; ptr
            i32.const 1 ;; value
            i32.store

            (call $send (i32.const 111) (i32.const 0) (i32.const 32) (i32.const 10) (i32.const 333))
            (call $reply_wgas (i32.const 0) (i32.const 32) (i64.const {gas_limit}) (i32.const 222) (i32.const 10) (i32.const 333))
        )
    )"#,
        gas_limit = 10 * <Test as Config>::MailboxThreshold::get()
    );

    new_test_ext().execute_with(|| {
        let code = ProgramCodeKind::Custom(&wat).to_bytes();

        let GasInfo { min_limit, .. } = Gear::calculate_gas_info(
            USER_1.into_origin(),
            HandleKind::Init(code.clone()),
            EMPTY_PAYLOAD.to_vec(),
            0,
            true,
            true,
        )
        .expect("calculate_gas_info failed");

        assert_ok!(Gear::upload_program(
            RuntimeOrigin::signed(USER_1),
            code,
            DEFAULT_SALT.to_vec(),
            EMPTY_PAYLOAD.to_vec(),
            min_limit - 1,
            0,
            false,
        ));

        // Make sure nothing panics.
        run_to_next_block(None);
    })
}

#[test]
fn backend_errors_handled_in_program() {
    use demo_custom::{InitMessage, WASM_BINARY};

    init_logger();
    new_test_ext().execute_with(|| {
        assert_ok!(Gear::upload_program(
            RuntimeOrigin::signed(USER_1),
            WASM_BINARY.to_vec(),
            DEFAULT_SALT.to_vec(),
            InitMessage::BackendError.encode(),
            DEFAULT_GAS_LIMIT * 100,
            0,
            false,
        ));

        let mid = utils::get_last_message_id();

        run_to_next_block(None);
        // If nothing panicked, so program's logic and backend are correct.
        utils::assert_succeed(mid);
    })
}

#[test]
fn non_existent_code_id_zero_gas() {
    init_logger();

    let wat = r#"
    (module
    (import "env" "memory" (memory 1))
    (import "env" "gr_create_program_wgas" (func $create_program_wgas (param i32 i32 i32 i32 i32 i64 i32 i32)))
    (export "init" (func $init))
    (func $init
        i32.const 0     ;; zeroed cid_value ptr
        i32.const 0     ;; salt ptr
        i32.const 0     ;; salt len
        i32.const 0     ;; payload ptr
        i32.const 0     ;; payload len
        i64.const 0     ;; gas limit
        i32.const 0     ;; delay
        i32.const 111               ;; err_mid_pid ptr
        call $create_program_wgas   ;; calling fn

        ;; validating syscall
        i32.const 111 ;; err_mid_pid ptr
        i32.load
        (if
            (then unreachable)
            (else)
        )
    )
 )"#;

    new_test_ext().execute_with(|| {
        let code = ProgramCodeKind::Custom(wat).to_bytes();

        assert_ok!(Gear::upload_program(
            RuntimeOrigin::signed(USER_1),
            code,
            DEFAULT_SALT.to_vec(),
            EMPTY_PAYLOAD.to_vec(),
            DEFAULT_GAS_LIMIT * 100,
            0,
            false,
        ));

        run_to_next_block(None);

        // Nothing panics here.
        //
        // 1st msg is init of "factory"
        // 2nd is init of non existing code id
        // 3rd is error reply on 2nd message
        assert_total_dequeued(3);
    })
}

#[test]
fn waited_with_zero_gas() {
    init_logger();

    let wat = r#"
    (module
    (import "env" "memory" (memory 1))
    (import "env" "gr_send_wgas" (func $send (param i32 i32 i32 i64 i32 i32)))
    (import "env" "gr_wait_for" (func $wait_for (param i32)))
    (import "env" "gr_exit" (func $exit (param i32)))
    (export "init" (func $init))
    (export "handle_reply" (func $handle_reply))
    (func $init
        i32.const 111 ;; ptr
        i32.const 1 ;; value
        i32.store

        (call $send (i32.const 111) (i32.const 0) (i32.const 32) (i64.const 12345) (i32.const 0) (i32.const 333))

        ;; validating syscall
        i32.const 333 ;; err_mid ptr
        i32.load
        (if
            (then unreachable)
            (else)
        )

        (call $wait_for (i32.const 2))
    )
    (func $handle_reply
        (call $exit (i32.const 111))
    )
 )"#;

    new_test_ext().execute_with(|| {
        let code = ProgramCodeKind::Custom(wat).to_bytes();

        let GasInfo { min_limit, .. } = Gear::calculate_gas_info(
            USER_1.into_origin(),
            HandleKind::Init(code.clone()),
            EMPTY_PAYLOAD.to_vec(),
            0,
            true,
            true,
        )
        .expect("calculate_gas_info failed");

        assert_ok!(Gear::upload_program(
            RuntimeOrigin::signed(USER_1),
            code,
            DEFAULT_SALT.to_vec(),
            EMPTY_PAYLOAD.to_vec(),
            min_limit,
            0,
            false,
        ));

        let program_id = utils::get_last_program_id();

        run_to_next_block(None);
        let mid_in_mailbox = utils::get_last_message_id();

        assert_ok!(Gear::send_reply(
            RuntimeOrigin::signed(USER_1),
            mid_in_mailbox,
            EMPTY_PAYLOAD.to_vec(),
            DEFAULT_GAS_LIMIT * 100,
            0,
            false,
        ));

        run_to_next_block(None);
        assert!(Gear::is_exited(program_id));

        // Nothing panics here.
        //
        // Twice for init message.
        // Once for reply sent.
        assert_total_dequeued(3);
    })
}

#[test]
fn terminated_program_zero_gas() {
    init_logger();

    let wat = r#"
    (module
    (import "env" "memory" (memory 0))
    (export "init" (func $init))
    (func $init
        unreachable
    )
 )"#;

    new_test_ext().execute_with(|| {
        let code = ProgramCodeKind::Custom(wat).to_bytes();

        assert_ok!(Gear::upload_program(
            RuntimeOrigin::signed(USER_1),
            code,
            DEFAULT_SALT.to_vec(),
            EMPTY_PAYLOAD.to_vec(),
            DEFAULT_GAS_LIMIT * 100,
            0,
            false,
        ));

        let program_id = utils::get_last_program_id();

        assert_ok!(Gear::send_message(
            RuntimeOrigin::signed(USER_1),
            program_id,
            EMPTY_PAYLOAD.to_vec(),
            0,
            0,
            false,
        ));

        run_to_next_block(None);
        assert!(Gear::is_terminated(program_id));

        // Nothing panics here.
        assert_total_dequeued(2);
    })
}

#[test]
fn exited_program_zero_gas() {
    init_logger();

    let wat = r#"
    (module
    (import "env" "memory" (memory 1))
    (import "env" "gr_exit" (func $exit (param i32)))
    (export "init" (func $init))
    (func $init
        i32.const 0
        call $exit
    )
 )"#;

    new_test_ext().execute_with(|| {
        let code = ProgramCodeKind::Custom(wat).to_bytes();

        assert_ok!(Gear::upload_program(
            RuntimeOrigin::signed(USER_1),
            code,
            DEFAULT_SALT.to_vec(),
            EMPTY_PAYLOAD.to_vec(),
            DEFAULT_GAS_LIMIT * 100,
            0,
            false,
        ));

        let program_id = utils::get_last_program_id();

        assert_ok!(Gear::send_message(
            RuntimeOrigin::signed(USER_1),
            program_id,
            EMPTY_PAYLOAD.to_vec(),
            0,
            0,
            false,
        ));

        run_to_next_block(None);
        assert!(Gear::is_exited(program_id));

        // Nothing panics here.
        assert_total_dequeued(2);
    })
}

#[test]
fn delayed_user_replacement() {
    use demo_constructor::demo_proxy_with_gas;

    fn scenario(gas_limit_to_forward: u64, to_mailbox: bool) {
        let code = ProgramCodeKind::OutgoingWithValueInHandle.to_bytes();
        let future_program_address =
            ProgramId::generate_from_user(CodeId::generate(&code), DEFAULT_SALT);

        let (_init_mid, proxy) = init_constructor(demo_proxy_with_gas::scheme(
            future_program_address.into(),
            2,
        ));

        assert_ok!(Gear::send_message(
            RuntimeOrigin::signed(USER_1),
            proxy,
            gas_limit_to_forward.encode(), // to be forwarded as gas limit
            gas_limit_to_forward + DEFAULT_GAS_LIMIT * 100,
            100_000_000, // before fix to be forwarded as value
            false,
        ));

        let message_id = utils::get_last_message_id();
        let delayed_id = MessageId::generate_outgoing(message_id, 0);

        run_to_block(3, None);

        assert_ok!(Gear::upload_program(
            RuntimeOrigin::signed(USER_1),
            code,
            DEFAULT_SALT.to_vec(),
            EMPTY_PAYLOAD.to_vec(),
            DEFAULT_GAS_LIMIT * 100,
            0,
            false,
        ));

        assert_eq!(future_program_address, utils::get_last_program_id());

        run_to_block(4, None);

        // Message sending delayed.
        assert!(TaskPoolOf::<Test>::contains(
            &5,
            &ScheduledTask::SendUserMessage {
                message_id: delayed_id,
                to_mailbox
            }
        ));

        System::reset_events();

        run_to_next_block(None);
        assert!(Gear::is_initialized(future_program_address));

        // Delayed message sent.
        assert!(!TaskPoolOf::<Test>::contains(
            &5,
            &ScheduledTask::SendUserMessage {
                message_id: delayed_id,
                to_mailbox
            }
        ));

        // Replace following lines once added validation to task handling of send_user_message.
        let message = utils::maybe_any_last_message().unwrap();
        assert_eq!(message.id(), delayed_id);
        assert_eq!(message.destination(), future_program_address);

        print_gear_events();

        // BELOW CODE TO REPLACE WITH.
        // // Nothing is added into mailbox.
        // assert!(utils::maybe_any_last_message(account).is_empty())

        // // Error reply sent and processed.
        // assert_total_dequeued(1);
    }

    init_logger();

    // Scenario not planned to enter mailbox.
    new_test_ext().execute_with(|| scenario(0, false));

    // Scenario planned to enter mailbox.
    new_test_ext().execute_with(|| {
        let gas_limit_to_forward = DEFAULT_GAS_LIMIT * 100;
        assert!(<Test as Config>::MailboxThreshold::get() <= gas_limit_to_forward);

        scenario(gas_limit_to_forward, true)
    });
}

#[test]
fn delayed_send_user_message_payment() {
    use demo_constructor::demo_proxy_with_gas;

    // Testing that correct gas amount will be reserved and paid for holding.
    fn scenario(delay: BlockNumber) {
        // Upload program that sends message to any user.
        let (_init_mid, proxy) = init_constructor(demo_proxy_with_gas::scheme(
            USER_2.into_origin().into(),
            delay.saturated_into(),
        ));

        assert_ok!(Gear::send_message(
            RuntimeOrigin::signed(USER_1),
            proxy,
            0u64.encode(),
            DEFAULT_GAS_LIMIT * 100,
            0,
            false,
        ));

        let proxy_msg_id = get_last_message_id();

        // Run blocks to make message get into dispatch stash.
        run_to_block(3, None);

        let delay_holding_fee = gas_price(
            CostsPerBlockOf::<Test>::dispatch_stash().saturating_mul(
                delay
                    .saturating_add(CostsPerBlockOf::<Test>::reserve_for())
                    .saturated_into(),
            ),
        );

        let reserve_for_fee = gas_price(
            CostsPerBlockOf::<Test>::dispatch_stash()
                .saturating_mul(CostsPerBlockOf::<Test>::reserve_for().saturated_into()),
        );

        // Gas should be reserved while message is being held in storage.
        assert_eq!(GearBank::<Test>::account_total(&USER_1), delay_holding_fee);
        let total_balance =
            Balances::free_balance(USER_1) + GearBank::<Test>::account_total(&USER_1);

        // Run blocks before sending message.
        run_to_block(delay + 2, None);

        let delayed_id = MessageId::generate_outgoing(proxy_msg_id, 0);

        // Check that delayed task was created.
        assert!(TaskPoolOf::<Test>::contains(
            &(delay + 3),
            &ScheduledTask::SendUserMessage {
                message_id: delayed_id,
                to_mailbox: false
            }
        ));

        // Mailbox should be empty.
        assert!(MailboxOf::<Test>::is_empty(&USER_2));

        run_to_next_block(None);

        // Check that last event is UserMessageSent.
        let message = maybe_any_last_message().expect("Should be");
        assert_eq!(delayed_id, message.id());

        // Mailbox should be empty.
        assert!(MailboxOf::<Test>::is_empty(&USER_2));

        // Check balances match and gas charging is correct.
        assert_eq!(GearBank::<Test>::account_total(&USER_1), 0);
        assert_eq!(
            total_balance - delay_holding_fee + reserve_for_fee,
            Balances::free_balance(USER_1)
        );
    }

    init_logger();

    for i in 2..4 {
        new_test_ext().execute_with(|| scenario(i));
    }
}

#[test]
fn delayed_send_user_message_with_reservation() {
    use demo_proxy_reservation_with_gas::{InputArgs, WASM_BINARY as PROXY_WGAS_WASM_BINARY};

    // Testing that correct gas amount will be reserved and paid for holding.
    fn scenario(delay: BlockNumber) {
        let reservation_amount = 6_000_000_000u64;

        // Upload program that sends message to any user.
        assert_ok!(Gear::upload_program(
            RuntimeOrigin::signed(USER_1),
            PROXY_WGAS_WASM_BINARY.to_vec(),
            DEFAULT_SALT.to_vec(),
            InputArgs {
                destination: USER_2.into(),
                delay: delay.saturated_into(),
                reservation_amount,
            }
            .encode(),
            DEFAULT_GAS_LIMIT * 100,
            0,
            false,
        ));

        let proxy = utils::get_last_program_id();

        run_to_next_block(None);
        assert!(Gear::is_initialized(proxy));

        assert_ok!(Gear::send_message(
            RuntimeOrigin::signed(USER_1),
            proxy,
            0u64.encode(),
            DEFAULT_GAS_LIMIT * 100,
            0,
            false,
        ));

        let proxy_msg_id = get_last_message_id();

        // Run blocks to make message get into dispatch stash.
        run_to_block(3, None);

        let delay_holding_fee = gas_price(
            CostsPerBlockOf::<Test>::dispatch_stash().saturating_mul(
                delay
                    .saturating_add(CostsPerBlockOf::<Test>::reserve_for())
                    .saturated_into(),
            ),
        );

        let reserve_for_fee = gas_price(
            CostsPerBlockOf::<Test>::dispatch_stash()
                .saturating_mul(CostsPerBlockOf::<Test>::reserve_for().saturated_into()),
        );

        let mailbox_gas_threshold = gas_price(<Test as Config>::MailboxThreshold::get());

        // At this point a `Cut` node has been created with `mailbox_threshold` as value and
        // `delay` + 1 locked for using dispatch stash storage.
        // Other gas nodes have been consumed with all gas released to the user.
        assert_eq!(
            GearBank::<Test>::account_total(&USER_1),
            mailbox_gas_threshold + delay_holding_fee
        );

        // Run blocks before sending message.
        run_to_block(delay + 2, None);

        let delayed_id = MessageId::generate_outgoing(proxy_msg_id, 0);

        // Check that delayed task was created.
        assert!(TaskPoolOf::<Test>::contains(
            &(delay + 3),
            &ScheduledTask::SendUserMessage {
                message_id: delayed_id,
                to_mailbox: true
            }
        ));

        // Mailbox should be empty.
        assert!(MailboxOf::<Test>::is_empty(&USER_2));

        run_to_next_block(None);

        // Check that last event is UserMessageSent.
        let last_event = match get_last_event() {
            MockRuntimeEvent::Gear(e) => e,
            _ => panic!("Should be one Gear event"),
        };
        match last_event {
            Event::UserMessageSent { message, .. } => assert_eq!(delayed_id, message.id()),
            _ => panic!("Test failed: expected Event::UserMessageSent"),
        }

        // Mailbox should not be empty.
        assert!(!MailboxOf::<Test>::is_empty(&USER_2));

        // At this point the `Cut` node has all its value locked for using mailbox storage.
        // The extra `reserve_for_fee` as a leftover from the message having been charged exactly
        // for the `delay` number of blocks spent in the dispatch stash so that the "+ 1" security
        // margin remained unused and was simply added back to the `Cut` node value.
        assert_eq!(
            GearBank::<Test>::account_total(&USER_1),
            mailbox_gas_threshold + reserve_for_fee
        );
    }

    init_logger();

    for i in 2..4 {
        new_test_ext().execute_with(|| scenario(i));
    }
}

#[test]
fn delayed_send_program_message_payment() {
    use demo_constructor::demo_proxy_with_gas;

    // Testing that correct gas amount will be reserved and paid for holding.
    fn scenario(delay: BlockNumber) {
        // Upload empty program that receive the message.
        assert_ok!(Gear::upload_program(
            RuntimeOrigin::signed(USER_1),
            ProgramCodeKind::OutgoingWithValueInHandle.to_bytes(),
            DEFAULT_SALT.to_vec(),
            EMPTY_PAYLOAD.to_vec(),
            DEFAULT_GAS_LIMIT * 100,
            0,
            false,
        ));

        let program_address = utils::get_last_program_id();

        // Upload program that sends message to another program.
        let (_init_mid, proxy) = init_constructor(demo_proxy_with_gas::scheme(
            program_address.into(),
            delay.saturated_into(),
        ));
        assert!(Gear::is_initialized(program_address));

        assert_ok!(Gear::send_message(
            RuntimeOrigin::signed(USER_1),
            proxy,
            0u64.encode(),
            DEFAULT_GAS_LIMIT * 100,
            0,
            false,
        ));
        let proxy_msg_id = utils::get_last_message_id();

        // Run blocks to make message get into dispatch stash.
        run_to_block(3, None);

        let delay_holding_fee = gas_price(
            CostsPerBlockOf::<Test>::dispatch_stash().saturating_mul(
                delay
                    .saturating_add(CostsPerBlockOf::<Test>::reserve_for())
                    .saturated_into(),
            ),
        );

        let reserve_for_fee = gas_price(
            CostsPerBlockOf::<Test>::dispatch_stash()
                .saturating_mul(CostsPerBlockOf::<Test>::reserve_for().saturated_into()),
        );

        // Gas should be reserved while message is being held in storage.
        assert_eq!(GearBank::<Test>::account_total(&USER_1), delay_holding_fee);
        let total_balance =
            Balances::free_balance(USER_1) + GearBank::<Test>::account_total(&USER_1);

        // Run blocks to release message.
        run_to_block(delay + 2, None);

        let delayed_id = MessageId::generate_outgoing(proxy_msg_id, 0);

        // Check that delayed task was created.
        assert!(TaskPoolOf::<Test>::contains(
            &(delay + 3),
            &ScheduledTask::SendDispatch(delayed_id)
        ));

        // Block where message processed.
        run_to_next_block(None);

        // Check that last event is MessagesDispatched.
        assert_last_dequeued(2);

        // Check that gas was charged correctly.
        assert_eq!(GearBank::<Test>::account_total(&USER_1), 0);
        assert_eq!(
            total_balance - delay_holding_fee + reserve_for_fee,
            Balances::free_balance(USER_1)
        );
    }

    init_logger();

    for i in 2..4 {
        new_test_ext().execute_with(|| scenario(i));
    }
}

#[test]
fn delayed_send_program_message_with_reservation() {
    use demo_proxy_reservation_with_gas::{InputArgs, WASM_BINARY as PROXY_WGAS_WASM_BINARY};

    // Testing that correct gas amount will be reserved and paid for holding.
    fn scenario(delay: BlockNumber) {
        // Upload empty program that receive the message.
        assert_ok!(Gear::upload_program(
            RuntimeOrigin::signed(USER_1),
            ProgramCodeKind::OutgoingWithValueInHandle.to_bytes(),
            DEFAULT_SALT.to_vec(),
            EMPTY_PAYLOAD.to_vec(),
            DEFAULT_GAS_LIMIT * 100,
            0,
            false,
        ));

        let program_address = utils::get_last_program_id();
        let reservation_amount = 6_000_000_000u64;

        // Upload program that sends message to another program.
        assert_ok!(Gear::upload_program(
            RuntimeOrigin::signed(USER_1),
            PROXY_WGAS_WASM_BINARY.to_vec(),
            DEFAULT_SALT.to_vec(),
            InputArgs {
                destination: <[u8; 32]>::from(program_address).into(),
                delay: delay.saturated_into(),
                reservation_amount,
            }
            .encode(),
            DEFAULT_GAS_LIMIT * 100,
            0,
            false,
        ));

        let proxy = utils::get_last_program_id();

        run_to_next_block(None);
        assert!(Gear::is_initialized(proxy));
        assert!(Gear::is_initialized(program_address));

        assert_ok!(Gear::send_message(
            RuntimeOrigin::signed(USER_1),
            proxy,
            0u64.encode(),
            DEFAULT_GAS_LIMIT * 100,
            0,
            false,
        ));
        let proxy_msg_id = utils::get_last_message_id();

        // Run blocks to make message get into dispatch stash.
        run_to_block(3, None);

        let delay_holding_fee = gas_price(
            CostsPerBlockOf::<Test>::dispatch_stash().saturating_mul(
                delay
                    .saturating_add(CostsPerBlockOf::<Test>::reserve_for())
                    .saturated_into(),
            ),
        );

        let reservation_holding_fee = gas_price(
            80u64
                .saturating_add(CostsPerBlockOf::<Test>::reserve_for().unique_saturated_into())
                .saturating_mul(CostsPerBlockOf::<Test>::reservation()),
        );

        let delayed_id = MessageId::generate_outgoing(proxy_msg_id, 0);

        // Check that delayed task was created
        assert!(TaskPoolOf::<Test>::contains(
            &(delay + 3),
            &ScheduledTask::SendDispatch(delayed_id)
        ));

        // Check that correct amount locked for dispatch stash
        let gas_locked_in_gas_node =
            gas_price(Gas::get_lock(delayed_id, LockId::DispatchStash).unwrap());
        assert_eq!(gas_locked_in_gas_node, delay_holding_fee);

        // Gas should be reserved while message is being held in storage.
        assert_eq!(
            GearBank::<Test>::account_total(&USER_1),
            gas_price(reservation_amount) + reservation_holding_fee
        );

        // Run blocks to release message.
        run_to_block(delay + 2, None);

        // Check that delayed task was created
        assert!(TaskPoolOf::<Test>::contains(
            &(delay + 3),
            &ScheduledTask::SendDispatch(delayed_id)
        ));

        // Block where message processed
        run_to_next_block(None);

        // Check that last event is MessagesDispatched.
        assert_last_dequeued(2);

        assert_eq!(GearBank::<Test>::account_total(&USER_1), 0);
    }

    init_logger();

    for i in 2..4 {
        new_test_ext().execute_with(|| scenario(i));
    }
}

#[test]
fn delayed_program_creation_no_code() {
    init_logger();

    let wat = r#"
    (module
        (import "env" "memory" (memory 1))
        (import "env" "gr_create_program_wgas" (func $create_program_wgas (param i32 i32 i32 i32 i32 i64 i32 i32)))
        (export "init" (func $init))
        (func $init
            i32.const 0                 ;; zeroed cid_value ptr
            i32.const 0                 ;; salt ptr
            i32.const 0                 ;; salt len
            i32.const 0                 ;; payload ptr
            i32.const 0                 ;; payload len
            i64.const 1000000000        ;; gas limit
            i32.const 1                 ;; delay
            i32.const 111               ;; err_mid_pid ptr
            call $create_program_wgas   ;; calling fn

            ;; validating syscall
            i32.const 111 ;; err_mid_pid ptr
            i32.load
            (if
                (then unreachable)
                (else)
            )
        )
    )"#;

    new_test_ext().execute_with(|| {
        let code = ProgramCodeKind::Custom(wat).to_bytes();

        assert_ok!(Gear::upload_program(
            RuntimeOrigin::signed(USER_1),
            code,
            DEFAULT_SALT.to_vec(),
            EMPTY_PAYLOAD.to_vec(),
            DEFAULT_GAS_LIMIT * 100,
            0,
            false,
        ));

        let creator = utils::get_last_program_id();
        let init_msg_id = utils::get_last_message_id();

        run_to_block(2, None);
        assert!(Gear::is_initialized(creator));

        // Message sending delayed.
        let delayed_id = MessageId::generate_outgoing(init_msg_id, 0);
        assert!(TaskPoolOf::<Test>::contains(
            &3,
            &ScheduledTask::SendDispatch(delayed_id)
        ));

        let free_balance = Balances::free_balance(USER_1);
        let reserved_balance = GearBank::<Test>::account_total(&USER_1);

        run_to_next_block(None);
        // Delayed message sent.
        assert!(!TaskPoolOf::<Test>::contains(
            &3,
            &ScheduledTask::SendDispatch(delayed_id)
        ));

        // Message taken but not executed (can't be asserted due to black box between programs).
        //
        // Total dequeued: message to skip execution + error reply on it.
        //
        // Single db read burned for querying program data from storage.
        assert_last_dequeued(2);

        let delayed_block_amount: u64 = 1;

        let delay_holding_fee = gas_price(
            delayed_block_amount.saturating_mul(CostsPerBlockOf::<Test>::dispatch_stash()),
        );

        assert_eq!(
            Balances::free_balance(USER_1),
            free_balance + reserved_balance
                - delay_holding_fee
                - gas_price(DbWeightOf::<Test>::get().reads(1).ref_time())
        );
        assert!(GearBank::<Test>::account_total(&USER_1).is_zero());
    })
}

#[test]
fn unstoppable_block_execution_works() {
    init_logger();

    let minimal_weight = mock::get_min_weight();

    new_test_ext().execute_with(|| {
        let user_balance = Balances::free_balance(USER_1);

        // This manipulations are required due to we have only gas to value conversion.
        let executions_amount = 100_u64;
        let gas_for_each_execution = BlockGasLimitOf::<Test>::get();

        let program_id = {
            let res = upload_program_default(USER_2, ProgramCodeKind::Default);
            assert_ok!(res);
            res.expect("submit result was asserted")
        };

        run_to_block(2, None);

        let GasInfo {
            burned: expected_burned_gas,
            may_be_returned,
            ..
        } = Gear::calculate_gas_info(
            USER_1.into_origin(),
            HandleKind::Handle(program_id),
            EMPTY_PAYLOAD.to_vec(),
            0,
            true,
            true,
        )
        .expect("calculate_gas_info failed");

        assert!(gas_for_each_execution > expected_burned_gas);

        for _ in 0..executions_amount {
            assert_ok!(Gear::send_message(
                RuntimeOrigin::signed(USER_1),
                program_id,
                EMPTY_PAYLOAD.to_vec(),
                gas_for_each_execution,
                0,
                false,
            ));
        }

        let real_gas_to_burn = expected_burned_gas
            + executions_amount.saturating_sub(1) * (expected_burned_gas - may_be_returned);

        assert!(gas_for_each_execution * executions_amount > real_gas_to_burn);

        run_to_block(3, Some(minimal_weight.ref_time() + real_gas_to_burn));

        assert_last_dequeued(executions_amount as u32);

        assert_eq!(GasAllowanceOf::<Test>::get(), 0);

        assert_eq!(
            Balances::free_balance(USER_1),
            user_balance - gas_price(real_gas_to_burn)
        );
    })
}

#[test]
fn read_state_works() {
    use demo_new_meta::{MessageInitIn, Wallet, WASM_BINARY};

    init_logger();
    new_test_ext().execute_with(|| {
        assert_ok!(Gear::upload_program(
            RuntimeOrigin::signed(USER_2),
            WASM_BINARY.to_vec(),
            DEFAULT_SALT.to_vec(),
            <MessageInitIn as Default>::default().encode(),
            DEFAULT_GAS_LIMIT * 100,
            10_000,
            false,
        ));

        let program_id = utils::get_last_program_id();

        run_to_next_block(None);

        assert!(Gear::is_initialized(program_id));

        let expected = Wallet::test_sequence().encode();

        let res = Gear::read_state_impl(program_id, Default::default(), None)
            .expect("Failed to read state");

        assert_eq!(res, expected);
    });
}

#[test]
fn read_state_using_wasm_works() {
    use demo_new_meta::{
        Id, MessageInitIn, Wallet, META_EXPORTS_V1, META_EXPORTS_V2, META_WASM_V1, META_WASM_V2,
        WASM_BINARY,
    };

    init_logger();
    new_test_ext().execute_with(|| {
        assert_ok!(Gear::upload_program(
            RuntimeOrigin::signed(USER_2),
            WASM_BINARY.to_vec(),
            DEFAULT_SALT.to_vec(),
            <MessageInitIn as Default>::default().encode(),
            DEFAULT_GAS_LIMIT * 100,
            10_000,
            false,
        ));

        let program_id = utils::get_last_program_id();

        run_to_next_block(None);

        assert!(Gear::is_initialized(program_id));

        let expected = Wallet::test_sequence().into_iter().last().encode();

        let func1 = "last_wallet";
        assert!(META_EXPORTS_V1.contains(&func1));

        let res = Gear::read_state_using_wasm_impl(
            program_id,
            Default::default(),
            func1,
            META_WASM_V1.to_vec(),
            None,
            None,
        )
        .expect("Failed to read state");

        assert_eq!(res, expected);

        let id = Id {
            decimal: 1,
            hex: vec![1],
        };

        let expected = Wallet::test_sequence()
            .into_iter()
            .find(|w| w.id == id)
            .encode();

        let func2 = "wallet_by_id";
        assert!(META_EXPORTS_V2.contains(&func2));
        assert!(!META_EXPORTS_V2.contains(&func1));

        let res = Gear::read_state_using_wasm_impl(
            program_id,
            Default::default(),
            func2,
            META_WASM_V2.to_vec(),
            Some(id.encode()),
            None,
        )
        .expect("Failed to read state");

        assert_eq!(res, expected);
    });
}

#[test]
fn read_state_bn_and_timestamp_works() {
    use demo_new_meta::{MessageInitIn, META_WASM_V3, WASM_BINARY};

    let check = |program_id: ProgramId| {
        let expected: u32 = Gear::block_number().unique_saturated_into();

        let res = Gear::read_state_using_wasm_impl(
            program_id,
            Default::default(),
            "block_number",
            META_WASM_V3.to_vec(),
            None,
            None,
        )
        .expect("Failed to read state");
        let res = u32::decode(&mut res.as_ref()).unwrap();

        assert_eq!(res, expected);

        let expected: u64 = Timestamp::get().unique_saturated_into();

        let res = Gear::read_state_using_wasm_impl(
            program_id,
            Default::default(),
            "block_timestamp",
            META_WASM_V3.to_vec(),
            None,
            None,
        )
        .expect("Failed to read state");
        let res = u64::decode(&mut res.as_ref()).unwrap();

        assert_eq!(res, expected);
    };

    init_logger();
    new_test_ext().execute_with(|| {
        assert_ok!(Gear::upload_program(
            RuntimeOrigin::signed(USER_2),
            WASM_BINARY.to_vec(),
            DEFAULT_SALT.to_vec(),
            <MessageInitIn as Default>::default().encode(),
            DEFAULT_GAS_LIMIT * 100,
            10_000,
            false,
        ));

        let program_id = utils::get_last_program_id();

        run_to_next_block(None);
        assert!(Gear::is_initialized(program_id));
        check(program_id);

        run_to_block(10, None);
        check(program_id);

        run_to_block(20, None);
        check(program_id);
    });
}

#[test]
fn wasm_metadata_generation_works() {
    use demo_new_meta::{
        MessageInitIn, META_EXPORTS_V1, META_EXPORTS_V2, META_WASM_V1, META_WASM_V2, WASM_BINARY,
    };

    init_logger();
    new_test_ext().execute_with(|| {
        assert_ok!(Gear::upload_program(
            RuntimeOrigin::signed(USER_2),
            WASM_BINARY.to_vec(),
            DEFAULT_SALT.to_vec(),
            <MessageInitIn as Default>::default().encode(),
            DEFAULT_GAS_LIMIT * 100,
            10_000,
            false,
        ));

        let program_id = utils::get_last_program_id();

        run_to_next_block(None);

        assert!(Gear::is_initialized(program_id));

        let m1 = Gear::read_state_using_wasm_impl(
            program_id,
            Default::default(),
            "metadata",
            META_WASM_V1.to_vec(),
            None,
            None,
        )
        .expect("Failed to read state");

        let metadata1 =
            gmeta::MetawasmData::decode(&mut m1.as_ref()).expect("Failed to decode metadata");
        let mut exports1 = metadata1.funcs.keys().cloned().collect::<Vec<_>>();
        exports1.push("metadata".into());
        exports1.sort();
        let mut expected_exports_1 = META_EXPORTS_V1.to_vec();
        expected_exports_1.sort();
        assert_eq!(exports1, expected_exports_1);

        let m2 = Gear::read_state_using_wasm_impl(
            program_id,
            Default::default(),
            "metadata",
            META_WASM_V2.to_vec(),
            None,
            None,
        )
        .expect("Failed to read state");

        let metadata2 =
            gmeta::MetawasmData::decode(&mut m2.as_ref()).expect("Failed to decode metadata");
        let mut exports2 = metadata2.funcs.keys().cloned().collect::<Vec<_>>();
        exports2.push("metadata".into());
        exports2.sort();
        let mut expected_exports_2 = META_EXPORTS_V2.to_vec();
        expected_exports_2.sort();
        assert_eq!(exports2, expected_exports_2);
    });
}

#[test]
fn read_state_using_wasm_errors() {
    use demo_new_meta::{MessageInitIn, WASM_BINARY};

    let wat = r#"
    (module
        (export "loop" (func $loop))
        (export "empty" (func $empty))
        (func $empty)
        (func $loop
            (loop)
        )
    )"#;

    init_logger();
    new_test_ext().execute_with(|| {
        let meta_wasm = ProgramCodeKind::Custom(wat).to_bytes().to_vec();

        assert_ok!(Gear::upload_program(
            RuntimeOrigin::signed(USER_2),
            WASM_BINARY.to_vec(),
            DEFAULT_SALT.to_vec(),
            <MessageInitIn as Default>::default().encode(),
            DEFAULT_GAS_LIMIT * 100,
            10_000,
            false,
        ));

        let program_id = utils::get_last_program_id();

        run_to_next_block(None);
        assert!(Gear::is_initialized(program_id));

        // Inexistent function
        assert!(Gear::read_state_using_wasm_impl(
            program_id,
            Default::default(),
            "inexistent",
            meta_wasm.clone(),
            None,
            None,
        )
        .is_err());
        // Empty function
        assert!(Gear::read_state_using_wasm_impl(
            program_id,
            Default::default(),
            "empty",
            meta_wasm.clone(),
            None,
            None,
        )
        .is_err());
        // Greed function
        assert!(Gear::read_state_using_wasm_impl(
            program_id,
            Default::default(),
            "loop",
            meta_wasm,
            None,
            None,
        )
        .is_err());
    });
}

#[test]
fn mailbox_rent_out_of_rent() {
    use demo_constructor::{demo_value_sender::TestData, Scheme};

    init_logger();
    new_test_ext().execute_with(|| {
        let (_init_mid, sender) = init_constructor_with_value(Scheme::empty(), 10_000);

        // Message removes due to out of rent condition.
        //
        // For both cases value moves back to program.
        let cases = [
            // Gasful message.
            TestData::gasful(<Test as Config>::MailboxThreshold::get() * 2, 1_000),
            // Gasless message.
            TestData::gasless(3_000, <Test as Config>::MailboxThreshold::get()),
        ];

        let mb_cost = CostsPerBlockOf::<Test>::mailbox();
        let reserve_for = CostsPerBlockOf::<Test>::reserve_for();

        for data in cases {
            let user_1_balance = Balances::free_balance(USER_1);
            assert_eq!(GearBank::<Test>::account_total(&USER_1), 0);

            let user_2_balance = Balances::free_balance(USER_2);
            assert_eq!(GearBank::<Test>::account_total(&USER_2), 0);

            let prog_balance = Balances::free_balance(sender.cast::<AccountId>());
            assert_eq!(GearBank::<Test>::account_total(&sender.cast()), 0);

            let (_, gas_info) = utils::calculate_handle_and_send_with_extra(
                USER_1,
                sender,
                data.request(USER_2.into_origin()).encode(),
                Some(data.extra_gas),
                0,
            );

            utils::assert_balance(
                USER_1,
                user_1_balance - gas_price(gas_info.min_limit + data.extra_gas),
                gas_price(gas_info.min_limit + data.extra_gas),
            );
            utils::assert_balance(USER_2, user_2_balance, 0u128);
            utils::assert_balance(sender, prog_balance, 0u128);
            assert!(MailboxOf::<Test>::is_empty(&USER_2));

            run_to_next_block(None);

            let hold_bound = HoldBoundBuilder::<Test>::new(StorageType::Mailbox)
                .maximum_for(data.gas_limit_to_send);

            let expected_duration =
                BlockNumberFor::<Test>::saturated_from(data.gas_limit_to_send / mb_cost)
                    - reserve_for;

            assert_eq!(hold_bound.expected_duration(), expected_duration);

            utils::assert_balance(
                USER_1,
                user_1_balance - gas_price(gas_info.burned + data.gas_limit_to_send),
                gas_price(data.gas_limit_to_send),
            );
            utils::assert_balance(USER_2, user_2_balance, 0u128);
            utils::assert_balance(sender, prog_balance - data.value, data.value);
            assert!(!MailboxOf::<Test>::is_empty(&USER_2));

            run_to_block(hold_bound.expected(), None);

            let gas_totally_burned = gas_info.burned + data.gas_limit_to_send
                - GasBalanceOf::<Test>::saturated_from(reserve_for) * mb_cost;

            utils::assert_balance(
                USER_1,
                user_1_balance - gas_price(gas_totally_burned),
                0u128,
            );
            utils::assert_balance(USER_2, user_2_balance + data.value, 0u128);
            utils::assert_balance(sender, prog_balance - data.value, 0u128);
            assert!(MailboxOf::<Test>::is_empty(&USER_2));

            run_to_next_block(None);

            // auto generated reply on out of rent from mailbox
            assert_last_dequeued(1);
        }
    });
}

#[test]
fn mailbox_rent_claimed() {
    use demo_constructor::{demo_value_sender::TestData, Scheme};

    init_logger();
    new_test_ext().execute_with(|| {
        let (_init_mid, sender) = init_constructor_with_value(Scheme::empty(), 10_000);

        // Message removes due to claim.
        //
        // For both cases value moves to destination user.
        let cases = [
            // Gasful message and 10 blocks of hold in mailbox.
            (TestData::gasful(20_000, 1_000), 10),
            // Gasless message and 5 blocks of hold in mailbox.
            (
                TestData::gasless(3_000, <Test as Config>::MailboxThreshold::get()),
                5,
            ),
        ];

        let mb_cost = CostsPerBlockOf::<Test>::mailbox();

        for (data, duration) in cases {
            let user_1_balance = Balances::free_balance(USER_1);
            assert_eq!(GearBank::<Test>::account_total(&USER_1), 0);

            let user_2_balance = Balances::free_balance(USER_2);
            assert_eq!(GearBank::<Test>::account_total(&USER_2), 0);
            let prog_balance = Balances::free_balance(sender.cast::<AccountId>());
            assert_eq!(GearBank::<Test>::account_total(&sender.cast()), 0);

            let (_, gas_info) = utils::calculate_handle_and_send_with_extra(
                USER_1,
                sender.cast(),
                data.request(USER_2.into_origin()).encode(),
                Some(data.extra_gas),
                0,
            );

            utils::assert_balance(
                USER_1,
                user_1_balance - gas_price(gas_info.min_limit + data.extra_gas),
                gas_price(gas_info.min_limit + data.extra_gas),
            );
            utils::assert_balance(USER_2, user_2_balance, 0u128);
            utils::assert_balance(sender, prog_balance, 0u128);
            assert!(MailboxOf::<Test>::is_empty(&USER_2));

            run_to_next_block(None);

            let message_id = utils::get_last_message_id();

            utils::assert_balance(
                USER_1,
                user_1_balance - gas_price(gas_info.burned + data.gas_limit_to_send),
                gas_price(data.gas_limit_to_send),
            );
            utils::assert_balance(USER_2, user_2_balance, 0u128);
            utils::assert_balance(sender, prog_balance - data.value, data.value);
            assert!(!MailboxOf::<Test>::is_empty(&USER_2));

            run_to_block(
                Gear::block_number() + duration.saturated_into::<BlockNumberFor<Test>>(),
                None,
            );

            utils::assert_balance(
                USER_1,
                user_1_balance - gas_price(gas_info.burned + data.gas_limit_to_send),
                gas_price(data.gas_limit_to_send),
            );
            utils::assert_balance(USER_2, user_2_balance, 0u128);
            utils::assert_balance(sender, prog_balance - data.value, data.value);
            assert!(!MailboxOf::<Test>::is_empty(&USER_2));

            assert_ok!(Gear::claim_value(RuntimeOrigin::signed(USER_2), message_id));

            utils::assert_balance(
                USER_1,
                user_1_balance - gas_price(gas_info.burned + duration * mb_cost),
                0u128,
            );
            utils::assert_balance(USER_2, user_2_balance + data.value, 0u128);
            utils::assert_balance(sender, prog_balance - data.value, 0u128);
            assert!(MailboxOf::<Test>::is_empty(&USER_2));
        }
    });
}

#[test]
fn mailbox_sending_instant_transfer() {
    use demo_constructor::{demo_value_sender::TestData, Scheme};

    init_logger();
    new_test_ext().execute_with(|| {
        let (_init_mid, sender) = init_constructor_with_value(Scheme::empty(), 10_000);

        // Message doesn't add to mailbox.
        //
        // For both cases value moves to destination user instantly.
        let cases = [
            // Zero gas for gasful sending.
            (Some(0), 1_000),
            // Gasless message.
            (None, 3_000),
        ];

        for (gas_limit, value) in cases {
            let user_1_balance = Balances::free_balance(USER_1);
            assert_eq!(GearBank::<Test>::account_total(&USER_1), 0);

            let user_2_balance = Balances::free_balance(USER_2);
            assert_eq!(GearBank::<Test>::account_total(&USER_2), 0);

            let prog_balance = Balances::free_balance(sender.cast::<AccountId>());
            assert_eq!(GearBank::<Test>::account_total(&sender.cast()), 0);

            let payload = if let Some(gas_limit) = gas_limit {
                TestData::gasful(gas_limit, value)
            } else {
                TestData::gasless(value, <Test as Config>::MailboxThreshold::get())
            };

            // Used like that, because calculate gas info always provides
            // message into mailbox while sending without gas.
            let gas_info = Gear::calculate_gas_info(
                USER_1.into_origin(),
                HandleKind::Handle(sender),
                payload.request(USER_2.into_origin()).encode(),
                0,
                true,
                true,
            )
            .expect("calculate_gas_info failed");

            assert_ok!(Gear::send_message(
                RuntimeOrigin::signed(USER_1),
                sender,
                payload.request(USER_2.into_origin()).encode(),
                gas_info.burned + gas_limit.unwrap_or_default(),
                0,
                false,
            ));

            utils::assert_balance(
                USER_1,
                user_1_balance - gas_price(gas_info.burned + gas_limit.unwrap_or_default()),
                gas_price(gas_info.burned + gas_limit.unwrap_or_default()),
            );
            utils::assert_balance(USER_2, user_2_balance, 0u128);
            utils::assert_balance(sender, prog_balance, 0u128);
            assert!(MailboxOf::<Test>::is_empty(&USER_2));

            run_to_next_block(None);

            utils::assert_balance(USER_1, user_1_balance - gas_price(gas_info.burned), 0u128);
            utils::assert_balance(USER_2, user_2_balance + value, 0u128);
            utils::assert_balance(sender, prog_balance - value, 0u128);
            assert!(MailboxOf::<Test>::is_empty(&USER_2));
        }
    });
}

#[test]
fn upload_program_expected_failure() {
    init_logger();
    new_test_ext().execute_with(|| {
        let balance = Balances::free_balance(USER_1);
        assert_noop!(
            Gear::upload_program(
                RuntimeOrigin::signed(USER_1),
                ProgramCodeKind::Default.to_bytes(),
                DEFAULT_SALT.to_vec(),
                EMPTY_PAYLOAD.to_vec(),
                DEFAULT_GAS_LIMIT,
                balance + 1,
                false,
            ),
            pallet_gear_bank::Error::<Test>::InsufficientBalance
        );

        assert_noop!(
            upload_program_default(LOW_BALANCE_USER, ProgramCodeKind::Default),
            pallet_gear_bank::Error::<Test>::InsufficientBalance
        );

        // Gas limit is too high
        let block_gas_limit = BlockGasLimitOf::<Test>::get();
        assert_noop!(
            Gear::upload_program(
                RuntimeOrigin::signed(USER_1),
                ProgramCodeKind::Default.to_bytes(),
                DEFAULT_SALT.to_vec(),
                EMPTY_PAYLOAD.to_vec(),
                block_gas_limit + 1,
                0,
                false,
            ),
            Error::<Test>::GasLimitTooHigh
        );
    })
}

#[test]
fn upload_program_fails_on_duplicate_id() {
    init_logger();
    new_test_ext().execute_with(|| {
        assert_ok!(upload_program_default(USER_1, ProgramCodeKind::Default));
        // Finalize block to let queue processing run
        run_to_block(2, None);
        // By now this program id is already in the storage
        assert_noop!(
            upload_program_default(USER_1, ProgramCodeKind::Default),
            Error::<Test>::ProgramAlreadyExists
        );
    })
}

#[test]
fn send_message_works() {
    init_logger();

    let minimal_weight = mock::get_min_weight();

    new_test_ext().execute_with(|| {
        let user1_initial_balance = Balances::free_balance(USER_1);
        let user2_initial_balance = Balances::free_balance(USER_2);

        // No gas has been created initially
        assert_eq!(GasHandlerOf::<Test>::total_supply(), 0);

        let program_id = {
            let res = upload_program_default(USER_1, ProgramCodeKind::Default);
            assert_ok!(res);
            res.expect("submit result was asserted")
        };

        assert_ok!(send_default_message(USER_1, program_id));

        // Balances check
        // Gas spends on sending 2 default messages (submit program and send message to program)
        let user1_potential_msgs_spends = gas_price(2 * DEFAULT_GAS_LIMIT);
        // User 1 has sent two messages
        assert_eq!(
            Balances::free_balance(USER_1),
            user1_initial_balance - user1_potential_msgs_spends
        );

        // Clear messages from the queue to refund unused gas
        run_to_block(2, None);

        // Checking that sending a message to a non-program address works as a value transfer
        let mail_value = 20_000;

        // Take note of up-to-date users balance
        let user1_initial_balance = Balances::free_balance(USER_1);

        assert_ok!(Gear::send_message(
            RuntimeOrigin::signed(USER_1),
            USER_2.into(),
            EMPTY_PAYLOAD.to_vec(),
            DEFAULT_GAS_LIMIT,
            mail_value,
            false,
        ));
        let message_id = get_last_message_id();

        // Transfer of `mail_value` completed.
        // Gas limit is ignored for messages headed to a mailbox - no funds have been reserved.
        assert_eq!(
            Balances::free_balance(USER_1),
            user1_initial_balance - mail_value
        );
        // The recipient has received the funds.
        // Interaction between users doesn't affect mailbox.
        assert_eq!(
            Balances::free_balance(USER_2),
            user2_initial_balance + mail_value
        );

        assert!(!MailboxOf::<Test>::contains(&USER_2, &message_id));

        // Ensure the message didn't burn any gas (i.e. never went through processing pipeline)
        let remaining_weight = 100_000;
        run_to_block(3, Some(remaining_weight));

        // Messages were sent by user 1 only
        let actual_gas_burned =
            remaining_weight - minimal_weight.ref_time() - GasAllowanceOf::<Test>::get();
        assert_eq!(actual_gas_burned, 0);

        // Ensure that no gas handlers were created
        assert_eq!(GasHandlerOf::<Test>::total_supply(), 0);
    });
}

#[test]
fn mailbox_threshold_works() {
    use demo_constructor::demo_proxy_with_gas;

    init_logger();
    new_test_ext().execute_with(|| {
        let (_init_mid, proxy) =
            init_constructor(demo_proxy_with_gas::scheme(USER_1.into_origin().into(), 0));

        let rent = <Test as Config>::MailboxThreshold::get();

        let check_result = |sufficient: bool| -> MessageId {
            run_to_next_block(None);

            let mailbox_key = USER_1.cast();
            let message_id = get_last_message_id();

            if sufficient {
                // * message has been inserted into the mailbox.
                // * the ValueNode has been created.
                assert!(MailboxOf::<Test>::contains(&mailbox_key, &message_id));
                // All gas in the gas node has been locked
                assert_ok!(GasHandlerOf::<Test>::get_limit(message_id), 0);
                assert_ok!(
                    GasHandlerOf::<Test>::get_lock(message_id, LockId::Mailbox),
                    rent
                );
            } else {
                // * message has not been inserted into the mailbox.
                // * the ValueNode has not been created.
                assert!(!MailboxOf::<Test>::contains(&mailbox_key, &message_id));
                assert_noop!(
                    GasHandlerOf::<Test>::get_limit(message_id),
                    pallet_gear_gas::Error::<Test>::NodeNotFound
                );
            }

            message_id
        };

        // send message with insufficient message rent
        assert_ok!(Gear::send_message(
            RuntimeOrigin::signed(USER_1),
            proxy,
            (rent - 1).encode(),
            BlockGasLimitOf::<Test>::get(),
            0,
            false,
        ));
        check_result(false);

        // send message with enough gas_limit
        assert_ok!(Gear::send_message(
            RuntimeOrigin::signed(USER_1),
            proxy,
            (rent).encode(),
            BlockGasLimitOf::<Test>::get(),
            0,
            false,
        ));
        let message_id = check_result(true);

        // send reply with enough gas_limit
        assert_ok!(Gear::send_reply(
            RuntimeOrigin::signed(USER_1),
            message_id,
            rent.encode(),
            BlockGasLimitOf::<Test>::get(),
            0,
            false,
        ));
        let message_id = check_result(true);

        // send reply with insufficient message rent
        assert_ok!(Gear::send_reply(
            RuntimeOrigin::signed(USER_1),
            message_id,
            (rent - 1).encode(),
            BlockGasLimitOf::<Test>::get(),
            0,
            false,
        ));
        check_result(false);
    });
}

#[test]
fn send_message_uninitialized_program() {
    init_logger();
    new_test_ext().execute_with(|| {
        // Submitting program and send message until it's uninitialized
        // Submitting first program and getting its id
        let code = ProgramCodeKind::Default.to_bytes();
        let salt = DEFAULT_SALT.to_vec();

        let program_id = Gear::upload_program(
            RuntimeOrigin::signed(USER_1),
            code,
            salt,
            EMPTY_PAYLOAD.to_vec(),
            DEFAULT_GAS_LIMIT,
            0,
            false,
        )
        .map(|_| get_last_program_id())
        .unwrap();

        assert!(Gear::is_active(program_id));
        assert!(!Gear::is_initialized(program_id));

        // Sending message while program is still not initialized
        assert_ok!(call_default_message(program_id).dispatch(RuntimeOrigin::signed(USER_1)));
        let message_id = get_last_message_id();

        run_to_block(2, None);

        assert_succeed(message_id);

        assert!(Gear::is_initialized(program_id));
    })
}

#[test]
fn send_message_expected_failure() {
    init_logger();
    new_test_ext().execute_with(|| {
        // Submitting failing in init program and check message is failed to be sent to it
        let program_id = {
            let res = upload_program_default(USER_1, ProgramCodeKind::GreedyInit);
            assert_ok!(res);
            res.expect("submit result was asserted")
        };

        run_to_block(2, None);

        assert_noop!(
            call_default_message(program_id).dispatch(RuntimeOrigin::signed(LOW_BALANCE_USER)),
            Error::<Test>::InactiveProgram
        );

        // Submit valid program and test failing actions on it
        let program_id = {
            let res = upload_program_default(USER_1, ProgramCodeKind::Default);
            assert_ok!(res);
            res.expect("submit result was asserted")
        };

        assert_noop!(
            call_default_message(program_id).dispatch(RuntimeOrigin::signed(LOW_BALANCE_USER)),
            pallet_gear_bank::Error::<Test>::InsufficientBalance
        );

        let low_balance_user_balance = Balances::free_balance(LOW_BALANCE_USER);
        let user_1_balance = Balances::free_balance(USER_1);
        let value = 1000;

        // Because destination is user, no gas will be reserved
        MailboxOf::<Test>::clear();
        assert_ok!(Gear::send_message(
            RuntimeOrigin::signed(LOW_BALANCE_USER),
            USER_1.into(),
            EMPTY_PAYLOAD.to_vec(),
            10,
            value,
            false,
        ));

        // And no message will be in mailbox
        assert!(MailboxOf::<Test>::is_empty(&USER_1));

        // Value transfers immediately.
        assert_eq!(
            low_balance_user_balance - value,
            Balances::free_balance(LOW_BALANCE_USER)
        );
        assert_eq!(user_1_balance + value, Balances::free_balance(USER_1));

        // Gas limit too high
        let block_gas_limit = BlockGasLimitOf::<Test>::get();
        assert_noop!(
            Gear::send_message(
                RuntimeOrigin::signed(USER_1),
                program_id,
                EMPTY_PAYLOAD.to_vec(),
                block_gas_limit + 1,
                0,
                false,
            ),
            Error::<Test>::GasLimitTooHigh
        );
    })
}

#[test]
fn messages_processing_works() {
    init_logger();
    new_test_ext().execute_with(|| {
        let program_id = {
            let res = upload_program_default(USER_1, ProgramCodeKind::Default);
            assert_ok!(res);
            res.expect("submit result was asserted")
        };
        assert_ok!(send_default_message(USER_1, program_id));

        run_to_block(2, None);

        assert_last_dequeued(2);

        assert_ok!(send_default_message(USER_1, USER_2.into()));
        assert_ok!(send_default_message(USER_1, program_id));

        run_to_block(3, None);

        // "Mail" from user to user should not be processed as messages
        assert_last_dequeued(1);
    });
}

#[test]
fn spent_gas_to_reward_block_author_works() {
    init_logger();

    let minimal_weight = mock::get_min_weight();

    new_test_ext().execute_with(|| {
        let block_author_initial_balance = Balances::free_balance(BLOCK_AUTHOR);
        assert_ok!(upload_program_default(USER_1, ProgramCodeKind::Default));
        run_to_block(2, None);

        assert_last_dequeued(1);

        // The block author should be paid the amount of Currency equal to
        // the `gas_charge` incurred while processing the `InitProgram` message
        let gas_spent = gas_price(
            BlockGasLimitOf::<Test>::get()
                .saturating_sub(GasAllowanceOf::<Test>::get())
                .saturating_sub(minimal_weight.ref_time()),
        );
        assert_eq!(
            Balances::free_balance(BLOCK_AUTHOR),
            block_author_initial_balance + gas_spent
        );
    })
}

#[test]
fn unused_gas_released_back_works() {
    init_logger();

    let minimal_weight = mock::get_min_weight();

    new_test_ext().execute_with(|| {
        let user1_initial_balance = Balances::free_balance(USER_1);
        // This amount is intentionally lower than that hardcoded in the
        // source of ProgramCodeKind::OutgoingWithValueInHandle so the
        // execution ends in a trap sending a message to user's mailbox.
        let huge_send_message_gas_limit = 40_000;

        // Initial value in all gas trees is 0
        assert_eq!(GasHandlerOf::<Test>::total_supply(), 0);

        let program_id = {
            let res = upload_program_default(USER_1, ProgramCodeKind::OutgoingWithValueInHandle);
            assert_ok!(res);
            res.expect("submit result was asserted")
        };

        assert_ok!(Gear::send_message(
            RuntimeOrigin::signed(USER_1),
            program_id,
            EMPTY_PAYLOAD.to_vec(),
            huge_send_message_gas_limit,
            0,
            false,
        ));

        // Spends for submit program with default gas limit and sending default message with a huge gas limit
        let user1_potential_msgs_spends =
            gas_price(DEFAULT_GAS_LIMIT + huge_send_message_gas_limit);

        assert_eq!(
            Balances::free_balance(USER_1),
            user1_initial_balance - user1_potential_msgs_spends
        );
        assert_eq!(
            GearBank::<Test>::account_total(&USER_1),
            user1_potential_msgs_spends
        );

        run_to_block(2, None);

        let user1_actual_msgs_spends = gas_price(
            BlockGasLimitOf::<Test>::get()
                .saturating_sub(GasAllowanceOf::<Test>::get())
                .saturating_sub(minimal_weight.ref_time()),
        );

        assert!(user1_potential_msgs_spends > user1_actual_msgs_spends);

        assert_eq!(
            Balances::free_balance(USER_1),
            user1_initial_balance - user1_actual_msgs_spends
        );

        // All created gas cancels out.
        assert!(GasHandlerOf::<Test>::total_supply().is_zero());
    })
}

#[test]
fn restrict_start_section() {
    // This test checks, that code with start section cannot be handled in process queue.
    let wat = r#"
    (module
        (import "env" "memory" (memory 1))
        (export "handle" (func $handle))
        (export "init" (func $init))
        (start $start)
        (func $init)
        (func $handle)
        (func $start
            unreachable
        )
    )"#;

    init_logger();
    new_test_ext().execute_with(|| {
        let code = ProgramCodeKind::Custom(wat).to_bytes();
        let salt = DEFAULT_SALT.to_vec();
        Gear::upload_program(
            RuntimeOrigin::signed(USER_1),
            code,
            salt,
            EMPTY_PAYLOAD.to_vec(),
            5_000_000,
            0,
            false,
        )
        .expect_err("Must throw err, because code contains start section");
    });
}

#[test]
fn memory_access_cases() {
    // This test access different pages in wasm linear memory.
    // Some pages accessed many times and some pages are freed and then allocated again
    // during one execution. This actions are helpful to identify problems with pages reallocations
    // and how lazy pages works with them.
    let wat = r#"
(module
    (import "env" "memory" (memory 1))
    (import "env" "alloc" (func $alloc (param i32) (result i32)))
    (import "env" "free" (func $free (param i32) (result i32)))
    (export "handle" (func $handle))
    (export "init" (func $init))
    (func $init
        ;; allocate 3 pages in init, so mem will contain 4 pages: 0, 1, 2, 3
        (block
            i32.const 0x0
            i32.const 0x3
            call $alloc
            i32.const 0x1
            i32.eq
            br_if 0
            unreachable
        )
        ;; free page 2, so pages 0, 1, 3 is allocated now
        (block
            i32.const 0x2
            call $free
            drop
        )
        ;; access page 1 and change it, so it will have data in storage
        (block
            i32.const 0x10001
            i32.const 0x42
            i32.store
        )
    )
    (func $handle
        (block
            i32.const 0x0
            i32.load
            i32.eqz
            br_if 0

            ;; second run check that pages are in correct state

            ;; 1st page
            (block
                i32.const 0x10001
                i32.load
                i32.const 0x142
                i32.eq
                br_if 0
                unreachable
            )

            ;; 2nd page
            (block
                i32.const 0x20001
                i32.load
                i32.const 0x42
                i32.eq
                br_if 0
                unreachable
            )

            ;; 3th page
            (block
                i32.const 0x30001
                i32.load
                i32.const 0x42
                i32.eq
                br_if 0
                unreachable
            )

            br 1
        )

        ;; in first run we will access some pages

        ;; alloc 2nd page
        (block
            i32.const 1
            call $alloc
            i32.const 2
            i32.eq
            br_if 0
            unreachable
        )
        ;; We freed 2nd page in init, so data will be default
        (block
            i32.const 0x20001
            i32.load
            i32.eqz
            br_if 0
            unreachable
        )
        ;; change 2nd page data
        i32.const 0x20001
        i32.const 0x42
        i32.store
        ;; free 2nd page
        i32.const 2
        call $free
        drop
        ;; alloc it again
        (block
            i32.const 1
            call $alloc
            i32.const 2
            i32.eq
            br_if 0
            unreachable
        )
        ;; write the same value
        i32.const 0x20001
        i32.const 0x42
        i32.store

        ;; 3th page. We have not access it yet, so data will be default
        (block
            i32.const 0x30001
            i32.load
            i32.eqz
            br_if 0
            unreachable
        )
        ;; change 3th page data
        i32.const 0x30001
        i32.const 0x42
        i32.store
        ;; free 3th page
        i32.const 3
        call $free
        drop
        ;; then alloc it again
        (block
            i32.const 1
            call $alloc
            i32.const 3
            i32.eq
            br_if 0
            unreachable
        )
        ;; write the same value
        i32.const 0x30001
        i32.const 0x42
        i32.store

        ;; 1st page. We have accessed this page before
        (block
            i32.const 0x10001
            i32.load
            i32.const 0x42
            i32.eq
            br_if 0
            unreachable
        )
        ;; change 1st page data
        i32.const 0x10001
        i32.const 0x142
        i32.store
        ;; free 1st page
        i32.const 1
        call $free
        drop
        ;; then alloc it again
        (block
            i32.const 1
            call $alloc
            i32.const 1
            i32.eq
            br_if 0
            unreachable
        )
        ;; write the same value
        i32.const 0x10001
        i32.const 0x142
        i32.store

        ;; set new handle case
        i32.const 0x0
        i32.const 0x1
        i32.store
    )
)
"#;

    init_logger();
    new_test_ext().execute_with(|| {
        let code = ProgramCodeKind::Custom(wat).to_bytes();
        let salt = DEFAULT_SALT.to_vec();
        let prog_id = generate_program_id(&code, &salt);
        let res = Gear::upload_program(
            RuntimeOrigin::signed(USER_1),
            code,
            salt,
            EMPTY_PAYLOAD.to_vec(),
            50_000_000_000,
            0,
            false,
        )
        .map(|_| prog_id);
        let pid = res.expect("submit result is not ok");

        run_to_block(2, None);
        assert_last_dequeued(1);
        assert!(MailboxOf::<Test>::is_empty(&USER_1));

        // First handle: access pages
        let res = Gear::send_message(
            RuntimeOrigin::signed(USER_1),
            pid,
            EMPTY_PAYLOAD.to_vec(),
            10_000_000_000,
            0,
            false,
        );
        assert_ok!(res);

        run_to_block(3, None);
        assert_last_dequeued(1);
        assert!(MailboxOf::<Test>::is_empty(&USER_1));

        // Second handle: check pages data
        let res = Gear::send_message(
            RuntimeOrigin::signed(USER_1),
            pid,
            EMPTY_PAYLOAD.to_vec(),
            10_000_000_000,
            0,
            false,
        );
        assert_ok!(res);

        run_to_block(4, None);
        assert_last_dequeued(1);
        assert!(MailboxOf::<Test>::is_empty(&USER_1));
    });
}

#[test]
fn gas_limit_exceeded_oob_case() {
    let wat = r#"(module
        (import "env" "memory" (memory 512))
        (import "env" "gr_send_init" (func $send_init (param i32)))
        (import "env" "gr_send_push" (func $send_push (param i32 i32 i32 i32)))
        (export "init" (func $init))
        (func $init
            (local $addr i32)
            (local $handle i32)

            ;; init message sending
            i32.const 0x0
            call $send_init

            ;; load handle and set it to local
            i32.const 0x0
            i32.load
            local.set $handle

            ;; push message payload out of bounds
            ;; each iteration we change gear page where error is returned
            (loop
                local.get $handle
                i32.const 0x1000_0000 ;; out of bounds payload addr
                i32.const 0x1
                local.get $addr
                call $send_push

                local.get $addr
                i32.const 0x4000
                i32.add
                local.tee $addr
                i32.const 0x0200_0000
                i32.ne
                br_if 0
            )
        )
    )"#;

    init_logger();
    new_test_ext().execute_with(|| {
        let gas_limit = 10_000_000_000;
        let code = ProgramCodeKind::Custom(wat).to_bytes();
        let salt = DEFAULT_SALT.to_vec();
        Gear::upload_program(
            RuntimeOrigin::signed(USER_1),
            code,
            salt,
            EMPTY_PAYLOAD.to_vec(),
            gas_limit,
            0,
            false,
        )
        .unwrap();

        let message_id = get_last_message_id();

        run_to_block(2, None);
        assert_last_dequeued(1);

        // We have sent message with `gas_limit`, but it must not be enough,
        // because one write access to memory costs 100_000_000 gas (storage write cost).
        // Fallible syscall error is written in each iteration to new gear page,
        // so to successfully finish execution must be at least 100_000_000 * 512 * 4 = 204_800_000_000 gas,
        // which is bigger than provided `gas_limit`.
        assert_failed(
            message_id,
            ActorExecutionErrorReplyReason::Trap(TrapExplanation::GasLimitExceeded),
        );
    });
}

#[test]
fn lazy_pages() {
    use gear_core::pages::GearPage;
    use gear_runtime_interface as gear_ri;
    use std::collections::BTreeSet;

    // This test access different pages in linear wasm memory
    // and check that lazy-pages (see gear-lazy-pages) works correct:
    // For each page, which has been loaded from storage <=> page has been accessed.
    let wat = r#"
    (module
        (import "env" "memory" (memory 1))
        (import "env" "alloc" (func $alloc (param i32) (result i32)))
        (export "handle" (func $handle))
        (export "init" (func $init))
        (func $init
            ;; allocate 9 pages in init, so mem will contain 10 pages
            i32.const 0x0
            i32.const 0x9
            call $alloc
            ;; store alloc result to 0x0 addr, so 0 page will be already accessed in handle
            i32.store
        )
        (func $handle
            ;; write access wasm page 0
            i32.const 0x0
            i32.const 0x42
            i32.store

            ;; write access wasm page 2
            ;; here we access two native pages, if native page is less or equal to 16kiB
            i32.const 0x23ffe
            i32.const 0x42
            i32.store

            ;; read access wasm page 5
            i32.const 0x0
            i32.const 0x50000
            i32.load
            i32.store

            ;; write access wasm pages 8 and 9 by one store
            i32.const 0x8fffc
            i64.const 0xffffffffffffffff
            i64.store
        )
    )"#;

    init_logger();
    new_test_ext().execute_with(|| {
        let pid = {
            let code = ProgramCodeKind::Custom(wat).to_bytes();
            let salt = DEFAULT_SALT.to_vec();
            let prog_id = generate_program_id(&code, &salt);
            let res = Gear::upload_program(
                RuntimeOrigin::signed(USER_1),
                code,
                salt,
                EMPTY_PAYLOAD.to_vec(),
                10_000_000_000,
                0,
                false,
            )
            .map(|_| prog_id);
            assert_ok!(res);
            res.expect("submit result was asserted")
        };

        run_to_block(2, None);
        assert_last_dequeued(1);

        let res = Gear::send_message(
            RuntimeOrigin::signed(USER_1),
            pid,
            EMPTY_PAYLOAD.to_vec(),
            10_000_000_000,
            1000,
            false,
        );
        assert_ok!(res);

        run_to_block(3, None);

        // Dirty hack: lazy pages info is stored in thread local static variables,
        // so after contract execution lazy-pages information
        // remains correct and we can use it here.
        let write_accessed_pages: BTreeSet<_> = gear_ri::gear_ri::write_accessed_pages()
            .into_iter()
            .collect();

        // checks accessed pages set
        let mut expected_write_accessed_pages = BTreeSet::new();

        // released from 0 wasm page:
        expected_write_accessed_pages.insert(0);

        // released from 2 wasm page:
        expected_write_accessed_pages.insert(0x23ffe / GearPage::SIZE);
        expected_write_accessed_pages.insert(0x24001 / GearPage::SIZE);

        // nothing for 5 wasm page, because it's just read access

        // released from 8 and 9 wasm pages, must be several gear pages:
        expected_write_accessed_pages.insert(0x8fffc / GearPage::SIZE);
        expected_write_accessed_pages.insert(0x90003 / GearPage::SIZE);

        assert_eq!(write_accessed_pages, expected_write_accessed_pages);
    });
}

#[test]
fn initial_pages_cheaper_than_allocated_pages() {
    // When contract has some amount of the initial pages, then it is simpler
    // for core processor and executor than process the same contract
    // but with allocated pages.

    let wat_initial = r#"
    (module
        (import "env" "memory" (memory 0x10))
        (export "init" (func $init))
        (func $init
            (local $i i32)
            ;; make store, so pages are really used
            (loop
                local.get $i
                local.get $i
                i32.store

                local.get $i
                i32.const 0x1000
                i32.add
                local.set $i

                local.get $i
                i32.const 0x100000
                i32.ne
                br_if 0
            )
        )
    )"#;

    let wat_alloc = r#"
    (module
        (import "env" "memory" (memory 0))
        (import "env" "alloc" (func $alloc (param i32) (result i32)))
        (export "init" (func $init))
        (func $init
            (local $i i32)

            ;; alloc 0x100 pages, so mem pages are: 0..=0xff
            (block
                i32.const 0x10
                call $alloc
                i32.eqz
                br_if 0
                unreachable
            )

            ;; make store, so pages are really used
            (loop
                local.get $i
                local.get $i
                i32.store

                local.get $i
                i32.const 0x1000
                i32.add
                local.set $i

                local.get $i
                i32.const 0x100000
                i32.ne
                br_if 0
            )
        )
    )"#;

    init_logger();
    new_test_ext().execute_with(|| {
        let gas_spent = |wat| {
            let res = Gear::upload_program(
                RuntimeOrigin::signed(USER_1),
                ProgramCodeKind::Custom(wat).to_bytes(),
                DEFAULT_SALT.to_vec(),
                EMPTY_PAYLOAD.to_vec(),
                100_000_000_000,
                0,
                false,
            );
            assert_ok!(res);

            run_to_next_block(None);
            assert_last_dequeued(1);

            gas_price(BlockGasLimitOf::<Test>::get().saturating_sub(GasAllowanceOf::<Test>::get()))
        };

        let spent_for_initial_pages = gas_spent(wat_initial);
        let spent_for_allocated_pages = gas_spent(wat_alloc);
        assert!(
            spent_for_initial_pages < spent_for_allocated_pages,
            "spent {} gas for initial pages, spent {} gas for allocated pages",
            spent_for_initial_pages,
            spent_for_allocated_pages,
        );
    });
}

#[test]
fn block_gas_limit_works() {
    // Same as `ProgramCodeKind::OutgoingWithValueInHandle`, but without value sending
    let wat1 = r#"
    (module
        (import "env" "gr_send_wgas" (func $send (param i32 i32 i32 i64 i32 i32)))
        (import "env" "gr_source" (func $gr_source (param i32)))
        (import "env" "memory" (memory 1))
        (export "handle" (func $handle))
        (export "init" (func $init))
        (export "handle_reply" (func $handle_reply))
        (func $handle
            i32.const 111 ;; ptr
            i32.const 1 ;; value
            i32.store

            (call $send (i32.const 111) (i32.const 0) (i32.const 32) (i64.const 10000000) (i32.const 0) (i32.const 333))

            i32.const 333 ;; addr
            i32.load
            (if
                (then unreachable)
                (else)
            )
        )
        (func $handle_reply)
        (func $init)
    )"#;

    // Same as `ProgramCodeKind::GreedyInit`, but greedy handle
    let wat2 = r#"
    (module
        (import "env" "memory" (memory 1))
        (export "handle" (func $handle))
        (export "init" (func $init))
        (func $init)
        (func $doWork (param $size i32)
            (local $counter i32)
            i32.const 0
            local.set $counter
            loop $while
                local.get $counter
                i32.const 1
                i32.add
                local.set $counter
                local.get $counter
                local.get $size
                i32.lt_s
                if
                    br $while
                end
            end $while
        )
        (func $handle
            i32.const 10
            call $doWork
        )
    )"#;

    init_logger();

    let minimal_weight = mock::get_min_weight();
    let tasks_add_weight = mock::get_weight_of_adding_task();

    new_test_ext().execute_with(|| {
        // =========== BLOCK 2 ============

        // Submit programs and get their ids
        let pid1 = {
            let res = upload_program_default(USER_1, ProgramCodeKind::Custom(wat1));
            assert_ok!(res);
            res.expect("submit result was asserted")
        };
        let pid2 = {
            let res = upload_program_default(USER_1, ProgramCodeKind::Custom(wat2));
            assert_ok!(res);
            res.expect("submit result was asserted")
        };

        // here two programs got initialized
        run_to_next_block(None);
        assert_last_dequeued(2);
        assert_init_success(2);

        let calc_gas = || {
            // Count gas needed to process programs with default payload
            let gas1 = Gear::calculate_gas_info(
                USER_1.into_origin(),
                HandleKind::Handle(pid1),
                EMPTY_PAYLOAD.to_vec(),
                0,
                true,
                true,
            )
            .expect("calculate_gas_info failed");

            // cause pid1 sends messages
            assert!(gas1.burned < gas1.min_limit);

            let gas2 = Gear::calculate_gas_info(
                USER_1.into_origin(),
                HandleKind::Handle(pid2),
                EMPTY_PAYLOAD.to_vec(),
                0,
                true,
                true,
            )
            .expect("calculate_gas_info failed");

            // cause pid2 does nothing except calculations
            assert_eq!(gas2.burned, gas2.min_limit);
            (gas1, gas2)
        };

        // =========== BLOCK 3 ============

        let (gas1, gas2) = calc_gas();

        // showing that min_limit works as expected.
        assert_ok!(Gear::send_message(
            RuntimeOrigin::signed(USER_1),
            pid1,
            EMPTY_PAYLOAD.to_vec(),
            gas1.min_limit - 1,
            1000,
            false,
        ));
        let failed1 = get_last_message_id();

        assert_ok!(Gear::send_message(
            RuntimeOrigin::signed(USER_1),
            pid1,
            EMPTY_PAYLOAD.to_vec(),
            gas1.min_limit,
            1000,
            false,
        ));
        let succeed1 = get_last_message_id();

        assert_ok!(Gear::send_message(
            RuntimeOrigin::signed(USER_1),
            pid2,
            EMPTY_PAYLOAD.to_vec(),
            gas2.min_limit - 1,
            1000,
            false,
        ));
        let failed2 = get_last_message_id();

        assert_ok!(Gear::send_message(
            RuntimeOrigin::signed(USER_1),
            pid2,
            EMPTY_PAYLOAD.to_vec(),
            gas2.min_limit,
            1000,
            false,
        ));
        let succeed2 = get_last_message_id();

        run_to_next_block(None);

        assert_last_dequeued(4);
        assert_succeed(succeed1);
        assert_succeed(succeed2);

        assert_failed(
            failed1,
            ActorExecutionErrorReplyReason::Trap(TrapExplanation::GasLimitExceeded),
        );

        assert_failed(
            failed2,
            ActorExecutionErrorReplyReason::Trap(TrapExplanation::GasLimitExceeded),
        );

        // =========== BLOCK 4 ============

        let (gas1, gas2) = calc_gas();

        let send_with_min_limit_to = |pid: ProgramId, gas: &GasInfo| {
            assert_ok!(Gear::send_message(
                RuntimeOrigin::signed(USER_1),
                pid,
                EMPTY_PAYLOAD.to_vec(),
                gas.min_limit,
                1000,
                false,
            ));
        };

        send_with_min_limit_to(pid1, &gas1);
        send_with_min_limit_to(pid2, &gas2);

        assert!(gas1.burned + gas2.burned < gas1.min_limit + gas2.min_limit);

        // program1 sends message to a user and it goes to the TaskPool
        let weight = minimal_weight + tasks_add_weight;
        // both processed if gas allowance equals only burned count
        run_to_next_block(Some(weight.ref_time() + gas1.burned + gas2.burned + 1));
        assert_last_dequeued(2);
        assert_eq!(GasAllowanceOf::<Test>::get(), 1);

        // =========== BLOCK 5 ============
        let (gas1, gas2) = calc_gas();
        // Check that gas allowance has not changed after calc_gas execution
        assert_eq!(GasAllowanceOf::<Test>::get(), 1);

        send_with_min_limit_to(pid1, &gas1);
        send_with_min_limit_to(pid2, &gas2);
        send_with_min_limit_to(pid1, &gas1);

        // Try to process 3 messages
        run_to_next_block(Some(weight.ref_time() + gas1.burned + gas2.burned - 1));

        // Message #1 is dequeued and processed.
        // Message #2 tried to execute, but exceed gas_allowance is re-queued at the top.
        // Message #3 stays in the queue.
        //
        // | 1 |        | 2 |
        // | 2 |  ===>  | 3 |
        // | 3 |        |   |
        assert_last_dequeued(1);

        // Equals 0 due to trying execution of msg2.
        assert_eq!(GasAllowanceOf::<Test>::get(), 0);

        // =========== BLOCK 6 ============

        // Try to process 2 messages.
        let additional_weight = 12;
        run_to_next_block(Some(
            weight.ref_time() + gas2.burned + gas1.burned + additional_weight,
        ));

        // Both messages got processed.
        //
        // | 2 |        |   |
        // | 3 |  ===>  |   |
        // |   |        |   |

        assert_last_dequeued(2);
        assert_eq!(GasAllowanceOf::<Test>::get(), additional_weight);
    });
}

#[test]
fn mailbox_works() {
    init_logger();
    new_test_ext().execute_with(|| {
        // Initial value in all gas trees is 0
        assert_eq!(GasHandlerOf::<Test>::total_supply(), 0);

        // caution: runs to block 2
        let reply_to_id = setup_mailbox_test_state(USER_1);

        assert_eq!(
            GearBank::<Test>::account_total(&USER_1),
            gas_price(OUTGOING_WITH_VALUE_IN_HANDLE_VALUE_GAS)
        );

        let (mailbox_message, _bn) = {
            let res = MailboxOf::<Test>::remove(USER_1, reply_to_id);
            assert!(res.is_ok());
            res.expect("was asserted previously")
        };

        assert_eq!(mailbox_message.id(), reply_to_id);

        // Gas limit should have been ignored by the code that puts a message into a mailbox
        assert_eq!(mailbox_message.value(), 1000);

        // Gas is passed into mailboxed messages with reserved value `OUTGOING_WITH_VALUE_IN_HANDLE_VALUE_GAS`
        assert_eq!(
            GasHandlerOf::<Test>::total_supply(),
            OUTGOING_WITH_VALUE_IN_HANDLE_VALUE_GAS
        );
    })
}

#[test]
fn init_message_logging_works() {
    init_logger();
    new_test_ext().execute_with(|| {
        let mut next_block = 2;

        let codes = [
            (ProgramCodeKind::Default, None),
            // Will fail, because tests use default gas limit, which is very low for successful greedy init
            (
                ProgramCodeKind::GreedyInit,
                Some(ActorExecutionErrorReplyReason::Trap(
                    TrapExplanation::GasLimitExceeded,
                )),
            ),
        ];

        for (code_kind, trap) in codes {
            System::reset_events();

            assert_ok!(upload_program_default(USER_1, code_kind));

            let event = match System::events().last().map(|r| r.event.clone()) {
                Some(MockRuntimeEvent::Gear(e)) => e,
                _ => unreachable!("Should be one Gear event"),
            };

            run_to_block(next_block, None);

            let msg_id = match event {
                Event::MessageQueued { id, entry, .. } => {
                    if entry == MessageEntry::Init {
                        id
                    } else {
                        unreachable!("expect Event::InitMessageEnqueued")
                    }
                }
                _ => unreachable!("expect Event::InitMessageEnqueued"),
            };

            if let Some(trap) = trap {
                assert_failed(msg_id, trap);
            } else {
                assert_succeed(msg_id);
            }

            next_block += 1;
        }
    })
}

#[test]
fn program_lifecycle_works() {
    init_logger();
    new_test_ext().execute_with(|| {
        // Submitting first program and getting its id
        let program_id = {
            let res = upload_program_default(USER_1, ProgramCodeKind::Default);
            assert_ok!(res);
            res.expect("submit result was asserted")
        };

        assert!(!Gear::is_initialized(program_id));
        assert!(Gear::is_active(program_id));

        run_to_block(2, None);

        assert!(Gear::is_initialized(program_id));
        assert!(Gear::is_active(program_id));

        // Submitting second program, which fails on initialization, therefore is deleted
        let program_id = {
            let res = upload_program_default(USER_1, ProgramCodeKind::GreedyInit);
            assert_ok!(res);
            res.expect("submit result was asserted")
        };

        assert!(!Gear::is_initialized(program_id));
        assert!(Gear::is_active(program_id));

        run_to_block(3, None);

        assert!(!Gear::is_initialized(program_id));
        // while at the same time is terminated
        assert!(!Gear::is_active(program_id));
    })
}

#[test]
fn events_logging_works() {
    let wat_trap_in_handle = r#"
    (module
        (import "env" "memory" (memory 1))
        (export "handle" (func $handle))
        (export "init" (func $init))
        (func $handle
            unreachable
        )
        (func $init)
    )"#;

    let wat_trap_in_init = r#"
    (module
        (import "env" "memory" (memory 1))
        (export "handle" (func $handle))
        (export "init" (func $init))
        (func $handle)
        (func $init
            unreachable
        )
    )"#;

    init_logger();
    new_test_ext().execute_with(|| {
        let mut next_block = 2u64;

        let tests: [(_, _, Option<AssertFailedError>); 5] = [
            // Code, init failure reason, handle succeed flag
            (ProgramCodeKind::Default, None, None),
            (
                ProgramCodeKind::GreedyInit,
                Some(ActorExecutionErrorReplyReason::Trap(
                    TrapExplanation::GasLimitExceeded,
                )),
                Some(ErrorReplyReason::InactiveProgram.into()),
            ),
            (
                ProgramCodeKind::Custom(wat_trap_in_init),
                Some(ActorExecutionErrorReplyReason::Trap(
                    TrapExplanation::Unknown,
                )),
                Some(ErrorReplyReason::InactiveProgram.into()),
            ),
            // First try asserts by status code.
            (
                ProgramCodeKind::Custom(wat_trap_in_handle),
                None,
                Some(
                    ErrorReplyReason::Execution(SimpleExecutionError::UnreachableInstruction)
                        .into(),
                ),
            ),
            // Second similar try asserts by error payload explanation.
            (
                ProgramCodeKind::Custom(wat_trap_in_handle),
                None,
                Some(ActorExecutionErrorReplyReason::Trap(TrapExplanation::Unknown).into()),
            ),
        ];

        for (code_kind, init_failure_reason, handle_failure_reason) in tests {
            System::reset_events();
            let program_id = {
                let res = upload_program_default_with_salt(
                    USER_1,
                    next_block.to_le_bytes().to_vec(),
                    code_kind,
                );
                assert_ok!(res);
                res.expect("submit result was asserted")
            };

            let message_id = get_last_message_id();

            System::assert_last_event(
                Event::MessageQueued {
                    id: message_id,
                    source: USER_1,
                    destination: program_id,
                    entry: MessageEntry::Init,
                }
                .into(),
            );

            run_to_block(next_block, None);
            next_block += 1;

            // Init failed program checks
            if let Some(init_failure_reason) = init_failure_reason {
                assert_failed(message_id, init_failure_reason);

                // Sending messages to failed-to-init programs shouldn't be allowed
                assert_noop!(
                    call_default_message(program_id).dispatch(RuntimeOrigin::signed(USER_1)),
                    Error::<Test>::InactiveProgram
                );

                continue;
            }

            assert_succeed(message_id);

            // Messages to fully-initialized programs are accepted
            assert_ok!(send_default_message(USER_1, program_id));

            let message_id = get_last_message_id();

            System::assert_last_event(
                Event::MessageQueued {
                    id: message_id,
                    source: USER_1,
                    destination: program_id,
                    entry: MessageEntry::Handle,
                }
                .into(),
            );

            run_to_block(next_block, None);

            if let Some(handle_failure_reason) = handle_failure_reason {
                assert_failed(message_id, handle_failure_reason);
            } else {
                assert_succeed(message_id);
            }

            next_block += 1;
        }
    })
}

#[test]
fn send_reply_works() {
    init_logger();
    new_test_ext().execute_with(|| {
        // caution: runs to block 2
        let reply_to_id = setup_mailbox_test_state(USER_1);

        let prog_id = generate_program_id(
            &ProgramCodeKind::OutgoingWithValueInHandle.to_bytes(),
            DEFAULT_SALT.as_ref(),
        );

        // Top up program's account balance by 2000 to allow user claim 1000 from mailbox
        assert_ok!(<Balances as frame_support::traits::Currency<_>>::transfer(
            &USER_1,
            &prog_id.cast(),
            2000,
            frame_support::traits::ExistenceRequirement::AllowDeath
        ));

        assert_ok!(Gear::send_reply(
            RuntimeOrigin::signed(USER_1),
            reply_to_id,
            EMPTY_PAYLOAD.to_vec(),
            10_000_000,
            1000, // `prog_id` sent message with value of 1000 (see program code)
            false,
        ));
        let expected_reply_message_id = get_last_message_id();

        // global nonce is 2 before sending reply message
        // `upload_program` and `send_message` messages were sent before in `setup_mailbox_test_state`
        let event = match System::events().last().map(|r| r.event.clone()) {
            Some(MockRuntimeEvent::Gear(e)) => e,
            _ => unreachable!("Should be one Gear event"),
        };

        let actual_reply_message_id = match event {
            Event::MessageQueued {
                id,
                entry: MessageEntry::Reply(_reply_to_id),
                ..
            } => id,
            _ => unreachable!("expect Event::DispatchMessageEnqueued"),
        };

        assert_eq!(expected_reply_message_id, actual_reply_message_id);
    })
}

#[test]
fn send_reply_failure_to_claim_from_mailbox() {
    init_logger();
    new_test_ext().execute_with(|| {
        // Expecting error as long as the user doesn't have messages in mailbox
        assert_noop!(
            Gear::send_reply(
                RuntimeOrigin::signed(USER_1),
                5.cast(), // non existent `reply_to_id`
                EMPTY_PAYLOAD.to_vec(),
                DEFAULT_GAS_LIMIT,
                0,
                false,
            ),
            Error::<Test>::MessageNotFound
        );

        let prog_id = {
            let res = upload_program_default(USER_1, ProgramCodeKind::OutgoingWithValueInHandle);
            assert_ok!(res);
            res.expect("submit result was asserted")
        };

        if ProgramStorageOf::<Test>::get_program(prog_id)
            .expect("Failed to get program from storage")
            .is_terminated()
        {
            panic!("Program is terminated!");
        };

        populate_mailbox_from_program(prog_id, USER_1, 2, 2_000_000_000, 0);

        assert_init_success(1);
        assert_total_dequeued(2);
    })
}

#[test]
fn send_reply_value_claiming_works() {
    init_logger();
    new_test_ext().execute_with(|| {
        let prog_id = {
            let res = upload_program_default(USER_1, ProgramCodeKind::OutgoingWithValueInHandle);
            assert_ok!(res);
            res.expect("submit result was asserted")
        };

        // This value is actually a constants in WAT. Alternatively can be read from Mailbox.
        let locked_value = 1000;

        // Top up program's account so it could send value in message
        // When program sends message, message value (if not 0) is reserved.
        // If value can't be reserved, message is skipped.
        let send_to_program_amount = locked_value * 2;
        assert_ok!(<Balances as frame_support::traits::Currency<_>>::transfer(
            &USER_1,
            &prog_id.cast(),
            send_to_program_amount,
            frame_support::traits::ExistenceRequirement::AllowDeath
        ));

        let mut next_block = 2;

        let user_messages_data = [
            // gas limit, value
            (35_000_000, 4000),
            (45_000_000, 5000),
        ];

        for (gas_limit_to_reply, value_to_reply) in user_messages_data {
            // user 2 triggers program to send message to user 1
            // user 2 after this contains += OUTGOING_WITH_VALUE_IN_HANDLE_VALUE_GAS
            // reserved as MB holding fee
            //
            // here we also run process queue, so on second iteration user 1's
            // first reply got processed and funds freed
            let reply_to_id =
                populate_mailbox_from_program(prog_id, USER_2, next_block, 2_000_000_000, 0);
            next_block += 1;

            let user_balance = Balances::free_balance(USER_1);
            assert_eq!(GearBank::<Test>::account_total(&USER_1), 0);

            assert!(MailboxOf::<Test>::contains(&USER_1, &reply_to_id));

            assert_eq!(
                GearBank::<Test>::account_total(&USER_2),
                gas_price(OUTGOING_WITH_VALUE_IN_HANDLE_VALUE_GAS)
            );

            // nothing changed
            assert_eq!(Balances::free_balance(USER_1), user_balance);
            assert_eq!(GearBank::<Test>::account_total(&USER_1), 0);

            // auto-claim of "locked_value" + send is here
            assert_ok!(Gear::send_reply(
                RuntimeOrigin::signed(USER_1),
                reply_to_id,
                EMPTY_PAYLOAD.to_vec(),
                gas_limit_to_reply,
                value_to_reply,
                false,
            ));

            let currently_sent = value_to_reply + gas_price(gas_limit_to_reply);

            assert_eq!(
                Balances::free_balance(USER_1),
                user_balance + locked_value - currently_sent
            );
            assert_eq!(GearBank::<Test>::account_total(&USER_1), currently_sent);
            assert_eq!(GearBank::<Test>::account_total(&USER_2), 0,);
        }
    })
}

// user 1 sends to prog msg
// prog send to user 1 msg to mailbox
// user 1 claims it from mailbox -> goes auto-reply
#[test]
fn claim_value_works() {
    init_logger();
    new_test_ext().execute_with(|| {
        let sender_balance = Balances::free_balance(USER_2);
        assert_eq!(GearBank::<Test>::account_total(&USER_2), 0);
        let claimer_balance = Balances::free_balance(USER_1);
        assert_eq!(GearBank::<Test>::account_total(&USER_1), 0);

        let gas_sent = 10_000_000_000;
        let value_sent = 1000;

        let prog_id = {
            let res = upload_program_default(USER_3, ProgramCodeKind::OutgoingWithValueInHandle);
            assert_ok!(res);
            res.expect("submit result was asserted")
        };

        increase_prog_balance_for_mailbox_test(USER_3, prog_id);

        let reply_to_id = populate_mailbox_from_program(prog_id, USER_2, 2, gas_sent, value_sent);
        assert!(!MailboxOf::<Test>::is_empty(&USER_1));

        let bn_of_insertion = Gear::block_number();
        let holding_duration = 4;

        let GasInfo {
            burned: gas_burned,
            may_be_returned,
            ..
        } = Gear::calculate_gas_info(
            USER_1.into_origin(),
            HandleKind::Handle(prog_id),
            EMPTY_PAYLOAD.to_vec(),
            0,
            true,
            true,
        )
        .expect("calculate_gas_info failed");

        let gas_burned = gas_price(gas_burned - may_be_returned);

        run_to_block(bn_of_insertion + holding_duration, None);

        let block_producer_balance = Balances::free_balance(BLOCK_AUTHOR);

        assert_ok!(Gear::claim_value(
            RuntimeOrigin::signed(USER_1),
            reply_to_id,
        ));

        assert_eq!(GearBank::<Test>::account_total(&USER_1), 0);
        assert_eq!(GearBank::<Test>::account_total(&USER_2), 0);

        let expected_claimer_balance = claimer_balance + value_sent;
        assert_eq!(Balances::free_balance(USER_1), expected_claimer_balance);

        let burned_for_hold = gas_price(
            GasBalanceOf::<Test>::saturated_from(holding_duration)
                * CostsPerBlockOf::<Test>::mailbox(),
        );

        // In `calculate_gas_info` program start to work with page data in storage,
        // so need to take in account gas, which spent for data loading.
        let charged_for_page_load = gas_price(
            <Test as Config>::Schedule::get()
                .memory_weights
                .load_page_data
                .ref_time(),
        );

        // Gas left returns to sender from consuming of value tree while claiming.
        let expected_sender_balance =
            sender_balance + charged_for_page_load - value_sent - gas_burned - burned_for_hold;
        assert_eq!(Balances::free_balance(USER_2), expected_sender_balance);
        assert_eq!(
            Balances::free_balance(BLOCK_AUTHOR),
            block_producer_balance + burned_for_hold
        );

        System::assert_last_event(
            Event::UserMessageRead {
                id: reply_to_id,
                reason: UserMessageReadRuntimeReason::MessageClaimed.into_reason(),
            }
            .into(),
        );

        run_to_next_block(None);

        // Init + handle + auto-reply on claim
        assert_total_dequeued(3);
    })
}

#[test]
fn uninitialized_program_zero_gas() {
    use demo_init_wait::WASM_BINARY;

    init_logger();
    new_test_ext().execute_with(|| {
        System::reset_events();

        assert_ok!(Gear::upload_program(
            RuntimeOrigin::signed(USER_1),
            WASM_BINARY.to_vec(),
            vec![],
            Vec::new(),
            50_000_000_000u64,
            0u128,
            false,
        ));

        let init_message_id = utils::get_last_message_id();
        let program_id = utils::get_last_program_id();

        assert!(!Gear::is_initialized(program_id));
        assert!(Gear::is_active(program_id));

        run_to_block(2, None);

        assert!(!Gear::is_initialized(program_id));
        assert!(Gear::is_active(program_id));
        assert!(WaitlistOf::<Test>::contains(&program_id, &init_message_id));

        assert_ok!(Gear::send_message(
            RuntimeOrigin::signed(1),
            program_id,
            vec![],
            0, // that triggers unreachable code atm
            0,
            false,
        ));

        run_to_block(3, None);
    })
}

#[test]
fn distributor_initialize() {
    use demo_distributor::WASM_BINARY;

    init_logger();
    new_test_ext().execute_with(|| {
        let initial_balance = Balances::free_balance(USER_1) + Balances::free_balance(BLOCK_AUTHOR);

        assert_ok!(Gear::upload_program(
            RuntimeOrigin::signed(USER_1),
            WASM_BINARY.to_vec(),
            DEFAULT_SALT.to_vec(),
            EMPTY_PAYLOAD.to_vec(),
            10_000_000,
            0,
            false,
        ));

        run_to_block(2, None);

        // At this point there is a message in USER_1's mailbox, however, since messages in
        // mailbox are stripped of the `gas_limit`, the respective gas tree has been consumed
        // and the value unreserved back to the original sender (USER_1)
        let final_balance = Balances::free_balance(USER_1) + Balances::free_balance(BLOCK_AUTHOR);

        assert_eq!(initial_balance, final_balance);
    });
}

#[test]
fn distributor_distribute() {
    use demo_distributor::{Request, WASM_BINARY};

    init_logger();
    new_test_ext().execute_with(|| {
        let initial_balance = Balances::free_balance(USER_1) + Balances::free_balance(BLOCK_AUTHOR);

        // Initial value in all gas trees is 0
        assert_eq!(GasHandlerOf::<Test>::total_supply(), 0);

        let program_id = generate_program_id(WASM_BINARY, DEFAULT_SALT);

        assert_ok!(Gear::upload_program(
            RuntimeOrigin::signed(USER_1),
            WASM_BINARY.to_vec(),
            DEFAULT_SALT.to_vec(),
            EMPTY_PAYLOAD.to_vec(),
            10_000_000_000,
            0,
            false,
        ));

        run_to_block(2, None);

        assert_ok!(Gear::send_message(
            RuntimeOrigin::signed(USER_1),
            program_id,
            Request::Receive(10).encode(),
            30_000_000_000,
            0,
            false,
        ));

        run_to_block(3, None);

        // We sent two messages to user
        assert_eq!(utils::user_messages_sent(), (2, 0));

        // Despite some messages are still in the mailbox all gas locked in value trees
        // has been refunded to the sender so the free balances should add up
        let final_balance = Balances::free_balance(USER_1) + Balances::free_balance(BLOCK_AUTHOR);

        assert_eq!(initial_balance, final_balance);

        // All gas cancelled out in the end
        assert!(GasHandlerOf::<Test>::total_supply().is_zero());
    });
}

#[test]
fn test_code_submission_pass() {
    init_logger();
    new_test_ext().execute_with(|| {
        let code = ProgramCodeKind::Default.to_bytes();
        let code_id = CodeId::generate(&code);

        assert_ok!(Gear::upload_code(
            RuntimeOrigin::signed(USER_1),
            code.clone()
        ));

        let saved_code = <Test as Config>::CodeStorage::get_code(code_id);

        let schedule = <Test as Config>::Schedule::get();
        let code = Code::try_new(
            code,
            schedule.instruction_weights.version,
            |module| schedule.rules(module),
            schedule.limits.stack_height,
        )
        .expect("Error creating Code");
        assert_eq!(saved_code.unwrap().code(), code.code());

        let expected_meta = Some(common::CodeMetadata::new(USER_1.into_origin(), 1));
        let actual_meta = <Test as Config>::CodeStorage::get_metadata(code_id);
        assert_eq!(expected_meta, actual_meta);

        // TODO: replace this temporary (`None`) value
        // for expiration block number with properly
        // calculated one (issues #646 and #969).
        System::assert_last_event(
            Event::CodeChanged {
                id: code_id,
                change: CodeChangeKind::Active { expiration: None },
            }
            .into(),
        );
    })
}

#[test]
fn test_same_code_submission_fails() {
    init_logger();
    new_test_ext().execute_with(|| {
        let code = ProgramCodeKind::Default.to_bytes();

        assert_ok!(Gear::upload_code(
            RuntimeOrigin::signed(USER_1),
            code.clone()
        ),);
        // Trying to set the same code twice.
        assert_noop!(
            Gear::upload_code(RuntimeOrigin::signed(USER_1), code.clone()),
            Error::<Test>::CodeAlreadyExists,
        );
        // Trying the same from another origin
        assert_noop!(
            Gear::upload_code(RuntimeOrigin::signed(USER_2), code),
            Error::<Test>::CodeAlreadyExists,
        );
    })
}

#[test]
fn test_code_is_not_submitted_twice_after_program_submission() {
    init_logger();
    new_test_ext().execute_with(|| {
        let code = ProgramCodeKind::Default.to_bytes();
        let code_id = CodeId::generate(&code);

        // First submit program, which will set code and metadata
        assert_ok!(Gear::upload_program(
            RuntimeOrigin::signed(USER_1),
            code.clone(),
            DEFAULT_SALT.to_vec(),
            EMPTY_PAYLOAD.to_vec(),
            DEFAULT_GAS_LIMIT,
            0,
            false,
        ));

        // TODO: replace this temporary (`None`) value
        // for expiration block number with properly
        // calculated one (issues #646 and #969).
        System::assert_has_event(
            Event::CodeChanged {
                id: code_id,
                change: CodeChangeKind::Active { expiration: None },
            }
            .into(),
        );
        assert!(<Test as Config>::CodeStorage::exists(code_id));

        // Trying to set the same code twice.
        assert_noop!(
            Gear::upload_code(RuntimeOrigin::signed(USER_2), code),
            Error::<Test>::CodeAlreadyExists,
        );
    })
}

#[test]
fn test_code_is_not_reset_within_program_submission() {
    init_logger();
    new_test_ext().execute_with(|| {
        let code = ProgramCodeKind::Default.to_bytes();
        let code_id = CodeId::generate(&code);

        // First submit code
        assert_ok!(Gear::upload_code(
            RuntimeOrigin::signed(USER_1),
            code.clone()
        ));
        let expected_code_saved_events = 1;
        let expected_meta = <Test as Config>::CodeStorage::get_metadata(code_id);
        assert!(expected_meta.is_some());

        // Submit program from another origin. Should not change meta or code.
        assert_ok!(Gear::upload_program(
            RuntimeOrigin::signed(USER_2),
            code,
            DEFAULT_SALT.to_vec(),
            EMPTY_PAYLOAD.to_vec(),
            DEFAULT_GAS_LIMIT,
            0,
            false,
        ));
        let actual_meta = <Test as Config>::CodeStorage::get_metadata(code_id);
        let actual_code_saved_events = System::events()
            .iter()
            .filter(|e| {
                matches!(
                    e.event,
                    MockRuntimeEvent::Gear(Event::CodeChanged {
                        change: CodeChangeKind::Active { .. },
                        ..
                    })
                )
            })
            .count();

        assert_eq!(expected_meta, actual_meta);
        assert_eq!(expected_code_saved_events, actual_code_saved_events);
    })
}

#[test]
fn messages_to_uninitialized_program_wait() {
    use demo_init_wait::WASM_BINARY;

    init_logger();
    new_test_ext().execute_with(|| {
        System::reset_events();

        assert_ok!(Gear::upload_program(
            RuntimeOrigin::signed(1),
            WASM_BINARY.to_vec(),
            vec![],
            Vec::new(),
            50_000_000_000u64,
            0u128,
            false,
        ));

        let program_id = utils::get_last_program_id();

        assert!(!Gear::is_initialized(program_id));
        assert!(Gear::is_active(program_id));

        run_to_block(2, None);

        assert!(!Gear::is_initialized(program_id));
        assert!(Gear::is_active(program_id));

        assert_ok!(Gear::send_message(
            RuntimeOrigin::signed(1),
            program_id,
            vec![],
            10_000u64,
            0u128,
            false,
        ));

        run_to_block(3, None);

        assert_eq!(
            ProgramStorageOf::<Test>::waiting_init_take_messages(program_id).len(),
            1
        );
    })
}

#[test]
fn uninitialized_program_should_accept_replies() {
    use demo_init_wait::WASM_BINARY;

    init_logger();
    new_test_ext().execute_with(|| {
        System::reset_events();

        assert_ok!(Gear::upload_program(
            RuntimeOrigin::signed(USER_1),
            WASM_BINARY.to_vec(),
            vec![],
            Vec::new(),
            10_000_000_000u64,
            0u128,
            false,
        ));

        let program_id = utils::get_last_program_id();

        assert!(!Gear::is_initialized(program_id));
        assert!(Gear::is_active(program_id));

        run_to_block(2, None);

        // there should be one message for the program author
        let message_id = MailboxOf::<Test>::iter_key(USER_1)
            .next()
            .map(|(msg, _bn)| msg.id())
            .expect("Element should be");
        assert_eq!(MailboxOf::<Test>::len(&USER_1), 1);

        assert_ok!(Gear::send_reply(
            RuntimeOrigin::signed(USER_1),
            message_id,
            b"PONG".to_vec(),
            10_000_000_000u64,
            0,
            false,
        ));

        run_to_block(3, None);

        assert!(Gear::is_initialized(program_id));
    })
}

#[test]
fn defer_program_initialization() {
    use demo_init_wait::WASM_BINARY;

    init_logger();
    new_test_ext().execute_with(|| {
        System::reset_events();

        assert_ok!(Gear::upload_program(
            RuntimeOrigin::signed(USER_1),
            WASM_BINARY.to_vec(),
            vec![],
            Vec::new(),
            10_000_000_000u64,
            0u128,
            false,
        ));

        let program_id = utils::get_last_program_id();

        run_to_block(2, None);

        let message_id = MailboxOf::<Test>::iter_key(USER_1)
            .next()
            .map(|(msg, _bn)| msg.id())
            .expect("Element should be");

        assert_ok!(Gear::send_reply(
            RuntimeOrigin::signed(USER_1),
            message_id,
            b"PONG".to_vec(),
            10_000_000_000u64,
            0,
            false,
        ));

        run_to_block(3, None);

        assert_ok!(Gear::send_message(
            RuntimeOrigin::signed(USER_1),
            program_id,
            vec![],
            10_000_000_000u64,
            0u128,
            false,
        ));

        run_to_block(4, None);

        assert!(MailboxOf::<Test>::is_empty(&USER_1));
        assert_eq!(
            maybe_last_message(USER_1)
                .expect("Event should be")
                .payload_bytes(),
            b"Hello, world!".encode()
        );
    })
}

#[test]
fn wake_messages_after_program_inited() {
    use demo_init_wait::WASM_BINARY;

    init_logger();
    new_test_ext().execute_with(|| {
        System::reset_events();

        assert_ok!(Gear::upload_program(
            RuntimeOrigin::signed(USER_1),
            WASM_BINARY.to_vec(),
            vec![],
            Vec::new(),
            10_000_000_000u64,
            0u128,
            false,
        ));

        let program_id = utils::get_last_program_id();

        run_to_block(2, None);

        // While program is not inited all messages addressed to it are waiting.
        // There could be dozens of them.
        let n = 10;
        for _ in 0..n {
            assert_ok!(Gear::send_message(
                RuntimeOrigin::signed(USER_3),
                program_id,
                vec![],
                5_000_000_000u64,
                0u128,
                false,
            ));
        }

        run_to_block(3, None);

        let message_id = MailboxOf::<Test>::iter_key(USER_1)
            .next()
            .map(|(msg, _bn)| msg.id())
            .expect("Element should be");

        assert_ok!(Gear::send_reply(
            RuntimeOrigin::signed(USER_1),
            message_id,
            b"PONG".to_vec(),
            20_000_000_000u64,
            0,
            false,
        ));

        run_to_block(20, None);

        let actual_n = System::events()
            .into_iter()
            .filter_map(|e| match e.event {
                MockRuntimeEvent::Gear(Event::UserMessageSent { message, .. })
                    if message.destination().into_origin() == USER_3.into_origin() =>
                {
                    assert_eq!(message.payload_bytes().to_vec(), b"Hello, world!".encode());
                    Some(())
                }
                _ => None,
            })
            .count();

        assert_eq!(actual_n, n);
    })
}

#[test]
fn test_different_waits_success() {
    use demo_waiter::{Command, WaitSubcommand, WASM_BINARY};

    init_logger();
    new_test_ext().execute_with(|| {
        assert_ok!(Gear::upload_program(
            RuntimeOrigin::signed(USER_1),
            WASM_BINARY.to_vec(),
            DEFAULT_SALT.to_vec(),
            EMPTY_PAYLOAD.to_vec(),
            100_000_000u64,
            0u128,
            false,
        ));

        let program_id = get_last_program_id();

        run_to_next_block(None);

        assert!(Gear::is_active(program_id));

        let reserve_gas = CostsPerBlockOf::<Test>::reserve_for()
            .saturated_into::<u64>()
            .saturating_mul(CostsPerBlockOf::<Test>::waitlist());

        let duration_gas = |duration: u32| {
            duration
                .saturated_into::<u64>()
                .saturating_mul(CostsPerBlockOf::<Test>::waitlist())
        };

        let expiration = |duration: u32| -> BlockNumberFor<Test> {
            Gear::block_number().saturating_add(duration.unique_saturated_into())
        };

        let system_reservation = demo_waiter::system_reserve();

        // Command::Wait case.
        let payload = Command::Wait(WaitSubcommand::Wait).encode();
        let duration = 5;
        let wl_gas = duration_gas(duration) + reserve_gas;
        let value = 0;

        let gas_info = Gear::calculate_gas_info(
            USER_1.into_origin(),
            HandleKind::Handle(program_id),
            payload.clone(),
            value,
            false,
            true,
        )
        .expect("calculate_gas_info failed");

        assert!(gas_info.waited);

        assert_ok!(Gear::send_message(
            RuntimeOrigin::signed(USER_1),
            program_id,
            payload,
            gas_info.burned + wl_gas + system_reservation,
            value,
            false,
        ));

        let wait_success = get_last_message_id();

        run_to_next_block(None);

        assert_eq!(get_waitlist_expiration(wait_success), expiration(duration));

        // Command::WaitFor case.
        let duration = 5;
        let payload = Command::Wait(WaitSubcommand::WaitFor(duration)).encode();
        let wl_gas = duration_gas(duration) + reserve_gas + 100_000_000;
        let value = 0;

        let gas_info = Gear::calculate_gas_info(
            USER_1.into_origin(),
            HandleKind::Handle(program_id),
            payload.clone(),
            value,
            false,
            true,
        )
        .expect("calculate_gas_info failed");

        assert!(gas_info.waited);

        assert_ok!(Gear::send_message(
            RuntimeOrigin::signed(USER_1),
            program_id,
            payload,
            gas_info.burned + wl_gas + system_reservation,
            value,
            false,
        ));

        let wait_for_success = get_last_message_id();

        run_to_next_block(None);

        assert_eq!(
            get_waitlist_expiration(wait_for_success),
            expiration(duration)
        );

        // Command::WaitUpTo case.
        let duration = 5;
        let payload = Command::Wait(WaitSubcommand::WaitUpTo(duration)).encode();
        let wl_gas = duration_gas(duration) + reserve_gas + 100_000_000;
        let value = 0;

        let gas_info = Gear::calculate_gas_info(
            USER_1.into_origin(),
            HandleKind::Handle(program_id),
            payload.clone(),
            value,
            false,
            true,
        )
        .expect("calculate_gas_info failed");

        assert!(gas_info.waited);

        assert_ok!(Gear::send_message(
            RuntimeOrigin::signed(USER_1),
            program_id,
            payload,
            gas_info.burned + wl_gas + system_reservation,
            value,
            false,
        ));

        let wait_up_to_success = get_last_message_id();

        run_to_next_block(None);

        assert_eq!(
            get_waitlist_expiration(wait_up_to_success),
            expiration(duration)
        );
    });
}

#[test]
fn test_different_waits_fail() {
    use demo_waiter::{Command, WaitSubcommand, WASM_BINARY};

    init_logger();
    new_test_ext().execute_with(|| {
        assert_ok!(Gear::upload_program(
            RuntimeOrigin::signed(USER_1),
            WASM_BINARY.to_vec(),
            DEFAULT_SALT.to_vec(),
            EMPTY_PAYLOAD.to_vec(),
            100_000_000u64,
            0u128,
            false,
        ));

        let program_id = get_last_program_id();

        run_to_next_block(None);

        assert!(Gear::is_active(program_id));

        let system_reservation = demo_waiter::system_reserve();

        // Command::Wait case no gas.
        let payload = Command::Wait(WaitSubcommand::Wait).encode();
        let wl_gas = 0;
        let value = 0;

        let gas_info = Gear::calculate_gas_info(
            USER_1.into_origin(),
            HandleKind::Handle(program_id),
            payload.clone(),
            value,
            false,
            true,
        )
        .expect("calculate_gas_info failed");

        assert!(gas_info.waited);

        assert_ok!(Gear::send_message(
            RuntimeOrigin::signed(USER_1),
            program_id,
            payload,
            gas_info.burned + wl_gas + system_reservation,
            value,
            false,
        ));

        let wait_gas = get_last_message_id();

        run_to_next_block(None);

        assert_failed(
            wait_gas,
            ActorExecutionErrorReplyReason::Trap(TrapExplanation::UnrecoverableExt(
                UnrecoverableExtError::Execution(UnrecoverableExecutionError::NotEnoughGas),
            )),
        );

        // Command::WaitFor case no gas.
        let payload = Command::Wait(WaitSubcommand::WaitFor(10)).encode();
        let wl_gas = 0;
        let value = 0;

        let gas_info = Gear::calculate_gas_info(
            USER_1.into_origin(),
            HandleKind::Handle(program_id),
            payload.clone(),
            value,
            false,
            true,
        )
        .expect("calculate_gas_info failed");

        assert!(gas_info.waited);

        assert_ok!(Gear::send_message(
            RuntimeOrigin::signed(USER_1),
            program_id,
            payload,
            gas_info.burned + wl_gas + system_reservation,
            value,
            false,
        ));

        let wait_for_gas = get_last_message_id();

        run_to_next_block(None);

        assert_failed(
            wait_for_gas,
            ActorExecutionErrorReplyReason::Trap(TrapExplanation::UnrecoverableExt(
                UnrecoverableExtError::Execution(UnrecoverableExecutionError::NotEnoughGas),
            )),
        );

        // Command::WaitUpTo case no gas.
        let payload = Command::Wait(WaitSubcommand::WaitUpTo(10)).encode();
        let wl_gas = 0;
        let value = 0;

        let gas_info = Gear::calculate_gas_info(
            USER_1.into_origin(),
            HandleKind::Handle(program_id),
            payload.clone(),
            value,
            false,
            true,
        )
        .expect("calculate_gas_info failed");

        assert!(gas_info.waited);

        assert_ok!(Gear::send_message(
            RuntimeOrigin::signed(USER_1),
            program_id,
            payload,
            gas_info.burned + wl_gas + system_reservation,
            value,
            false,
        ));

        let wait_up_to_gas = get_last_message_id();

        run_to_next_block(None);

        assert_failed(
            wait_up_to_gas,
            ActorExecutionErrorReplyReason::Trap(TrapExplanation::UnrecoverableExt(
                UnrecoverableExtError::Execution(UnrecoverableExecutionError::NotEnoughGas),
            )),
        );

        // Command::WaitFor case invalid argument.
        let payload = Command::Wait(WaitSubcommand::WaitFor(0)).encode();
        let wl_gas = 10_000;
        let value = 0;

        let gas_info = Gear::calculate_gas_info(
            USER_1.into_origin(),
            HandleKind::Handle(program_id),
            // Hack to avoid calculating gas info fail.
            Command::Wait(WaitSubcommand::WaitFor(1)).encode(),
            value,
            false,
            true,
        )
        .expect("calculate_gas_info failed");

        assert!(gas_info.waited);

        assert_ok!(Gear::send_message(
            RuntimeOrigin::signed(USER_1),
            program_id,
            payload,
            gas_info.burned + wl_gas + system_reservation,
            value,
            false,
        ));

        let wait_for_arg = get_last_message_id();

        run_to_next_block(None);

        assert_failed(
            wait_for_arg,
            ActorExecutionErrorReplyReason::Trap(TrapExplanation::UnrecoverableExt(
                UnrecoverableExtError::Wait(UnrecoverableWaitError::ZeroDuration),
            )),
        );

        // Command::WaitUpTo case invalid argument.
        let payload = Command::Wait(WaitSubcommand::WaitUpTo(0)).encode();
        let wl_gas = 10_000;
        let value = 0;

        let gas_info = Gear::calculate_gas_info(
            USER_1.into_origin(),
            HandleKind::Handle(program_id),
            // Hack to avoid calculating gas info fail.
            Command::Wait(WaitSubcommand::WaitUpTo(1)).encode(),
            value,
            false,
            true,
        )
        .expect("calculate_gas_info failed");

        assert!(gas_info.waited);

        assert_ok!(Gear::send_message(
            RuntimeOrigin::signed(USER_1),
            program_id,
            payload,
            gas_info.burned + wl_gas + system_reservation,
            value,
            false,
        ));

        let wait_up_to_arg = get_last_message_id();

        run_to_next_block(None);

        assert_failed(
            wait_up_to_arg,
            ActorExecutionErrorReplyReason::Trap(TrapExplanation::UnrecoverableExt(
                UnrecoverableExtError::Wait(UnrecoverableWaitError::ZeroDuration),
            )),
        );
    });
}

#[test]
fn wait_after_reply() {
    use demo_waiter::{Command, WaitSubcommand, WASM_BINARY};

    let test = |subcommand: WaitSubcommand| {
        new_test_ext().execute_with(|| {
            log::debug!("{subcommand:?}");

            assert_ok!(Gear::upload_program(
                RuntimeOrigin::signed(USER_1),
                WASM_BINARY.to_vec(),
                DEFAULT_SALT.to_vec(),
                EMPTY_PAYLOAD.to_vec(),
                100_000_000u64,
                0u128,
                false,
            ));

            let program_id = get_last_program_id();

            run_to_next_block(None);
            assert!(Gear::is_active(program_id));

            assert_ok!(Gear::send_message(
                RuntimeOrigin::signed(USER_1),
                program_id,
                Command::ReplyAndWait(subcommand).encode(),
                BlockGasLimitOf::<Test>::get(),
                0,
                false,
            ));

            let message_id = utils::get_last_message_id();

            run_to_next_block(None);
            assert_failed(
                message_id,
                ActorExecutionErrorReplyReason::Trap(TrapExplanation::UnrecoverableExt(
                    UnrecoverableExtError::Wait(UnrecoverableWaitError::WaitAfterReply),
                )),
            );
        });
    };

    init_logger();
    test(WaitSubcommand::Wait);
    test(WaitSubcommand::WaitFor(15));
    test(WaitSubcommand::WaitUpTo(15));
}

// TODO:
//
// introduce new tests for this in #1485
#[test]
fn test_requeue_after_wait_for_timeout() {
    use demo_waiter::{Command, WASM_BINARY};

    init_logger();
    new_test_ext().execute_with(|| {
        assert_ok!(Gear::upload_program(
            RuntimeOrigin::signed(USER_1),
            WASM_BINARY.to_vec(),
            DEFAULT_SALT.to_vec(),
            EMPTY_PAYLOAD.to_vec(),
            100_000_000u64,
            0u128,
            false,
        ));

        let program_id = get_last_program_id();

        run_to_next_block(None);

        let duration = 10;
        let payload = Command::SendAndWaitFor(duration, USER_1.into_origin().into()).encode();
        assert_ok!(Gear::send_message(
            RuntimeOrigin::signed(USER_1),
            program_id,
            payload,
            30_000_000_000,
            0,
            false,
        ));

        // Fast forward blocks.
        let message_id = get_last_message_id();
        run_to_next_block(None);
        let now = System::block_number();

        System::set_block_number(duration.saturated_into::<u64>() + now - 1);
        Gear::set_block_number(duration.saturated_into::<u64>() + now - 1);

        // Clean previous events and mailbox.
        System::reset_events();
        MailboxOf::<Test>::clear();
        run_to_next_block(None);

        // `MessageWoken` dispatched.
        System::assert_has_event(MockRuntimeEvent::Gear(Event::MessageWoken {
            id: message_id,
            reason: Reason::Runtime(MessageWokenRuntimeReason::WakeCalled),
        }));

        // Message waited again.
        System::assert_has_event(MockRuntimeEvent::Gear(Event::MessageWaited {
            id: message_id,
            origin: None,
            reason: Reason::Runtime(MessageWaitedRuntimeReason::WaitForCalled),
            expiration: 23,
        }));

        // Message processed.
        assert_eq!(get_last_mail(USER_1).payload_bytes(), b"ping");
    })
}

#[test]
fn test_sending_waits() {
    use demo_waiter::{Command, WASM_BINARY};

    init_logger();
    new_test_ext().execute_with(|| {
        // utils
        let expiration = |duration: u32| -> BlockNumberFor<Test> {
            System::block_number().saturating_add(duration.unique_saturated_into())
        };

        // upload program
        assert_ok!(Gear::upload_program(
            RuntimeOrigin::signed(USER_1),
            WASM_BINARY.to_vec(),
            DEFAULT_SALT.to_vec(),
            EMPTY_PAYLOAD.to_vec(),
            20_000_000_000u64,
            0u128,
            false,
        ));

        let program_id = get_last_program_id();

        run_to_next_block(None);

        // Case 1 - `Command::SendFor`
        //
        // Send message and then wait_for.
        let duration = 5;
        let payload = Command::SendFor(USER_1.into_origin().into(), duration).encode();

        assert_ok!(Gear::send_message(
            RuntimeOrigin::signed(USER_1),
            program_id,
            payload,
            25_000_000_000,
            0,
            false,
        ));

        let wait_for = get_last_message_id();
        run_to_next_block(None);

        assert_eq!(get_waitlist_expiration(wait_for), expiration(duration));

        // Case 2 - `Command::SendUpTo`
        //
        // Send message and then wait_up_to.
        let duration = 10;
        let payload = Command::SendUpTo(USER_1.into_origin().into(), duration).encode();
        assert_ok!(Gear::send_message(
            RuntimeOrigin::signed(USER_1),
            program_id,
            payload,
            25_000_000_000,
            0,
            false,
        ));

        let wait_no_more = get_last_message_id();
        run_to_next_block(None);

        assert_eq!(get_waitlist_expiration(wait_no_more), expiration(duration));

        // Case 3 - `Command::SendUpToWait`
        //
        // Send message and then wait no_more, wake, wait no_more again.
        let duration = 10;
        let payload = Command::SendUpToWait(USER_2.into_origin().into(), duration).encode();
        assert_ok!(Gear::send_message(
            RuntimeOrigin::signed(USER_1),
            program_id,
            payload,
            30_000_000_000,
            0,
            false,
        ));

        let wait_wait = get_last_message_id();
        run_to_next_block(None);
        assert_eq!(get_waitlist_expiration(wait_wait), expiration(duration));

        let reply_to_id = MailboxOf::<Test>::iter_key(USER_2)
            .next()
            .map(|(msg, _bn)| msg.id())
            .expect("Element should be");

        // wake `wait_wait`
        assert_ok!(Gear::send_reply(
            RuntimeOrigin::signed(USER_2),
            reply_to_id,
            vec![],
            10_000_000_000,
            0,
            false,
        ));

        run_to_next_block(None);

        assert_eq!(
            get_waitlist_expiration(wait_wait),
            expiration(demo_waiter::default_wait_up_to_duration())
        );
    });
}

#[test]
fn test_wait_timeout() {
    use demo_wait_timeout::{Command, WASM_BINARY};

    init_logger();
    new_test_ext().execute_with(|| {
        // upload program
        assert_ok!(Gear::upload_program(
            RuntimeOrigin::signed(USER_1),
            WASM_BINARY.to_vec(),
            DEFAULT_SALT.to_vec(),
            EMPTY_PAYLOAD.to_vec(),
            10_000_000u64,
            0u128,
            false,
        ));

        let program_id = get_last_program_id();
        run_to_next_block(None);

        // `Command::SendTimeout`
        //
        // Emits error when locks are timeout
        let duration = 10u64;
        let payload = Command::SendTimeout(USER_1.into(), duration.saturated_into()).encode();
        assert_ok!(Gear::send_message(
            RuntimeOrigin::signed(USER_1),
            program_id,
            payload,
            30_000_000_000,
            0,
            false,
        ));

        run_to_next_block(None);
        let now = System::block_number();
        let target = duration + now - 1;

        // Try waking the processed message.
        assert_ok!(Gear::send_message(
            RuntimeOrigin::signed(USER_1),
            program_id,
            Command::Wake.encode(),
            10_000_000,
            0,
            false,
        ));

        run_to_next_block(None);
        System::set_block_number(target);
        Gear::set_block_number(target);
        System::reset_events();
        run_to_next_block(None);

        // Timeout still works.
        assert!(MailboxOf::<Test>::iter_key(USER_1)
            .any(|(msg, _bn)| msg.payload_bytes().to_vec() == b"timeout"));
    })
}

#[test]
fn test_join_wait_timeout() {
    use demo_wait_timeout::{Command, WASM_BINARY};

    init_logger();
    new_test_ext().execute_with(|| {
        assert_ok!(Gear::upload_program(
            RuntimeOrigin::signed(USER_1),
            WASM_BINARY.to_vec(),
            DEFAULT_SALT.to_vec(),
            EMPTY_PAYLOAD.to_vec(),
            10_000_000u64,
            0u128,
            false,
        ));

        let program_id = get_last_program_id();
        run_to_next_block(None);

        // Join two waited messages, futures complete at
        // the same time when both of them are finished.
        let duration_a: BlockNumber = 5;
        let duration_b: BlockNumber = 10;
        let payload = Command::JoinTimeout(
            USER_1.into(),
            duration_a.saturated_into(),
            duration_b.saturated_into(),
        )
        .encode();
        assert_ok!(Gear::send_message(
            RuntimeOrigin::signed(USER_1),
            program_id,
            payload,
            30_000_000_000,
            0,
            false,
        ));

        run_to_next_block(None);

        // Run to each of the targets and check if we can get the timeout result.
        let now = System::block_number();
        let targets = [duration_a, duration_b].map(|target| target + now - 1);
        let run_to_target = |target: BlockNumber| {
            System::set_block_number(target);
            Gear::set_block_number(target);
            run_to_next_block(None);
        };

        // Run to the end of the first duration.
        //
        // The timeout message has not been triggered yet.
        run_to_target(targets[0]);
        assert!(!MailboxOf::<Test>::iter_key(USER_1)
            .any(|(msg, _bn)| msg.payload_bytes().to_vec() == b"timeout"));

        // Run to the end of the second duration.
        //
        // The timeout message has been triggered.
        run_to_target(targets[1]);
        assert!(MailboxOf::<Test>::iter_key(USER_1)
            .any(|(msg, _bn)| msg.payload_bytes().to_vec() == b"timeout"));
    })
}

#[test]
fn test_select_wait_timeout() {
    use demo_wait_timeout::{Command, WASM_BINARY};

    init_logger();
    new_test_ext().execute_with(|| {
        assert_ok!(Gear::upload_program(
            RuntimeOrigin::signed(USER_1),
            WASM_BINARY.to_vec(),
            DEFAULT_SALT.to_vec(),
            EMPTY_PAYLOAD.to_vec(),
            10_000_000u64,
            0u128,
            false,
        ));

        let program_id = get_last_program_id();
        run_to_next_block(None);

        // Select from two waited messages, futures complete at
        // the same time when one of them getting failed.
        let duration_a: BlockNumber = 5;
        let duration_b: BlockNumber = 10;
        let payload = Command::SelectTimeout(
            USER_1.into(),
            duration_a.saturated_into(),
            duration_b.saturated_into(),
        )
        .encode();
        assert_ok!(Gear::send_message(
            RuntimeOrigin::signed(USER_1),
            program_id,
            payload,
            30_000_000_000,
            0,
            false,
        ));

        run_to_next_block(None);

        // Run to the end of the first duration.
        //
        // The timeout message has been triggered.
        let now = System::block_number();
        let target = duration_a + now - 1;
        System::set_block_number(target);
        Gear::set_block_number(target);
        run_to_next_block(None);

        assert!(MailboxOf::<Test>::iter_key(USER_1)
            .any(|(msg, _bn)| msg.payload_bytes().to_vec() == b"timeout"));
    })
}

#[test]
fn test_wait_lost() {
    use demo_wait_timeout::{Command, WASM_BINARY};

    init_logger();
    new_test_ext().execute_with(|| {
        assert_ok!(Gear::upload_program(
            RuntimeOrigin::signed(USER_1),
            WASM_BINARY.to_vec(),
            DEFAULT_SALT.to_vec(),
            EMPTY_PAYLOAD.to_vec(),
            10_000_000u64,
            0u128,
            false,
        ));

        let program_id = get_last_program_id();
        run_to_next_block(None);

        let duration_a: BlockNumber = 5;
        let duration_b: BlockNumber = 10;
        let payload = Command::WaitLost(USER_1.into()).encode();
        assert_ok!(Gear::send_message(
            RuntimeOrigin::signed(USER_1),
            program_id,
            payload,
            30_000_000_000,
            0,
            false,
        ));

        run_to_next_block(None);

        assert!(MailboxOf::<Test>::iter_key(USER_1).any(|(msg, _bn)| {
            if msg.payload_bytes() == b"ping" {
                assert_ok!(Gear::send_reply(
                    RuntimeOrigin::signed(USER_1),
                    msg.id(),
                    b"ping".to_vec(),
                    100_000_000,
                    0,
                    false,
                ));

                true
            } else {
                false
            }
        }));

        let now = System::block_number();
        let targets = [duration_a, duration_b].map(|target| target + now - 1);
        let run_to_target = |target: BlockNumber| {
            System::set_block_number(target);
            Gear::set_block_number(target);
            run_to_next_block(None);
        };

        // Run to the end of the first duration.
        //
        // The timeout message has been triggered.
        run_to_target(targets[0]);
        assert!(!MailboxOf::<Test>::iter_key(USER_1)
            .any(|(msg, _bn)| msg.payload_bytes() == b"unreachable"));

        // Run to the end of the second duration.
        //
        // The timeout message has been triggered.
        run_to_target(targets[1]);
        assert!(
            MailboxOf::<Test>::iter_key(USER_1).any(|(msg, _bn)| msg.payload_bytes() == b"timeout")
        );
        assert!(MailboxOf::<Test>::iter_key(USER_1)
            .any(|(msg, _bn)| msg.payload_bytes() == b"timeout2"));
        assert!(
            MailboxOf::<Test>::iter_key(USER_1).any(|(msg, _bn)| msg.payload_bytes() == b"success")
        );
    })
}

#[test]
fn test_message_processing_for_non_existing_destination() {
    init_logger();
    new_test_ext().execute_with(|| {
        let program_id =
            upload_program_default(USER_1, ProgramCodeKind::GreedyInit).expect("Failed to init");
        let code_hash =
            generate_code_hash(ProgramCodeKind::GreedyInit.to_bytes().as_slice()).into();
        let user_balance_before = Balances::free_balance(USER_1);

        // After running, first message will end up with init failure, so destination address won't exist.
        // However, message to that non existing address will be in message queue. So, we test that this message is not executed.
        assert_ok!(Gear::send_message(
            RuntimeOrigin::signed(USER_1),
            program_id,
            EMPTY_PAYLOAD.to_vec(),
            10_000,
            1_000,
            false,
        ));

        let skipped_message_id = get_last_message_id();
        assert!(MailboxOf::<Test>::is_empty(&USER_1));

        run_to_block(2, None);

        assert_not_executed(skipped_message_id);

        // some funds may be unreserved after processing init-message
        assert!(user_balance_before <= Balances::free_balance(USER_1));

        assert!(!Gear::is_active(program_id));
        assert!(<Test as Config>::CodeStorage::exists(code_hash));
    })
}

#[test]
fn exit_locking_funds() {
    use demo_constructor::{Calls, Scheme};

    init_logger();
    new_test_ext().execute_with(|| {
        let (_init_mid, program_id) = init_constructor(Scheme::empty());

        let user_2_balance = Balances::free_balance(USER_2);

        assert!(Gear::is_initialized(program_id));

        assert_balance(program_id, 0u128, 0u128);

        let value = 1_000;

        let calls = Calls::builder().send_value(program_id.into_bytes(), [], value);
        assert_ok!(Gear::send_message(
            RuntimeOrigin::signed(USER_1),
            program_id,
            calls.encode(),
            10_000_000_000,
            value,
            false,
        ));
        let message_1 = utils::get_last_message_id();

        let calls = Calls::builder().exit(<[u8; 32]>::from(USER_2.into_origin()));
        assert_ok!(Gear::send_message(
            RuntimeOrigin::signed(USER_1),
            program_id,
            calls.encode(),
            10_000_000_000,
            0,
            false,
        ));
        let message_2 = utils::get_last_message_id();

        run_to_next_block(None);

        assert_succeed(message_1);
        assert_succeed(message_2);

        assert_balance(USER_2, user_2_balance + value, 0u128);
        assert_balance(program_id, 0u128, 0u128);
    });
}

#[test]
fn terminated_locking_funds() {
    use demo_init_fail_sender::WASM_BINARY;

    init_logger();
    new_test_ext().execute_with(|| {
        let GasInfo {
            min_limit: gas_spent_init,
            waited: init_waited,
            ..
        } = Gear::calculate_gas_info(
            USER_1.into_origin(),
            HandleKind::Init(WASM_BINARY.to_vec()),
            USER_3.into_origin().encode(),
            5_000,
            true,
            true,
        )
        .expect("calculate_gas_info failed");

        assert!(init_waited);

        assert_ok!(Gear::upload_code(
            RuntimeOrigin::signed(USER_1),
            WASM_BINARY.to_vec(),
        ));

        let schedule = Schedule::<Test>::default();
        let code_id = get_last_code_id();
        let code = <Test as Config>::CodeStorage::get_code(code_id)
            .expect("code should be in the storage");
        let code_length = code.code().len();
        let read_cost = DbWeightOf::<Test>::get().reads(1).ref_time();
        let module_instantiation =
            schedule.module_instantiation_per_byte.ref_time() * code_length as u64;
        let system_reservation = demo_init_fail_sender::system_reserve();
        let reply_duration = demo_init_fail_sender::reply_duration();
        let gas_for_code_len = read_cost;

        // Value which must be returned to `USER1` after init message processing complete.
        let prog_free = 4000u128;
        // Reserved value, which is sent to user in init and then we wait for reply from user.
        let prog_reserve = 1000u128;

        let locked_gas_to_wl = CostsPerBlockOf::<Test>::waitlist()
            * GasBalanceOf::<Test>::saturated_from(
                reply_duration.saturated_into::<u64>() + CostsPerBlockOf::<Test>::reserve_for(),
            );
        let gas_spent_in_wl = CostsPerBlockOf::<Test>::waitlist();
        // Value, which will be returned to init message after wake.
        let returned_from_wait_list = gas_price(locked_gas_to_wl - gas_spent_in_wl);

        // Value, which will be returned to `USER1` after init message processing complete.
        let returned_from_system_reservation = gas_price(system_reservation);

        // Additional gas for loading resources on next wake up.
        // Must be exactly equal to gas, which we must pre-charge for program execution.
        let gas_for_second_init_execution = core_processor::calculate_gas_for_program(read_cost, 0)
            + gas_for_code_len
            + core_processor::calculate_gas_for_code(
                read_cost,
                <Test as Config>::Schedule::get()
                    .db_read_per_byte
                    .ref_time(),
                code_length as u64,
            )
            + module_instantiation
            + <Test as Config>::Schedule::get()
                .memory_weights
                .static_page
                .ref_time()
                * code.static_pages().raw() as u64;

        // Because we set gas for init message second execution only for resources loading, then
        // after execution system reserved gas and sended value and price for wait list must be returned
        // to user. This is because contract will stop his execution on first wasm block, because of gas
        // limit exceeded. So, gas counter will be equal to amount of returned from wait list gas in handle reply.
        let expected_balance_difference =
            prog_free + returned_from_wait_list + returned_from_system_reservation;

        assert_ok!(Gear::create_program(
            RuntimeOrigin::signed(USER_1),
            code_id,
            DEFAULT_SALT.to_vec(),
            USER_3.into_origin().encode(),
            gas_spent_init + gas_for_second_init_execution,
            5_000u128,
            false
        ));

        let program_id = get_last_program_id();
        let message_id = get_last_message_id();

        run_to_next_block(None);

        assert!(Gear::is_active(program_id));
        assert_balance(program_id, prog_free, prog_reserve);

        let (_message_with_value, interval) = MailboxOf::<Test>::iter_key(USER_3)
            .next()
            .map(|(msg, interval)| (msg.id(), interval))
            .expect("Element should be");

        let message_to_reply = MailboxOf::<Test>::iter_key(USER_1)
            .next()
            .map(|(msg, _)| msg.id())
            .expect("Element should be");

        let GasInfo {
            min_limit: gas_spent_reply,
            ..
        } = Gear::calculate_gas_info(
            USER_1.into_origin(),
            HandleKind::Reply(
                message_to_reply,
                ReplyCode::Success(SuccessReplyReason::Manual),
            ),
            EMPTY_PAYLOAD.to_vec(),
            0,
            true,
            true,
        )
        .expect("calculate_gas_info failed");

        assert_ok!(Gear::send_reply(
            RuntimeOrigin::signed(USER_1),
            message_to_reply,
            EMPTY_PAYLOAD.to_vec(),
            gas_spent_reply,
            0,
            false,
        ));

        let reply_id = get_last_message_id();

        let user_1_balance = Balances::free_balance(USER_1);
        let user_3_balance = Balances::free_balance(USER_3);

        run_to_next_block(None);

        assert_succeed(reply_id);
        assert_failed(
            message_id,
            ActorExecutionErrorReplyReason::Trap(TrapExplanation::GasLimitExceeded),
        );
        assert!(Gear::is_terminated(program_id));
        assert_balance(program_id, 0u128, prog_reserve);

        let expected_balance = user_1_balance + expected_balance_difference;
        let user_1_balance = Balances::free_balance(USER_1);

        assert_eq!(user_1_balance, expected_balance);

        // Hack to fast spend blocks till expiration.
        System::set_block_number(interval.finish - 1);
        Gear::set_block_number(interval.finish - 1);

        run_to_next_block(None);

        assert!(MailboxOf::<Test>::is_empty(&USER_3));

        let extra_gas_to_mb = gas_price(
            CostsPerBlockOf::<Test>::mailbox()
                * GasBalanceOf::<Test>::saturated_from(CostsPerBlockOf::<Test>::reserve_for()),
        );

        assert_balance(program_id, 0u128, 0u128);
        assert_eq!(
            Balances::free_balance(USER_3),
            user_3_balance + prog_reserve
        );
        assert_eq!(
            Balances::free_balance(USER_1),
            user_1_balance + extra_gas_to_mb
        );
    });
}

#[test]
fn test_create_program_works() {
    use demo_init_wait::WASM_BINARY;

    init_logger();

    new_test_ext().execute_with(|| {
        System::reset_events();

        let code = WASM_BINARY.to_vec();
        assert_ok!(Gear::upload_code(
            RuntimeOrigin::signed(USER_1),
            code.clone(),
        ));

        // Parse wasm code.
        let schedule = <Test as Config>::Schedule::get();
        let code = Code::try_new(
            code,
            schedule.instruction_weights.version,
            |module| schedule.rules(module),
            schedule.limits.stack_height,
        )
        .expect("Code failed to load");

        let code_id = CodeId::generate(code.original_code());
        assert_ok!(Gear::create_program(
            RuntimeOrigin::signed(USER_1),
            code_id,
            vec![],
            Vec::new(),
            // # TODO
            //
            // Calculate the gas spent after #1242.
            10_000_000_000u64,
            0u128,
            false,
        ));

        let program_id = utils::get_last_program_id();

        assert!(!Gear::is_initialized(program_id));
        assert!(Gear::is_active(program_id));

        run_to_next_block(None);

        // there should be one message for the program author
        let message_id = MailboxOf::<Test>::iter_key(USER_1)
            .next()
            .map(|(msg, _bn)| msg.id())
            .expect("Element should be");
        assert_eq!(MailboxOf::<Test>::len(&USER_1), 1);

        assert_ok!(Gear::send_reply(
            RuntimeOrigin::signed(USER_1),
            message_id,
            b"PONG".to_vec(),
            // # TODO
            //
            // Calculate the gas spent after #1242.
            10_000_000_000u64,
            0,
            false,
        ));

        run_to_next_block(None);

        assert!(Gear::is_initialized(program_id));
    })
}

#[test]
fn test_create_program_no_code_hash() {
    use demo_program_factory::{CreateProgram, WASM_BINARY as PROGRAM_FACTORY_WASM_BINARY};

    let non_constructable_wat = r#"
    (module)
    "#;

    init_logger();
    new_test_ext().execute_with(|| {
        let factory_code = PROGRAM_FACTORY_WASM_BINARY;
        let factory_id = generate_program_id(factory_code, DEFAULT_SALT);

        let valid_code_hash = generate_code_hash(ProgramCodeKind::Default.to_bytes().as_slice());
        let invalid_prog_code_kind = ProgramCodeKind::Custom(non_constructable_wat);
        let invalid_prog_code_hash =
            generate_code_hash(invalid_prog_code_kind.to_bytes().as_slice());

        // Creating factory
        assert_ok!(Gear::upload_program(
            RuntimeOrigin::signed(USER_2),
            factory_code.to_vec(),
            DEFAULT_SALT.to_vec(),
            EMPTY_PAYLOAD.to_vec(),
            50_000_000_000,
            0,
            false,
        ));

        // Try to create a program with non existing code hash
        assert_ok!(Gear::send_message(
            RuntimeOrigin::signed(USER_1),
            factory_id,
            CreateProgram::Default.encode(),
            50_000_000_000,
            0,
            false,
        ));
        run_to_block(2, None);

        // Init and dispatch messages from the contract are dequeued, but not executed
        // 2 error replies are generated, and executed (forwarded to USER_2 mailbox).
        assert_eq!(MailboxOf::<Test>::len(&USER_2), 2);
        assert_total_dequeued(4 + 2); // +2 for upload_program/send_messages
        assert_init_success(1); // 1 for submitting factory

        System::reset_events();
        MailboxOf::<Test>::clear();

        // Try to create multiple programs with non existing code hash
        assert_ok!(Gear::send_message(
            RuntimeOrigin::signed(USER_1),
            factory_id,
            CreateProgram::Custom(vec![
                (valid_code_hash, b"salt1".to_vec(), 5_000_000_000),
                (valid_code_hash, b"salt2".to_vec(), 5_000_000_000),
                (valid_code_hash, b"salt3".to_vec(), 5_000_000_000),
            ])
            .encode(),
            100_000_000_000,
            0,
            false,
        ));
        run_to_block(3, None);

        assert_eq!(MailboxOf::<Test>::len(&USER_2), 6);
        assert_total_dequeued(12 + 1);
        assert_init_success(0);

        assert_noop!(
            Gear::upload_code(
                RuntimeOrigin::signed(USER_1),
                invalid_prog_code_kind.to_bytes(),
            ),
            Error::<Test>::ProgramConstructionFailed,
        );

        System::reset_events();
        MailboxOf::<Test>::clear();

        // Try to create with invalid code hash
        assert_ok!(Gear::send_message(
            RuntimeOrigin::signed(USER_1),
            factory_id,
            CreateProgram::Custom(vec![
                (invalid_prog_code_hash, b"salt1".to_vec(), 5_000_000_000),
                (invalid_prog_code_hash, b"salt2".to_vec(), 5_000_000_000),
                (invalid_prog_code_hash, b"salt3".to_vec(), 5_000_000_000),
            ])
            .encode(),
            100_000_000_000,
            0,
            false,
        ));

        run_to_block(4, None);

        assert_eq!(MailboxOf::<Test>::len(&USER_2), 6);
        assert_total_dequeued(12 + 1);
        assert_init_success(0);
    });
}

#[test]
fn test_create_program_simple() {
    use demo_program_factory::{CreateProgram, WASM_BINARY as PROGRAM_FACTORY_WASM_BINARY};

    init_logger();
    new_test_ext().execute_with(|| {
        let factory_code = PROGRAM_FACTORY_WASM_BINARY;
        let factory_id = generate_program_id(factory_code, DEFAULT_SALT);
        let child_code = ProgramCodeKind::Default.to_bytes();
        let child_code_hash = generate_code_hash(&child_code);

        // Submit the code
        assert_ok!(Gear::upload_code(RuntimeOrigin::signed(USER_1), child_code,));

        // Creating factory
        assert_ok!(Gear::upload_program(
            RuntimeOrigin::signed(USER_2),
            factory_code.to_vec(),
            DEFAULT_SALT.to_vec(),
            EMPTY_PAYLOAD.to_vec(),
            50_000_000_000,
            0,
            false,
        ));
        run_to_block(2, None);

        // Test create one successful in init program
        assert_ok!(Gear::send_message(
            RuntimeOrigin::signed(USER_1),
            factory_id,
            CreateProgram::Default.encode(),
            50_000_000_000,
            0,
            false,
        ));
        run_to_block(3, None);

        // Test create one failing in init program
        assert_ok!(Gear::send_message(
            RuntimeOrigin::signed(USER_1),
            factory_id,
            CreateProgram::Custom(
                vec![(child_code_hash, b"some_data".to_vec(), 300_000)] // too little gas
            )
            .encode(),
            10_000_000_000,
            0,
            false,
        ));
        run_to_block(4, None);

        // First extrinsic call with successful program creation dequeues and executes init and dispatch messages
        // Second extrinsic is failing one, for each message it generates replies, which are executed (4 dequeued, 2 dispatched)
        assert_total_dequeued(6 + 3 + 2); // +3 for extrinsics +2 for auto generated replies
        assert_init_success(1 + 1); // +1 for submitting factory

        System::reset_events();

        // Create multiple successful init programs
        assert_ok!(Gear::send_message(
            RuntimeOrigin::signed(USER_1),
            factory_id,
            CreateProgram::Custom(vec![
                (child_code_hash, b"salt1".to_vec(), 200_000_000),
                (child_code_hash, b"salt2".to_vec(), 200_000_000),
            ])
            .encode(),
            50_000_000_000,
            0,
            false,
        ));
        run_to_block(5, None);

        // Create multiple successful init programs
        assert_ok!(Gear::send_message(
            RuntimeOrigin::signed(USER_1),
            factory_id,
            CreateProgram::Custom(vec![
                (child_code_hash, b"salt3".to_vec(), 300_000), // too little gas
                (child_code_hash, b"salt4".to_vec(), 300_000), // too little gas
            ])
            .encode(),
            50_000_000_000,
            0,
            false,
        ));
        run_to_block(6, None);

        assert_total_dequeued(12 + 2 + 4); // +2 for extrinsics +4 for auto generated replies
        assert_init_success(2);
    })
}

#[test]
fn state_request() {
    init_logger();
    new_test_ext().execute_with(|| {
        use demo_custom::{
            btree::{Request, StateRequest},
            InitMessage, WASM_BINARY,
        };

        let code = WASM_BINARY;
        let program_id = generate_program_id(code, DEFAULT_SALT);

        assert_ok!(Gear::upload_program(
            RuntimeOrigin::signed(USER_2),
            code.to_vec(),
            DEFAULT_SALT.to_vec(),
            InitMessage::BTree.encode(),
            50_000_000_000,
            0,
            false,
        ));

        let data = [(0u32, 1u32), (2, 4), (7, 8)];
        for (key, value) in data {
            assert_ok!(Gear::send_message(
                RuntimeOrigin::signed(USER_1),
                program_id,
                Request::Insert(key, value).encode(),
                1_000_000_000,
                0,
                false,
            ));
        }

        run_to_next_block(None);

        for (key, value) in data {
            let ret = Gear::read_state_impl(program_id, StateRequest::ForKey(key).encode(), None)
                .unwrap();
            assert_eq!(
                Option::<u32>::decode(&mut ret.as_slice()).unwrap().unwrap(),
                value
            );
        }

        let ret = Gear::read_state_impl(program_id, StateRequest::Full.encode(), None).unwrap();
        let ret = BTreeMap::<u32, u32>::decode(&mut ret.as_slice()).unwrap();
        let expected: BTreeMap<u32, u32> = data.into_iter().collect();
        assert_eq!(ret, expected);
    })
}

#[test]
fn test_create_program_duplicate() {
    use demo_program_factory::{CreateProgram, WASM_BINARY as PROGRAM_FACTORY_WASM_BINARY};
    init_logger();
    new_test_ext().execute_with(|| {
        let factory_code = PROGRAM_FACTORY_WASM_BINARY;
        let factory_id = generate_program_id(factory_code, DEFAULT_SALT);
        let child_code = ProgramCodeKind::Default.to_bytes();
        let child_code_hash = generate_code_hash(&child_code);

        // Submit the code
        assert_ok!(Gear::upload_code(
            RuntimeOrigin::signed(USER_1),
            child_code.clone(),
        ));

        // Creating factory
        assert_ok!(Gear::upload_program(
            RuntimeOrigin::signed(USER_2),
            factory_code.to_vec(),
            DEFAULT_SALT.to_vec(),
            EMPTY_PAYLOAD.to_vec(),
            20_000_000_000,
            0,
            false,
        ));
        run_to_block(2, None);

        // User creates a program
        assert_ok!(upload_program_default(USER_1, ProgramCodeKind::Default));
        run_to_block(3, None);

        // Program creates identical program
        assert_ok!(Gear::send_message(
            RuntimeOrigin::signed(USER_1),
            factory_id,
            CreateProgram::Custom(vec![(
                child_code_hash,
                DEFAULT_SALT.to_vec(),
                2_000_000_000
            )])
            .encode(),
            20_000_000_000,
            0,
            false,
        ));
        run_to_block(4, None);

        assert_total_dequeued(3 + 3 + 1); // +3 from extrinsics (2 upload_program, 1 send_message) +1 for auto generated reply
        assert_init_success(3); // (3 upload_program)

        System::reset_events();
        MailboxOf::<Test>::clear();

        // Create a new program from program
        assert_ok!(Gear::send_message(
            RuntimeOrigin::signed(USER_1),
            factory_id,
            CreateProgram::Custom(vec![(child_code_hash, b"salt1".to_vec(), 2_000_000_000)])
                .encode(),
            20_000_000_000,
            0,
            false,
        ));
        run_to_block(5, None);

        // Create an identical program from program
        assert_ok!(Gear::send_message(
            RuntimeOrigin::signed(USER_2),
            factory_id,
            CreateProgram::Custom(vec![(child_code_hash, b"salt1".to_vec(), 2_000_000_000)])
                .encode(),
            20_000_000_000,
            0,
            false,
        ));
        run_to_block(6, None);

        assert_total_dequeued(5 + 2 + 3); // +2 from extrinsics (send_message) +3 for auto generated replies
        assert_init_success(2); // Both uploads succeed due to unique program id generation

        assert_ok!(Gear::upload_program(
            RuntimeOrigin::signed(USER_1),
            child_code,
            b"salt1".to_vec(),
            EMPTY_PAYLOAD.to_vec(),
            10_000_000_000,
            0,
            false,
        ));
    });
}

#[test]
fn test_create_program_duplicate_in_one_execution() {
    use demo_program_factory::{CreateProgram, WASM_BINARY as PROGRAM_FACTORY_WASM_BINARY};

    init_logger();
    new_test_ext().execute_with(|| {
        let factory_code = PROGRAM_FACTORY_WASM_BINARY;
        let factory_id = generate_program_id(factory_code, DEFAULT_SALT);

        let child_code = ProgramCodeKind::Default.to_bytes();
        let child_code_hash = generate_code_hash(&child_code);

        assert_ok!(Gear::upload_code(RuntimeOrigin::signed(USER_2), child_code,));

        // Creating factory
        assert_ok!(Gear::upload_program(
            RuntimeOrigin::signed(USER_2),
            factory_code.to_vec(),
            DEFAULT_SALT.to_vec(),
            EMPTY_PAYLOAD.to_vec(),
            2_000_000_000,
            0,
            false,
        ));
        run_to_block(2, None);

        // Try to create duplicate during one execution
        assert_ok!(Gear::send_message(
            RuntimeOrigin::signed(USER_1),
            factory_id,
            CreateProgram::Custom(vec![
                (child_code_hash, b"salt1".to_vec(), 1_000_000_000), // could be successful init
                (child_code_hash, b"salt1".to_vec(), 1_000_000_000), // duplicate
            ])
            .encode(),
            20_000_000_000,
            0,
            false,
        ));

        run_to_block(3, None);

        // Duplicate init fails the call and returns error reply to the caller, which is USER_1.
        // State roll-back is performed.
        assert_total_dequeued(2); // 2 for extrinsics
        assert_init_success(1); // 1 for creating a factory

        System::reset_events();

        // Successful child creation
        assert_ok!(Gear::send_message(
            RuntimeOrigin::signed(USER_1),
            factory_id,
            CreateProgram::Custom(vec![(child_code_hash, b"salt1".to_vec(), 1_000_000_000)])
                .encode(),
            20_000_000_000,
            0,
            false,
        ));

        run_to_block(4, None);

        assert_total_dequeued(2 + 1 + 2); // 1 for extrinsics +2 for auto generated replies
        assert_init_success(1);
    });
}

#[test]
fn test_create_program_miscellaneous() {
    use demo_program_factory::{CreateProgram, WASM_BINARY as PROGRAM_FACTORY_WASM_BINARY};

    // Same as ProgramCodeKind::Default, but has a different hash (init and handle method are swapped)
    // So code hash is different
    let child2_wat = r#"
    (module
        (import "env" "memory" (memory 1))
        (export "handle" (func $handle))
        (export "init" (func $init))
        (func $init)
        (func $handle)
    )
    "#;
    init_logger();
    new_test_ext().execute_with(|| {
        let factory_code = PROGRAM_FACTORY_WASM_BINARY;
        let factory_id = generate_program_id(factory_code, DEFAULT_SALT);

        let child1_code = ProgramCodeKind::Default.to_bytes();
        let child2_code = ProgramCodeKind::Custom(child2_wat).to_bytes();

        let child1_code_hash = generate_code_hash(&child1_code);
        let child2_code_hash = generate_code_hash(&child2_code);

        assert_ok!(Gear::upload_code(
            RuntimeOrigin::signed(USER_2),
            child1_code,
        ));
        assert_ok!(Gear::upload_code(
            RuntimeOrigin::signed(USER_2),
            child2_code,
        ));

        // Creating factory
        assert_ok!(Gear::upload_program(
            RuntimeOrigin::signed(USER_2),
            factory_code.to_vec(),
            DEFAULT_SALT.to_vec(),
            EMPTY_PAYLOAD.to_vec(),
            50_000_000_000,
            0,
            false,
        ));

        run_to_block(2, None);

        assert_ok!(Gear::send_message(
            RuntimeOrigin::signed(USER_1),
            factory_id,
            CreateProgram::Custom(vec![
                // one successful init with one handle message (+2 dequeued, +1 dispatched, +1 successful init)
                (child1_code_hash, b"salt1".to_vec(), 200_000_000),
                // init fail (not enough gas) and reply generated (+2 dequeued, +1 dispatched),
                // handle message is processed, but not executed, reply generated (+2 dequeued, +1 dispatched)
                (child1_code_hash, b"salt2".to_vec(), 100_000),
            ])
            .encode(),
            50_000_000_000,
            0,
            false,
        ));

        run_to_block(3, None);

        assert_ok!(Gear::send_message(
            RuntimeOrigin::signed(USER_1),
            factory_id,
            CreateProgram::Custom(vec![
                // init fail (not enough gas) and reply generated (+2 dequeued, +1 dispatched),
                // handle message is processed, but not executed, reply generated (+2 dequeued, +1 dispatched)
                (child2_code_hash, b"salt1".to_vec(), 300_000),
                // one successful init with one handle message (+2 dequeued, +1 dispatched, +1 successful init)
                (child2_code_hash, b"salt2".to_vec(), 200_000_000),
            ])
            .encode(),
            50_000_000_000,
            0,
            false,
        ));

        run_to_block(4, None);

        assert_ok!(Gear::send_message(
            RuntimeOrigin::signed(USER_2),
            factory_id,
            CreateProgram::Custom(vec![
                // duplicate in the next block: init is executed due to new ProgramId generation, replies are generated (+4 dequeue, +2 dispatched)
                (child2_code_hash, b"salt1".to_vec(), 200_000_000),
                // one successful init with one handle message (+2 dequeued, +1 dispatched, +1 successful init)
                (child2_code_hash, b"salt3".to_vec(), 200_000_000),
            ])
            .encode(),
            50_000_000_000,
            0,
            false,
        ));

        run_to_block(5, None);

        assert_total_dequeued(18 + 4 + 6); // +4 for 3 send_message calls and 1 upload_program call +6 for auto generated replies
        assert_init_success(4 + 1); // +1 for submitting factory
    });
}

#[test]
fn exit_handle() {
    use demo_constructor::{demo_exit_handle, WASM_BINARY};

    init_logger();
    new_test_ext().execute_with(|| {
        let code_id = CodeId::generate(WASM_BINARY);

        let (_init_mid, program_id) = init_constructor(demo_exit_handle::scheme());

        // An expensive operation since "gr_exit" removes all program pages from storage.
        assert_ok!(Gear::send_message(
            RuntimeOrigin::signed(USER_1),
            program_id,
            vec![],
            50_000_000_000u64,
            0u128,
            false,
        ));

        run_to_block(3, None);

        assert!(!Gear::is_active(program_id));
        assert!(MailboxOf::<Test>::is_empty(&USER_3));
        assert!(!Gear::is_initialized(program_id));
        assert!(!Gear::is_active(program_id));

        assert!(<Test as Config>::CodeStorage::exists(code_id));

        // Program is not removed and can't be submitted again
        assert_noop!(
            Gear::create_program(
                RuntimeOrigin::signed(USER_1),
                code_id,
                DEFAULT_SALT.to_vec(),
                Vec::new(),
                2_000_000_000,
                0u128,
                false,
            ),
            Error::<Test>::ProgramAlreadyExists,
        );
    })
}

#[test]
fn no_redundant_gas_value_after_exiting() {
    init_logger();
    new_test_ext().execute_with(|| {
        use demo_constructor::demo_exit_handle;

        let (_init_mid, prog_id) = init_constructor(demo_exit_handle::scheme());

        let GasInfo {
            min_limit: gas_spent,
            ..
        } = Gear::calculate_gas_info(
            USER_1.into_origin(),
            HandleKind::Handle(prog_id),
            EMPTY_PAYLOAD.to_vec(),
            0,
            true,
            true,
        )
        .expect("calculate_gas_info failed");
        assert_ok!(Gear::send_message(
            RuntimeOrigin::signed(USER_1),
            prog_id,
            EMPTY_PAYLOAD.to_vec(),
            gas_spent,
            0,
            false,
        ));

        let msg_id = get_last_message_id();
        assert_ok!(GasHandlerOf::<Test>::get_limit(msg_id), gas_spent);

        // before execution
        let free_after_send = Balances::free_balance(USER_1);
        let reserved_after_send = GearBank::<Test>::account_total(&USER_1);
        assert_eq!(reserved_after_send, gas_price(gas_spent));

        run_to_block(3, None);

        // gas_limit has been recovered
        assert_noop!(
            GasHandlerOf::<Test>::get_limit(msg_id),
            pallet_gear_gas::Error::<Test>::NodeNotFound
        );

        // the (reserved_after_send - gas_spent) has been unreserved
        let free_after_execution = Balances::free_balance(USER_1);
        assert_eq!(
            free_after_execution,
            free_after_send + (reserved_after_send - gas_price(gas_spent))
        );

        // reserved balance after execution is zero
        let reserved_after_execution = GearBank::<Test>::account_total(&USER_1);
        assert!(reserved_after_execution.is_zero());
    })
}

#[test]
fn init_wait_reply_exit_cleaned_storage() {
    use demo_init_wait_reply_exit::WASM_BINARY;

    init_logger();
    new_test_ext().execute_with(|| {
        System::reset_events();

        assert_ok!(Gear::upload_program(
            RuntimeOrigin::signed(USER_1),
            WASM_BINARY.to_vec(),
            EMPTY_PAYLOAD.to_vec(),
            Vec::new(),
            50_000_000_000u64,
            0u128,
            false,
        ));
        let pid = get_last_program_id();

        // block 2
        //
        // - send messages to the program
        run_to_block(2, None);
        let count = 5;
        for _ in 0..count {
            assert_ok!(Gear::send_message(
                RuntimeOrigin::signed(USER_1),
                pid,
                vec![],
                10_000u64,
                0u128,
                false,
            ));
        }

        // block 3
        //
        // - count waiting init messages
        // - reply and wake program
        // - check program status
        run_to_block(3, None);
        assert_eq!(waiting_init_messages(pid).len(), count);
        assert_eq!(WaitlistOf::<Test>::iter_key(pid).count(), count + 1);

        let msg_id = MailboxOf::<Test>::iter_key(USER_1)
            .next()
            .map(|(msg, _bn)| msg.id())
            .expect("Element should be");

        assert_ok!(Gear::send_reply(
            RuntimeOrigin::signed(USER_1),
            msg_id,
            EMPTY_PAYLOAD.to_vec(),
            100_000_000_000u64,
            0,
            false,
        ));

        assert!(!Gear::is_initialized(pid));
        assert!(Gear::is_active(pid));

        // block 4
        //
        // - check if program has terminated
        // - check waiting_init storage is empty
        // - check wait list is empty
        run_to_block(4, None);
        assert!(!Gear::is_initialized(pid));
        assert!(!Gear::is_active(pid));
        assert_eq!(waiting_init_messages(pid).len(), 0);
        assert_eq!(WaitlistOf::<Test>::iter_key(pid).count(), 0);
    })
}

#[test]
fn locking_gas_for_waitlist() {
    use demo_constructor::{Calls, Scheme};
    use demo_gas_burned::WASM_BINARY as GAS_BURNED_BINARY;

    init_logger();
    new_test_ext().execute_with(|| {
        let waiter = upload_program_default(USER_1, ProgramCodeKind::Custom(utils::WAITER_WAT))
            .expect("submit result was asserted");

        // This program just does some calculations (burns gas) on each handle message.
        assert_ok!(Gear::upload_program(
            RuntimeOrigin::signed(USER_1),
            GAS_BURNED_BINARY.to_vec(),
            Default::default(),
            Default::default(),
            100_000_000_000,
            0,
            false,
        ));
        let calculator = get_last_program_id();

        // This program sends two empty gasless messages on each handle:
        // for this test first message is waiter, seconds is calculator.
        let (_init_mid, sender) =
            submit_constructor_with_args(USER_1, DEFAULT_SALT, Scheme::empty(), 0);

        run_to_block(2, None);

        assert!(Gear::is_initialized(waiter));
        assert!(Gear::is_initialized(calculator));
        assert!(Gear::is_initialized(sender));

        let calls = Calls::builder()
            .send(calculator.into_bytes(), [])
            .send(waiter.into_bytes(), []);

        calculate_handle_and_send_with_extra(USER_1, sender, calls.encode(), None, 0);
        let origin_msg_id = get_last_message_id();

        let message_to_be_waited = MessageId::generate_outgoing(origin_msg_id, 1);

        run_to_block(3, None);

        assert!(WaitlistOf::<Test>::contains(&waiter, &message_to_be_waited));

        let expiration = utils::get_waitlist_expiration(message_to_be_waited);

        // Expiration block may be really far from current one, so proper
        // `run_to_block` takes a lot, so we use hack here by setting
        // close block number to it to check that messages keeps in
        // waitlist before and leaves it as expected.
        System::set_block_number(expiration - 2);
        Gear::set_block_number(expiration - 2);

        run_to_next_block(None);

        assert!(WaitlistOf::<Test>::contains(&waiter, &message_to_be_waited));

        run_to_next_block(None);

        // And nothing panics here, because `message_to_be_waited`
        // contains enough founds to pay rent.

        assert!(!WaitlistOf::<Test>::contains(
            &waiter,
            &message_to_be_waited
        ));
    });
}

#[test]
fn calculate_init_gas() {
    use demo_gas_burned::WASM_BINARY;

    init_logger();
    let gas_info_1 = new_test_ext().execute_with(|| {
        Gear::calculate_gas_info(
            USER_1.into_origin(),
            HandleKind::Init(WASM_BINARY.to_vec()),
            EMPTY_PAYLOAD.to_vec(),
            0,
            true,
            true,
        )
        .unwrap()
    });

    let gas_info_2 = new_test_ext().execute_with(|| {
        assert_ok!(Gear::upload_code(
            RuntimeOrigin::signed(USER_1),
            WASM_BINARY.to_vec()
        ));

        let code_id = get_last_code_id();

        let gas_info = Gear::calculate_gas_info(
            USER_1.into_origin(),
            HandleKind::InitByHash(code_id),
            EMPTY_PAYLOAD.to_vec(),
            0,
            true,
            true,
        )
        .unwrap();

        assert_ok!(Gear::create_program(
            RuntimeOrigin::signed(USER_1),
            code_id,
            DEFAULT_SALT.to_vec(),
            EMPTY_PAYLOAD.to_vec(),
            gas_info.min_limit,
            0,
            false,
        ));

        let init_message_id = get_last_message_id();

        run_to_next_block(None);

        assert_succeed(init_message_id);

        gas_info
    });

    assert_eq!(gas_info_1, gas_info_2);
}

#[test]
fn gas_spent_vs_balance() {
    use demo_custom::{btree::Request, InitMessage, WASM_BINARY};

    init_logger();
    new_test_ext().execute_with(|| {
        let initial_balance = Balances::free_balance(USER_1);

        assert_ok!(Gear::upload_program(
            RuntimeOrigin::signed(USER_1),
            WASM_BINARY.to_vec(),
            DEFAULT_SALT.to_vec(),
            InitMessage::BTree.encode(),
            50_000_000_000,
            0,
            false,
        ));

        let prog_id = utils::get_last_program_id();

        run_to_block(2, None);

        let balance_after_init = Balances::free_balance(USER_1);

        let request = Request::Clear.encode();
        assert_ok!(Gear::send_message(
            RuntimeOrigin::signed(USER_1),
            prog_id,
            request.clone(),
            10_000_000_000,
            0,
            false,
        ));

        run_to_block(3, None);

        let balance_after_handle = Balances::free_balance(USER_1);
        let total_balance_after_handle = Balances::total_balance(&USER_1);

        let GasInfo {
            min_limit: init_gas_spent,
            ..
        } = Gear::calculate_gas_info(
            USER_1.into_origin(),
            HandleKind::Init(WASM_BINARY.to_vec()),
            InitMessage::BTree.encode(),
            0,
            true,
            true,
        )
        .unwrap();

        // check that all changes made by calculate_gas_info are rollbacked
        assert_eq!(balance_after_handle, Balances::free_balance(USER_1));
        assert_eq!(total_balance_after_handle, Balances::total_balance(&USER_1));

        assert_eq!(
            (initial_balance - balance_after_init),
            gas_price(init_gas_spent)
        );

        run_to_block(4, None);

        let GasInfo {
            min_limit: handle_gas_spent,
            ..
        } = Gear::calculate_gas_info(
            USER_1.into_origin(),
            HandleKind::Handle(prog_id),
            request,
            0,
            true,
            true,
        )
        .unwrap();

        assert_eq!(
            balance_after_init - balance_after_handle,
            gas_price(handle_gas_spent)
        );
    });
}

#[test]
fn gas_spent_precalculated() {
    use gear_wasm_instrument::parity_wasm::{
        self,
        elements::{Instruction, Module},
    };

    // After instrumentation will be:
    // (export "handle" (func $handle_export))
    // (func $add
    //      <-- call gas_charge -->
    //      local.get $0
    //      local.get $1
    //      i32.add
    //      local.set $2
    // )
    // (func $handle
    //      <-- call gas_charge -->
    //      <-- stack limit check and increase -->
    //      call $add (i32.const 2) (i32.const 2))
    //      <-- stack limit decrease -->
    // )
    // (func $handle_export
    //      <-- call gas_charge -->
    //      <-- stack limit check and increase -->
    //      call $handle
    //      <-- stack limit decrease -->
    // )
    let wat = r#"
    (module
        (import "env" "memory" (memory 1))
        (export "handle" (func $handle))
        (func $add (; 0 ;) (param $0 i32) (param $1 i32)
            (local $2 i32)
            local.get $0
            local.get $1
            i32.add
            local.set $2
        )
        (func $handle
            (call $add
                (i32.const 2)
                (i32.const 2)
            )
        )
    )"#;

    init_logger();
    new_test_ext().execute_with(|| {
        let pid = upload_program_default(USER_1, ProgramCodeKind::Custom(wat))
            .expect("submit result was asserted");

        run_to_block(2, None);

        let get_program_code = |pid| {
            let code_id = ProgramStorageOf::<Test>::get_program(pid)
                .and_then(|program| common::ActiveProgram::try_from(program).ok())
                .expect("program must exist")
                .code_hash
                .cast();

            <Test as Config>::CodeStorage::get_code(code_id).unwrap()
        };

        let get_program_code_len = |pid| get_program_code(pid).code().len() as u64;

        let get_gas_charged_for_code = |pid| {
            let schedule = <Test as Config>::Schedule::get();
            let per_byte_cost = schedule.db_read_per_byte.ref_time();
            let module_instantiation_per_byte = schedule.module_instantiation_per_byte.ref_time();
            let read_cost = DbWeightOf::<Test>::get().reads(1).ref_time();
            let code_len = get_program_code_len(pid);
            core_processor::calculate_gas_for_code(read_cost, per_byte_cost, code_len)
                + module_instantiation_per_byte * code_len
        };

        let instrumented_code = get_program_code(pid);
        let module = parity_wasm::deserialize_buffer::<Module>(instrumented_code.code())
            .expect("invalid wasm bytes");

        let (handle_export_func_body, gas_charge_func_body) = module
            .code_section()
            .and_then(|section| match section.bodies() {
                [.., handle_export, gas_charge] => Some((handle_export, gas_charge)),
                _ => None,
            })
            .expect("failed to locate `handle_export()` and `gas_charge()` functions");

        let gas_charge_call_cost = gas_charge_func_body
            .code()
            .elements()
            .iter()
            .find_map(|instruction| match instruction {
                Instruction::I64Const(cost) => Some(*cost as u64),
                _ => None,
            })
            .expect("failed to get cost of `gas_charge()` function");

        let handle_export_instructions = handle_export_func_body.code().elements();
        assert!(matches!(
            handle_export_instructions,
            [
                Instruction::I32Const(_), //stack check limit cost
                Instruction::Call(_),     //call to `gas_charge()`
                ..
            ]
        ));

        macro_rules! cost {
            ($name:ident) => {
                <Test as Config>::Schedule::get().instruction_weights.$name as u64
            };
        }

        let stack_check_limit_cost = handle_export_instructions
            .iter()
            .find_map(|instruction| match instruction {
                Instruction::I32Const(cost) => Some(*cost as u64),
                _ => None,
            })
            .expect("failed to get stack check limit cost")
            - cost!(call);

        let gas_spent_expected = {
            let execution_cost = cost!(call) * 2
                + cost!(i64const) * 2
                + cost!(local_set)
                + cost!(local_get) * 2
                + cost!(i32add)
                + gas_charge_call_cost * 3
                + stack_check_limit_cost * 2;

            let read_cost = DbWeightOf::<Test>::get().reads(1).ref_time();
            execution_cost
                // cost for loading program
                + core_processor::calculate_gas_for_program(read_cost, 0)
                // cost for loading code length
                + read_cost
                // cost for code loading and instantiation
                + get_gas_charged_for_code(pid)
                // cost for one static page in program
                + <Test as Config>::Schedule::get().memory_weights.static_page.ref_time()
        };

        let make_check = |gas_spent_expected| {
            let GasInfo {
                min_limit: gas_spent_calculated,
                ..
            } = Gear::calculate_gas_info(
                USER_1.into_origin(),
                HandleKind::Handle(pid),
                EMPTY_PAYLOAD.to_vec(),
                0,
                true,
                true,
            )
            .unwrap();

            assert_eq!(gas_spent_calculated, gas_spent_expected);
        };

        // Check also, that gas spent is the same if we calculate it twice.
        make_check(gas_spent_expected);
        make_check(gas_spent_expected);
    });
}

#[test]
fn test_two_contracts_composition_works() {
    use demo_compose::WASM_BINARY as COMPOSE_WASM_BINARY;
    use demo_mul_by_const::WASM_BINARY as MUL_CONST_WASM_BINARY;

    init_logger();
    new_test_ext().execute_with(|| {
        // Initial value in all gas trees is 0
        assert_eq!(GasHandlerOf::<Test>::total_supply(), 0);

        let contract_a_id = generate_program_id(MUL_CONST_WASM_BINARY, b"contract_a");
        let contract_b_id = generate_program_id(MUL_CONST_WASM_BINARY, b"contract_b");
        let contract_code_id = CodeId::generate(MUL_CONST_WASM_BINARY);
        let compose_id = generate_program_id(COMPOSE_WASM_BINARY, b"salt");

        assert_ok!(Gear::upload_program(
            RuntimeOrigin::signed(USER_1),
            MUL_CONST_WASM_BINARY.to_vec(),
            b"contract_a".to_vec(),
            50_u64.encode(),
            10_000_000_000,
            0,
            false,
        ));

        assert_ok!(Gear::create_program(
            RuntimeOrigin::signed(USER_1),
            contract_code_id,
            b"contract_b".to_vec(),
            75_u64.encode(),
            10_000_000_000,
            0,
            false,
        ));

        assert_ok!(Gear::upload_program(
            RuntimeOrigin::signed(USER_1),
            COMPOSE_WASM_BINARY.to_vec(),
            b"salt".to_vec(),
            (
                <[u8; 32]>::from(contract_a_id),
                <[u8; 32]>::from(contract_b_id)
            )
                .encode(),
            10_000_000_000,
            0,
            false,
        ));

        run_to_block(2, None);

        assert_ok!(Gear::send_message(
            RuntimeOrigin::signed(USER_1),
            compose_id,
            100_u64.to_le_bytes().to_vec(),
            60_000_000_000,
            0,
            false,
        ));

        run_to_block(4, None);

        // Gas total issuance should have gone back to 0.
        assert_eq!(utils::user_messages_sent(), (4, 0));
        assert_eq!(GasHandlerOf::<Test>::total_supply(), 0);
    });
}

// Before introducing this test, upload_program extrinsic didn't check the value.
// Also value wasn't check in `create_program` syscall. There could be the next test case, which could affect badly.
//
// User submits program with value X, which is not checked. Say X < ED. If we send handle and reply messages with
// values during the init message processing, internal checks will result in errors (either, because sending value
// Y <= X < ED is not allowed, or because of Y > X, when X < ED).
// However, in this same situation of program being initialized and sending some message with value, if program send
// init message with value Y <= X < ED, no internal checks will occur, so such message sending will be passed further
// to manager, although having value less than ED.
//
// Note: on manager level message will not be included to the queue.
// But it's is not preferable to enter that `if` clause.
#[test]
fn test_create_program_with_value_lt_ed() {
    use demo_constructor::{Calls, Scheme, WASM_BINARY};

    init_logger();
    new_test_ext().execute_with(|| {
        // Ids of custom_destination
        let ed = get_ed();
        let msg_receiver_1 = 5u64;
        let msg_receiver_1_hash = <[u8; 32]>::from(msg_receiver_1.into_origin());
        let msg_receiver_2 = 6u64;
        let msg_receiver_2_hash = <[u8; 32]>::from(msg_receiver_2.into_origin());

        let default_calls = Calls::builder()
            .send_value(msg_receiver_1_hash, [], 500)
            .send_value(msg_receiver_2_hash, [], 500);

        // Submit the code
        let code = ProgramCodeKind::Default.to_bytes();
        let code_id = CodeId::generate(&code).into_bytes();
        assert_ok!(Gear::upload_code(RuntimeOrigin::signed(USER_1), code));

        // Can't initialize program with value less than ED
        assert_noop!(
            Gear::upload_program(
                RuntimeOrigin::signed(USER_1),
                ProgramCodeKind::Default.to_bytes(),
                b"test0".to_vec(),
                EMPTY_PAYLOAD.to_vec(),
                100_000_000,
                ed - 1,
                false,
            ),
            Error::<Test>::ValueLessThanMinimal,
        );

        let gas_limit = 200_000_001;

        // Simple passing test with values
        // Sending 500 value with "handle" messages. This should not fail.
        // Must be stated, that "handle" messages send value to some non-existing address
        // so messages will go to mailbox
        let calls = default_calls
            .clone()
            .create_program_wgas(code_id, [], [], gas_limit);

        let (_init_mid, _pid) =
            submit_constructor_with_args(USER_1, b"test1", Scheme::direct(calls), 1_000);

        run_to_block(2, None);

        // init messages sent by user and by program
        assert_total_dequeued(2 + 1);
        // programs deployed by user and by program
        assert_init_success(2);

        let origin_msg_id = MessageId::generate_from_user(1, USER_1.cast(), 0);
        let msg1_mailbox = MessageId::generate_outgoing(origin_msg_id, 0);
        let msg2_mailbox = MessageId::generate_outgoing(origin_msg_id, 1);
        assert!(MailboxOf::<Test>::contains(&msg_receiver_1, &msg1_mailbox));
        assert!(MailboxOf::<Test>::contains(&msg_receiver_2, &msg2_mailbox));

        System::reset_events();

        // Trying to send init message from program with value less than ED.
        // First two messages won't fail, because provided values are in a valid range
        // The last message value (which is the value of init message) will end execution with trap
        let calls = default_calls.create_program_value_wgas(code_id, [], [], gas_limit, ed - 1);

        assert_ok!(Gear::upload_program(
            RuntimeOrigin::signed(USER_1),
            WASM_BINARY.to_vec(),
            b"test2".to_vec(),
            Scheme::direct(calls).encode(),
            10_000_000_000,
            10_000,
            false,
        ));

        let msg_id = get_last_message_id();

        run_to_block(3, None);

        // User's message execution will result in trap, because program tries
        // to send init message with value in invalid range.
        assert_total_dequeued(1);

        let error_text = format!(
            "Failed to create program: {:?}",
            GstdError::Core(ExtError::Message(MessageError::InsufficientValue).into())
        );

        assert_failed(
            msg_id,
            ActorExecutionErrorReplyReason::Trap(TrapExplanation::Panic(error_text.into())),
        );
    })
}

// Before introducing this test, upload_program extrinsic didn't check the value.
// Also value wasn't check in `create_program` syscall. There could be the next test case, which could affect badly.
//
// For instance, we have a guarantee that provided init message value is more than ED before executing message.
// User sends init message to the program, which, for example, in init function sends different kind of messages.
// Because of message value not being checked for init messages, program can send more value amount within init message,
// then it has on it's balance. Such message send will end up without any error/trap. So all in all execution will end
// up successfully with messages sent from program with total value more than was provided to the program.
//
// Again init message won't be added to the queue, because of the check here (https://github.com/gear-tech/gear/blob/master/pallets/gear/src/manager.rs#L351-L364).
// But it's is not preferable to enter that `if` clause.
#[test]
fn test_create_program_with_exceeding_value() {
    use demo_constructor::{Calls, Scheme, WASM_BINARY};

    init_logger();
    new_test_ext().execute_with(|| {
        let msg_value = 100001;
        let calls = Calls::builder().create_program_value([0; 32], [], [], msg_value);

        assert_ok!(Gear::upload_program(
            RuntimeOrigin::signed(USER_1),
            WASM_BINARY.to_vec(),
            DEFAULT_SALT.to_vec(),
            Scheme::direct(calls).encode(),
            10_000_000_000,
            msg_value - 1,
            false,
        ));

        let msg_id = get_last_message_id();

        run_to_next_block(None);

        // User's message execution will result in trap, because program tries
        // to send init message with value in invalid range.
        assert_total_dequeued(1);

        let error_text = format!(
            "Failed to create program: {:?}",
            GstdError::Core(ExtError::Execution(ExecutionError::NotEnoughValue).into())
        );
        assert_failed(
            msg_id,
            ActorExecutionErrorReplyReason::Trap(TrapExplanation::Panic(error_text.into())),
        );
    })
}

#[test]
fn test_create_program_without_gas_works() {
    use demo_constructor::{Calls, Scheme};

    init_logger();
    new_test_ext().execute_with(|| {
        let code = ProgramCodeKind::Default.to_bytes();
        let code_id = CodeId::generate(&code);

        assert_ok!(Gear::upload_code(RuntimeOrigin::signed(USER_1), code));

        let calls = Calls::builder().create_program(code_id.into_bytes(), [], []);

        let _ = init_constructor(Scheme::direct(calls));

        assert_total_dequeued(2 + 1);
        assert_init_success(2);
    })
}

#[test]
fn demo_constructor_works() {
    init_logger();
    new_test_ext().execute_with(|| {
        use demo_constructor::{Arg, Calls, Scheme};

        let (_init_mid, constructor_id) = utils::init_constructor(Scheme::empty());

        let calls = Calls::builder()
            .source("source")
            .send_value("source", Arg::bytes("Hello, user!"), 100_000)
            .store_vec("message_id")
            .send("source", "message_id");

        assert_ok!(Gear::send_message(
            RuntimeOrigin::signed(USER_1),
            constructor_id,
            calls.encode(),
            BlockGasLimitOf::<Test>::get(),
            100_000,
            false,
        ));

        let message_id = get_last_message_id();

        run_to_next_block(None);

        let message_id = MessageId::generate_outgoing(message_id, 0);

        let last_mail = maybe_any_last_message().expect("Element should be");
        assert_eq!(last_mail.payload_bytes(), message_id.as_ref());

        let (first_mail, _bn) = {
            let res = MailboxOf::<Test>::remove(USER_1, message_id);
            assert!(res.is_ok());
            res.expect("was asserted previously")
        };

        assert_eq!(first_mail.value(), 100_000);
        assert_eq!(first_mail.payload_bytes(), b"Hello, user!");

        let calls = Calls::builder().panic("I just panic every time");

        assert_ok!(Gear::send_message(
            RuntimeOrigin::signed(USER_1),
            constructor_id,
            calls.encode(),
            BlockGasLimitOf::<Test>::get(),
            0,
            false,
        ));

        let message_id = get_last_message_id();

        run_to_next_block(None);

        let error_text = "I just panic every time".to_owned();

        assert_failed(
            message_id,
            ActorExecutionErrorReplyReason::Trap(TrapExplanation::Panic(error_text.into())),
        );

        let reply = maybe_any_last_message().expect("Should be");
        assert_eq!(reply.id(), MessageId::generate_reply(message_id));
        assert_eq!(
            reply.reply_code().expect("Should be"),
            ReplyCode::error(SimpleExecutionError::UserspacePanic)
        )
    });
}

#[test]
fn demo_constructor_value_eq() {
    init_logger();
    new_test_ext().execute_with(|| {
        use demo_constructor::{Arg, Calls, Scheme};

        let (_init_mid, constructor_id) = utils::init_constructor(Scheme::empty());

        let calls = Calls::builder()
            .value_as_vec("value")
            .bytes_eq("bool", "value", 100_000u128.encode())
            .if_else(
                "bool",
                Calls::builder().reply(Arg::bytes("Eq")),
                Calls::builder().reply(Arg::bytes("Ne")),
            );

        assert_ok!(Gear::send_message(
            RuntimeOrigin::signed(USER_1),
            constructor_id,
            calls.encode(),
            BlockGasLimitOf::<Test>::get(),
            100_000,
            false,
        ));

        run_to_next_block(None);

        let last_mail = maybe_any_last_message().expect("Element should be");
        assert_eq!(last_mail.payload_bytes(), b"Eq");

        assert_ok!(Gear::send_message(
            RuntimeOrigin::signed(USER_1),
            constructor_id,
            calls.encode(),
            BlockGasLimitOf::<Test>::get(),
            0,
            false,
        ));

        run_to_next_block(None);

        let last_mail = maybe_any_last_message().expect("Element should be");
        assert_eq!(last_mail.payload_bytes(), b"Ne");
    });
}

#[test]
fn demo_constructor_is_demo_ping() {
    init_logger();
    new_test_ext().execute_with(|| {
        use demo_constructor::{Arg, Calls, Scheme};

        let ping = Arg::bytes("PING");
        let pong = Arg::bytes("PONG");

        let ping_branch = Calls::builder().send("source", pong);
        let noop_branch = Calls::builder().noop();

        let init = Calls::builder().reply(ping.clone());

        let handle = Calls::builder()
            .source("source")
            .load("payload")
            .bytes_eq("is_ping", "payload", ping)
            .if_else("is_ping", ping_branch, noop_branch);

        let handle_reply = Calls::builder().panic("I don't like replies");

        let scheme = Scheme::predefined(init, handle, handle_reply, Default::default());

        // checking init
        let (_init_mid, constructor_id) = utils::init_constructor(scheme);

        let init_reply = maybe_any_last_message().expect("Element should be");
        assert_eq!(init_reply.payload_bytes(), b"PING");

        let mut message_id_to_reply = None;

        // checking handle twice
        for _ in 0..2 {
            assert_ok!(Gear::send_message(
                RuntimeOrigin::signed(USER_1),
                constructor_id,
                b"PING".to_vec(),
                BlockGasLimitOf::<Test>::get(),
                0,
                false,
            ));

            run_to_next_block(None);

            let last_mail = maybe_any_last_message().expect("Element should be");
            assert_eq!(last_mail.payload_bytes(), b"PONG");
            message_id_to_reply = Some(last_mail.id());
        }

        let message_id_to_reply = message_id_to_reply.expect("Should be");

        assert_ok!(Gear::send_reply(
            RuntimeOrigin::signed(USER_1),
            message_id_to_reply,
            vec![],
            BlockGasLimitOf::<Test>::get(),
            0,
            false,
        ));

        let reply_id = get_last_message_id();

        run_to_next_block(None);

        // we don't assert fail reason since no error reply sent on reply,
        // but message id has stamp in MessagesDispatched event.
        let status = dispatch_status(reply_id).expect("Not found in `MessagesDispatched`");
        assert_eq!(status, DispatchStatus::Failed);
    });
}

#[test]
fn test_reply_to_terminated_program() {
    use demo_constructor::demo_exit_init;

    init_logger();
    new_test_ext().execute_with(|| {
        let (original_message_id, _program_id) =
            submit_constructor_with_args(USER_1, DEFAULT_SALT, demo_exit_init::scheme(true), 0);

        let mail_id = MessageId::generate_outgoing(original_message_id, 0);

        run_to_block(2, None);

        // Check mail in Mailbox
        assert_eq!(MailboxOf::<Test>::len(&USER_1), 1);

        // Send reply
        let reply_call = crate::mock::RuntimeCall::Gear(crate::Call::<Test>::send_reply {
            reply_to_id: mail_id,
            payload: EMPTY_PAYLOAD.to_vec(),
            gas_limit: 10_000_000,
            value: 0,
            keep_alive: false,
        });
        assert_noop!(
            reply_call.dispatch(RuntimeOrigin::signed(USER_1)),
            Error::<Test>::InactiveProgram,
        );

        // the only way to claim value from terminated destination is a corresponding extrinsic call
        assert_ok!(Gear::claim_value(RuntimeOrigin::signed(USER_1), mail_id,));

        assert!(MailboxOf::<Test>::is_empty(&USER_1));

        System::assert_last_event(
            Event::UserMessageRead {
                id: mail_id,
                reason: UserMessageReadRuntimeReason::MessageClaimed.into_reason(),
            }
            .into(),
        )
    })
}

#[test]
fn calculate_gas_info_for_wait_dispatch_works() {
    init_logger();
    new_test_ext().execute_with(|| {
        // Test should still be valid once #1173 solved.
        let GasInfo { waited, .. } = Gear::calculate_gas_info(
            USER_1.into_origin(),
            HandleKind::Init(demo_init_wait::WASM_BINARY.to_vec()),
            EMPTY_PAYLOAD.to_vec(),
            0,
            true,
            true,
        )
        .unwrap();

        assert!(waited);
    });
}

#[test]
fn delayed_sending() {
    use demo_delayed_sender::WASM_BINARY;

    init_logger();
    new_test_ext().execute_with(|| {
        let delay = 3u32;
        // Deploy program, which sends mail in "payload" amount of blocks.
        assert_ok!(Gear::upload_program(
            RuntimeOrigin::signed(USER_1),
            WASM_BINARY.to_vec(),
            DEFAULT_SALT.to_vec(),
            delay.to_le_bytes().to_vec(),
            BlockGasLimitOf::<Test>::get(),
            0,
            false,
        ));

        let prog = utils::get_last_program_id();

        run_to_next_block(None);
        assert!(Gear::is_active(prog));

        let auto_reply = maybe_last_message(USER_1).expect("Should be");
        assert!(auto_reply.details().is_some());
        assert!(auto_reply.payload_bytes().is_empty());
        assert_eq!(
            auto_reply.reply_code().expect("Should be"),
            ReplyCode::Success(SuccessReplyReason::Auto)
        );

        System::reset_events();

        for _ in 0..delay {
            assert!(maybe_last_message(USER_1).is_none());
            run_to_next_block(None);
        }

        assert!(!MailboxOf::<Test>::is_empty(&USER_1));
        assert_eq!(
            maybe_last_message(USER_1)
                .expect("Event should be")
                .payload_bytes(),
            b"Delayed hello!".encode()
        );
    });
}

#[test]
fn delayed_wake() {
    use demo_delayed_sender::WASM_BINARY;

    init_logger();
    new_test_ext().execute_with(|| {
        assert_ok!(Gear::upload_program(
            RuntimeOrigin::signed(USER_1),
            WASM_BINARY.to_vec(),
            DEFAULT_SALT.to_vec(),
            0u32.to_le_bytes().to_vec(),
            BlockGasLimitOf::<Test>::get(),
            0,
            false,
        ));

        let prog = utils::get_last_program_id();

        run_to_next_block(None);

        assert!(Gear::is_active(prog));

        assert!(maybe_last_message(USER_1).is_some());

        // This message will go into waitlist.
        assert_ok!(Gear::send_message(
            RuntimeOrigin::signed(USER_1),
            prog,
            // Non zero size payload to trigger other demos repr case.
            vec![0],
            BlockGasLimitOf::<Test>::get(),
            0,
            false,
        ));

        let mid = get_last_message_id();

        assert!(!WaitlistOf::<Test>::contains(&prog, &mid));

        run_to_next_block(None);

        assert!(WaitlistOf::<Test>::contains(&prog, &mid));

        let delay = 3u32;

        // This message will wake previous message in "payload" blocks
        assert_ok!(Gear::send_message(
            RuntimeOrigin::signed(USER_1),
            prog,
            delay.to_le_bytes().to_vec(),
            BlockGasLimitOf::<Test>::get(),
            0,
            false,
        ));

        run_to_next_block(None);

        for _ in 0..delay {
            assert!(WaitlistOf::<Test>::contains(&prog, &mid));
            run_to_next_block(None);
        }

        assert!(!WaitlistOf::<Test>::contains(&prog, &mid));
    });
}

#[test]
fn cascading_messages_with_value_do_not_overcharge() {
    use demo_mul_by_const::WASM_BINARY as MUL_CONST_WASM_BINARY;
    use demo_waiting_proxy::WASM_BINARY as WAITING_PROXY_WASM_BINARY;

    init_logger();
    new_test_ext().execute_with(|| {
        let contract_id = generate_program_id(MUL_CONST_WASM_BINARY, b"contract");
        let wrapper_id = generate_program_id(WAITING_PROXY_WASM_BINARY, b"salt");

        assert_ok!(Gear::upload_program(
            RuntimeOrigin::signed(USER_1),
            MUL_CONST_WASM_BINARY.to_vec(),
            b"contract".to_vec(),
            50_u64.encode(),
            10_000_000_000,
            0,
            false,
        ));

        assert_ok!(Gear::upload_program(
            RuntimeOrigin::signed(USER_1),
            WAITING_PROXY_WASM_BINARY.to_vec(),
            b"salt".to_vec(),
            (<[u8; 32]>::from(contract_id), 0u64).encode(),
            10_000_000_000,
            0,
            false,
        ));

        run_to_block(2, None);

        let payload = 100_u64.to_le_bytes().to_vec();

        let user_balance_before_calculating = Balances::free_balance(USER_1);

        run_to_block(3, None);

        // The constant added for checks.
        let value = 10_000_000;

        let GasInfo {
            min_limit: gas_reserved,
            burned: gas_to_spend,
            ..
        } = Gear::calculate_gas_info(
            USER_1.into_origin(),
            HandleKind::Handle(wrapper_id),
            payload.clone(),
            value,
            true,
            true,
        )
        .expect("Failed to get gas spent");

        assert!(gas_reserved >= gas_to_spend);

        run_to_block(4, None);

        // A message is sent to a waiting proxy contract that passes execution
        // on to another contract while keeping the `value`.
        // The overall gas expenditure is `gas_to_spend`. The message gas limit
        // is set to be just enough to cover this amount.
        // The sender's account has enough funds for both gas and `value`,
        // therefore expecting the message to be processed successfully.
        // Expected outcome: the sender's balance has decreased by the
        // (`gas_to_spend` + `value`).

        let user_initial_balance = Balances::free_balance(USER_1);

        assert_eq!(user_balance_before_calculating, user_initial_balance);
        // Zero because no message added into mailbox.
        assert_eq!(GearBank::<Test>::account_total(&USER_1), 0);
        assert!(MailboxOf::<Test>::is_empty(&USER_1));

        assert_ok!(Gear::send_message(
            RuntimeOrigin::signed(USER_1),
            wrapper_id,
            payload,
            gas_reserved,
            value,
            false,
        ));

        let gas_to_spend = gas_price(gas_to_spend);
        let gas_reserved = gas_price(gas_reserved);
        let reserved_balance = gas_reserved + value;

        assert_balance(
            USER_1,
            user_initial_balance - reserved_balance,
            reserved_balance,
        );
        run_to_block(5, None);

        assert!(MailboxOf::<Test>::is_empty(&USER_1));
        assert_balance(USER_1, user_initial_balance - gas_to_spend - value, 0u128);
    });
}

#[test]
fn free_storage_hold_on_scheduler_overwhelm() {
    use demo_constructor::{demo_value_sender::TestData, Scheme};

    init_logger();
    new_test_ext().execute_with(|| {
        let (_init_mid, sender) = init_constructor(Scheme::empty());

        let data = TestData::gasful(20_000, 0);

        let mb_cost = CostsPerBlockOf::<Test>::mailbox();
        let reserve_for = CostsPerBlockOf::<Test>::reserve_for();

        let user_1_balance = Balances::free_balance(USER_1);
        assert_eq!(GearBank::<Test>::account_total(&USER_1), 0);

        let user_2_balance = Balances::free_balance(USER_2);
        assert_eq!(GearBank::<Test>::account_total(&USER_2), 0);

        let prog_balance = Balances::free_balance(sender.cast::<AccountId>());
        assert_eq!(GearBank::<Test>::account_total(&sender.cast()), 0);

        let (_, gas_info) = utils::calculate_handle_and_send_with_extra(
            USER_1,
            sender,
            data.request(USER_2.into_origin()).encode(),
            Some(data.extra_gas),
            0,
        );

        utils::assert_balance(
            USER_1,
            user_1_balance - gas_price(gas_info.min_limit + data.extra_gas),
            gas_price(gas_info.min_limit + data.extra_gas),
        );
        utils::assert_balance(USER_2, user_2_balance, 0u128);
        utils::assert_balance(sender, prog_balance, 0u128);
        assert!(MailboxOf::<Test>::is_empty(&USER_2));

        run_to_next_block(None);

        let hold_bound =
            HoldBoundBuilder::<Test>::new(StorageType::Mailbox).maximum_for(data.gas_limit_to_send);

        let expected_duration =
            BlockNumberFor::<Test>::saturated_from(data.gas_limit_to_send / mb_cost) - reserve_for;

        assert_eq!(hold_bound.expected_duration(), expected_duration);

        utils::assert_balance(
            USER_1,
            user_1_balance - gas_price(gas_info.burned + data.gas_limit_to_send),
            gas_price(data.gas_limit_to_send),
        );
        utils::assert_balance(USER_2, user_2_balance, 0u128);
        utils::assert_balance(sender, prog_balance - data.value, data.value);
        assert!(!MailboxOf::<Test>::is_empty(&USER_2));

        // Expected block.
        run_to_block(hold_bound.expected(), Some(0));
        assert!(!MailboxOf::<Test>::is_empty(&USER_2));

        // Deadline block (can pay till this one).
        run_to_block(hold_bound.deadline(), Some(0));
        assert!(!MailboxOf::<Test>::is_empty(&USER_2));

        // Block which already can't be paid.
        run_to_next_block(None);

        let gas_totally_burned = gas_price(gas_info.burned + data.gas_limit_to_send);

        utils::assert_balance(USER_1, user_1_balance - gas_totally_burned, 0u128);
        utils::assert_balance(USER_2, user_2_balance, 0u128);
        utils::assert_balance(sender, prog_balance, 0u128);
        assert!(MailboxOf::<Test>::is_empty(&USER_2));
    });
}

#[test]
fn execution_over_blocks() {
    const MAX_BLOCK: u64 = 10_000_000_000;

    init_logger();

    let assert_last_message = |src: [u8; 32], count: u128| {
        use demo_calc_hash::verify_result;

        let last_message = maybe_last_message(USER_1).expect("Get last message failed.");
        let result =
            <[u8; 32]>::decode(&mut last_message.payload_bytes()).expect("Decode result failed");

        assert!(verify_result(src, count, result));

        System::reset_events();
    };

    let estimate_gas_per_calc = || -> (u64, u64) {
        use demo_calc_hash_in_one_block::{Package, WASM_BINARY};

        let (src, times) = ([0; 32], 1);

        let init_gas = Gear::calculate_gas_info(
            USER_1.into_origin(),
            HandleKind::Init(WASM_BINARY.to_vec()),
            EMPTY_PAYLOAD.to_vec(),
            0,
            true,
            true,
        )
        .expect("Failed to get gas spent");

        // deploy demo-calc-in-one-block
        assert_ok!(Gear::upload_program(
            RuntimeOrigin::signed(USER_1),
            WASM_BINARY.to_vec(),
            b"estimate threshold".to_vec(),
            EMPTY_PAYLOAD.to_vec(),
            init_gas.burned,
            0,
            false,
        ));
        let in_one_block = get_last_program_id();

        run_to_next_block(Some(MAX_BLOCK));

        // estimate start cost
        let pkg = Package::new(times, src);
        let gas = Gear::calculate_gas_info(
            USER_1.into_origin(),
            HandleKind::Handle(in_one_block),
            pkg.encode(),
            0,
            true,
            true,
        )
        .expect("Failed to get gas spent");

        (init_gas.min_limit, gas.min_limit)
    };

    new_test_ext().execute_with(|| {
        use demo_calc_hash_in_one_block::{Package, WASM_BINARY};

        // We suppose that gas limit is less than gas allowance
        let block_gas_limit = MAX_BLOCK - 10_000;

        // Deploy demo-calc-hash-in-one-block.
        assert_ok!(Gear::upload_program(
            RuntimeOrigin::signed(USER_1),
            WASM_BINARY.to_vec(),
            DEFAULT_SALT.to_vec(),
            EMPTY_PAYLOAD.to_vec(),
            5_000_000_000,
            0,
            false,
        ));
        let in_one_block = get_last_program_id();

        assert!(ProgramStorageOf::<Test>::program_exists(in_one_block));

        let src = [0; 32];

        let expected = 64;
        assert_ok!(Gear::send_message(
            RuntimeOrigin::signed(USER_1),
            in_one_block,
            Package::new(expected, src).encode(),
            block_gas_limit,
            0,
            false,
        ));

        run_to_next_block(Some(MAX_BLOCK));

        assert_last_message([0; 32], expected);

        assert_ok!(Gear::send_message(
            RuntimeOrigin::signed(USER_1),
            in_one_block,
            Package::new(1_024, src).encode(),
            block_gas_limit,
            0,
            false,
        ));

        let message_id = get_last_message_id();
        run_to_next_block(Some(MAX_BLOCK));

        assert_failed(
            message_id,
            ActorExecutionErrorReplyReason::Trap(TrapExplanation::GasLimitExceeded),
        );
    });

    new_test_ext().execute_with(|| {
        use demo_calc_hash::sha2_512_256;
        use demo_calc_hash_over_blocks::{Method, WASM_BINARY};
        let block_gas_limit = MAX_BLOCK;

        let (_, calc_threshold) = estimate_gas_per_calc();

        // deploy demo-calc-hash-over-blocks
        assert_ok!(Gear::upload_program(
            RuntimeOrigin::signed(USER_1),
            WASM_BINARY.to_vec(),
            DEFAULT_SALT.to_vec(),
            calc_threshold.encode(),
            9_000_000_000,
            0,
            false,
        ));
        let over_blocks = get_last_program_id();

        assert!(ProgramStorageOf::<Test>::program_exists(over_blocks));

        let (src, id, expected) = ([0; 32], sha2_512_256(b"42"), 512);

        // trigger calculation
        assert_ok!(Gear::send_message(
            RuntimeOrigin::signed(USER_1),
            over_blocks,
            Method::Start { src, id, expected }.encode(),
            9_000_000_000,
            0,
            false,
        ));

        run_to_next_block(Some(MAX_BLOCK));

        let mut count = 0;
        loop {
            let lm = maybe_last_message(USER_1);

            if !(lm.is_none() || lm.unwrap().payload_bytes().is_empty()) {
                break;
            }

            assert_ok!(Gear::send_message(
                RuntimeOrigin::signed(USER_1),
                over_blocks,
                Method::Refuel(id).encode(),
                block_gas_limit,
                0,
                false,
            ));

            count += 1;
            run_to_next_block(Some(MAX_BLOCK));
        }

        assert!(count > 1);
        assert_last_message(src, expected);
    });
}

#[test]
fn call_forbidden_function() {
    let wat = r#"
    (module
        (import "env" "memory" (memory 1))
        (import "env" "gr_gas_available" (func $gr_gas_available (param i32)))
        (export "handle" (func $handle))
        (func $handle
            i32.const 0
            call $gr_gas_available
        )
    )"#;

    init_logger();
    new_test_ext().execute_with(|| {
        let prog_id = upload_program_default(USER_1, ProgramCodeKind::Custom(wat))
            .expect("submit result was asserted");

        run_to_block(2, None);

        let err = Gear::calculate_gas_info(
            USER_1.into_origin(),
            HandleKind::Handle(prog_id),
            EMPTY_PAYLOAD.to_vec(),
            0,
            true,
            true,
        )
        .expect_err("Must return error");

        let trap = TrapExplanation::ForbiddenFunction;

        assert_eq!(err, format!("Program terminated with a trap: '{trap}'"));
    });
}

#[test]
fn waking_message_waiting_for_mx_lock_does_not_lead_to_deadlock() {
    use demo_waiter::{
        Command as WaiterCommand, LockContinuation, MxLockContinuation, WASM_BINARY as WAITER_WASM,
    };

    fn execution() {
        System::reset_events();

        Gear::upload_program(
            RuntimeOrigin::signed(USER_1),
            WAITER_WASM.to_vec(),
            DEFAULT_SALT.to_vec(),
            EMPTY_PAYLOAD.to_vec(),
            BlockGasLimitOf::<Test>::get(),
            0,
            false,
        )
        .expect("Failed to upload Waiter");
        let waiter_prog_id = get_last_program_id();
        run_to_next_block(None);

        let send_command_to_waiter = |command: WaiterCommand| {
            MailboxOf::<Test>::clear();
            Gear::send_message(
                RuntimeOrigin::signed(USER_1),
                waiter_prog_id,
                command.encode(),
                BlockGasLimitOf::<Test>::get(),
                0,
                false,
            )
            .unwrap_or_else(|_| panic!("Failed to send command {:?} to Waiter", command));
            let msg_id = get_last_message_id();
            let msg_block_number = System::block_number() + 1;
            run_to_next_block(None);
            (msg_id, msg_block_number)
        };

        let (lock_owner_msg_id, _lock_owner_msg_block_number) =
            send_command_to_waiter(WaiterCommand::MxLock(
                None,
                MxLockContinuation::General(LockContinuation::SleepFor(4)),
            ));

        let (lock_rival_1_msg_id, _) = send_command_to_waiter(WaiterCommand::MxLock(
            None,
            MxLockContinuation::General(LockContinuation::Nothing),
        ));

        send_command_to_waiter(WaiterCommand::WakeUp(lock_rival_1_msg_id.into()));

        let (lock_rival_2_msg_id, _) = send_command_to_waiter(WaiterCommand::MxLock(
            None,
            MxLockContinuation::General(LockContinuation::Nothing),
        ));

        assert!(WaitlistOf::<Test>::contains(
            &waiter_prog_id,
            &lock_owner_msg_id
        ));
        assert!(WaitlistOf::<Test>::contains(
            &waiter_prog_id,
            &lock_rival_1_msg_id
        ));
        assert!(WaitlistOf::<Test>::contains(
            &waiter_prog_id,
            &lock_rival_2_msg_id
        ));

        // Run for 1 block, so the lock owner wakes up after sleeping for 4 blocks,
        // releases the mutex so the lock rival 1 can acquire and release it for
        // the lock rival 2 to acquire it.
        run_for_blocks(1, None);

        assert_succeed(lock_owner_msg_id);
        assert_succeed(lock_rival_1_msg_id);
        assert_succeed(lock_rival_2_msg_id);
    }

    init_logger();
    new_test_ext().execute_with(execution);
}

#[test]
fn waking_message_waiting_for_rw_lock_does_not_lead_to_deadlock() {
    use demo_waiter::{
        Command as WaiterCommand, LockContinuation, RwLockContinuation, RwLockType,
        WASM_BINARY as WAITER_WASM,
    };

    fn execution() {
        System::reset_events();

        Gear::upload_program(
            RuntimeOrigin::signed(USER_1),
            WAITER_WASM.to_vec(),
            DEFAULT_SALT.to_vec(),
            EMPTY_PAYLOAD.to_vec(),
            BlockGasLimitOf::<Test>::get(),
            0,
            false,
        )
        .expect("Failed to upload Waiter");
        let waiter_prog_id = get_last_program_id();
        run_to_next_block(None);

        let send_command_to_waiter = |command: WaiterCommand| {
            MailboxOf::<Test>::clear();
            Gear::send_message(
                RuntimeOrigin::signed(USER_1),
                waiter_prog_id,
                command.encode(),
                BlockGasLimitOf::<Test>::get(),
                0,
                false,
            )
            .unwrap_or_else(|_| panic!("Failed to send command {:?} to Waiter", command));
            let msg_id = get_last_message_id();
            let msg_block_number = System::block_number() + 1;
            run_to_next_block(None);
            (msg_id, msg_block_number)
        };

        // For write lock
        {
            let (lock_owner_msg_id, _lock_owner_msg_block_number) =
                send_command_to_waiter(WaiterCommand::RwLock(
                    RwLockType::Read,
                    RwLockContinuation::General(LockContinuation::SleepFor(4)),
                ));

            let (lock_rival_1_msg_id, _) = send_command_to_waiter(WaiterCommand::RwLock(
                RwLockType::Write,
                RwLockContinuation::General(LockContinuation::Nothing),
            ));

            send_command_to_waiter(WaiterCommand::WakeUp(lock_rival_1_msg_id.into()));

            let (lock_rival_2_msg_id, _) = send_command_to_waiter(WaiterCommand::RwLock(
                RwLockType::Write,
                RwLockContinuation::General(LockContinuation::Nothing),
            ));

            assert!(WaitlistOf::<Test>::contains(
                &waiter_prog_id,
                &lock_owner_msg_id
            ));
            assert!(WaitlistOf::<Test>::contains(
                &waiter_prog_id,
                &lock_rival_1_msg_id
            ));
            assert!(WaitlistOf::<Test>::contains(
                &waiter_prog_id,
                &lock_rival_2_msg_id
            ));

            // Run for 1 block, so the lock owner wakes up after sleeping for 4 blocks,
            // releases the mutex so the lock rival 1 can acquire and release it for
            // the lock rival 2 to acquire it.
            run_for_blocks(1, None);

            assert_succeed(lock_owner_msg_id);
            assert_succeed(lock_rival_1_msg_id);
            assert_succeed(lock_rival_2_msg_id);
        }

        // For read lock
        {
            let (lock_owner_msg_id, _lock_owner_msg_block_number) =
                send_command_to_waiter(WaiterCommand::RwLock(
                    RwLockType::Write,
                    RwLockContinuation::General(LockContinuation::SleepFor(4)),
                ));

            let (lock_rival_1_msg_id, _) = send_command_to_waiter(WaiterCommand::RwLock(
                RwLockType::Read,
                RwLockContinuation::General(LockContinuation::Nothing),
            ));

            send_command_to_waiter(WaiterCommand::WakeUp(lock_rival_1_msg_id.into()));

            let (lock_rival_2_msg_id, _) = send_command_to_waiter(WaiterCommand::RwLock(
                RwLockType::Write,
                RwLockContinuation::General(LockContinuation::Nothing),
            ));

            assert!(WaitlistOf::<Test>::contains(
                &waiter_prog_id,
                &lock_owner_msg_id
            ));
            assert!(WaitlistOf::<Test>::contains(
                &waiter_prog_id,
                &lock_rival_1_msg_id
            ));
            assert!(WaitlistOf::<Test>::contains(
                &waiter_prog_id,
                &lock_rival_2_msg_id
            ));

            // Run for 1 block, so the lock owner wakes up after sleeping for 4 blocks,
            // releases the mutex so the lock rival 1 can acquire and release it for
            // the lock rival 2 to acquire it.
            run_for_blocks(1, None);

            assert_succeed(lock_owner_msg_id);
            assert_succeed(lock_rival_1_msg_id);
            assert_succeed(lock_rival_2_msg_id);
        }
    }

    init_logger();
    new_test_ext().execute_with(execution);
}

#[test]
fn mx_lock_ownership_exceedance() {
    use demo_waiter::{
        Command as WaiterCommand, LockContinuation, MxLockContinuation, WASM_BINARY as WAITER_WASM,
    };

    const LOCK_HOLD_DURATION: u32 = 3;

    fn execution() {
        System::reset_events();

        Gear::upload_program(
            RuntimeOrigin::signed(USER_1),
            WAITER_WASM.to_vec(),
            DEFAULT_SALT.to_vec(),
            EMPTY_PAYLOAD.to_vec(),
            BlockGasLimitOf::<Test>::get(),
            0,
            false,
        )
        .expect("Failed to upload Waiter");
        let waiter_prog_id = get_last_program_id();
        run_to_next_block(None);

        // Helper functions (collapse the block)
        let (run_test_case, get_lock_ownership_exceeded_trap) = {
            let send_command_to_waiter = |command: WaiterCommand| {
                MailboxOf::<Test>::clear();
                Gear::send_message(
                    RuntimeOrigin::signed(USER_1),
                    waiter_prog_id,
                    command.encode(),
                    BlockGasLimitOf::<Test>::get(),
                    0,
                    false,
                )
                .unwrap_or_else(|_| panic!("Failed to send command {:?} to Waiter", command));
                let msg_id = get_last_message_id();
                let msg_block_number = System::block_number() + 1;
                run_to_next_block(None);
                (msg_id, msg_block_number)
            };

            let run_test_case =
                move |command: WaiterCommand,
                      run_for_blocks_before_lock_assert: u32,
                      assert_command_result: &dyn Fn(MessageId),
                      assert_lock_result: &dyn Fn(MessageId, MessageId)| {
                    let (command_msg_id, _) = send_command_to_waiter(command);

                    // Subtract 1 because sending command to waiter below adds 1 block
                    run_for_blocks(
                        (run_for_blocks_before_lock_assert - 1).saturated_into(),
                        None,
                    );

                    assert_command_result(command_msg_id);

                    let (lock_msg_id, _) = send_command_to_waiter(WaiterCommand::MxLock(
                        Some(1),
                        MxLockContinuation::General(LockContinuation::Nothing),
                    ));

                    assert_lock_result(command_msg_id, lock_msg_id);
                };

            let get_lock_ownership_exceeded_trap = |command_msg_id| {
                ActorExecutionErrorReplyReason::Trap(TrapExplanation::Panic(
                    format!(
                        "Message 0x{} has exceeded lock ownership time",
                        hex::encode(command_msg_id)
                    )
                    .into(),
                ))
            };

            (run_test_case, get_lock_ownership_exceeded_trap)
        };

        // Msg1 acquires lock and goes into waitlist
        // Msg2 acquires the lock after Msg1's lock ownership time has exceeded
        run_test_case(
            WaiterCommand::MxLock(
                Some(LOCK_HOLD_DURATION),
                MxLockContinuation::General(LockContinuation::Wait),
            ),
            LOCK_HOLD_DURATION,
            &|command_msg_id| {
                assert!(WaitlistOf::<Test>::contains(
                    &waiter_prog_id,
                    &command_msg_id
                ));
            },
            &|command_msg_id, lock_msg_id| {
                assert_failed(
                    command_msg_id,
                    get_lock_ownership_exceeded_trap(command_msg_id),
                );
                assert_succeed(lock_msg_id);
            },
        );

        // Msg1 acquires lock and goes into waitlist
        // Msg2 fails to acquire the lock because Msg1's lock ownership time has not exceeded
        run_test_case(
            WaiterCommand::MxLock(
                Some(LOCK_HOLD_DURATION),
                MxLockContinuation::General(LockContinuation::Wait),
            ),
            LOCK_HOLD_DURATION - 1,
            &|command_msg_id| {
                assert!(WaitlistOf::<Test>::contains(
                    &waiter_prog_id,
                    &command_msg_id
                ));
            },
            &|command_msg_id, lock_msg_id| {
                assert!(WaitlistOf::<Test>::contains(
                    &waiter_prog_id,
                    &command_msg_id
                ));
                assert!(WaitlistOf::<Test>::contains(&waiter_prog_id, &lock_msg_id));
            },
        );

        // Msg1 acquires lock and goes into waitlist
        // Msg2 fails to acquire the lock at the first attempt because Msg1's lock ownership
        // time has not exceeded, but succeeds at the second one after Msg1's lock ownership
        // time has exceeded
        run_test_case(
            WaiterCommand::MxLock(
                Some(LOCK_HOLD_DURATION),
                MxLockContinuation::General(LockContinuation::Wait),
            ),
            LOCK_HOLD_DURATION - 1,
            &|command_msg_id| {
                assert!(WaitlistOf::<Test>::contains(
                    &waiter_prog_id,
                    &command_msg_id
                ));
            },
            &|command_msg_id, lock_msg_id| {
                assert!(WaitlistOf::<Test>::contains(
                    &waiter_prog_id,
                    &command_msg_id
                ));
                assert!(WaitlistOf::<Test>::contains(&waiter_prog_id, &lock_msg_id));

                run_for_blocks(1, None);
                assert_failed(
                    command_msg_id,
                    get_lock_ownership_exceeded_trap(command_msg_id),
                );
                assert_succeed(lock_msg_id);
            },
        );

        // Msg1 acquires lock and forgets its lock guard
        // Msg2 acquires the lock after Msg1's lock ownership time has exceeded
        run_test_case(
            WaiterCommand::MxLock(
                Some(LOCK_HOLD_DURATION),
                MxLockContinuation::General(LockContinuation::Forget),
            ),
            LOCK_HOLD_DURATION,
            &|command_msg_id| {
                assert_succeed(command_msg_id);
            },
            &|_command_msg_id, lock_msg_id| {
                assert_succeed(lock_msg_id);
            },
        );

        // Msg1 acquires lock and forgets its lock guard
        // Msg2 fails to acquire the lock because Msg1's lock ownership time has not exceeded
        run_test_case(
            WaiterCommand::MxLock(
                Some(LOCK_HOLD_DURATION),
                MxLockContinuation::General(LockContinuation::Forget),
            ),
            LOCK_HOLD_DURATION - 1,
            &|command_msg_id| {
                assert_succeed(command_msg_id);
            },
            &|_command_msg_id, lock_msg_id| {
                assert!(WaitlistOf::<Test>::contains(&waiter_prog_id, &lock_msg_id));
            },
        );

        // Msg1 acquires lock and goes into sleep for longer than its lock ownership time
        // Msg2 acquires the lock after Msg1's lock ownership time has exceeded
        run_test_case(
            WaiterCommand::MxLock(
                Some(LOCK_HOLD_DURATION),
                MxLockContinuation::General(LockContinuation::SleepFor(LOCK_HOLD_DURATION * 2)),
            ),
            LOCK_HOLD_DURATION,
            &|command_msg_id| {
                assert!(WaitlistOf::<Test>::contains(
                    &waiter_prog_id,
                    &command_msg_id
                ));
            },
            &|command_msg_id, lock_msg_id| {
                assert_failed(
                    command_msg_id,
                    get_lock_ownership_exceeded_trap(command_msg_id),
                );
                assert_succeed(lock_msg_id);
            },
        );

        // Msg1 acquires lock and goes into sleep for longer than its lock ownership time
        // Msg2 fails to acquire the lock because Msg1's lock ownership time has not exceeded
        run_test_case(
            WaiterCommand::MxLock(
                Some(LOCK_HOLD_DURATION),
                MxLockContinuation::General(LockContinuation::SleepFor(LOCK_HOLD_DURATION * 2)),
            ),
            LOCK_HOLD_DURATION - 1,
            &|command_msg_id| {
                assert!(WaitlistOf::<Test>::contains(
                    &waiter_prog_id,
                    &command_msg_id
                ));
            },
            &|command_msg_id, lock_msg_id| {
                assert!(WaitlistOf::<Test>::contains(
                    &waiter_prog_id,
                    &command_msg_id
                ));
                assert!(WaitlistOf::<Test>::contains(&waiter_prog_id, &lock_msg_id));
            },
        );

        // Msg1 acquires lock and goes into sleep for shorter than its lock ownership time
        // Msg2 fails to acquire the lock because Msg1's lock ownership time has not exceeded,
        // but succeeds after Msg1 releases the lock after the sleep
        run_test_case(
            WaiterCommand::MxLock(
                Some(LOCK_HOLD_DURATION + 1),
                MxLockContinuation::General(LockContinuation::SleepFor(LOCK_HOLD_DURATION)),
            ),
            2,
            &|command_msg_id| {
                assert!(WaitlistOf::<Test>::contains(
                    &waiter_prog_id,
                    &command_msg_id
                ));
            },
            &|command_msg_id, lock_msg_id| {
                assert!(WaitlistOf::<Test>::contains(
                    &waiter_prog_id,
                    &command_msg_id
                ));
                assert!(WaitlistOf::<Test>::contains(&waiter_prog_id, &lock_msg_id));

                run_for_blocks(1, None);
                assert_succeed(command_msg_id);
                assert_succeed(lock_msg_id);
            },
        );

        // Msg1 acquires lock and tries to re-enter the same lock
        // Msg2 acquires the lock after Msg1's lock ownership time has exceeded
        run_test_case(
            WaiterCommand::MxLock(Some(LOCK_HOLD_DURATION), MxLockContinuation::Lock),
            LOCK_HOLD_DURATION,
            &|command_msg_id| {
                assert!(WaitlistOf::<Test>::contains(
                    &waiter_prog_id,
                    &command_msg_id
                ));
            },
            &|command_msg_id, lock_msg_id| {
                assert_failed(
                    command_msg_id,
                    get_lock_ownership_exceeded_trap(command_msg_id),
                );
                assert_succeed(lock_msg_id);
            },
        );

        // Msg1 acquires lock and tries to re-enter the same lock
        // Msg2 fails to acquire the lock because Msg1's lock ownership time has not exceeded
        run_test_case(
            WaiterCommand::MxLock(Some(LOCK_HOLD_DURATION), MxLockContinuation::Lock),
            LOCK_HOLD_DURATION - 1,
            &|command_msg_id| {
                assert!(WaitlistOf::<Test>::contains(
                    &waiter_prog_id,
                    &command_msg_id
                ));
            },
            &|command_msg_id, lock_msg_id| {
                assert!(WaitlistOf::<Test>::contains(
                    &waiter_prog_id,
                    &command_msg_id
                ));
                assert!(WaitlistOf::<Test>::contains(&waiter_prog_id, &lock_msg_id));
            },
        );
    }

    init_logger();
    new_test_ext().execute_with(execution);
}

#[test]
fn async_sleep_for() {
    use demo_waiter::{
        Command as WaiterCommand, SleepForWaitType as WaitType, WASM_BINARY as WAITER_WASM,
    };

    const SLEEP_FOR_BLOCKS: BlockNumber = 2;
    const LONGER_SLEEP_FOR_BLOCKS: BlockNumber = 3;

    init_logger();

    new_test_ext().execute_with(|| {
        System::reset_events();

        // Block 2
        Gear::upload_program(
            RuntimeOrigin::signed(USER_1),
            WAITER_WASM.to_vec(),
            DEFAULT_SALT.to_vec(),
            EMPTY_PAYLOAD.to_vec(),
            BlockGasLimitOf::<Test>::get(),
            0,
            false,
        )
        .expect("Failed to upload Waiter");
        let waiter_prog_id = get_last_program_id();
        run_to_next_block(None);

        // Helper functions (collapse the block)
        let (send_command_to_waiter, assert_waiter_single_reply) = {
            let send_command_to_waiter = |command: WaiterCommand| {
                MailboxOf::<Test>::clear();
                Gear::send_message(
                    RuntimeOrigin::signed(USER_1),
                    waiter_prog_id,
                    command.encode(),
                    BlockGasLimitOf::<Test>::get(),
                    0,
                    false,
                )
                .unwrap_or_else(|_| panic!("Failed to send command {:?} to Waiter", command));
                let msg_id = get_last_message_id();
                let msg_block_number = System::block_number() + 1;
                run_to_next_block(None);
                (msg_id, msg_block_number)
            };

            let assert_waiter_single_reply = |expected_reply| {
                assert_eq!(
                    MailboxOf::<Test>::len(&USER_1),
                    1,
                    "Asserting Waiter reply {}",
                    expected_reply
                );
                let waiter_reply = <String>::decode(&mut get_last_mail(USER_1).payload_bytes())
                    .expect("Failed to decode Waiter reply");
                assert_eq!(
                    waiter_reply, expected_reply,
                    "Asserting Waiter reply {}",
                    expected_reply
                );
            };

            (send_command_to_waiter, assert_waiter_single_reply)
        };

        // Block 3
        let (sleep_for_msg_id, sleep_for_block_number) = send_command_to_waiter(
            WaiterCommand::SleepFor(vec![SLEEP_FOR_BLOCKS.saturated_into()], WaitType::All),
        );

        // Assert the program replied with a message before the sleep.
        // The message payload is a number of the block the program received
        // the SleepFor message in.
        assert_waiter_single_reply(format!(
            "Before the sleep at block: {}",
            sleep_for_block_number
        ));

        // Assert the SleepFor message is in the waitlist.
        assert!(WaitlistOf::<Test>::contains(
            &waiter_prog_id,
            &sleep_for_msg_id
        ));

        // Block 4
        send_command_to_waiter(WaiterCommand::WakeUp(sleep_for_msg_id.into()));

        // Assert there are no any replies yet.
        assert_eq!(MailboxOf::<Test>::len(&USER_1), 0);

        // Assert the SleepFor message is still in the waitlist.
        assert!(WaitlistOf::<Test>::contains(
            &waiter_prog_id,
            &sleep_for_msg_id
        ));

        // Block 5
        run_to_next_block(None);

        // Assert the program replied with a message after the sleep.
        // The message payload is a number of the block the program
        // exited the dealy, i.e. sleep_for_block_number + SLEEP_FOR_BLOCKS.
        assert_waiter_single_reply(format!(
            "After the sleep at block: {}",
            sleep_for_block_number + SLEEP_FOR_BLOCKS
        ));

        // Assert the SleepFor message is no longer in the waitlist.
        assert!(!WaitlistOf::<Test>::contains(
            &waiter_prog_id,
            &sleep_for_msg_id
        ));

        // let long_sleep = sleep_for(longer);
        // let short_sleep = sleep_for(shorter);
        // join!(long_sleep, short_sleep);
        {
            // Block 6
            let (sleep_for_msg_id, sleep_for_block_number) =
                send_command_to_waiter(WaiterCommand::SleepFor(
                    vec![
                        LONGER_SLEEP_FOR_BLOCKS.saturated_into(),
                        SLEEP_FOR_BLOCKS.saturated_into(),
                    ],
                    WaitType::All,
                ));
            // Clear the before sleep reply.
            MailboxOf::<Test>::clear();

            // Block 8
            run_for_blocks(SLEEP_FOR_BLOCKS, None);

            // Assert there are no any replies yet even though SLEEP_FOR_BLOCKS blocks
            // has just passed.
            assert_eq!(MailboxOf::<Test>::len(&USER_1), 0);

            // Assert the SleepFor message is still in the waitlist.
            assert!(WaitlistOf::<Test>::contains(
                &waiter_prog_id,
                &sleep_for_msg_id
            ));

            // Block 9
            run_to_next_block(None);

            // Assert the program replied with a message after the sleep.
            // The message payload is a number of the block the program
            // exited the dealy, i.e. sleep_for_block_number + LONGER_SLEEP_FOR_BLOCKS.
            assert_waiter_single_reply(format!(
                "After the sleep at block: {}",
                sleep_for_block_number + LONGER_SLEEP_FOR_BLOCKS
            ));

            // Assert the SleepFor message is no longer in the waitlist.
            assert!(!WaitlistOf::<Test>::contains(
                &waiter_prog_id,
                &sleep_for_msg_id
            ));
        }

        // let short_sleep = sleep_for(shorter);
        // let long_sleep = sleep_for(longer);
        // join!(short_sleep, long_sleep);
        {
            // Block 10
            let (sleep_for_msg_id, sleep_for_block_number) =
                send_command_to_waiter(WaiterCommand::SleepFor(
                    vec![
                        LONGER_SLEEP_FOR_BLOCKS.saturated_into(),
                        SLEEP_FOR_BLOCKS.saturated_into(),
                    ],
                    WaitType::All,
                ));
            // Clear the before sleep reply.
            MailboxOf::<Test>::clear();

            // Block 12
            run_for_blocks(SLEEP_FOR_BLOCKS, None);

            // Assert there are no any replies yet even though SLEEP_FOR_BLOCKS blocks
            // has just passed.
            assert_eq!(MailboxOf::<Test>::len(&USER_1), 0);

            // Assert the SleepFor message is still in the waitlist.
            assert!(WaitlistOf::<Test>::contains(
                &waiter_prog_id,
                &sleep_for_msg_id
            ));

            // Block 13
            run_to_next_block(None);

            // Assert the program replied with a message after the sleep.
            // The message payload is a number of the block the program
            // exited the dealy, i.e. sleep_for_block_number + LONGER_SLEEP_FOR_BLOCKS.
            assert_waiter_single_reply(format!(
                "After the sleep at block: {}",
                sleep_for_block_number + LONGER_SLEEP_FOR_BLOCKS
            ));

            // Assert the SleepFor message is no longer in the waitlist.
            assert!(!WaitlistOf::<Test>::contains(
                &waiter_prog_id,
                &sleep_for_msg_id
            ));
        }

        // let long_sleep = sleep_for(longer);
        // let short_sleep = sleep_for(shorter);
        // select!(short_sleep, long_sleep);
        {
            // Block 14
            let (sleep_for_msg_id, sleep_for_block_number) =
                send_command_to_waiter(WaiterCommand::SleepFor(
                    vec![
                        LONGER_SLEEP_FOR_BLOCKS.saturated_into(),
                        SLEEP_FOR_BLOCKS.saturated_into(),
                    ],
                    WaitType::Any,
                ));
            // Clear the before sleep reply.
            MailboxOf::<Test>::clear();

            // Block 16
            run_for_blocks(SLEEP_FOR_BLOCKS, None);

            // Assert the program replied with a message after the sleep.
            // The message payload is a number of the block the program
            // exited the dealy, i.e. sleep_for_block_number + SLEEP_FOR_BLOCKS.
            assert_waiter_single_reply(format!(
                "After the sleep at block: {}",
                sleep_for_block_number + SLEEP_FOR_BLOCKS
            ));

            // Assert the SleepFor message is no longer in the waitlist.
            assert!(!WaitlistOf::<Test>::contains(
                &waiter_prog_id,
                &sleep_for_msg_id
            ));
        }

        // let short_sleep = sleep_for(shorter);
        // let long_sleep = sleep_for(longer);
        // select!(short_sleep, long_sleep);
        {
            // Block 17
            let (sleep_for_msg_id, sleep_for_block_number) =
                send_command_to_waiter(WaiterCommand::SleepFor(
                    vec![
                        LONGER_SLEEP_FOR_BLOCKS.saturated_into(),
                        SLEEP_FOR_BLOCKS.saturated_into(),
                    ],
                    WaitType::Any,
                ));
            // Clear the before sleep reply.
            MailboxOf::<Test>::clear();

            // Block 18
            run_for_blocks(SLEEP_FOR_BLOCKS, None);

            // Assert the program replied with a message after the sleep.
            // The message payload is a number of the block the program
            // exited the dealy, i.e. sleep_for_block_number + SLEEP_FOR_BLOCKS.
            assert_waiter_single_reply(format!(
                "After the sleep at block: {}",
                sleep_for_block_number + SLEEP_FOR_BLOCKS
            ));

            // Assert the SleepFor message is no longer in the waitlist.
            assert!(!WaitlistOf::<Test>::contains(
                &waiter_prog_id,
                &sleep_for_msg_id
            ));
        }
    });
}

#[test]
fn test_async_messages() {
    use demo_async_tester::{Kind, WASM_BINARY};

    init_logger();
    new_test_ext().execute_with(|| {
        System::reset_events();

        assert_ok!(Gear::upload_program(
            RuntimeOrigin::signed(USER_1),
            WASM_BINARY.to_vec(),
            DEFAULT_SALT.to_vec(),
            EMPTY_PAYLOAD.to_vec(),
            10_000_000_000u64,
            0,
            false,
        ));

        let pid = get_last_program_id();
        for kind in &[
            Kind::Send,
            Kind::SendWithGas(DEFAULT_GAS_LIMIT),
            Kind::SendBytes,
            Kind::SendBytesWithGas(DEFAULT_GAS_LIMIT),
            Kind::SendCommit,
            Kind::SendCommitWithGas(DEFAULT_GAS_LIMIT),
        ] {
            run_to_next_block(None);
            assert_ok!(Gear::send_message(
                RuntimeOrigin::signed(USER_1),
                pid,
                kind.encode(),
                30_000_000_000u64,
                0,
                false,
            ));

            // check the message sent from the program
            run_to_next_block(None);
            let last_mail = get_last_mail(USER_1);
            assert_eq!(Kind::decode(&mut last_mail.payload_bytes()), Ok(*kind));

            // reply to the message
            let message_id = last_mail.id();
            assert_ok!(Gear::send_reply(
                RuntimeOrigin::signed(USER_1),
                message_id,
                EMPTY_PAYLOAD.to_vec(),
                10_000_000_000u64,
                0,
                false,
            ));

            // check the reply from the program
            run_to_next_block(None);
            let last_mail = get_last_mail(USER_1);
            assert_eq!(last_mail.payload_bytes(), b"PONG");
            assert_ok!(Gear::claim_value(
                RuntimeOrigin::signed(USER_1),
                last_mail.id()
            ));
        }

        assert!(Gear::is_active(pid));
    })
}

#[test]
fn program_generator_works() {
    use demo_program_generator::{CHILD_WAT, WASM_BINARY};

    init_logger();
    new_test_ext().execute_with(|| {
        let code = ProgramCodeKind::Custom(CHILD_WAT).to_bytes();
        let code_id = CodeId::generate(&code);

        assert_ok!(Gear::upload_code(RuntimeOrigin::signed(USER_1), code));

        assert_ok!(Gear::upload_program(
            RuntimeOrigin::signed(USER_1),
            WASM_BINARY.to_vec(),
            DEFAULT_SALT.to_vec(),
            EMPTY_PAYLOAD.to_vec(),
            BlockGasLimitOf::<Test>::get(),
            0,
            false,
        ));

        let generator_id = get_last_program_id();

        run_to_next_block(None);

        assert!(Gear::is_active(generator_id));

        assert_ok!(Gear::send_message(
            RuntimeOrigin::signed(USER_1),
            generator_id,
            EMPTY_PAYLOAD.to_vec(),
            BlockGasLimitOf::<Test>::get(),
            0,
            false,
        ));

        let message_id = get_last_message_id();

        run_to_next_block(None);

        assert_succeed(message_id);
        let expected_salt = [b"salt_generator", message_id.as_ref(), &0u64.to_be_bytes()].concat();
        let expected_child_id =
            ProgramId::generate_from_program(code_id, &expected_salt, message_id);
        assert!(ProgramStorageOf::<Test>::program_exists(expected_child_id))
    });
}

#[test]
fn wait_state_machine() {
    use demo_wait::WASM_BINARY;

    init_logger();

    let init = || {
        assert_ok!(Gear::upload_program(
            RuntimeOrigin::signed(USER_1),
            WASM_BINARY.to_vec(),
            DEFAULT_SALT.to_vec(),
            Default::default(),
            BlockGasLimitOf::<Test>::get(),
            0,
            false,
        ));

        let wait_id = get_last_program_id();

        run_to_next_block(None);

        assert!(Gear::is_active(wait_id));

        System::reset_events();

        wait_id
    };

    new_test_ext().execute_with(|| {
        let demo = init();

        let to_send = vec![b"FIRST".to_vec(), b"SECOND".to_vec(), b"THIRD".to_vec()];
        let ids = send_payloads(USER_1, demo, to_send);
        run_to_next_block(None);

        let to_assert = vec![
            Assertion::ReplyCode(ReplyCode::Success(SuccessReplyReason::Auto)),
            Assertion::ReplyCode(ReplyCode::Success(SuccessReplyReason::Auto)),
            Assertion::Payload(ids[0].as_ref().to_vec()),
            Assertion::ReplyCode(ReplyCode::Success(SuccessReplyReason::Auto)),
            Assertion::Payload(ids[1].as_ref().to_vec()),
        ];
        assert_responses_to_user(USER_1, to_assert);
    });
}

#[test]
fn missing_functions_are_not_executed() {
    // handle is copied from ProgramCodeKind::OutgoingWithValueInHandle
    let wat = r#"
    (module
        (import "env" "gr_send_wgas" (func $send (param i32 i32 i32 i64 i32 i32)))
        (import "env" "memory" (memory 10))
        (export "handle" (func $handle))
        (func $handle
            i32.const 111 ;; addr
            i32.const 1 ;; value
            i32.store

            i32.const 143 ;; addr + 32
            i32.const 1000
            i32.store

            (call $send (i32.const 111) (i32.const 0) (i32.const 32) (i64.const 10000000) (i32.const 0) (i32.const 333))

            i32.const 333 ;; addr
            i32.load
            (if
                (then unreachable)
                (else)
            )
        )
    )"#;

    init_logger();

    new_test_ext().execute_with(|| {
        let balance_before = Balances::free_balance(USER_1);

        let program_id = {
            let res = upload_program_default(USER_1, ProgramCodeKind::Custom(wat));
            assert_ok!(res);
            res.expect("submit result was asserted")
        };

        let GasInfo { min_limit, .. } = Gear::calculate_gas_info(
            USER_1.into_origin(),
            HandleKind::Init(ProgramCodeKind::Custom(wat).to_bytes()),
            EMPTY_PAYLOAD.to_vec(),
            0,
            true,
            true,
        )
        .expect("calculate_gas_info failed");

        let program_cost = core_processor::calculate_gas_for_program(
            DbWeightOf::<Test>::get().reads(1).ref_time(),
            <Test as Config>::Schedule::get()
                .db_read_per_byte
                .ref_time(),
        );
        // there is no execution so the values should be equal
        assert_eq!(min_limit, program_cost);

        run_to_next_block(None);

        // there is no 'init' so memory pages and code don't get loaded and
        // no execution is performed at all and hence user was not charged for program execution.
        assert_eq!(
            balance_before,
            Balances::free_balance(USER_1) + gas_price(program_cost)
        );

        // this value is actually a constant in the wat.
        let locked_value = 1_000;
        assert_ok!(<Balances as frame_support::traits::Currency<_>>::transfer(
            &USER_1,
            &program_id.cast(),
            locked_value,
            frame_support::traits::ExistenceRequirement::AllowDeath
        ));

        assert_ok!(Gear::send_message(
            RuntimeOrigin::signed(USER_3),
            program_id,
            EMPTY_PAYLOAD.to_vec(),
            1_000_000_000,
            0,
            false,
        ));

        run_to_next_block(None);

        let reply_to_id = get_last_mail(USER_1).id();

        let GasInfo { min_limit, .. } = Gear::calculate_gas_info(
            USER_1.into_origin(),
            HandleKind::Reply(reply_to_id, ReplyCode::Success(SuccessReplyReason::Manual)),
            EMPTY_PAYLOAD.to_vec(),
            0,
            true,
            true,
        )
        .expect("calculate_gas_info failed");

        assert_eq!(min_limit, program_cost);

        let balance_before = Balances::free_balance(USER_1);
        let reply_value = 1_500;
        assert_ok!(Gear::send_reply(
            RuntimeOrigin::signed(USER_1),
            reply_to_id,
            EMPTY_PAYLOAD.to_vec(),
            100_000_000,
            reply_value,
            false,
        ));

        run_to_next_block(None);

        assert_eq!(
            balance_before - reply_value + locked_value,
            Balances::free_balance(USER_1) + gas_price(program_cost)
        );
    });
}

#[test]
fn missing_handle_is_not_executed() {
    let wat = r#"
    (module
        (import "env" "memory" (memory 2))
        (export "init" (func $init))
        (func $init)
    )"#;

    let wat_handle = r#"
    (module
        (import "env" "memory" (memory 2))
        (export "init" (func $init))
        (export "handle" (func $handle))
        (func $init)
        (func $handle)
    )"#;

    init_logger();
    new_test_ext().execute_with(|| {
        let program_id = Gear::upload_program(
            RuntimeOrigin::signed(USER_1),
            ProgramCodeKind::Custom(wat).to_bytes(),
            vec![],
            EMPTY_PAYLOAD.to_vec(),
            1_000_000_000,
            0,
            false,
        )
        .map(|_| get_last_program_id())
        .expect("submit_program failed");

        let program_handle_id = Gear::upload_program(
            RuntimeOrigin::signed(USER_3),
            ProgramCodeKind::Custom(wat_handle).to_bytes(),
            vec![],
            EMPTY_PAYLOAD.to_vec(),
            1_000_000_000,
            0,
            false,
        )
        .map(|_| get_last_program_id())
        .expect("submit_program failed");

        run_to_next_block(None);

        let balance_before = Balances::free_balance(USER_1);
        let balance_before_handle = Balances::free_balance(USER_3);

        assert_ok!(Gear::send_message(
            RuntimeOrigin::signed(USER_1),
            program_id,
            EMPTY_PAYLOAD.to_vec(),
            1_000_000_000,
            0,
            false,
        ));

        assert_ok!(Gear::send_message(
            RuntimeOrigin::signed(USER_3),
            program_handle_id,
            EMPTY_PAYLOAD.to_vec(),
            1_000_000_000,
            0,
            false,
        ));

        run_to_next_block(None);

        let margin = balance_before - Balances::free_balance(USER_1);
        let margin_handle = balance_before_handle - Balances::free_balance(USER_3);

        assert!(margin < margin_handle);
    });
}

#[test]
fn invalid_memory_page_amount_rejected() {
    let Some(incorrect_amount) = code::MAX_WASM_PAGES_AMOUNT
        .to_page_number()
        .map(|p| p.inc().raw())
    else {
        // In case max memory is 4GB, then it's impossible to make invalid memory pages amount.
        return;
    };

    let wat = format!(
        r#"
            (module
                (import "env" "memory" (memory {incorrect_amount}))
                (export "init" (func $init))
                (func $init)
            )
        "#
    );

    init_logger();
    new_test_ext().execute_with(|| {
        assert_noop!(
            Gear::upload_code(
                RuntimeOrigin::signed(USER_1),
                ProgramCodeKind::Custom(&wat).to_bytes(),
            ),
            Error::<Test>::ProgramConstructionFailed
        );

        assert_noop!(
            Gear::upload_program(
                RuntimeOrigin::signed(USER_1),
                ProgramCodeKind::Custom(&wat).to_bytes(),
                vec![],
                EMPTY_PAYLOAD.to_vec(),
                1_000_000_000,
                0,
                false,
            ),
            Error::<Test>::ProgramConstructionFailed
        );
    });
}

#[test]
fn test_reinstrumentation_works() {
    init_logger();
    new_test_ext().execute_with(|| {
        let code_id = CodeId::generate(&ProgramCodeKind::Default.to_bytes());
        let pid = upload_program_default(USER_1, ProgramCodeKind::Default).unwrap();

        run_to_block(2, None);

        // check old version
        let _reset_guard = DynamicSchedule::mutate(|schedule| {
            let code = <Test as Config>::CodeStorage::get_code(code_id).unwrap();
            assert_eq!(
                code.instruction_weights_version(),
                schedule.instruction_weights.version
            );

            schedule.instruction_weights.version = 0xdeadbeef;
        });

        assert_ok!(Gear::send_message(
            RuntimeOrigin::signed(USER_1),
            pid,
            vec![],
            10_000_000_000,
            0,
            false,
        ));

        run_to_block(3, None);

        // check new version
        let code = <Test as Config>::CodeStorage::get_code(code_id).unwrap();
        assert_eq!(code.instruction_weights_version(), 0xdeadbeef);

        assert_ok!(Gear::send_message(
            RuntimeOrigin::signed(USER_1),
            pid,
            vec![],
            10_000_000_000,
            0,
            false,
        ));

        run_to_block(4, None);

        // check new version stands still
        let code = <Test as Config>::CodeStorage::get_code(code_id).unwrap();
        assert_eq!(code.instruction_weights_version(), 0xdeadbeef);
    })
}

#[test]
fn test_mad_big_prog_instrumentation() {
    init_logger();
    new_test_ext().execute_with(|| {
        let path = "../../examples/big-wasm/big.wasm";
        let code_bytes = std::fs::read(path).expect("can't read big wasm");
        let schedule = <Test as Config>::Schedule::get();
        let code_inst_res = gear_core::code::Code::try_new(
            code_bytes,
            schedule.instruction_weights.version,
            |module| schedule.rules(module),
            schedule.limits.stack_height,
        );
        // In any case of the defined weights on the platform, instrumentation of the valid
        // huge wasm mustn't fail
        assert!(code_inst_res.is_ok());
    })
}

#[test]
fn reject_incorrect_binary() {
    let wat = r#"
    (module
        (import "env" "memory" (memory 1))
        (export "handle" (func $handle))
        (func $handle
            i32.const 5
        )
    )"#;

    init_logger();
    new_test_ext().execute_with(|| {
        assert_noop!(
            Gear::upload_code(
                RuntimeOrigin::signed(USER_1),
                ProgramCodeKind::CustomInvalid(wat).to_bytes()
            ),
            Error::<Test>::ProgramConstructionFailed
        );

        assert_noop!(
            upload_program_default(USER_1, ProgramCodeKind::CustomInvalid(wat)),
            Error::<Test>::ProgramConstructionFailed
        );
    });
}

#[test]
fn send_from_reservation() {
    use demo_send_from_reservation::{HandleAction, WASM_BINARY};

    init_logger();
    new_test_ext().execute_with(|| {
        let pid = Gear::upload_program(
            RuntimeOrigin::signed(USER_1),
            WASM_BINARY.to_vec(),
            vec![],
            EMPTY_PAYLOAD.to_vec(),
            10_000_000_000,
            0,
            false,
        )
        .map(|_| get_last_program_id())
        .unwrap();

        let pid2 = Gear::upload_program(
            RuntimeOrigin::signed(USER_1),
            WASM_BINARY.to_vec(),
            vec![2],
            EMPTY_PAYLOAD.to_vec(),
            10_000_000_000,
            0,
            false,
        )
        .map(|_| get_last_program_id())
        .unwrap();

        run_to_block(2, None);

        {
            assert_ok!(Gear::send_message(
                RuntimeOrigin::signed(USER_1),
                pid,
                HandleAction::SendToUser.encode(),
                10_000_000_000,
                1_000,
                false,
            ));

            run_to_block(3, None);

            let msg = get_last_mail(USER_1);
            assert_eq!(msg.value(), 500);
            assert_eq!(msg.payload_bytes(), b"send_to_user");
            let map = get_reservation_map(pid).unwrap();
            assert!(map.is_empty());
        }

        {
            MailboxOf::<Test>::clear();

            assert_ok!(Gear::send_message(
                RuntimeOrigin::signed(USER_1),
                pid,
                HandleAction::SendToProgram {
                    pid: pid2.into(),
                    user: USER_1.into_origin().into()
                }
                .encode(),
                10_000_000_000,
                1_000,
                false,
            ));

            let mid = get_last_message_id();

            run_to_block(4, None);

            assert_succeed(mid);

            let msg = get_last_mail(USER_1);
            assert_eq!(msg.value(), 700);
            assert_eq!(msg.payload_bytes(), b"receive_from_program");
            let map = get_reservation_map(pid).unwrap();
            assert!(map.is_empty());
        }

        {
            MailboxOf::<Test>::clear();

            assert_ok!(Gear::send_message(
                RuntimeOrigin::signed(USER_1),
                pid,
                HandleAction::SendToUserDelayed.encode(),
                10_000_000_000,
                1_000,
                false,
            ));

            run_to_block(5, None);

            assert!(MailboxOf::<Test>::is_empty(&USER_1));

            run_to_block(6, None);

            let msg = get_last_mail(USER_1);
            assert_eq!(msg.value(), 600);
            assert_eq!(msg.payload_bytes(), b"send_to_user_delayed");
            let map = get_reservation_map(pid).unwrap();
            assert!(map.is_empty());
        }

        {
            MailboxOf::<Test>::clear();

            assert_ok!(Gear::send_message(
                RuntimeOrigin::signed(USER_1),
                pid,
                HandleAction::SendToProgramDelayed {
                    pid: pid2.into(),
                    user: USER_1.into_origin().into()
                }
                .encode(),
                10_000_000_000,
                1_000,
                false,
            ));

            let mid = get_last_message_id();

            run_to_block(7, None);

            assert!(MailboxOf::<Test>::is_empty(&USER_1));
            assert_succeed(mid);

            run_to_block(8, None);

            let msg = get_last_mail(USER_1);
            assert_eq!(msg.value(), 800);
            assert_eq!(msg.payload_bytes(), b"receive_from_program_delayed");
            let map = get_reservation_map(pid).unwrap();
            assert!(map.is_empty());
        }
    });
}

#[test]
fn reply_from_reservation() {
    use demo_send_from_reservation::{HandleAction, WASM_BINARY};

    init_logger();
    new_test_ext().execute_with(|| {
        let pid = Gear::upload_program(
            RuntimeOrigin::signed(USER_1),
            WASM_BINARY.to_vec(),
            vec![],
            EMPTY_PAYLOAD.to_vec(),
            10_000_000_000,
            0,
            false,
        )
        .map(|_| get_last_program_id())
        .unwrap();

        let pid2 = Gear::upload_program(
            RuntimeOrigin::signed(USER_1),
            WASM_BINARY.to_vec(),
            vec![2],
            EMPTY_PAYLOAD.to_vec(),
            10_000_000_000,
            0,
            false,
        )
        .map(|_| get_last_program_id())
        .unwrap();

        run_to_block(2, None);

        {
            assert_ok!(Gear::send_message(
                RuntimeOrigin::signed(USER_1),
                pid,
                HandleAction::ReplyToUser.encode(),
                30_000_000_000,
                1_000,
                false,
            ));

            run_to_block(3, None);

            let msg = maybe_last_message(USER_1).expect("Should be");
            assert_eq!(msg.value(), 900);
            assert_eq!(msg.payload_bytes(), b"reply_to_user");
            let map = get_reservation_map(pid).unwrap();
            assert!(map.is_empty());
        }

        {
            MailboxOf::<Test>::clear();

            assert_ok!(Gear::send_message(
                RuntimeOrigin::signed(USER_1),
                pid,
                HandleAction::ReplyToProgram {
                    pid: pid2.into(),
                    user: USER_1.into_origin().into()
                }
                .encode(),
                30_000_000_000,
                1_000,
                false,
            ));

            let mid = get_last_message_id();

            run_to_block(4, None);

            assert_succeed(mid);

            let msg = maybe_last_message(USER_1).expect("Should be");
            assert_eq!(msg.value(), 900);
            assert_eq!(msg.payload_bytes(), b"reply");
            let map = get_reservation_map(pid).unwrap();
            assert!(map.is_empty());
        }
    });
}

#[test]
fn signal_recursion_not_occurs() {
    use demo_signal_entry::{HandleAction, WASM_BINARY};

    init_logger();
    new_test_ext().execute_with(|| {
        assert_ok!(Gear::upload_program(
            RuntimeOrigin::signed(USER_1),
            WASM_BINARY.to_vec(),
            DEFAULT_SALT.to_vec(),
            USER_1.encode(),
            10_000_000_000,
            0,
            false,
        ));

        let pid = get_last_program_id();

        run_to_block(2, None);

        assert!(Gear::is_initialized(pid));
        assert!(Gear::is_active(pid));

        assert_ok!(Gear::send_message(
            RuntimeOrigin::signed(USER_1),
            pid,
            HandleAction::PanicInSignal.encode(),
            10_000_000_000,
            0,
            false,
        ));

        let mid = get_last_message_id();

        let mut expiration = None;

        run_to_block(3, None);

        assert_ok!(GasHandlerOf::<Test>::get_system_reserve(mid));

        System::events().iter().for_each(|e| {
            if let MockRuntimeEvent::Gear(Event::MessageWaited {
                expiration: exp, ..
            }) = e.event
            {
                expiration = Some(exp);
            }
        });

        let expiration = expiration.unwrap();

        System::set_block_number(expiration - 1);
        Gear::set_block_number(expiration - 1);

        run_to_next_block(None);

        assert!(GasHandlerOf::<Test>::get_system_reserve(mid).is_err());

        // check signal dispatch panicked
        assert_eq!(MailboxOf::<Test>::iter_key(USER_1).last(), None);
        let signal_msg_id = MessageId::generate_signal(mid);
        let status = dispatch_status(signal_msg_id);
        assert_eq!(status, Some(DispatchStatus::Failed));

        MailboxOf::<Test>::clear();
        System::reset_events();
        run_to_next_block(None);

        // check nothing happens after
        assert!(MailboxOf::<Test>::is_empty(&USER_1));
        assert_eq!(System::events().len(), 0);
    });
}

#[test]
fn signal_during_precharge() {
    use demo_signal_entry::{HandleAction, WASM_BINARY};

    init_logger();
    new_test_ext().execute_with(|| {
        assert_ok!(Gear::upload_program(
            RuntimeOrigin::signed(USER_1),
            WASM_BINARY.to_vec(),
            DEFAULT_SALT.to_vec(),
            USER_1.encode(),
            10_000_000_000,
            0,
            false,
        ));

        let pid = get_last_program_id();

        run_to_block(2, None);

        assert_ok!(Gear::send_message(
            RuntimeOrigin::signed(USER_1),
            pid,
            HandleAction::WaitWithReserveAmountAndPanic(1).encode(),
            10_000_000_000,
            0,
            false,
        ));

        let mid = get_last_message_id();

        run_to_block(3, None);

        let reply_to_id = get_last_mail(USER_1).id();

        assert_ok!(GasHandlerOf::<Test>::get_system_reserve(mid));

        assert_ok!(Gear::send_reply(
            RuntimeOrigin::signed(USER_1),
            reply_to_id,
            EMPTY_PAYLOAD.to_vec(),
            10_000_000_000,
            0,
            false,
        ));

        run_to_block(4, None);

        assert!(GasHandlerOf::<Test>::get_system_reserve(mid).is_err());
        assert!(MailboxOf::<Test>::is_empty(&USER_1));
        assert_eq!(
            System::events()
                .into_iter()
                .filter(|e| {
                    matches!(
                        e.event,
                        MockRuntimeEvent::Gear(Event::UserMessageSent { .. })
                    )
                })
                .count(),
            2 + 1 // reply from program + reply to user because of panic +1 for auto generated replies
        );
    });
}

#[test]
fn signal_during_prepare() {
    use demo_signal_entry::{HandleAction, WASM_BINARY};

    init_logger();
    new_test_ext().execute_with(|| {
        assert_ok!(Gear::upload_program(
            RuntimeOrigin::signed(USER_1),
            WASM_BINARY.to_vec(),
            DEFAULT_SALT.to_vec(),
            USER_1.encode(),
            10_000_000_000,
            0,
            false,
        ));

        let pid = get_last_program_id();

        run_to_block(2, None);

        let read_cost = DbWeightOf::<Test>::get().reads(1).ref_time();
        let schedule = <Test as Config>::Schedule::get();
        let program_gas = core_processor::calculate_gas_for_program(
            read_cost,
            schedule.db_read_per_byte.ref_time(),
        );

        assert_ok!(Gear::send_message(
            RuntimeOrigin::signed(USER_1),
            pid,
            HandleAction::WaitWithReserveAmountAndPanic(program_gas).encode(),
            10_000_000_000,
            0,
            false,
        ));

        let mid = get_last_message_id();

        run_to_block(3, None);

        let reply_to_id = get_last_mail(USER_1).id();

        assert_ok!(GasHandlerOf::<Test>::get_system_reserve(mid));

        assert_ok!(Gear::send_reply(
            RuntimeOrigin::signed(USER_1),
            reply_to_id,
            EMPTY_PAYLOAD.to_vec(),
            10_000_000_000,
            0,
            false,
        ));

        run_to_block(4, None);

        assert!(GasHandlerOf::<Test>::get_system_reserve(mid).is_err());
        assert!(MailboxOf::<Test>::is_empty(&USER_1));
        assert_eq!(
            System::events()
                .into_iter()
                .filter(|e| {
                    matches!(
                        e.event,
                        MockRuntimeEvent::Gear(Event::UserMessageSent { .. })
                    )
                })
                .count(),
            2 + 1 // reply from program + reply to user because of panic +1 for auto generated replies
        );
    });
}

#[test]
fn signal_async_wait_works() {
    use demo_async_signal_entry::{InitAction, WASM_BINARY};

    init_logger();
    new_test_ext().execute_with(|| {
        assert_ok!(Gear::upload_program(
            RuntimeOrigin::signed(USER_1),
            WASM_BINARY.to_vec(),
            DEFAULT_SALT.to_vec(),
            InitAction::None.encode(),
            10_000_000_000,
            0,
            false,
        ));

        let pid = get_last_program_id();

        run_to_block(2, None);

        assert!(Gear::is_initialized(pid));
        assert!(Gear::is_active(pid));

        let GasInfo {
            min_limit: gas_spent,
            ..
        } = Gear::calculate_gas_info(
            USER_1.into_origin(),
            HandleKind::Handle(pid),
            EMPTY_PAYLOAD.to_vec(),
            0,
            true,
            true,
        )
        .expect("calculate_gas_info failed");

        assert_ok!(Gear::send_message(
            RuntimeOrigin::signed(USER_1),
            pid,
            EMPTY_PAYLOAD.to_vec(),
            gas_spent,
            0,
            false,
        ));

        let mid = get_last_message_id();

        let mut expiration = None;

        run_to_block(3, None);

        assert_ok!(GasHandlerOf::<Test>::get_system_reserve(mid));

        System::events().iter().for_each(|e| {
            if let MockRuntimeEvent::Gear(Event::MessageWaited {
                expiration: exp, ..
            }) = e.event
            {
                expiration = Some(exp);
            }
        });

        let expiration = expiration.unwrap();

        System::set_block_number(expiration - 1);
        Gear::set_block_number(expiration - 1);

        System::reset_events();
        run_to_next_block(None);

        assert!(GasHandlerOf::<Test>::get_system_reserve(mid).is_err());

        // check signal dispatch executed
        let _mail_msg = maybe_last_message(USER_1).expect("Should be");
    });
}

#[test]
fn signal_run_out_of_gas_works() {
    test_signal_code_works(
        SimpleExecutionError::RanOutOfGas.into(),
        demo_signal_entry::HandleAction::OutOfGas,
    );
}

#[test]
fn signal_run_out_of_gas_memory_access_works() {
    use demo_signal_entry::{HandleAction, WASM_BINARY};

    const GAS_LIMIT: u64 = 10_000_000_000;

    init_logger();
    new_test_ext().execute_with(|| {
        // Upload program
        assert_ok!(Gear::upload_program(
            RuntimeOrigin::signed(USER_1),
            WASM_BINARY.to_vec(),
            DEFAULT_SALT.to_vec(),
            USER_1.encode(),
            GAS_LIMIT,
            0,
            false,
        ));

        let pid = get_last_program_id();

        run_to_next_block(None);

        // Ensure that program is uploaded and initialized correctly
        assert!(Gear::is_active(pid));
        assert!(Gear::is_initialized(pid));

        // Save signal code to be compared with
        assert_ok!(Gear::send_message(
            RuntimeOrigin::signed(USER_1),
            pid,
            HandleAction::SaveSignal(SimpleExecutionError::RanOutOfGas.into()).encode(),
            GAS_LIMIT,
            0,
            false,
        ));

        run_to_next_block(None);

        // Calculate gas limit for this action
        let GasInfo { min_limit, .. } = Gear::calculate_gas_info(
            USER_1.into_origin(),
            HandleKind::Handle(pid),
            demo_signal_entry::HandleAction::MemoryAccess.encode(),
            0,
            true,
            true,
        )
        .expect("calculate_gas_info failed");

        // Send the action to trigger signal sending
        assert_ok!(Gear::send_message(
            RuntimeOrigin::signed(USER_1),
            pid,
            demo_signal_entry::HandleAction::MemoryAccess.encode(),
            min_limit - 1,
            0,
            false,
        ));

        let mid = get_last_message_id();

        // Assert that system reserve gas node is removed
        assert_ok!(GasHandlerOf::<Test>::get_system_reserve(mid));

        run_to_next_block(None);

        assert!(GasHandlerOf::<Test>::get_system_reserve(mid).is_err());

        // Ensure that signal code sent is signal code we saved
        let mail_msg = get_last_mail(USER_1);
        assert_eq!(mail_msg.payload_bytes(), true.encode());
    });
}

#[test]
fn signal_userspace_panic_works() {
    test_signal_code_works(
        SimpleExecutionError::UserspacePanic.into(),
        demo_signal_entry::HandleAction::Panic,
    );
}

#[test]
fn signal_backend_error_forbidden_action_works() {
    test_signal_code_works(
        SimpleExecutionError::BackendError.into(),
        demo_signal_entry::HandleAction::ForbiddenAction,
    );
}

#[test]
fn signal_backend_error_invalid_debug_works() {
    test_signal_code_works(
        SimpleExecutionError::BackendError.into(),
        demo_signal_entry::HandleAction::InvalidDebugCall,
    );
}

#[test]
fn signal_backend_error_unrecoverable_ext_works() {
    test_signal_code_works(
        SimpleExecutionError::BackendError.into(),
        demo_signal_entry::HandleAction::UnrecoverableExt,
    );
}

#[test]
fn signal_unreachable_instruction_works() {
    test_signal_code_works(
        SimpleExecutionError::UnreachableInstruction.into(),
        demo_signal_entry::HandleAction::UnreachableInstruction,
    );
}

#[test]
fn signal_unreachable_instruction_incorrect_free_works() {
    test_signal_code_works(
        SimpleExecutionError::UnreachableInstruction.into(),
        demo_signal_entry::HandleAction::IncorrectFree,
    );
}

#[test]
fn signal_memory_overflow_works() {
    test_signal_code_works(
        SimpleExecutionError::MemoryOverflow.into(),
        demo_signal_entry::HandleAction::ExceedMemory,
    );
}

#[test]
fn signal_removed_from_waitlist_works() {
    const GAS_LIMIT: u64 = 10_000_000_000;
    use demo_signal_entry::{HandleAction, WASM_BINARY};

    init_logger();
    new_test_ext().execute_with(|| {
        // Upload program
        assert_ok!(Gear::upload_program(
            RuntimeOrigin::signed(USER_1),
            WASM_BINARY.to_vec(),
            DEFAULT_SALT.to_vec(),
            USER_1.encode(),
            GAS_LIMIT,
            0,
            false,
        ));

        let pid = get_last_program_id();

        run_to_next_block(None);

        // Ensure that program is uploaded and initialized correctly
        assert!(Gear::is_active(pid));
        assert!(Gear::is_initialized(pid));

        // Save signal code to be compared with
        assert_ok!(Gear::send_message(
            RuntimeOrigin::signed(USER_1),
            pid,
            HandleAction::SaveSignal(SignalCode::RemovedFromWaitlist).encode(),
            GAS_LIMIT,
            0,
            false,
        ));

        run_to_next_block(None);

        // Send the action to trigger signal sending
        assert_ok!(Gear::send_message(
            RuntimeOrigin::signed(USER_1),
            pid,
            HandleAction::WaitWithoutSendingMessage.encode(),
            GAS_LIMIT,
            0,
            false,
        ));

        let mid = get_last_message_id();

        run_to_next_block(None);

        // Ensuring that gas is reserved
        assert_ok!(GasHandlerOf::<Test>::get_system_reserve(mid));

        // Getting block number when waitlist expiration should happen
        let expiration = get_waitlist_expiration(mid);

        // Hack to fast spend blocks till expiration
        System::set_block_number(expiration - 1);
        Gear::set_block_number(expiration - 1);

        // Expiring that message
        run_to_next_block(None);

        // Ensure that signal code sent is signal code we saved
        let mail_msg = get_last_mail(USER_1);
        assert_eq!(mail_msg.payload_bytes(), true.encode());
    });
}

#[test]
fn system_reservation_unreserve_works() {
    use demo_signal_entry::{HandleAction, WASM_BINARY};

    init_logger();
    new_test_ext().execute_with(|| {
        assert_ok!(Gear::upload_program(
            RuntimeOrigin::signed(USER_1),
            WASM_BINARY.to_vec(),
            DEFAULT_SALT.to_vec(),
            USER_1.encode(),
            10_000_000_000,
            0,
            false,
        ));

        let pid = get_last_program_id();

        run_to_block(2, None);

        let user_initial_balance = Balances::free_balance(USER_1);

        let GasInfo { burned, .. } = Gear::calculate_gas_info(
            USER_1.into_origin(),
            HandleKind::Handle(pid),
            HandleAction::Simple.encode(),
            0,
            true,
            true,
        )
        .expect("calculate_gas_info failed");

        assert_ok!(Gear::send_message(
            RuntimeOrigin::signed(USER_1),
            pid,
            HandleAction::Simple.encode(),
            10_000_000_000,
            0,
            false,
        ));

        let mid = get_last_message_id();

        run_to_block(3, None);

        assert!(GasHandlerOf::<Test>::get_system_reserve(mid).is_err());

        let burned = gas_price(burned);
        assert_eq!(
            Balances::free_balance(USER_1),
            user_initial_balance - burned
        );
    });
}

#[test]
fn few_system_reservations_across_waits_works() {
    use demo_signal_entry::{HandleAction, WASM_BINARY};

    init_logger();
    new_test_ext().execute_with(|| {
        assert_ok!(Gear::upload_program(
            RuntimeOrigin::signed(USER_1),
            WASM_BINARY.to_vec(),
            DEFAULT_SALT.to_vec(),
            USER_1.encode(),
            10_000_000_000,
            0,
            false,
        ));

        let pid = get_last_program_id();

        run_to_block(2, None);

        assert_ok!(Gear::send_message(
            RuntimeOrigin::signed(USER_1),
            pid,
            HandleAction::AcrossWaits.encode(),
            30_000_000_000,
            0,
            false,
        ));

        let mid = get_last_message_id();

        run_to_block(3, None);
        let mut reserved = GasHandlerOf::<Test>::get_system_reserve(mid).unwrap();

        for _ in 0..5 {
            assert_eq!(GasHandlerOf::<Test>::get_system_reserve(mid), Ok(reserved));
            reserved += 1_000_000_000;

            let reply_to_id = get_last_mail(USER_1).id();
            assert_ok!(Gear::send_reply(
                RuntimeOrigin::signed(USER_1),
                reply_to_id,
                EMPTY_PAYLOAD.to_vec(),
                30_000_000_000,
                0,
                false,
            ));

            run_to_next_block(None);
        }
    });
}

#[test]
fn system_reservation_panic_works() {
    use demo_signal_entry::{HandleAction, WASM_BINARY};

    init_logger();
    new_test_ext().execute_with(|| {
        assert_ok!(Gear::upload_program(
            RuntimeOrigin::signed(USER_1),
            WASM_BINARY.to_vec(),
            DEFAULT_SALT.to_vec(),
            USER_1.encode(),
            10_000_000_000,
            0,
            false,
        ));

        let pid = get_last_program_id();

        run_to_block(2, None);

        assert_ok!(Gear::send_message(
            RuntimeOrigin::signed(USER_1),
            pid,
            HandleAction::Panic.encode(),
            10_000_000_000,
            0,
            false,
        ));

        let mid = get_last_message_id();

        run_to_block(3, None);

        assert!(GasHandlerOf::<Test>::get_system_reserve(mid).is_err());

        // check signal dispatch executed
        let mail_msg = get_last_mail(USER_1);
        assert_eq!(mail_msg.payload_bytes(), b"handle_signal");
    });
}

#[test]
fn system_reservation_exit_works() {
    use demo_signal_entry::{HandleAction, WASM_BINARY};

    init_logger();
    new_test_ext().execute_with(|| {
        assert_ok!(Gear::upload_program(
            RuntimeOrigin::signed(USER_1),
            WASM_BINARY.to_vec(),
            DEFAULT_SALT.to_vec(),
            USER_1.encode(),
            10_000_000_000,
            0,
            false,
        ));

        let pid = get_last_program_id();

        run_to_block(2, None);

        assert_ok!(Gear::send_message(
            RuntimeOrigin::signed(USER_1),
            pid,
            HandleAction::Exit.encode(),
            10_000_000_000,
            0,
            false,
        ));

        let mid = get_last_message_id();

        run_to_block(3, None);

        assert_succeed(mid);
        assert!(GasHandlerOf::<Test>::get_system_reserve(mid).is_err());

        // check signal dispatch was not executed but `gr_exit` did
        assert_eq!(MailboxOf::<Test>::len(&USER_1), 0);
        let msg = maybe_last_message(USER_1).expect("Should be");
        assert_eq!(msg.payload_bytes(), b"exit");
    });
}

#[test]
fn system_reservation_wait_and_panic_works() {
    use demo_signal_entry::{HandleAction, WASM_BINARY};

    init_logger();
    new_test_ext().execute_with(|| {
        assert_ok!(Gear::upload_program(
            RuntimeOrigin::signed(USER_1),
            WASM_BINARY.to_vec(),
            DEFAULT_SALT.to_vec(),
            USER_1.encode(),
            10_000_000_000,
            0,
            false,
        ));

        let pid = get_last_program_id();

        run_to_block(2, None);

        assert_ok!(Gear::send_message(
            RuntimeOrigin::signed(USER_1),
            pid,
            HandleAction::WaitAndPanic.encode(),
            10_000_000_000,
            0,
            false,
        ));

        let mid = get_last_message_id();

        run_to_block(3, None);

        let reply_to_id = get_last_mail(USER_1).id();

        assert_ok!(GasHandlerOf::<Test>::get_system_reserve(mid));

        assert_ok!(Gear::send_reply(
            RuntimeOrigin::signed(USER_1),
            reply_to_id,
            EMPTY_PAYLOAD.to_vec(),
            10_000_000_000,
            0,
            false,
        ));

        run_to_block(4, None);

        assert!(GasHandlerOf::<Test>::get_system_reserve(mid).is_err());
    });
}

#[test]
fn system_reservation_wait_works() {
    use demo_signal_entry::{HandleAction, WASM_BINARY};

    init_logger();
    new_test_ext().execute_with(|| {
        assert_ok!(Gear::upload_program(
            RuntimeOrigin::signed(USER_1),
            WASM_BINARY.to_vec(),
            DEFAULT_SALT.to_vec(),
            USER_1.encode(),
            10_000_000_000,
            0,
            false,
        ));

        let pid = get_last_program_id();

        run_to_block(2, None);

        assert_ok!(Gear::send_message(
            RuntimeOrigin::signed(USER_1),
            pid,
            HandleAction::Wait.encode(),
            10_000_000_000,
            0,
            false,
        ));

        let mid = get_last_message_id();

        run_to_block(3, None);

        assert_ok!(GasHandlerOf::<Test>::get_system_reserve(mid));

        let mut expiration = None;

        run_to_block(3, None);

        assert_ok!(GasHandlerOf::<Test>::get_system_reserve(mid));

        System::events().iter().for_each(|e| {
            if let MockRuntimeEvent::Gear(Event::MessageWaited {
                expiration: exp, ..
            }) = e.event
            {
                expiration = Some(exp);
            }
        });

        let expiration = expiration.unwrap();

        System::set_block_number(expiration - 1);
        Gear::set_block_number(expiration - 1);

        run_to_next_block(None);

        assert!(GasHandlerOf::<Test>::get_system_reserve(mid).is_err());
    });
}

#[test]
fn system_reservation_wait_and_exit_works() {
    use demo_signal_entry::{HandleAction, WASM_BINARY};

    init_logger();
    new_test_ext().execute_with(|| {
        assert_ok!(Gear::upload_program(
            RuntimeOrigin::signed(USER_1),
            WASM_BINARY.to_vec(),
            DEFAULT_SALT.to_vec(),
            USER_1.encode(),
            10_000_000_000,
            0,
            false,
        ));

        let pid = get_last_program_id();

        run_to_block(2, None);

        assert_ok!(Gear::send_message(
            RuntimeOrigin::signed(USER_1),
            pid,
            HandleAction::WaitAndExit.encode(),
            10_000_000_000,
            0,
            false,
        ));

        let mid = get_last_message_id();

        run_to_block(3, None);

        let reply_to_id = get_last_mail(USER_1).id();

        assert_ok!(GasHandlerOf::<Test>::get_system_reserve(mid));

        assert_ok!(Gear::send_reply(
            RuntimeOrigin::signed(USER_1),
            reply_to_id,
            EMPTY_PAYLOAD.to_vec(),
            10_000_000_000,
            0,
            false,
        ));

        run_to_block(4, None);

        assert!(GasHandlerOf::<Test>::get_system_reserve(mid).is_err());

        // check `gr_exit` occurs
        let msg = get_last_mail(USER_1);
        assert_eq!(msg.payload_bytes(), b"wait_and_exit");
    });
}

#[test]
fn system_reservation_wait_and_reserve_with_panic_works() {
    use demo_signal_entry::{HandleAction, WAIT_AND_RESERVE_WITH_PANIC_GAS, WASM_BINARY};

    init_logger();
    new_test_ext().execute_with(|| {
        assert_ok!(Gear::upload_program(
            RuntimeOrigin::signed(USER_1),
            WASM_BINARY.to_vec(),
            DEFAULT_SALT.to_vec(),
            USER_1.encode(),
            10_000_000_000,
            0,
            false,
        ));

        let pid = get_last_program_id();

        run_to_block(2, None);

        assert_ok!(Gear::send_message(
            RuntimeOrigin::signed(USER_1),
            pid,
            HandleAction::WaitAndReserveWithPanic.encode(),
            30_000_000_000,
            0,
            false,
        ));

        let mid = get_last_message_id();

        run_to_block(3, None);

        assert_eq!(
            GasHandlerOf::<Test>::get_system_reserve(mid),
            Ok(WAIT_AND_RESERVE_WITH_PANIC_GAS)
        );

        let reply_to_id = get_last_mail(USER_1).id();
        assert_ok!(Gear::send_reply(
            RuntimeOrigin::signed(USER_1),
            reply_to_id,
            EMPTY_PAYLOAD.to_vec(),
            10_000_000_000,
            0,
            false,
        ));

        run_to_block(4, None);

        assert!(GasHandlerOf::<Test>::get_system_reserve(mid).is_err());

        // check signal dispatch executed
        let mail_msg = get_last_mail(USER_1);
        assert_eq!(mail_msg.payload_bytes(), b"handle_signal");
    });
}

#[test]
fn system_reservation_accumulate_works() {
    use demo_signal_entry::{HandleAction, WASM_BINARY};

    init_logger();
    new_test_ext().execute_with(|| {
        assert_ok!(Gear::upload_program(
            RuntimeOrigin::signed(USER_1),
            WASM_BINARY.to_vec(),
            DEFAULT_SALT.to_vec(),
            USER_1.encode(),
            10_000_000_000,
            0,
            false,
        ));

        let pid = get_last_program_id();

        run_to_block(2, None);

        assert_ok!(Gear::send_message(
            RuntimeOrigin::signed(USER_1),
            pid,
            HandleAction::Accumulate.encode(),
            10_000_000_000,
            0,
            false,
        ));

        let mid = get_last_message_id();

        run_to_block(3, None);

        let reserve = GasHandlerOf::<Test>::get_system_reserve(mid).unwrap();
        // we 1000 and then 234 amount of gas in demo
        assert_eq!(reserve, 1234);
    });
}

#[test]
fn system_reservation_zero_amount_panics() {
    use demo_signal_entry::{HandleAction, WASM_BINARY};

    init_logger();
    new_test_ext().execute_with(|| {
        assert_ok!(Gear::upload_program(
            RuntimeOrigin::signed(USER_1),
            WASM_BINARY.to_vec(),
            DEFAULT_SALT.to_vec(),
            USER_1.encode(),
            10_000_000_000,
            0,
            false,
        ));

        let pid = get_last_program_id();

        run_to_block(2, None);

        assert_ok!(Gear::send_message(
            RuntimeOrigin::signed(USER_1),
            pid,
            HandleAction::ZeroReserve.encode(),
            10_000_000_000,
            0,
            false,
        ));

        let mid = get_last_message_id();

        run_to_block(3, None);

        assert_succeed(mid);
    });
}

#[test]
fn gas_reservation_works() {
    use demo_reserve_gas::{HandleAction, InitAction, RESERVATION_AMOUNT};

    init_logger();
    new_test_ext().execute_with(|| {
        assert_ok!(Gear::upload_program(
            RuntimeOrigin::signed(USER_1),
            demo_reserve_gas::WASM_BINARY.to_vec(),
            DEFAULT_SALT.to_vec(),
            InitAction::Normal(vec![
                // orphan reservation; will be removed automatically
                (50_000, 3),
                // must be cleared during `gr_exit`
                (25_000, 5),
            ])
            .encode(),
            10_000_000_000,
            0,
            false,
        ));

        let pid = get_last_program_id();

        run_to_block(2, None);

        // gas has been reserved 3 times
        let map = get_reservation_map(pid).unwrap();
        assert_eq!(map.len(), 3);

        let user_initial_balance = Balances::free_balance(USER_1);

        let GasInfo {
            min_limit: spent_gas,
            ..
        } = Gear::calculate_gas_info(
            USER_1.into_origin(),
            HandleKind::Handle(pid),
            HandleAction::Unreserve.encode(),
            0,
            true,
            true,
        )
        .expect("calculate_gas_info failed");

        assert_ok!(Gear::send_message(
            RuntimeOrigin::signed(USER_1),
            pid,
            HandleAction::Unreserve.encode(),
            spent_gas,
            0,
            false,
        ));

        run_to_block(3, None);

        // gas unreserved manually
        let map = get_reservation_map(pid).unwrap();
        assert_eq!(map.len(), 2);

        let gas_reserved = gas_price(spent_gas);
        let reservation_amount = gas_price(RESERVATION_AMOUNT);
        let reservation_holding = 15 * gas_price(CostsPerBlockOf::<Test>::reservation());

        assert_eq!(
            Balances::free_balance(USER_1),
            user_initial_balance - gas_reserved + reservation_amount + reservation_holding
        );

        run_to_block(2 + 2, None);

        // gas not yet unreserved automatically
        let map = get_reservation_map(pid).unwrap();
        assert_eq!(map.len(), 2);

        run_to_block(2 + 3, None);

        // gas unreserved automatically
        let map = get_reservation_map(pid).unwrap();
        assert_eq!(map.len(), 1);

        // check task is exist yet
        let (reservation_id, slot) = map.iter().next().unwrap();
        let task = ScheduledTask::RemoveGasReservation(pid, *reservation_id);
        assert!(TaskPoolOf::<Test>::contains(
            &slot.finish.saturated_into(),
            &task
        ));

        // `gr_exit` occurs
        assert_ok!(Gear::send_message(
            RuntimeOrigin::signed(USER_1),
            pid,
            HandleAction::Exit.encode(),
            50_000_000_000,
            0,
            false,
        ));

        run_to_block(2 + 4, None);

        // check task was cleared after `gr_exit` happened
        let map = get_reservation_map(pid);
        assert_eq!(map, None);
        assert!(!TaskPoolOf::<Test>::contains(
            &slot.finish.saturated_into(),
            &task
        ));
    });
}

#[test]
fn gas_reservations_cleaned_in_terminated_program() {
    use demo_reserve_gas::{InitAction, ReplyAction};

    init_logger();
    new_test_ext().execute_with(|| {
        assert_ok!(Gear::upload_program(
            RuntimeOrigin::signed(USER_1),
            demo_reserve_gas::WASM_BINARY.to_vec(),
            DEFAULT_SALT.to_vec(),
            InitAction::Wait.encode(),
            10_000_000_000,
            0,
            false,
        ));

        let pid = get_last_program_id();

        run_to_block(2, None);

        let message_id = get_last_mail(USER_1).id();

        assert!(!Gear::is_initialized(pid));
        assert!(Gear::is_active(pid));

        let map = get_reservation_map(pid).unwrap();
        assert_eq!(map.len(), 1);

        let (reservation_id, slot) = map.iter().next().unwrap();
        let task = ScheduledTask::RemoveGasReservation(pid, *reservation_id);
        assert!(TaskPoolOf::<Test>::contains(
            &slot.finish.saturated_into(),
            &task
        ));

        assert_ok!(Gear::send_reply(
            RuntimeOrigin::signed(USER_1),
            message_id,
            ReplyAction::Panic.encode(),
            BlockGasLimitOf::<Test>::get(),
            0,
            false,
        ));

        run_to_block(3, None);

        let map = get_reservation_map(pid);
        assert_eq!(map, None);
        assert!(!TaskPoolOf::<Test>::contains(
            &slot.finish.saturated_into(),
            &task
        ));
        assert!(!Gear::is_initialized(pid));
        assert!(!Gear::is_active(pid));
    });
}

#[test]
fn gas_reservation_wait_wake_exit() {
    use demo_reserve_gas::{InitAction, ReplyAction};

    init_logger();
    new_test_ext().execute_with(|| {
        assert_ok!(Gear::upload_program(
            RuntimeOrigin::signed(USER_1),
            demo_reserve_gas::WASM_BINARY.to_vec(),
            DEFAULT_SALT.to_vec(),
            InitAction::Wait.encode(),
            10_000_000_000,
            0,
            false,
        ));

        let pid = get_last_program_id();

        run_to_block(2, None);

        let message_id = get_last_mail(USER_1).id();

        assert!(!Gear::is_initialized(pid));
        assert!(Gear::is_active(pid));

        let map = get_reservation_map(pid).unwrap();
        assert_eq!(map.len(), 1);

        let (reservation_id, slot) = map.iter().next().unwrap();
        let task = ScheduledTask::RemoveGasReservation(pid, *reservation_id);
        assert!(TaskPoolOf::<Test>::contains(
            &slot.finish.saturated_into(),
            &task
        ));

        assert_ok!(Gear::send_reply(
            RuntimeOrigin::signed(USER_1),
            message_id,
            ReplyAction::Exit.encode(),
            BlockGasLimitOf::<Test>::get(),
            0,
            false,
        ));

        run_to_block(3, None);

        let map = get_reservation_map(pid);
        assert_eq!(map, None);
        assert!(!TaskPoolOf::<Test>::contains(
            &slot.finish.saturated_into(),
            &task
        ));
        assert!(!Gear::is_initialized(pid));
        assert!(!Gear::is_active(pid));
    });
}

#[test]
fn gas_reservations_check_params() {
    use demo_reserve_gas::InitAction;

    init_logger();
    new_test_ext().execute_with(|| {
        assert_ok!(Gear::upload_program(
            RuntimeOrigin::signed(USER_1),
            demo_reserve_gas::WASM_BINARY.to_vec(),
            DEFAULT_SALT.to_vec(),
            InitAction::CheckArgs {
                mailbox_threshold: <Test as Config>::MailboxThreshold::get(),
            }
            .encode(),
            10_000_000_000,
            0,
            false,
        ));

        let mid = get_last_message_id();

        run_to_block(2, None);

        assert_succeed(mid);
    });
}

#[test]
fn gas_reservations_fresh_reserve_unreserve() {
    use demo_reserve_gas::InitAction;

    init_logger();
    new_test_ext().execute_with(|| {
        assert_ok!(Gear::upload_program(
            RuntimeOrigin::signed(USER_1),
            demo_reserve_gas::WASM_BINARY.to_vec(),
            DEFAULT_SALT.to_vec(),
            InitAction::FreshReserveUnreserve.encode(),
            10_000_000_000,
            0,
            false,
        ));
        let mid = get_last_message_id();

        run_to_block(2, None);

        assert_succeed(mid);
        let msg = get_last_mail(USER_1);
        assert_eq!(msg.payload_bytes(), b"fresh_reserve_unreserve");
    });
}

#[test]
fn gas_reservations_existing_reserve_unreserve() {
    use demo_reserve_gas::{HandleAction, InitAction};

    init_logger();
    new_test_ext().execute_with(|| {
        assert_ok!(Gear::upload_program(
            RuntimeOrigin::signed(USER_1),
            demo_reserve_gas::WASM_BINARY.to_vec(),
            DEFAULT_SALT.to_vec(),
            InitAction::Normal(vec![]).encode(),
            10_000_000_000,
            0,
            false,
        ));
        let mid = get_last_message_id();
        let pid = get_last_program_id();

        run_to_block(2, None);

        assert_succeed(mid);

        assert_ok!(Gear::send_message(
            RuntimeOrigin::signed(USER_1),
            pid,
            HandleAction::SendFromReservationAndUnreserve.encode(),
            10_000_000_000,
            0,
            false,
        ));

        let mid = get_last_message_id();

        run_to_block(3, None);

        assert_succeed(mid);
        let msg = get_last_mail(USER_1);
        assert_eq!(msg.payload_bytes(), b"existing_reserve_unreserve");
    });
}

#[test]
fn custom_async_entrypoint_works() {
    use demo_async_custom_entry::WASM_BINARY;

    init_logger();
    new_test_ext().execute_with(|| {
        assert_ok!(Gear::upload_program(
            RuntimeOrigin::signed(USER_1),
            WASM_BINARY.to_vec(),
            DEFAULT_SALT.to_vec(),
            USER_1.encode(),
            30_000_000_000,
            0,
            false,
        ));

        let pid = get_last_program_id();

        run_to_block(2, None);

        assert_ok!(Gear::send_message(
            RuntimeOrigin::signed(USER_1),
            pid,
            EMPTY_PAYLOAD.to_vec(),
            30_000_000_000,
            0,
            false,
        ));

        run_to_block(3, None);

        let msg = get_last_mail(USER_1);
        assert_eq!(msg.payload_bytes(), b"my_handle_signal");

        assert_ok!(Gear::send_reply(
            RuntimeOrigin::signed(USER_1),
            msg.id(),
            EMPTY_PAYLOAD.to_vec(),
            30_000_000_000,
            0,
            false,
        ));

        run_to_block(4, None);

        let msg = get_last_mail(USER_1);
        assert_eq!(msg.payload_bytes(), b"my_handle_reply");
    });
}

#[test]
fn dispatch_kind_forbidden_function() {
    use demo_signal_entry::{HandleAction, WASM_BINARY};

    init_logger();
    new_test_ext().execute_with(|| {
        assert_ok!(Gear::upload_program(
            RuntimeOrigin::signed(USER_1),
            WASM_BINARY.to_vec(),
            DEFAULT_SALT.to_vec(),
            USER_1.encode(),
            10_000_000_000,
            0,
            false,
        ));

        let pid = get_last_program_id();

        run_to_block(2, None);

        assert!(Gear::is_initialized(pid));
        assert!(Gear::is_active(pid));

        assert_ok!(Gear::send_message(
            RuntimeOrigin::signed(USER_1),
            pid,
            HandleAction::ForbiddenCallInSignal(USER_1.into_origin().into()).encode(),
            10_000_000_000,
            0,
            false,
        ));

        let mid = get_last_message_id();

        let mut expiration = None;

        run_to_block(3, None);

        assert_ok!(GasHandlerOf::<Test>::get_system_reserve(mid));

        System::events().iter().for_each(|e| {
            if let MockRuntimeEvent::Gear(Event::MessageWaited {
                expiration: exp, ..
            }) = e.event
            {
                expiration = Some(exp);
            }
        });

        let expiration = expiration.unwrap();

        System::set_block_number(expiration - 1);
        Gear::set_block_number(expiration - 1);

        run_to_next_block(None);

        assert!(GasHandlerOf::<Test>::get_system_reserve(mid).is_err());

        // check signal dispatch panicked
        assert!(MailboxOf::<Test>::is_empty(&USER_1));
        let signal_msg_id = MessageId::generate_signal(mid);
        let status = dispatch_status(signal_msg_id);
        assert_eq!(status, Some(DispatchStatus::Failed));

        MailboxOf::<Test>::clear();
        System::reset_events();
        run_to_next_block(None);

        // check nothing happens after
        assert!(MailboxOf::<Test>::is_empty(&USER_1));
        assert_eq!(System::events().len(), 0);
    });
}

#[test]
fn system_reservation_gas_allowance_rollbacks() {
    use demo_signal_entry::{HandleAction, WASM_BINARY};

    init_logger();
    new_test_ext().execute_with(|| {
        assert_ok!(Gear::upload_program(
            RuntimeOrigin::signed(USER_1),
            WASM_BINARY.to_vec(),
            DEFAULT_SALT.to_vec(),
            USER_1.encode(),
            10_000_000_000,
            0,
            false,
        ));

        let pid = get_last_program_id();

        run_to_block(2, None);

        let GasInfo { min_limit, .. } = Gear::calculate_gas_info(
            USER_1.into_origin(),
            HandleKind::Handle(pid),
            HandleAction::Simple.encode(),
            0,
            true,
            true,
        )
        .expect("calculate_gas_info failed");

        assert_ok!(Gear::send_message(
            RuntimeOrigin::signed(USER_1),
            pid,
            HandleAction::Simple.encode(),
            min_limit,
            0,
            false,
        ));

        let mid = get_last_message_id();

        run_to_block(3, Some(min_limit - 1));

        assert_eq!(GasHandlerOf::<Test>::get_system_reserve(mid), Ok(0));
    });
}

#[test]
fn system_reservation_wait_and_exit_across_executions() {
    use demo_signal_entry::{HandleAction, WASM_BINARY};

    init_logger();
    new_test_ext().execute_with(|| {
        assert_ok!(Gear::upload_program(
            RuntimeOrigin::signed(USER_1),
            WASM_BINARY.to_vec(),
            DEFAULT_SALT.to_vec(),
            USER_1.encode(),
            10_000_000_000,
            0,
            false,
        ));

        let pid = get_last_program_id();

        run_to_block(2, None);

        assert_ok!(Gear::send_message(
            RuntimeOrigin::signed(USER_1),
            pid,
            HandleAction::Wait.encode(),
            10_000_000_000,
            0,
            false,
        ));

        let mid_wait = get_last_message_id();

        run_to_block(3, None);

        assert_ok!(GasHandlerOf::<Test>::get_system_reserve(mid_wait));

        assert_ok!(Gear::send_message(
            RuntimeOrigin::signed(USER_1),
            pid,
            HandleAction::Exit.encode(),
            10_000_000_000,
            0,
            false,
        ));

        let mid_exit = get_last_message_id();

        run_to_block(4, None);

        assert!(Gear::is_exited(pid));
        assert!(GasHandlerOf::<Test>::get_system_reserve(mid_wait).is_err());
        assert!(GasHandlerOf::<Test>::get_system_reserve(mid_exit).is_err());

        MailboxOf::<Test>::clear();

        let mut expiration = None;

        System::events().iter().for_each(|e| {
            if let MockRuntimeEvent::Gear(Event::MessageWaited {
                expiration: exp, ..
            }) = e.event
            {
                expiration = Some(exp);
            }
        });

        let expiration = expiration.unwrap();

        System::set_block_number(expiration - 1);
        Gear::set_block_number(expiration - 1);

        run_to_next_block(None);

        // nothing happened after
        assert!(MailboxOf::<Test>::is_empty(&USER_1));
    });
}

#[test]
fn signal_on_uninitialized_program() {
    use demo_async_signal_entry::{InitAction, WASM_BINARY};

    init_logger();

    new_test_ext().execute_with(|| {
        assert_ok!(Gear::upload_program(
            RuntimeOrigin::signed(USER_1),
            WASM_BINARY.to_vec(),
            DEFAULT_SALT.to_vec(),
            InitAction::Panic.encode(),
            10_000_000_000,
            0,
            false,
        ));

        let pid = get_last_program_id();
        let init_mid = get_last_message_id();

        run_to_block(2, None);

        assert!(Gear::is_active(pid));
        assert_ok!(GasHandlerOf::<Test>::get_system_reserve(init_mid));

        let msg = get_last_mail(USER_1);
        assert_eq!(msg.payload_bytes(), b"init");

        assert_ok!(Gear::send_reply(
            RuntimeOrigin::signed(USER_1),
            msg.id(),
            EMPTY_PAYLOAD.to_vec(),
            10_000_000_000,
            0,
            false,
        ));

        let reply_mid = get_last_message_id();

        run_to_block(3, None);

        assert!(!Gear::is_initialized(pid));
        assert!(GasHandlerOf::<Test>::get_system_reserve(init_mid).is_err());
        assert!(GasHandlerOf::<Test>::get_system_reserve(reply_mid).is_err());
    });
}

#[test]
fn missing_block_tasks_handled() {
    init_logger();
    new_test_ext().execute_with(|| {
        // https://github.com/gear-tech/gear/pull/2404#pullrequestreview-1399996879
        // possible case described by @breathx:
        // block N contains no tasks, first missed block = None
        // block N+1 contains tasks, but block producer missed run_queue extrinsic or runtime upgrade occurs
        // block N+2 contains tasks and starts execute them because missed blocks = None so tasks from block N+1 lost forever
        const N: BlockNumber = 3;

        let pid =
            upload_program_default(USER_1, ProgramCodeKind::OutgoingWithValueInHandle).unwrap();
        assert_ok!(Gear::send_message(
            RuntimeOrigin::signed(USER_1),
            pid,
            vec![],
            100_000_000,
            1000,
            false,
        ));

        run_to_block(N - 1, None);

        let mid = get_last_message_id();
        let task = ScheduledTask::RemoveFromMailbox(USER_1, mid);
        TaskPoolOf::<Test>::add(N + 1, task.clone()).unwrap();

        assert!(MailboxOf::<Test>::contains(&USER_1, &mid));

        // insert task
        run_to_block(N, None);

        // task was inserted
        assert!(TaskPoolOf::<Test>::contains(&(N + 1), &task));
        assert!(MailboxOf::<Test>::contains(&USER_1, &mid));

        // task must be skipped in this block
        run_to_block_maybe_with_queue(N + 1, Some(0), None);
        System::reset_events(); // remove `QueueProcessingReverted` event to run to block N + 2

        // task could be processed in N + 1 block but `Gear::run` extrinsic have been skipped
        assert!(TaskPoolOf::<Test>::contains(&(N + 1), &task));
        assert!(MailboxOf::<Test>::contains(&USER_1, &mid));

        // continue to process task from previous block
        run_to_block(N + 2, None);

        // task have been processed
        assert!(!TaskPoolOf::<Test>::contains(&(N + 1), &task));
        // so message should be removed from mailbox
        assert!(!MailboxOf::<Test>::contains(&USER_1, &mid));
    });
}

#[test]
fn async_does_not_duplicate_sync() {
    use demo_ping::WASM_BINARY as PING_BINARY;
    use demo_sync_duplicate::WASM_BINARY as SYNC_DUPLICATE_BINARY;

    init_logger();

    new_test_ext().execute_with(|| {
        assert_ok!(Gear::upload_program(
            RuntimeOrigin::signed(USER_1),
            PING_BINARY.to_vec(),
            DEFAULT_SALT.to_vec(),
            Default::default(),
            BlockGasLimitOf::<Test>::get(),
            0,
            false,
        ));

        let ping = get_last_program_id();

        assert_ok!(Gear::upload_program(
            RuntimeOrigin::signed(USER_1),
            SYNC_DUPLICATE_BINARY.to_vec(),
            DEFAULT_SALT.to_vec(),
            ping.encode(),
            BlockGasLimitOf::<Test>::get(),
            0,
            false,
        ));

        let sync = get_last_program_id();

        run_to_next_block(None);

        assert_ok!(Gear::send_message(
            RuntimeOrigin::signed(USER_1),
            sync,
            b"async".to_vec(),
            BlockGasLimitOf::<Test>::get(),
            0,
            false,
        ));

        run_to_next_block(None);

        let mail = maybe_any_last_message().expect("Element should be");
        assert_eq!(mail.destination().into_origin(), USER_1.into_origin());
        assert_eq!(mail.payload_bytes(), 1i32.to_le_bytes());
    })
}

#[test]
fn state_rollback() {
    use demo_state_rollback::WASM_BINARY;

    init_logger();

    let init = || {
        assert_ok!(Gear::upload_program(
            RuntimeOrigin::signed(USER_1),
            WASM_BINARY.to_vec(),
            DEFAULT_SALT.to_vec(),
            Default::default(),
            BlockGasLimitOf::<Test>::get(),
            0,
            false,
        ));

        let rollback = get_last_program_id();

        run_to_next_block(None);

        assert!(Gear::is_active(rollback));

        System::reset_events();

        rollback
    };

    let panic_bytes = b"panic".to_vec();
    let leave_bytes = b"leave".to_vec();

    // state-rollback
    new_test_ext().execute_with(|| {
        let program = init();

        let to_send = vec![0.encode(), panic_bytes, 1.encode()];
        send_payloads(USER_1, program, to_send);
        run_to_next_block(None);

        let to_assert = vec![
            Assertion::Payload(None::<Vec<u8>>.encode()),
            Assertion::Payload(Some(0.encode()).encode()),
            Assertion::ReplyCode(ReplyCode::error(SimpleExecutionError::UserspacePanic)),
            Assertion::Payload(Some(0.encode()).encode()),
            Assertion::Payload(Some(1.encode()).encode()),
        ];
        assert_responses_to_user(USER_1, to_assert);
    });

    // state-saving
    new_test_ext().execute_with(|| {
        let program = init();

        let to_send = vec![0.encode(), leave_bytes.clone(), 1.encode()];
        send_payloads(USER_1, program, to_send);
        run_to_next_block(None);

        let to_assert = vec![
            Assertion::Payload(None::<Vec<u8>>.encode()),
            Assertion::Payload(Some(0.encode()).encode()),
            Assertion::Payload(Some(0.encode()).encode()),
            Assertion::Payload(Some(leave_bytes.clone()).encode()),
            Assertion::Payload(Some(leave_bytes).encode()),
            Assertion::Payload(Some(1.encode()).encode()),
        ];
        assert_responses_to_user(USER_1, to_assert);
    })
}

#[test]
fn incomplete_async_payloads_kept() {
    use demo_incomplete_async_payloads::{Command, WASM_BINARY};
    use demo_ping::WASM_BINARY as PING_BINARY;

    init_logger();

    new_test_ext().execute_with(|| {
        assert_ok!(Gear::upload_program(
            RuntimeOrigin::signed(USER_1),
            PING_BINARY.to_vec(),
            DEFAULT_SALT.to_vec(),
            Default::default(),
            BlockGasLimitOf::<Test>::get(),
            0,
            false,
        ));

        let ping = get_last_program_id();

        assert_ok!(Gear::upload_program(
            RuntimeOrigin::signed(USER_1),
            WASM_BINARY.to_vec(),
            DEFAULT_SALT.to_vec(),
            ping.encode(),
            BlockGasLimitOf::<Test>::get(),
            0,
            false,
        ));

        let incomplete = get_last_program_id();

        run_to_next_block(None);

        System::reset_events();

        let to_send = [
            Command::Handle,
            Command::Reply,
            Command::HandleStore,
            Command::ReplyStore,
        ]
        .iter()
        .map(Encode::encode)
        .collect();
        send_payloads(USER_1, incomplete, to_send);
        run_to_next_block(None);

        // "None" are auto-replies.
        let to_assert = [
            None,
            Some("OK PING"),
            Some("OK REPLY"),
            None,
            Some("STORED COMMON"),
            Some("STORED REPLY"),
        ]
        .iter()
        .map(|v| {
            v.map(|s| Assertion::Payload(s.as_bytes().to_vec()))
                .unwrap_or_else(|| Assertion::ReplyCode(SuccessReplyReason::Auto.into()))
        })
        .collect::<Vec<_>>();
        assert_responses_to_user(USER_1, to_assert);
    })
}

#[test]
fn rw_lock_works() {
    use demo_ping::WASM_BINARY as PING_BINARY;
    use demo_rwlock::{Command, WASM_BINARY};

    init_logger();

    let upload = || {
        assert_ok!(Gear::upload_program(
            RuntimeOrigin::signed(USER_1),
            PING_BINARY.to_vec(),
            DEFAULT_SALT.to_vec(),
            Default::default(),
            BlockGasLimitOf::<Test>::get(),
            0,
            false,
        ));

        let ping = get_last_program_id();

        assert_ok!(Gear::upload_program(
            RuntimeOrigin::signed(USER_1),
            WASM_BINARY.to_vec(),
            DEFAULT_SALT.to_vec(),
            ping.encode(),
            BlockGasLimitOf::<Test>::get(),
            0,
            false,
        ));

        let prog_id = get_last_program_id();

        run_to_next_block(None);
        System::reset_events();

        prog_id
    };

    // RwLock wide
    new_test_ext().execute_with(|| {
        let rwlock = upload();

        let to_send = [
            Command::Get,
            Command::Inc,
            Command::Get,
            Command::PingGet,
            Command::IncPing,
        ]
        .iter()
        .map(Encode::encode)
        .collect();
        send_payloads(USER_1, rwlock, to_send);
        run_to_next_block(None);

        let to_assert = vec![
            Assertion::Payload(0u32.encode()),
            Assertion::ReplyCode(SuccessReplyReason::Auto.into()),
            Assertion::Payload(1u32.encode()),
            Assertion::ReplyCode(SuccessReplyReason::Auto.into()),
            Assertion::Payload(2u32.encode()),
        ];
        assert_responses_to_user(USER_1, to_assert);
    });

    // RwLock read while writing
    new_test_ext().execute_with(|| {
        let rwlock = upload();

        let to_send = [Command::IncPing, Command::Get]
            .iter()
            .map(Encode::encode)
            .collect();
        send_payloads(USER_1, rwlock, to_send);
        run_to_next_block(None);

        let to_assert = vec![
            Assertion::ReplyCode(SuccessReplyReason::Auto.into()),
            Assertion::Payload(1u32.encode()),
        ];
        assert_responses_to_user(USER_1, to_assert);
    });

    // RwLock write while reading
    new_test_ext().execute_with(|| {
        let rwlock = upload();

        let to_send = [Command::GetPing, Command::Get, Command::Inc]
            .iter()
            .map(Encode::encode)
            .collect();
        send_payloads(USER_1, rwlock, to_send);
        run_to_next_block(None);

        let to_assert = vec![
            Assertion::Payload(0i32.encode()),
            Assertion::Payload(0i32.encode()),
            Assertion::ReplyCode(SuccessReplyReason::Auto.into()),
        ];
        assert_responses_to_user(USER_1, to_assert);
    });

    // RwLock deadlock
    new_test_ext().execute_with(|| {
        let rwlock = upload();

        let to_send = [
            Default::default(), // None-Command
            Command::Get.encode(),
        ]
        .into_iter()
        .collect();
        send_payloads(USER_1, rwlock, to_send);
        run_to_next_block(None);

        let to_assert = vec![];
        assert_responses_to_user(USER_1, to_assert);
    });

    // RwLock check readers
    new_test_ext().execute_with(|| {
        let rwlock = upload();

        let to_send = vec![Command::CheckReaders.encode()];
        send_payloads(USER_1, rwlock, to_send);
        run_to_next_block(None);

        let to_assert = vec![Assertion::Payload(0i32.encode())];
        assert_responses_to_user(USER_1, to_assert);
    });
}

#[test]
fn async_works() {
    use demo_async::{Command, WASM_BINARY};
    use demo_ping::WASM_BINARY as PING_BINARY;

    init_logger();

    let upload = || {
        assert_ok!(Gear::upload_program(
            RuntimeOrigin::signed(USER_1),
            PING_BINARY.to_vec(),
            DEFAULT_SALT.to_vec(),
            Default::default(),
            BlockGasLimitOf::<Test>::get(),
            0,
            false,
        ));

        let ping = get_last_program_id();

        assert_ok!(Gear::upload_program(
            RuntimeOrigin::signed(USER_1),
            WASM_BINARY.to_vec(),
            DEFAULT_SALT.to_vec(),
            ping.encode(),
            BlockGasLimitOf::<Test>::get(),
            0,
            false,
        ));

        let prog_id = get_last_program_id();

        run_to_next_block(None);
        System::reset_events();

        prog_id
    };

    // Common async scenario
    new_test_ext().execute_with(|| {
        let demo = upload();

        let to_send = vec![Command::Common.encode()];
        let ids = send_payloads(USER_1, demo, to_send);
        run_to_next_block(None);

        let to_assert = vec![Assertion::Payload(ids[0].encode())];
        assert_responses_to_user(USER_1, to_assert);
    });

    // Mutex scenario
    new_test_ext().execute_with(|| {
        let demo = upload();

        let to_send = vec![Command::Mutex.encode(); 2];
        let ids = send_payloads(USER_1, demo, to_send);
        run_to_next_block(None);

        let to_assert = (0..4)
            .map(|i| Assertion::Payload(ids[i / 2].encode()))
            .collect();
        assert_responses_to_user(USER_1, to_assert);
    });
}

#[test]
fn futures_unordered() {
    use demo_async::WASM_BINARY as DEMO_ASYNC_BINARY;
    use demo_futures_unordered::{Command, WASM_BINARY};
    use demo_ping::WASM_BINARY as PING_BINARY;

    init_logger();

    let upload = || {
        assert_ok!(Gear::upload_program(
            RuntimeOrigin::signed(USER_1),
            PING_BINARY.to_vec(),
            DEFAULT_SALT.to_vec(),
            Default::default(),
            BlockGasLimitOf::<Test>::get(),
            0,
            false,
        ));

        let ping = get_last_program_id();

        assert_ok!(Gear::upload_program(
            RuntimeOrigin::signed(USER_1),
            DEMO_ASYNC_BINARY.to_vec(),
            DEFAULT_SALT.to_vec(),
            ping.encode(),
            BlockGasLimitOf::<Test>::get(),
            0,
            false,
        ));

        let demo_async = get_last_program_id();

        assert_ok!(Gear::upload_program(
            RuntimeOrigin::signed(USER_1),
            WASM_BINARY.to_vec(),
            DEFAULT_SALT.to_vec(),
            (demo_async, ping).encode(),
            BlockGasLimitOf::<Test>::get(),
            0,
            false,
        ));

        let prog_id = get_last_program_id();

        run_to_next_block(None);
        System::reset_events();

        prog_id
    };

    // FuturesUnordered
    new_test_ext().execute_with(|| {
        let demo = upload();

        let to_send = vec![Command::Unordered.encode()];
        let ids = send_payloads(USER_1, demo, to_send);
        run_to_next_block(None);

        let to_assert = vec![
            Assertion::Payload(b"PONG".to_vec()),
            Assertion::Payload(MessageId::generate_outgoing(ids[0], 0).encode()),
            Assertion::Payload(ids[0].encode()),
        ];
        assert_responses_to_user(USER_1, to_assert);
    });

    // Select
    new_test_ext().execute_with(|| {
        let demo = upload();

        let to_send = vec![Command::Select.encode()];
        let ids = send_payloads(USER_1, demo, to_send);
        run_to_next_block(None);

        let to_assert = vec![
            Assertion::Payload(b"PONG".to_vec()),
            Assertion::Payload(ids[0].encode()),
        ];
        assert_responses_to_user(USER_1, to_assert);
    });

    // Join
    new_test_ext().execute_with(|| {
        let demo = upload();

        let to_send = vec![Command::Join.encode()];
        let ids = send_payloads(USER_1, demo, to_send);
        run_to_next_block(None);

        let mut res = MessageId::generate_outgoing(ids[0], 0).encode();
        res.append(&mut b"PONG".to_vec());

        let to_assert = vec![Assertion::Payload(res), Assertion::Payload(ids[0].encode())];
        assert_responses_to_user(USER_1, to_assert);
    });
}

#[test]
fn async_recursion() {
    use demo_async_recursion::WASM_BINARY;
    use demo_ping::WASM_BINARY as PING_BINARY;

    init_logger();

    let upload = || {
        assert_ok!(Gear::upload_program(
            RuntimeOrigin::signed(USER_1),
            PING_BINARY.to_vec(),
            DEFAULT_SALT.to_vec(),
            Default::default(),
            BlockGasLimitOf::<Test>::get(),
            0,
            false,
        ));

        let ping = get_last_program_id();

        assert_ok!(Gear::upload_program(
            RuntimeOrigin::signed(USER_1),
            WASM_BINARY.to_vec(),
            DEFAULT_SALT.to_vec(),
            ping.encode(),
            BlockGasLimitOf::<Test>::get(),
            0,
            false,
        ));

        let prog_id = get_last_program_id();

        run_to_next_block(None);
        System::reset_events();

        prog_id
    };

    new_test_ext().execute_with(|| {
        let demo = upload();
        let arg = 100i32;

        let to_send = vec![arg.encode()];
        send_payloads(USER_1, demo, to_send);
        run_to_next_block(None);

        let mut to_assert = (1..=arg)
            .rev()
            .filter(|&i| i % 4 == 0)
            .map(|i| Assertion::Payload(i.encode()))
            .collect::<Vec<_>>();
        to_assert.insert(
            to_assert.len() - 1,
            Assertion::ReplyCode(SuccessReplyReason::Auto.into()),
        );
        assert_responses_to_user(USER_1, to_assert);
    });
}

#[test]
fn async_init() {
    use demo_async_init::{InputArgs, WASM_BINARY};
    use demo_ping::WASM_BINARY as PING_BINARY;

    init_logger();

    let upload = || {
        assert_ok!(Gear::upload_program(
            RuntimeOrigin::signed(USER_3),
            PING_BINARY.to_vec(),
            DEFAULT_SALT.to_vec(),
            Default::default(),
            BlockGasLimitOf::<Test>::get(),
            0,
            false,
        ));

        let ping = get_last_program_id();

        assert_ok!(Gear::upload_program(
            RuntimeOrigin::signed(USER_1),
            WASM_BINARY.to_vec(),
            DEFAULT_SALT.to_vec(),
            InputArgs::from_two(ping, ping).encode(),
            BlockGasLimitOf::<Test>::get(),
            0,
            false,
        ));

        get_last_program_id()
    };

    new_test_ext().execute_with(|| {
        let demo = upload();
        send_payloads(USER_1, demo, vec![b"PING".to_vec()]);
        run_to_next_block(None);

        assert_responses_to_user(
            USER_1,
            vec![
                Assertion::ReplyCode(SuccessReplyReason::Auto.into()),
                Assertion::Payload(2u8.encode()),
            ],
        );
    });
}

#[test]
fn check_gear_stack_end_fail() {
    // This test checks, that in case user makes WASM file with incorrect
    // gear stack end export, then execution will end with an error.
    let wat_template = |addr| {
        format!(
            r#"
            (module
                (import "env" "memory" (memory 4))
                (export "init" (func $init))
                (func $init)
                (global (;0;) (mut i32) (i32.const {addr}))
                (export "{STACK_END_EXPORT_NAME}" (global 0))
            )"#,
        )
    };

    init_logger();
    new_test_ext().execute_with(|| {
        // Check error when stack end bigger then static mem size
        let wat = wat_template(0x50000);
        Gear::upload_program(
            RuntimeOrigin::signed(USER_1),
            ProgramCodeKind::Custom(wat.as_str()).to_bytes(),
            DEFAULT_SALT.to_vec(),
            EMPTY_PAYLOAD.to_vec(),
            50_000_000_000,
            0,
            false,
        )
        .expect("Failed to upload program");

        let message_id = get_last_message_id();

        run_to_next_block(None);
        assert_last_dequeued(1);
        assert_failed(
            message_id,
            ActorExecutionErrorReplyReason::PrepareMemory(
                ActorPrepareMemoryError::StackEndPageBiggerWasmMemSize(5.into(), 4.into()),
            ),
        );

        // Check error when stack end is not aligned
        let wat = wat_template(0x10001);
        Gear::upload_program(
            RuntimeOrigin::signed(USER_1),
            ProgramCodeKind::Custom(wat.as_str()).to_bytes(),
            DEFAULT_SALT.to_vec(),
            EMPTY_PAYLOAD.to_vec(),
            50_000_000_000,
            0,
            false,
        )
        .expect("Failed to upload program");

        let message_id = get_last_message_id();

        run_to_next_block(None);
        assert_last_dequeued(1);
        assert_failed(
            message_id,
            ActorExecutionErrorReplyReason::PrepareMemory(
                ActorPrepareMemoryError::StackIsNotAligned(65537),
            ),
        );

        // Check OK if stack end is suitable
        let wat = wat_template(0x10000);
        Gear::upload_program(
            RuntimeOrigin::signed(USER_1),
            ProgramCodeKind::Custom(wat.as_str()).to_bytes(),
            DEFAULT_SALT.to_vec(),
            EMPTY_PAYLOAD.to_vec(),
            50_000_000_000,
            0,
            false,
        )
        .expect("Failed to upload program");

        let message_id = get_last_message_id();

        run_to_next_block(None);
        assert_last_dequeued(1);
        assert_succeed(message_id);
    });
}

/// Test that error is generated in case `gr_read` requests out of bounds data from message.
#[test]
fn check_gr_read_error_works() {
    let wat = r#"
        (module
            (import "env" "memory" (memory 1))
            (import "env" "gr_read" (func $gr_read (param i32 i32 i32 i32)))
            (export "init" (func $init))
            (func $init
                (call $gr_read (i32.const 0) (i32.const 10) (i32.const 0) (i32.const 111))

                i32.const 111
                i32.load
                (if ;; validating that error len is not zero
                    (then)
                    (else
                        unreachable
                    )
                )
            )
        )"#;

    init_logger();
    new_test_ext().execute_with(|| {
        Gear::upload_program(
            RuntimeOrigin::signed(USER_1),
            ProgramCodeKind::Custom(wat).to_bytes(),
            DEFAULT_SALT.to_vec(),
            EMPTY_PAYLOAD.to_vec(),
            50_000_000_000,
            0,
            false,
        )
        .expect("Failed to upload program");

        let message_id = get_last_message_id();

        run_to_block(2, None);
        assert_succeed(message_id);
    });
}

/// Check that too large message, which is constructed by `gr_reply_push`,
/// leads to program execution error.
#[test]
fn check_reply_push_payload_exceed() {
    let wat = r#"
        (module
            (import "env" "memory" (memory 0x101))
            (import "env" "gr_reply_push" (func $gr (param i32 i32 i32)))
            (export "init" (func $init))
            (func $init
                ;; first reply push must be ok
                (block
                    (call $gr (i32.const 0) (i32.const 0x1000000) (i32.const 0x1000001))

                    (i32.load (i32.const 0x1000001))
                    i32.eqz
                    br_if 0
                    unreachable
                )
                ;; second must lead to overflow
                (block
                    (call $gr (i32.const 0) (i32.const 0x1000000) (i32.const 0x1000001))

                    (i32.load (i32.const 0x1000001))
                    i32.eqz
                    br_if 1
                    unreachable
                )
            )
        )"#;

    init_logger();
    new_test_ext().execute_with(|| {
        Gear::upload_program(
            RuntimeOrigin::signed(USER_1),
            ProgramCodeKind::Custom(wat).to_bytes(),
            DEFAULT_SALT.to_vec(),
            EMPTY_PAYLOAD.to_vec(),
            50_000_000_000,
            0,
            false,
        )
        .expect("Failed to upload program");

        let message_id = get_last_message_id();

        run_to_block(2, None);
        assert_last_dequeued(1);

        assert_failed(
            message_id,
            ActorExecutionErrorReplyReason::Trap(TrapExplanation::Unknown),
        );
    });
}

/// Check that random works and it's changing on next epoch.
#[test]
fn check_random_works() {
    use blake2_rfc::blake2b::blake2b;
    let wat = r#"
        (module
            (import "env" "gr_send_wgas" (func $send (param i32 i32 i32 i64 i32 i32)))
            (import "env" "gr_source" (func $gr_source (param i32)))
            (import "env" "gr_random" (func $gr_random (param i32 i32)))
            (import "env" "memory" (memory 1))
            (export "handle" (func $handle))
            (func $handle
                (i32.store (i32.const 111) (i32.const 1))

                (call $gr_random (i32.const 0) (i32.const 64))

                (call $send (i32.const 111) (i32.const 68) (i32.const 32) (i64.const 10000000) (i32.const 0) (i32.const 333))

                (i32.load (i32.const 333))
                i32.eqz
                br_if 0
                unreachable
            )
        )"#;

    init_logger();
    new_test_ext().execute_with(|| {
        Gear::upload_program(
            RuntimeOrigin::signed(USER_1),
            ProgramCodeKind::Custom(wat).to_bytes(),
            DEFAULT_SALT.to_vec(),
            EMPTY_PAYLOAD.to_vec(),
            50_000_000_000,
            0,
            false,
        )
        .expect("Failed to upload program");

        let sender = utils::get_last_program_id();

        let mut random_data = Vec::new();

        (1..10).for_each(|_| {
            assert_ok!(Gear::send_message(
                RuntimeOrigin::signed(USER_1),
                sender,
                EMPTY_PAYLOAD.to_vec(),
                50_000_000_000,
                0,
                false,
            ));

            let output: ([u8; 32], BlockNumber) =
                <Test as Config>::Randomness::random(get_last_message_id().as_ref());

            random_data.push([[0; 32], output.0].concat());
            run_to_block(System::block_number() + 1, None);
        });

        assert_eq!(random_data.len(), MailboxOf::<Test>::len(&USER_1));

        let mut sorted_mailbox: Vec<(UserStoredMessage, Interval<BlockNumber>)> =
            MailboxOf::<Test>::iter_key(USER_1).collect();
        sorted_mailbox.sort_by(|a, b| a.1.finish.cmp(&b.1.finish));

        sorted_mailbox
            .iter()
            .zip(random_data.iter())
            .for_each(|((msg, _bn), random_data)| {
                assert_eq!(
                    blake2b(32, &[], random_data).as_bytes(),
                    msg.payload_bytes()
                );
            });

        // assert_last_dequeued(1);
        // println!("{:?}", res);
        // assert_eq!(blake2b(32, &[], &output.0.encode()).as_bytes(), res.payload());
    });
}

#[test]
fn reply_with_small_non_zero_gas() {
    use demo_proxy_relay::{RelayCall, WASM_BINARY};

    init_logger();
    new_test_ext().execute_with(|| {
        let gas_limit = 1;
        assert!(gas_limit < <Test as Config>::MailboxThreshold::get());

        assert_ok!(Gear::upload_program(
            RuntimeOrigin::signed(USER_1),
            WASM_BINARY.to_vec(),
            DEFAULT_SALT.to_vec(),
            RelayCall::RereplyWithGas(gas_limit).encode(),
            50_000_000_000,
            0u128,
            false,
        ));

        let proxy = utils::get_last_program_id();

        run_to_next_block(None);
        assert!(Gear::is_active(proxy));

        let payload = b"it works";

        assert_ok!(Gear::send_message(
            RuntimeOrigin::signed(USER_1),
            proxy,
            payload.to_vec(),
            DEFAULT_GAS_LIMIT * 10,
            0,
            false,
        ));

        let message_id = utils::get_last_message_id();

        run_to_next_block(None);
        assert_succeed(message_id);
        assert_eq!(
            maybe_last_message(USER_1)
                .expect("Should be")
                .payload_bytes(),
            payload
        );
    });
}

#[test]
fn replies_denied_in_handle_reply() {
    use demo_proxy::{InputArgs, WASM_BINARY};

    init_logger();
    new_test_ext().execute_with(|| {
        assert_ok!(Gear::upload_program(
            RuntimeOrigin::signed(USER_1),
            WASM_BINARY.to_vec(),
            DEFAULT_SALT.to_vec(),
            InputArgs {
                destination: USER_1.into_origin().into()
            }
            .encode(),
            50_000_000_000,
            0u128,
            false,
        ));

        let proxy = utils::get_last_program_id();

        assert_ok!(Gear::send_message(
            RuntimeOrigin::signed(USER_1),
            proxy,
            vec![],
            50_000_000_000,
            0,
            false,
        ));

        let message_id = get_last_message_id();

        run_to_next_block(None);
        assert!(Gear::is_active(proxy));
        assert_succeed(message_id);

        assert_ok!(Gear::send_reply(
            RuntimeOrigin::signed(USER_1),
            get_last_mail(USER_1).id(),
            vec![],
            50_000_000_000,
            0,
            false,
        ));

        let reply_id = get_last_message_id();

        run_to_next_block(None);

        // we don't assert fail reason since no error reply sent on reply,
        // but message id has stamp in MessagesDispatched event.
        let status = dispatch_status(reply_id).expect("Not found in `MessagesDispatched`");
        assert_eq!(status, DispatchStatus::Failed);
    });
}

#[test]
fn relay_messages() {
    use demo_proxy_relay::{RelayCall, ResendPushData, WASM_BINARY};

    struct Expected {
        user: AccountId,
        payload: Vec<u8>,
    }

    let source = USER_1;

    init_logger();
    let test = |relay_call: RelayCall, payload: &[u8], expected: Vec<Expected>| {
        let execute = || {
            System::reset_events();

            let label = format!("{relay_call:?}");
            assert!(
                Gear::upload_program(
                    RuntimeOrigin::signed(source),
                    WASM_BINARY.to_vec(),
                    vec![],
                    relay_call.encode(),
                    50_000_000_000u64,
                    0u128,
                    false,
                )
                .is_ok(),
                "{}",
                label
            );

            let proxy = utils::get_last_program_id();

            run_to_next_block(None);

            assert!(Gear::is_active(proxy), "{}", label);

            assert!(
                Gear::send_message(
                    RuntimeOrigin::signed(source),
                    proxy,
                    payload.to_vec(),
                    DEFAULT_GAS_LIMIT * 10,
                    0,
                    false,
                )
                .is_ok(),
                "{}",
                label
            );

            // To clear auto reply on init message.
            System::reset_events();

            run_to_next_block(None);

            let received = System::events().into_iter().fold(0, |r, e| match e.event {
                MockRuntimeEvent::Gear(Event::UserMessageSent { message, .. }) => {
                    let Expected { user, payload } = &expected[r];

                    if message.destination().into_origin() == user.into_origin() {
                        assert_eq!(message.payload_bytes(), payload, "{label}");
                        r + 1
                    } else {
                        r
                    }
                }
                _ => r,
            });

            assert_eq!(received, expected.len(), "{label}");
        };

        new_test_ext().execute_with(execute);
    };

    let payload = b"Hi, USER_2! Ping USER_3.";

    let pairs = vec![
        (
            RelayCall::ResendPush(vec![
                // "Hi, USER_2!"
                ResendPushData {
                    destination: USER_2.into(),
                    start: None,
                    end: Some((10, true)),
                },
            ]),
            Expected {
                user: USER_2,
                payload: payload[..11].to_vec(),
            },
        ),
        (
            RelayCall::ResendPush(vec![
                // the same but end index specified in another way
                ResendPushData {
                    destination: USER_2.into(),
                    start: None,
                    end: Some((11, false)),
                },
            ]),
            Expected {
                user: USER_2,
                payload: payload[..11].to_vec(),
            },
        ),
        (
            RelayCall::ResendPush(vec![
                // "Ping USER_3."
                ResendPushData {
                    destination: USER_3.into(),
                    start: Some(12),
                    end: None,
                },
            ]),
            Expected {
                user: USER_3,
                payload: payload[12..].to_vec(),
            },
        ),
        (
            RelayCall::ResendPush(vec![
                // invalid range
                ResendPushData {
                    destination: USER_3.into(),
                    start: Some(2),
                    end: Some((0, true)),
                },
            ]),
            Expected {
                user: USER_3,
                payload: vec![],
            },
        ),
        (
            RelayCall::ResendPush(vec![
                // invalid range
                ResendPushData {
                    destination: USER_3.into(),
                    start: Some(payload.len() as u32),
                    end: Some((0, false)),
                },
            ]),
            Expected {
                user: USER_3,
                payload: vec![],
            },
        ),
    ];

    for (call, expectation) in pairs {
        test(call, payload, vec![expectation]);
    }

    test(
        RelayCall::Resend(USER_3.into()),
        payload,
        vec![Expected {
            user: USER_3,
            payload: payload.to_vec(),
        }],
    );
    test(
        RelayCall::ResendWithGas(USER_3.into(), 50_000),
        payload,
        vec![Expected {
            user: USER_3,
            payload: payload.to_vec(),
        }],
    );

    test(
        RelayCall::Rereply,
        payload,
        vec![Expected {
            user: source,
            payload: payload.to_vec(),
        }],
    );
    test(
        RelayCall::RereplyPush,
        payload,
        vec![Expected {
            user: source,
            payload: payload.to_vec(),
        }],
    );
    test(
        RelayCall::RereplyWithGas(60_000),
        payload,
        vec![Expected {
            user: source,
            payload: payload.to_vec(),
        }],
    );
}

#[test]
fn module_instantiation_error() {
    let wat = r#"
    (module
        (import "env" "memory" (memory 1))
        (export "init" (func $init))
        (func $init)
        (data (;0;) (i32.const -15186172) "\b9w\92")
    )
    "#;

    init_logger();
    new_test_ext().execute_with(|| {
        let code = ProgramCodeKind::Custom(wat).to_bytes();
        let salt = DEFAULT_SALT.to_vec();
        let prog_id = generate_program_id(&code, &salt);
        let res = Gear::upload_program(
            RuntimeOrigin::signed(USER_1),
            code,
            salt,
            EMPTY_PAYLOAD.to_vec(),
            50_000_000_000,
            0,
            false,
        )
        .map(|_| prog_id);
        let mid = get_last_message_id();

        assert_ok!(res);

        run_to_next_block(None);

        assert!(Gear::is_terminated(prog_id));
        let err = get_last_event_error(mid);
        assert!(err.starts_with(&ActorExecutionErrorReplyReason::Environment.to_string()));
    });
}

#[test]
fn wrong_entry_type() {
    let wat = r#"
    (module
        (import "env" "memory" (memory 1))
        (export "init" (func $init))
        (func $init (param i32))
    )
    "#;

    init_logger();
    new_test_ext().execute_with(|| {
        assert_eq!(
            Code::try_new(
                ProgramCodeKind::Custom(wat).to_bytes(),
                1,
                |_| ConstantCostRules::default(),
                None
            ),
            Err(CodeError::InvalidExportFnSignature)
        );
    });
}

#[test]
fn oom_handler_works() {
    use demo_out_of_memory::WASM_BINARY;

    init_logger();
    new_test_ext().execute_with(|| {
        let pid = Gear::upload_program(
            RuntimeOrigin::signed(USER_1),
            WASM_BINARY.to_vec(),
            DEFAULT_SALT.to_vec(),
            EMPTY_PAYLOAD.to_vec(),
            100_000_000_000_u64,
            0,
            false,
        )
        .map(|_| get_last_program_id())
        .unwrap();
        let mid = get_last_message_id();

        run_to_next_block(None);

        assert!(Gear::is_terminated(pid));
        assert_failed(
            mid,
            ActorExecutionErrorReplyReason::Trap(TrapExplanation::ProgramAllocOutOfBounds),
        );
    });
}

#[test]
#[ignore = "TODO: return this test if it's possible after #2226, or remove it."]
fn alloc_charge_error() {
    const WAT: &str = r#"
(module
    (import "env" "memory" (memory 1))
    (import "env" "alloc" (func $alloc (param i32) (result i32)))
    (export "init" (func $init))
    (func $init
        ;; we are trying to allocate so many pages with such small gas limit
        ;; that we will get `GasLimitExceeded` error
        i32.const 0xff
        call $alloc
        drop
    )
)
    "#;

    init_logger();
    new_test_ext().execute_with(|| {
        let pid = Gear::upload_program(
            RuntimeOrigin::signed(USER_1),
            ProgramCodeKind::Custom(WAT).to_bytes(),
            DEFAULT_SALT.to_vec(),
            EMPTY_PAYLOAD.to_vec(),
            500_000_000_u64,
            0,
            false,
        )
        .map(|_| get_last_program_id())
        .unwrap();
        let mid = get_last_message_id();

        run_to_next_block(None);

        assert!(Gear::is_terminated(pid));
        assert_failed(
            mid,
            ActorExecutionErrorReplyReason::Trap(TrapExplanation::GasLimitExceeded),
        );
    });
}

#[test]
fn free_usage_error() {
    const WAT: &str = r#"
(module
    (import "env" "memory" (memory 1))
    (import "env" "free" (func $free (param i32) (result i32)))
    (export "init" (func $init))
    (func $init
        ;; free impossible and non-existing page
        i32.const 0xffffffff
        call $free
        ;; free must return 1 so we will get `unreachable` instruction
        i32.const 0
        i32.eq
        br_if 0
        unreachable
    )
)
    "#;

    init_logger();
    new_test_ext().execute_with(|| {
        let pid = Gear::upload_program(
            RuntimeOrigin::signed(USER_1),
            ProgramCodeKind::Custom(WAT).to_bytes(),
            DEFAULT_SALT.to_vec(),
            EMPTY_PAYLOAD.to_vec(),
            500_000_000_u64,
            0,
            false,
        )
        .map(|_| get_last_program_id())
        .unwrap();
        let mid = get_last_message_id();

        run_to_next_block(None);

        assert!(Gear::is_terminated(pid));
        assert_failed(
            mid,
            ActorExecutionErrorReplyReason::Trap(TrapExplanation::Unknown),
        );
    });
}

#[test]
fn free_range_oob_error() {
    const WAT: &str = r#"
(module
    (import "env" "memory" (memory 1))
    (import "env" "free_range" (func $free_range (param i32) (param i32) (result i32)))
    (export "init" (func $init))
    (func $init
        ;; free impossible and non-existing range
        i32.const 0x0
        i32.const 0xffffff
        call $free_range
        i32.const 0x0
        i32.ne
        if
            unreachable
        end
    )
)
    "#;

    init_logger();
    new_test_ext().execute_with(|| {
        let pid = Gear::upload_program(
            RuntimeOrigin::signed(USER_1),
            ProgramCodeKind::Custom(WAT).to_bytes(),
            DEFAULT_SALT.to_vec(),
            EMPTY_PAYLOAD.to_vec(),
            10_000_000_000_u64,
            0,
            false,
        )
        .map(|_| get_last_program_id())
        .unwrap();
        let mid = get_last_message_id();

        run_to_next_block(None);

        assert!(Gear::is_terminated(pid));
        assert_failed(
            mid,
            ActorExecutionErrorReplyReason::Trap(TrapExplanation::Unknown),
        );
    });
}

#[test]
fn free_range_invalid_range_error() {
    const WAT: &str = r#"
(module
    (import "env" "memory" (memory 1))
    (import "env" "free_range" (func $free_range (param i32) (param i32) (result i32)))
    (export "init" (func $init))
    (func $init
        ;; free invalid range (start > end)
        i32.const 0x55
        i32.const 0x2
        call $free_range
        i32.const 0x1 ;; we expect an error
        i32.ne
        if
            unreachable
        end
    )
)
    "#;

    init_logger();
    new_test_ext().execute_with(|| {
        let pid = Gear::upload_program(
            RuntimeOrigin::signed(USER_1),
            ProgramCodeKind::Custom(WAT).to_bytes(),
            DEFAULT_SALT.to_vec(),
            EMPTY_PAYLOAD.to_vec(),
            500_000_000_u64,
            0,
            false,
        )
        .map(|_| get_last_program_id())
        .unwrap();
        let mid = get_last_message_id();

        run_to_next_block(None);
        assert!(!Gear::is_terminated(pid));
        assert_succeed(mid);
    });
}

#[test]
fn free_range_success() {
    const WAT: &str = r#"
(module
    (import "env" "memory" (memory 1))
    (import "env" "alloc" (func $alloc (param i32) (result i32)))
    (import "env" "free" (func $free (param i32) (result i32)))
    (import "env" "free_range" (func $free_range (param i32) (param i32) (result i32)))
    (export "init" (func $init))
    (func $init
        ;; allocate 4 pages
        i32.const 0x4
        call $alloc

        i32.const 1
        i32.ne
        if
            unreachable
        end

        ;; free one page in range
        i32.const 0x2
        call $free

        i32.const 0
        i32.ne
        if
            unreachable
        end

        ;; free range with one missing page
        i32.const 0x1
        i32.const 0x4
        call $free_range
        i32.const 0x0
        i32.ne
        if
            unreachable
        end
    )
)
    "#;

    init_logger();
    new_test_ext().execute_with(|| {
        let pid = Gear::upload_program(
            RuntimeOrigin::signed(USER_1),
            ProgramCodeKind::Custom(WAT).to_bytes(),
            DEFAULT_SALT.to_vec(),
            EMPTY_PAYLOAD.to_vec(),
            500_000_000_u64,
            0,
            false,
        )
        .map(|_| get_last_program_id())
        .unwrap();
        let mid = get_last_message_id();

        run_to_next_block(None);

        assert_succeed(mid);
        assert!(Gear::is_initialized(pid));
        assert!(Gear::is_active(pid));
    });
}

#[test]
fn reject_incorrect_stack_pointer() {
    let wat = format!(
        r#"
(module
    (import "env" "memory" (memory 1))
    (func $init)
    (global (;0;) i32 (i32.const 65536))
    (export "init" (func $init))
    (export "{STACK_END_EXPORT_NAME}" (global 0))
    (data $.rodata (i32.const 60000) "GEAR")
)
    "#
    );

    init_logger();
    new_test_ext().execute_with(|| {
        assert_noop!(
            Gear::upload_code(
                RuntimeOrigin::signed(USER_1),
                ProgramCodeKind::CustomInvalid(&wat).to_bytes()
            ),
            Error::<Test>::ProgramConstructionFailed
        );

        assert_noop!(
            upload_program_default(USER_1, ProgramCodeKind::CustomInvalid(&wat)),
            Error::<Test>::ProgramConstructionFailed
        );
    });
}

#[test]
fn calculate_gas_fails_when_calculation_limit_exceeded() {
    use demo_reserve_gas::{HandleAction as Command, InitAction as Init, WASM_BINARY};

    init_logger();
    new_test_ext().execute_with(|| {
        let pid = Gear::upload_program(
            RuntimeOrigin::signed(USER_1),
            WASM_BINARY.to_vec(),
            DEFAULT_SALT.to_vec(),
            Init::Normal(vec![]).encode(),
            BlockGasLimitOf::<Test>::get(),
            0,
            false,
        )
        .map(|_| get_last_program_id())
        .expect("Program uploading failed");

        run_to_next_block(None);

        // Make reservations exceeding calculation gas limit of RUNTIME_API_BLOCK_LIMITS_COUNT (6) blocks.
        for _ in 0..=RUNTIME_API_BLOCK_LIMITS_COUNT {
            Gear::send_message(
                RuntimeOrigin::signed(USER_1),
                pid,
                // 96% of block gas limit
                Command::AddReservationToList(BlockGasLimitOf::<Test>::get() / 100 * 96, 10)
                    .encode(),
                BlockGasLimitOf::<Test>::get(),
                0,
                false,
            )
            .expect("Making reservation failed");
        }

        run_to_next_block(None);

        let gas_info_result = Gear::calculate_gas_info(
            USER_1.into_origin(),
            HandleKind::Handle(pid),
            Command::ConsumeReservationsFromList.encode(),
            0,
            true,
            true,
        );

        assert!(gas_info_result.is_err());
        assert_eq!(gas_info_result.unwrap_err(), ALLOWANCE_LIMIT_ERR);

        // ok result when we use custom multiplier
        let gas_info_result = Gear::calculate_gas_info_impl(
            USER_1.into_origin(),
            HandleKind::Handle(pid),
            BlockGasLimitOf::<Test>::get(),
            Command::ConsumeReservationsFromList.encode(),
            0,
            true,
            false,
            Some(64),
        );

        assert!(gas_info_result.is_ok());
    });
}

#[test]
fn reservation_manager() {
    use demo_reservation_manager::{Action, WASM_BINARY};
    use utils::Assertion;

    init_logger();
    new_test_ext().execute_with(|| {
        let pid = Gear::upload_program(
            RuntimeOrigin::signed(USER_1),
            WASM_BINARY.to_vec(),
            DEFAULT_SALT.to_vec(),
            vec![],
            BlockGasLimitOf::<Test>::get(),
            0,
            false,
        )
        .map(|_| get_last_program_id())
        .expect("Program uploading failed");

        run_to_next_block(None);

        fn scenario(pid: ProgramId, payload: Action, expected: Vec<Assertion>) {
            System::reset_events();

            assert_ok!(Gear::send_message(
                RuntimeOrigin::signed(USER_1),
                pid,
                payload.encode(),
                BlockGasLimitOf::<Test>::get(),
                0,
                false,
            ));

            run_to_next_block(None);

            assert_responses_to_user(USER_1, expected);
        }

        // Try unreserve 100 gas when there's no reservations.
        scenario(
            pid,
            Action::SendMessageFromReservation { gas_amount: 100 },
            vec![Assertion::ReplyCode(ReplyCode::error(
                SimpleExecutionError::UserspacePanic,
            ))],
        );
        // Reserve 10_000 gas.
        scenario(
            pid,
            Action::Reserve {
                amount: 10_000,
                duration: 100,
            },
            vec![Assertion::ReplyCode(SuccessReplyReason::Auto.into())],
        );
        // Try to unreserve 50_000 gas.
        scenario(
            pid,
            Action::SendMessageFromReservation { gas_amount: 50_000 },
            vec![Assertion::ReplyCode(ReplyCode::error(
                SimpleExecutionError::UserspacePanic,
            ))],
        );
        // Try to unreserve 8_000 gas.
        scenario(
            pid,
            Action::SendMessageFromReservation { gas_amount: 8_000 },
            vec![
                // auto reply
                Assertion::ReplyCode(SuccessReplyReason::Auto.into()),
                // message with empty payload. not reply!
                Assertion::Payload(vec![]),
            ],
        );
        // Try to unreserve 8_000 gas again.
        scenario(
            pid,
            Action::SendMessageFromReservation { gas_amount: 8_000 },
            vec![Assertion::ReplyCode(ReplyCode::error(
                SimpleExecutionError::UserspacePanic,
            ))],
        );
    });
}

#[test]
fn check_mutable_global_exports_restriction() {
    init_logger();

    let wat_correct = format!(
        r#"
        (module
            (import "env" "memory" (memory 0))
            (func $init)
            (global (;0;) (mut i32) (i32.const 65536))
            (export "init" (func $init))
            (export "{STACK_END_EXPORT_NAME}" (global 0))
        )"#
    );

    let wat_incorrect = r#"
        (module
            (import "env" "memory" (memory 0))
            (func $init)
            (global (;0;) (mut i32) (i32.const 65536))
            (export "init" (func $init))
            (export "global" (global 0))
        )"#;

    new_test_ext().execute_with(|| {
        assert_ok!(upload_program_default(
            USER_1,
            ProgramCodeKind::CustomInvalid(&wat_correct)
        ));
        assert_noop!(
            upload_program_default(USER_1, ProgramCodeKind::CustomInvalid(wat_incorrect)),
            Error::<Test>::ProgramConstructionFailed
        );
    });
}

#[test]
fn send_gasless_message_works() {
    init_logger();

    let minimal_weight = mock::get_min_weight();

    new_test_ext().execute_with(|| {
        let user1_initial_balance = Balances::free_balance(USER_1);
        let user2_initial_balance = Balances::free_balance(USER_2);

        // No gas has been created initially
        assert_eq!(GasHandlerOf::<Test>::total_supply(), 0);

        let program_id = {
            let res = upload_program_default(USER_1, ProgramCodeKind::Default);
            assert_ok!(res);
            res.expect("submit result was asserted")
        };

        // Test 1: USER_2 sends a gasless message to the program (intending to use a voucher).
        // Expect failure because USER_2 has no voucher.
        assert_noop!(
            GearVoucher::call(
                RuntimeOrigin::signed(USER_2),
                12345.into_origin().cast(),
                PrepaidCall::SendMessage {
                    destination: program_id,
                    payload: EMPTY_PAYLOAD.to_vec(),
                    gas_limit: DEFAULT_GAS_LIMIT,
                    value: 0,
                    keep_alive: false,
                }
            ),
            pallet_gear_voucher::Error::<Test>::InexistentVoucher
        );

        // USER_1 as the program owner issues a voucher for USER_2 enough to send a message
        assert_ok!(GearVoucher::issue(
            RuntimeOrigin::signed(USER_1),
            USER_2,
            gas_price(DEFAULT_GAS_LIMIT),
            Some([program_id].into()),
            100,
        ));

        // Balances check
        // USER_1 can spend up to 2 default messages worth of gas (submit program and issue voucher)
        let user1_potential_msgs_spends = gas_price(2 * DEFAULT_GAS_LIMIT);
        assert_eq!(
            Balances::free_balance(USER_1),
            user1_initial_balance - user1_potential_msgs_spends
        );

        // Clear messages from the queue to refund unused gas
        run_to_block(2, None);

        // Balance check
        // Voucher has been issued, but not used yet, so funds should be still in the respective account
        let voucher_id = utils::get_last_voucher_id();
        assert_eq!(
            Balances::free_balance(voucher_id.cast::<AccountIdOf<Test>>()),
            gas_price(DEFAULT_GAS_LIMIT)
        );

        // Test 2: USER_2 sends a gasless message to the program (intending to use a voucher).
        // Now that voucher is issued, the message should be sent successfully.
        assert_ok!(GearVoucher::call(
            RuntimeOrigin::signed(USER_2),
            voucher_id,
            PrepaidCall::SendMessage {
                destination: program_id,
                payload: EMPTY_PAYLOAD.to_vec(),
                gas_limit: DEFAULT_GAS_LIMIT,
                value: 1_000_000,
                keep_alive: false,
            }
        ));

        // Balances check
        // USER_2 as a voucher holder can send one message completely free of charge
        // The value in message, however, is still offset against the USER_2's own balance
        let user2_potential_msgs_spends = 1_000_000_u128;
        assert_eq!(
            Balances::free_balance(USER_2),
            user2_initial_balance - user2_potential_msgs_spends
        );
        // Instead, the gas has been paid from the voucher
        assert_eq!(
            Balances::free_balance(voucher_id.cast::<AccountIdOf<Test>>()),
            0_u128
        );

        // Run the queue processing to figure out the actual gas burned
        let remaining_weight = 300_000_000;
        run_to_block(3, Some(remaining_weight));

        let actual_gas_burned =
            remaining_weight - minimal_weight.ref_time() - GasAllowanceOf::<Test>::get();
        assert_ne!(actual_gas_burned, 0);

        // Check that the gas leftover has been returned to the voucher
        assert_eq!(
            Balances::free_balance(voucher_id.cast::<AccountIdOf<Test>>()),
            gas_price(DEFAULT_GAS_LIMIT) - gas_price(actual_gas_burned)
        );

        // USER_2 total balance has been reduced by the value in the message
        assert_eq!(
            Balances::total_balance(&USER_2),
            user2_initial_balance - user2_potential_msgs_spends
        );

        // No gas has got stuck in the system
        assert_eq!(GasHandlerOf::<Test>::total_supply(), 0);
    });
}

#[test]
fn send_gasless_reply_works() {
    init_logger();
    new_test_ext().execute_with(|| {
        // USER_2 uploads a program and sends message to it which leads to
        // USER_1 having a message in his mailbox.
        // caution: runs to block 2
        let reply_to_id = setup_mailbox_test_state(USER_2);

        let prog_id = generate_program_id(
            &ProgramCodeKind::OutgoingWithValueInHandle.to_bytes(),
            DEFAULT_SALT.as_ref(),
        );

        // Top up program's account balance with some funds
        CurrencyOf::<Test>::resolve_creating(
            &prog_id.cast(),
            CurrencyOf::<Test>::issue(2_000_u128),
        );

        // USER_2 issues a voucher for USER_1 enough to send a reply
        assert_ok!(GearVoucher::issue(
            RuntimeOrigin::signed(USER_2),
            USER_1,
            gas_price(DEFAULT_GAS_LIMIT),
            Some([prog_id].into()),
            100,
        ));
        let voucher_id = utils::get_last_voucher_id();

        run_to_block(3, None);

        // Balance check
        assert_eq!(
            Balances::free_balance(voucher_id.cast::<AccountIdOf<Test>>()),
            gas_price(DEFAULT_GAS_LIMIT)
        );

        // USER_1 sends a gasless reply using a voucher
        let gas_limit = 10_000_000_u64;
        assert_ok!(GearVoucher::call(
            RuntimeOrigin::signed(USER_1),
            voucher_id,
            PrepaidCall::SendReply {
                reply_to_id,
                payload: EMPTY_PAYLOAD.to_vec(),
                gas_limit,
                value: 1_000,
                keep_alive: false,
            }
        ));
        let expected_reply_message_id = get_last_message_id();

        // global nonce is 2 before sending reply message
        // `upload_program` and `send_message` messages were sent before in `setup_mailbox_test_state`
        let event = match System::events().last().map(|r| r.event.clone()) {
            Some(MockRuntimeEvent::Gear(e)) => e,
            _ => unreachable!("Should be one Gear event"),
        };

        let actual_reply_message_id = match event {
            Event::MessageQueued {
                id,
                entry: MessageEntry::Reply(_reply_to_id),
                ..
            } => id,
            _ => unreachable!("expect Event::DispatchMessageEnqueued"),
        };

        assert_eq!(expected_reply_message_id, actual_reply_message_id);

        // Balances check before processing queue
        assert_eq!(
            Balances::free_balance(voucher_id.cast::<AccountIdOf<Test>>()),
            gas_price(DEFAULT_GAS_LIMIT.saturating_sub(gas_limit))
        );

        run_to_block(4, None);
        // Ensure that some gas leftover has been returned to the voucher account
        assert!(
            Balances::free_balance(voucher_id.cast::<AccountIdOf<Test>>())
                > gas_price(DEFAULT_GAS_LIMIT.saturating_sub(gas_limit))
        );
    })
}

/// Tests whether calling `gr_read` 2 times returns same result.
/// Test purpose is to check, that payload is given back to the
/// message.
#[test]
fn double_read_works() {
    use demo_constructor::{Calls, Scheme};

    init_logger();
    new_test_ext().execute_with(|| {
        let noop_branch = Calls::builder().noop();
        let panic_branch = Calls::builder().panic("Read payloads aren't equal");
        let handle = Calls::builder()
            .load("read1")
            .load("read2")
            .bytes_eq("is_eq", "read1", "read2")
            .if_else("is_eq", noop_branch, panic_branch);
        let predefined_scheme = Scheme::predefined(
            Default::default(),
            handle,
            Default::default(),
            Default::default(),
        );

        let (_, pid) = utils::init_constructor(predefined_scheme);

        // Resetting events to check the result of the last message.
        System::reset_events();

        assert_ok!(Gear::send_message(
            RuntimeOrigin::signed(USER_1),
            pid,
            b"PAYLOAD".to_vec(),
            BlockGasLimitOf::<Test>::get(),
            100_000,
            false,
        ));

        run_to_next_block(None);

        assert_responses_to_user(
            USER_1,
            vec![Assertion::ReplyCode(SuccessReplyReason::Auto.into())],
        );
    });
}

/// Tests gas allowance exceed handling.
/// More precisely, it checks one property:
/// no context data is stored within previously
/// executed message when gas allowance exceed
/// happened.
#[test]
fn test_gas_allowance_exceed_no_context() {
    use crate::QueueProcessingOf;
    use common::storage::{Counted, Queue, Toggler};

    init_logger();
    new_test_ext().execute_with(|| {
        let wat = r#"
            (module
            (import "env" "memory" (memory 1))
            (import "env" "gr_reply" (func $reply (param i32 i32 i32 i32)))
            (export "handle" (func $handle))
            (func $handle
                (call $reply (i32.const 0) (i32.const 32) (i32.const 10) (i32.const 333))
                (loop (br 0))
            )
        )"#;

        let pid = upload_program_default(USER_1, ProgramCodeKind::Custom(wat))
            .expect("failed uploading program");
        run_to_next_block(None);

        assert_ok!(send_default_message(USER_1, pid));
        let mid = get_last_message_id();
        // Setting to 100 million the gas allowance ends faster than gas limit
        run_to_next_block(Some(100_000_000));

        // Execution is denied after reque
        assert!(QueueProcessingOf::<Test>::denied());

        // Low level check, that no execution context is saved after gas allowance exceeded error
        assert_eq!(QueueOf::<Test>::len(), 1);
        let msg = QueueOf::<Test>::dequeue()
            .ok()
            .flatten()
            .expect("must be message after requeue");
        assert_eq!(msg.id(), mid);
        assert!(msg.context().is_none());
        QueueOf::<Test>::requeue(msg).expect("requeue failed");

        // There should be now enough gas allowance, so the message is executed
        // and execution ends with `GasLimitExceeded`.
        run_to_next_block(None);

        assert_failed(
            mid,
            ErrorReplyReason::Execution(SimpleExecutionError::RanOutOfGas),
        );
        assert_last_dequeued(1);
    })
}

/// Does pretty same test as `test_gas_allowance_exceed_no_context`,
/// but this time executed message will have non zero context.
#[test]
fn test_gas_allowance_exceed_with_context() {
    use crate::QueueProcessingOf;
    use common::storage::*;
    use demo_constructor::{Arg, Calls, Scheme};

    init_logger();

    let process_task_weight = mock::get_min_weight();

    new_test_ext().execute_with(|| {
        let call_wait_key = "call_wait";

        // Initialize a program and set `call_wait' value to `true`.
        let init = Calls::builder().source("user1").bool(call_wait_key, true);
        let (_, pid) = utils::init_constructor(Scheme::direct(init));

        let execute = |calls: Calls, allowance: Option<u64>| {
            assert_ok!(Gear::send_message(
                RuntimeOrigin::signed(USER_1),
                pid,
                calls.encode(),
                BlockGasLimitOf::<Test>::get(),
                0,
                false,
            ));
            let msg_id = get_last_message_id();
            run_to_next_block(allowance);

            msg_id
        };

        // If `call_wait` is true, we execute a `wait`. Otherwise, we `reply` and `send`.
        // It's intended that the message will be executed several times.
        // That's to perform checks of the msg execution context when message
        // is in queue after wake (so it has some context), and after gas allowance exceeded
        // error (so the context remains unchanged).
        let wait_branch = Calls::builder().wait();
        let skip_wait_branch = Calls::builder().noop();
        let handle1 = Calls::builder()
            .if_else(
                Arg::Get(call_wait_key.to_string()),
                wait_branch,
                skip_wait_branch,
            )
            .reply(b"random_message".to_vec())
            .send("user1", b"another_random_message".to_vec());
        let handle1_mid = execute(handle1.clone(), None);

        // Check it waits.
        assert!(WaitlistOf::<Test>::contains(&pid, &handle1_mid));
        assert_eq!(WaitlistOf::<Test>::len(&pid), 1);

        // Taking the context for the check later.
        let handle1_ctx = WaitlistOf::<Test>::iter_key(pid)
            .next()
            .and_then(|(m, _)| m.context().clone());
        assert!(handle1_ctx.is_some());

        // This will set `call_wait` to false, wake the message with `handle1_mid` id.
        // We set the weight to such a value, so only message with `handle2`
        // payload is executed, That will allow us to reproduce the case in
        // `test_gas_allowance_exceed_no_context` test, but with message having
        // context already set.
        let handle2 = Calls::builder()
            .bool(call_wait_key, false)
            .wake(<[u8; 32]>::from(handle1_mid));
        let gas_info = Gear::calculate_gas_info(
            USER_1.into_origin(),
            HandleKind::Handle(pid),
            handle2.encode(),
            0,
            true,
            true,
        )
        .expect("failed getting gas info");
        // We add `process_task_weight` as block running requires not only executing message, but
        // some other read/writes. By adding such small value we guarantee that
        // message with `handle2` payload is executed, but message with `handle1_mid`
        // id will not reach the executor.
        execute(
            handle2,
            Some(gas_info.min_limit + process_task_weight.ref_time()),
        );

        assert_last_dequeued(1);
        assert!(QueueProcessingOf::<Test>::denied());

        // Now we calculate a required for the execution of the `handle1_mid` message.
        // The queue processing is denied from the previous execution, now allowing it,
        // to calculate gas properly.
        QueueProcessingOf::<Test>::allow();
        let gas_info = Gear::calculate_gas_info(
            USER_1.into_origin(),
            HandleKind::Handle(pid),
            handle1.encode(),
            0,
            true,
            true,
        )
        .expect("failed getting gas info");

        // Trigger gas allowance exceeded error while executing only `handle1_mid`.
        // With such gas allowance we are sure, that `reply` call from `handle1` calls set
        // is called successfully executed, but there's not enough allowance to end the
        // execution of the message.
        run_to_next_block(Some(gas_info.min_limit - 100_000));

        // Execution is denied after reque.
        assert!(QueueProcessingOf::<Test>::denied());

        // Low level check, that no information on reply sent is saved in the execution
        // context after gas allowance exceeded error.
        assert_eq!(QueueOf::<Test>::len(), 1);
        let msg = QueueOf::<Test>::dequeue()
            .ok()
            .flatten()
            .expect("must be message after requeue");
        assert_eq!(msg.id(), handle1_mid);
        assert_eq!(msg.context(), &handle1_ctx);
        QueueOf::<Test>::requeue(msg).expect("requeue failed");

        run_to_next_block(None);
        assert_succeed(handle1_mid);
    })
}

/// Test that if a message is addressed to a terminated program (sent from program),
/// then no panic occurs and the message is not executed.
#[test]
fn test_send_to_terminated_from_program() {
    use demo_constructor::{Calls, Scheme};

    init_logger();
    new_test_ext().execute_with(|| {
        let user_1_bytes = USER_1.into_origin().to_fixed_bytes();

        // Dies in init
        let init = Calls::builder().panic("Die in init");
        // "Bomb" in case after refactoring runtime we accidentally allow terminated programs to be executed.
        let handle = Calls::builder().send(user_1_bytes, b"REPLY_FROM_DEAD".to_vec());
        let (_, pid_terminated) = utils::submit_constructor_with_args(
            // Using `USER_2` not to pollute `USER_1` mailbox to make test easier.
            USER_2,
            b"salt1",
            Scheme::predefined(init, handle, Calls::default(), Calls::default()),
            0,
        );

        // Check `pid_terminated` exists as an active program.
        assert!(Gear::is_active(pid_terminated));

        // Sends in handle message to the dead program
        let handle = Calls::builder().send(pid_terminated.into_bytes(), []);
        // Sends to USER_1 the error reply from the dead program
        let handle_reply = Calls::builder()
            .reply_code("err_reply")
            .send(user_1_bytes, "err_reply");
        let (_, proxy_pid) = utils::submit_constructor_with_args(
            // Using `USER_2` not to pollute `USER_1` mailbox to make test easier.
            USER_2,
            b"salt2",
            Scheme::predefined(Calls::default(), handle, handle_reply, Calls::default()),
            0,
        );

        run_to_next_block(None);

        assert!(Gear::is_terminated(pid_terminated));

        assert_ok!(Gear::send_message(
            RuntimeOrigin::signed(USER_1),
            proxy_pid,
            EMPTY_PAYLOAD.to_vec(),
            BlockGasLimitOf::<Test>::get(),
            0,
            false,
        ));

        run_to_next_block(None);

        // No panic occurred.
        // Need to check, that user has message in the mailbox with error reply (`InactiveProgram`).
        // Also check that user hasn't received anything from the dead program.
        let mut mails_from_proxy_iter = MailboxOf::<Test>::iter_key(USER_1)
            .filter_map(|(msg, _)| (msg.source() == proxy_pid).then_some(msg));
        let mail_from_proxy = mails_from_proxy_iter
            .next()
            .expect("internal error: no message from proxy");
        assert_eq!(
            mail_from_proxy.payload_bytes().to_vec(),
            ReplyCode::Error(ErrorReplyReason::InactiveProgram).encode()
        );
        assert_eq!(mails_from_proxy_iter.next(), None);

        let mails_from_terminated_count = MailboxOf::<Test>::iter_key(USER_1)
            .filter(|(msg, _)| msg.source() == pid_terminated)
            .count();
        assert_eq!(mails_from_terminated_count, 0);
    })
}

#[test]
fn remove_from_waitlist_after_exit_reply() {
    use demo_constructor::demo_wait_init_exit_reply;

    init_logger();

    new_test_ext().execute_with(|| {
        let (init_mid, program_id) = init_constructor(demo_wait_init_exit_reply::scheme());

        assert!(!Gear::is_initialized(program_id));
        assert!(Gear::is_active(program_id));

        run_to_next_block(None);

        let reply = maybe_last_message(USER_1).unwrap();
        let (waited_mid, remove_from_waitlist_block) = get_last_message_waited();
        assert_eq!(init_mid, waited_mid);

        run_to_next_block(None);

        assert!(TaskPoolOf::<Test>::contains(
            &remove_from_waitlist_block,
            &ScheduledTask::RemoveFromWaitlist(program_id, init_mid)
        ));

        assert_ok!(Gear::send_reply(
            RuntimeOrigin::signed(USER_1),
            reply.id(),
            vec![],
            1_500_000_000,
            0,
            false,
        ));

        run_to_next_block(None);

        assert!(Gear::is_exited(program_id));
        assert!(!TaskPoolOf::<Test>::contains(
            &remove_from_waitlist_block,
            &ScheduledTask::RemoveFromWaitlist(program_id, init_mid)
        ));

        System::set_block_number(remove_from_waitlist_block - 1);
        Gear::set_block_number(remove_from_waitlist_block - 1);

        run_to_next_block(None);
    })
}

// currently `parity_wasm` doesn't support WASM reference types
#[test]
fn wasm_ref_types_doesnt_work() {
    const WAT: &str = r#"
    (module
        (import "env" "memory" (memory 1))
        (export "init" (func $init))
        (elem declare func $init)
        (func $init
            ref.func $init
            call $test
        )
        (func $test (param funcref))
    )
    "#;

    init_logger();
    new_test_ext().execute_with(|| {
        let _pid = upload_program_default(USER_1, ProgramCodeKind::Custom(WAT)).unwrap_err();
    });
}

/// Test that the `Gear::run()` extrinsic can only run once per block,
/// even if somehow included in a block multiple times.
#[test]
fn gear_run_only_runs_once_per_block() {
    use frame_support::{
        dispatch::RawOrigin,
        traits::{OnFinalize, OnInitialize},
    };

    fn init_block(bn: BlockNumberFor<Test>) {
        System::set_block_number(bn);
        GasAllowanceOf::<Test>::put(1_000_000_000);
        Gear::on_initialize(bn);
    }

    init_logger();
    new_test_ext().execute_with(|| {
        init_block(2);
        assert_ok!(Gear::run(RawOrigin::None.into(), None,));
        // Second run in a block is not allowed
        assert_noop!(
            Gear::run(RawOrigin::None.into(), None,),
            Error::<Test>::GearRunAlreadyInBlock
        );
        Gear::on_finalize(2);

        // Everything goes back to normal in the next block
        init_block(3);
        assert_ok!(Gear::run(RawOrigin::None.into(), None,));
    })
}

/// Test that the Gear internal block numbering is consistent.
#[test]
fn gear_block_number_math_adds_up() {
    init_logger();
    new_test_ext().execute_with(|| {
        run_to_block(100, None);
        assert_eq!(Gear::block_number(), 100);

        run_to_block_maybe_with_queue(120, None, None);
        assert_eq!(System::block_number(), 120);
        assert_eq!(Gear::block_number(), 100);

        System::reset_events();
        run_to_block(150, None);
        assert_eq!(System::block_number(), 150);
        assert_eq!(Gear::block_number(), 130);
    })
}

#[test]
fn test_gas_info_of_terminated_program() {
    use demo_constructor::{Calls, Scheme};

    init_logger();
    new_test_ext().execute_with(|| {
        // Dies in init
        let init_dead = Calls::builder().panic("Die in init");
        let handle_dead = Calls::builder().panic("Called after being terminated!");
        let (_, pid_dead) = utils::submit_constructor_with_args(
            USER_1,
            b"salt1",
            Scheme::predefined(init_dead, handle_dead, Calls::default(), Calls::default()),
            0,
        );

        // Sends in handle message do dead program
        let handle_proxy = Calls::builder().send(pid_dead.into_bytes(), []);
        let (_, proxy_pid) = utils::submit_constructor_with_args(
            USER_1,
            b"salt2",
            Scheme::predefined(
                Calls::default(),
                handle_proxy,
                Calls::default(),
                Calls::default(),
            ),
            0,
        );

        run_to_next_block(None);

        let _gas_info = Gear::calculate_gas_info(
            USER_1.into_origin(),
            HandleKind::Handle(proxy_pid),
            EMPTY_PAYLOAD.to_vec(),
            0,
            true,
            true,
        )
        .expect("failed getting gas info");
    })
}

#[test]
fn test_handle_signal_wait() {
    use demo_constructor::{Arg, Calls, Scheme, WASM_BINARY};

    init_logger();
    new_test_ext().execute_with(|| {
        let init = Calls::builder().bool("first", true);
        let handle = Calls::builder().if_else(
            Arg::get("first"),
            Calls::builder()
                .bool("first", false)
                .system_reserve_gas(10_000_000_000)
                .wait_for(1),
            Calls::builder().panic(None),
        );
        let handle_signal = Calls::builder().wait();

        let scheme = Scheme::predefined(init, handle, Default::default(), handle_signal);

        assert_ok!(Gear::upload_program(
            RuntimeOrigin::signed(USER_1),
            WASM_BINARY.to_vec(),
            DEFAULT_SALT.to_vec(),
            scheme.encode(),
            100_000_000_000,
            0,
            false,
        ));

        let pid = get_last_program_id();

        run_to_next_block(None);

        assert!(Gear::is_active(pid));
        assert!(Gear::is_initialized(pid));

        assert_ok!(Gear::send_message(
            RuntimeOrigin::signed(USER_1),
            pid,
            EMPTY_PAYLOAD.to_vec(),
            100_000_000_000,
            0,
            false,
        ));

        let mid = get_last_message_id();

        run_to_next_block(None);

        assert_ok!(GasHandlerOf::<Test>::get_system_reserve(mid));
        assert!(WaitlistOf::<Test>::contains(&pid, &mid));

        run_to_next_block(None);

        let signal_mid = MessageId::generate_signal(mid);
        assert!(WaitlistOf::<Test>::contains(&pid, &signal_mid));

        let (mid, block) = get_last_message_waited();

        assert_eq!(mid, signal_mid);

        System::set_block_number(block - 1);
        Gear::set_block_number(block - 1);
        run_to_next_block(None);

        assert!(!WaitlistOf::<Test>::contains(&pid, &signal_mid));

        assert_total_dequeued(4);
    });
}

#[test]
fn test_constructor_if_else() {
    use demo_constructor::{Arg, Call, Calls, Scheme, WASM_BINARY};

    init_logger();
    new_test_ext().execute_with(|| {
        let init = Calls::builder().bool("switch", false);
        let handle = Calls::builder()
            .if_else(
                Arg::get("switch"),
                Calls::builder().add_call(Call::Bool(false)),
                Calls::builder().add_call(Call::Bool(true)),
            )
            .store("switch")
            .if_else(
                Arg::get("switch"),
                Calls::builder().wait_for(1),
                Calls::builder().exit(<[u8; 32]>::from(USER_1.into_origin())),
            );

        let scheme = Scheme::predefined(init, handle, Default::default(), Default::default());

        assert_ok!(Gear::upload_program(
            RuntimeOrigin::signed(USER_1),
            WASM_BINARY.to_vec(),
            DEFAULT_SALT.to_vec(),
            scheme.encode(),
            100_000_000_000,
            0,
            false,
        ));

        let pid = get_last_program_id();

        run_to_next_block(None);

        assert!(Gear::is_active(pid));
        assert!(Gear::is_initialized(pid));

        assert_ok!(Gear::send_message(
            RuntimeOrigin::signed(USER_1),
            pid,
            EMPTY_PAYLOAD.to_vec(),
            100_000_000_000,
            0,
            false,
        ));

        let mid = get_last_message_id();

        run_to_next_block(None);

        let task = ScheduledTask::WakeMessage(pid, mid);

        assert!(WaitlistOf::<Test>::contains(&pid, &mid));
        assert!(TaskPoolOf::<Test>::contains(
            &(Gear::block_number() + 1),
            &task
        ));

        run_to_next_block(None);

        assert!(!WaitlistOf::<Test>::contains(&pid, &mid));
    });
}

#[test]
fn calculate_gas_wait() {
    use demo_constructor::{Calls, Scheme};

    init_logger();
    new_test_ext().execute_with(|| {
        let waiter = upload_program_default(USER_1, ProgramCodeKind::Custom(WAITER_WAT))
            .expect("submit result was asserted");

        let (_init_mid, sender) =
            submit_constructor_with_args(USER_1, DEFAULT_SALT, Scheme::empty(), 0);

        run_to_next_block(None);

        assert!(Gear::is_initialized(waiter));
        assert!(Gear::is_initialized(sender));

        let calls = Calls::builder().send(waiter.into_bytes(), []);

        let allow_other_panics = true;
        let allow_skip_zero_replies = true;
        let GasInfo { burned, .. } = Gear::calculate_gas_info(
            USER_1.into_origin(),
            HandleKind::Handle(sender),
            calls.encode(),
            0,
            allow_other_panics,
            allow_skip_zero_replies,
        )
        .expect("calculate_gas_info failed");

        let cost = CostsPerBlockOf::<Test>::waitlist();
        let GasInfo {
            min_limit: limit_no_rent,
            ..
        } = Gear::run_with_ext_copy(|| {
            Gear::calculate_gas_info_impl(
                USER_1.into_origin(),
                HandleKind::Handle(sender),
                burned + cost - 1,
                calls.encode(),
                0,
                allow_other_panics,
                allow_skip_zero_replies,
                None,
            )
        })
        .expect("calculate_gas_info failed");

        let GasInfo { min_limit, .. } = Gear::run_with_ext_copy(|| {
            Gear::calculate_gas_info_impl(
                USER_1.into_origin(),
                HandleKind::Handle(sender),
                burned + 1_000_000 * cost,
                calls.encode(),
                0,
                allow_other_panics,
                allow_skip_zero_replies,
                None,
            )
        })
        .expect("calculate_gas_info failed");

        // 'wait' syscall greedely consumes all available gas so
        // calculated limits should not be equal
        assert!(min_limit > limit_no_rent);
    });
}

#[test]
fn critical_hook_works() {
    use demo_async_critical::{HandleAction, WASM_BINARY};

    init_logger();
    new_test_ext().execute_with(|| {
        assert_ok!(Gear::upload_program(
            RuntimeOrigin::signed(USER_1),
            WASM_BINARY.to_vec(),
            DEFAULT_SALT.to_vec(),
            vec![],
            10_000_000_000,
            0,
            false,
        ));
        let pid = get_last_program_id();

        run_to_block(2, None);

        assert!(Gear::is_initialized(pid));
        assert!(Gear::is_active(pid));

        assert_ok!(Gear::send_message(
            RuntimeOrigin::signed(USER_1),
            pid,
            HandleAction::Simple.encode(),
            10_000_000_000,
            0,
            false,
        ));

        let mid = get_last_message_id();

        run_to_block(3, None);

        let (waited, _) = get_last_message_waited();
        assert_eq!(mid, waited);
        assert_eq!(dispatch_status(mid), None);

        let msg = get_last_mail(USER_1);
        assert_eq!(msg.payload_bytes(), b"for_reply");

        assert_ok!(Gear::send_reply(
            RuntimeOrigin::signed(USER_1),
            msg.id(),
            EMPTY_PAYLOAD.to_vec(),
            10_000_000_000,
            0,
            false,
        ));

        run_to_block(4, None);

        assert_succeed(mid);
        assert_eq!(MailboxOf::<Test>::iter_key(USER_1).count(), 0);
    });
}

#[test]
fn critical_hook_with_panic() {
    use demo_async_critical::{HandleAction, WASM_BINARY};

    init_logger();
    new_test_ext().execute_with(|| {
        assert_ok!(Gear::upload_program(
            RuntimeOrigin::signed(USER_1),
            WASM_BINARY.to_vec(),
            DEFAULT_SALT.to_vec(),
            vec![],
            10_000_000_000,
            0,
            false,
        ));
        let pid = get_last_program_id();

        run_to_block(2, None);

        assert!(Gear::is_initialized(pid));
        assert!(Gear::is_active(pid));

        assert_ok!(Gear::send_message(
            RuntimeOrigin::signed(USER_1),
            pid,
            HandleAction::Panic.encode(),
            10_000_000_000,
            0,
            false,
        ));

        let mid = get_last_message_id();

        run_to_block(3, None);

        let msg = get_last_mail(USER_1);
        assert_eq!(msg.payload_bytes(), b"for_reply");

        assert_ok!(Gear::send_reply(
            RuntimeOrigin::signed(USER_1),
            msg.id(),
            EMPTY_PAYLOAD.to_vec(),
            10_000_000_000,
            0,
            false,
        ));

        run_to_block(4, None);

        assert_failed(
            mid,
            ErrorReplyReason::Execution(SimpleExecutionError::UserspacePanic),
        );

        let msg = get_last_mail(USER_1);
        assert_eq!(msg.payload_bytes(), b"critical");
    });
}

#[test]
fn critical_hook_in_handle_reply() {
    use demo_async_critical::{HandleAction, WASM_BINARY};

    init_logger();
    new_test_ext().execute_with(|| {
        assert_ok!(Gear::upload_program(
            RuntimeOrigin::signed(USER_1),
            WASM_BINARY.to_vec(),
            DEFAULT_SALT.to_vec(),
            vec![],
            10_000_000_000,
            0,
            false,
        ));
        let pid = get_last_program_id();

        run_to_block(2, None);

        assert!(Gear::is_initialized(pid));
        assert!(Gear::is_active(pid));

        assert_ok!(Gear::send_message(
            RuntimeOrigin::signed(USER_1),
            pid,
            HandleAction::InHandleReply.encode(),
            10_000_000_000,
            0,
            false,
        ));

        run_to_block(3, None);

        let msg = get_last_mail(USER_1);
        assert_eq!(msg.payload_bytes(), b"for_reply");

        assert_ok!(Gear::send_reply(
            RuntimeOrigin::signed(USER_1),
            msg.id(),
            EMPTY_PAYLOAD.to_vec(),
            10_000_000_000,
            0,
            false,
        ));

        let mid = get_last_message_id();

        run_to_block(4, None);

        assert_eq!(MailboxOf::<Test>::iter_key(USER_1).last(), None);
        let status = dispatch_status(mid);
        assert_eq!(status, Some(DispatchStatus::Failed));
    });
}

#[test]
fn critical_hook_in_handle_signal() {
    use demo_async_critical::{HandleAction, WASM_BINARY};

    init_logger();
    new_test_ext().execute_with(|| {
        assert_ok!(Gear::upload_program(
            RuntimeOrigin::signed(USER_1),
            WASM_BINARY.to_vec(),
            DEFAULT_SALT.to_vec(),
            vec![],
            10_000_000_000,
            0,
            false,
        ));
        let pid = get_last_program_id();

        run_to_block(2, None);

        assert!(Gear::is_initialized(pid));
        assert!(Gear::is_active(pid));

        assert_ok!(Gear::send_message(
            RuntimeOrigin::signed(USER_1),
            pid,
            HandleAction::InHandleSignal.encode(),
            10_000_000_000,
            0,
            false,
        ));

        let mid = get_last_message_id();

        run_to_block(3, None);

        let msg = get_last_mail(USER_1);
        assert_eq!(msg.payload_bytes(), b"for_reply");

        assert_ok!(Gear::send_reply(
            RuntimeOrigin::signed(USER_1),
            msg.id(),
            EMPTY_PAYLOAD.to_vec(),
            10_000_000_000,
            0,
            false,
        ));

        run_to_block(4, None);

        assert_eq!(MailboxOf::<Test>::iter_key(USER_1).last(), None);
        let signal_msg_id = MessageId::generate_signal(mid);
        let status = dispatch_status(signal_msg_id);
        assert_eq!(status, Some(DispatchStatus::Failed));
    });
}

mod utils {
    #![allow(unused)]

    use super::{
        assert_ok, pallet, run_to_block, BlockNumber, Event, MailboxOf, MockRuntimeEvent,
        RuntimeOrigin, Test,
    };
    use crate::{
        mock::{run_to_next_block, Balances, Gear, System, USER_1},
        BalanceOf, BlockGasLimitOf, CurrencyOf, GasHandlerOf, GasInfo, GearBank, HandleKind,
        ProgramStorageOf, SentOf,
    };
    use common::{
        event::*,
        paused_program_storage::SessionId,
        storage::{CountedByKey, Counter, IterableByKeyMap},
        Origin, ProgramStorage, ReservableTree,
    };
    use core::fmt::Display;
    use core_processor::common::ActorExecutionErrorReplyReason;
    use demo_constructor::{Scheme, WASM_BINARY as DEMO_CONSTRUCTOR_WASM_BINARY};
    use frame_support::{
        codec::Decode,
        dispatch::{DispatchErrorWithPostInfo, DispatchResultWithPostInfo},
        traits::tokens::{currency::Currency, Balance},
    };
    use frame_system::pallet_prelude::{BlockNumberFor, OriginFor};
    use gear_core::{
        ids::{CodeId, MessageId, ProgramId},
        message::{Message, Payload, ReplyDetails, UserMessage, UserStoredMessage},
        reservation::GasReservationMap,
    };
    use gear_core_errors::*;
    use pallet_gear_voucher::VoucherId;
    use parity_scale_codec::Encode;
    use sp_core::H256;
    use sp_runtime::traits::UniqueSaturatedInto;
    use sp_std::{convert::TryFrom, fmt::Debug};

    pub(super) const DEFAULT_GAS_LIMIT: u64 = 200_000_000;
    pub(super) const DEFAULT_SALT: &[u8; 4] = b"salt";
    pub(super) const EMPTY_PAYLOAD: &[u8; 0] = b"";
    pub(super) const OUTGOING_WITH_VALUE_IN_HANDLE_VALUE_GAS: u64 = 10000000;
    // This program just waits on each handle message.
    pub(super) const WAITER_WAT: &str = r#"
        (module
            (import "env" "memory" (memory 1))
            (import "env" "gr_wait" (func $gr_wait))
            (export "handle" (func $handle))
            (func $handle call $gr_wait)
        )"#;

    pub(super) type DispatchCustomResult<T> = Result<T, DispatchErrorWithPostInfo>;
    pub(super) type AccountId = <Test as frame_system::Config>::AccountId;

    pub(super) fn hash(data: impl AsRef<[u8]>) -> [u8; 32] {
        sp_core::blake2_256(data.as_ref())
    }

    pub fn init_logger() {
        let _ = env_logger::Builder::from_default_env()
            .format_module_path(false)
            .format_level(true)
            .try_init();
    }

    #[track_caller]
    pub(crate) fn submit_constructor_with_args(
        origin: AccountId,
        salt: impl AsRef<[u8]>,
        scheme: Scheme,
        value: BalanceOf<Test>,
    ) -> (MessageId, ProgramId) {
        let GasInfo { min_limit, .. } = Gear::calculate_gas_info(
            origin.into_origin(),
            HandleKind::Init(DEMO_CONSTRUCTOR_WASM_BINARY.to_vec()),
            scheme.encode(),
            value,
            true,
            true,
        )
        .expect("calculate_gas_info failed");

        assert_ok!(Gear::upload_program(
            RuntimeOrigin::signed(origin),
            DEMO_CONSTRUCTOR_WASM_BINARY.to_vec(),
            salt.as_ref().to_vec(),
            scheme.encode(),
            min_limit,
            value,
            false,
        ));

        (get_last_message_id(), get_last_program_id())
    }

    #[track_caller]
    pub(crate) fn init_constructor_with_value(
        scheme: Scheme,
        value: BalanceOf<Test>,
    ) -> (MessageId, ProgramId) {
        let res = submit_constructor_with_args(USER_1, DEFAULT_SALT, scheme, value);

        run_to_next_block(None);
        assert!(Gear::is_active(res.1));

        res
    }

    #[track_caller]
    pub(crate) fn init_constructor(scheme: Scheme) -> (MessageId, ProgramId) {
        init_constructor_with_value(scheme, 0)
    }

    #[track_caller]
    pub(super) fn assert_balance(
        origin: impl common::Origin,
        free: impl Into<BalanceOf<Test>>,
        reserved: impl Into<BalanceOf<Test>>,
    ) {
        let account_id = origin.cast();
        assert_eq!(Balances::free_balance(account_id), free.into());
        assert_eq!(
            GearBank::<Test>::account_total(&account_id),
            reserved.into()
        );
    }

    #[track_caller]
    pub(super) fn calculate_handle_and_send_with_extra(
        origin: AccountId,
        destination: ProgramId,
        payload: Vec<u8>,
        gas_limit: Option<u64>,
        value: BalanceOf<Test>,
    ) -> (MessageId, GasInfo) {
        let gas_info = Gear::calculate_gas_info(
            origin.into_origin(),
            HandleKind::Handle(destination),
            payload.clone(),
            value,
            true,
            true,
        )
        .expect("calculate_gas_info failed");

        let limit = gas_info.min_limit + gas_limit.unwrap_or_default();

        assert_ok!(Gear::send_message(
            RuntimeOrigin::signed(origin),
            destination,
            payload,
            limit,
            value,
            false,
        ));

        let message_id = get_last_message_id();

        (message_id, gas_info)
    }

    pub(super) fn get_ed() -> u128 {
        CurrencyOf::<Test>::minimum_balance().unique_saturated_into()
    }

    #[track_caller]
    pub(super) fn assert_init_success(expected: u32) {
        let mut actual_children_amount = 0;
        System::events().iter().for_each(|e| {
            if let MockRuntimeEvent::Gear(Event::ProgramChanged {
                change: ProgramChangeKind::Active { .. },
                ..
            }) = e.event
            {
                actual_children_amount += 1
            }
        });

        assert_eq!(expected, actual_children_amount);
    }

    #[track_caller]
    pub(super) fn assert_last_dequeued(expected: u32) {
        let last_dequeued = System::events()
            .iter()
            .filter_map(|e| {
                if let MockRuntimeEvent::Gear(Event::MessagesDispatched { total, .. }) = e.event {
                    Some(total)
                } else {
                    None
                }
            })
            .last()
            .expect("Not found RuntimeEvent::MessagesDispatched");

        assert_eq!(expected, last_dequeued);
    }

    #[track_caller]
    pub(super) fn assert_total_dequeued(expected: u32) {
        let actual_dequeued: u32 = System::events()
            .iter()
            .filter_map(|e| {
                if let MockRuntimeEvent::Gear(Event::MessagesDispatched { total, .. }) = e.event {
                    Some(total)
                } else {
                    None
                }
            })
            .sum();

        assert_eq!(expected, actual_dequeued);
    }

    // Creates a new program and puts message from program to `user` in mailbox
    // using extrinsic calls. Imitates real-world sequence of calls.
    //
    // *NOTE*:
    // 1) usually called inside first block
    // 2) runs to block 2 all the messages place to message queue/storage
    //
    // Returns id of the message in the mailbox
    #[track_caller]
    pub(super) fn setup_mailbox_test_state(user: AccountId) -> MessageId {
        let prog_id = {
            let res = upload_program_default(user, ProgramCodeKind::OutgoingWithValueInHandle);
            assert_ok!(res);
            res.expect("submit result was asserted")
        };

        increase_prog_balance_for_mailbox_test(user, prog_id);
        populate_mailbox_from_program(prog_id, user, 2, 2_000_000_000, 0)
    }

    // Puts message from `prog_id` for the `user` in mailbox and returns its id
    #[track_caller]
    pub(super) fn populate_mailbox_from_program(
        prog_id: ProgramId,
        sender: AccountId,
        block_num: BlockNumber,
        gas_limit: u64,
        value: u128,
    ) -> MessageId {
        assert_ok!(Gear::send_message(
            RuntimeOrigin::signed(sender),
            prog_id,
            Vec::new(),
            gas_limit, // `prog_id` program sends message in handle which sets gas limit to 10_000_000.
            value,
            false,
        ));

        let message_id = get_last_message_id();
        run_to_block(block_num, None);

        {
            let expected_code = ProgramCodeKind::OutgoingWithValueInHandle.to_bytes();
            assert_eq!(
                ProgramStorageOf::<Test>::get_program(prog_id)
                    .and_then(|program| common::ActiveProgram::try_from(program).ok())
                    .expect("program must exist")
                    .code_hash,
                generate_code_hash(&expected_code).into(),
                "can invoke send to mailbox only from `ProgramCodeKind::OutgoingWithValueInHandle` program"
            );
        }

        MessageId::generate_outgoing(message_id, 0)
    }

    #[track_caller]
    pub(super) fn increase_prog_balance_for_mailbox_test(sender: AccountId, program_id: ProgramId) {
        let expected_code_hash: H256 = generate_code_hash(
            ProgramCodeKind::OutgoingWithValueInHandle
                .to_bytes()
                .as_slice(),
        )
        .into();
        let actual_code_hash = ProgramStorageOf::<Test>::get_program(program_id)
            .and_then(|program| common::ActiveProgram::try_from(program).ok())
            .map(|prog| prog.code_hash)
            .expect("invalid program address for the test");
        assert_eq!(
            expected_code_hash, actual_code_hash,
            "invalid program code for the test"
        );

        // This value is actually a constants in `ProgramCodeKind::OutgoingWithValueInHandle` wat. Alternatively can be read from Mailbox.
        let locked_value = 1000;

        // When program sends message, message value (if not 0) is reserved.
        // If value can't be reserved, message is skipped.
        assert_ok!(<Balances as frame_support::traits::Currency<_>>::transfer(
            &sender,
            &program_id.cast(),
            locked_value,
            frame_support::traits::ExistenceRequirement::AllowDeath
        ));
    }

    // Submits program with default options (salt, gas limit, value, payload)
    #[track_caller]
    pub(super) fn upload_program_default(
        user: AccountId,
        code_kind: ProgramCodeKind,
    ) -> DispatchCustomResult<ProgramId> {
        upload_program_default_with_salt(user, DEFAULT_SALT.to_vec(), code_kind)
    }

    // Submits program with default options (gas limit, value, payload)
    #[track_caller]
    pub(super) fn upload_program_default_with_salt(
        user: AccountId,
        salt: Vec<u8>,
        code_kind: ProgramCodeKind,
    ) -> DispatchCustomResult<ProgramId> {
        let code = code_kind.to_bytes();

        Gear::upload_program(
            RuntimeOrigin::signed(user),
            code,
            salt,
            EMPTY_PAYLOAD.to_vec(),
            DEFAULT_GAS_LIMIT,
            0,
            false,
        )
        .map(|_| get_last_program_id())
    }

    pub(super) fn generate_program_id(code: &[u8], salt: &[u8]) -> ProgramId {
        ProgramId::generate_from_user(CodeId::generate(code), salt)
    }

    pub(super) fn generate_code_hash(code: &[u8]) -> [u8; 32] {
        CodeId::generate(code).into()
    }

    pub(super) fn send_default_message(
        from: AccountId,
        to: ProgramId,
    ) -> DispatchResultWithPostInfo {
        Gear::send_message(
            RuntimeOrigin::signed(from),
            to,
            EMPTY_PAYLOAD.to_vec(),
            DEFAULT_GAS_LIMIT,
            0,
            false,
        )
    }

    pub(super) fn call_default_message(to: ProgramId) -> crate::mock::RuntimeCall {
        crate::mock::RuntimeCall::Gear(crate::Call::<Test>::send_message {
            destination: to,
            payload: EMPTY_PAYLOAD.to_vec(),
            gas_limit: DEFAULT_GAS_LIMIT,
            value: 0,
            keep_alive: false,
        })
    }

    #[track_caller]
    pub(super) fn dispatch_status(message_id: MessageId) -> Option<DispatchStatus> {
        let mut found_status: Option<DispatchStatus> = None;
        System::events().iter().for_each(|e| {
            if let MockRuntimeEvent::Gear(Event::MessagesDispatched { statuses, .. }) = &e.event {
                found_status = statuses.get(&message_id).map(Clone::clone);
            }
        });

        found_status
    }

    #[track_caller]
    pub(super) fn assert_dispatched(message_id: MessageId) {
        assert!(dispatch_status(message_id).is_some())
    }

    #[track_caller]
    pub(super) fn assert_succeed(message_id: MessageId) {
        let status =
            dispatch_status(message_id).expect("Message not found in `Event::MessagesDispatched`");

        assert_eq!(status, DispatchStatus::Success)
    }

    #[track_caller]
    fn get_last_event_error_and_reply_code(message_id: MessageId) -> (String, ReplyCode) {
        let mut actual_error = None;

        System::events().into_iter().for_each(|e| {
            if let MockRuntimeEvent::Gear(Event::UserMessageSent { message, .. }) = e.event {
                if let Some(details) = message.details() {
                    let (mid, code) = details.into_parts();
                    if mid == message_id && code.is_error() {
                        actual_error = Some((
                            String::from_utf8(message.payload_bytes().to_vec())
                                .expect("Unable to decode string from error reply"),
                            code,
                        ));
                    }
                }
            }
        });

        let (actual_error, reply_code) =
            actual_error.expect("Error message not found in any `RuntimeEvent::UserMessageSent`");

        log::debug!("Actual error: {actual_error:?}\nReply code: {reply_code:?}");

        (actual_error, reply_code)
    }

    #[track_caller]
    pub(super) fn get_last_event_error(message_id: MessageId) -> String {
        get_last_event_error_and_reply_code(message_id).0
    }

    #[derive(derive_more::Display, derive_more::From)]
    pub(super) enum AssertFailedError {
        Execution(ActorExecutionErrorReplyReason),
        SimpleReply(ErrorReplyReason),
    }

    #[track_caller]
    pub(super) fn assert_failed(message_id: MessageId, error: impl Into<AssertFailedError>) {
        let error = error.into();
        let status =
            dispatch_status(message_id).expect("Message not found in `Event::MessagesDispatched`");

        assert_eq!(status, DispatchStatus::Failed, "Expected: {error}");

        let (mut actual_error, reply_code) = get_last_event_error_and_reply_code(message_id);

        match error {
            AssertFailedError::Execution(error) => {
                let mut expectations = error.to_string();

                // In many cases fallible syscall returns ExtError, which program unwraps afterwards.
                // This check handles display of the error inside.
                if actual_error.starts_with('\'') {
                    let j = actual_error.rfind('\'').expect("Checked above");
                    actual_error = String::from(&actual_error[..(j + 1)]);
                    expectations = format!("'{expectations}'");
                }

                assert_eq!(expectations, actual_error);
            }
            AssertFailedError::SimpleReply(error) => {
                assert_eq!(reply_code, ReplyCode::error(error));
            }
        }
    }

    #[track_caller]
    pub(super) fn assert_not_executed(message_id: MessageId) {
        let status =
            dispatch_status(message_id).expect("Message not found in `Event::MessagesDispatched`");

        assert_eq!(status, DispatchStatus::NotExecuted)
    }

    #[track_caller]
    pub(super) fn get_last_event() -> MockRuntimeEvent {
        System::events()
            .into_iter()
            .last()
            .expect("failed to get last event")
            .event
    }

    #[track_caller]
    pub(super) fn get_last_program_id() -> ProgramId {
        let event = match System::events().last().map(|r| r.event.clone()) {
            Some(MockRuntimeEvent::Gear(e)) => e,
            _ => unreachable!("Should be one Gear event"),
        };

        if let Event::MessageQueued {
            destination,
            entry: MessageEntry::Init,
            ..
        } = event
        {
            destination
        } else {
            unreachable!("expect RuntimeEvent::InitMessageEnqueued")
        }
    }

    #[track_caller]
    pub(super) fn get_last_code_id() -> CodeId {
        let event = match System::events().last().map(|r| r.event.clone()) {
            Some(MockRuntimeEvent::Gear(e)) => e,
            _ => unreachable!("Should be one Gear event"),
        };

        if let Event::CodeChanged {
            change: CodeChangeKind::Active { .. },
            id,
            ..
        } = event
        {
            id
        } else {
            unreachable!("expect Event::CodeChanged")
        }
    }

    #[track_caller]
    pub(super) fn filter_event_rev<F, R>(f: F) -> R
    where
        F: Fn(Event<Test>) -> Option<R>,
    {
        System::events()
            .iter()
            .rev()
            .filter_map(|r| {
                if let MockRuntimeEvent::Gear(e) = r.event.clone() {
                    Some(e)
                } else {
                    None
                }
            })
            .find_map(f)
            .expect("can't find message send event")
    }

    #[track_caller]
    pub(super) fn get_last_message_id() -> MessageId {
        System::events()
            .iter()
            .rev()
            .filter_map(|r| {
                if let MockRuntimeEvent::Gear(e) = r.event.clone() {
                    Some(e)
                } else {
                    None
                }
            })
            .find_map(|e| match e {
                Event::MessageQueued { id, .. } => Some(id),
                Event::UserMessageSent { message, .. } => Some(message.id()),
                _ => None,
            })
            .expect("can't find message send event")
    }

    #[track_caller]
    pub(super) fn get_last_voucher_id() -> VoucherId {
        System::events()
            .iter()
            .rev()
            .filter_map(|r| {
                if let MockRuntimeEvent::GearVoucher(e) = r.event.clone() {
                    Some(e)
                } else {
                    None
                }
            })
            .find_map(|e| match e {
                pallet_gear_voucher::Event::VoucherIssued { voucher_id, .. } => Some(voucher_id),
                _ => None,
            })
            .expect("can't find message send event")
    }

    #[track_caller]
    pub(super) fn get_waitlist_expiration(message_id: MessageId) -> BlockNumberFor<Test> {
        let mut exp = None;
        System::events()
            .into_iter()
            .rfind(|e| match e.event {
                MockRuntimeEvent::Gear(Event::MessageWaited {
                    id: message_id,
                    expiration,
                    ..
                }) => {
                    exp = Some(expiration);
                    true
                }
                _ => false,
            })
            .expect("Failed to find appropriate MessageWaited event");

        exp.unwrap()
    }

    #[track_caller]
    pub(super) fn get_mailbox_expiration(message_id: MessageId) -> BlockNumberFor<Test> {
        let mut exp = None;
        System::events()
            .into_iter()
            .rfind(|e| match &e.event {
                MockRuntimeEvent::Gear(Event::UserMessageSent {
                    message,
                    expiration: Some(expiration),
                    ..
                }) => {
                    if message.id() == message_id {
                        exp = Some(*expiration);
                        true
                    } else {
                        false
                    }
                }
                _ => false,
            })
            .expect("Failed to find appropriate UserMessageSent event");

        exp.unwrap()
    }

    #[track_caller]
    pub(super) fn get_last_message_waited() -> (MessageId, BlockNumberFor<Test>) {
        let mut message_id = None;
        let mut exp = None;
        System::events()
            .into_iter()
            .rfind(|e| {
                if let MockRuntimeEvent::Gear(Event::MessageWaited { id, expiration, .. }) = e.event
                {
                    message_id = Some(id);
                    exp = Some(expiration);
                    true
                } else {
                    false
                }
            })
            .expect("Failed to find appropriate MessageWaited event");

        (message_id.unwrap(), exp.unwrap())
    }

    #[track_caller]
    pub(super) fn get_last_session() -> (
        SessionId,
        BlockNumberFor<Test>,
        ProgramId,
        <Test as frame_system::Config>::AccountId,
    ) {
        match get_last_event() {
            MockRuntimeEvent::Gear(Event::ProgramResumeSessionStarted {
                session_id,
                session_end_block,
                account_id,
                program_id,
            }) => (session_id, session_end_block, program_id, account_id),
            _ => unreachable!(),
        }
    }

    #[track_caller]
    pub(super) fn maybe_last_message(account: AccountId) -> Option<UserMessage> {
        System::events().into_iter().rev().find_map(|e| {
            if let MockRuntimeEvent::Gear(Event::UserMessageSent { message, .. }) = e.event {
                if message.destination() == account.into() {
                    Some(message)
                } else {
                    None
                }
            } else {
                None
            }
        })
    }

    #[track_caller]
    // returns (amount of messages sent, amount of messages sent **to mailbox**)
    pub(super) fn user_messages_sent() -> (usize, usize) {
        System::events()
            .into_iter()
            .fold((0usize, 0usize), |(total, to_mailbox), e| {
                if let MockRuntimeEvent::Gear(Event::UserMessageSent { expiration, .. }) = e.event {
                    (total + 1, to_mailbox + expiration.is_some() as usize)
                } else {
                    (total, to_mailbox)
                }
            })
    }

    #[track_caller]
    pub(super) fn maybe_any_last_message() -> Option<UserMessage> {
        System::events().into_iter().rev().find_map(|e| {
            if let MockRuntimeEvent::Gear(Event::UserMessageSent { message, .. }) = e.event {
                Some(message)
            } else {
                None
            }
        })
    }

    #[track_caller]
    pub(super) fn get_last_mail(account: AccountId) -> UserStoredMessage {
        MailboxOf::<Test>::iter_key(account)
            .last()
            .map(|(msg, _bn)| msg)
            .expect("Element should be")
    }

    #[track_caller]
    pub(super) fn get_reservation_map(pid: ProgramId) -> Option<GasReservationMap> {
        let program = ProgramStorageOf::<Test>::get_program(pid).unwrap();
        if let common::Program::Active(common::ActiveProgram {
            gas_reservation_map,
            ..
        }) = program
        {
            Some(gas_reservation_map)
        } else {
            None
        }
    }

    #[derive(Debug, Copy, Clone)]
    pub(super) enum ProgramCodeKind<'a> {
        Default,
        Custom(&'a str),
        CustomInvalid(&'a str),
        GreedyInit,
        OutgoingWithValueInHandle,
    }

    impl<'a> ProgramCodeKind<'a> {
        pub(super) fn to_bytes(self) -> Vec<u8> {
            let mut validate = true;
            let source = match self {
                ProgramCodeKind::Default => {
                    r#"
                    (module
                        (import "env" "memory" (memory 1))
                        (export "handle" (func $handle))
                        (export "init" (func $init))
                        (func $handle)
                        (func $init)
                    )"#
                }
                ProgramCodeKind::GreedyInit => {
                    // Initialization function for that program requires a lot of gas.
                    // So, providing `DEFAULT_GAS_LIMIT` will end up processing with
                    // "Not enough gas to continue execution" a.k.a. "Gas limit exceeded"
                    // execution outcome error message.
                    r#"
                    (module
                        (import "env" "memory" (memory 1))
                        (export "init" (func $init))
                        (func $doWork (param $size i32)
                            (local $counter i32)
                            i32.const 0
                            local.set $counter
                            loop $while
                                local.get $counter
                                i32.const 1
                                i32.add
                                local.set $counter
                                local.get $counter
                                local.get $size
                                i32.lt_s
                                if
                                    br $while
                                end
                            end $while
                        )
                        (func $init
                            i32.const 0x7fff_ffff
                            call $doWork
                        )
                    )"#
                }
                ProgramCodeKind::OutgoingWithValueInHandle => {
                    // Handle function must exist, while init must not for auto-replies tests.
                    //
                    // Sending message to USER_1 is hardcoded!
                    // Program sends message in handle which sets gas limit to 10_000_000 and value to 1000.
                    // [warning] - program payload data is inaccurate, don't make assumptions about it!
                    r#"
                    (module
                        (import "env" "gr_send_wgas" (func $send (param i32 i32 i32 i64 i32 i32)))
                        (import "env" "memory" (memory 1))
                        (export "handle" (func $handle))
                        (export "handle_reply" (func $handle_reply))
                        (func $handle
                            i32.const 111 ;; addr
                            i32.const 1 ;; value
                            i32.store

                            i32.const 143 ;; addr + 32
                            i32.const 1000
                            i32.store

                            (call $send (i32.const 111) (i32.const 0) (i32.const 32) (i64.const 10000000) (i32.const 0) (i32.const 333))

                            i32.const 333 ;; addr
                            i32.load
                            (if
                                (then unreachable)
                                (else)
                            )
                        )
                        (func $handle_reply)
                    )"#
                }
                ProgramCodeKind::Custom(code) => code,
                ProgramCodeKind::CustomInvalid(code) => {
                    validate = false;
                    code
                }
            };

            wabt::Wat2Wasm::new()
                .validate(validate)
                .convert(source)
                .expect("failed to parse module")
                .as_ref()
                .to_vec()
        }
    }

    pub(super) fn print_gear_events() {
        let v = System::events()
            .into_iter()
            .map(|r| r.event)
            .collect::<Vec<_>>();

        println!("Gear events");
        for (pos, line) in v.iter().enumerate() {
            println!("{pos}). {line:?}");
        }
    }

    pub(super) fn waiting_init_messages(pid: ProgramId) -> Vec<MessageId> {
        ProgramStorageOf::<Test>::waiting_init_get_messages(pid)
    }

    #[track_caller]
    pub(super) fn send_payloads(
        user_id: AccountId,
        program_id: ProgramId,
        payloads: Vec<Vec<u8>>,
    ) -> Vec<MessageId> {
        payloads
            .into_iter()
            .map(|payload| {
                assert_ok!(Gear::send_message(
                    RuntimeOrigin::signed(user_id),
                    program_id,
                    payload,
                    BlockGasLimitOf::<Test>::get(),
                    0,
                    false,
                ));

                get_last_message_id()
            })
            .collect()
    }

    #[derive(Clone, Debug, Eq, PartialEq)]
    pub(super) enum Assertion {
        Payload(Vec<u8>),
        ReplyCode(ReplyCode),
    }

    #[track_caller]
    pub(super) fn assert_responses_to_user(user_id: AccountId, assertions: Vec<Assertion>) {
        let mut res = vec![];

        System::events().iter().for_each(|e| {
            if let MockRuntimeEvent::Gear(Event::UserMessageSent { message, .. }) = &e.event {
                if message.destination() == user_id.into() {
                    match assertions[res.len()] {
                        Assertion::Payload(_) => {
                            res.push(Assertion::Payload(message.payload_bytes().to_vec()))
                        }
                        Assertion::ReplyCode(_) => {
                            // `ReplyCode::Unsupported` used to avoid options here.
                            res.push(Assertion::ReplyCode(
                                message.reply_code().unwrap_or(ReplyCode::Unsupported),
                            ))
                        }
                    }
                }
            }
        });

        assert_eq!(res, assertions);
    }

    #[track_caller]
    pub(super) fn test_signal_code_works(
        signal_code: SignalCode,
        action: demo_signal_entry::HandleAction,
    ) {
        use crate::tests::new_test_ext;
        use demo_signal_entry::{HandleAction, WASM_BINARY};

        const GAS_LIMIT: u64 = 10_000_000_000;

        init_logger();
        new_test_ext().execute_with(|| {
            // Upload program
            assert_ok!(Gear::upload_program(
                RuntimeOrigin::signed(USER_1),
                WASM_BINARY.to_vec(),
                DEFAULT_SALT.to_vec(),
                USER_1.encode(),
                GAS_LIMIT,
                0,
                false,
            ));

            let pid = get_last_program_id();

            run_to_next_block(None);

            // Ensure that program is uploaded and initialized correctly
            assert!(Gear::is_active(pid));
            assert!(Gear::is_initialized(pid));

            // Save signal code to be compared with
            assert_ok!(Gear::send_message(
                RuntimeOrigin::signed(USER_1),
                pid,
                HandleAction::SaveSignal(signal_code).encode(),
                GAS_LIMIT,
                0,
                false,
            ));

            run_to_next_block(None);

            // Send the action to trigger signal sending
            assert_ok!(Gear::send_message(
                RuntimeOrigin::signed(USER_1),
                pid,
                action.encode(),
                GAS_LIMIT,
                0,
                false,
            ));

            let mid = get_last_message_id();

            // Assert that system reserve gas node is removed
            assert_ok!(GasHandlerOf::<Test>::get_system_reserve(mid));

            run_to_next_block(None);

            assert!(GasHandlerOf::<Test>::get_system_reserve(mid).is_err());

            // Ensure that signal code sent is signal code we saved
            let mail_msg = get_last_mail(USER_1);
            assert_eq!(mail_msg.payload_bytes(), true.encode());
        });
    }

    pub(super) fn gas_price(gas: u64) -> u128 {
        <Test as pallet_gear_bank::Config>::GasMultiplier::get().gas_to_value(gas)
    }
}<|MERGE_RESOLUTION|>--- conflicted
+++ resolved
@@ -44,15 +44,9 @@
         USER_3,
     },
     pallet,
-<<<<<<< HEAD
-    runtime_api::RUNTIME_API_BLOCK_LIMITS_COUNT,
-    BlockGasLimitOf, Config, CostsPerBlockOf, CurrencyOf, DbWeightOf, DispatchStashOf, Error,
-    Event, GasAllowanceOf, GasBalanceOf, GasHandlerOf, GasInfo, GearBank, MailboxOf,
-=======
     runtime_api::{ALLOWANCE_LIMIT_ERR, RUNTIME_API_BLOCK_LIMITS_COUNT},
     AccountIdOf, BlockGasLimitOf, Config, CostsPerBlockOf, CurrencyOf, DbWeightOf, DispatchStashOf,
     Error, Event, GasAllowanceOf, GasBalanceOf, GasHandlerOf, GasInfo, GearBank, MailboxOf,
->>>>>>> 1128b5cc
     ProgramStorageOf, QueueOf, Schedule, TaskPoolOf, WaitlistOf,
 };
 use common::{
