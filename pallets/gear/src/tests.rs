--- conflicted
+++ resolved
@@ -188,11 +188,7 @@
 
         assert_succeed(mid);
 
-<<<<<<< HEAD
-        run_for_blocks(DELAY, None);
-=======
         run_for_blocks(DELAY as u64, None);
->>>>>>> d383807b
         assert!(MailboxOf::<Test>::contains(&USER_1, &first_outgoing));
         assert!(!MailboxOf::<Test>::contains(&USER_1, &second_outgoing));
 
@@ -215,11 +211,7 @@
 
         assert_succeed(mid);
 
-<<<<<<< HEAD
-        run_for_blocks(DELAY, None);
-=======
         run_for_blocks(DELAY as u64, None);
->>>>>>> d383807b
         assert!(MailboxOf::<Test>::contains(&USER_1, &first_outgoing));
         assert!(MailboxOf::<Test>::contains(&USER_1, &second_outgoing));
 
@@ -331,16 +323,10 @@
             ReservationSendingShowcase::ToSourceInPlace {
                 reservation_amount: 10 * <Test as Config>::MailboxThreshold::get(),
                 reservation_delay: 1_000,
-<<<<<<< HEAD
-                sending_delay: 1_000 * <Test as Config>::MailboxThreshold::get() as u32
-                    + CostsPerBlockOf::<Test>::reserve_for()
-                        / CostsPerBlockOf::<Test>::dispatch_stash() as u32,
-=======
                 sending_delay: (1_000 * <Test as Config>::MailboxThreshold::get()
                     + CostsPerBlockOf::<Test>::reserve_for()
                         / CostsPerBlockOf::<Test>::dispatch_stash())
                     as u32,
->>>>>>> d383807b
             }
             .encode(),
             BlockGasLimitOf::<Test>::get(),
@@ -352,25 +338,12 @@
 
         run_to_next_block(None);
 
-<<<<<<< HEAD
         let error_text = format!(
             "{SENDING_EXPECT}: {:?}",
             GstdError::Core(
                 ExtError::Message(MessageError::InsufficientGasForDelayedSending).into()
             )
         );
-=======
-        let error_text = if cfg!(any(feature = "debug", debug_assertions)) {
-            format!(
-                "{SENDING_EXPECT}: {:?}",
-                GstdError::Core(
-                    ExtError::Message(MessageError::InsufficientGasForDelayedSending).into()
-                )
-            )
-        } else {
-            String::from("no info")
-        };
->>>>>>> d383807b
 
         assert_failed(
             mid,
@@ -387,16 +360,10 @@
                 reservation_amount: 10 * <Test as Config>::MailboxThreshold::get(),
                 reservation_delay: 1_000,
                 wait_for,
-<<<<<<< HEAD
-                sending_delay: 1_000 * <Test as Config>::MailboxThreshold::get() as u32
-                    + CostsPerBlockOf::<Test>::reserve_for()
-                        / CostsPerBlockOf::<Test>::dispatch_stash() as u32,
-=======
                 sending_delay: (1_000 * <Test as Config>::MailboxThreshold::get()
                     + CostsPerBlockOf::<Test>::reserve_for()
                         / CostsPerBlockOf::<Test>::dispatch_stash())
                     as u32,
->>>>>>> d383807b
             }
             .encode(),
             BlockGasLimitOf::<Test>::get(),
@@ -406,8 +373,7 @@
 
         let mid = utils::get_last_message_id();
 
-<<<<<<< HEAD
-        run_for_blocks(wait_for + 1, None);
+        run_for_blocks(wait_for as u64 + 1, None);
 
         let error_text = format!(
             "{SENDING_EXPECT}: {:?}",
@@ -415,20 +381,6 @@
                 ExtError::Message(MessageError::InsufficientGasForDelayedSending).into()
             )
         );
-=======
-        run_for_blocks(wait_for as u64 + 1, None);
-
-        let error_text = if cfg!(any(feature = "debug", debug_assertions)) {
-            format!(
-                "{SENDING_EXPECT}: {:?}",
-                GstdError::Core(
-                    ExtError::Message(MessageError::InsufficientGasForDelayedSending).into()
-                )
-            )
-        } else {
-            String::from("no info")
-        };
->>>>>>> d383807b
 
         assert_failed(
             mid,
@@ -482,11 +434,7 @@
 
         assert!(MailboxOf::<Test>::is_empty(&USER_1));
 
-<<<<<<< HEAD
-        run_for_blocks(sending_delay, None);
-=======
         run_for_blocks(sending_delay as u64, None);
->>>>>>> d383807b
 
         assert!(!MailboxOf::<Test>::is_empty(&USER_1));
 
@@ -538,12 +486,6 @@
 
         run_to_block(expiration_block, None);
 
-<<<<<<< HEAD
-        let error_text = format!(
-            "ran into error-reply: {:?}",
-            GstdError::Timeout(expiration_block, expiration_block)
-        );
-=======
         let error_text = if cfg!(any(feature = "debug", debug_assertions)) {
             format!(
                 "ran into error-reply: {:?}",
@@ -555,7 +497,6 @@
         } else {
             String::from("no info")
         };
->>>>>>> d383807b
 
         assert_failed(
             mid,
