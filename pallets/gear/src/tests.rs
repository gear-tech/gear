// This file is part of Gear.

// Copyright (C) 2021-2022 Gear Technologies Inc.
// SPDX-License-Identifier: GPL-3.0-or-later WITH Classpath-exception-2.0

// This program is free software: you can redistribute it and/or modify
// it under the terms of the GNU General Public License as published by
// the Free Software Foundation, either version 3 of the License, or
// (at your option) any later version.

// This program is distributed in the hope that it will be useful,
// but WITHOUT ANY WARRANTY; without even the implied warranty of
// MERCHANTABILITY or FITNESS FOR A PARTICULAR PURPOSE. See the
// GNU General Public License for more details.

// You should have received a copy of the GNU General Public License
// along with this program. If not, see <https://www.gnu.org/licenses/>.

use crate::{
    internal::HoldBoundBuilder,
    manager::HandleKind,
    mock::{
        self,
        new_test_ext,
        run_to_block,
        run_to_block_maybe_with_queue,
        run_to_next_block,
        Balances,
        BlockNumber,
        Gear,
        // Randomness,
        RuntimeEvent as MockRuntimeEvent,
        RuntimeOrigin,
        System,
        Test,
        Timestamp,
        BLOCK_AUTHOR,
        LOW_BALANCE_USER,
        USER_1,
        USER_2,
        USER_3,
    },
    pallet, BlockGasLimitOf, Config, CostsPerBlockOf, DbWeightOf, Error, Event, GasAllowanceOf,
<<<<<<< HEAD
    GasBalanceOf, GasHandlerOf, GasInfo, MailboxOf, ProgramStorageOf, RentCostPerBlockOf,
    RentFreePeriodOf, ResumeMinimalPeriodOf, ResumeSessionDurationOf, Schedule, TaskPoolOf,
    WaitlistOf,
=======
    GasBalanceOf, GasHandlerOf, GasInfo, MailboxOf, ProgramStorageOf, QueueOf, RentCostPerBlockOf,
    RentFreePeriodOf, Schedule, TaskPoolOf, WaitlistOf,
>>>>>>> 9df4b021
};
use common::{
    event::*, scheduler::*, storage::*, ActiveProgram, CodeStorage, GasPrice as _, GasTree, LockId,
    LockableTree, Origin as _, PausedProgramStorage, ProgramStorage, ReservableTree,
};
use core_processor::{common::ActorExecutionErrorReason, ActorPrepareMemoryError};
use demo_compose::WASM_BINARY as COMPOSE_WASM_BINARY;
use demo_mul_by_const::WASM_BINARY as MUL_CONST_WASM_BINARY;
use demo_program_factory::{CreateProgram, WASM_BINARY as PROGRAM_FACTORY_WASM_BINARY};
use demo_waiting_proxy::WASM_BINARY as WAITING_PROXY_WASM_BINARY;
use frame_support::{
    assert_err, assert_noop, assert_ok,
    codec::{Decode, Encode},
    dispatch::Dispatchable,
    sp_runtime::traits::{TypedGet, Zero},
    traits::{Currency, Randomness},
};
use frame_system::pallet_prelude::BlockNumberFor;
use gear_backend_common::TrapExplanation;
use gear_core::{
    code::{self, Code},
    ids::{CodeId, MessageId, ProgramId},
    memory::{PageU32Size, WasmPage},
};
use gear_core_errors::*;
use gear_wasm_instrument::STACK_END_EXPORT_NAME;
use sp_runtime::{traits::UniqueSaturatedInto, SaturatedConversion};
use sp_std::convert::TryFrom;
use test_syscalls::WASM_BINARY as TEST_SYSCALLS_BINARY;
pub use utils::init_logger;
use utils::*;

type Gas = <<Test as Config>::GasProvider as common::GasProvider>::GasTree;

#[test]
fn auto_reply_sent() {
    init_logger();

    new_test_ext().execute_with(|| {
        // Init fn doesn't exist.
        // Handle function exists.
        let program_id = {
            let res = upload_program_default(USER_1, ProgramCodeKind::OutgoingWithValueInHandle);
            assert_ok!(res);
            res.expect("submit result was asserted")
        };

        run_to_next_block(None);

        assert!(Gear::is_active(program_id));
        assert!(maybe_last_message(USER_1).is_some());
        System::reset_events();

        assert_ok!(Gear::send_message(
            RuntimeOrigin::signed(USER_1),
            program_id,
            EMPTY_PAYLOAD.to_vec(),
            BlockGasLimitOf::<Test>::get(),
            10_000,
        ));

        run_to_next_block(None);

        // asserting auto_reply
        assert!(System::events().into_iter().any(|e| {
            match e.event {
                MockRuntimeEvent::Gear(Event::UserMessageSent { message, .. })
                    if message.destination().into_origin() == USER_1.into_origin() =>
                {
                    message
                        .details()
                        .and_then(|d| d.to_reply_details().map(|d| d.status_code() == 0))
                        .unwrap_or(false)
                }
                _ => false,
            }
        }));

        // auto reply goes first (may be changed in future),
        // so atm we're allowed to get other message that way
        let id_to_reply = maybe_last_message(USER_1).unwrap().id();

        assert_ok!(Gear::send_reply(
            RuntimeOrigin::signed(USER_1),
            id_to_reply,
            EMPTY_PAYLOAD.to_vec(),
            BlockGasLimitOf::<Test>::get(),
            0,
        ));

        System::reset_events();
        run_to_next_block(None);

        // reply dequeued
        assert_last_dequeued(1);
        // no auto reply sent
        assert!(maybe_any_last_message().is_none());
    })
}

#[test]
fn auto_reply_out_of_rent_waitlist() {
    use demo_proxy::{InputArgs as ProxyInputArgs, WASM_BINARY as PROXY_WASM_BINARY};
    use demo_waiter::{Command as WaiterCommand, WASM_BINARY as WAITER_WASM_BINARY};

    init_logger();

    new_test_ext().execute_with(|| {
        assert_ok!(Gear::upload_program(
            RuntimeOrigin::signed(USER_1),
            WAITER_WASM_BINARY.to_vec(),
            DEFAULT_SALT.to_vec(),
            EMPTY_PAYLOAD.to_vec(),
            DEFAULT_GAS_LIMIT,
            0,
        ));
        let waiter_id = get_last_program_id();

        assert_ok!(Gear::upload_program(
            RuntimeOrigin::signed(USER_1),
            PROXY_WASM_BINARY.to_vec(),
            DEFAULT_SALT.to_vec(),
            ProxyInputArgs {
                destination: waiter_id.into(),
            }
            .encode(),
            BlockGasLimitOf::<Test>::get(),
            0,
        ));
        let proxy_id = get_last_program_id();

        run_to_next_block(None);

        assert!(Gear::is_active(waiter_id));
        assert!(Gear::is_active(proxy_id));
        assert_total_dequeued(2); // 2 init messages
        assert_eq!(
            // 2 auto replies into USER_1 events
            System::events()
                .iter()
                .filter_map(|r| {
                    if let MockRuntimeEvent::Gear(Event::UserMessageSent {
                        message,
                        expiration: None,
                    }) = &r.event
                    {
                        (message.destination().into_origin() == USER_1.into_origin()).then_some(())
                    } else {
                        None
                    }
                })
                .count(),
            2
        );

        assert_ok!(Gear::send_message(
            RuntimeOrigin::signed(USER_1),
            proxy_id,
            WaiterCommand::Wait.encode(),
            DEFAULT_GAS_LIMIT * 10,
            0,
        ));

        run_to_next_block(None);

        // Message to proxy program and its message to waiter.
        assert_last_dequeued(2);
        let (_msg_waited, expiration) = get_last_message_waited();

        // Hack to fast spend blocks till expiration.
        System::set_block_number(expiration - 1);
        Gear::set_block_number(expiration - 1);

        run_to_next_block(None);
        // Signal for waiter program since it has system reservation
        // + auto error reply to proxy contract.
        assert_last_dequeued(2);
    });
}

#[test]
fn auto_reply_out_of_rent_mailbox() {
    init_logger();

    new_test_ext().execute_with(|| {
        let value = 1_000;

        assert_ok!(Gear::upload_program(
            RuntimeOrigin::signed(USER_2),
            ProgramCodeKind::OutgoingWithValueInHandle.to_bytes(),
            DEFAULT_SALT.to_vec(),
            EMPTY_PAYLOAD.to_vec(),
            BlockGasLimitOf::<Test>::get(),
            value,
        ));

        let program_id = utils::get_last_program_id();

        run_to_next_block(None);
        assert!(Gear::is_active(program_id));

        let user1_balance = Balances::free_balance(USER_1);
        assert_balance(program_id, value, 0u128);
        assert_ok!(Gear::send_message(
            RuntimeOrigin::signed(USER_2),
            program_id,
            EMPTY_PAYLOAD.to_vec(),
            BlockGasLimitOf::<Test>::get(),
            0,
        ));

        let message_id = utils::get_last_message_id();

        run_to_next_block(None);
        assert_succeed(message_id);

        assert_balance(program_id, 0u128, value);

        let mailed_msg = utils::get_last_mail(USER_1);
        let expiration = utils::get_mailbox_expiration(mailed_msg.id());

        // Hack to fast spend blocks till expiration.
        System::set_block_number(expiration - 1);
        Gear::set_block_number(expiration - 1);

        assert_eq!(user1_balance, Balances::free_balance(USER_1));

        run_to_block_maybe_with_queue(expiration, None, Some(false));
        assert_balance(program_id, 0u128, 0u128);
        assert_eq!(user1_balance + value, Balances::free_balance(USER_1));

        assert!(MailboxOf::<Test>::is_empty(&USER_1));
        let dispatch = QueueOf::<Test>::dequeue()
            .expect("Infallible")
            .expect("Should be");
        let err = SimpleReplyError::OutOfRent;
        assert_eq!(dispatch.payload(), err.to_string().into_bytes());
        assert_eq!(
            dispatch.status_code().expect("Should be"),
            err.into_status_code()
        );
    });
}

#[test]
fn gasfull_after_gasless() {
    init_logger();

    let wat = format!(
        r#"
        (module
        (import "env" "memory" (memory 1))
        (import "env" "gr_reply_wgas" (func $reply_wgas (param i32 i32 i64 i32 i32 i32)))
        (import "env" "gr_send" (func $send (param i32 i32 i32 i32 i32)))
        (export "init" (func $init))
        (func $init
            i32.const 111 ;; ptr
            i32.const 1 ;; value
            i32.store

            (call $send (i32.const 111) (i32.const 0) (i32.const 32) (i32.const 10) (i32.const 333))
            (call $reply_wgas (i32.const 0) (i32.const 32) (i64.const {gas_limit}) (i32.const 222) (i32.const 10) (i32.const 333))
        )
    )"#,
        gas_limit = 10 * <Test as Config>::MailboxThreshold::get()
    );

    new_test_ext().execute_with(|| {
        let code = ProgramCodeKind::Custom(&wat).to_bytes();

        let GasInfo { min_limit, .. } = Gear::calculate_gas_info(
            USER_1.into_origin(),
            HandleKind::Init(code.clone()),
            EMPTY_PAYLOAD.to_vec(),
            0,
            true,
            true,
        )
        .expect("calculate_gas_info failed");

        assert_ok!(Gear::upload_program(
            RuntimeOrigin::signed(USER_1),
            code,
            DEFAULT_SALT.to_vec(),
            EMPTY_PAYLOAD.to_vec(),
            min_limit - 1,
            0,
        ));

        // Make sure nothing panics.
        run_to_next_block(None);
    })
}

#[test]
fn backend_errors_handled_in_program() {
    use demo_backend_error::WASM_BINARY;

    init_logger();
    new_test_ext().execute_with(|| {
        assert_ok!(Gear::upload_program(
            RuntimeOrigin::signed(USER_1),
            WASM_BINARY.to_vec(),
            DEFAULT_SALT.to_vec(),
            EMPTY_PAYLOAD.to_vec(),
            DEFAULT_GAS_LIMIT * 100,
            0,
        ));

        let mid = utils::get_last_message_id();

        run_to_next_block(None);
        // If nothing panicked, so program's logic and backend are correct.
        utils::assert_succeed(mid);
    })
}

#[test]
fn non_existent_code_id_zero_gas() {
    init_logger();

    let wat = r#"
    (module
    (import "env" "memory" (memory 1))
    (import "env" "gr_create_program_wgas" (func $create_program_wgas (param i32 i32 i32 i32 i32 i64 i32 i32)))
    (export "init" (func $init))
    (func $init
        i32.const 0     ;; zeroed cid_value ptr
        i32.const 0     ;; salt ptr
        i32.const 0     ;; salt len
        i32.const 0     ;; payload ptr
        i32.const 0     ;; payload len
        i64.const 0     ;; gas limit
        i32.const 0     ;; delay
        i32.const 111               ;; err_mid_pid ptr
        call $create_program_wgas   ;; calling fn

        ;; validating syscall
        i32.const 111 ;; err_mid_pid ptr
        i32.load
        (if
            (then unreachable)
            (else)
        )
    )
 )"#;

    new_test_ext().execute_with(|| {
        let code = ProgramCodeKind::Custom(wat).to_bytes();

        assert_ok!(Gear::upload_program(
            RuntimeOrigin::signed(USER_1),
            code,
            DEFAULT_SALT.to_vec(),
            EMPTY_PAYLOAD.to_vec(),
            DEFAULT_GAS_LIMIT * 100,
            0,
        ));

        run_to_next_block(None);

        // Nothing panics here.
        //
        // 1st msg is init of "factory"
        // 2nd is init of non existing code id
        // 3rd is error reply on 2nd message
        assert_total_dequeued(3);
    })
}

#[test]
fn waited_with_zero_gas() {
    init_logger();

    let wat = r#"
    (module
    (import "env" "memory" (memory 1))
    (import "env" "gr_send_wgas" (func $send (param i32 i32 i32 i64 i32 i32)))
    (import "env" "gr_wait_for" (func $wait_for (param i32)))
    (import "env" "gr_exit" (func $exit (param i32)))
    (export "init" (func $init))
    (export "handle_reply" (func $handle_reply))
    (func $init
        i32.const 111 ;; ptr
        i32.const 1 ;; value
        i32.store

        (call $send (i32.const 111) (i32.const 0) (i32.const 32) (i64.const 12345) (i32.const 0) (i32.const 333))

        ;; validating syscall
        i32.const 333 ;; err_mid ptr
        i32.load
        (if
            (then unreachable)
            (else)
        )

        (call $wait_for (i32.const 2))
    )
    (func $handle_reply
        (call $exit (i32.const 111))
    )
 )"#;

    new_test_ext().execute_with(|| {
        let code = ProgramCodeKind::Custom(wat).to_bytes();

        let GasInfo { min_limit, .. } = Gear::calculate_gas_info(
            USER_1.into_origin(),
            HandleKind::Init(code.clone()),
            EMPTY_PAYLOAD.to_vec(),
            0,
            true,
            true,
        )
        .expect("calculate_gas_info failed");

        assert_ok!(Gear::upload_program(
            RuntimeOrigin::signed(USER_1),
            code,
            DEFAULT_SALT.to_vec(),
            EMPTY_PAYLOAD.to_vec(),
            min_limit,
            0,
        ));

        let program_id = utils::get_last_program_id();

        run_to_next_block(None);
        let mid_in_mailbox = utils::get_last_message_id();

        assert_ok!(Gear::send_reply(
            RuntimeOrigin::signed(USER_1),
            mid_in_mailbox,
            EMPTY_PAYLOAD.to_vec(),
            DEFAULT_GAS_LIMIT * 100,
            0,
        ));

        run_to_next_block(None);
        assert!(Gear::is_exited(program_id));

        // Nothing panics here.
        //
        // Twice for init message.
        // Once for reply sent.
        assert_total_dequeued(3);
    })
}

#[test]
fn terminated_program_zero_gas() {
    init_logger();

    let wat = r#"
    (module
    (import "env" "memory" (memory 0))
    (export "init" (func $init))
    (func $init
        unreachable
    )
 )"#;

    new_test_ext().execute_with(|| {
        let code = ProgramCodeKind::Custom(wat).to_bytes();

        assert_ok!(Gear::upload_program(
            RuntimeOrigin::signed(USER_1),
            code,
            DEFAULT_SALT.to_vec(),
            EMPTY_PAYLOAD.to_vec(),
            DEFAULT_GAS_LIMIT * 100,
            0,
        ));

        let program_id = utils::get_last_program_id();

        assert_ok!(Gear::send_message(
            RuntimeOrigin::signed(USER_1),
            program_id,
            EMPTY_PAYLOAD.to_vec(),
            0,
            0,
        ));

        run_to_next_block(None);
        assert!(Gear::is_terminated(program_id));

        // Nothing panics here.
        assert_total_dequeued(2);
    })
}

#[test]
fn exited_program_zero_gas() {
    init_logger();

    let wat = r#"
    (module
    (import "env" "memory" (memory 1))
    (import "env" "gr_exit" (func $exit (param i32)))
    (export "init" (func $init))
    (func $init
        i32.const 0
        call $exit
    )
 )"#;

    new_test_ext().execute_with(|| {
        let code = ProgramCodeKind::Custom(wat).to_bytes();

        assert_ok!(Gear::upload_program(
            RuntimeOrigin::signed(USER_1),
            code,
            DEFAULT_SALT.to_vec(),
            EMPTY_PAYLOAD.to_vec(),
            DEFAULT_GAS_LIMIT * 100,
            0,
        ));

        let program_id = utils::get_last_program_id();

        assert_ok!(Gear::send_message(
            RuntimeOrigin::signed(USER_1),
            program_id,
            EMPTY_PAYLOAD.to_vec(),
            0,
            0,
        ));

        run_to_next_block(None);
        assert!(Gear::is_exited(program_id));

        // Nothing panics here.
        assert_total_dequeued(2);
    })
}

#[test]
fn delayed_user_replacement() {
    use demo_proxy_with_gas::{InputArgs, WASM_BINARY as PROXY_WGAS_WASM_BINARY};

    fn scenario(gas_limit_to_forward: u64, to_mailbox: bool) {
        let code = ProgramCodeKind::OutgoingWithValueInHandle.to_bytes();
        let future_program_address = ProgramId::generate(CodeId::generate(&code), DEFAULT_SALT);

        assert_ok!(Gear::upload_program(
            RuntimeOrigin::signed(USER_1),
            PROXY_WGAS_WASM_BINARY.to_vec(),
            DEFAULT_SALT.to_vec(),
            InputArgs {
                destination: <[u8; 32]>::from(future_program_address).into(),
                delay: 2,
            }
            .encode(),
            DEFAULT_GAS_LIMIT * 100,
            0,
        ));

        let proxy = utils::get_last_program_id();

        run_to_next_block(None);
        assert!(Gear::is_initialized(proxy));

        assert_ok!(Gear::send_message(
            RuntimeOrigin::signed(USER_1),
            proxy,
            gas_limit_to_forward.encode(), // to be forwarded as gas limit
            gas_limit_to_forward + DEFAULT_GAS_LIMIT * 100,
            100_000_000, // before fix to be forwarded as value
        ));

        let message_id = utils::get_last_message_id();
        let delayed_id = MessageId::generate_outgoing(message_id, 0);

        run_to_block(3, None);

        assert_ok!(Gear::upload_program(
            RuntimeOrigin::signed(USER_1),
            code,
            DEFAULT_SALT.to_vec(),
            EMPTY_PAYLOAD.to_vec(),
            DEFAULT_GAS_LIMIT * 100,
            0,
        ));

        assert_eq!(future_program_address, utils::get_last_program_id());

        run_to_block(4, None);

        // Message sending delayed.
        assert!(TaskPoolOf::<Test>::contains(
            &5,
            &ScheduledTask::SendUserMessage {
                message_id: delayed_id,
                to_mailbox
            }
        ));

        System::reset_events();

        run_to_next_block(None);
        assert!(Gear::is_initialized(future_program_address));

        // Delayed message sent.
        assert!(!TaskPoolOf::<Test>::contains(
            &5,
            &ScheduledTask::SendUserMessage {
                message_id: delayed_id,
                to_mailbox
            }
        ));

        // Replace following lines once added validation to task handling of send_user_message.
        let message = utils::maybe_any_last_message().unwrap();
        assert_eq!(message.id(), delayed_id);
        assert_eq!(message.destination(), future_program_address);

        print_gear_events();

        // BELOW CODE TO REPLACE WITH.
        // // Nothing is added into mailbox.
        // assert!(utils::maybe_any_last_message(account).is_empty())

        // // Error reply sent and processed.
        // assert_total_dequeued(1);
    }

    init_logger();

    // Scenario not planned to enter mailbox.
    new_test_ext().execute_with(|| scenario(0, false));

    // Scenario planned to enter mailbox.
    new_test_ext().execute_with(|| {
        let gas_limit_to_forward = DEFAULT_GAS_LIMIT * 100;
        assert!(<Test as Config>::MailboxThreshold::get() <= gas_limit_to_forward);

        scenario(gas_limit_to_forward, true)
    });
}

#[test]
fn delayed_send_user_message_payment() {
    use demo_proxy_with_gas::{InputArgs, WASM_BINARY as PROXY_WGAS_WASM_BINARY};

    // Testing that correct gas amount will be reserved and paid for holding.
    fn scenario(delay: BlockNumber) {
        // Upload program that sends message to any user.
        assert_ok!(Gear::upload_program(
            RuntimeOrigin::signed(USER_1),
            PROXY_WGAS_WASM_BINARY.to_vec(),
            DEFAULT_SALT.to_vec(),
            InputArgs {
                destination: USER_2.into(),
                delay: delay.saturated_into(),
            }
            .encode(),
            DEFAULT_GAS_LIMIT * 100,
            0,
        ));

        let proxy = utils::get_last_program_id();

        run_to_next_block(None);
        assert!(Gear::is_initialized(proxy));

        assert_ok!(Gear::send_message(
            RuntimeOrigin::signed(USER_1),
            proxy,
            0u64.encode(),
            DEFAULT_GAS_LIMIT * 100,
            0,
        ));

        let proxy_msg_id = get_last_message_id();

        // Run blocks to make message get into dispatch stash.
        run_to_block(3, None);

        let delay_holding_fee = GasPrice::gas_price(
            CostsPerBlockOf::<Test>::dispatch_stash().saturating_mul(
                delay
                    .saturating_add(CostsPerBlockOf::<Test>::reserve_for())
                    .saturated_into(),
            ),
        );

        let reserve_for_fee = GasPrice::gas_price(
            CostsPerBlockOf::<Test>::dispatch_stash()
                .saturating_mul(CostsPerBlockOf::<Test>::reserve_for().saturated_into()),
        );

        // Gas should be reserved while message is being held in storage.
        assert_eq!(Balances::reserved_balance(USER_1), delay_holding_fee);
        let total_balance = Balances::free_balance(USER_1) + Balances::reserved_balance(USER_1);

        // Run blocks before sending message.
        run_to_block(delay + 2, None);

        let delayed_id = MessageId::generate_outgoing(proxy_msg_id, 0);

        // Check that delayed task was created.
        assert!(TaskPoolOf::<Test>::contains(
            &(delay + 3),
            &ScheduledTask::SendUserMessage {
                message_id: delayed_id,
                to_mailbox: false
            }
        ));

        // Mailbox should be empty.
        assert!(MailboxOf::<Test>::is_empty(&USER_2));

        run_to_next_block(None);

        // Check that last event is UserMessageSent.
        let last_event = match get_last_event() {
            MockRuntimeEvent::Gear(e) => e,
            _ => panic!("Should be one Gear event"),
        };
        match last_event {
            Event::UserMessageSent { message, .. } => assert_eq!(delayed_id, message.id()),
            _ => panic!("Test failed: expected Event::UserMessageSent"),
        }

        // Mailbox should be empty.
        assert!(MailboxOf::<Test>::is_empty(&USER_2));

        // Check balances match and gas charging is correct.
        assert_eq!(Balances::reserved_balance(USER_1), 0);
        assert_eq!(
            total_balance - delay_holding_fee + reserve_for_fee,
            Balances::free_balance(USER_1)
        );
    }

    init_logger();

    for i in 2..4 {
        new_test_ext().execute_with(|| scenario(i));
    }
}

#[test]
fn delayed_send_user_message_with_reservation() {
    use demo_proxy_reservation_with_gas::{InputArgs, WASM_BINARY as PROXY_WGAS_WASM_BINARY};

    // Testing that correct gas amount will be reserved and paid for holding.
    fn scenario(delay: BlockNumber) {
        let reservation_amount = 6_000_000_000u64;

        // Upload program that sends message to any user.
        assert_ok!(Gear::upload_program(
            RuntimeOrigin::signed(USER_1),
            PROXY_WGAS_WASM_BINARY.to_vec(),
            DEFAULT_SALT.to_vec(),
            InputArgs {
                destination: USER_2.into(),
                delay,
                reservation_amount,
            }
            .encode(),
            DEFAULT_GAS_LIMIT * 100,
            0,
        ));

        let proxy = utils::get_last_program_id();

        run_to_next_block(None);
        assert!(Gear::is_initialized(proxy));

        assert_ok!(Gear::send_message(
            RuntimeOrigin::signed(USER_1),
            proxy,
            0u64.encode(),
            DEFAULT_GAS_LIMIT * 100,
            0,
        ));

        let proxy_msg_id = get_last_message_id();

        // Run blocks to make message get into dispatch stash.
        run_to_block(3, None);

        let delay_holding_fee = GasPrice::gas_price(
            CostsPerBlockOf::<Test>::dispatch_stash().saturating_mul(
                delay
                    .saturating_add(CostsPerBlockOf::<Test>::reserve_for())
                    .saturated_into(),
            ),
        );

        let reserve_for_fee = GasPrice::gas_price(
            CostsPerBlockOf::<Test>::dispatch_stash()
                .saturating_mul(CostsPerBlockOf::<Test>::reserve_for().saturated_into()),
        );

        let mailbox_gas_threshold = GasPrice::gas_price(<Test as Config>::MailboxThreshold::get());

        // At this point a `Cut` node has been created with `mailbox_threshold` as value and
        // `delay` + 1 locked for using dispatch stash storage.
        // Other gas nodes have been consumed with all gas released to the user.
        assert_eq!(
            Balances::reserved_balance(USER_1),
            mailbox_gas_threshold + delay_holding_fee
        );

        // Run blocks before sending message.
        run_to_block(delay + 2, None);

        let delayed_id = MessageId::generate_outgoing(proxy_msg_id, 0);

        // Check that delayed task was created.
        assert!(TaskPoolOf::<Test>::contains(
            &(delay + 3),
            &ScheduledTask::SendUserMessage {
                message_id: delayed_id,
                to_mailbox: true
            }
        ));

        // Mailbox should be empty.
        assert!(MailboxOf::<Test>::is_empty(&USER_2));

        run_to_next_block(None);

        // Check that last event is UserMessageSent.
        let last_event = match get_last_event() {
            MockRuntimeEvent::Gear(e) => e,
            _ => panic!("Should be one Gear event"),
        };
        match last_event {
            Event::UserMessageSent { message, .. } => assert_eq!(delayed_id, message.id()),
            _ => panic!("Test failed: expected Event::UserMessageSent"),
        }

        // Mailbox should not be empty.
        assert!(!MailboxOf::<Test>::is_empty(&USER_2));

        // At this point the `Cut` node has all its value locked for using mailbox storage.
        // The extra `reserve_for_fee` as a leftover from the message having been charged exactly
        // for the `delay` number of blocks spent in the dispatch stash so that the "+ 1" security
        // margin remained unused and was simply added back to the `Cut` node value.
        assert_eq!(
            Balances::reserved_balance(USER_1),
            mailbox_gas_threshold + reserve_for_fee
        );
    }

    init_logger();

    for i in 2..4 {
        new_test_ext().execute_with(|| scenario(i));
    }
}

#[test]
fn delayed_send_program_message_payment() {
    use demo_proxy_with_gas::{InputArgs, WASM_BINARY as PROXY_WGAS_WASM_BINARY};

    // Testing that correct gas amount will be reserved and paid for holding.
    fn scenario(delay: BlockNumber) {
        // Upload empty program that receive the message.
        assert_ok!(Gear::upload_program(
            RuntimeOrigin::signed(USER_1),
            ProgramCodeKind::OutgoingWithValueInHandle.to_bytes(),
            DEFAULT_SALT.to_vec(),
            EMPTY_PAYLOAD.to_vec(),
            DEFAULT_GAS_LIMIT * 100,
            0,
        ));

        let program_address = utils::get_last_program_id();

        // Upload program that sends message to another program.
        assert_ok!(Gear::upload_program(
            RuntimeOrigin::signed(USER_1),
            PROXY_WGAS_WASM_BINARY.to_vec(),
            DEFAULT_SALT.to_vec(),
            InputArgs {
                destination: <[u8; 32]>::from(program_address).into(),
                delay,
            }
            .encode(),
            DEFAULT_GAS_LIMIT * 100,
            0,
        ));

        let proxy = utils::get_last_program_id();

        run_to_next_block(None);
        assert!(Gear::is_initialized(proxy));
        assert!(Gear::is_initialized(program_address));

        assert_ok!(Gear::send_message(
            RuntimeOrigin::signed(USER_1),
            proxy,
            0u64.encode(),
            DEFAULT_GAS_LIMIT * 100,
            0,
        ));
        let proxy_msg_id = utils::get_last_message_id();

        // Run blocks to make message get into dispatch stash.
        run_to_block(3, None);

        let delay_holding_fee = GasPrice::gas_price(
            CostsPerBlockOf::<Test>::dispatch_stash().saturating_mul(
                delay
                    .saturating_add(CostsPerBlockOf::<Test>::reserve_for())
                    .saturated_into(),
            ),
        );

        let reserve_for_fee = GasPrice::gas_price(
            CostsPerBlockOf::<Test>::dispatch_stash()
                .saturating_mul(CostsPerBlockOf::<Test>::reserve_for().saturated_into()),
        );

        // Gas should be reserved while message is being held in storage.
        assert_eq!(Balances::reserved_balance(USER_1), delay_holding_fee);
        let total_balance = Balances::free_balance(USER_1) + Balances::reserved_balance(USER_1);

        // Run blocks to release message.
        run_to_block(delay + 2, None);

        let delayed_id = MessageId::generate_outgoing(proxy_msg_id, 0);

        // Check that delayed task was created.
        assert!(TaskPoolOf::<Test>::contains(
            &(delay + 3),
            &ScheduledTask::SendDispatch(delayed_id)
        ));

        // Block where message processed.
        run_to_next_block(None);

        // Check that last event is MessagesDispatched.
        assert_last_dequeued(2);

        // Check that gas was charged correctly.
        assert_eq!(Balances::reserved_balance(USER_1), 0);
        assert_eq!(
            total_balance - delay_holding_fee + reserve_for_fee,
            Balances::free_balance(USER_1)
        );
    }

    init_logger();

    for i in 2..4 {
        new_test_ext().execute_with(|| scenario(i));
    }
}

#[test]
fn delayed_send_program_message_with_reservation() {
    use demo_proxy_reservation_with_gas::{InputArgs, WASM_BINARY as PROXY_WGAS_WASM_BINARY};

    // Testing that correct gas amount will be reserved and paid for holding.
    fn scenario(delay: BlockNumber) {
        // Upload empty program that receive the message.
        assert_ok!(Gear::upload_program(
            RuntimeOrigin::signed(USER_1),
            ProgramCodeKind::OutgoingWithValueInHandle.to_bytes(),
            DEFAULT_SALT.to_vec(),
            EMPTY_PAYLOAD.to_vec(),
            DEFAULT_GAS_LIMIT * 100,
            0,
        ));

        let program_address = utils::get_last_program_id();
        let reservation_amount = 6_000_000_000u64;

        // Upload program that sends message to another program.
        assert_ok!(Gear::upload_program(
            RuntimeOrigin::signed(USER_1),
            PROXY_WGAS_WASM_BINARY.to_vec(),
            DEFAULT_SALT.to_vec(),
            InputArgs {
                destination: <[u8; 32]>::from(program_address).into(),
                delay: delay.saturated_into(),
                reservation_amount,
            }
            .encode(),
            DEFAULT_GAS_LIMIT * 100,
            0,
        ));

        let proxy = utils::get_last_program_id();

        run_to_next_block(None);
        assert!(Gear::is_initialized(proxy));
        assert!(Gear::is_initialized(program_address));

        assert_ok!(Gear::send_message(
            RuntimeOrigin::signed(USER_1),
            proxy,
            0u64.encode(),
            DEFAULT_GAS_LIMIT * 100,
            0,
        ));
        let proxy_msg_id = utils::get_last_message_id();

        // Run blocks to make message get into dispatch stash.
        run_to_block(3, None);

        let delay_holding_fee = GasPrice::gas_price(
            CostsPerBlockOf::<Test>::dispatch_stash().saturating_mul(
                delay
                    .saturating_add(CostsPerBlockOf::<Test>::reserve_for())
                    .saturated_into(),
            ),
        );

        let reservation_holding_fee = GasPrice::gas_price(
            80u64
                .saturating_add(CostsPerBlockOf::<Test>::reserve_for().unique_saturated_into())
                .saturating_mul(CostsPerBlockOf::<Test>::reservation()),
        );

        let delayed_id = MessageId::generate_outgoing(proxy_msg_id, 0);

        // Check that delayed task was created
        assert!(TaskPoolOf::<Test>::contains(
            &(delay + 3),
            &ScheduledTask::SendDispatch(delayed_id)
        ));

        // Check that correct amount locked for dispatch stash
        let gas_locked_in_gas_node =
            GasPrice::gas_price(Gas::get_lock(delayed_id, LockId::DispatchStash).unwrap());
        assert_eq!(gas_locked_in_gas_node, delay_holding_fee);

        // Gas should be reserved while message is being held in storage.
        assert_eq!(
            Balances::reserved_balance(USER_1),
            GasPrice::gas_price(reservation_amount) + reservation_holding_fee
        );

        // Run blocks to release message.
        run_to_block(delay + 2, None);

        // Check that delayed task was created
        assert!(TaskPoolOf::<Test>::contains(
            &(delay + 3),
            &ScheduledTask::SendDispatch(delayed_id)
        ));

        // Block where message processed
        run_to_next_block(None);

        // Check that last event is MessagesDispatched.
        assert_last_dequeued(2);

        assert_eq!(Balances::reserved_balance(USER_1), 0);
    }

    init_logger();

    for i in 2..4 {
        new_test_ext().execute_with(|| scenario(i));
    }
}

#[test]
fn delayed_send_program_message_with_low_reservation() {
    use demo_proxy_reservation_with_gas::{InputArgs, WASM_BINARY as PROXY_WGAS_WASM_BINARY};

    // Testing that correct gas amount will be reserved and paid for holding.
    fn scenario(delay: BlockNumber) {
        // Upload empty program that receive the message.
        assert_ok!(Gear::upload_program(
            RuntimeOrigin::signed(USER_1),
            ProgramCodeKind::OutgoingWithValueInHandle.to_bytes(),
            DEFAULT_SALT.to_vec(),
            EMPTY_PAYLOAD.to_vec(),
            DEFAULT_GAS_LIMIT * 100,
            0,
        ));

        let program_address = utils::get_last_program_id();
        let reservation_amount = <Test as Config>::MailboxThreshold::get();

        // Upload program that sends message to another program.
        assert_ok!(Gear::upload_program(
            RuntimeOrigin::signed(USER_1),
            PROXY_WGAS_WASM_BINARY.to_vec(),
            DEFAULT_SALT.to_vec(),
            InputArgs {
                destination: <[u8; 32]>::from(program_address).into(),
                delay,
                reservation_amount,
            }
            .encode(),
            DEFAULT_GAS_LIMIT * 100,
            0,
        ));

        let proxy = utils::get_last_program_id();

        run_to_next_block(None);
        assert!(Gear::is_initialized(proxy));
        assert!(Gear::is_initialized(program_address));

        assert_ok!(Gear::send_message(
            RuntimeOrigin::signed(USER_1),
            proxy,
            0u64.encode(),
            DEFAULT_GAS_LIMIT * 100,
            0,
        ));
        let proxy_msg_id = utils::get_last_message_id();

        // Run blocks to make message get into dispatch stash.
        run_to_block(3, None);

        let delay_holding_fee = GasPrice::gas_price(
            CostsPerBlockOf::<Test>::dispatch_stash().saturating_mul(
                delay
                    .saturating_add(CostsPerBlockOf::<Test>::reserve_for())
                    .saturated_into(),
            ),
        );

        let reservation_holding_fee = GasPrice::gas_price(
            80u64
                .saturating_add(CostsPerBlockOf::<Test>::reserve_for().unique_saturated_into())
                .saturating_mul(CostsPerBlockOf::<Test>::reservation()),
        );

        let delayed_id = MessageId::generate_outgoing(proxy_msg_id, 0);

        // Check that delayed task was created
        assert!(TaskPoolOf::<Test>::contains(
            &(delay + 3),
            &ScheduledTask::SendDispatch(delayed_id)
        ));

        // Check that correct amount locked for dispatch stash
        let gas_locked_in_gas_node =
            GasPrice::gas_price(Gas::get_lock(delayed_id, LockId::DispatchStash).unwrap());
        assert_eq!(gas_locked_in_gas_node, delay_holding_fee);

        // Gas should be reserved while message is being held in storage.
        assert_eq!(
            Balances::reserved_balance(USER_1),
            GasPrice::gas_price(reservation_amount) + reservation_holding_fee
        );

        // Run blocks to release message.
        run_to_block(delay + 2, None);

        // Check that delayed task was created
        assert!(TaskPoolOf::<Test>::contains(
            &(delay + 3),
            &ScheduledTask::SendDispatch(delayed_id)
        ));

        // Block where message processed
        run_to_next_block(None);

        // Check that last event is MessagesDispatched.
        assert_last_dequeued(2);

        assert_eq!(Balances::reserved_balance(USER_1), 0);
    }

    init_logger();

    for i in 2..4 {
        new_test_ext().execute_with(|| scenario(i));
    }
}

#[test]
fn delayed_program_creation_no_code() {
    init_logger();

    let wat = r#"
	(module
		(import "env" "memory" (memory 1))
        (import "env" "gr_create_program_wgas" (func $create_program_wgas (param i32 i32 i32 i32 i32 i64 i32 i32)))
		(export "init" (func $init))
		(func $init
            i32.const 0                 ;; zeroed cid_value ptr
            i32.const 0                 ;; salt ptr
            i32.const 0                 ;; salt len
            i32.const 0                 ;; payload ptr
            i32.const 0                 ;; payload len
            i64.const 1000000000        ;; gas limit
            i32.const 1                 ;; delay
            i32.const 111               ;; err_mid_pid ptr
            call $create_program_wgas   ;; calling fn

            ;; validating syscall
            i32.const 111 ;; err_mid_pid ptr
            i32.load
            (if
                (then unreachable)
                (else)
            )
        )
	)"#;

    new_test_ext().execute_with(|| {
        let code = ProgramCodeKind::Custom(wat).to_bytes();

        assert_ok!(Gear::upload_program(
            RuntimeOrigin::signed(USER_1),
            code,
            DEFAULT_SALT.to_vec(),
            EMPTY_PAYLOAD.to_vec(),
            DEFAULT_GAS_LIMIT * 100,
            0,
        ));

        let creator = utils::get_last_program_id();
        let init_msg_id = utils::get_last_message_id();

        run_to_block(2, None);
        assert!(Gear::is_initialized(creator));

        // Message sending delayed.
        let delayed_id = MessageId::generate_outgoing(init_msg_id, 0);
        assert!(TaskPoolOf::<Test>::contains(
            &3,
            &ScheduledTask::SendDispatch(delayed_id)
        ));

        let free_balance = Balances::free_balance(USER_1);
        let reserved_balance = Balances::reserved_balance(USER_1);

        run_to_next_block(None);
        // Delayed message sent.
        assert!(!TaskPoolOf::<Test>::contains(
            &3,
            &ScheduledTask::SendDispatch(delayed_id)
        ));

        // Message taken but not executed (can't be asserted due to black box between programs).
        //
        // Total dequeued: message to skip execution + error reply on it.
        //
        // Single db read burned for querying program data from storage.
        assert_last_dequeued(2);

        let delayed_block_amount: u64 = 1;

        let delay_holding_fee = GasPrice::gas_price(
            delayed_block_amount.saturating_mul(CostsPerBlockOf::<Test>::dispatch_stash()),
        );

        assert_eq!(
            Balances::free_balance(USER_1),
            free_balance + reserved_balance
                - delay_holding_fee
                - GasPrice::gas_price(DbWeightOf::<Test>::get().reads(1).ref_time())
        );
        assert!(Balances::reserved_balance(USER_1).is_zero());
    })
}

#[test]
fn unstoppable_block_execution_works() {
    init_logger();

    let minimal_weight = mock::get_min_weight();

    new_test_ext().execute_with(|| {
        let user_balance = Balances::free_balance(USER_1);
        let user_gas = Balances::free_balance(USER_1) as u64 / 1_000;

        // This manipulations are required due to we have only gas to value conversion.
        assert_eq!(GasPrice::gas_price(user_gas), user_balance);
        let executions_amount = 100;
        let gas_for_each_execution = user_gas / executions_amount;

        assert!(gas_for_each_execution < BlockGasLimitOf::<Test>::get());

        let program_id = {
            let res = upload_program_default(USER_2, ProgramCodeKind::Default);
            assert_ok!(res);
            res.expect("submit result was asserted")
        };

        run_to_block(2, None);

        let GasInfo {
            burned: expected_burned_gas,
            may_be_returned,
            ..
        } = Gear::calculate_gas_info(
            USER_1.into_origin(),
            HandleKind::Handle(program_id),
            EMPTY_PAYLOAD.to_vec(),
            0,
            true,
            true,
        )
        .expect("calculate_gas_info failed");

        assert!(gas_for_each_execution > expected_burned_gas);

        for _ in 0..executions_amount {
            assert_ok!(Gear::send_message(
                RuntimeOrigin::signed(USER_1),
                program_id,
                EMPTY_PAYLOAD.to_vec(),
                gas_for_each_execution,
                0,
            ));
        }

        let real_gas_to_burn = expected_burned_gas
            + executions_amount.saturating_sub(1) * (expected_burned_gas - may_be_returned);

        assert!(gas_for_each_execution * executions_amount > real_gas_to_burn);

        run_to_block(3, Some(minimal_weight.ref_time() + real_gas_to_burn));

        assert_last_dequeued(executions_amount as u32);

        assert_eq!(GasAllowanceOf::<Test>::get(), 0);

        assert_eq!(
            Balances::free_balance(USER_1),
            GasPrice::gas_price(user_gas - real_gas_to_burn)
        );
    })
}

#[test]
fn read_state_works() {
    use demo_new_meta::{MessageInitIn, Wallet, WASM_BINARY};

    init_logger();
    new_test_ext().execute_with(|| {
        assert_ok!(Gear::upload_program(
            RuntimeOrigin::signed(USER_2),
            WASM_BINARY.to_vec(),
            DEFAULT_SALT.to_vec(),
            <MessageInitIn as Default>::default().encode(),
            DEFAULT_GAS_LIMIT * 100,
            10_000,
        ));

        let program_id = utils::get_last_program_id();

        run_to_next_block(None);

        assert!(Gear::is_initialized(program_id));

        let expected = Wallet::test_sequence().encode();

        let res = Gear::read_state_impl(program_id).expect("Failed to read state");

        assert_eq!(res, expected);
    });
}

#[test]
fn read_state_using_wasm_works() {
    use demo_new_meta::{
        Id, MessageInitIn, Wallet, META_EXPORTS_V1, META_EXPORTS_V2, META_WASM_V1, META_WASM_V2,
        WASM_BINARY,
    };

    init_logger();
    new_test_ext().execute_with(|| {
        assert_ok!(Gear::upload_program(
            RuntimeOrigin::signed(USER_2),
            WASM_BINARY.to_vec(),
            DEFAULT_SALT.to_vec(),
            <MessageInitIn as Default>::default().encode(),
            DEFAULT_GAS_LIMIT * 100,
            10_000,
        ));

        let program_id = utils::get_last_program_id();

        run_to_next_block(None);

        assert!(Gear::is_initialized(program_id));

        let expected = Wallet::test_sequence().into_iter().last().encode();

        let func1 = "last_wallet";
        assert!(META_EXPORTS_V1.contains(&func1));

        let res = Gear::read_state_using_wasm_impl(program_id, func1, META_WASM_V1.to_vec(), None)
            .expect("Failed to read state");

        assert_eq!(res, expected);

        let id = Id {
            decimal: 1,
            hex: vec![1],
        };

        let expected = Wallet::test_sequence()
            .into_iter()
            .find(|w| w.id == id)
            .encode();

        let func2 = "wallet_by_id";
        assert!(META_EXPORTS_V2.contains(&func2));
        assert!(!META_EXPORTS_V2.contains(&func1));

        let res = Gear::read_state_using_wasm_impl(
            program_id,
            func2,
            META_WASM_V2.to_vec(),
            Some(id.encode()),
        )
        .expect("Failed to read state");

        assert_eq!(res, expected);
    });
}

#[test]
fn read_state_bn_and_timestamp_works() {
    use demo_new_meta::{MessageInitIn, META_WASM_V3, WASM_BINARY};

    let check = |program_id: ProgramId| {
        let expected: u32 = Gear::block_number().unique_saturated_into();

        let res = Gear::read_state_using_wasm_impl(
            program_id,
            "block_number",
            META_WASM_V3.to_vec(),
            None,
        )
        .expect("Failed to read state");
        let res = u32::decode(&mut res.as_ref()).unwrap();

        assert_eq!(res, expected);

        let expected: u64 = Timestamp::get().unique_saturated_into();

        let res = Gear::read_state_using_wasm_impl(
            program_id,
            "block_timestamp",
            META_WASM_V3.to_vec(),
            None,
        )
        .expect("Failed to read state");
        let res = u64::decode(&mut res.as_ref()).unwrap();

        assert_eq!(res, expected);
    };

    init_logger();
    new_test_ext().execute_with(|| {
        assert_ok!(Gear::upload_program(
            RuntimeOrigin::signed(USER_2),
            WASM_BINARY.to_vec(),
            DEFAULT_SALT.to_vec(),
            <MessageInitIn as Default>::default().encode(),
            DEFAULT_GAS_LIMIT * 100,
            10_000,
        ));

        let program_id = utils::get_last_program_id();

        run_to_next_block(None);
        assert!(Gear::is_initialized(program_id));
        check(program_id);

        run_to_block(10, None);
        check(program_id);

        run_to_block(20, None);
        check(program_id);
    });
}

#[test]
fn wasm_metadata_generation_works() {
    use demo_new_meta::{
        MessageInitIn, META_EXPORTS_V1, META_EXPORTS_V2, META_WASM_V1, META_WASM_V2, WASM_BINARY,
    };

    init_logger();
    new_test_ext().execute_with(|| {
        assert_ok!(Gear::upload_program(
            RuntimeOrigin::signed(USER_2),
            WASM_BINARY.to_vec(),
            DEFAULT_SALT.to_vec(),
            <MessageInitIn as Default>::default().encode(),
            DEFAULT_GAS_LIMIT * 100,
            10_000,
        ));

        let program_id = utils::get_last_program_id();

        run_to_next_block(None);

        assert!(Gear::is_initialized(program_id));

        let m1 =
            Gear::read_state_using_wasm_impl(program_id, "metadata", META_WASM_V1.to_vec(), None)
                .expect("Failed to read state");

        let metadata1 =
            gmeta::MetawasmData::decode(&mut m1.as_ref()).expect("Failed to decode metadata");
        let mut exports1 = metadata1.funcs.keys().cloned().collect::<Vec<_>>();
        exports1.push("metadata".into());
        exports1.sort();
        let mut expected_exports_1 = META_EXPORTS_V1.to_vec();
        expected_exports_1.sort();
        assert_eq!(exports1, expected_exports_1);

        let m2 =
            Gear::read_state_using_wasm_impl(program_id, "metadata", META_WASM_V2.to_vec(), None)
                .expect("Failed to read state");

        let metadata2 =
            gmeta::MetawasmData::decode(&mut m2.as_ref()).expect("Failed to decode metadata");
        let mut exports2 = metadata2.funcs.keys().cloned().collect::<Vec<_>>();
        exports2.push("metadata".into());
        exports2.sort();
        let mut expected_exports_2 = META_EXPORTS_V2.to_vec();
        expected_exports_2.sort();
        assert_eq!(exports2, expected_exports_2);
    });
}

#[test]
fn read_state_using_wasm_errors() {
    use demo_new_meta::{MessageInitIn, WASM_BINARY};

    let wat = r#"
	(module
		(export "loop" (func $loop))
        (export "empty" (func $empty))
        (func $empty)
        (func $loop
            (loop)
        )
	)"#;

    init_logger();
    new_test_ext().execute_with(|| {
        let meta_wasm = ProgramCodeKind::Custom(wat).to_bytes().to_vec();

        assert_ok!(Gear::upload_program(
            RuntimeOrigin::signed(USER_2),
            WASM_BINARY.to_vec(),
            DEFAULT_SALT.to_vec(),
            <MessageInitIn as Default>::default().encode(),
            DEFAULT_GAS_LIMIT * 100,
            10_000,
        ));

        let program_id = utils::get_last_program_id();

        run_to_next_block(None);
        assert!(Gear::is_initialized(program_id));

        // Inexistent function
        assert!(Gear::read_state_using_wasm_impl(
            program_id,
            "inexistent",
            meta_wasm.clone(),
            None
        )
        .is_err());
        // Empty function
        assert!(
            Gear::read_state_using_wasm_impl(program_id, "empty", meta_wasm.clone(), None).is_err()
        );
        // Greed function
        assert!(Gear::read_state_using_wasm_impl(program_id, "loop", meta_wasm, None).is_err());
    });
}

#[test]
fn mailbox_rent_out_of_rent() {
    use demo_value_sender::{TestData, WASM_BINARY};

    init_logger();
    new_test_ext().execute_with(|| {
        assert_ok!(Gear::upload_program(
            RuntimeOrigin::signed(USER_2),
            WASM_BINARY.to_vec(),
            DEFAULT_SALT.to_vec(),
            EMPTY_PAYLOAD.to_vec(),
            DEFAULT_GAS_LIMIT * 100,
            10_000,
        ));

        let sender = utils::get_last_program_id();

        run_to_next_block(None);

        assert!(Gear::is_initialized(sender));

        // Message removes due to out of rent condition.
        //
        // For both cases value moves back to program.
        let cases = [
            // Gasful message.
            TestData::gasful(<Test as Config>::MailboxThreshold::get() * 2, 1_000),
            // Gasless message.
            TestData::gasless(3_000, <Test as Config>::MailboxThreshold::get()),
        ];

        let mb_cost = CostsPerBlockOf::<Test>::mailbox();
        let reserve_for = CostsPerBlockOf::<Test>::reserve_for();

        for data in cases {
            let user_1_balance = Balances::free_balance(USER_1);
            assert_eq!(Balances::reserved_balance(USER_1), 0);

            let user_2_balance = Balances::free_balance(USER_2);
            assert_eq!(Balances::reserved_balance(USER_2), 0);

            let prog_balance = Balances::free_balance(AccountId::from_origin(sender.into_origin()));
            assert_eq!(
                Balances::reserved_balance(AccountId::from_origin(sender.into_origin())),
                0
            );

            let (_, gas_info) = utils::calculate_handle_and_send_with_extra(
                USER_1,
                sender,
                data.request(USER_2).encode(),
                Some(data.extra_gas),
                0,
            );

            utils::assert_balance(
                USER_1,
                user_1_balance - GasPrice::gas_price(gas_info.min_limit + data.extra_gas),
                GasPrice::gas_price(gas_info.min_limit + data.extra_gas),
            );
            utils::assert_balance(USER_2, user_2_balance, 0u128);
            utils::assert_balance(sender, prog_balance, 0u128);
            assert!(MailboxOf::<Test>::is_empty(&USER_2));

            run_to_next_block(None);

            let hold_bound = HoldBoundBuilder::<Test>::new(StorageType::Mailbox)
                .maximum_for(data.gas_limit_to_send);

            let expected_duration =
                BlockNumberFor::<Test>::saturated_from(data.gas_limit_to_send / mb_cost)
                    - reserve_for;

            assert_eq!(hold_bound.expected_duration(), expected_duration);

            utils::assert_balance(
                USER_1,
                user_1_balance - GasPrice::gas_price(gas_info.burned + data.gas_limit_to_send),
                GasPrice::gas_price(data.gas_limit_to_send),
            );
            utils::assert_balance(USER_2, user_2_balance, 0u128);
            utils::assert_balance(sender, prog_balance - data.value, data.value);
            assert!(!MailboxOf::<Test>::is_empty(&USER_2));

            run_to_block(hold_bound.expected(), None);

            let gas_totally_burned = gas_info.burned + data.gas_limit_to_send
                - GasBalanceOf::<Test>::saturated_from(reserve_for) * mb_cost;

            utils::assert_balance(
                USER_1,
                user_1_balance - GasPrice::gas_price(gas_totally_burned),
                0u128,
            );
            utils::assert_balance(USER_2, user_2_balance + data.value, 0u128);
            utils::assert_balance(sender, prog_balance - data.value, 0u128);
            assert!(MailboxOf::<Test>::is_empty(&USER_2));

            run_to_next_block(None);

            // auto generated reply on out of rent from mailbox
            assert_last_dequeued(1);
        }
    });
}

#[test]
fn mailbox_rent_claimed() {
    use demo_value_sender::{TestData, WASM_BINARY};

    init_logger();
    new_test_ext().execute_with(|| {
        assert_ok!(Gear::upload_program(
            RuntimeOrigin::signed(USER_2),
            WASM_BINARY.to_vec(),
            DEFAULT_SALT.to_vec(),
            EMPTY_PAYLOAD.to_vec(),
            DEFAULT_GAS_LIMIT * 100,
            10_000,
        ));

        let sender = utils::get_last_program_id();

        run_to_next_block(None);

        assert!(Gear::is_initialized(sender));

        // Message removes due to claim.
        //
        // For both cases value moves to destination user.
        let cases = [
            // Gasful message and 10 blocks of hold in mailbox.
            (TestData::gasful(20_000, 1_000), 10),
            // Gasless message and 5 blocks of hold in mailbox.
            (
                TestData::gasless(3_000, <Test as Config>::MailboxThreshold::get()),
                5,
            ),
        ];

        let mb_cost = CostsPerBlockOf::<Test>::mailbox();

        for (data, duration) in cases {
            let user_1_balance = Balances::free_balance(USER_1);
            assert_eq!(Balances::reserved_balance(USER_1), 0);

            let user_2_balance = Balances::free_balance(USER_2);
            assert_eq!(Balances::reserved_balance(USER_2), 0);

            let prog_balance = Balances::free_balance(AccountId::from_origin(sender.into_origin()));
            assert_eq!(
                Balances::reserved_balance(AccountId::from_origin(sender.into_origin())),
                0
            );

            let (_, gas_info) = utils::calculate_handle_and_send_with_extra(
                USER_1,
                sender,
                data.request(USER_2).encode(),
                Some(data.extra_gas),
                0,
            );

            utils::assert_balance(
                USER_1,
                user_1_balance - GasPrice::gas_price(gas_info.min_limit + data.extra_gas),
                GasPrice::gas_price(gas_info.min_limit + data.extra_gas),
            );
            utils::assert_balance(USER_2, user_2_balance, 0u128);
            utils::assert_balance(sender, prog_balance, 0u128);
            assert!(MailboxOf::<Test>::is_empty(&USER_2));

            run_to_next_block(None);

            let message_id = utils::get_last_message_id();

            utils::assert_balance(
                USER_1,
                user_1_balance - GasPrice::gas_price(gas_info.burned + data.gas_limit_to_send),
                GasPrice::gas_price(data.gas_limit_to_send),
            );
            utils::assert_balance(USER_2, user_2_balance, 0u128);
            utils::assert_balance(sender, prog_balance - data.value, data.value);
            assert!(!MailboxOf::<Test>::is_empty(&USER_2));

            run_to_block(
                Gear::block_number() + duration.saturated_into::<BlockNumberFor<Test>>(),
                None,
            );

            utils::assert_balance(
                USER_1,
                user_1_balance - GasPrice::gas_price(gas_info.burned + data.gas_limit_to_send),
                GasPrice::gas_price(data.gas_limit_to_send),
            );
            utils::assert_balance(USER_2, user_2_balance, 0u128);
            utils::assert_balance(sender, prog_balance - data.value, data.value);
            assert!(!MailboxOf::<Test>::is_empty(&USER_2));

            assert_ok!(Gear::claim_value(RuntimeOrigin::signed(USER_2), message_id));

            utils::assert_balance(
                USER_1,
                user_1_balance - GasPrice::gas_price(gas_info.burned + duration * mb_cost),
                0u128,
            );
            utils::assert_balance(USER_2, user_2_balance + data.value, 0u128);
            utils::assert_balance(sender, prog_balance - data.value, 0u128);
            assert!(MailboxOf::<Test>::is_empty(&USER_2));
        }
    });
}

#[test]
fn mailbox_sending_instant_transfer() {
    use demo_value_sender::{SendingRequest, WASM_BINARY};

    init_logger();
    new_test_ext().execute_with(|| {
        assert_ok!(Gear::upload_program(
            RuntimeOrigin::signed(USER_2),
            WASM_BINARY.to_vec(),
            DEFAULT_SALT.to_vec(),
            EMPTY_PAYLOAD.to_vec(),
            DEFAULT_GAS_LIMIT * 100,
            10_000,
        ));

        let sender = utils::get_last_program_id();

        run_to_next_block(None);

        assert!(Gear::is_initialized(sender));

        // Message doesn't add to mailbox.
        //
        // For both cases value moves to destination user instantly.
        let cases = [
            // Zero gas for gasful sending.
            (Some(0), 1_000),
            // Gasless message.
            (None, 3_000),
        ];

        for (gas_limit, value) in cases {
            let user_1_balance = Balances::free_balance(USER_1);
            assert_eq!(Balances::reserved_balance(USER_1), 0);

            let user_2_balance = Balances::free_balance(USER_2);
            assert_eq!(Balances::reserved_balance(USER_2), 0);

            let prog_balance = Balances::free_balance(AccountId::from_origin(sender.into_origin()));
            assert_eq!(
                Balances::reserved_balance(AccountId::from_origin(sender.into_origin())),
                0
            );

            let payload = if let Some(gas_limit) = gas_limit {
                SendingRequest::gasful(USER_2, gas_limit, value)
            } else {
                SendingRequest::gasless(USER_2, value)
            };

            // Used like that, because calculate gas info always provides
            // message into mailbox while sending without gas.
            let gas_info = Gear::calculate_gas_info(
                USER_1.into_origin(),
                HandleKind::Handle(sender),
                payload.clone().encode(),
                0,
                true,
                true,
            )
            .expect("calculate_gas_info failed");

            assert_ok!(Gear::send_message(
                RuntimeOrigin::signed(USER_1),
                sender,
                payload.encode(),
                gas_info.burned + gas_limit.unwrap_or_default(),
                0
            ));

            utils::assert_balance(
                USER_1,
                user_1_balance
                    - GasPrice::gas_price(gas_info.burned + gas_limit.unwrap_or_default()),
                GasPrice::gas_price(gas_info.burned + gas_limit.unwrap_or_default()),
            );
            utils::assert_balance(USER_2, user_2_balance, 0u128);
            utils::assert_balance(sender, prog_balance, 0u128);
            assert!(MailboxOf::<Test>::is_empty(&USER_2));

            run_to_next_block(None);

            utils::assert_balance(
                USER_1,
                user_1_balance - GasPrice::gas_price(gas_info.burned),
                0u128,
            );
            utils::assert_balance(USER_2, user_2_balance + value, 0u128);
            utils::assert_balance(sender, prog_balance - value, 0u128);
            assert!(MailboxOf::<Test>::is_empty(&USER_2));
        }
    });
}

#[test]
fn upload_program_expected_failure() {
    init_logger();
    new_test_ext().execute_with(|| {
        let balance = Balances::free_balance(USER_1);
        assert_noop!(
            Gear::upload_program(
                RuntimeOrigin::signed(USER_1),
                ProgramCodeKind::Default.to_bytes(),
                DEFAULT_SALT.to_vec(),
                EMPTY_PAYLOAD.to_vec(),
                DEFAULT_GAS_LIMIT,
                balance + 1
            ),
            Error::<Test>::InsufficientBalanceForReserve
        );

        assert_noop!(
            upload_program_default(LOW_BALANCE_USER, ProgramCodeKind::Default),
            Error::<Test>::InsufficientBalanceForReserve
        );

        // Gas limit is too high
        let block_gas_limit = BlockGasLimitOf::<Test>::get();
        assert_noop!(
            Gear::upload_program(
                RuntimeOrigin::signed(USER_1),
                ProgramCodeKind::Default.to_bytes(),
                DEFAULT_SALT.to_vec(),
                EMPTY_PAYLOAD.to_vec(),
                block_gas_limit + 1,
                0
            ),
            Error::<Test>::GasLimitTooHigh
        );
    })
}

#[test]
fn upload_program_fails_on_duplicate_id() {
    init_logger();
    new_test_ext().execute_with(|| {
        assert_ok!(upload_program_default(USER_1, ProgramCodeKind::Default));
        // Finalize block to let queue processing run
        run_to_block(2, None);
        // By now this program id is already in the storage
        assert_noop!(
            upload_program_default(USER_1, ProgramCodeKind::Default),
            Error::<Test>::ProgramAlreadyExists
        );
    })
}

#[test]
fn send_message_works() {
    init_logger();

    let minimal_weight = mock::get_min_weight();

    new_test_ext().execute_with(|| {
        let user1_initial_balance = Balances::free_balance(USER_1);
        let user2_initial_balance = Balances::free_balance(USER_2);

        // No gas has been created initially
        assert_eq!(GasHandlerOf::<Test>::total_supply(), 0);

        let program_id = {
            let res = upload_program_default(USER_1, ProgramCodeKind::Default);
            assert_ok!(res);
            res.expect("submit result was asserted")
        };

        assert_ok!(send_default_message(USER_1, program_id));

        // Balances check
        // Gas spends on sending 2 default messages (submit program and send message to program)
        let user1_potential_msgs_spends = GasPrice::gas_price(2 * DEFAULT_GAS_LIMIT);
        // User 1 has sent two messages
        assert_eq!(
            Balances::free_balance(USER_1),
            user1_initial_balance - user1_potential_msgs_spends
        );

        // Clear messages from the queue to refund unused gas
        run_to_block(2, None);

        // Checking that sending a message to a non-program address works as a value transfer
        let mail_value = 20_000;

        // Take note of up-to-date users balance
        let user1_initial_balance = Balances::free_balance(USER_1);

        assert_ok!(Gear::send_message(
            RuntimeOrigin::signed(USER_1),
            USER_2.into(),
            EMPTY_PAYLOAD.to_vec(),
            DEFAULT_GAS_LIMIT,
            mail_value,
        ));
        let message_id = get_last_message_id();

        // Transfer of `mail_value` completed.
        // Gas limit is ignored for messages headed to a mailbox - no funds have been reserved.
        assert_eq!(
            Balances::free_balance(USER_1),
            user1_initial_balance - mail_value
        );
        // The recipient has received the funds.
        // Interaction between users doesn't affect mailbox.
        assert_eq!(
            Balances::free_balance(USER_2),
            user2_initial_balance + mail_value
        );

        assert!(!MailboxOf::<Test>::contains(&USER_2, &message_id));

        // Ensure the message didn't burn any gas (i.e. never went through processing pipeline)
        let remaining_weight = 100_000;
        run_to_block(3, Some(remaining_weight));

        // Messages were sent by user 1 only
        let actual_gas_burned =
            remaining_weight - minimal_weight.ref_time() - GasAllowanceOf::<Test>::get();
        assert_eq!(actual_gas_burned, 0);

        // Ensure that no gas handlers were created
        assert_eq!(GasHandlerOf::<Test>::total_supply(), 0);
    });
}

#[test]
fn mailbox_threshold_works() {
    use demo_proxy_with_gas::{InputArgs, WASM_BINARY};

    init_logger();
    new_test_ext().execute_with(|| {
        System::reset_events();

        assert_ok!(Gear::upload_program(
            RuntimeOrigin::signed(USER_1),
            WASM_BINARY.to_vec(),
            vec![],
            InputArgs {
                destination: USER_1.into_origin().into(),
                delay: 0,
            }
            .encode(),
            50_000_000_000u64,
            0u128
        ));

        let proxy = utils::get_last_program_id();
        let rent = <Test as Config>::MailboxThreshold::get();
        let check_result = |sufficient: bool| -> MessageId {
            run_to_next_block(None);

            let mailbox_key = AccountId::from_origin(USER_1.into_origin());
            let message_id = get_last_message_id();

            if sufficient {
                // * message has been inserted into the mailbox.
                // * the ValueNode has been created.
                assert!(MailboxOf::<Test>::contains(&mailbox_key, &message_id));
                // All gas in the gas node has been locked
                assert_ok!(GasHandlerOf::<Test>::get_limit(message_id), 0);
                assert_ok!(
                    GasHandlerOf::<Test>::get_lock(message_id, LockId::Mailbox),
                    rent
                );
            } else {
                // * message has not been inserted into the mailbox.
                // * the ValueNode has not been created.
                assert!(!MailboxOf::<Test>::contains(&mailbox_key, &message_id));
                assert_noop!(
                    GasHandlerOf::<Test>::get_limit(message_id),
                    pallet_gear_gas::Error::<Test>::NodeNotFound
                );
            }

            message_id
        };

        // send message with insufficient message rent
        assert_ok!(Gear::send_message(
            RuntimeOrigin::signed(USER_1),
            proxy,
            (rent - 1).encode(),
            DEFAULT_GAS_LIMIT * 10,
            0,
        ));
        check_result(false);

        // // send message with enough gas_limit
        assert_ok!(Gear::send_message(
            RuntimeOrigin::signed(USER_1),
            proxy,
            (rent).encode(),
            DEFAULT_GAS_LIMIT * 10,
            0,
        ));
        let message_id = check_result(true);

        // send reply with enough gas_limit
        assert_ok!(Gear::send_reply(
            RuntimeOrigin::signed(USER_1),
            message_id,
            rent.encode(),
            DEFAULT_GAS_LIMIT * 10,
            0,
        ));
        let message_id = check_result(true);

        // send reply with insufficient message rent
        assert_ok!(Gear::send_reply(
            RuntimeOrigin::signed(USER_1),
            message_id,
            (rent - 1).encode(),
            DEFAULT_GAS_LIMIT * 10,
            0,
        ));
        check_result(false);
    })
}

#[test]
fn send_message_uninitialized_program() {
    init_logger();
    new_test_ext().execute_with(|| {
        // Submitting program and send message until it's uninitialized
        // Submitting first program and getting its id
        let code = ProgramCodeKind::Default.to_bytes();
        let salt = DEFAULT_SALT.to_vec();

        let program_id = Gear::upload_program(
            RuntimeOrigin::signed(USER_1),
            code,
            salt,
            EMPTY_PAYLOAD.to_vec(),
            DEFAULT_GAS_LIMIT,
            0,
        )
        .map(|_| get_last_program_id())
        .unwrap();

        assert!(Gear::is_active(program_id));
        assert!(!Gear::is_initialized(program_id));

        // Sending message while program is still not initialized
        assert_ok!(call_default_message(program_id).dispatch(RuntimeOrigin::signed(USER_1)));
        let message_id = get_last_message_id();

        run_to_block(2, None);

        assert_succeed(message_id);

        assert!(Gear::is_initialized(program_id));
    })
}

#[test]
fn send_message_expected_failure() {
    init_logger();
    new_test_ext().execute_with(|| {
        // Submitting failing in init program and check message is failed to be sent to it
        let program_id = {
            let res = upload_program_default(USER_1, ProgramCodeKind::GreedyInit);
            assert_ok!(res);
            res.expect("submit result was asserted")
        };

        run_to_block(2, None);

        assert_noop!(
            call_default_message(program_id).dispatch(RuntimeOrigin::signed(LOW_BALANCE_USER)),
            Error::<Test>::InactiveProgram
        );

        // Submit valid program and test failing actions on it
        let program_id = {
            let res = upload_program_default(USER_1, ProgramCodeKind::Default);
            assert_ok!(res);
            res.expect("submit result was asserted")
        };

        assert_noop!(
            call_default_message(program_id).dispatch(RuntimeOrigin::signed(LOW_BALANCE_USER)),
            Error::<Test>::InsufficientBalanceForReserve
        );

        let low_balance_user_balance = Balances::free_balance(LOW_BALANCE_USER);
        let user_1_balance = Balances::free_balance(USER_1);
        let value = 1000;

        // Because destination is user, no gas will be reserved
        MailboxOf::<Test>::clear();
        assert_ok!(Gear::send_message(
            RuntimeOrigin::signed(LOW_BALANCE_USER),
            USER_1.into(),
            EMPTY_PAYLOAD.to_vec(),
            10,
            value
        ));

        // And no message will be in mailbox
        assert!(MailboxOf::<Test>::is_empty(&USER_1));

        // Value transfers immediately.
        assert_eq!(
            low_balance_user_balance - value,
            Balances::free_balance(LOW_BALANCE_USER)
        );
        assert_eq!(user_1_balance + value, Balances::free_balance(USER_1));

        // Gas limit too high
        let block_gas_limit = BlockGasLimitOf::<Test>::get();
        assert_noop!(
            Gear::send_message(
                RuntimeOrigin::signed(USER_1),
                program_id,
                EMPTY_PAYLOAD.to_vec(),
                block_gas_limit + 1,
                0
            ),
            Error::<Test>::GasLimitTooHigh
        );
    })
}

#[test]
fn messages_processing_works() {
    init_logger();
    new_test_ext().execute_with(|| {
        let program_id = {
            let res = upload_program_default(USER_1, ProgramCodeKind::Default);
            assert_ok!(res);
            res.expect("submit result was asserted")
        };
        assert_ok!(send_default_message(USER_1, program_id));

        run_to_block(2, None);

        assert_last_dequeued(2);

        assert_ok!(send_default_message(USER_1, USER_2.into()));
        assert_ok!(send_default_message(USER_1, program_id));

        run_to_block(3, None);

        // "Mail" from user to user should not be processed as messages
        assert_last_dequeued(1);
    });
}

#[test]
fn spent_gas_to_reward_block_author_works() {
    init_logger();

    let minimal_weight = mock::get_min_weight();

    new_test_ext().execute_with(|| {
        let block_author_initial_balance = Balances::free_balance(BLOCK_AUTHOR);
        assert_ok!(upload_program_default(USER_1, ProgramCodeKind::Default));
        run_to_block(2, None);

        assert_last_dequeued(1);

        // The block author should be paid the amount of Currency equal to
        // the `gas_charge` incurred while processing the `InitProgram` message
        let gas_spent = GasPrice::gas_price(
            BlockGasLimitOf::<Test>::get()
                .saturating_sub(GasAllowanceOf::<Test>::get())
                .saturating_sub(minimal_weight.ref_time()),
        );
        assert_eq!(
            Balances::free_balance(BLOCK_AUTHOR),
            block_author_initial_balance + gas_spent
        );
    })
}

#[test]
fn unused_gas_released_back_works() {
    init_logger();

    let minimal_weight = mock::get_min_weight();

    new_test_ext().execute_with(|| {
        let user1_initial_balance = Balances::free_balance(USER_1);
        // This amount is intentionally lower than that hardcoded in the
        // source of ProgramCodeKind::OutgoingWithValueInHandle so the
        // execution ends in a trap sending a message to user's mailbox.
        let huge_send_message_gas_limit = 40_000;

        // Initial value in all gas trees is 0
        assert_eq!(GasHandlerOf::<Test>::total_supply(), 0);

        let program_id = {
            let res = upload_program_default(USER_1, ProgramCodeKind::OutgoingWithValueInHandle);
            assert_ok!(res);
            res.expect("submit result was asserted")
        };

        assert_ok!(Gear::send_message(
            RuntimeOrigin::signed(USER_1),
            program_id,
            EMPTY_PAYLOAD.to_vec(),
            huge_send_message_gas_limit,
            0
        ));

        // Spends for submit program with default gas limit and sending default message with a huge gas limit
        let user1_potential_msgs_spends =
            GasPrice::gas_price(DEFAULT_GAS_LIMIT + huge_send_message_gas_limit);

        assert_eq!(
            Balances::free_balance(USER_1),
            user1_initial_balance - user1_potential_msgs_spends
        );
        assert_eq!(
            Balances::reserved_balance(USER_1),
            user1_potential_msgs_spends
        );

        run_to_block(2, None);

        let user1_actual_msgs_spends = GasPrice::gas_price(
            BlockGasLimitOf::<Test>::get()
                .saturating_sub(GasAllowanceOf::<Test>::get())
                .saturating_sub(minimal_weight.ref_time()),
        );

        assert!(user1_potential_msgs_spends > user1_actual_msgs_spends);

        assert_eq!(
            Balances::free_balance(USER_1),
            user1_initial_balance - user1_actual_msgs_spends
        );

        // All created gas cancels out.
        assert!(GasHandlerOf::<Test>::total_supply().is_zero());
    })
}

#[test]
fn restrict_start_section() {
    // This test checks, that code with start section cannot be handled in process queue.
    let wat = r#"
	(module
		(import "env" "memory" (memory 1))
		(export "handle" (func $handle))
		(export "init" (func $init))
		(start $start)
		(func $init)
        (func $handle)
        (func $start
            unreachable
        )
	)"#;

    init_logger();
    new_test_ext().execute_with(|| {
        let code = ProgramCodeKind::Custom(wat).to_bytes();
        let salt = DEFAULT_SALT.to_vec();
        Gear::upload_program(
            RuntimeOrigin::signed(USER_1),
            code,
            salt,
            EMPTY_PAYLOAD.to_vec(),
            5_000_000,
            0,
        )
        .expect_err("Must throw err, because code contains start section");
    });
}

#[cfg(feature = "lazy-pages")]
#[test]
fn memory_access_cases() {
    // This test access different pages in wasm linear memory.
    // Some pages accessed many times and some pages are freed and then allocated again
    // during one execution. This actions are helpful to identify problems with pages reallocations
    // and how lazy pages works with them.
    let wat = r#"
(module
    (import "env" "memory" (memory 1))
    (import "env" "alloc" (func $alloc (param i32) (result i32)))
    (import "env" "free" (func $free (param i32) (result i32)))
    (export "handle" (func $handle))
    (export "init" (func $init))
    (func $init
        ;; allocate 3 pages in init, so mem will contain 4 pages: 0, 1, 2, 3
        (block
            i32.const 0x0
            i32.const 0x3
            call $alloc
            i32.const 0x1
            i32.eq
            br_if 0
            unreachable
        )
        ;; free page 2, so pages 0, 1, 3 is allocated now
        (block
            i32.const 0x2
            call $free
            drop
        )
        ;; access page 1 and change it, so it will have data in storage
        (block
            i32.const 0x10001
            i32.const 0x42
            i32.store
        )
    )
    (func $handle
        (block
            i32.const 0x0
            i32.load
            i32.eqz
            br_if 0

            ;; second run check that pages are in correct state

            ;; 1st page
            (block
                i32.const 0x10001
                i32.load
                i32.const 0x142
                i32.eq
                br_if 0
                unreachable
            )

            ;; 2nd page
            (block
                i32.const 0x20001
                i32.load
                i32.const 0x42
                i32.eq
                br_if 0
                unreachable
            )

            ;; 3th page
            (block
                i32.const 0x30001
                i32.load
                i32.const 0x42
                i32.eq
                br_if 0
                unreachable
            )

            br 1
        )

        ;; in first run we will access some pages

        ;; alloc 2nd page
        (block
            i32.const 1
            call $alloc
            i32.const 2
            i32.eq
            br_if 0
            unreachable
        )
        ;; We freed 2nd page in init, so data will be default
        (block
            i32.const 0x20001
            i32.load
            i32.eqz
            br_if 0
            unreachable
        )
        ;; change 2nd page data
        i32.const 0x20001
        i32.const 0x42
        i32.store
        ;; free 2nd page
        i32.const 2
        call $free
        drop
        ;; alloc it again
        (block
            i32.const 1
            call $alloc
            i32.const 2
            i32.eq
            br_if 0
            unreachable
        )
        ;; write the same value
        i32.const 0x20001
        i32.const 0x42
        i32.store

        ;; 3th page. We have not access it yet, so data will be default
        (block
            i32.const 0x30001
            i32.load
            i32.eqz
            br_if 0
            unreachable
        )
        ;; change 3th page data
        i32.const 0x30001
        i32.const 0x42
        i32.store
        ;; free 3th page
        i32.const 3
        call $free
        drop
        ;; then alloc it again
        (block
            i32.const 1
            call $alloc
            i32.const 3
            i32.eq
            br_if 0
            unreachable
        )
        ;; write the same value
        i32.const 0x30001
        i32.const 0x42
        i32.store

        ;; 1st page. We have accessed this page before
        (block
            i32.const 0x10001
            i32.load
            i32.const 0x42
            i32.eq
            br_if 0
            unreachable
        )
        ;; change 1st page data
        i32.const 0x10001
        i32.const 0x142
        i32.store
        ;; free 1st page
        i32.const 1
        call $free
        drop
        ;; then alloc it again
        (block
            i32.const 1
            call $alloc
            i32.const 1
            i32.eq
            br_if 0
            unreachable
        )
        ;; write the same value
        i32.const 0x10001
        i32.const 0x142
        i32.store

        ;; set new handle case
        i32.const 0x0
        i32.const 0x1
        i32.store
    )
)
"#;

    init_logger();
    new_test_ext().execute_with(|| {
        let code = ProgramCodeKind::Custom(wat).to_bytes();
        let salt = DEFAULT_SALT.to_vec();
        let prog_id = generate_program_id(&code, &salt);
        let res = Gear::upload_program(
            RuntimeOrigin::signed(USER_1),
            code,
            salt,
            EMPTY_PAYLOAD.to_vec(),
            50_000_000_000,
            0,
        )
        .map(|_| prog_id);
        let pid = res.expect("submit result is not ok");

        run_to_block(2, None);
        assert_last_dequeued(1);
        assert!(MailboxOf::<Test>::is_empty(&USER_1));

        // First handle: access pages
        let res = Gear::send_message(
            RuntimeOrigin::signed(USER_1),
            pid,
            EMPTY_PAYLOAD.to_vec(),
            10_000_000_000,
            0,
        );
        assert_ok!(res);

        run_to_block(3, None);
        assert_last_dequeued(1);
        assert!(MailboxOf::<Test>::is_empty(&USER_1));

        // Second handle: check pages data
        let res = Gear::send_message(
            RuntimeOrigin::signed(USER_1),
            pid,
            EMPTY_PAYLOAD.to_vec(),
            10_000_000_000,
            0,
        );
        assert_ok!(res);

        run_to_block(4, None);
        assert_last_dequeued(1);
        assert!(MailboxOf::<Test>::is_empty(&USER_1));
    });
}

#[cfg(feature = "lazy-pages")]
#[test]
fn lazy_pages() {
    use gear_core::memory::{GearPage, PageU32Size};
    use gear_runtime_interface as gear_ri;
    use std::collections::BTreeSet;

    // This test access different pages in linear wasm memory
    // and check that lazy-pages (see gear-lazy-pages) works correct:
    // For each page, which has been loaded from storage <=> page has been accessed.
    let wat = r#"
	(module
		(import "env" "memory" (memory 1))
        (import "env" "alloc" (func $alloc (param i32) (result i32)))
		(export "handle" (func $handle))
		(export "init" (func $init))
		(func $init
            ;; allocate 9 pages in init, so mem will contain 10 pages
            i32.const 0x0
            i32.const 0x9
            call $alloc
            ;; store alloc result to 0x0 addr, so 0 page will be already accessed in handle
            i32.store
        )
        (func $handle
            ;; write access wasm page 0
            i32.const 0x0
            i32.const 0x42
            i32.store

            ;; write access wasm page 2
            ;; here we access two native pages, if native page is less or equal to 16kiB
            i32.const 0x23ffe
            i32.const 0x42
            i32.store

            ;; read access wasm page 5
            i32.const 0x0
            i32.const 0x50000
            i32.load
            i32.store

            ;; write access wasm pages 8 and 9 by one store
            i32.const 0x8fffc
            i64.const 0xffffffffffffffff
            i64.store
		)
	)"#;

    init_logger();
    new_test_ext().execute_with(|| {
        let pid = {
            let code = ProgramCodeKind::Custom(wat).to_bytes();
            let salt = DEFAULT_SALT.to_vec();
            let prog_id = generate_program_id(&code, &salt);
            let res = Gear::upload_program(
                RuntimeOrigin::signed(USER_1),
                code,
                salt,
                EMPTY_PAYLOAD.to_vec(),
                10_000_000_000,
                0,
            )
            .map(|_| prog_id);
            assert_ok!(res);
            res.expect("submit result was asserted")
        };

        run_to_block(2, None);
        assert_last_dequeued(1);

        let res = Gear::send_message(
            RuntimeOrigin::signed(USER_1),
            pid,
            EMPTY_PAYLOAD.to_vec(),
            10_000_000_000,
            1000,
        );
        assert_ok!(res);

        run_to_block(3, None);

        // Dirty hack: lazy pages info is stored in thread local static variables,
        // so after contract execution lazy-pages information
        // remains correct and we can use it here.
        let write_accessed_pages: BTreeSet<_> = gear_ri::gear_ri::write_accessed_pages()
            .into_iter()
            .collect();

        // checks accessed pages set
        let mut expected_write_accessed_pages = BTreeSet::new();

        // released from 0 wasm page:
        expected_write_accessed_pages.insert(0);

        // released from 2 wasm page:
        expected_write_accessed_pages.insert(0x23ffe / GearPage::size());
        expected_write_accessed_pages.insert(0x24001 / GearPage::size());

        // nothing for 5 wasm page, because it's just read access

        // released from 8 and 9 wasm pages, must be several gear pages:
        expected_write_accessed_pages.insert(0x8fffc / GearPage::size());
        expected_write_accessed_pages.insert(0x90003 / GearPage::size());

        assert_eq!(write_accessed_pages, expected_write_accessed_pages);
    });
}

#[test]
fn initial_pages_cheaper_than_allocated_pages() {
    // When contract has some amount of the initial pages, then it is simpler
    // for core processor and executor than process the same contract
    // but with allocated pages.

    let wat_initial = r#"
    (module
        (import "env" "memory" (memory 0x10))
        (export "init" (func $init))
        (func $init
            (local $i i32)
            ;; make store, so pages are really used
            (loop
                local.get $i
                local.get $i
                i32.store

                local.get $i
                i32.const 0x1000
                i32.add
                local.set $i

                local.get $i
                i32.const 0x100000
                i32.ne
                br_if 0
            )
        )
    )"#;

    let wat_alloc = r#"
    (module
        (import "env" "memory" (memory 0))
        (import "env" "alloc" (func $alloc (param i32) (result i32)))
        (export "init" (func $init))
        (func $init
            (local $i i32)

            ;; alloc 0x100 pages, so mem pages are: 0..=0xff
            (block
                i32.const 0x10
                call $alloc
                i32.eqz
                br_if 0
                unreachable
            )

            ;; make store, so pages are really used
            (loop
                local.get $i
                local.get $i
                i32.store

                local.get $i
                i32.const 0x1000
                i32.add
                local.set $i

                local.get $i
                i32.const 0x100000
                i32.ne
                br_if 0
            )
        )
    )"#;

    init_logger();
    new_test_ext().execute_with(|| {
        let gas_spent = |wat| {
            let res = Gear::upload_program(
                RuntimeOrigin::signed(USER_1),
                ProgramCodeKind::Custom(wat).to_bytes(),
                DEFAULT_SALT.to_vec(),
                EMPTY_PAYLOAD.to_vec(),
                100_000_000_000,
                0,
            );
            assert_ok!(res);

            run_to_next_block(None);
            assert_last_dequeued(1);

            GasPrice::gas_price(
                BlockGasLimitOf::<Test>::get().saturating_sub(GasAllowanceOf::<Test>::get()),
            )
        };

        let spent_for_initial_pages = gas_spent(wat_initial);
        let spent_for_allocated_pages = gas_spent(wat_alloc);
        assert!(
            spent_for_initial_pages < spent_for_allocated_pages,
            "spent {} gas for initial pages, spent {} gas for allocated pages",
            spent_for_initial_pages,
            spent_for_allocated_pages,
        );
    });
}

#[test]
fn block_gas_limit_works() {
    // Same as `ProgramCodeKind::OutgoingWithValueInHandle`, but without value sending
    let wat1 = r#"
    (module
        (import "env" "gr_send_wgas" (func $send (param i32 i32 i32 i64 i32 i32)))
        (import "env" "gr_source" (func $gr_source (param i32)))
        (import "env" "memory" (memory 1))
        (export "handle" (func $handle))
        (export "init" (func $init))
        (export "handle_reply" (func $handle_reply))
        (func $handle
            i32.const 111 ;; ptr
            i32.const 1 ;; value
            i32.store

            (call $send (i32.const 111) (i32.const 0) (i32.const 32) (i64.const 10000000) (i32.const 0) (i32.const 333))

            i32.const 333 ;; addr
            i32.load
            (if
                (then unreachable)
                (else)
            )
        )
        (func $handle_reply)
        (func $init)
    )"#;

    // Same as `ProgramCodeKind::GreedyInit`, but greedy handle
    let wat2 = r#"
	(module
		(import "env" "memory" (memory 1))
		(export "handle" (func $handle))
		(export "init" (func $init))
		(func $init)
        (func $doWork (param $size i32)
            (local $counter i32)
            i32.const 0
            local.set $counter
            loop $while
                local.get $counter
                i32.const 1
                i32.add
                local.set $counter
                local.get $counter
                local.get $size
                i32.lt_s
                if
                    br $while
                end
            end $while
        )
        (func $handle
            i32.const 10
            call $doWork
		)
	)"#;

    init_logger();

    let minimal_weight = mock::get_min_weight();
    let tasks_add_weight = mock::get_weight_of_adding_task();

    new_test_ext().execute_with(|| {
        // =========== BLOCK 2 ============

        // Submit programs and get their ids
        let pid1 = {
            let res = upload_program_default(USER_1, ProgramCodeKind::Custom(wat1));
            assert_ok!(res);
            res.expect("submit result was asserted")
        };
        let pid2 = {
            let res = upload_program_default(USER_1, ProgramCodeKind::Custom(wat2));
            assert_ok!(res);
            res.expect("submit result was asserted")
        };

        // here two programs got initialized
        run_to_next_block(None);
        assert_last_dequeued(2);
        assert_init_success(2);

        let calc_gas = || {
            // Count gas needed to process programs with default payload
            let gas1 = Gear::calculate_gas_info(
                USER_1.into_origin(),
                HandleKind::Handle(pid1),
                EMPTY_PAYLOAD.to_vec(),
                0,
                true,
                true,
            )
            .expect("calculate_gas_info failed");

            // cause pid1 sends messages
            assert!(gas1.burned < gas1.min_limit);

            let gas2 = Gear::calculate_gas_info(
                USER_1.into_origin(),
                HandleKind::Handle(pid2),
                EMPTY_PAYLOAD.to_vec(),
                0,
                true,
                true,
            )
            .expect("calculate_gas_info failed");

            // cause pid2 does nothing except calculations
            assert_eq!(gas2.burned, gas2.min_limit);
            (gas1, gas2)
        };

        // =========== BLOCK 3 ============

        let (gas1, gas2) = calc_gas();

        // showing that min_limit works as expected.
        assert_ok!(Gear::send_message(
            RuntimeOrigin::signed(USER_1),
            pid1,
            EMPTY_PAYLOAD.to_vec(),
            gas1.min_limit - 1,
            1000
        ));
        let failed1 = get_last_message_id();

        assert_ok!(Gear::send_message(
            RuntimeOrigin::signed(USER_1),
            pid1,
            EMPTY_PAYLOAD.to_vec(),
            gas1.min_limit,
            1000
        ));
        let succeed1 = get_last_message_id();

        assert_ok!(Gear::send_message(
            RuntimeOrigin::signed(USER_1),
            pid2,
            EMPTY_PAYLOAD.to_vec(),
            gas2.min_limit - 1,
            1000
        ));
        let failed2 = get_last_message_id();

        assert_ok!(Gear::send_message(
            RuntimeOrigin::signed(USER_1),
            pid2,
            EMPTY_PAYLOAD.to_vec(),
            gas2.min_limit,
            1000
        ));
        let succeed2 = get_last_message_id();

        run_to_next_block(None);

        assert_last_dequeued(4);
        assert_succeed(succeed1);
        assert_succeed(succeed2);

        assert_failed(
            failed1,
            ActorExecutionErrorReason::Trap(TrapExplanation::GasLimitExceeded),
        );

        assert_failed(
            failed2,
            ActorExecutionErrorReason::Trap(TrapExplanation::GasLimitExceeded),
        );

        // =========== BLOCK 4 ============

        let (gas1, gas2) = calc_gas();

        let send_with_min_limit_to = |pid: ProgramId, gas: &GasInfo| {
            assert_ok!(Gear::send_message(
                RuntimeOrigin::signed(USER_1),
                pid,
                EMPTY_PAYLOAD.to_vec(),
                gas.min_limit,
                1000
            ));
        };

        send_with_min_limit_to(pid1, &gas1);
        send_with_min_limit_to(pid2, &gas2);

        assert!(gas1.burned + gas2.burned < gas1.min_limit + gas2.min_limit);

        // program1 sends message to a user and it goes to the TaskPool
        let weight = minimal_weight + tasks_add_weight;
        // both processed if gas allowance equals only burned count
        run_to_next_block(Some(weight.ref_time() + gas1.burned + gas2.burned));
        assert_last_dequeued(2);

        // =========== BLOCK 5 ============

        send_with_min_limit_to(pid1, &gas1);
        send_with_min_limit_to(pid2, &gas2);
        send_with_min_limit_to(pid1, &gas1);

        // Try to process 3 messages
        run_to_next_block(Some(weight.ref_time() + gas1.burned + gas2.burned - 1));

        // Message #1 is dequeued and processed.
        // Message #2 tried to execute, but exceed gas_allowance is re-queued at the top.
        // Message #3 stays in the queue.
        //
        // | 1 |        | 2 |
        // | 2 |  ===>  | 3 |
        // | 3 |        |   |
        assert_last_dequeued(1);

        // Equals 0 due to trying execution of msg2.
        assert_eq!(GasAllowanceOf::<Test>::get(), 0);

        // =========== BLOCK 6 ============

        // Try to process 2 messages.
        let additional_weight = 12;
        run_to_next_block(Some(
            weight.ref_time() + gas2.burned + gas1.burned + additional_weight,
        ));

        // Both messages got processed.
        //
        // | 2 |        |   |
        // | 3 |  ===>  |   |
        // |   |        |   |

        assert_last_dequeued(2);
        assert_eq!(GasAllowanceOf::<Test>::get(), additional_weight);
    });
}

#[test]
fn mailbox_works() {
    init_logger();
    new_test_ext().execute_with(|| {
        // Initial value in all gas trees is 0
        assert_eq!(GasHandlerOf::<Test>::total_supply(), 0);

        // caution: runs to block 2
        let reply_to_id = setup_mailbox_test_state(USER_1);

        assert_eq!(
            Balances::reserved_balance(USER_1),
            GasPrice::gas_price(OUTGOING_WITH_VALUE_IN_HANDLE_VALUE_GAS)
        );

        let (mailbox_message, _bn) = {
            let res = MailboxOf::<Test>::remove(USER_1, reply_to_id);
            assert!(res.is_ok());
            res.expect("was asserted previously")
        };

        assert_eq!(mailbox_message.id(), reply_to_id);

        // Gas limit should have been ignored by the code that puts a message into a mailbox
        assert_eq!(mailbox_message.value(), 1000);

        // Gas is passed into mailboxed messages with reserved value `OUTGOING_WITH_VALUE_IN_HANDLE_VALUE_GAS`
        assert_eq!(
            GasHandlerOf::<Test>::total_supply(),
            OUTGOING_WITH_VALUE_IN_HANDLE_VALUE_GAS
        );
    })
}

#[test]
fn init_message_logging_works() {
    init_logger();
    new_test_ext().execute_with(|| {
        let mut next_block = 2;

        let codes = [
            (ProgramCodeKind::Default, None),
            // Will fail, because tests use default gas limit, which is very low for successful greedy init
            (
                ProgramCodeKind::GreedyInit,
                Some(ActorExecutionErrorReason::Trap(
                    TrapExplanation::GasLimitExceeded,
                )),
            ),
        ];

        for (code_kind, trap) in codes {
            System::reset_events();

            assert_ok!(upload_program_default(USER_1, code_kind));

            let event = match System::events().last().map(|r| r.event.clone()) {
                Some(MockRuntimeEvent::Gear(e)) => e,
                _ => unreachable!("Should be one Gear event"),
            };

            run_to_block(next_block, None);

            let msg_id = match event {
                Event::MessageQueued { id, entry, .. } => {
                    if entry == MessageEntry::Init {
                        id
                    } else {
                        unreachable!("expect Event::InitMessageEnqueued")
                    }
                }
                _ => unreachable!("expect Event::InitMessageEnqueued"),
            };

            if let Some(trap) = trap {
                assert_failed(msg_id, trap);
            } else {
                assert_succeed(msg_id);
            }

            next_block += 1;
        }
    })
}

#[test]
fn program_lifecycle_works() {
    init_logger();
    new_test_ext().execute_with(|| {
        // Submitting first program and getting its id
        let program_id = {
            let res = upload_program_default(USER_1, ProgramCodeKind::Default);
            assert_ok!(res);
            res.expect("submit result was asserted")
        };

        assert!(!Gear::is_initialized(program_id));
        assert!(Gear::is_active(program_id));

        run_to_block(2, None);

        assert!(Gear::is_initialized(program_id));
        assert!(Gear::is_active(program_id));

        // Submitting second program, which fails on initialization, therefore is deleted
        let program_id = {
            let res = upload_program_default(USER_1, ProgramCodeKind::GreedyInit);
            assert_ok!(res);
            res.expect("submit result was asserted")
        };

        assert!(!Gear::is_initialized(program_id));
        assert!(Gear::is_active(program_id));

        run_to_block(3, None);

        assert!(!Gear::is_initialized(program_id));
        // while at the same time is terminated
        assert!(!Gear::is_active(program_id));
    })
}

#[test]
fn events_logging_works() {
    let wat_trap_in_handle = r#"
	(module
		(import "env" "memory" (memory 1))
		(export "handle" (func $handle))
		(export "init" (func $init))
		(func $handle
			unreachable
		)
		(func $init)
	)"#;

    let wat_trap_in_init = r#"
	(module
		(import "env" "memory" (memory 1))
		(export "handle" (func $handle))
		(export "init" (func $init))
		(func $handle)
		(func $init
            unreachable
        )
	)"#;

    init_logger();
    new_test_ext().execute_with(|| {
        let mut next_block = 2;

        let tests: [(_, _, Option<AssertFailedError>); 4] = [
            // Code, init failure reason, handle succeed flag
            (ProgramCodeKind::Default, None, None),
            (
                ProgramCodeKind::GreedyInit,
                Some(ActorExecutionErrorReason::Trap(
                    TrapExplanation::GasLimitExceeded,
                )),
                Some(SimpleReplyError::NonExecutable.into()),
            ),
            (
                ProgramCodeKind::Custom(wat_trap_in_init),
                Some(ActorExecutionErrorReason::Trap(TrapExplanation::Unknown)),
                Some(SimpleReplyError::NonExecutable.into()),
            ),
            (
                ProgramCodeKind::Custom(wat_trap_in_handle),
                None,
                Some(ActorExecutionErrorReason::Trap(TrapExplanation::Unknown).into()),
            ),
        ];

        for (code_kind, init_failure_reason, handle_failure_reason) in tests {
            System::reset_events();
            let program_id = {
                let res = upload_program_default(USER_1, code_kind);
                assert_ok!(res);
                res.expect("submit result was asserted")
            };

            let message_id = get_last_message_id();

            System::assert_last_event(
                Event::MessageQueued {
                    id: message_id,
                    source: USER_1,
                    destination: program_id,
                    entry: MessageEntry::Init,
                }
                .into(),
            );

            run_to_block(next_block, None);
            next_block += 1;

            // Init failed program checks
            if let Some(init_failure_reason) = init_failure_reason {
                assert_failed(message_id, init_failure_reason);

                // Sending messages to failed-to-init programs shouldn't be allowed
                assert_noop!(
                    call_default_message(program_id).dispatch(RuntimeOrigin::signed(USER_1)),
                    Error::<Test>::InactiveProgram
                );

                continue;
            }

            assert_succeed(message_id);

            // Messages to fully-initialized programs are accepted
            assert_ok!(send_default_message(USER_1, program_id));

            let message_id = get_last_message_id();

            System::assert_last_event(
                Event::MessageQueued {
                    id: message_id,
                    source: USER_1,
                    destination: program_id,
                    entry: MessageEntry::Handle,
                }
                .into(),
            );

            run_to_block(next_block, None);

            if let Some(handle_failure_reason) = handle_failure_reason {
                assert_failed(message_id, handle_failure_reason);
            } else {
                assert_succeed(message_id);
            }

            next_block += 1;
        }
    })
}

#[test]
fn send_reply_works() {
    init_logger();
    new_test_ext().execute_with(|| {
        // caution: runs to block 2
        let reply_to_id = setup_mailbox_test_state(USER_1);

        let prog_id = generate_program_id(
            &ProgramCodeKind::OutgoingWithValueInHandle.to_bytes(),
            DEFAULT_SALT.as_ref(),
        );

        // Top up program's account balance by 2000 to allow user claim 1000 from mailbox
        assert_ok!(<Balances as frame_support::traits::Currency<_>>::transfer(
            &USER_1,
            &AccountId::from_origin(prog_id.into_origin()),
            2000,
            frame_support::traits::ExistenceRequirement::AllowDeath
        ));

        assert_ok!(Gear::send_reply(
            RuntimeOrigin::signed(USER_1),
            reply_to_id,
            EMPTY_PAYLOAD.to_vec(),
            10_000_000,
            1000, // `prog_id` sent message with value of 1000 (see program code)
        ));
        let expected_reply_message_id = get_last_message_id();

        // global nonce is 2 before sending reply message
        // `upload_program` and `send_message` messages were sent before in `setup_mailbox_test_state`
        let event = match System::events().last().map(|r| r.event.clone()) {
            Some(MockRuntimeEvent::Gear(e)) => e,
            _ => unreachable!("Should be one Gear event"),
        };

        let actual_reply_message_id = match event {
            Event::MessageQueued {
                id,
                entry: MessageEntry::Reply(_reply_to_id),
                ..
            } => id,
            _ => unreachable!("expect Event::DispatchMessageEnqueued"),
        };

        assert_eq!(expected_reply_message_id, actual_reply_message_id);
    })
}

#[test]
fn send_reply_failure_to_claim_from_mailbox() {
    init_logger();
    new_test_ext().execute_with(|| {
        // Expecting error as long as the user doesn't have messages in mailbox
        assert_noop!(
            Gear::send_reply(
                RuntimeOrigin::signed(USER_1),
                MessageId::from_origin(5.into_origin()), // non existent `reply_to_id`
                EMPTY_PAYLOAD.to_vec(),
                DEFAULT_GAS_LIMIT,
                0
            ),
            Error::<Test>::MessageNotFound
        );

        let prog_id = {
            let res = upload_program_default(USER_1, ProgramCodeKind::OutgoingWithValueInHandle);
            assert_ok!(res);
            res.expect("submit result was asserted")
        };

        if ProgramStorageOf::<Test>::get_program(prog_id)
            .expect("Failed to get program from storage")
            .is_terminated()
        {
            panic!("Program is terminated!");
        };

        populate_mailbox_from_program(prog_id, USER_1, 2, 2_000_000_000, 0);

        assert_init_success(1);
        assert_total_dequeued(2);
    })
}

#[test]
fn send_reply_value_claiming_works() {
    init_logger();
    new_test_ext().execute_with(|| {
        let prog_id = {
            let res = upload_program_default(USER_1, ProgramCodeKind::OutgoingWithValueInHandle);
            assert_ok!(res);
            res.expect("submit result was asserted")
        };

        // This value is actually a constants in WAT. Alternatively can be read from Mailbox.
        let locked_value = 1000;

        // Top up program's account so it could send value in message
        // When program sends message, message value (if not 0) is reserved.
        // If value can't be reserved, message is skipped.
        let send_to_program_amount = locked_value * 2;
        assert_ok!(<Balances as frame_support::traits::Currency<_>>::transfer(
            &USER_1,
            &AccountId::from_origin(prog_id.into_origin()),
            send_to_program_amount,
            frame_support::traits::ExistenceRequirement::AllowDeath
        ));

        let mut next_block = 2;

        let user_messages_data = [
            // gas limit, value
            (35_000_000, 4000),
            (45_000_000, 5000),
        ];

        for (gas_limit_to_reply, value_to_reply) in user_messages_data {
            // user 2 triggers program to send message to user 1
            // user 2 after this contains += OUTGOING_WITH_VALUE_IN_HANDLE_VALUE_GAS
            // reserved as MB holding fee
            //
            // here we also run process queue, so on second iteration user 1's
            // first reply got processed and funds freed
            let reply_to_id =
                populate_mailbox_from_program(prog_id, USER_2, next_block, 2_000_000_000, 0);
            next_block += 1;

            let user_balance = Balances::free_balance(USER_1);
            assert_eq!(Balances::reserved_balance(USER_1), 0);

            assert!(MailboxOf::<Test>::contains(&USER_1, &reply_to_id));

            assert_eq!(
                Balances::reserved_balance(USER_2),
                GasPrice::gas_price(OUTGOING_WITH_VALUE_IN_HANDLE_VALUE_GAS)
            );

            // nothing changed
            assert_eq!(Balances::free_balance(USER_1), user_balance);
            assert_eq!(Balances::reserved_balance(USER_1), 0);

            // auto-claim of "locked_value" + send is here
            assert_ok!(Gear::send_reply(
                RuntimeOrigin::signed(USER_1),
                reply_to_id,
                EMPTY_PAYLOAD.to_vec(),
                gas_limit_to_reply,
                value_to_reply,
            ));

            let currently_sent = value_to_reply + GasPrice::gas_price(gas_limit_to_reply);

            assert_eq!(
                Balances::free_balance(USER_1),
                user_balance + locked_value - currently_sent
            );
            assert_eq!(Balances::reserved_balance(USER_1), currently_sent);
            assert_eq!(Balances::reserved_balance(USER_2), 0,);
        }
    })
}

// user 1 sends to prog msg
// prog send to user 1 msg to mailbox
// user 1 claims it from mailbox -> goes auto-reply
#[test]
fn claim_value_works() {
    init_logger();
    new_test_ext().execute_with(|| {
        let sender_balance = Balances::free_balance(USER_2);
        assert_eq!(Balances::reserved_balance(USER_2), 0);
        let claimer_balance = Balances::free_balance(USER_1);
        assert_eq!(Balances::reserved_balance(USER_1), 0);

        let gas_sent = 10_000_000_000;
        let value_sent = 1000;

        let prog_id = {
            let res = upload_program_default(USER_3, ProgramCodeKind::OutgoingWithValueInHandle);
            assert_ok!(res);
            res.expect("submit result was asserted")
        };

        increase_prog_balance_for_mailbox_test(USER_3, prog_id);

        let reply_to_id = populate_mailbox_from_program(prog_id, USER_2, 2, gas_sent, value_sent);
        assert!(!MailboxOf::<Test>::is_empty(&USER_1));

        let bn_of_insertion = Gear::block_number();
        let holding_duration = 4;

        let GasInfo {
            burned: gas_burned,
            may_be_returned,
            ..
        } = Gear::calculate_gas_info(
            USER_1.into_origin(),
            HandleKind::Handle(prog_id),
            EMPTY_PAYLOAD.to_vec(),
            0,
            true,
            true,
        )
        .expect("calculate_gas_info failed");

        let gas_burned = GasPrice::gas_price(gas_burned - may_be_returned);

        run_to_block(bn_of_insertion + holding_duration, None);

        let block_producer_balance = Balances::free_balance(BLOCK_AUTHOR);

        assert_ok!(Gear::claim_value(
            RuntimeOrigin::signed(USER_1),
            reply_to_id,
        ));

        assert_eq!(Balances::reserved_balance(USER_1), 0);
        assert_eq!(Balances::reserved_balance(USER_2), 0);

        let expected_claimer_balance = claimer_balance + value_sent;
        assert_eq!(Balances::free_balance(USER_1), expected_claimer_balance);

        let burned_for_hold = GasPrice::gas_price(
            GasBalanceOf::<Test>::saturated_from(holding_duration)
                * CostsPerBlockOf::<Test>::mailbox(),
        );

        // In `calculate_gas_info` program start to work with page data in storage,
        // so need to take in account gas, which spent for data loading.
        let charged_for_page_load = if cfg!(feature = "lazy-pages") {
            GasPrice::gas_price(
                <Test as Config>::Schedule::get()
                    .memory_weights
                    .load_page_data
                    .ref_time(),
            )
        } else {
            0
        };

        // Gas left returns to sender from consuming of value tree while claiming.
        let expected_sender_balance =
            sender_balance + charged_for_page_load - value_sent - gas_burned - burned_for_hold;
        assert_eq!(Balances::free_balance(USER_2), expected_sender_balance);
        assert_eq!(
            Balances::free_balance(BLOCK_AUTHOR),
            block_producer_balance + burned_for_hold
        );

        System::assert_last_event(
            Event::UserMessageRead {
                id: reply_to_id,
                reason: UserMessageReadRuntimeReason::MessageClaimed.into_reason(),
            }
            .into(),
        );

        run_to_next_block(None);

        // Init + handle + auto-reply on claim
        assert_total_dequeued(3);
    })
}

#[test]
fn uninitialized_program_zero_gas() {
    use demo_init_wait::WASM_BINARY;

    init_logger();
    new_test_ext().execute_with(|| {
        System::reset_events();

        assert_ok!(Gear::upload_program(
            RuntimeOrigin::signed(USER_1),
            WASM_BINARY.to_vec(),
            vec![],
            Vec::new(),
            50_000_000_000u64,
            0u128
        ));

        let init_message_id = utils::get_last_message_id();
        let program_id = utils::get_last_program_id();

        assert!(!Gear::is_initialized(program_id));
        assert!(Gear::is_active(program_id));

        run_to_block(2, None);

        assert!(!Gear::is_initialized(program_id));
        assert!(Gear::is_active(program_id));
        assert!(WaitlistOf::<Test>::contains(&program_id, &init_message_id));

        assert_ok!(Gear::send_message(
            RuntimeOrigin::signed(1),
            program_id,
            vec![],
            0, // that triggers unreachable code atm
            0,
        ));

        run_to_block(3, None);
    })
}

#[test]
fn distributor_initialize() {
    use demo_distributor::WASM_BINARY;

    init_logger();
    new_test_ext().execute_with(|| {
        let initial_balance = Balances::free_balance(USER_1) + Balances::free_balance(BLOCK_AUTHOR);

        assert_ok!(Gear::upload_program(
            RuntimeOrigin::signed(USER_1),
            WASM_BINARY.to_vec(),
            DEFAULT_SALT.to_vec(),
            EMPTY_PAYLOAD.to_vec(),
            10_000_000,
            0,
        ));

        run_to_block(2, None);

        // At this point there is a message in USER_1's mailbox, however, since messages in
        // mailbox are stripped of the `gas_limit`, the respective gas tree has been consumed
        // and the value unreserved back to the original sender (USER_1)
        let final_balance = Balances::free_balance(USER_1) + Balances::free_balance(BLOCK_AUTHOR);

        assert_eq!(initial_balance, final_balance);
    });
}

#[test]
fn distributor_distribute() {
    use demo_distributor::{Request, WASM_BINARY};

    init_logger();
    new_test_ext().execute_with(|| {
        let initial_balance = Balances::free_balance(USER_1) + Balances::free_balance(BLOCK_AUTHOR);

        // Initial value in all gas trees is 0
        assert_eq!(GasHandlerOf::<Test>::total_supply(), 0);

        let program_id = generate_program_id(WASM_BINARY, DEFAULT_SALT);

        assert_ok!(Gear::upload_program(
            RuntimeOrigin::signed(USER_1),
            WASM_BINARY.to_vec(),
            DEFAULT_SALT.to_vec(),
            EMPTY_PAYLOAD.to_vec(),
            3_000_000_000,
            0,
        ));

        run_to_block(2, None);

        assert_ok!(Gear::send_message(
            RuntimeOrigin::signed(USER_1),
            program_id,
            Request::Receive(10).encode(),
            10_000_000_000,
            0,
        ));

        run_to_block(3, None);

        // We sent two messages in mailbox
        let mail_box_len = 2;
        assert_eq!(MailboxOf::<Test>::len(&USER_1), mail_box_len);

        // Despite some messages are still in the mailbox all gas locked in value trees
        // has been refunded to the sender so the free balances should add up
        let final_balance = Balances::free_balance(USER_1) + Balances::free_balance(BLOCK_AUTHOR);

        let mailbox_threshold_gas_limit =
            mail_box_len as u64 * <Test as Config>::MailboxThreshold::get();
        let mailbox_threshold_reserved =
            <Test as Config>::GasPrice::gas_price(mailbox_threshold_gas_limit);
        assert_eq!(initial_balance - mailbox_threshold_reserved, final_balance);

        // All gas cancelled out in the end
        assert_eq!(
            GasHandlerOf::<Test>::total_supply(),
            mailbox_threshold_gas_limit
        );
    });
}

#[test]
fn test_code_submission_pass() {
    init_logger();
    new_test_ext().execute_with(|| {
        let code = ProgramCodeKind::Default.to_bytes();
        let code_hash = generate_code_hash(&code).into();
        let code_id = CodeId::from_origin(code_hash);

        assert_ok!(Gear::upload_code(
            RuntimeOrigin::signed(USER_1),
            code.clone()
        ));

        let saved_code = <Test as Config>::CodeStorage::get_code(code_id);

        let schedule = <Test as Config>::Schedule::get();
        let code = Code::try_new(
            code,
            schedule.instruction_weights.version,
            |module| schedule.rules(module),
            schedule.limits.stack_height,
        )
        .expect("Error creating Code");
        assert_eq!(saved_code.unwrap().code(), code.code());

        let expected_meta = Some(common::CodeMetadata::new(USER_1.into_origin(), 1));
        let actual_meta = <Test as Config>::CodeStorage::get_metadata(code_id);
        assert_eq!(expected_meta, actual_meta);

        // TODO: replace this temporary (`None`) value
        // for expiration block number with properly
        // calculated one (issues #646 and #969).
        System::assert_last_event(
            Event::CodeChanged {
                id: code_id,
                change: CodeChangeKind::Active { expiration: None },
            }
            .into(),
        );
    })
}

#[test]
fn test_same_code_submission_fails() {
    init_logger();
    new_test_ext().execute_with(|| {
        let code = ProgramCodeKind::Default.to_bytes();

        assert_ok!(Gear::upload_code(
            RuntimeOrigin::signed(USER_1),
            code.clone()
        ),);
        // Trying to set the same code twice.
        assert_noop!(
            Gear::upload_code(RuntimeOrigin::signed(USER_1), code.clone()),
            Error::<Test>::CodeAlreadyExists,
        );
        // Trying the same from another origin
        assert_noop!(
            Gear::upload_code(RuntimeOrigin::signed(USER_2), code),
            Error::<Test>::CodeAlreadyExists,
        );
    })
}

#[test]
fn test_code_is_not_submitted_twice_after_program_submission() {
    init_logger();
    new_test_ext().execute_with(|| {
        let code = ProgramCodeKind::Default.to_bytes();
        let code_id = generate_code_hash(&code).into();

        // First submit program, which will set code and metadata
        assert_ok!(Gear::upload_program(
            RuntimeOrigin::signed(USER_1),
            code.clone(),
            DEFAULT_SALT.to_vec(),
            EMPTY_PAYLOAD.to_vec(),
            DEFAULT_GAS_LIMIT,
            0
        ));

        // TODO: replace this temporary (`None`) value
        // for expiration block number with properly
        // calculated one (issues #646 and #969).
        System::assert_has_event(
            Event::CodeChanged {
                id: code_id,
                change: CodeChangeKind::Active { expiration: None },
            }
            .into(),
        );
        assert!(<Test as Config>::CodeStorage::exists(code_id));

        // Trying to set the same code twice.
        assert_noop!(
            Gear::upload_code(RuntimeOrigin::signed(USER_2), code),
            Error::<Test>::CodeAlreadyExists,
        );
    })
}

#[test]
fn test_code_is_not_reset_within_program_submission() {
    init_logger();
    new_test_ext().execute_with(|| {
        let code = ProgramCodeKind::Default.to_bytes();
        let code_hash = generate_code_hash(&code).into();
        let code_id = CodeId::from_origin(code_hash);

        // First submit code
        assert_ok!(Gear::upload_code(
            RuntimeOrigin::signed(USER_1),
            code.clone()
        ));
        let expected_code_saved_events = 1;
        let expected_meta = <Test as Config>::CodeStorage::get_metadata(code_id);
        assert!(expected_meta.is_some());

        // Submit program from another origin. Should not change meta or code.
        assert_ok!(Gear::upload_program(
            RuntimeOrigin::signed(USER_2),
            code,
            DEFAULT_SALT.to_vec(),
            EMPTY_PAYLOAD.to_vec(),
            DEFAULT_GAS_LIMIT,
            0
        ));
        let actual_meta = <Test as Config>::CodeStorage::get_metadata(code_id);
        let actual_code_saved_events = System::events()
            .iter()
            .filter(|e| {
                matches!(
                    e.event,
                    MockRuntimeEvent::Gear(Event::CodeChanged {
                        change: CodeChangeKind::Active { .. },
                        ..
                    })
                )
            })
            .count();

        assert_eq!(expected_meta, actual_meta);
        assert_eq!(expected_code_saved_events, actual_code_saved_events);
    })
}

#[test]
fn messages_to_uninitialized_program_wait() {
    use demo_init_wait::WASM_BINARY;

    init_logger();
    new_test_ext().execute_with(|| {
        System::reset_events();

        assert_ok!(Gear::upload_program(
            RuntimeOrigin::signed(1),
            WASM_BINARY.to_vec(),
            vec![],
            Vec::new(),
            50_000_000_000u64,
            0u128
        ));

        let program_id = utils::get_last_program_id();

        assert!(!Gear::is_initialized(program_id));
        assert!(Gear::is_active(program_id));

        run_to_block(2, None);

        assert!(!Gear::is_initialized(program_id));
        assert!(Gear::is_active(program_id));

        assert_ok!(Gear::send_message(
            RuntimeOrigin::signed(1),
            program_id,
            vec![],
            10_000u64,
            0u128
        ));

        run_to_block(3, None);

        assert_eq!(
            ProgramStorageOf::<Test>::waiting_init_take_messages(program_id).len(),
            1
        );
    })
}

#[test]
fn uninitialized_program_should_accept_replies() {
    use demo_init_wait::WASM_BINARY;

    init_logger();
    new_test_ext().execute_with(|| {
        System::reset_events();

        assert_ok!(Gear::upload_program(
            RuntimeOrigin::signed(USER_1),
            WASM_BINARY.to_vec(),
            vec![],
            Vec::new(),
            10_000_000_000u64,
            0u128
        ));

        let program_id = utils::get_last_program_id();

        assert!(!Gear::is_initialized(program_id));
        assert!(Gear::is_active(program_id));

        run_to_block(2, None);

        // there should be one message for the program author
        let message_id = MailboxOf::<Test>::iter_key(USER_1)
            .next()
            .map(|(msg, _bn)| msg.id())
            .expect("Element should be");
        assert_eq!(MailboxOf::<Test>::len(&USER_1), 1);

        assert_ok!(Gear::send_reply(
            RuntimeOrigin::signed(USER_1),
            message_id,
            b"PONG".to_vec(),
            10_000_000_000u64,
            0,
        ));

        run_to_block(3, None);

        assert!(Gear::is_initialized(program_id));
    })
}

#[test]
fn defer_program_initialization() {
    use demo_init_wait::WASM_BINARY;

    init_logger();
    new_test_ext().execute_with(|| {
        System::reset_events();

        assert_ok!(Gear::upload_program(
            RuntimeOrigin::signed(USER_1),
            WASM_BINARY.to_vec(),
            vec![],
            Vec::new(),
            10_000_000_000u64,
            0u128
        ));

        let program_id = utils::get_last_program_id();

        run_to_block(2, None);

        let message_id = MailboxOf::<Test>::iter_key(USER_1)
            .next()
            .map(|(msg, _bn)| msg.id())
            .expect("Element should be");

        assert_ok!(Gear::send_reply(
            RuntimeOrigin::signed(USER_1),
            message_id,
            b"PONG".to_vec(),
            10_000_000_000u64,
            0,
        ));

        run_to_block(3, None);

        assert_ok!(Gear::send_message(
            RuntimeOrigin::signed(USER_1),
            program_id,
            vec![],
            10_000_000_000u64,
            0u128
        ));

        run_to_block(4, None);

        assert_eq!(MailboxOf::<Test>::len(&USER_1), 1);
        assert_eq!(
            MailboxOf::<Test>::iter_key(USER_1)
                .next()
                .map(|(msg, _bn)| msg.payload().to_vec())
                .expect("Element should be"),
            b"Hello, world!".encode()
        );
    })
}

#[test]
fn wake_messages_after_program_inited() {
    use demo_init_wait::WASM_BINARY;

    init_logger();
    new_test_ext().execute_with(|| {
        System::reset_events();

        assert_ok!(Gear::upload_program(
            RuntimeOrigin::signed(USER_1),
            WASM_BINARY.to_vec(),
            vec![],
            Vec::new(),
            10_000_000_000u64,
            0u128
        ));

        let program_id = utils::get_last_program_id();

        run_to_block(2, None);

        // While program is not inited all messages addressed to it are waiting.
        // There could be dozens of them.
        let n = 10;
        for _ in 0..n {
            assert_ok!(Gear::send_message(
                RuntimeOrigin::signed(USER_3),
                program_id,
                vec![],
                5_000_000_000u64,
                0u128
            ));
        }

        run_to_block(3, None);

        let message_id = MailboxOf::<Test>::iter_key(USER_1)
            .next()
            .map(|(msg, _bn)| msg.id())
            .expect("Element should be");

        assert_ok!(Gear::send_reply(
            RuntimeOrigin::signed(USER_1),
            message_id,
            b"PONG".to_vec(),
            20_000_000_000u64,
            0,
        ));

        run_to_block(20, None);

        let actual_n = MailboxOf::<Test>::iter_key(USER_3).fold(0usize, |i, (m, _bn)| {
            assert_eq!(m.payload().to_vec(), b"Hello, world!".encode());
            i + 1
        });

        assert_eq!(actual_n, n);
    })
}

#[test]
fn test_different_waits_success() {
    use demo_waiter::{Command, WASM_BINARY};

    init_logger();
    new_test_ext().execute_with(|| {
        assert_ok!(Gear::upload_program(
            RuntimeOrigin::signed(USER_1),
            WASM_BINARY.to_vec(),
            DEFAULT_SALT.to_vec(),
            EMPTY_PAYLOAD.to_vec(),
            100_000_000u64,
            0u128
        ));

        let program_id = get_last_program_id();

        run_to_next_block(None);

        assert!(Gear::is_active(program_id));

        let reserve_gas = CostsPerBlockOf::<Test>::reserve_for()
            .saturated_into::<u64>()
            .saturating_mul(CostsPerBlockOf::<Test>::waitlist());

        let duration_gas = |duration: u32| {
            duration
                .saturated_into::<u64>()
                .saturating_mul(CostsPerBlockOf::<Test>::waitlist())
        };

        let expiration = |duration: u32| -> BlockNumberFor<Test> {
            Gear::block_number().saturating_add(duration.unique_saturated_into())
        };

        let system_reservation = demo_waiter::system_reserve();

        // Command::Wait case.
        let payload = Command::Wait.encode();
        let duration = 5;
        let wl_gas = duration_gas(duration) + reserve_gas;
        let value = 0;

        let gas_info = Gear::calculate_gas_info(
            USER_1.into_origin(),
            HandleKind::Handle(program_id),
            payload.clone(),
            value,
            false,
            true,
        )
        .expect("calculate_gas_info failed");

        assert!(gas_info.waited);

        assert_ok!(Gear::send_message(
            RuntimeOrigin::signed(USER_1),
            program_id,
            payload,
            gas_info.burned + wl_gas + system_reservation,
            value
        ));

        let wait_success = get_last_message_id();

        run_to_next_block(None);

        assert_eq!(get_waitlist_expiration(wait_success), expiration(duration));

        // Command::WaitFor case.
        let duration = 5;
        let payload = Command::WaitFor(duration).encode();
        let wl_gas = duration_gas(duration) + reserve_gas + 100_000_000;
        let value = 0;

        let gas_info = Gear::calculate_gas_info(
            USER_1.into_origin(),
            HandleKind::Handle(program_id),
            payload.clone(),
            value,
            false,
            true,
        )
        .expect("calculate_gas_info failed");

        assert!(gas_info.waited);

        assert_ok!(Gear::send_message(
            RuntimeOrigin::signed(USER_1),
            program_id,
            payload,
            gas_info.burned + wl_gas + system_reservation,
            value
        ));

        let wait_for_success = get_last_message_id();

        run_to_next_block(None);

        assert_eq!(
            get_waitlist_expiration(wait_for_success),
            expiration(duration)
        );

        // Command::WaitUpTo case.
        let duration = 5;
        let payload = Command::WaitUpTo(duration).encode();
        let wl_gas = duration_gas(duration) + reserve_gas + 100_000_000;
        let value = 0;

        let gas_info = Gear::calculate_gas_info(
            USER_1.into_origin(),
            HandleKind::Handle(program_id),
            payload.clone(),
            value,
            false,
            true,
        )
        .expect("calculate_gas_info failed");

        assert!(gas_info.waited);

        assert_ok!(Gear::send_message(
            RuntimeOrigin::signed(USER_1),
            program_id,
            payload,
            gas_info.burned + wl_gas + system_reservation,
            value
        ));

        let wait_up_to_success = get_last_message_id();

        run_to_next_block(None);

        assert_eq!(
            get_waitlist_expiration(wait_up_to_success),
            expiration(duration)
        );
    });
}

#[test]
fn test_different_waits_fail() {
    use demo_waiter::{Command, WASM_BINARY};

    init_logger();
    new_test_ext().execute_with(|| {
        assert_ok!(Gear::upload_program(
            RuntimeOrigin::signed(USER_1),
            WASM_BINARY.to_vec(),
            DEFAULT_SALT.to_vec(),
            EMPTY_PAYLOAD.to_vec(),
            100_000_000u64,
            0u128
        ));

        let program_id = get_last_program_id();

        run_to_next_block(None);

        assert!(Gear::is_active(program_id));

        let system_reservation = demo_waiter::system_reserve();

        // Command::Wait case no gas.
        let payload = Command::Wait.encode();
        let wl_gas = 0;
        let value = 0;

        let gas_info = Gear::calculate_gas_info(
            USER_1.into_origin(),
            HandleKind::Handle(program_id),
            payload.clone(),
            value,
            false,
            true,
        )
        .expect("calculate_gas_info failed");

        assert!(gas_info.waited);

        assert_ok!(Gear::send_message(
            RuntimeOrigin::signed(USER_1),
            program_id,
            payload,
            gas_info.burned + wl_gas + system_reservation,
            value
        ));

        let wait_gas = get_last_message_id();

        run_to_next_block(None);

        assert_failed(
            wait_gas,
            ActorExecutionErrorReason::Trap(TrapExplanation::Ext(ExtError::Wait(
                WaitError::NotEnoughGas,
            ))),
        );

        // Command::WaitFor case no gas.
        let payload = Command::WaitFor(10).encode();
        let wl_gas = 0;
        let value = 0;

        let gas_info = Gear::calculate_gas_info(
            USER_1.into_origin(),
            HandleKind::Handle(program_id),
            payload.clone(),
            value,
            false,
            true,
        )
        .expect("calculate_gas_info failed");

        assert!(gas_info.waited);

        assert_ok!(Gear::send_message(
            RuntimeOrigin::signed(USER_1),
            program_id,
            payload,
            gas_info.burned + wl_gas + system_reservation,
            value
        ));

        let wait_for_gas = get_last_message_id();

        run_to_next_block(None);

        assert_failed(
            wait_for_gas,
            ActorExecutionErrorReason::Trap(TrapExplanation::Ext(ExtError::Wait(
                WaitError::NotEnoughGas,
            ))),
        );

        // Command::WaitUpTo case no gas.
        let payload = Command::WaitUpTo(10).encode();
        let wl_gas = 0;
        let value = 0;

        let gas_info = Gear::calculate_gas_info(
            USER_1.into_origin(),
            HandleKind::Handle(program_id),
            payload.clone(),
            value,
            false,
            true,
        )
        .expect("calculate_gas_info failed");

        assert!(gas_info.waited);

        assert_ok!(Gear::send_message(
            RuntimeOrigin::signed(USER_1),
            program_id,
            payload,
            gas_info.burned + wl_gas + system_reservation,
            value
        ));

        let wait_up_to_gas = get_last_message_id();

        run_to_next_block(None);

        assert_failed(
            wait_up_to_gas,
            ActorExecutionErrorReason::Trap(TrapExplanation::Ext(ExtError::Wait(
                WaitError::NotEnoughGas,
            ))),
        );

        // Command::WaitFor case invalid argument.
        let payload = Command::WaitFor(0).encode();
        let wl_gas = 10_000;
        let value = 0;

        let gas_info = Gear::calculate_gas_info(
            USER_1.into_origin(),
            HandleKind::Handle(program_id),
            // Hack to avoid calculating gas info fail.
            Command::WaitFor(1).encode(),
            value,
            false,
            true,
        )
        .expect("calculate_gas_info failed");

        assert!(gas_info.waited);

        assert_ok!(Gear::send_message(
            RuntimeOrigin::signed(USER_1),
            program_id,
            payload,
            gas_info.burned + wl_gas + system_reservation,
            value
        ));

        let wait_for_arg = get_last_message_id();

        run_to_next_block(None);

        assert_failed(
            wait_for_arg,
            ActorExecutionErrorReason::Trap(TrapExplanation::Ext(ExtError::Wait(
                WaitError::InvalidArgument,
            ))),
        );

        // Command::WaitUpTo case invalid argument.
        let payload = Command::WaitUpTo(0).encode();
        let wl_gas = 10_000;
        let value = 0;

        let gas_info = Gear::calculate_gas_info(
            USER_1.into_origin(),
            HandleKind::Handle(program_id),
            // Hack to avoid calculating gas info fail.
            Command::WaitUpTo(1).encode(),
            value,
            false,
            true,
        )
        .expect("calculate_gas_info failed");

        assert!(gas_info.waited);

        assert_ok!(Gear::send_message(
            RuntimeOrigin::signed(USER_1),
            program_id,
            payload,
            gas_info.burned + wl_gas + system_reservation,
            value
        ));

        let wait_up_to_arg = get_last_message_id();

        run_to_next_block(None);

        assert_failed(
            wait_up_to_arg,
            ActorExecutionErrorReason::Trap(TrapExplanation::Ext(ExtError::Wait(
                WaitError::InvalidArgument,
            ))),
        );
    });
}

// TODO:
//
// introduce new tests for this in #1485
#[test]
fn test_requeue_after_wait_for_timeout() {
    use demo_waiter::{Command, WASM_BINARY};

    init_logger();
    new_test_ext().execute_with(|| {
        assert_ok!(Gear::upload_program(
            RuntimeOrigin::signed(USER_1),
            WASM_BINARY.to_vec(),
            DEFAULT_SALT.to_vec(),
            EMPTY_PAYLOAD.to_vec(),
            100_000_000u64,
            0u128
        ));

        let program_id = get_last_program_id();

        run_to_next_block(None);

        let duration = 10;
        let payload = Command::SendAndWaitFor(duration, USER_1.into()).encode();
        assert_ok!(Gear::send_message(
            RuntimeOrigin::signed(USER_1),
            program_id,
            payload,
            10_000_000_000,
            0,
        ));

        // Fast forward blocks.
        let message_id = get_last_message_id();
        run_to_next_block(None);
        let now = System::block_number();

        System::set_block_number(duration + now - 1);
        Gear::set_block_number(duration + now - 1);

        // Clean previous events and mailbox.
        System::reset_events();
        MailboxOf::<Test>::clear();
        run_to_next_block(None);

        // `MessageWoken` dispatched.
        System::assert_has_event(MockRuntimeEvent::Gear(Event::MessageWoken {
            id: message_id,
            reason: Reason::Runtime(MessageWokenRuntimeReason::WakeCalled),
        }));

        // Message waited again.
        System::assert_has_event(MockRuntimeEvent::Gear(Event::MessageWaited {
            id: message_id,
            origin: None,
            reason: Reason::Runtime(MessageWaitedRuntimeReason::WaitForCalled),
            expiration: 23,
        }));

        // Message processed.
        assert_eq!(get_last_mail(USER_1).payload(), b"ping");
    })
}

#[test]
fn test_sending_waits() {
    use demo_waiter::{Command, WASM_BINARY};

    init_logger();
    new_test_ext().execute_with(|| {
        // utils
        let expiration = |duration: u32| -> BlockNumberFor<Test> {
            System::block_number().saturating_add(duration.unique_saturated_into())
        };

        // upload program
        assert_ok!(Gear::upload_program(
            RuntimeOrigin::signed(USER_1),
            WASM_BINARY.to_vec(),
            DEFAULT_SALT.to_vec(),
            EMPTY_PAYLOAD.to_vec(),
            20_000_000_000u64,
            0u128
        ));

        let program_id = get_last_program_id();

        run_to_next_block(None);

        // Case 1 - `Command::SendFor`
        //
        // Send message and then wait_for.
        let duration = 5;
        let payload = Command::SendFor(USER_1.into(), duration).encode();

        assert_ok!(Gear::send_message(
            RuntimeOrigin::signed(USER_1),
            program_id,
            payload,
            25_000_000_000,
            0,
        ));

        let wait_for = get_last_message_id();
        run_to_next_block(None);

        assert_eq!(get_waitlist_expiration(wait_for), expiration(duration));

        // Case 2 - `Command::SendUpTo`
        //
        // Send message and then wait_up_to.
        let duration = 10;
        let payload = Command::SendUpTo(USER_1.into(), duration).encode();
        assert_ok!(Gear::send_message(
            RuntimeOrigin::signed(USER_1),
            program_id,
            payload,
            25_000_000_000,
            0,
        ));

        let wait_no_more = get_last_message_id();
        run_to_next_block(None);

        assert_eq!(get_waitlist_expiration(wait_no_more), expiration(duration));

        // Case 3 - `Command::SendUpToWait`
        //
        // Send message and then wait no_more, wake, wait no_more again.
        let duration = 10;
        let payload = Command::SendUpToWait(USER_2.into(), duration).encode();
        assert_ok!(Gear::send_message(
            RuntimeOrigin::signed(USER_1),
            program_id,
            payload,
            30_000_000_000,
            0,
        ));

        let wait_wait = get_last_message_id();
        run_to_next_block(None);
        assert_eq!(get_waitlist_expiration(wait_wait), expiration(duration));

        let reply_to_id = MailboxOf::<Test>::iter_key(USER_2)
            .next()
            .map(|(msg, _bn)| msg.id())
            .expect("Element should be");

        // wake `wait_wait`
        assert_ok!(Gear::send_reply(
            RuntimeOrigin::signed(USER_2),
            reply_to_id,
            vec![],
            10_000_000_000,
            0,
        ));

        run_to_next_block(None);

        assert_eq!(
            get_waitlist_expiration(wait_wait),
            expiration(demo_waiter::default_wait_up_to_duration())
        );
    });
}

#[test]
fn test_wait_timeout() {
    use demo_wait_timeout::{Command, WASM_BINARY};

    init_logger();
    new_test_ext().execute_with(|| {
        // upload program
        assert_ok!(Gear::upload_program(
            RuntimeOrigin::signed(USER_1),
            WASM_BINARY.to_vec(),
            DEFAULT_SALT.to_vec(),
            EMPTY_PAYLOAD.to_vec(),
            10_000_000u64,
            0u128
        ));

        let program_id = get_last_program_id();
        run_to_next_block(None);

        // `Command::SendTimeout`
        //
        // Emits error when locks are timeout
        let duration = 10;
        let payload = Command::SendTimeout(USER_1.into(), duration).encode();
        assert_ok!(Gear::send_message(
            RuntimeOrigin::signed(USER_1),
            program_id,
            payload,
            10_000_000_000,
            0,
        ));

        run_to_next_block(None);
        let now = System::block_number();
        let target = duration + now - 1;

        // Try waking the processed message.
        assert_ok!(Gear::send_message(
            RuntimeOrigin::signed(USER_1),
            program_id,
            Command::Wake.encode(),
            10_000_000,
            0,
        ));

        run_to_next_block(None);
        System::set_block_number(target);
        Gear::set_block_number(target);
        System::reset_events();
        run_to_next_block(None);

        // Timeout still works.
        assert!(MailboxOf::<Test>::iter_key(USER_1)
            .any(|(msg, _bn)| msg.payload().to_vec() == b"timeout"));
    })
}

#[test]
fn test_join_wait_timeout() {
    use demo_wait_timeout::{Command, WASM_BINARY};

    init_logger();
    new_test_ext().execute_with(|| {
        assert_ok!(Gear::upload_program(
            RuntimeOrigin::signed(USER_1),
            WASM_BINARY.to_vec(),
            DEFAULT_SALT.to_vec(),
            EMPTY_PAYLOAD.to_vec(),
            10_000_000u64,
            0u128
        ));

        let program_id = get_last_program_id();
        run_to_next_block(None);

        // Join two waited messages, futures complete at
        // the same time when both of them are finished.
        let duration_a = 5;
        let duration_b = 10;
        let payload = Command::JoinTimeout(USER_1.into(), duration_a, duration_b).encode();
        assert_ok!(Gear::send_message(
            RuntimeOrigin::signed(USER_1),
            program_id,
            payload,
            10_000_000_000,
            0,
        ));

        run_to_next_block(None);

        // Run to each of the targets and check if we can get the timeout result.
        let now = System::block_number();
        let targets = [duration_a, duration_b].map(|target| target + now - 1);
        let run_to_target = |target: BlockNumber| {
            System::set_block_number(target);
            Gear::set_block_number(target);
            run_to_next_block(None);
        };

        // Run to the end of the first duration.
        //
        // The timeout message has not been triggered yet.
        run_to_target(targets[0]);
        assert!(!MailboxOf::<Test>::iter_key(USER_1)
            .any(|(msg, _bn)| msg.payload().to_vec() == b"timeout"));

        // Run to the end of the second duration.
        //
        // The timeout message has been triggered.
        run_to_target(targets[1]);
        assert!(MailboxOf::<Test>::iter_key(USER_1)
            .any(|(msg, _bn)| msg.payload().to_vec() == b"timeout"));
    })
}

#[test]
fn test_select_wait_timeout() {
    use demo_wait_timeout::{Command, WASM_BINARY};

    init_logger();
    new_test_ext().execute_with(|| {
        assert_ok!(Gear::upload_program(
            RuntimeOrigin::signed(USER_1),
            WASM_BINARY.to_vec(),
            DEFAULT_SALT.to_vec(),
            EMPTY_PAYLOAD.to_vec(),
            10_000_000u64,
            0u128
        ));

        let program_id = get_last_program_id();
        run_to_next_block(None);

        // Select from two waited messages, futures complete at
        // the same time when one of them getting failed.
        let duration_a = 5;
        let duration_b = 10;
        let payload = Command::SelectTimeout(USER_1.into(), duration_a, duration_b).encode();
        assert_ok!(Gear::send_message(
            RuntimeOrigin::signed(USER_1),
            program_id,
            payload,
            10_000_000_000,
            0,
        ));

        run_to_next_block(None);

        // Run to the end of the first duration.
        //
        // The timeout message has been triggered.
        let now = System::block_number();
        let target = duration_a + now - 1;
        System::set_block_number(target);
        Gear::set_block_number(target);
        run_to_next_block(None);

        assert!(MailboxOf::<Test>::iter_key(USER_1)
            .any(|(msg, _bn)| msg.payload().to_vec() == b"timeout"));
    })
}

#[test]
fn test_wait_lost() {
    use demo_wait_timeout::{Command, WASM_BINARY};

    init_logger();
    new_test_ext().execute_with(|| {
        assert_ok!(Gear::upload_program(
            RuntimeOrigin::signed(USER_1),
            WASM_BINARY.to_vec(),
            DEFAULT_SALT.to_vec(),
            EMPTY_PAYLOAD.to_vec(),
            10_000_000u64,
            0u128
        ));

        let program_id = get_last_program_id();
        run_to_next_block(None);

        let duration_a = 5;
        let duration_b = 10;
        let payload = Command::WaitLost(USER_1.into()).encode();
        assert_ok!(Gear::send_message(
            RuntimeOrigin::signed(USER_1),
            program_id,
            payload,
            10_000_000_000,
            0,
        ));

        run_to_next_block(None);

        assert!(MailboxOf::<Test>::iter_key(USER_1).any(|(msg, _bn)| {
            if msg.payload() == b"ping" {
                assert_ok!(Gear::send_reply(
                    RuntimeOrigin::signed(USER_1),
                    msg.id(),
                    b"ping".to_vec(),
                    100_000_000,
                    0
                ));

                true
            } else {
                false
            }
        }));

        let now = System::block_number();
        let targets = [duration_a, duration_b].map(|target| target + now - 1);
        let run_to_target = |target: BlockNumber| {
            System::set_block_number(target);
            Gear::set_block_number(target);
            run_to_next_block(None);
        };

        // Run to the end of the first duration.
        //
        // The timeout message has been triggered.
        run_to_target(targets[0]);
        assert!(
            !MailboxOf::<Test>::iter_key(USER_1).any(|(msg, _bn)| msg.payload() == b"unreachable")
        );

        // Run to the end of the second duration.
        //
        // The timeout message has been triggered.
        run_to_target(targets[1]);
        assert!(MailboxOf::<Test>::iter_key(USER_1).any(|(msg, _bn)| msg.payload() == b"timeout"));
        assert!(MailboxOf::<Test>::iter_key(USER_1).any(|(msg, _bn)| msg.payload() == b"timeout2"));
        assert!(MailboxOf::<Test>::iter_key(USER_1).any(|(msg, _bn)| msg.payload() == b"success"));
    })
}

#[test]
fn test_message_processing_for_non_existing_destination() {
    init_logger();
    new_test_ext().execute_with(|| {
        let program_id =
            upload_program_default(USER_1, ProgramCodeKind::GreedyInit).expect("Failed to init");
        let code_hash =
            generate_code_hash(ProgramCodeKind::GreedyInit.to_bytes().as_slice()).into();
        let user_balance_before = Balances::free_balance(USER_1);

        // After running, first message will end up with init failure, so destination address won't exist.
        // However, message to that non existing address will be in message queue. So, we test that this message is not executed.
        assert_ok!(Gear::send_message(
            RuntimeOrigin::signed(USER_1),
            program_id,
            EMPTY_PAYLOAD.to_vec(),
            10_000,
            1_000
        ));

        let skipped_message_id = get_last_message_id();
        assert!(MailboxOf::<Test>::is_empty(&USER_1));

        run_to_block(2, None);

        assert_not_executed(skipped_message_id);

        // some funds may be unreserved after processing init-message
        assert!(user_balance_before <= Balances::free_balance(USER_1));

        assert!(!Gear::is_active(program_id));
        assert!(<Test as Config>::CodeStorage::exists(code_hash));
    })
}

#[test]
fn exit_locking_funds() {
    use demo_exit_handle_sender::{Input, WASM_BINARY as EXIT_HANDLE_SENDER_BINARY};

    init_logger();
    new_test_ext().execute_with(|| {
        assert_ok!(Gear::upload_program(
            RuntimeOrigin::signed(USER_1),
            EXIT_HANDLE_SENDER_BINARY.to_vec(),
            DEFAULT_SALT.to_vec(),
            vec![],
            50_000_000_000u64,
            0u128
        ));

        let program_id = utils::get_last_program_id();

        run_to_next_block(None);

        let user_2_balance = Balances::free_balance(USER_2);

        assert!(Gear::is_initialized(program_id));

        assert_balance(program_id, 0u128, 0u128);

        let value = 1_000;

        let payload = Input::SendMessage {
            destination: program_id.into_origin().into(),
            payload: vec![],
            value,
        };
        assert_ok!(Gear::send_message(
            RuntimeOrigin::signed(USER_1),
            program_id,
            payload.encode(),
            1_000_000_000,
            value
        ));
        let message_1 = utils::get_last_message_id();

        let payload = Input::Exit(USER_2.into_origin().into());
        assert_ok!(Gear::send_message(
            RuntimeOrigin::signed(USER_1),
            program_id,
            payload.encode(),
            1_000_000_000,
            0
        ));
        let message_2 = utils::get_last_message_id();

        run_to_next_block(None);

        assert_succeed(message_1);
        assert_succeed(message_2);

        assert_balance(USER_2, user_2_balance + value, 0u128);
        assert_balance(program_id, 0u128, 0u128);
    });
}

#[test]
fn terminated_locking_funds() {
    use demo_init_fail_sender::WASM_BINARY;

    init_logger();
    new_test_ext().execute_with(|| {
        let GasInfo {
            min_limit: gas_spent_init,
            waited: init_waited,
            ..
        } = Gear::calculate_gas_info(
            USER_1.into_origin(),
            HandleKind::Init(WASM_BINARY.to_vec()),
            USER_3.into_origin().encode(),
            5_000,
            true,
            true,
        )
        .expect("calculate_gas_info failed");

        assert!(init_waited);

        assert_ok!(Gear::upload_code(
            RuntimeOrigin::signed(USER_1),
            WASM_BINARY.to_vec(),
        ));

        let schedule = Schedule::<Test>::default();
        let code_id = get_last_code_id();
        let code = <Test as Config>::CodeStorage::get_code(code_id)
            .expect("code should be in the storage");
        let code_length = code.code().len();
        let read_cost = DbWeightOf::<Test>::get().reads(1).ref_time();
        let module_instantiation =
            schedule.module_instantiation_per_byte.ref_time() * code_length as u64;
        let system_reservation = demo_init_fail_sender::system_reserve();
        let reply_duration = demo_init_fail_sender::reply_duration();
        let gas_for_code_len = read_cost;

        // Value which must be returned to `USER1` after init message processing complete.
        let prog_free = 4000u128;
        // Reserved value, which is sent to user in init and then we wait for reply from user.
        let prog_reserve = 1000u128;

        let locked_gas_to_wl = CostsPerBlockOf::<Test>::waitlist()
            * GasBalanceOf::<Test>::saturated_from(
                reply_duration + CostsPerBlockOf::<Test>::reserve_for(),
            );
        let gas_spent_in_wl = CostsPerBlockOf::<Test>::waitlist();
        // Value, which will be returned to init message after wake.
        let returned_from_wait_list =
            <Test as Config>::GasPrice::gas_price(locked_gas_to_wl - gas_spent_in_wl);

        // Value, which will be returned to `USER1` after init message processing complete.
        let returned_from_system_reservation =
            <Test as Config>::GasPrice::gas_price(system_reservation);

        // Additional gas for loading resources on next wake up.
        // Must be exactly equal to gas, which we must pre-charge for program execution.
        let gas_for_second_init_execution = core_processor::calculate_gas_for_program(read_cost, 0)
            + gas_for_code_len
            + core_processor::calculate_gas_for_code(
                read_cost,
                <Test as Config>::Schedule::get()
                    .db_read_per_byte
                    .ref_time(),
                code_length as u64,
            )
            + module_instantiation
            + <Test as Config>::Schedule::get()
                .memory_weights
                .static_page
                .ref_time()
                * code.static_pages().raw() as u64;

        // Because we set gas for init message second execution only for resources loading, then
        // after execution system reserved gas and sended value and price for wait list must be returned
        // to user. This is because contract will stop his execution on first wasm block, because of gas
        // limit exceeded. So, gas counter will be equal to amount of returned from wait list gas in handle reply.
        let expected_balance_difference =
            prog_free + returned_from_wait_list + returned_from_system_reservation;

        assert_ok!(Gear::create_program(
            RuntimeOrigin::signed(USER_1),
            code_id,
            DEFAULT_SALT.to_vec(),
            USER_3.into_origin().encode(),
            gas_spent_init + gas_for_second_init_execution,
            5_000u128
        ));

        let program_id = get_last_program_id();
        let message_id = get_last_message_id();

        run_to_next_block(None);

        assert!(Gear::is_active(program_id));
        assert_balance(program_id, prog_free, prog_reserve);

        let (_message_with_value, interval) = MailboxOf::<Test>::iter_key(USER_3)
            .next()
            .map(|(msg, interval)| (msg.id(), interval))
            .expect("Element should be");

        let message_to_reply = MailboxOf::<Test>::iter_key(USER_1)
            .next()
            .map(|(msg, _)| msg.id())
            .expect("Element should be");

        let GasInfo {
            min_limit: gas_spent_reply,
            ..
        } = Gear::calculate_gas_info(
            USER_1.into_origin(),
            HandleKind::Reply(message_to_reply, 0),
            EMPTY_PAYLOAD.to_vec(),
            0,
            true,
            true,
        )
        .expect("calculate_gas_info failed");

        assert_ok!(Gear::send_reply(
            RuntimeOrigin::signed(USER_1),
            message_to_reply,
            EMPTY_PAYLOAD.to_vec(),
            gas_spent_reply,
            0
        ));

        let reply_id = get_last_message_id();

        let user_1_balance = Balances::free_balance(USER_1);
        let user_3_balance = Balances::free_balance(USER_3);

        run_to_next_block(None);

        assert_succeed(reply_id);
        assert_failed(
            message_id,
            ActorExecutionErrorReason::Trap(TrapExplanation::GasLimitExceeded),
        );
        assert!(Gear::is_terminated(program_id));
        assert_balance(program_id, 0u128, prog_reserve);

        let expected_balance = user_1_balance + expected_balance_difference;
        let user_1_balance = Balances::free_balance(USER_1);

        assert_eq!(user_1_balance, expected_balance);

        // Hack to fast spend blocks till expiration.
        System::set_block_number(interval.finish - 1);
        Gear::set_block_number(interval.finish - 1);

        run_to_next_block(None);

        assert!(MailboxOf::<Test>::is_empty(&USER_3));

        let extra_gas_to_mb = <Test as Config>::GasPrice::gas_price(
            CostsPerBlockOf::<Test>::mailbox()
                * GasBalanceOf::<Test>::saturated_from(CostsPerBlockOf::<Test>::reserve_for()),
        );

        assert_balance(program_id, 0u128, 0u128);
        assert_eq!(
            Balances::free_balance(USER_3),
            user_3_balance + prog_reserve
        );
        assert_eq!(
            Balances::free_balance(USER_1),
            user_1_balance + extra_gas_to_mb
        );
    });
}

#[test]
fn exit_init() {
    use demo_exit_init::WASM_BINARY;

    init_logger();
    new_test_ext().execute_with(|| {
        System::reset_events();

        let code = WASM_BINARY.to_vec();
        let code_id = CodeId::generate(WASM_BINARY);
        assert_ok!(Gear::upload_program(
            RuntimeOrigin::signed(USER_1),
            code,
            vec![],
            [0].to_vec(),
            50_000_000_000u64,
            0u128
        ));

        let program_id = utils::get_last_program_id();

        let program = ProgramStorageOf::<Test>::get_program(program_id)
            .and_then(|p| ActiveProgram::try_from(p).ok())
            .expect("program should exist");
        let expected_block = program.expiration_block;
        assert!(TaskPoolOf::<Test>::contains(
            &expected_block,
            &ScheduledTask::PauseProgram(program_id)
        ));

        run_to_block(2, None);

        assert!(!Gear::is_active(program_id));
        assert!(!Gear::is_initialized(program_id));
        assert!(MailboxOf::<Test>::is_empty(&USER_1));
        assert!(!TaskPoolOf::<Test>::contains(
            &expected_block,
            &ScheduledTask::PauseProgram(program_id)
        ));

        // Program is not removed and can't be submitted again
        assert_noop!(
            Gear::create_program(
                RuntimeOrigin::signed(USER_1),
                code_id,
                vec![],
                Vec::new(),
                2_000_000_000,
                0u128
            ),
            Error::<Test>::ProgramAlreadyExists,
        );
    })
}

#[test]
fn test_create_program_works() {
    use demo_init_wait::WASM_BINARY;

    init_logger();

    new_test_ext().execute_with(|| {
        System::reset_events();

        let code = WASM_BINARY.to_vec();
        assert_ok!(Gear::upload_code(
            RuntimeOrigin::signed(USER_1),
            code.clone(),
        ));

        // Parse wasm code.
        let schedule = <Test as Config>::Schedule::get();
        let code = Code::try_new(
            code,
            schedule.instruction_weights.version,
            |module| schedule.rules(module),
            schedule.limits.stack_height,
        )
        .expect("Code failed to load");

        let code_id = CodeId::generate(code.raw_code());
        assert_ok!(Gear::create_program(
            RuntimeOrigin::signed(USER_1),
            code_id,
            vec![],
            Vec::new(),
            // # TODO
            //
            // Calculate the gas spent after #1242.
            10_000_000_000u64,
            0u128
        ));

        let program_id = utils::get_last_program_id();

        assert!(!Gear::is_initialized(program_id));
        assert!(Gear::is_active(program_id));

        run_to_next_block(None);

        // there should be one message for the program author
        let message_id = MailboxOf::<Test>::iter_key(USER_1)
            .next()
            .map(|(msg, _bn)| msg.id())
            .expect("Element should be");
        assert_eq!(MailboxOf::<Test>::len(&USER_1), 1);

        assert_ok!(Gear::send_reply(
            RuntimeOrigin::signed(USER_1),
            message_id,
            b"PONG".to_vec(),
            // # TODO
            //
            // Calculate the gas spent after #1242.
            10_000_000_000u64,
            0,
        ));

        run_to_next_block(None);

        assert!(Gear::is_initialized(program_id));
    })
}

#[test]
fn test_create_program_no_code_hash() {
    let non_constructable_wat = r#"
    (module)
    "#;

    init_logger();
    new_test_ext().execute_with(|| {
        let factory_code = PROGRAM_FACTORY_WASM_BINARY;
        let factory_id = generate_program_id(factory_code, DEFAULT_SALT);

        let valid_code_hash = generate_code_hash(ProgramCodeKind::Default.to_bytes().as_slice());
        let invalid_prog_code_kind = ProgramCodeKind::Custom(non_constructable_wat);
        let invalid_prog_code_hash =
            generate_code_hash(invalid_prog_code_kind.to_bytes().as_slice());

        // Creating factory
        assert_ok!(Gear::upload_program(
            RuntimeOrigin::signed(USER_2),
            factory_code.to_vec(),
            DEFAULT_SALT.to_vec(),
            EMPTY_PAYLOAD.to_vec(),
            50_000_000_000,
            0,
        ));

        // Try to create a program with non existing code hash
        assert_ok!(Gear::send_message(
            RuntimeOrigin::signed(USER_1),
            factory_id,
            CreateProgram::Default.encode(),
            50_000_000_000,
            0,
        ));
        run_to_block(2, None);

        // Init and dispatch messages from the contract are dequeued, but not executed
        // 2 error replies are generated, and executed (forwarded to USER_2 mailbox).
        assert_eq!(MailboxOf::<Test>::len(&USER_2), 2);
        assert_total_dequeued(4 + 2); // +2 for upload_program/send_messages
        assert_init_success(1); // 1 for submitting factory

        System::reset_events();
        MailboxOf::<Test>::clear();

        // Try to create multiple programs with non existing code hash
        assert_ok!(Gear::send_message(
            RuntimeOrigin::signed(USER_1),
            factory_id,
            CreateProgram::Custom(vec![
                (valid_code_hash, b"salt1".to_vec(), 5_000_000_000),
                (valid_code_hash, b"salt2".to_vec(), 5_000_000_000),
                (valid_code_hash, b"salt3".to_vec(), 5_000_000_000),
            ])
            .encode(),
            100_000_000_000,
            0,
        ));
        run_to_block(3, None);

        assert_eq!(MailboxOf::<Test>::len(&USER_2), 6);
        assert_total_dequeued(12 + 1);
        assert_init_success(0);

        assert_noop!(
            Gear::upload_code(
                RuntimeOrigin::signed(USER_1),
                invalid_prog_code_kind.to_bytes(),
            ),
            Error::<Test>::ProgramConstructionFailed,
        );

        System::reset_events();
        MailboxOf::<Test>::clear();

        // Try to create with invalid code hash
        assert_ok!(Gear::send_message(
            RuntimeOrigin::signed(USER_1),
            factory_id,
            CreateProgram::Custom(vec![
                (invalid_prog_code_hash, b"salt1".to_vec(), 5_000_000_000),
                (invalid_prog_code_hash, b"salt2".to_vec(), 5_000_000_000),
                (invalid_prog_code_hash, b"salt3".to_vec(), 5_000_000_000),
            ])
            .encode(),
            100_000_000_000,
            0,
        ));

        run_to_block(4, None);

        assert_eq!(MailboxOf::<Test>::len(&USER_2), 6);
        assert_total_dequeued(12 + 1);
        assert_init_success(0);
    });
}

#[test]
fn test_create_program_simple() {
    init_logger();
    new_test_ext().execute_with(|| {
        let factory_code = PROGRAM_FACTORY_WASM_BINARY;
        let factory_id = generate_program_id(factory_code, DEFAULT_SALT);
        let child_code = ProgramCodeKind::Default.to_bytes();
        let child_code_hash = generate_code_hash(&child_code);

        // Submit the code
        assert_ok!(Gear::upload_code(RuntimeOrigin::signed(USER_1), child_code,));

        // Creating factory
        assert_ok!(Gear::upload_program(
            RuntimeOrigin::signed(USER_2),
            factory_code.to_vec(),
            DEFAULT_SALT.to_vec(),
            EMPTY_PAYLOAD.to_vec(),
            50_000_000_000,
            0,
        ));
        run_to_block(2, None);

        // Test create one successful in init program
        assert_ok!(Gear::send_message(
            RuntimeOrigin::signed(USER_1),
            factory_id,
            CreateProgram::Default.encode(),
            50_000_000_000,
            0,
        ));
        run_to_block(3, None);

        // Test create one failing in init program
        assert_ok!(Gear::send_message(
            RuntimeOrigin::signed(USER_1),
            factory_id,
            CreateProgram::Custom(
                vec![(child_code_hash, b"some_data".to_vec(), 300_000)] // too little gas
            )
            .encode(),
            10_000_000_000,
            0,
        ));
        run_to_block(4, None);

        // First extrinsic call with successful program creation dequeues and executes init and dispatch messages
        // Second extrinsic is failing one, for each message it generates replies, which are executed (4 dequeued, 2 dispatched)
        assert_total_dequeued(6 + 3 + 4); // +3 for extrinsics +4 for auto generated replies
        assert_init_success(1 + 1); // +1 for submitting factory

        System::reset_events();

        // Create multiple successful init programs
        assert_ok!(Gear::send_message(
            RuntimeOrigin::signed(USER_1),
            factory_id,
            CreateProgram::Custom(vec![
                (child_code_hash, b"salt1".to_vec(), 200_000_000),
                (child_code_hash, b"salt2".to_vec(), 200_000_000),
            ])
            .encode(),
            50_000_000_000,
            0,
        ));
        run_to_block(5, None);

        // Create multiple successful init programs
        assert_ok!(Gear::send_message(
            RuntimeOrigin::signed(USER_1),
            factory_id,
            CreateProgram::Custom(vec![
                (child_code_hash, b"salt3".to_vec(), 300_000), // too little gas
                (child_code_hash, b"salt4".to_vec(), 300_000), // too little gas
            ])
            .encode(),
            50_000_000_000,
            0,
        ));
        run_to_block(6, None);

        assert_total_dequeued(12 + 2 + 8); // +2 for extrinsics +8 for auto generated replies
        assert_init_success(2);
    })
}

#[test]
fn test_pausing_programs_works() {
    init_logger();
    new_test_ext().execute_with(|| {
        let factory_code = PROGRAM_FACTORY_WASM_BINARY;
        let factory_id = generate_program_id(factory_code, DEFAULT_SALT);
        let child_code = ProgramCodeKind::Default.to_bytes();
        let child_code_hash = generate_code_hash(&child_code);
        let child_program_id = generate_program_id(&child_code, DEFAULT_SALT);

        assert_ok!(Gear::upload_code(RuntimeOrigin::signed(USER_1), child_code,));

        assert_ok!(Gear::upload_program(
            RuntimeOrigin::signed(USER_2),
            factory_code.to_vec(),
            DEFAULT_SALT.to_vec(),
            EMPTY_PAYLOAD.to_vec(),
            50_000_000_000,
            0,
        ));

        let factory_bn = System::block_number();
        run_to_next_block(None);

        assert_ok!(Gear::send_message(
            RuntimeOrigin::signed(USER_1),
            factory_id,
            CreateProgram::Custom(vec![(
                child_code_hash,
                DEFAULT_SALT.to_vec(),
                10_000_000_000
            )])
            .encode(),
            50_000_000_000,
            0,
        ));
        run_to_next_block(None);

        let child_bn = System::block_number();

        // check that program created via extrinsic is paused
        let program = ProgramStorageOf::<Test>::get_program(factory_id)
            .and_then(|p| ActiveProgram::try_from(p).ok())
            .expect("program should exist");
        let expected_block = program.expiration_block;
        assert_eq!(
            expected_block,
            factory_bn.saturating_add(RentFreePeriodOf::<Test>::get())
        );
        assert!(TaskPoolOf::<Test>::contains(
            &expected_block,
            &ScheduledTask::PauseProgram(factory_id)
        ));

        System::set_block_number(expected_block - 1);
        Gear::set_block_number(expected_block - 1);

        run_to_next_block(None);

        assert!(!ProgramStorageOf::<Test>::program_exists(factory_id));
        assert!(ProgramStorageOf::<Test>::paused_program_exists(&factory_id));
        assert!(Gear::program_exists(factory_id));

        // check that program created via syscall is paused
        let program = ProgramStorageOf::<Test>::get_program(child_program_id)
            .and_then(|p| ActiveProgram::try_from(p).ok())
            .expect("program should exist");
        let expected_block = program.expiration_block;
        assert_eq!(
            expected_block,
            child_bn.saturating_add(RentFreePeriodOf::<Test>::get())
        );
        assert!(TaskPoolOf::<Test>::contains(
            &expected_block,
            &ScheduledTask::PauseProgram(child_program_id)
        ));

        System::set_block_number(expected_block - 1);
        Gear::set_block_number(expected_block - 1);

        run_to_next_block(None);

        assert!(!ProgramStorageOf::<Test>::program_exists(child_program_id));
        assert!(ProgramStorageOf::<Test>::paused_program_exists(
            &child_program_id
        ));
        assert!(Gear::program_exists(child_program_id));
    })
}

#[test]
fn start_program_resume_works() {
    init_logger();
    new_test_ext().execute_with(|| {
        let program_id = {
            let res = upload_program_default(USER_2, ProgramCodeKind::Default);
            assert_ok!(res);
            res.expect("submit result was asserted")
        };

        run_to_next_block(None);

        let block_count = ResumeMinimalPeriodOf::<Test>::get();
        // attempt to resume an active program should fail
        assert_err!(
            Gear::start_program_resume(
                RuntimeOrigin::signed(USER_1),
                program_id,
                Default::default(),
                Default::default(),
                block_count,
            ),
            Error::<Test>::ProgramResumeSessionCannotBeStarted,
        );

        let program = ProgramStorageOf::<Test>::get_program(program_id)
            .and_then(|p| ActiveProgram::try_from(p).ok())
            .expect("program should exist");
        let expected_block = program.expiration_block;

        System::set_block_number(expected_block - 1);
        Gear::set_block_number(expected_block - 1);

        run_to_next_block(None);

        assert!(ProgramStorageOf::<Test>::paused_program_exists(&program_id));

        // attempt to resume for the amout of blocks that is less than the minimum should fail
        assert_err!(
            Gear::start_program_resume(
                RuntimeOrigin::signed(USER_1),
                program_id,
                Default::default(),
                Default::default(),
                0
            ),
            Error::<Test>::ResumePeriodLessThanMinimal,
        );

        // there should be enough funds to start resume session
        assert_err!(
            Gear::start_program_resume(
                RuntimeOrigin::signed(LOW_BALANCE_USER),
                program_id,
                Default::default(),
                Default::default(),
                u32::MAX
            ),
            Error::<Test>::InsufficientBalanceForReserve,
        );

        assert_ok!(Gear::start_program_resume(
            RuntimeOrigin::signed(USER_1),
            program_id,
            Default::default(),
            Default::default(),
            block_count,
        ));

        assert_eq!(
            Balances::reserved_balance(USER_1),
            Gear::rent_fee_for(block_count)
        );

        let (session_id, session_end_block) = match get_last_event() {
            MockRuntimeEvent::Gear(Event::ProgramResumeSessionStarted {
                session_id,
                program_id: resume_program_id,
                session_end_block,
            }) => {
                assert_eq!(resume_program_id, program_id);
                assert_eq!(
                    session_end_block,
                    Gear::block_number().saturating_add(ResumeSessionDurationOf::<Test>::get())
                );

                (session_id, session_end_block)
            }
            _ => unreachable!(),
        };

        assert!(TaskPoolOf::<Test>::contains(
            &session_end_block,
            &ScheduledTask::RemoveResumeSession(session_id)
        ));

        // another user can start resume session
        assert_ok!(Gear::start_program_resume(
            RuntimeOrigin::signed(USER_2),
            program_id,
            Default::default(),
            Default::default(),
            block_count.saturating_add(1),
        ));

        // user is able to start several resume sessions
        assert_ok!(Gear::start_program_resume(
            RuntimeOrigin::signed(USER_2),
            program_id,
            Default::default(),
            Default::default(),
            block_count.saturating_add(2),
        ));

        System::set_block_number(session_end_block - 1);
        Gear::set_block_number(session_end_block - 1);

        run_to_next_block(None);

        // the session should be removed since it wasn't finished
        assert!(!TaskPoolOf::<Test>::contains(
            &session_end_block,
            &ScheduledTask::RemoveResumeSession(session_id)
        ));
        assert_eq!(Balances::reserved_balance(USER_1), 0);

        assert!(ProgramStorageOf::<Test>::paused_program_exists(&program_id));
    })
}

#[test]
fn resume_session_append_works() {
    init_logger();
    new_test_ext().execute_with(|| {
        use demo_btree::Request;

        let code = demo_btree::WASM_BINARY;
        let program_id = generate_program_id(code, DEFAULT_SALT);

        assert_ok!(Gear::upload_program(
            RuntimeOrigin::signed(USER_2),
            code.to_vec(),
            DEFAULT_SALT.to_vec(),
            EMPTY_PAYLOAD.to_vec(),
            50_000_000_000,
            0,
        ));

        let request = Request::Insert(0, 1).encode();
        assert_ok!(Gear::send_message(
            RuntimeOrigin::signed(USER_1),
            program_id,
            request,
            1_000_000_000,
            0
        ));

        run_to_next_block(None);

        let program = ProgramStorageOf::<Test>::get_program(program_id)
            .and_then(|p| ActiveProgram::try_from(p).ok())
            .expect("program should exist");
        let expected_block = program.expiration_block;

        let memory_pages = ProgramStorageOf::<Test>::get_program_data_for_pages(
            program_id,
            program.pages_with_data.iter(),
        )
        .unwrap();

        System::set_block_number(expected_block - 1);
        Gear::set_block_number(expected_block - 1);

        run_to_next_block(None);

        assert!(ProgramStorageOf::<Test>::paused_program_exists(&program_id));

        assert_ok!(Gear::start_program_resume(
            RuntimeOrigin::signed(USER_1),
            program_id,
            Default::default(),
            Default::default(),
            ResumeMinimalPeriodOf::<Test>::get(),
        ));

        let (session_id, session_end_block) = match get_last_event() {
            MockRuntimeEvent::Gear(Event::ProgramResumeSessionStarted {
                session_id,
                session_end_block,
                ..
            }) => {
                (session_id, session_end_block)
            }
            _ => unreachable!(),
        };

        // another user may not append memory pages to the session
        assert_err!(
            Gear::resume_session_append(RuntimeOrigin::signed(USER_2), session_id, Default::default()),
            pallet_gear_program::Error::<Test>::NotSessionOwner,
        );

        // append to inexistent session fails
        assert_err!(
            Gear::resume_session_append(RuntimeOrigin::signed(USER_1), session_id.wrapping_add(1), Default::default()),
            pallet_gear_program::Error::<Test>::ResumeSessionNotFound,
        );

        assert_ok!(
            Gear::resume_session_append(RuntimeOrigin::signed(USER_1), session_id, memory_pages.clone().into_iter().collect())
        );
        assert!(
            matches!(ProgramStorageOf::<Test>::resume_session_page_count(&session_id), Some(count) if count == memory_pages.len() as u32)
        );

        System::set_block_number(session_end_block - 1);
        Gear::set_block_number(session_end_block - 1);

        run_to_next_block(None);

        assert_err!(
            Gear::resume_session_append(RuntimeOrigin::signed(USER_1), session_id, memory_pages.into_iter().collect()),
            pallet_gear_program::Error::<Test>::ResumeSessionNotFound,
        );
        assert!(
            ProgramStorageOf::<Test>::resume_session_page_count(&session_id).is_none()
        );
        assert!(ProgramStorageOf::<Test>::get_program_data_for_pages(
            program_id,
            program.pages_with_data.iter(),
        ).is_err());

        assert!(ProgramStorageOf::<Test>::paused_program_exists(&program_id));
    })
}

#[test]
fn resume_program_works() {
    init_logger();
    new_test_ext().execute_with(|| {
        use demo_btree::{Reply, Request};

        let code = demo_btree::WASM_BINARY;
        let program_id = generate_program_id(code, DEFAULT_SALT);

        assert_ok!(Gear::upload_program(
            RuntimeOrigin::signed(USER_1),
            code.to_vec(),
            DEFAULT_SALT.to_vec(),
            EMPTY_PAYLOAD.to_vec(),
            50_000_000_000,
            0,
        ));

        let request = Request::Insert(0, 1).encode();
        assert_ok!(Gear::send_message(
            RuntimeOrigin::signed(USER_1),
            program_id,
            request,
            1_000_000_000,
            0
        ));

        run_to_next_block(None);

        let program = ProgramStorageOf::<Test>::get_program(program_id)
            .and_then(|p| ActiveProgram::try_from(p).ok())
            .expect("program should exist");
        let expected_block = program.expiration_block;

        let memory_pages = ProgramStorageOf::<Test>::get_program_data_for_pages(
            program_id,
            program.pages_with_data.iter(),
        )
        .unwrap();

        System::set_block_number(expected_block - 1);
        Gear::set_block_number(expected_block - 1);

        run_to_next_block(None);

        assert!(ProgramStorageOf::<Test>::paused_program_exists(&program_id));

        let block_count = ResumeMinimalPeriodOf::<Test>::get();
        let rent_fee = Gear::rent_fee_for(block_count);
        assert_ok!(Gear::start_program_resume(
            RuntimeOrigin::signed(USER_3),
            program_id,
            program.allocations.clone(),
            program.code_hash,
            block_count,
        ));

        assert_eq!(Balances::reserved_balance(USER_3), rent_fee);

        let (session_id, session_end_block) = match get_last_event() {
            MockRuntimeEvent::Gear(Event::ProgramResumeSessionStarted {
                session_id,
                session_end_block,
                ..
            }) => (session_id, session_end_block),
            _ => unreachable!(),
        };

        // start another session
        assert_ok!(Gear::start_program_resume(
            RuntimeOrigin::signed(USER_2),
            program_id,
            program.allocations,
            program.code_hash,
            block_count,
        ));

        assert_eq!(Balances::reserved_balance(USER_2), rent_fee);

        let (session_id_2, session_end_block_2) = match get_last_event() {
            MockRuntimeEvent::Gear(Event::ProgramResumeSessionStarted {
                session_id,
                session_end_block,
                ..
            }) => (session_id, session_end_block),
            _ => unreachable!(),
        };

        assert_ok!(Gear::resume_session_append(
            RuntimeOrigin::signed(USER_3),
            session_id,
            memory_pages.into_iter().collect()
        ));

        // access to finish session by another user is denied
        assert_err!(
            Gear::resume_session_finish(RuntimeOrigin::signed(USER_1), session_id),
            pallet_gear_program::Error::<Test>::NotSessionOwner,
        );

        let balance_before = Balances::free_balance(BLOCK_AUTHOR);
        assert_ok!(Gear::resume_session_finish(
            RuntimeOrigin::signed(USER_3),
            session_id,
        ));

        assert_eq!(Balances::reserved_balance(USER_3), 0);
        assert_eq!(
            Balances::free_balance(BLOCK_AUTHOR),
            rent_fee + balance_before
        );

        assert!(!TaskPoolOf::<Test>::contains(
            &session_end_block,
            &ScheduledTask::RemoveResumeSession(session_id)
        ));

        let program_change = match get_last_event() {
            MockRuntimeEvent::Gear(Event::ProgramChanged { id, change }) => {
                assert_eq!(id, program_id);

                change
            }
            _ => unreachable!(),
        };
        let expiration_block = match program_change {
            ProgramChangeKind::Active { expiration } => expiration,
            _ => unreachable!(),
        };
        assert!(TaskPoolOf::<Test>::contains(
            &expiration_block,
            &ScheduledTask::PauseProgram(program_id)
        ));

        let program = ProgramStorageOf::<Test>::get_program(program_id)
            .and_then(|p| ActiveProgram::try_from(p).ok())
            .expect("program should exist");
        assert_eq!(program.expiration_block, expiration_block);

        // finishing the second session should succeed too.
        // in the same time the rent fee returned to the user
        let balance_before = Balances::free_balance(BLOCK_AUTHOR);
        assert_ok!(Gear::resume_session_finish(
            RuntimeOrigin::signed(USER_2),
            session_id_2,
        ));

        assert_eq!(Balances::reserved_balance(USER_2), 0);
        assert_eq!(Balances::free_balance(BLOCK_AUTHOR), balance_before);

        assert!(!TaskPoolOf::<Test>::contains(
            &session_end_block_2,
            &ScheduledTask::RemoveResumeSession(session_id_2)
        ));

        // finish inexistent session fails
        assert_err!(
            Gear::resume_session_finish(RuntimeOrigin::signed(USER_1), session_id),
            pallet_gear_program::Error::<Test>::ResumeSessionNotFound,
        );

        // check that program operates properly after it was resumed
        run_to_next_block(None);

        MailboxOf::<Test>::clear();

        let request = Request::List.encode();
        assert_ok!(Gear::send_message(
            RuntimeOrigin::signed(USER_1),
            program_id,
            request,
            1_000_000_000,
            0
        ));

        run_to_next_block(None);

        let last_mail = get_last_mail(USER_1);
        let reply = Reply::decode(&mut last_mail.payload()).unwrap();
        assert!(matches!(reply, Reply::List(vec) if vec == vec![(0, 1)]));
    })
}

#[test]
fn test_no_messages_to_paused_program() {
    init_logger();
    new_test_ext().execute_with(|| {
        let code = demo_wait_wake::WASM_BINARY;
        let program_id = generate_program_id(code, DEFAULT_SALT);

        assert_ok!(Gear::upload_program(
            RuntimeOrigin::signed(USER_2),
            code.to_vec(),
            DEFAULT_SALT.to_vec(),
            EMPTY_PAYLOAD.to_vec(),
            50_000_000_000,
            0,
        ));
        run_to_next_block(None);

        assert_ok!(Gear::send_message(
            RuntimeOrigin::signed(USER_1),
            program_id,
            demo_wait_wake::Request::EchoWait(10).encode(),
            50_000_000_000,
            0,
        ));
        run_to_next_block(None);

        let program = ProgramStorageOf::<Test>::get_program(program_id)
            .and_then(|p| ActiveProgram::try_from(p).ok())
            .expect("program should exist");
        let expected_block = program.expiration_block;

        System::set_block_number(expected_block - 1);
        Gear::set_block_number(expected_block - 1);

        run_to_next_block(None);

        assert!(WaitlistOf::<Test>::iter_key(program_id).next().is_none());
    })
}

#[test]
fn reservations_cleaned_in_paused_program() {
    use demo_reserve_gas::InitAction;

    init_logger();
    new_test_ext().execute_with(|| {
        let expiration_block = RentFreePeriodOf::<Test>::get() + 10;
        assert_ok!(Gear::upload_program(
            RuntimeOrigin::signed(USER_1),
            demo_reserve_gas::WASM_BINARY.to_vec(),
            DEFAULT_SALT.to_vec(),
            InitAction::Normal(vec![(50_000, expiration_block), (25_000, expiration_block),])
                .encode(),
            50_000_000_000,
            0,
        ));

        let program_id = get_last_program_id();

        run_to_next_block(None);

        assert!(Gear::is_initialized(program_id));

        let map = get_reservation_map(program_id).unwrap();

        for (rid, slot) in &map {
            assert!(TaskPoolOf::<Test>::contains(
                &BlockNumberFor::<Test>::saturated_from(slot.finish),
                &ScheduledTask::RemoveGasReservation(program_id, *rid)
            ));
            assert!(GasHandlerOf::<Test>::get_limit_node(*rid).is_ok());
        }

        let program = ProgramStorageOf::<Test>::get_program(program_id)
            .and_then(|p| ActiveProgram::try_from(p).ok())
            .expect("program should exist");
        let expected_block = program.expiration_block;

        System::set_block_number(expected_block - 1);
        Gear::set_block_number(expected_block - 1);

        run_to_next_block(None);

        assert!(ProgramStorageOf::<Test>::paused_program_exists(&program_id));

        for (rid, slot) in &map {
            assert!(!TaskPoolOf::<Test>::contains(
                &BlockNumberFor::<Test>::saturated_from(slot.finish),
                &ScheduledTask::RemoveGasReservation(program_id, *rid)
            ));
            assert_err!(
                GasHandlerOf::<Test>::get_limit_node(*rid),
                pallet_gear_gas::Error::<Test>::NodeNotFound
            );
        }
    });
}

#[test]
fn uninitialized_program_terminates_on_pause() {
    use demo_reserve_gas::InitAction;

    init_logger();
    new_test_ext().execute_with(|| {
        assert_ok!(Gear::upload_program(
            RuntimeOrigin::signed(USER_1),
            demo_reserve_gas::WASM_BINARY.to_vec(),
            DEFAULT_SALT.to_vec(),
            InitAction::Wait.encode(),
            50_000_000_000,
            0,
        ));

        let program_id = get_last_program_id();

        run_to_next_block(None);

        assert_ok!(Gear::send_message(
            RuntimeOrigin::signed(USER_1),
            program_id,
            b"0123456789".to_vec(),
            50_000_000_000,
            0,
        ));

        run_to_next_block(None);

        assert!(WaitlistOf::<Test>::iter_key(program_id).next().is_some());

        let map = get_reservation_map(program_id).unwrap();

        for (rid, slot) in &map {
            assert!(TaskPoolOf::<Test>::contains(
                &BlockNumberFor::<Test>::saturated_from(slot.finish),
                &ScheduledTask::RemoveGasReservation(program_id, *rid)
            ));
            assert!(GasHandlerOf::<Test>::get_limit_node(*rid).is_ok());
        }

        let program = ProgramStorageOf::<Test>::get_program(program_id)
            .and_then(|p| ActiveProgram::try_from(p).ok())
            .expect("program should exist");
        let expected_block = program.expiration_block;

        System::set_block_number(expected_block - 1);
        Gear::set_block_number(expected_block - 1);

        run_to_next_block(None);

        assert!(Gear::is_terminated(program_id));

        for (rid, slot) in &map {
            assert!(!TaskPoolOf::<Test>::contains(
                &BlockNumberFor::<Test>::saturated_from(slot.finish),
                &ScheduledTask::RemoveGasReservation(program_id, *rid)
            ));
            assert_err!(
                GasHandlerOf::<Test>::get_limit_node(*rid),
                pallet_gear_gas::Error::<Test>::NodeNotFound
            );
        }

        assert!(WaitlistOf::<Test>::iter_key(program_id).next().is_none());
        assert!(ProgramStorageOf::<Test>::waiting_init_get_messages(program_id).is_empty());
        for page in program.pages_with_data.iter() {
            assert_err!(
                ProgramStorageOf::<Test>::get_program_data_for_pages(
                    program_id,
                    Some(*page).iter()
                ),
                pallet_gear_program::Error::<Test>::CannotFindDataForPage
            );
        }
    });
}

#[test]
fn pay_program_rent_syscall_works() {
    use test_syscalls::{Kind, PAY_PROGRAM_RENT_EXPECT};

    init_logger();
    new_test_ext().execute_with(|| {
        let pay_rent_id = generate_program_id(TEST_SYSCALLS_BINARY, DEFAULT_SALT);

        let program_value = 10_000_000;
        assert_ok!(Gear::upload_program(
            RuntimeOrigin::signed(USER_2),
            TEST_SYSCALLS_BINARY.to_vec(),
            DEFAULT_SALT.to_vec(),
            pay_rent_id.into_bytes().to_vec(),
            20_000_000_000,
            program_value,
        ));

        run_to_next_block(None);

        let program = ProgramStorageOf::<Test>::get_program(pay_rent_id)
            .and_then(|p| ActiveProgram::try_from(p).ok())
            .expect("program should exist");
        let old_block = program.expiration_block;

        let block_count = 2_000u32;
        let rent = RentCostPerBlockOf::<Test>::get() * u128::from(block_count);
        assert_ok!(Gear::send_message(
            RuntimeOrigin::signed(USER_2),
            pay_rent_id,
            vec![Kind::PayProgramRent(
                pay_rent_id.into_origin().into(),
                rent,
                None
            )]
            .encode(),
            20_000_000_000,
            0,
        ));

        run_to_next_block(None);

        let program = ProgramStorageOf::<Test>::get_program(pay_rent_id)
            .and_then(|p| ActiveProgram::try_from(p).ok())
            .expect("program should exist");
        let expiration_block = program.expiration_block;
        assert_eq!(
            old_block + BlockNumberFor::<Test>::saturated_from(block_count),
            expiration_block
        );

        // attempt to pay rent for not existing program
        let pay_rent_account_id = AccountId::from_origin(pay_rent_id.into_origin());
        let balance_before = Balances::free_balance(pay_rent_account_id);

        assert_ok!(Gear::send_message(
            RuntimeOrigin::signed(USER_2),
            pay_rent_id,
            vec![Kind::PayProgramRent([0u8; 32], rent, None)].encode(),
            20_000_000_000,
            0,
        ));

        run_to_next_block(None);

        assert_eq!(balance_before, Balances::free_balance(pay_rent_account_id));

        // try to pay greater rent than available value
        assert_ok!(Gear::send_message(
            RuntimeOrigin::signed(USER_2),
            pay_rent_id,
            vec![Kind::PayProgramRent(
                pay_rent_id.into_origin().into(),
                program_value,
                None
            )]
            .encode(),
            20_000_000_000,
            0,
        ));

        let message_id = get_last_message_id();

        run_to_next_block(None);

        let error_text = if cfg!(any(feature = "debug", debug_assertions)) {
            format!(
                "{PAY_PROGRAM_RENT_EXPECT}: {:?}",
                TrapExplanation::Ext(ExtError::Execution(ExecutionError::NotEnoughValueForRent {
                    rent: program_value,
                    value_left: balance_before
                }))
            )
        } else {
            String::from("no info")
        };

        assert_failed(
            message_id,
            ActorExecutionErrorReason::Trap(TrapExplanation::Panic(error_text.into())),
        );

        assert_eq!(balance_before, Balances::free_balance(pay_rent_account_id));
        let program = ProgramStorageOf::<Test>::get_program(pay_rent_id)
            .and_then(|p| ActiveProgram::try_from(p).ok())
            .expect("program should exist");
        assert_eq!(expiration_block, program.expiration_block);

        // try to pay for more than u32::MAX blocks
        assert_ok!(Gear::send_message(
            RuntimeOrigin::signed(USER_2),
            pay_rent_id,
            vec![
                Kind::PayProgramRent(
                    pay_rent_id.into_origin().into(),
                    Gear::rent_fee_for(1),
                    None
                ),
                Kind::PayProgramRent(
                    pay_rent_id.into_origin().into(),
                    Gear::rent_fee_for(u32::MAX),
                    None
                )
            ]
            .encode(),
            20_000_000_000,
            Gear::rent_fee_for(u32::MAX),
        ));

        let message_id = get_last_message_id();

        run_to_next_block(None);

        let error_text = if cfg!(any(feature = "debug", debug_assertions)) {
            format!(
                "{PAY_PROGRAM_RENT_EXPECT}: {:?}",
                TrapExplanation::Ext(ExtError::Execution(ExecutionError::MaximumBlockCountPaid))
            )
        } else {
            String::from("no info")
        };
        assert_failed(
            message_id,
            ActorExecutionErrorReason::Trap(TrapExplanation::Panic(error_text.into())),
        );

        // pay maximum possible rent
        let block_count = u32::MAX;
        assert_ne!(expiration_block, block_count);
        let required_value = Gear::rent_fee_for(block_count - expiration_block);
        assert_ok!(Gear::send_message(
            RuntimeOrigin::signed(USER_2),
            pay_rent_id,
            vec![Kind::PayProgramRent(
                pay_rent_id.into_origin().into(),
                Gear::rent_fee_for(block_count),
                None
            )]
            .encode(),
            20_000_000_000,
            required_value,
        ));

        let message_id = get_last_message_id();

        run_to_next_block(None);

        assert_succeed(message_id);

        // we sent with the message value that is equal to rent value for (u32::MAX - expiration_block) blocks
        // so the program's balance shouldn't change.
        assert_eq!(balance_before, Balances::free_balance(pay_rent_account_id));
        let program = ProgramStorageOf::<Test>::get_program(pay_rent_id)
            .and_then(|p| ActiveProgram::try_from(p).ok())
            .expect("program should exist");
        assert_eq!(block_count, program.expiration_block);
        assert!(TaskPoolOf::<Test>::contains(
            &program.expiration_block,
            &ScheduledTask::PauseProgram(pay_rent_id)
        ));
    });
}

#[test]
fn pay_program_rent_extrinsic_works() {
    init_logger();
    new_test_ext().execute_with(|| {
        let program_id = upload_program_default(USER_2, ProgramCodeKind::Default)
            .expect("program upload should not fail");

        run_to_next_block(None);

        let program = ProgramStorageOf::<Test>::get_program(program_id)
            .and_then(|p| ActiveProgram::try_from(p).ok())
            .expect("program should exist");
        let old_block = program.expiration_block;

        assert!(TaskPoolOf::<Test>::contains(
            &old_block,
            &ScheduledTask::PauseProgram(program_id)
        ));

        let block_count = 10_000;
        let balance_before = Balances::free_balance(USER_3);
        assert_ok!(Gear::pay_program_rent(
            RuntimeOrigin::signed(USER_3),
            program_id,
            block_count
        ));

        let extrinsic_fee =
            balance_before - Balances::free_balance(USER_3) - Gear::rent_fee_for(block_count);

        run_to_next_block(None);

        let program = ProgramStorageOf::<Test>::get_program(program_id)
            .and_then(|p| ActiveProgram::try_from(p).ok())
            .expect("program should exist");
        let expiration_block = program.expiration_block;
        assert_eq!(old_block + block_count, expiration_block);

        assert!(!TaskPoolOf::<Test>::contains(
            &old_block,
            &ScheduledTask::PauseProgram(program_id)
        ));

        assert!(TaskPoolOf::<Test>::contains(
            &expiration_block,
            &ScheduledTask::PauseProgram(program_id)
        ));

        // attempt to pay rent for not existing program
        assert_err!(
            Gear::pay_program_rent(RuntimeOrigin::signed(USER_1), [0u8; 32].into(), block_count),
            pallet::Error::<Test>::ProgramNotFound
        );

        // attempt to pay rent that is greater than payer's balance
        let block_count = 100
            + BlockNumberFor::<Test>::saturated_from(
                Balances::free_balance(LOW_BALANCE_USER) / RentCostPerBlockOf::<Test>::get(),
            );
        assert_err!(
            Gear::pay_program_rent(
                RuntimeOrigin::signed(LOW_BALANCE_USER),
                program_id,
                block_count
            ),
            pallet::Error::<Test>::InsufficientBalanceForReserve
        );

        // attempt to pay for u32::MAX blocks. Some value should be refunded because of the overflow.
        let balance_before = Balances::free_balance(USER_1);
        let block_count = u32::MAX;
        assert_ok!(Gear::pay_program_rent(
            RuntimeOrigin::signed(USER_1),
            program_id,
            block_count
        ));

        let paid_blocks = block_count - expiration_block;
        assert!(paid_blocks < block_count);
        assert_eq!(
            balance_before - extrinsic_fee - Gear::rent_fee_for(paid_blocks),
            Balances::free_balance(USER_1)
        );
    });
}

#[test]
fn test_create_program_duplicate() {
    init_logger();
    new_test_ext().execute_with(|| {
        let factory_code = PROGRAM_FACTORY_WASM_BINARY;
        let factory_id = generate_program_id(factory_code, DEFAULT_SALT);
        let child_code = ProgramCodeKind::Default.to_bytes();
        let child_code_hash = generate_code_hash(&child_code);

        // Submit the code
        assert_ok!(Gear::upload_code(
            RuntimeOrigin::signed(USER_1),
            child_code.clone(),
        ));

        // Creating factory
        assert_ok!(Gear::upload_program(
            RuntimeOrigin::signed(USER_2),
            factory_code.to_vec(),
            DEFAULT_SALT.to_vec(),
            EMPTY_PAYLOAD.to_vec(),
            20_000_000_000,
            0,
        ));
        run_to_block(2, None);

        // User creates a program
        assert_ok!(upload_program_default(USER_1, ProgramCodeKind::Default));
        run_to_block(3, None);

        // Program tries to create the same
        assert_ok!(Gear::send_message(
            RuntimeOrigin::signed(USER_1),
            factory_id,
            CreateProgram::Custom(vec![(
                child_code_hash,
                DEFAULT_SALT.to_vec(),
                2_000_000_000
            )])
            .encode(),
            20_000_000_000,
            0,
        ));
        run_to_block(4, None);

        // When duplicate try happens, init is not executed, a reply is generated and executed (+2 dequeued, +1 dispatched)
        // Concerning dispatch message, it is executed, because destination exists (+1 dispatched, +1 dequeued)
        assert_eq!(MailboxOf::<Test>::len(&USER_2), 1);
        assert_total_dequeued(3 + 3 + 2); // +3 from extrinsics (2 upload_program, 1 send_message) +2 for auto generated replies
        assert_init_success(2); // +2 from extrinsics (2 upload_program)

        System::reset_events();
        MailboxOf::<Test>::clear();

        // Create a new program from program
        assert_ok!(Gear::send_message(
            RuntimeOrigin::signed(USER_1),
            factory_id,
            CreateProgram::Custom(vec![(child_code_hash, b"salt1".to_vec(), 2_000_000_000)])
                .encode(),
            20_000_000_000,
            0,
        ));
        run_to_block(5, None);

        // Try to create the same
        assert_ok!(Gear::send_message(
            RuntimeOrigin::signed(USER_2),
            factory_id,
            CreateProgram::Custom(vec![(child_code_hash, b"salt1".to_vec(), 2_000_000_000)])
                .encode(),
            20_000_000_000,
            0,
        ));
        run_to_block(6, None);

        // First call successfully creates a program and sends a messages to it (+2 dequeued, +1 dispatched)
        // Second call will not cause init message execution, but a reply will be generated (+2 dequeued, +1 dispatched)
        // Handle message from the second call will be executed (addressed for existing destination) (+1 dequeued, +1 dispatched)
        assert_eq!(MailboxOf::<Test>::len(&USER_2), 1);
        assert_total_dequeued(5 + 2 + 6); // +2 from extrinsics (send_message) +6 for auto generated replies
        assert_init_success(1);

        assert_noop!(
            Gear::upload_program(
                RuntimeOrigin::signed(USER_1),
                child_code,
                b"salt1".to_vec(),
                EMPTY_PAYLOAD.to_vec(),
                10_000_000_000,
                0,
            ),
            Error::<Test>::ProgramAlreadyExists,
        );
    });
}

#[test]
fn test_create_program_duplicate_in_one_execution() {
    init_logger();
    new_test_ext().execute_with(|| {
        let factory_code = PROGRAM_FACTORY_WASM_BINARY;
        let factory_id = generate_program_id(factory_code, DEFAULT_SALT);

        let child_code = ProgramCodeKind::Default.to_bytes();
        let child_code_hash = generate_code_hash(&child_code);

        assert_ok!(Gear::upload_code(RuntimeOrigin::signed(USER_2), child_code,));

        // Creating factory
        assert_ok!(Gear::upload_program(
            RuntimeOrigin::signed(USER_2),
            factory_code.to_vec(),
            DEFAULT_SALT.to_vec(),
            EMPTY_PAYLOAD.to_vec(),
            2_000_000_000,
            0,
        ));
        run_to_block(2, None);

        // Try to create duplicate during one execution
        assert_ok!(Gear::send_message(
            RuntimeOrigin::signed(USER_1),
            factory_id,
            CreateProgram::Custom(vec![
                (child_code_hash, b"salt1".to_vec(), 1_000_000_000), // could be successful init
                (child_code_hash, b"salt1".to_vec(), 1_000_000_000), // duplicate
            ])
            .encode(),
            20_000_000_000,
            0,
        ));

        run_to_block(3, None);

        // Duplicate init fails the call and returns error reply to the caller, which is USER_1.
        // State roll-back is performed.
        assert_total_dequeued(2); // 2 for extrinsics
        assert_init_success(1); // 1 for creating a factory

        System::reset_events();

        // Successful child creation
        assert_ok!(Gear::send_message(
            RuntimeOrigin::signed(USER_1),
            factory_id,
            CreateProgram::Custom(vec![(child_code_hash, b"salt1".to_vec(), 1_000_000_000)])
                .encode(),
            20_000_000_000,
            0,
        ));

        run_to_block(4, None);

        assert_total_dequeued(2 + 1 + 4); // 1 for extrinsics +4 for auto generated replies
        assert_init_success(1);
    });
}

#[test]
fn test_create_program_miscellaneous() {
    // Same as ProgramCodeKind::Default, but has a different hash (init and handle method are swapped)
    // So code hash is different
    let child2_wat = r#"
    (module
        (import "env" "memory" (memory 1))
        (export "handle" (func $handle))
        (export "init" (func $init))
        (func $init)
        (func $handle)
    )
    "#;
    init_logger();
    new_test_ext().execute_with(|| {
        let factory_code = PROGRAM_FACTORY_WASM_BINARY;
        let factory_id = generate_program_id(factory_code, DEFAULT_SALT);

        let child1_code = ProgramCodeKind::Default.to_bytes();
        let child2_code = ProgramCodeKind::Custom(child2_wat).to_bytes();

        let child1_code_hash = generate_code_hash(&child1_code);
        let child2_code_hash = generate_code_hash(&child2_code);

        assert_ok!(Gear::upload_code(
            RuntimeOrigin::signed(USER_2),
            child1_code,
        ));
        assert_ok!(Gear::upload_code(
            RuntimeOrigin::signed(USER_2),
            child2_code,
        ));

        // Creating factory
        assert_ok!(Gear::upload_program(
            RuntimeOrigin::signed(USER_2),
            factory_code.to_vec(),
            DEFAULT_SALT.to_vec(),
            EMPTY_PAYLOAD.to_vec(),
            50_000_000_000,
            0,
        ));

        run_to_block(2, None);

        assert_ok!(Gear::send_message(
            RuntimeOrigin::signed(USER_1),
            factory_id,
            CreateProgram::Custom(vec![
                // one successful init with one handle message (+2 dequeued, +1 dispatched, +1 successful init)
                (child1_code_hash, b"salt1".to_vec(), 200_000_000),
                // init fail (not enough gas) and reply generated (+2 dequeued, +1 dispatched),
                // handle message is processed, but not executed, reply generated (+2 dequeued, +1 dispatched)
                (child1_code_hash, b"salt2".to_vec(), 100_000),
            ])
            .encode(),
            50_000_000_000,
            0,
        ));

        run_to_block(3, None);

        assert_ok!(Gear::send_message(
            RuntimeOrigin::signed(USER_1),
            factory_id,
            CreateProgram::Custom(vec![
                // init fail (not enough gas) and reply generated (+2 dequeued, +1 dispatched),
                // handle message is processed, but not executed, reply generated (+2 dequeued, +1 dispatched)
                (child2_code_hash, b"salt1".to_vec(), 300_000),
                // one successful init with one handle message (+2 dequeued, +1 dispatched, +1 successful init)
                (child2_code_hash, b"salt2".to_vec(), 200_000_000),
            ])
            .encode(),
            50_000_000_000,
            0,
        ));

        run_to_block(4, None);

        assert_ok!(Gear::send_message(
            RuntimeOrigin::signed(USER_2),
            factory_id,
            CreateProgram::Custom(vec![
                // duplicate in the next block: init not executed, nor the handle (because destination is terminated), replies are generated (+4 dequeue, +2 dispatched)
                (child2_code_hash, b"salt1".to_vec(), 200_000_000),
                // one successful init with one handle message (+2 dequeued, +1 dispatched, +1 successful init)
                (child2_code_hash, b"salt3".to_vec(), 200_000_000),
            ])
            .encode(),
            50_000_000_000,
            0,
        ));

        run_to_block(5, None);

        assert_total_dequeued(18 + 4 + 12); // +4 for 3 send_message calls and 1 upload_program call +12 for auto generated replies
        assert_init_success(3 + 1); // +1 for submitting factory
    });
}

#[test]
fn exit_handle() {
    use demo_exit_handle::WASM_BINARY;

    init_logger();
    new_test_ext().execute_with(|| {
        System::reset_events();

        let code = WASM_BINARY.to_vec();
        let code_id = CodeId::generate(WASM_BINARY);
        let code_hash = generate_code_hash(&code).into();
        assert_ok!(Gear::upload_program(
            RuntimeOrigin::signed(USER_1),
            code,
            vec![],
            Vec::new(),
            10_000_000_000u64,
            0u128
        ));

        let program_id = utils::get_last_program_id();

        run_to_block(2, None);

        assert!(Gear::is_initialized(program_id));

        // An expensive operation since "gr_exit" removes all program pages from storage.
        assert_ok!(Gear::send_message(
            RuntimeOrigin::signed(USER_1),
            program_id,
            vec![],
            50_000_000_000u64,
            0u128
        ));

        run_to_block(3, None);

        assert!(!Gear::is_active(program_id));
        assert!(MailboxOf::<Test>::is_empty(&USER_3));
        assert!(!Gear::is_initialized(program_id));
        assert!(!Gear::is_active(program_id));

        assert!(<Test as Config>::CodeStorage::exists(CodeId::from_origin(
            code_hash
        )));

        // Program is not removed and can't be submitted again
        assert_noop!(
            Gear::create_program(
                RuntimeOrigin::signed(USER_1),
                code_id,
                vec![],
                Vec::new(),
                2_000_000_000,
                0u128
            ),
            Error::<Test>::ProgramAlreadyExists,
        );
    })
}

#[test]
fn no_redundant_gas_value_after_exiting() {
    init_logger();
    new_test_ext().execute_with(|| {
        use demo_exit_handle::WASM_BINARY;

        let prog_id = generate_program_id(WASM_BINARY, DEFAULT_SALT);
        assert_ok!(Gear::upload_program(
            RuntimeOrigin::signed(USER_1),
            WASM_BINARY.to_vec(),
            DEFAULT_SALT.to_vec(),
            EMPTY_PAYLOAD.to_vec(),
            10_000_000_000,
            0,
        ));

        run_to_block(2, None);

        let GasInfo {
            min_limit: gas_spent,
            ..
        } = Gear::calculate_gas_info(
            USER_1.into_origin(),
            HandleKind::Handle(prog_id),
            EMPTY_PAYLOAD.to_vec(),
            0,
            true,
            true,
        )
        .expect("calculate_gas_info failed");
        assert_ok!(Gear::send_message(
            RuntimeOrigin::signed(USER_1),
            prog_id,
            EMPTY_PAYLOAD.to_vec(),
            gas_spent,
            0,
        ));

        let msg_id = get_last_message_id();
        assert_ok!(GasHandlerOf::<Test>::get_limit(msg_id), gas_spent);

        // before execution
        let free_after_send = Balances::free_balance(USER_1);
        let reserved_after_send = Balances::reserved_balance(USER_1);
        assert_eq!(reserved_after_send, GasPrice::gas_price(gas_spent));

        run_to_block(3, None);

        // gas_limit has been recovered
        assert_noop!(
            GasHandlerOf::<Test>::get_limit(msg_id),
            pallet_gear_gas::Error::<Test>::NodeNotFound
        );

        // the (reserved_after_send - gas_spent) has been unreserved
        let free_after_execution = Balances::free_balance(USER_1);
        assert_eq!(
            free_after_execution,
            free_after_send + (reserved_after_send - GasPrice::gas_price(gas_spent))
        );

        // reserved balance after execution is zero
        let reserved_after_execution = Balances::reserved_balance(USER_1);
        assert!(reserved_after_execution.is_zero());
    })
}

#[test]
fn init_wait_reply_exit_cleaned_storage() {
    use demo_init_wait_reply_exit::WASM_BINARY;

    init_logger();
    new_test_ext().execute_with(|| {
        System::reset_events();

        assert_ok!(Gear::upload_program(
            RuntimeOrigin::signed(USER_1),
            WASM_BINARY.to_vec(),
            EMPTY_PAYLOAD.to_vec(),
            Vec::new(),
            50_000_000_000u64,
            0u128
        ));
        let pid = get_last_program_id();

        // block 2
        //
        // - send messages to the program
        run_to_block(2, None);
        let count = 5;
        for _ in 0..count {
            assert_ok!(Gear::send_message(
                RuntimeOrigin::signed(USER_1),
                pid,
                vec![],
                10_000u64,
                0u128
            ));
        }

        // block 3
        //
        // - count waiting init messages
        // - reply and wake program
        // - check program status
        run_to_block(3, None);
        assert_eq!(waiting_init_messages(pid).len(), count);
        assert_eq!(WaitlistOf::<Test>::iter_key(pid).count(), count + 1);

        let msg_id = MailboxOf::<Test>::iter_key(USER_1)
            .next()
            .map(|(msg, _bn)| msg.id())
            .expect("Element should be");

        assert_ok!(Gear::send_reply(
            RuntimeOrigin::signed(USER_1),
            msg_id,
            EMPTY_PAYLOAD.to_vec(),
            100_000_000_000u64,
            0,
        ));

        assert!(!Gear::is_initialized(pid));
        assert!(Gear::is_active(pid));

        // block 4
        //
        // - check if program has terminated
        // - check waiting_init storage is empty
        // - check wait list is empty
        run_to_block(4, None);
        assert!(!Gear::is_initialized(pid));
        assert!(!Gear::is_active(pid));
        assert_eq!(waiting_init_messages(pid).len(), 0);
        assert_eq!(WaitlistOf::<Test>::iter_key(pid).count(), 0);
    })
}

#[test]
fn locking_gas_for_waitlist() {
    use demo_gas_burned::WASM_BINARY as GAS_BURNED_BINARY;
    use demo_gasless_wasting::{InputArgs, WASM_BINARY as GASLESS_WASTING_BINARY};

    let wat = r#"
    (module
        (import "env" "memory" (memory 1))
        (import "env" "gr_wait" (func $gr_wait))
        (export "handle" (func $handle))
        (func $handle call $gr_wait)
    )"#;

    init_logger();
    new_test_ext().execute_with(|| {
        // This program just waits on each handle message.
        let waiter = upload_program_default(USER_1, ProgramCodeKind::Custom(wat))
            .expect("submit result was asserted");

        // This program just does some calculations (burns gas) on each handle message.
        assert_ok!(Gear::upload_program(
            RuntimeOrigin::signed(USER_1),
            GAS_BURNED_BINARY.to_vec(),
            Default::default(),
            Default::default(),
            100_000_000_000,
            0
        ));
        let calculator = get_last_program_id();

        // This program sends two empty gasless messages on each handle:
        // for this test first message is waiter, seconds is calculator.
        assert_ok!(Gear::upload_program(
            RuntimeOrigin::signed(USER_1),
            GASLESS_WASTING_BINARY.to_vec(),
            Default::default(),
            Default::default(),
            DEFAULT_GAS_LIMIT,
            0
        ));
        let sender = get_last_program_id();

        run_to_block(2, None);

        assert!(Gear::is_initialized(waiter));
        assert!(Gear::is_initialized(calculator));
        assert!(Gear::is_initialized(sender));

        let payload = InputArgs {
            prog_to_wait: waiter.into_origin().into(),
            prog_to_waste: calculator.into_origin().into(),
        };

        calculate_handle_and_send_with_extra(USER_1, sender, payload.encode(), None, 0);
        let origin_msg_id = get_last_message_id();

        let message_to_be_waited = MessageId::generate_outgoing(origin_msg_id, 1);

        run_to_block(3, None);

        assert!(WaitlistOf::<Test>::contains(&waiter, &message_to_be_waited));

        let mut expiration = None;

        System::events().iter().for_each(|e| {
            if let MockRuntimeEvent::Gear(Event::MessageWaited {
                id,
                expiration: exp,
                ..
            }) = e.event
            {
                if id == message_to_be_waited {
                    expiration = Some(exp);
                }
            }
        });

        let expiration = expiration.unwrap();

        // Expiration block may be really far from current one, so proper
        // `run_to_block` takes a lot, so we use hack here by setting
        // close block number to it to check that messages keeps in
        // waitlist before and leaves it as expected.
        System::set_block_number(expiration - 2);
        Gear::set_block_number(expiration - 2);

        run_to_next_block(None);

        assert!(WaitlistOf::<Test>::contains(&waiter, &message_to_be_waited));

        run_to_next_block(None);

        // And nothing panics here, because `message_to_be_waited`
        // contains enough founds to pay rent.

        assert!(!WaitlistOf::<Test>::contains(
            &waiter,
            &message_to_be_waited
        ));
    });
}

#[test]
fn calculate_init_gas() {
    use demo_gas_burned::WASM_BINARY;

    init_logger();
    let gas_info_1 = new_test_ext().execute_with(|| {
        Gear::calculate_gas_info(
            USER_1.into_origin(),
            HandleKind::Init(WASM_BINARY.to_vec()),
            EMPTY_PAYLOAD.to_vec(),
            0,
            true,
            true,
        )
        .unwrap()
    });

    let gas_info_2 = new_test_ext().execute_with(|| {
        assert_ok!(Gear::upload_code(
            RuntimeOrigin::signed(USER_1),
            WASM_BINARY.to_vec()
        ));

        let code_id = get_last_code_id();

        let gas_info = Gear::calculate_gas_info(
            USER_1.into_origin(),
            HandleKind::InitByHash(code_id),
            EMPTY_PAYLOAD.to_vec(),
            0,
            true,
            true,
        )
        .unwrap();

        assert_ok!(Gear::create_program(
            RuntimeOrigin::signed(USER_1),
            code_id,
            DEFAULT_SALT.to_vec(),
            EMPTY_PAYLOAD.to_vec(),
            gas_info.min_limit,
            0
        ));

        let init_message_id = get_last_message_id();

        run_to_next_block(None);

        assert_succeed(init_message_id);

        gas_info
    });

    assert_eq!(gas_info_1, gas_info_2);
}

#[test]
fn gas_spent_vs_balance() {
    use demo_btree::{Request, WASM_BINARY};

    init_logger();
    new_test_ext().execute_with(|| {
        let initial_balance = Balances::free_balance(USER_1);

        assert_ok!(Gear::upload_program(
            RuntimeOrigin::signed(USER_1),
            WASM_BINARY.to_vec(),
            DEFAULT_SALT.to_vec(),
            EMPTY_PAYLOAD.to_vec(),
            50_000_000_000,
            0,
        ));

        let prog_id = utils::get_last_program_id();

        run_to_block(2, None);

        let balance_after_init = Balances::free_balance(USER_1);

        let request = Request::Clear.encode();
        assert_ok!(Gear::send_message(
            RuntimeOrigin::signed(USER_1),
            prog_id,
            request.clone(),
            1_000_000_000,
            0
        ));

        run_to_block(3, None);

        let balance_after_handle = Balances::free_balance(USER_1);
        let total_balance_after_handle = Balances::total_balance(&USER_1);

        let GasInfo {
            min_limit: init_gas_spent,
            ..
        } = Gear::calculate_gas_info(
            USER_1.into_origin(),
            HandleKind::Init(WASM_BINARY.to_vec()),
            EMPTY_PAYLOAD.to_vec(),
            0,
            true,
            true,
        )
        .unwrap();

        // check that all changes made by calculate_gas_info are rollbacked
        assert_eq!(balance_after_handle, Balances::free_balance(USER_1));
        assert_eq!(total_balance_after_handle, Balances::total_balance(&USER_1));

        assert_eq!(
            (initial_balance - balance_after_init),
            GasPrice::gas_price(init_gas_spent)
        );

        run_to_block(4, None);

        let GasInfo {
            min_limit: handle_gas_spent,
            ..
        } = Gear::calculate_gas_info(
            USER_1.into_origin(),
            HandleKind::Handle(prog_id),
            request,
            0,
            true,
            true,
        )
        .unwrap();

        assert_eq!(
            balance_after_init - balance_after_handle,
            GasPrice::gas_price(handle_gas_spent)
        );
    });
}

#[test]
fn gas_spent_precalculated() {
    let wat = r#"
    (module
        (import "env" "memory" (memory 1))
        (export "handle" (func $handle))
        (func $add (; 0 ;) (param $0 i32) (param $1 i32)
            (local $2 i32)
            local.get $0
            local.get $1
            i32.add
            local.set $2
        )
        (func $handle
            (call $add
                (i32.const 2)
                (i32.const 2)
            )
        )
    )"#;

    let wat_no_counter = r#"
    (module
        (import "env" "memory" (memory 1))
        (export "init" (func $init))
        (func $init)
    )"#;

    let wat_init = r#"
    (module
        (import "env" "memory" (memory 1))
        (export "init" (func $init))
        (func $init
            (local $1 i32)
            i32.const 1
            local.set $1
        )
    )"#;

    init_logger();
    new_test_ext().execute_with(|| {
        let prog = ProgramCodeKind::Custom(wat);
        let prog_id = upload_program_default(USER_1, prog).expect("submit result was asserted");

        let init_gas_id = upload_program_default(USER_3, ProgramCodeKind::Custom(wat_init))
            .expect("submit result was asserted");
        let init_no_counter_id =
            upload_program_default(USER_3, ProgramCodeKind::Custom(wat_no_counter))
                .expect("submit result was asserted");

        run_to_block(2, None);

        let code_id = CodeId::generate(&prog.to_bytes());
        let code = <Test as Config>::CodeStorage::get_code(code_id).unwrap();
        let code = code.code();

        let init_gas_code_id = CodeId::from_origin(ProgramStorageOf::<Test>::get_program(init_gas_id)
            .and_then(|program| common::ActiveProgram::try_from(program).ok())
            .expect("program must exist")
            .code_hash);
        let init_code_len: u64 = <Test as Config>::CodeStorage::get_code(init_gas_code_id).unwrap().code().len() as u64;

        let init_no_gas_code_id = CodeId::from_origin(ProgramStorageOf::<Test>::get_program(init_no_counter_id)
            .and_then(|program| common::ActiveProgram::try_from(program).ok())
            .expect("program must exist")
            .code_hash);
        let init_no_gas_code_len: u64 = <Test as Config>::CodeStorage::get_code(init_no_gas_code_id).unwrap().code().len() as u64;

        // binaries have the same memory amount but different lengths
        // so take this into account in gas calculations
        let length_margin = init_code_len - init_no_gas_code_len;

        let GasInfo {
            min_limit: gas_spent_init,
            ..
        } = Gear::calculate_gas_info(
            USER_1.into_origin(),
            HandleKind::Init(ProgramCodeKind::Custom(wat_init).to_bytes()),
            EMPTY_PAYLOAD.to_vec(),
            0,
            true, true,
        )
        .unwrap();

        let GasInfo {
            min_limit: gas_spent_no_counter,
            ..
        } = Gear::calculate_gas_info(
            USER_1.into_origin(),
            HandleKind::Init(ProgramCodeKind::Custom(wat_no_counter).to_bytes()),
            EMPTY_PAYLOAD.to_vec(),
            0,
            true, true,
        )
        .unwrap();

        let schedule = <Test as Config>::Schedule::get();
        let per_byte_cost = schedule.db_read_per_byte.ref_time();
        let const_i64_cost = schedule.instruction_weights.i64const;
        let set_local_cost = schedule.instruction_weights.local_set;
        let module_instantiation_per_byte = schedule.module_instantiation_per_byte.ref_time();

        // gas_charge call in handle and "add" func
        let gas_cost = gas_spent_init
            - gas_spent_no_counter
            - const_i64_cost as u64
            - set_local_cost as u64
            - core_processor::calculate_gas_for_code(0, per_byte_cost, length_margin)
            - module_instantiation_per_byte * length_margin;

        let GasInfo {
            min_limit: gas_spent_1,
            ..
        } = Gear::calculate_gas_info(
            USER_1.into_origin(),
            HandleKind::Handle(prog_id),
            EMPTY_PAYLOAD.to_vec(),
            0,
            true, true,
        )
        .unwrap();

        let call_cost = schedule.instruction_weights.call;
        let get_local_cost = schedule.instruction_weights.local_get;
        let add_cost = schedule.instruction_weights.i32add;
        let module_instantiation = module_instantiation_per_byte * code.len() as u64;

        let total_cost = {
            let cost = call_cost
                + const_i64_cost * 2
                + set_local_cost
                + get_local_cost * 2
                + add_cost
                + gas_cost as u32 * 2;

            let read_cost = DbWeightOf::<Test>::get().reads(1).ref_time();

            u64::from(cost)
                // cost for loading program
                + core_processor::calculate_gas_for_program(read_cost, 0)
                // cost for loading code length
                + read_cost
                // cost for loading code
                + core_processor::calculate_gas_for_code(read_cost, per_byte_cost, code.len() as u64)
                + module_instantiation
                // cost for one static page in program
                + <Test as Config>::Schedule::get().memory_weights.static_page.ref_time()
        };

        assert_eq!(gas_spent_1, total_cost);

        let GasInfo {
            min_limit: gas_spent_2,
            ..
        } = Gear::calculate_gas_info(
            USER_1.into_origin(),
            HandleKind::Handle(prog_id),
            EMPTY_PAYLOAD.to_vec(),
            0,
            true, true,
        )
        .expect("calculate_gas_info failed");

        assert_eq!(gas_spent_1, gas_spent_2);
    });
}

#[test]
fn test_two_contracts_composition_works() {
    init_logger();
    new_test_ext().execute_with(|| {
        // Initial value in all gas trees is 0
        assert_eq!(GasHandlerOf::<Test>::total_supply(), 0);

        let contract_a_id = generate_program_id(MUL_CONST_WASM_BINARY, b"contract_a");
        let contract_b_id = generate_program_id(MUL_CONST_WASM_BINARY, b"contract_b");
        let contract_code_id = CodeId::generate(MUL_CONST_WASM_BINARY);
        let compose_id = generate_program_id(COMPOSE_WASM_BINARY, b"salt");

        assert_ok!(Gear::upload_program(
            RuntimeOrigin::signed(USER_1),
            MUL_CONST_WASM_BINARY.to_vec(),
            b"contract_a".to_vec(),
            50_u64.encode(),
            10_000_000_000,
            0,
        ));

        assert_ok!(Gear::create_program(
            RuntimeOrigin::signed(USER_1),
            contract_code_id,
            b"contract_b".to_vec(),
            75_u64.encode(),
            10_000_000_000,
            0,
        ));

        assert_ok!(Gear::upload_program(
            RuntimeOrigin::signed(USER_1),
            COMPOSE_WASM_BINARY.to_vec(),
            b"salt".to_vec(),
            (
                <[u8; 32]>::from(contract_a_id),
                <[u8; 32]>::from(contract_b_id)
            )
                .encode(),
            10_000_000_000,
            0,
        ));

        run_to_block(2, None);

        assert_ok!(Gear::send_message(
            RuntimeOrigin::signed(USER_1),
            compose_id,
            100_u64.to_le_bytes().to_vec(),
            30_000_000_000,
            0,
        ));

        run_to_block(4, None);

        // Gas total issuance should have gone back to 4 * MAILBOX_THRESHOLD
        assert_eq!(
            GasHandlerOf::<Test>::total_supply(),
            <Test as Config>::MailboxThreshold::get() * 4
        );
    });
}

// Before introducing this test, upload_program extrinsic didn't check the value.
// Also value wasn't check in `create_program` sys-call. There could be the next test case, which could affect badly.
//
// User submits program with value X, which is not checked. Say X < ED. If we send handle and reply messages with
// values during the init message processing, internal checks will result in errors (either, because sending value
// Y <= X < ED is not allowed, or because of Y > X, when X < ED).
// However, in this same situation of program being initialized and sending some message with value, if program send
// init message with value Y <= X < ED, no internal checks will occur, so such message sending will be passed further
// to manager, although having value less than ED.
//
// Note: on manager level message will not be included to the queue.
// But it's is not preferable to enter that `if` clause.
#[test]
fn test_create_program_with_value_lt_ed() {
    use demo_init_with_value::{SendMessage, WASM_BINARY};

    init_logger();
    new_test_ext().execute_with(|| {
        // Ids of custom destinations
        let ed = get_ed();
        let msg_receiver_1 = 5u64;
        let msg_receiver_2 = 6u64;

        // Submit the code
        assert_ok!(Gear::upload_code(
            RuntimeOrigin::signed(USER_1),
            ProgramCodeKind::Default.to_bytes(),
        ));

        // Can't initialize program with value less than ED
        assert_noop!(
            Gear::upload_program(
                RuntimeOrigin::signed(USER_1),
                ProgramCodeKind::Default.to_bytes(),
                b"test0".to_vec(),
                EMPTY_PAYLOAD.to_vec(),
                100_000_000,
                ed - 1,
            ),
            Error::<Test>::ValueLessThanMinimal,
        );

        // Simple passing test with values
        assert_ok!(Gear::upload_program(
            RuntimeOrigin::signed(USER_1),
            WASM_BINARY.to_vec(),
            b"test1".to_vec(),
            // Sending 500 value with "handle" messages. This should not fail.
            // Must be stated, that "handle" messages send value to some non-existing address
            // so messages will go to mailbox
            vec![
                SendMessage::Handle {
                    destination: msg_receiver_1.into(),
                    value: 500
                },
                SendMessage::Handle {
                    destination: msg_receiver_2.into(),
                    value: 500
                },
                SendMessage::Init { value: 0 },
            ]
            .encode(),
            10_000_000_000,
            1000,
        ));

        run_to_block(2, None);

        // init messages sent by user and by program
        assert_total_dequeued(2 + 2);
        // programs deployed by user and by program
        assert_init_success(2);

        let origin_msg_id =
            MessageId::generate_from_user(1, ProgramId::from_origin(USER_1.into_origin()), 0);
        let msg1_mailbox = MessageId::generate_outgoing(origin_msg_id, 0);
        let msg2_mailbox = MessageId::generate_outgoing(origin_msg_id, 1);
        assert!(MailboxOf::<Test>::contains(&msg_receiver_1, &msg1_mailbox));
        assert!(MailboxOf::<Test>::contains(&msg_receiver_2, &msg2_mailbox));

        System::reset_events();

        // Trying to send init message from program with value less than ED.
        assert_ok!(Gear::upload_program(
            RuntimeOrigin::signed(USER_1),
            WASM_BINARY.to_vec(),
            b"test2".to_vec(),
            // First two messages won't fail, because provided values are in a valid range
            // The last message value (which is the value of init message) will end execution with trap
            vec![
                SendMessage::Handle {
                    destination: msg_receiver_1.into(),
                    value: 500
                },
                SendMessage::Handle {
                    destination: msg_receiver_2.into(),
                    value: 500
                },
                SendMessage::Init { value: ed - 1 },
            ]
            .encode(),
            10_000_000_000,
            1000,
        ));

        let msg_id = get_last_message_id();

        run_to_block(3, None);

        // User's message execution will result in trap, because program tries
        // to send init message with value in invalid range.
        assert_total_dequeued(1);

        assert_failed(
            msg_id,
            ActorExecutionErrorReason::Trap(TrapExplanation::Ext(ExtError::Message(
                MessageError::InsufficientValue {
                    message_value: 499,
                    existential_deposit: 500,
                },
            ))),
        );
    })
}

// Before introducing this test, upload_program extrinsic didn't check the value.
// Also value wasn't check in `create_program` sys-call. There could be the next test case, which could affect badly.
//
// For instance, we have a guarantee that provided init message value is more than ED before executing message.
// User sends init message to the program, which, for example, in init function sends different kind of messages.
// Because of message value not being checked for init messages, program can send more value amount within init message,
// then it has on it's balance. Such message send will end up without any error/trap. So all in all execution will end
// up successfully with messages sent from program with total value more than was provided to the program.
//
// Again init message won't be added to the queue, because of the check here (https://github.com/gear-tech/gear/blob/master/pallets/gear/src/manager.rs#L351-L364).
// But it's is not preferable to enter that `if` clause.
#[test]
fn test_create_program_with_exceeding_value() {
    use demo_init_with_value::{SendMessage, WASM_BINARY};

    init_logger();
    new_test_ext().execute_with(|| {
        // Submit the code
        assert_ok!(Gear::upload_code(
            RuntimeOrigin::signed(USER_1),
            ProgramCodeKind::Default.to_bytes(),
        ));

        let sending_to_program = 2 * get_ed();
        let random_receiver = 1;
        // Trying to send init message from program with value greater than program can send.
        assert_ok!(Gear::upload_program(
            RuntimeOrigin::signed(USER_1),
            WASM_BINARY.to_vec(),
            b"test1".to_vec(),
            vec![
                SendMessage::Handle {
                    destination: random_receiver.into(),
                    value: sending_to_program / 3
                },
                SendMessage::Handle {
                    destination: random_receiver.into(),
                    value: sending_to_program / 3
                },
                SendMessage::Init {
                    value: sending_to_program + 1,
                },
            ]
            .encode(),
            10_000_000_000,
            sending_to_program,
        ));

        run_to_block(2, None);

        // Check there are no messages for `random_receiver`. There would be messages in mailbox
        // if execution didn't end up with an "Not enough value to send message" error.
        let origin_msg_id =
            MessageId::generate_from_user(1, ProgramId::from_origin(USER_1.into_origin()), 0);
        let receiver_mail_msg1 = MessageId::generate_outgoing(origin_msg_id, 0);
        let receiver_mail_msg2 = MessageId::generate_outgoing(origin_msg_id, 1);
        assert!(!MailboxOf::<Test>::contains(
            &random_receiver,
            &receiver_mail_msg1
        ));
        assert!(!MailboxOf::<Test>::contains(
            &random_receiver,
            &receiver_mail_msg2
        ));

        // User's message execution will result in trap, because program tries
        // to send init message with value more than program has.
        assert_total_dequeued(1);

        assert_failed(
            origin_msg_id,
            ActorExecutionErrorReason::Trap(TrapExplanation::Ext(ExtError::Message(
                MessageError::NotEnoughValue {
                    message_value: 1001,
                    value_left: 1000,
                },
            ))),
        );
    })
}

#[test]
fn test_create_program_without_gas_works() {
    use demo_init_with_value::{SendMessage, WASM_BINARY};

    init_logger();
    new_test_ext().execute_with(|| {
        System::reset_events();

        assert_ok!(Gear::upload_code(
            RuntimeOrigin::signed(USER_1),
            ProgramCodeKind::Default.to_bytes(),
        ));

        assert_ok!(Gear::upload_program(
            RuntimeOrigin::signed(USER_1),
            WASM_BINARY.to_vec(),
            b"test1".to_vec(),
            vec![SendMessage::InitWithoutGas { value: 0 }].encode(),
            10_000_000_000,
            0,
        ));

        run_to_block(2, None);

        assert_total_dequeued(2 + 2);
        assert_init_success(2);
    })
}

#[test]
fn test_reply_to_terminated_program() {
    init_logger();
    new_test_ext().execute_with(|| {
        use demo_exit_init::WASM_BINARY;

        // Deploy program, which sends mail and exits
        assert_ok!(Gear::upload_program(
            RuntimeOrigin::signed(USER_1),
            WASM_BINARY.to_vec(),
            DEFAULT_SALT.to_vec(),
            // this input makes it first send message to mailbox and then exit
            [1].to_vec(),
            27_100_000_000u64,
            0
        ));

        let mail_id = {
            let original_message_id = get_last_message_id();
            MessageId::generate_reply(original_message_id)
        };

        run_to_block(2, None);

        // Check mail in Mailbox
        assert_eq!(MailboxOf::<Test>::len(&USER_1), 1);

        // Send reply
        let reply_call = crate::mock::RuntimeCall::Gear(crate::Call::<Test>::send_reply {
            reply_to_id: mail_id,
            payload: EMPTY_PAYLOAD.to_vec(),
            gas_limit: 10_000_000,
            value: 0,
        });
        assert_noop!(
            reply_call.dispatch(RuntimeOrigin::signed(USER_1)),
            Error::<Test>::InactiveProgram,
        );

        // the only way to claim value from terminated destination is a corresponding extrinsic call
        assert_ok!(Gear::claim_value(RuntimeOrigin::signed(USER_1), mail_id,));

        assert!(MailboxOf::<Test>::is_empty(&USER_1));

        System::assert_last_event(
            Event::UserMessageRead {
                id: mail_id,
                reason: UserMessageReadRuntimeReason::MessageClaimed.into_reason(),
            }
            .into(),
        )
    })
}

#[test]
fn calculate_gas_info_for_wait_dispatch_works() {
    init_logger();
    new_test_ext().execute_with(|| {
        // Test should still be valid once #1173 solved.
        let GasInfo { waited, .. } = Gear::calculate_gas_info(
            USER_1.into_origin(),
            HandleKind::Init(demo_init_wait::WASM_BINARY.to_vec()),
            EMPTY_PAYLOAD.to_vec(),
            0,
            true,
            true,
        )
        .unwrap();

        assert!(waited);
    });
}

#[test]
fn delayed_sending() {
    use demo_delayed_sender::WASM_BINARY;

    init_logger();
    new_test_ext().execute_with(|| {
        let delay = 3u32;
        // Deploy program, which sends mail in "payload" amount of blocks.
        assert_ok!(Gear::upload_program(
            RuntimeOrigin::signed(USER_1),
            WASM_BINARY.to_vec(),
            DEFAULT_SALT.to_vec(),
            delay.to_le_bytes().to_vec(),
            BlockGasLimitOf::<Test>::get(),
            0
        ));

        let prog = utils::get_last_program_id();

        run_to_next_block(None);

        assert!(Gear::is_active(prog));

        for _ in 0..delay {
            assert!(maybe_last_message(USER_1).is_none());
            run_to_next_block(None);
        }

        assert_eq!(get_last_mail(USER_1).payload(), b"Delayed hello!");
    });
}

#[test]
fn delayed_wake() {
    use demo_delayed_sender::WASM_BINARY;

    init_logger();
    new_test_ext().execute_with(|| {
        assert_ok!(Gear::upload_program(
            RuntimeOrigin::signed(USER_1),
            WASM_BINARY.to_vec(),
            DEFAULT_SALT.to_vec(),
            0u32.to_le_bytes().to_vec(),
            BlockGasLimitOf::<Test>::get(),
            0
        ));

        let prog = utils::get_last_program_id();

        run_to_next_block(None);

        assert!(Gear::is_active(prog));

        assert!(maybe_last_message(USER_1).is_some());

        // This message will go into waitlist.
        assert_ok!(Gear::send_message(
            RuntimeOrigin::signed(USER_1),
            prog,
            vec![],
            BlockGasLimitOf::<Test>::get(),
            0
        ));

        let mid = get_last_message_id();

        assert!(!WaitlistOf::<Test>::contains(&prog, &mid));

        run_to_next_block(None);

        assert!(WaitlistOf::<Test>::contains(&prog, &mid));

        let delay = 3u32;

        // This message will wake previous message in "payload" blocks
        assert_ok!(Gear::send_message(
            RuntimeOrigin::signed(USER_1),
            prog,
            delay.to_le_bytes().to_vec(),
            BlockGasLimitOf::<Test>::get(),
            0
        ));

        run_to_next_block(None);

        for _ in 0..delay {
            assert!(WaitlistOf::<Test>::contains(&prog, &mid));
            run_to_next_block(None);
        }

        assert!(!WaitlistOf::<Test>::contains(&prog, &mid));
    });
}

#[test]
fn cascading_messages_with_value_do_not_overcharge() {
    init_logger();
    new_test_ext().execute_with(|| {
        let contract_id = generate_program_id(MUL_CONST_WASM_BINARY, b"contract");
        let wrapper_id = generate_program_id(WAITING_PROXY_WASM_BINARY, b"salt");

        assert_ok!(Gear::upload_program(
            RuntimeOrigin::signed(USER_1),
            MUL_CONST_WASM_BINARY.to_vec(),
            b"contract".to_vec(),
            50_u64.encode(),
            5_000_000_000,
            0,
        ));

        assert_ok!(Gear::upload_program(
            RuntimeOrigin::signed(USER_1),
            WAITING_PROXY_WASM_BINARY.to_vec(),
            b"salt".to_vec(),
            <[u8; 32]>::from(contract_id).encode(),
            5_000_000_000,
            0,
        ));

        run_to_block(2, None);

        let payload = 100_u64.to_le_bytes().to_vec();

        let user_balance_before_calculating = Balances::free_balance(USER_1);

        run_to_block(3, None);

        // The constant added for checks.
        let value = 10_000_000;

        let GasInfo {
            min_limit: gas_reserved,
            burned: gas_to_spend,
            ..
        } = Gear::calculate_gas_info(
            USER_1.into_origin(),
            HandleKind::Handle(wrapper_id),
            payload.clone(),
            value,
            true,
            true,
        )
        .expect("Failed to get gas spent");

        assert!(gas_reserved >= gas_to_spend);

        run_to_block(4, None);

        // A message is sent to a waiting proxy contract that passes execution
        // on to another contract while keeping the `value`.
        // The overall gas expenditure is `gas_to_spend`. The message gas limit
        // is set to be just enough to cover this amount.
        // The sender's account has enough funds for both gas and `value`,
        // therefore expecting the message to be processed successfully.
        // Expected outcome: the sender's balance has decreased by the
        // (`gas_to_spend` + `value`).

        let user_initial_balance = Balances::free_balance(USER_1);

        let mailbox_threshold_reserved =
            <Test as Config>::GasPrice::gas_price(<Test as Config>::MailboxThreshold::get());

        assert_eq!(user_balance_before_calculating, user_initial_balance);
        assert_eq!(
            Balances::reserved_balance(USER_1),
            mailbox_threshold_reserved * 2
        );

        assert_ok!(Gear::send_message(
            RuntimeOrigin::signed(USER_1),
            wrapper_id,
            payload,
            gas_reserved,
            value,
        ));

        let gas_to_spend = GasPrice::gas_price(gas_to_spend);
        let gas_reserved = GasPrice::gas_price(gas_reserved);
        let reserved_balance = gas_reserved + value;

        assert_eq!(
            Balances::free_balance(USER_1),
            user_initial_balance - reserved_balance
        );

        assert_eq!(
            Balances::reserved_balance(USER_1),
            reserved_balance + mailbox_threshold_reserved * 2
        );

        run_to_block(5, None);

        assert_eq!(
            Balances::reserved_balance(USER_1),
            mailbox_threshold_reserved * 3
        );

        assert_eq!(
            Balances::free_balance(USER_1),
            user_initial_balance - gas_to_spend - value - mailbox_threshold_reserved
        );
    });
}

#[test]
fn free_storage_hold_on_scheduler_overwhelm() {
    use demo_value_sender::{TestData, WASM_BINARY};

    init_logger();
    new_test_ext().execute_with(|| {
        assert_ok!(Gear::upload_program(
            RuntimeOrigin::signed(USER_2),
            WASM_BINARY.to_vec(),
            DEFAULT_SALT.to_vec(),
            EMPTY_PAYLOAD.to_vec(),
            DEFAULT_GAS_LIMIT * 100,
            10_000,
        ));

        let sender = utils::get_last_program_id();

        run_to_next_block(None);

        assert!(Gear::is_initialized(sender));

        let data = TestData::gasful(20_000, 0);

        let mb_cost = CostsPerBlockOf::<Test>::mailbox();
        let reserve_for = CostsPerBlockOf::<Test>::reserve_for();

        let user_1_balance = Balances::free_balance(USER_1);
        assert_eq!(Balances::reserved_balance(USER_1), 0);

        let user_2_balance = Balances::free_balance(USER_2);
        assert_eq!(Balances::reserved_balance(USER_2), 0);

        let prog_balance = Balances::free_balance(AccountId::from_origin(sender.into_origin()));
        assert_eq!(
            Balances::reserved_balance(AccountId::from_origin(sender.into_origin())),
            0
        );

        let (_, gas_info) = utils::calculate_handle_and_send_with_extra(
            USER_1,
            sender,
            data.request(USER_2).encode(),
            Some(data.extra_gas),
            0,
        );

        utils::assert_balance(
            USER_1,
            user_1_balance - GasPrice::gas_price(gas_info.min_limit + data.extra_gas),
            GasPrice::gas_price(gas_info.min_limit + data.extra_gas),
        );
        utils::assert_balance(USER_2, user_2_balance, 0u128);
        utils::assert_balance(sender, prog_balance, 0u128);
        assert!(MailboxOf::<Test>::is_empty(&USER_2));

        run_to_next_block(None);

        let hold_bound =
            HoldBoundBuilder::<Test>::new(StorageType::Mailbox).maximum_for(data.gas_limit_to_send);

        let expected_duration =
            BlockNumberFor::<Test>::saturated_from(data.gas_limit_to_send / mb_cost) - reserve_for;

        assert_eq!(hold_bound.expected_duration(), expected_duration);

        utils::assert_balance(
            USER_1,
            user_1_balance - GasPrice::gas_price(gas_info.burned + data.gas_limit_to_send),
            GasPrice::gas_price(data.gas_limit_to_send),
        );
        utils::assert_balance(USER_2, user_2_balance, 0u128);
        utils::assert_balance(sender, prog_balance - data.value, data.value);
        assert!(!MailboxOf::<Test>::is_empty(&USER_2));

        // Expected block.
        run_to_block(hold_bound.expected(), Some(0));
        assert!(!MailboxOf::<Test>::is_empty(&USER_2));

        // Deadline block (can pay till this one).
        run_to_block(hold_bound.deadline(), Some(0));
        assert!(!MailboxOf::<Test>::is_empty(&USER_2));

        // Block which already can't be paid.
        run_to_next_block(None);

        let gas_totally_burned = GasPrice::gas_price(gas_info.burned + data.gas_limit_to_send);

        utils::assert_balance(USER_1, user_1_balance - gas_totally_burned, 0u128);
        utils::assert_balance(USER_2, user_2_balance, 0u128);
        utils::assert_balance(sender, prog_balance, 0u128);
        assert!(MailboxOf::<Test>::is_empty(&USER_2));
    });
}

#[test]
fn execution_over_blocks() {
    init_logger();

    let assert_last_message = |src: [u8; 32], count: u128| {
        use demo_calc_hash::verify_result;

        let last_message = maybe_last_message(USER_1).expect("Get last message failed.");
        let result = <[u8; 32]>::decode(&mut last_message.payload()).expect("Decode result failed");

        assert!(verify_result(src, count, result));

        System::reset_events();
    };

    let estimate_gas_per_calc = || -> (u64, u64) {
        use demo_calc_hash_in_one_block::{Package, WASM_BINARY};

        let (src, times) = ([0; 32], 1);

        let init_gas = Gear::calculate_gas_info(
            USER_1.into_origin(),
            HandleKind::Init(WASM_BINARY.to_vec()),
            EMPTY_PAYLOAD.to_vec(),
            0,
            true,
            true,
        )
        .expect("Failed to get gas spent");

        // deploy demo-calc-in-one-block
        assert_ok!(Gear::upload_program(
            RuntimeOrigin::signed(USER_1),
            WASM_BINARY.to_vec(),
            b"estimate threshold".to_vec(),
            EMPTY_PAYLOAD.to_vec(),
            init_gas.burned,
            0,
        ));
        let in_one_block = get_last_program_id();

        run_to_next_block(None);

        // estimate start cost
        let pkg = Package::new(times, src);
        let gas = Gear::calculate_gas_info(
            USER_1.into_origin(),
            HandleKind::Handle(in_one_block),
            pkg.encode(),
            0,
            true,
            true,
        )
        .expect("Failed to get gas spent");

        (init_gas.min_limit, gas.min_limit)
    };

    new_test_ext().execute_with(|| {
        use demo_calc_hash_in_one_block::{Package, WASM_BINARY};

        // We suppose that gas limit is less than gas allowance
        let block_gas_limit = BlockGasLimitOf::<Test>::get() - 10000;

        // Deploy demo-calc-hash-in-one-block.
        assert_ok!(Gear::upload_program(
            RuntimeOrigin::signed(USER_1),
            WASM_BINARY.to_vec(),
            DEFAULT_SALT.to_vec(),
            EMPTY_PAYLOAD.to_vec(),
            5_000_000_000,
            0,
        ));
        let in_one_block = get_last_program_id();

        assert!(ProgramStorageOf::<Test>::program_exists(in_one_block));

        let src = [0; 32];

        assert_ok!(Gear::send_message(
            RuntimeOrigin::signed(USER_1),
            in_one_block,
            Package::new(128, src).encode(),
            block_gas_limit,
            0,
        ));

        run_to_next_block(None);

        assert_last_message([0; 32], 128);

        assert_ok!(Gear::send_message(
            RuntimeOrigin::signed(USER_1),
            in_one_block,
            Package::new(17_384, src).encode(),
            block_gas_limit,
            0,
        ));

        let message_id = get_last_message_id();
        run_to_next_block(None);

        assert_failed(
            message_id,
            ActorExecutionErrorReason::Trap(TrapExplanation::GasLimitExceeded),
        );
    });

    new_test_ext().execute_with(|| {
        use demo_calc_hash::sha2_512_256;
        use demo_calc_hash_over_blocks::{Method, WASM_BINARY};
        let block_gas_limit = BlockGasLimitOf::<Test>::get();

        let (_, calc_threshold) = estimate_gas_per_calc();

        // deploy demo-calc-hash-over-blocks
        assert_ok!(Gear::upload_program(
            RuntimeOrigin::signed(USER_1),
            WASM_BINARY.to_vec(),
            DEFAULT_SALT.to_vec(),
            calc_threshold.encode(),
            10_000_000_000,
            0,
        ));
        let over_blocks = get_last_program_id();

        assert!(ProgramStorageOf::<Test>::program_exists(over_blocks));

        let (src, id, expected) = ([0; 32], sha2_512_256(b"42"), 8_192);

        // trigger calculation
        assert_ok!(Gear::send_message(
            RuntimeOrigin::signed(USER_1),
            over_blocks,
            Method::Start { src, id, expected }.encode(),
            10_000_000_000,
            0,
        ));

        run_to_next_block(None);

        let mut count = 0;
        loop {
            let lm = maybe_last_message(USER_1);

            if !(lm.is_none() || lm.unwrap().payload().is_empty()) {
                break;
            }

            assert_ok!(Gear::send_message(
                RuntimeOrigin::signed(USER_1),
                over_blocks,
                Method::Refuel(id).encode(),
                block_gas_limit,
                0,
            ));

            count += 1;
            run_to_next_block(None);
        }

        assert!(count > 1);
        assert_last_message(src, expected);
    });
}

#[test]
fn call_forbidden_function() {
    let wat = r#"
    (module
        (import "env" "memory" (memory 1))
        (import "env" "gr_gas_available" (func $gr_gas_available (param i32)))
        (export "handle" (func $handle))
        (func $handle
            i32.const 0
            call $gr_gas_available
        )
    )"#;

    init_logger();
    new_test_ext().execute_with(|| {
        let prog_id = upload_program_default(USER_1, ProgramCodeKind::Custom(wat))
            .expect("submit result was asserted");

        run_to_block(2, None);

        let res = Gear::calculate_gas_info(
            USER_1.into_origin(),
            HandleKind::Handle(prog_id),
            EMPTY_PAYLOAD.to_vec(),
            0,
            true,
            true,
        );

        assert_eq!(
            res,
            Err(format!(
                "Program terminated with a trap: {}",
                TrapExplanation::ForbiddenFunction,
            ))
        );
    });
}

#[test]
fn test_async_messages() {
    use demo_async_tester::{Kind, WASM_BINARY};

    init_logger();
    new_test_ext().execute_with(|| {
        System::reset_events();

        assert_ok!(Gear::upload_program(
            RuntimeOrigin::signed(USER_1),
            WASM_BINARY.to_vec(),
            DEFAULT_SALT.to_vec(),
            EMPTY_PAYLOAD.to_vec(),
            10_000_000_000u64,
            0,
        ));

        let pid = get_last_program_id();
        for kind in &[
            Kind::Reply,
            Kind::ReplyWithGas(DEFAULT_GAS_LIMIT),
            Kind::ReplyBytes,
            Kind::ReplyBytesWithGas(DEFAULT_GAS_LIMIT),
            Kind::ReplyCommit,
            Kind::ReplyCommitWithGas(DEFAULT_GAS_LIMIT),
            Kind::Send,
            Kind::SendWithGas(DEFAULT_GAS_LIMIT),
            Kind::SendBytes,
            Kind::SendBytesWithGas(DEFAULT_GAS_LIMIT),
            Kind::SendCommit,
            Kind::SendCommitWithGas(DEFAULT_GAS_LIMIT),
        ] {
            run_to_next_block(None);
            assert_ok!(Gear::send_message(
                RuntimeOrigin::signed(USER_1),
                pid,
                kind.encode(),
                10_000_000_000u64,
                0,
            ));

            // check the message sent from the program
            run_to_next_block(None);
            let last_mail = get_last_mail(USER_1);
            assert_eq!(Kind::decode(&mut last_mail.payload()), Ok(*kind));

            // reply to the message
            let message_id = last_mail.id();
            assert_ok!(Gear::send_reply(
                RuntimeOrigin::signed(USER_1),
                message_id,
                EMPTY_PAYLOAD.to_vec(),
                10_000_000_000u64,
                0,
            ));

            // check the reply from the program
            run_to_next_block(None);
            let last_mail = get_last_mail(USER_1);
            assert_eq!(last_mail.payload(), b"PONG");
            assert_ok!(Gear::claim_value(
                RuntimeOrigin::signed(USER_1),
                last_mail.id()
            ));
        }

        assert!(Gear::is_active(pid));
    })
}

#[test]
fn missing_functions_are_not_executed() {
    // handle is copied from ProgramCodeKind::OutgoingWithValueInHandle
    let wat = r#"
    (module
        (import "env" "gr_send_wgas" (func $send (param i32 i32 i32 i64 i32 i32)))
        (import "env" "memory" (memory 10))
        (export "handle" (func $handle))
        (func $handle
            i32.const 111 ;; addr
            i32.const 1 ;; value
            i32.store

            i32.const 143 ;; addr + 32
            i32.const 1000
            i32.store

            (call $send (i32.const 111) (i32.const 0) (i32.const 32) (i64.const 10000000) (i32.const 0) (i32.const 333))

            i32.const 333 ;; addr
            i32.load
            (if
                (then unreachable)
                (else)
            )
        )
    )"#;

    init_logger();

    new_test_ext().execute_with(|| {
        let balance_before = Balances::free_balance(USER_1);

        let program_id = {
            let res = upload_program_default(USER_1, ProgramCodeKind::Custom(wat));
            assert_ok!(res);
            res.expect("submit result was asserted")
        };

        let GasInfo { min_limit, .. } = Gear::calculate_gas_info(
            USER_1.into_origin(),
            HandleKind::Init(ProgramCodeKind::Custom(wat).to_bytes()),
            EMPTY_PAYLOAD.to_vec(),
            0,
            true,
            true,
        )
        .expect("calculate_gas_info failed");

        let program_cost = core_processor::calculate_gas_for_program(
            DbWeightOf::<Test>::get().reads(1).ref_time(),
            <Test as Config>::Schedule::get()
                .db_read_per_byte
                .ref_time(),
        );
        // there is no execution so the values should be equal
        assert_eq!(min_limit, program_cost);

        run_to_next_block(None);

        // there is no 'init' so memory pages and code don't get loaded and
        // no execution is performed at all and hence user was not charged for program execution.
        assert_eq!(
            balance_before,
            Balances::free_balance(USER_1) + GasPrice::gas_price(program_cost)
        );

        // this value is actually a constant in the wat.
        let locked_value = 1_000;
        assert_ok!(<Balances as frame_support::traits::Currency<_>>::transfer(
            &USER_1,
            &AccountId::from_origin(program_id.into_origin()),
            locked_value,
            frame_support::traits::ExistenceRequirement::AllowDeath
        ));

        assert_ok!(Gear::send_message(
            RuntimeOrigin::signed(USER_3),
            program_id,
            EMPTY_PAYLOAD.to_vec(),
            1_000_000_000,
            0,
        ));

        run_to_next_block(None);

        let reply_to_id = get_last_mail(USER_1).id();

        let GasInfo { min_limit, .. } = Gear::calculate_gas_info(
            USER_1.into_origin(),
            HandleKind::Reply(reply_to_id, 0),
            EMPTY_PAYLOAD.to_vec(),
            0,
            true,
            true,
        )
        .expect("calculate_gas_info failed");

        assert_eq!(min_limit, program_cost);

        let balance_before = Balances::free_balance(USER_1);
        let reply_value = 1_500;
        assert_ok!(Gear::send_reply(
            RuntimeOrigin::signed(USER_1),
            reply_to_id,
            EMPTY_PAYLOAD.to_vec(),
            100_000_000,
            reply_value,
        ));

        run_to_next_block(None);

        assert_eq!(
            balance_before - reply_value + locked_value,
            Balances::free_balance(USER_1) + GasPrice::gas_price(program_cost)
        );
    });
}

#[test]
fn missing_handle_is_not_executed() {
    let wat = r#"
    (module
        (import "env" "memory" (memory 2))
        (export "init" (func $init))
        (func $init)
    )"#;

    let wat_handle = r#"
    (module
        (import "env" "memory" (memory 2))
        (export "init" (func $init))
        (export "handle" (func $handle))
        (func $init)
        (func $handle)
    )"#;

    init_logger();
    new_test_ext().execute_with(|| {
        let program_id = Gear::upload_program(
            RuntimeOrigin::signed(USER_1),
            ProgramCodeKind::Custom(wat).to_bytes(),
            vec![],
            EMPTY_PAYLOAD.to_vec(),
            1_000_000_000,
            0,
        )
        .map(|_| get_last_program_id())
        .expect("submit_program failed");

        let program_handle_id = Gear::upload_program(
            RuntimeOrigin::signed(USER_3),
            ProgramCodeKind::Custom(wat_handle).to_bytes(),
            vec![],
            EMPTY_PAYLOAD.to_vec(),
            1_000_000_000,
            0,
        )
        .map(|_| get_last_program_id())
        .expect("submit_program failed");

        run_to_next_block(None);

        let balance_before = Balances::free_balance(USER_1);
        let balance_before_handle = Balances::free_balance(USER_3);

        assert_ok!(Gear::send_message(
            RuntimeOrigin::signed(USER_1),
            program_id,
            EMPTY_PAYLOAD.to_vec(),
            1_000_000_000,
            0,
        ));

        assert_ok!(Gear::send_message(
            RuntimeOrigin::signed(USER_3),
            program_handle_id,
            EMPTY_PAYLOAD.to_vec(),
            1_000_000_000,
            0,
        ));

        run_to_next_block(None);

        let margin = balance_before - Balances::free_balance(USER_1);
        let margin_handle = balance_before_handle - Balances::free_balance(USER_3);

        assert!(margin < margin_handle);
    });
}

#[test]
fn invalid_memory_page_count_rejected() {
    let wat = format!(
        r#"
    (module
        (import "env" "memory" (memory {}))
        (export "init" (func $init))
        (func $init)
    )"#,
        code::MAX_WASM_PAGE_COUNT + 1
    );

    init_logger();
    new_test_ext().execute_with(|| {
        assert_noop!(
            Gear::upload_code(
                RuntimeOrigin::signed(USER_1),
                ProgramCodeKind::Custom(&wat).to_bytes(),
            ),
            Error::<Test>::ProgramConstructionFailed
        );

        assert_noop!(
            Gear::upload_program(
                RuntimeOrigin::signed(USER_1),
                ProgramCodeKind::Custom(&wat).to_bytes(),
                vec![],
                EMPTY_PAYLOAD.to_vec(),
                1_000_000_000,
                0,
            ),
            Error::<Test>::ProgramConstructionFailed
        );
    });
}

#[test]
fn test_mad_big_prog_instrumentation() {
    init_logger();
    new_test_ext().execute_with(|| {
        let path = "../../examples/big-wasm/big.wasm";
        let code_bytes = std::fs::read(path).expect("can't read big wasm");
        let schedule = <Test as Config>::Schedule::get();
        let code_inst_res = gear_core::code::Code::try_new(
            code_bytes,
            schedule.instruction_weights.version,
            |module| schedule.rules(module),
            schedule.limits.stack_height,
        );
        // In any case of the defined weights on the platform, instrumentation of the valid
        // huge wasm mustn't fail
        assert!(code_inst_res.is_ok());
    })
}

#[test]
fn reject_incorrect_binary() {
    let wat = r#"
    (module
        (import "env" "memory" (memory 1))
        (export "handle" (func $handle))
        (func $handle
            i32.const 5
        )
    )"#;

    init_logger();
    new_test_ext().execute_with(|| {
        assert_noop!(
            Gear::upload_code(
                RuntimeOrigin::signed(USER_1),
                ProgramCodeKind::CustomInvalid(wat).to_bytes()
            ),
            Error::<Test>::ProgramConstructionFailed
        );

        assert_noop!(
            upload_program_default(USER_1, ProgramCodeKind::CustomInvalid(wat)),
            Error::<Test>::ProgramConstructionFailed
        );
    });
}

#[test]
fn send_from_reservation() {
    use demo_send_from_reservation::{HandleAction, WASM_BINARY};

    init_logger();
    new_test_ext().execute_with(|| {
        let pid = Gear::upload_program(
            RuntimeOrigin::signed(USER_1),
            WASM_BINARY.to_vec(),
            vec![],
            EMPTY_PAYLOAD.to_vec(),
            10_000_000_000,
            0,
        )
        .map(|_| get_last_program_id())
        .unwrap();

        let pid2 = Gear::upload_program(
            RuntimeOrigin::signed(USER_1),
            WASM_BINARY.to_vec(),
            vec![2],
            EMPTY_PAYLOAD.to_vec(),
            10_000_000_000,
            0,
        )
        .map(|_| get_last_program_id())
        .unwrap();

        run_to_block(2, None);

        {
            assert_ok!(Gear::send_message(
                RuntimeOrigin::signed(USER_1),
                pid,
                HandleAction::SendToUser.encode(),
                10_000_000_000,
                1_000,
            ));

            run_to_block(3, None);

            let msg = get_last_mail(USER_1);
            assert_eq!(msg.value(), 500);
            assert_eq!(msg.payload(), b"send_to_user");
            let map = get_reservation_map(pid).unwrap();
            assert!(map.is_empty());
        }

        {
            MailboxOf::<Test>::clear();

            assert_ok!(Gear::send_message(
                RuntimeOrigin::signed(USER_1),
                pid,
                HandleAction::SendToProgram {
                    pid: pid2.into(),
                    user: USER_1.into_origin().into()
                }
                .encode(),
                10_000_000_000,
                1_000,
            ));

            let mid = get_last_message_id();

            run_to_block(4, None);

            assert_succeed(mid);

            let msg = get_last_mail(USER_1);
            assert_eq!(msg.value(), 700);
            assert_eq!(msg.payload(), b"receive_from_program");
            let map = get_reservation_map(pid).unwrap();
            assert!(map.is_empty());
        }

        {
            MailboxOf::<Test>::clear();

            assert_ok!(Gear::send_message(
                RuntimeOrigin::signed(USER_1),
                pid,
                HandleAction::SendToUserDelayed.encode(),
                10_000_000_000,
                1_000,
            ));

            run_to_block(5, None);

            assert!(MailboxOf::<Test>::is_empty(&USER_1));

            run_to_block(6, None);

            let msg = get_last_mail(USER_1);
            assert_eq!(msg.value(), 600);
            assert_eq!(msg.payload(), b"send_to_user_delayed");
            let map = get_reservation_map(pid).unwrap();
            assert!(map.is_empty());
        }

        {
            MailboxOf::<Test>::clear();

            assert_ok!(Gear::send_message(
                RuntimeOrigin::signed(USER_1),
                pid,
                HandleAction::SendToProgramDelayed {
                    pid: pid2.into(),
                    user: USER_1.into_origin().into()
                }
                .encode(),
                10_000_000_000,
                1_000,
            ));

            let mid = get_last_message_id();

            run_to_block(7, None);

            assert!(MailboxOf::<Test>::is_empty(&USER_1));
            assert_succeed(mid);

            run_to_block(8, None);

            let msg = get_last_mail(USER_1);
            assert_eq!(msg.value(), 800);
            assert_eq!(msg.payload(), b"receive_from_program_delayed");
            let map = get_reservation_map(pid).unwrap();
            assert!(map.is_empty());
        }
    });
}

#[test]
fn reply_from_reservation() {
    use demo_send_from_reservation::{HandleAction, WASM_BINARY};

    init_logger();
    new_test_ext().execute_with(|| {
        let pid = Gear::upload_program(
            RuntimeOrigin::signed(USER_1),
            WASM_BINARY.to_vec(),
            vec![],
            EMPTY_PAYLOAD.to_vec(),
            10_000_000_000,
            0,
        )
        .map(|_| get_last_program_id())
        .unwrap();

        let pid2 = Gear::upload_program(
            RuntimeOrigin::signed(USER_1),
            WASM_BINARY.to_vec(),
            vec![2],
            EMPTY_PAYLOAD.to_vec(),
            10_000_000_000,
            0,
        )
        .map(|_| get_last_program_id())
        .unwrap();

        run_to_block(2, None);

        {
            assert_ok!(Gear::send_message(
                RuntimeOrigin::signed(USER_1),
                pid,
                HandleAction::ReplyToUser.encode(),
                10_000_000_000,
                1_000,
            ));

            run_to_block(3, None);

            let msg = get_last_mail(USER_1);
            assert_eq!(msg.value(), 900);
            assert_eq!(msg.payload(), b"reply_to_user");
            let map = get_reservation_map(pid).unwrap();
            assert!(map.is_empty());
        }

        {
            MailboxOf::<Test>::clear();

            assert_ok!(Gear::send_message(
                RuntimeOrigin::signed(USER_1),
                pid,
                HandleAction::ReplyToProgram {
                    pid: pid2.into(),
                    user: USER_1.into_origin().into()
                }
                .encode(),
                10_000_000_000,
                1_000,
            ));

            let mid = get_last_message_id();

            run_to_block(4, None);

            assert_succeed(mid);

            let msg = get_last_mail(USER_1);
            assert_eq!(msg.value(), 900);
            assert_eq!(msg.payload(), b"reply");
            let map = get_reservation_map(pid).unwrap();
            assert!(map.is_empty());
        }

        {
            MailboxOf::<Test>::clear();

            assert_ok!(Gear::send_message(
                RuntimeOrigin::signed(USER_1),
                pid,
                HandleAction::ReplyToUserDelayed.encode(),
                10_000_000_000,
                1_000,
            ));

            run_to_block(5, None);

            assert!(MailboxOf::<Test>::is_empty(&USER_1));

            run_to_block(6, None);

            let msg = get_last_mail(USER_1);
            assert_eq!(msg.value(), 1000);
            assert_eq!(msg.payload(), b"reply_to_user_delayed");
            let map = get_reservation_map(pid).unwrap();
            assert!(map.is_empty());
        }

        {
            MailboxOf::<Test>::clear();

            assert_ok!(Gear::send_message(
                RuntimeOrigin::signed(USER_1),
                pid,
                HandleAction::ReplyToProgramDelayed {
                    pid: pid2.into(),
                    user: USER_1.into_origin().into()
                }
                .encode(),
                10_000_000_000,
                1_000,
            ));

            let mid = get_last_message_id();

            run_to_block(7, None);

            assert!(MailboxOf::<Test>::is_empty(&USER_1));
            assert_succeed(mid);

            run_to_block(8, None);

            let msg = get_last_mail(USER_1);
            assert_eq!(msg.value(), 1000);
            assert_eq!(msg.payload(), b"reply_delayed");
            let map = get_reservation_map(pid).unwrap();
            assert!(map.is_empty());
        }
    });
}

#[test]
fn signal_recursion_not_occurs() {
    use demo_signal_entry::{HandleAction, WASM_BINARY};

    init_logger();
    new_test_ext().execute_with(|| {
        assert_ok!(Gear::upload_program(
            RuntimeOrigin::signed(USER_1),
            WASM_BINARY.to_vec(),
            DEFAULT_SALT.to_vec(),
            USER_1.encode(),
            10_000_000_000,
            0,
        ));

        let pid = get_last_program_id();

        run_to_block(2, None);

        assert!(Gear::is_initialized(pid));
        assert!(Gear::is_active(pid));

        assert_ok!(Gear::send_message(
            RuntimeOrigin::signed(USER_1),
            pid,
            HandleAction::PanicInSignal.encode(),
            10_000_000_000,
            0,
        ));

        let mid = get_last_message_id();

        let mut expiration = None;

        run_to_block(3, None);

        assert_ok!(GasHandlerOf::<Test>::get_system_reserve(mid));

        System::events().iter().for_each(|e| {
            if let MockRuntimeEvent::Gear(Event::MessageWaited {
                expiration: exp, ..
            }) = e.event
            {
                expiration = Some(exp);
            }
        });

        let expiration = expiration.unwrap();

        System::set_block_number(expiration - 1);
        Gear::set_block_number(expiration - 1);

        run_to_next_block(None);

        assert!(GasHandlerOf::<Test>::get_system_reserve(mid).is_err());

        // check signal dispatch panicked
        assert_eq!(MailboxOf::<Test>::iter_key(USER_1).last(), None);
        let signal_msg_id = MessageId::generate_signal(mid);
        let status = dispatch_status(signal_msg_id);
        assert_eq!(status, Some(DispatchStatus::Failed));

        MailboxOf::<Test>::clear();
        System::reset_events();
        run_to_next_block(None);

        // check nothing happens after
        assert!(MailboxOf::<Test>::is_empty(&USER_1));
        assert_eq!(System::events().len(), 0);
    });
}

#[test]
fn signal_during_precharge() {
    use demo_signal_entry::{HandleAction, WASM_BINARY};

    init_logger();
    new_test_ext().execute_with(|| {
        assert_ok!(Gear::upload_program(
            RuntimeOrigin::signed(USER_1),
            WASM_BINARY.to_vec(),
            DEFAULT_SALT.to_vec(),
            USER_1.encode(),
            10_000_000_000,
            0,
        ));

        let pid = get_last_program_id();

        run_to_block(2, None);

        assert_ok!(Gear::send_message(
            RuntimeOrigin::signed(USER_1),
            pid,
            HandleAction::WaitWithReserveAmountAndPanic(1).encode(),
            10_000_000_000,
            0,
        ));

        let mid = get_last_message_id();

        run_to_block(3, None);

        let reply_to_id = get_last_mail(USER_1).id();

        assert_ok!(GasHandlerOf::<Test>::get_system_reserve(mid));

        assert_ok!(Gear::send_reply(
            RuntimeOrigin::signed(USER_1),
            reply_to_id,
            EMPTY_PAYLOAD.to_vec(),
            10_000_000_000,
            0
        ));

        run_to_block(4, None);

        assert!(GasHandlerOf::<Test>::get_system_reserve(mid).is_err());
        assert!(MailboxOf::<Test>::is_empty(&USER_1));
        assert_eq!(
            System::events()
                .into_iter()
                .filter(|e| {
                    matches!(
                        e.event,
                        MockRuntimeEvent::Gear(Event::UserMessageSent { .. })
                    )
                })
                .count(),
            2 + 1 // reply from program + reply to user because of panic +1 for auto generated replies
        );
    });
}

#[test]
fn signal_during_prepare() {
    use demo_signal_entry::{HandleAction, WASM_BINARY};

    init_logger();
    new_test_ext().execute_with(|| {
        assert_ok!(Gear::upload_program(
            RuntimeOrigin::signed(USER_1),
            WASM_BINARY.to_vec(),
            DEFAULT_SALT.to_vec(),
            USER_1.encode(),
            10_000_000_000,
            0,
        ));

        let pid = get_last_program_id();

        run_to_block(2, None);

        let read_cost = DbWeightOf::<Test>::get().reads(1).ref_time();
        let schedule = <Test as Config>::Schedule::get();
        let program_gas = core_processor::calculate_gas_for_program(
            read_cost,
            schedule.db_read_per_byte.ref_time(),
        );

        assert_ok!(Gear::send_message(
            RuntimeOrigin::signed(USER_1),
            pid,
            HandleAction::WaitWithReserveAmountAndPanic(program_gas).encode(),
            10_000_000_000,
            0,
        ));

        let mid = get_last_message_id();

        run_to_block(3, None);

        let reply_to_id = get_last_mail(USER_1).id();

        assert_ok!(GasHandlerOf::<Test>::get_system_reserve(mid));

        assert_ok!(Gear::send_reply(
            RuntimeOrigin::signed(USER_1),
            reply_to_id,
            EMPTY_PAYLOAD.to_vec(),
            10_000_000_000,
            0
        ));

        run_to_block(4, None);

        assert!(GasHandlerOf::<Test>::get_system_reserve(mid).is_err());
        assert!(MailboxOf::<Test>::is_empty(&USER_1));
        assert_eq!(
            System::events()
                .into_iter()
                .filter(|e| {
                    matches!(
                        e.event,
                        MockRuntimeEvent::Gear(Event::UserMessageSent { .. })
                    )
                })
                .count(),
            2 + 1 // reply from program + reply to user because of panic +1 for auto generated replies
        );
    });
}

#[test]
fn signal_async_wait_works() {
    use demo_async_signal_entry::{InitAction, WASM_BINARY};

    init_logger();
    new_test_ext().execute_with(|| {
        assert_ok!(Gear::upload_program(
            RuntimeOrigin::signed(USER_1),
            WASM_BINARY.to_vec(),
            DEFAULT_SALT.to_vec(),
            InitAction::None.encode(),
            10_000_000_000,
            0,
        ));

        let pid = get_last_program_id();

        run_to_block(2, None);

        assert!(Gear::is_initialized(pid));
        assert!(Gear::is_active(pid));

        let GasInfo {
            min_limit: gas_spent,
            ..
        } = Gear::calculate_gas_info(
            USER_1.into_origin(),
            HandleKind::Handle(pid),
            EMPTY_PAYLOAD.to_vec(),
            0,
            true,
            true,
        )
        .expect("calculate_gas_info failed");

        assert_ok!(Gear::send_message(
            RuntimeOrigin::signed(USER_1),
            pid,
            EMPTY_PAYLOAD.to_vec(),
            gas_spent,
            0,
        ));

        let mid = get_last_message_id();

        let mut expiration = None;

        run_to_block(3, None);

        assert_ok!(GasHandlerOf::<Test>::get_system_reserve(mid));

        System::events().iter().for_each(|e| {
            if let MockRuntimeEvent::Gear(Event::MessageWaited {
                expiration: exp, ..
            }) = e.event
            {
                expiration = Some(exp);
            }
        });

        let expiration = expiration.unwrap();

        System::set_block_number(expiration - 1);
        Gear::set_block_number(expiration - 1);

        run_to_next_block(None);

        assert!(GasHandlerOf::<Test>::get_system_reserve(mid).is_err());

        // check signal dispatch executed
        let mail_msg = get_last_mail(USER_1);
        assert_eq!(mail_msg.payload(), b"handle_signal");
    });
}

#[test]
fn signal_gas_limit_exceeded_works() {
    use demo_signal_entry::{HandleAction, WASM_BINARY};

    init_logger();
    new_test_ext().execute_with(|| {
        assert_ok!(Gear::upload_program(
            RuntimeOrigin::signed(USER_1),
            WASM_BINARY.to_vec(),
            DEFAULT_SALT.to_vec(),
            USER_1.encode(),
            10_000_000_000,
            0,
        ));

        let pid = get_last_program_id();

        run_to_block(2, None);

        assert_ok!(Gear::send_message(
            RuntimeOrigin::signed(USER_1),
            pid,
            HandleAction::OutOfGas.encode(),
            10_000_000_000,
            0,
        ));

        let mid = get_last_message_id();

        run_to_block(3, None);

        assert!(GasHandlerOf::<Test>::get_system_reserve(mid).is_err());

        // check signal dispatch executed
        let mail_msg = get_last_mail(USER_1);
        assert_eq!(mail_msg.payload(), b"handle_signal");
    });
}

#[test]
fn system_reservation_unreserve_works() {
    use demo_signal_entry::{HandleAction, WASM_BINARY};

    init_logger();
    new_test_ext().execute_with(|| {
        assert_ok!(Gear::upload_program(
            RuntimeOrigin::signed(USER_1),
            WASM_BINARY.to_vec(),
            DEFAULT_SALT.to_vec(),
            USER_1.encode(),
            10_000_000_000,
            0,
        ));

        let pid = get_last_program_id();

        run_to_block(2, None);

        let user_initial_balance = Balances::free_balance(USER_1);

        let GasInfo { burned, .. } = Gear::calculate_gas_info(
            USER_1.into_origin(),
            HandleKind::Handle(pid),
            HandleAction::Simple.encode(),
            0,
            true,
            true,
        )
        .expect("calculate_gas_info failed");

        assert_ok!(Gear::send_message(
            RuntimeOrigin::signed(USER_1),
            pid,
            HandleAction::Simple.encode(),
            10_000_000_000,
            0,
        ));

        let mid = get_last_message_id();

        run_to_block(3, None);

        assert!(GasHandlerOf::<Test>::get_system_reserve(mid).is_err());

        let burned = GasPrice::gas_price(burned);
        assert_eq!(
            Balances::free_balance(USER_1),
            user_initial_balance - burned
        );
    });
}

#[test]
fn few_system_reservations_across_waits_works() {
    use demo_signal_entry::{HandleAction, WASM_BINARY};

    init_logger();
    new_test_ext().execute_with(|| {
        assert_ok!(Gear::upload_program(
            RuntimeOrigin::signed(USER_1),
            WASM_BINARY.to_vec(),
            DEFAULT_SALT.to_vec(),
            USER_1.encode(),
            10_000_000_000,
            0,
        ));

        let pid = get_last_program_id();

        run_to_block(2, None);

        assert_ok!(Gear::send_message(
            RuntimeOrigin::signed(USER_1),
            pid,
            HandleAction::AcrossWaits.encode(),
            10_000_000_000,
            0,
        ));

        let mid = get_last_message_id();

        run_to_block(3, None);
        let mut reserved = GasHandlerOf::<Test>::get_system_reserve(mid).unwrap();

        for _ in 0..5 {
            assert_eq!(GasHandlerOf::<Test>::get_system_reserve(mid), Ok(reserved));
            reserved += 1_000_000_000;

            let reply_to_id = get_last_mail(USER_1).id();
            assert_ok!(Gear::send_reply(
                RuntimeOrigin::signed(USER_1),
                reply_to_id,
                EMPTY_PAYLOAD.to_vec(),
                10_000_000_000,
                0
            ));

            run_to_next_block(None);
        }
    });
}

#[test]
fn system_reservation_panic_works() {
    use demo_signal_entry::{HandleAction, WASM_BINARY};

    init_logger();
    new_test_ext().execute_with(|| {
        assert_ok!(Gear::upload_program(
            RuntimeOrigin::signed(USER_1),
            WASM_BINARY.to_vec(),
            DEFAULT_SALT.to_vec(),
            USER_1.encode(),
            10_000_000_000,
            0,
        ));

        let pid = get_last_program_id();

        run_to_block(2, None);

        assert_ok!(Gear::send_message(
            RuntimeOrigin::signed(USER_1),
            pid,
            HandleAction::Panic.encode(),
            10_000_000_000,
            0,
        ));

        let mid = get_last_message_id();

        run_to_block(3, None);

        assert!(GasHandlerOf::<Test>::get_system_reserve(mid).is_err());

        // check signal dispatch executed
        let mail_msg = get_last_mail(USER_1);
        assert_eq!(mail_msg.payload(), b"handle_signal");
    });
}

#[test]
fn system_reservation_exit_works() {
    use demo_signal_entry::{HandleAction, WASM_BINARY};

    init_logger();
    new_test_ext().execute_with(|| {
        assert_ok!(Gear::upload_program(
            RuntimeOrigin::signed(USER_1),
            WASM_BINARY.to_vec(),
            DEFAULT_SALT.to_vec(),
            USER_1.encode(),
            10_000_000_000,
            0,
        ));

        let pid = get_last_program_id();

        run_to_block(2, None);

        assert_ok!(Gear::send_message(
            RuntimeOrigin::signed(USER_1),
            pid,
            HandleAction::Exit.encode(),
            10_000_000_000,
            0,
        ));

        let mid = get_last_message_id();

        run_to_block(3, None);

        assert_succeed(mid);
        assert!(GasHandlerOf::<Test>::get_system_reserve(mid).is_err());

        // check signal dispatch was not executed but `gr_exit` did
        assert_eq!(MailboxOf::<Test>::len(&USER_1), 1);
        let msg = get_last_mail(USER_1);
        assert_eq!(msg.payload(), b"exit");
    });
}

#[test]
fn system_reservation_wait_and_panic_works() {
    use demo_signal_entry::{HandleAction, WASM_BINARY};

    init_logger();
    new_test_ext().execute_with(|| {
        assert_ok!(Gear::upload_program(
            RuntimeOrigin::signed(USER_1),
            WASM_BINARY.to_vec(),
            DEFAULT_SALT.to_vec(),
            USER_1.encode(),
            10_000_000_000,
            0,
        ));

        let pid = get_last_program_id();

        run_to_block(2, None);

        assert_ok!(Gear::send_message(
            RuntimeOrigin::signed(USER_1),
            pid,
            HandleAction::WaitAndPanic.encode(),
            10_000_000_000,
            0,
        ));

        let mid = get_last_message_id();

        run_to_block(3, None);

        let reply_to_id = get_last_mail(USER_1).id();

        assert_ok!(GasHandlerOf::<Test>::get_system_reserve(mid));

        assert_ok!(Gear::send_reply(
            RuntimeOrigin::signed(USER_1),
            reply_to_id,
            EMPTY_PAYLOAD.to_vec(),
            10_000_000_000,
            0
        ));

        run_to_block(4, None);

        assert!(GasHandlerOf::<Test>::get_system_reserve(mid).is_err());
    });
}

#[test]
fn system_reservation_wait_works() {
    use demo_signal_entry::{HandleAction, WASM_BINARY};

    init_logger();
    new_test_ext().execute_with(|| {
        assert_ok!(Gear::upload_program(
            RuntimeOrigin::signed(USER_1),
            WASM_BINARY.to_vec(),
            DEFAULT_SALT.to_vec(),
            USER_1.encode(),
            10_000_000_000,
            0,
        ));

        let pid = get_last_program_id();

        run_to_block(2, None);

        assert_ok!(Gear::send_message(
            RuntimeOrigin::signed(USER_1),
            pid,
            HandleAction::Wait.encode(),
            10_000_000_000,
            0,
        ));

        let mid = get_last_message_id();

        run_to_block(3, None);

        assert_ok!(GasHandlerOf::<Test>::get_system_reserve(mid));

        let mut expiration = None;

        run_to_block(3, None);

        assert_ok!(GasHandlerOf::<Test>::get_system_reserve(mid));

        System::events().iter().for_each(|e| {
            if let MockRuntimeEvent::Gear(Event::MessageWaited {
                expiration: exp, ..
            }) = e.event
            {
                expiration = Some(exp);
            }
        });

        let expiration = expiration.unwrap();

        System::set_block_number(expiration - 1);
        Gear::set_block_number(expiration - 1);

        run_to_next_block(None);

        assert!(GasHandlerOf::<Test>::get_system_reserve(mid).is_err());
    });
}

#[test]
fn system_reservation_wait_and_exit_works() {
    use demo_signal_entry::{HandleAction, WASM_BINARY};

    init_logger();
    new_test_ext().execute_with(|| {
        assert_ok!(Gear::upload_program(
            RuntimeOrigin::signed(USER_1),
            WASM_BINARY.to_vec(),
            DEFAULT_SALT.to_vec(),
            USER_1.encode(),
            10_000_000_000,
            0,
        ));

        let pid = get_last_program_id();

        run_to_block(2, None);

        assert_ok!(Gear::send_message(
            RuntimeOrigin::signed(USER_1),
            pid,
            HandleAction::WaitAndExit.encode(),
            10_000_000_000,
            0,
        ));

        let mid = get_last_message_id();

        run_to_block(3, None);

        let reply_to_id = get_last_mail(USER_1).id();

        assert_ok!(GasHandlerOf::<Test>::get_system_reserve(mid));

        assert_ok!(Gear::send_reply(
            RuntimeOrigin::signed(USER_1),
            reply_to_id,
            EMPTY_PAYLOAD.to_vec(),
            10_000_000_000,
            0
        ));

        run_to_block(4, None);

        assert!(GasHandlerOf::<Test>::get_system_reserve(mid).is_err());

        // check `gr_exit` occurs
        let msg = get_last_mail(USER_1);
        assert_eq!(msg.payload(), b"wait_and_exit");
    });
}

#[test]
fn system_reservation_wait_and_reserve_with_panic_works() {
    use demo_signal_entry::{HandleAction, WASM_BINARY};

    init_logger();
    new_test_ext().execute_with(|| {
        assert_ok!(Gear::upload_program(
            RuntimeOrigin::signed(USER_1),
            WASM_BINARY.to_vec(),
            DEFAULT_SALT.to_vec(),
            USER_1.encode(),
            10_000_000_000,
            0,
        ));

        let pid = get_last_program_id();

        run_to_block(2, None);

        assert_ok!(Gear::send_message(
            RuntimeOrigin::signed(USER_1),
            pid,
            HandleAction::WaitAndReserveWithPanic.encode(),
            10_000_000_000,
            0,
        ));

        let mid = get_last_message_id();

        run_to_block(3, None);

        assert_eq!(
            GasHandlerOf::<Test>::get_system_reserve(mid),
            Ok(2_000_000_000)
        );

        let reply_to_id = get_last_mail(USER_1).id();
        assert_ok!(Gear::send_reply(
            RuntimeOrigin::signed(USER_1),
            reply_to_id,
            EMPTY_PAYLOAD.to_vec(),
            10_000_000_000,
            0
        ));

        run_to_block(4, None);

        assert!(GasHandlerOf::<Test>::get_system_reserve(mid).is_err());

        // check signal dispatch executed
        let mail_msg = get_last_mail(USER_1);
        assert_eq!(mail_msg.payload(), b"handle_signal");
    });
}

#[test]
fn system_reservation_accumulate_works() {
    use demo_signal_entry::{HandleAction, WASM_BINARY};

    init_logger();
    new_test_ext().execute_with(|| {
        assert_ok!(Gear::upload_program(
            RuntimeOrigin::signed(USER_1),
            WASM_BINARY.to_vec(),
            DEFAULT_SALT.to_vec(),
            USER_1.encode(),
            10_000_000_000,
            0,
        ));

        let pid = get_last_program_id();

        run_to_block(2, None);

        assert_ok!(Gear::send_message(
            RuntimeOrigin::signed(USER_1),
            pid,
            HandleAction::Accumulate.encode(),
            10_000_000_000,
            0,
        ));

        let mid = get_last_message_id();

        run_to_block(3, None);

        let reserve = GasHandlerOf::<Test>::get_system_reserve(mid).unwrap();
        // we 1000 and then 234 amount of gas in demo
        assert_eq!(reserve, 1234);
    });
}

#[test]
fn system_reservation_zero_amount_panics() {
    use demo_signal_entry::{HandleAction, WASM_BINARY};

    init_logger();
    new_test_ext().execute_with(|| {
        assert_ok!(Gear::upload_program(
            RuntimeOrigin::signed(USER_1),
            WASM_BINARY.to_vec(),
            DEFAULT_SALT.to_vec(),
            USER_1.encode(),
            10_000_000_000,
            0,
        ));

        let pid = get_last_program_id();

        run_to_block(2, None);

        assert_ok!(Gear::send_message(
            RuntimeOrigin::signed(USER_1),
            pid,
            HandleAction::ZeroReserve.encode(),
            10_000_000_000,
            0,
        ));

        let mid = get_last_message_id();

        run_to_block(3, None);

        assert_succeed(mid);
    });
}

#[test]
fn gas_reservation_works() {
    use demo_reserve_gas::{HandleAction, InitAction, RESERVATION_AMOUNT};

    init_logger();
    new_test_ext().execute_with(|| {
        assert_ok!(Gear::upload_program(
            RuntimeOrigin::signed(USER_1),
            demo_reserve_gas::WASM_BINARY.to_vec(),
            DEFAULT_SALT.to_vec(),
            InitAction::Normal(vec![
                // orphan reservation; will be removed automatically
                (50_000, 3),
                // must be cleared during `gr_exit`
                (25_000, 5),
            ])
            .encode(),
            10_000_000_000,
            0,
        ));

        let pid = get_last_program_id();

        run_to_block(2, None);

        // gas has been reserved 3 times
        let map = get_reservation_map(pid).unwrap();
        assert_eq!(map.len(), 3);

        let user_initial_balance = Balances::free_balance(USER_1);

        let GasInfo {
            min_limit: spent_gas,
            ..
        } = Gear::calculate_gas_info(
            USER_1.into_origin(),
            HandleKind::Handle(pid),
            HandleAction::Unreserve.encode(),
            0,
            true,
            true,
        )
        .expect("calculate_gas_info failed");

        assert_ok!(Gear::send_message(
            RuntimeOrigin::signed(USER_1),
            pid,
            HandleAction::Unreserve.encode(),
            spent_gas,
            0
        ));

        run_to_block(3, None);

        // gas unreserved manually
        let map = get_reservation_map(pid).unwrap();
        assert_eq!(map.len(), 2);

        let gas_reserved = GasPrice::gas_price(spent_gas);
        let reservation_amount = GasPrice::gas_price(RESERVATION_AMOUNT);
        let reservation_holding = 15 * GasPrice::gas_price(CostsPerBlockOf::<Test>::reservation());

        assert_eq!(
            Balances::free_balance(USER_1),
            user_initial_balance - gas_reserved + reservation_amount + reservation_holding
        );

        run_to_block(2 + 2, None);

        // gas not yet unreserved automatically
        let map = get_reservation_map(pid).unwrap();
        assert_eq!(map.len(), 2);

        run_to_block(2 + 3, None);

        // gas unreserved automatically
        let map = get_reservation_map(pid).unwrap();
        assert_eq!(map.len(), 1);

        // check task is exist yet
        let (reservation_id, slot) = map.iter().next().unwrap();
        let task = ScheduledTask::RemoveGasReservation(pid, *reservation_id);
        assert!(TaskPoolOf::<Test>::contains(&slot.finish, &task));

        // `gr_exit` occurs
        assert_ok!(Gear::send_message(
            RuntimeOrigin::signed(USER_1),
            pid,
            HandleAction::Exit.encode(),
            50_000_000_000,
            0
        ));

        run_to_block(2 + 4, None);

        // check task was cleared after `gr_exit` happened
        let map = get_reservation_map(pid);
        assert_eq!(map, None);
        assert!(!TaskPoolOf::<Test>::contains(&slot.finish, &task));
    });
}

#[test]
fn gas_reservations_cleaned_in_terminated_program() {
    use demo_reserve_gas::{InitAction, ReplyAction};

    init_logger();
    new_test_ext().execute_with(|| {
        assert_ok!(Gear::upload_program(
            RuntimeOrigin::signed(USER_1),
            demo_reserve_gas::WASM_BINARY.to_vec(),
            DEFAULT_SALT.to_vec(),
            InitAction::Wait.encode(),
            10_000_000_000,
            0,
        ));

        let pid = get_last_program_id();

        run_to_block(2, None);

        let message_id = get_last_mail(USER_1).id();

        assert!(!Gear::is_initialized(pid));
        assert!(Gear::is_active(pid));

        let map = get_reservation_map(pid).unwrap();
        assert_eq!(map.len(), 1);

        let (reservation_id, slot) = map.iter().next().unwrap();
        let task = ScheduledTask::RemoveGasReservation(pid, *reservation_id);
        assert!(TaskPoolOf::<Test>::contains(&slot.finish, &task));

        assert_ok!(Gear::send_reply(
            RuntimeOrigin::signed(USER_1),
            message_id,
            ReplyAction::Panic.encode(),
            DEFAULT_GAS_LIMIT * 10,
            0,
        ));

        run_to_block(3, None);

        let map = get_reservation_map(pid);
        assert_eq!(map, None);
        assert!(!TaskPoolOf::<Test>::contains(&slot.finish, &task));
        assert!(!Gear::is_initialized(pid));
        assert!(!Gear::is_active(pid));
    });
}

#[test]
fn gas_reservation_wait_wake_exit() {
    use demo_reserve_gas::{InitAction, ReplyAction};

    init_logger();
    new_test_ext().execute_with(|| {
        assert_ok!(Gear::upload_program(
            RuntimeOrigin::signed(USER_1),
            demo_reserve_gas::WASM_BINARY.to_vec(),
            DEFAULT_SALT.to_vec(),
            InitAction::Wait.encode(),
            10_000_000_000,
            0,
        ));

        let pid = get_last_program_id();

        run_to_block(2, None);

        let message_id = get_last_mail(USER_1).id();

        assert!(!Gear::is_initialized(pid));
        assert!(Gear::is_active(pid));

        let map = get_reservation_map(pid).unwrap();
        assert_eq!(map.len(), 1);

        let (reservation_id, slot) = map.iter().next().unwrap();
        let task = ScheduledTask::RemoveGasReservation(pid, *reservation_id);
        assert!(TaskPoolOf::<Test>::contains(&slot.finish, &task));

        assert_ok!(Gear::send_reply(
            RuntimeOrigin::signed(USER_1),
            message_id,
            ReplyAction::Exit.encode(),
            DEFAULT_GAS_LIMIT * 10,
            0,
        ));

        run_to_block(3, None);

        let map = get_reservation_map(pid);
        assert_eq!(map, None);
        assert!(!TaskPoolOf::<Test>::contains(&slot.finish, &task));
        assert!(!Gear::is_initialized(pid));
        assert!(!Gear::is_active(pid));
    });
}

#[test]
fn gas_reservations_check_params() {
    use demo_reserve_gas::InitAction;

    init_logger();
    new_test_ext().execute_with(|| {
        assert_ok!(Gear::upload_program(
            RuntimeOrigin::signed(USER_1),
            demo_reserve_gas::WASM_BINARY.to_vec(),
            DEFAULT_SALT.to_vec(),
            InitAction::CheckArgs {
                mailbox_threshold: <Test as Config>::MailboxThreshold::get(),
            }
            .encode(),
            10_000_000_000,
            0,
        ));

        let mid = get_last_message_id();

        run_to_block(2, None);

        assert_succeed(mid);
    });
}

#[test]
fn custom_async_entrypoint_works() {
    use demo_async_custom_entry::WASM_BINARY;

    init_logger();
    new_test_ext().execute_with(|| {
        assert_ok!(Gear::upload_program(
            RuntimeOrigin::signed(USER_1),
            WASM_BINARY.to_vec(),
            DEFAULT_SALT.to_vec(),
            USER_1.encode(),
            10_000_000_000,
            0,
        ));

        let pid = get_last_program_id();

        run_to_block(2, None);

        assert_ok!(Gear::send_message(
            RuntimeOrigin::signed(USER_1),
            pid,
            EMPTY_PAYLOAD.to_vec(),
            10_000_000_000,
            0,
        ));

        run_to_block(3, None);

        let msg = get_last_mail(USER_1);
        assert_eq!(msg.payload(), b"my_handle_signal");

        assert_ok!(Gear::send_reply(
            RuntimeOrigin::signed(USER_1),
            msg.id(),
            EMPTY_PAYLOAD.to_vec(),
            10_000_000_000,
            0
        ));

        run_to_block(4, None);

        let msg = get_last_mail(USER_1);
        assert_eq!(msg.payload(), b"my_handle_reply");
    });
}

#[test]
fn dispatch_kind_forbidden_function() {
    use demo_signal_entry::{HandleAction, WASM_BINARY};

    init_logger();
    new_test_ext().execute_with(|| {
        assert_ok!(Gear::upload_program(
            RuntimeOrigin::signed(USER_1),
            WASM_BINARY.to_vec(),
            DEFAULT_SALT.to_vec(),
            USER_1.encode(),
            10_000_000_000,
            0,
        ));

        let pid = get_last_program_id();

        run_to_block(2, None);

        assert!(Gear::is_initialized(pid));
        assert!(Gear::is_active(pid));

        assert_ok!(Gear::send_message(
            RuntimeOrigin::signed(USER_1),
            pid,
            HandleAction::ForbiddenCallInSignal(USER_1.into_origin().into()).encode(),
            10_000_000_000,
            0,
        ));

        let mid = get_last_message_id();

        let mut expiration = None;

        run_to_block(3, None);

        assert_ok!(GasHandlerOf::<Test>::get_system_reserve(mid));

        System::events().iter().for_each(|e| {
            if let MockRuntimeEvent::Gear(Event::MessageWaited {
                expiration: exp, ..
            }) = e.event
            {
                expiration = Some(exp);
            }
        });

        let expiration = expiration.unwrap();

        System::set_block_number(expiration - 1);
        Gear::set_block_number(expiration - 1);

        run_to_next_block(None);

        assert!(GasHandlerOf::<Test>::get_system_reserve(mid).is_err());

        // check signal dispatch panicked
        assert!(MailboxOf::<Test>::is_empty(&USER_1));
        let signal_msg_id = MessageId::generate_signal(mid);
        let status = dispatch_status(signal_msg_id);
        assert_eq!(status, Some(DispatchStatus::Failed));

        MailboxOf::<Test>::clear();
        System::reset_events();
        run_to_next_block(None);

        // check nothing happens after
        assert!(MailboxOf::<Test>::is_empty(&USER_1));
        assert_eq!(System::events().len(), 0);
    });
}

#[test]
fn system_reservation_gas_allowance_rollbacks() {
    use demo_signal_entry::{HandleAction, WASM_BINARY};

    init_logger();
    new_test_ext().execute_with(|| {
        assert_ok!(Gear::upload_program(
            RuntimeOrigin::signed(USER_1),
            WASM_BINARY.to_vec(),
            DEFAULT_SALT.to_vec(),
            USER_1.encode(),
            10_000_000_000,
            0,
        ));

        let pid = get_last_program_id();

        run_to_block(2, None);

        let GasInfo { min_limit, .. } = Gear::calculate_gas_info(
            USER_1.into_origin(),
            HandleKind::Handle(pid),
            HandleAction::Simple.encode(),
            0,
            true,
            true,
        )
        .expect("calculate_gas_info failed");

        assert_ok!(Gear::send_message(
            RuntimeOrigin::signed(USER_1),
            pid,
            HandleAction::Simple.encode(),
            min_limit,
            0,
        ));

        let mid = get_last_message_id();

        run_to_block(3, Some(min_limit - 1));

        assert_eq!(GasHandlerOf::<Test>::get_system_reserve(mid), Ok(0));
    });
}

#[test]
fn system_reservation_wait_and_exit_across_executions() {
    use demo_signal_entry::{HandleAction, WASM_BINARY};

    init_logger();
    new_test_ext().execute_with(|| {
        assert_ok!(Gear::upload_program(
            RuntimeOrigin::signed(USER_1),
            WASM_BINARY.to_vec(),
            DEFAULT_SALT.to_vec(),
            USER_1.encode(),
            10_000_000_000,
            0,
        ));

        let pid = get_last_program_id();

        run_to_block(2, None);

        assert_ok!(Gear::send_message(
            RuntimeOrigin::signed(USER_1),
            pid,
            HandleAction::Wait.encode(),
            10_000_000_000,
            0,
        ));

        let mid_wait = get_last_message_id();

        run_to_block(3, None);

        assert_ok!(GasHandlerOf::<Test>::get_system_reserve(mid_wait));

        assert_ok!(Gear::send_message(
            RuntimeOrigin::signed(USER_1),
            pid,
            HandleAction::Exit.encode(),
            10_000_000_000,
            0,
        ));

        let mid_exit = get_last_message_id();

        run_to_block(4, None);

        assert!(Gear::is_exited(pid));
        assert!(GasHandlerOf::<Test>::get_system_reserve(mid_wait).is_err());
        assert!(GasHandlerOf::<Test>::get_system_reserve(mid_exit).is_err());

        MailboxOf::<Test>::clear();

        let mut expiration = None;

        System::events().iter().for_each(|e| {
            if let MockRuntimeEvent::Gear(Event::MessageWaited {
                expiration: exp, ..
            }) = e.event
            {
                expiration = Some(exp);
            }
        });

        let expiration = expiration.unwrap();

        System::set_block_number(expiration - 1);
        Gear::set_block_number(expiration - 1);

        run_to_next_block(None);

        // nothing happened after
        assert!(MailboxOf::<Test>::is_empty(&USER_1));
    });
}

#[test]
fn signal_on_uninitialized_program() {
    use demo_async_signal_entry::{InitAction, WASM_BINARY};

    init_logger();
    new_test_ext().execute_with(|| {
        assert_ok!(Gear::upload_program(
            RuntimeOrigin::signed(USER_1),
            WASM_BINARY.to_vec(),
            DEFAULT_SALT.to_vec(),
            InitAction::Panic.encode(),
            10_000_000_000,
            0,
        ));

        let pid = get_last_program_id();
        let init_mid = get_last_message_id();

        run_to_block(2, None);

        assert!(Gear::is_active(pid));
        assert_ok!(GasHandlerOf::<Test>::get_system_reserve(init_mid));

        let msg = get_last_mail(USER_1);
        assert_eq!(msg.payload(), b"init");

        assert_ok!(Gear::send_reply(
            RuntimeOrigin::signed(USER_1),
            msg.id(),
            EMPTY_PAYLOAD.to_vec(),
            10_000_000_000,
            0,
        ));

        let reply_mid = get_last_message_id();

        run_to_block(3, None);

        assert!(!Gear::is_initialized(pid));
        assert!(GasHandlerOf::<Test>::get_system_reserve(init_mid).is_err());
        assert!(GasHandlerOf::<Test>::get_system_reserve(reply_mid).is_err());
    });
}

#[test]
fn missing_block_tasks_handled() {
    init_logger();
    new_test_ext().execute_with(|| {
        // https://github.com/gear-tech/gear/pull/2404#pullrequestreview-1399996879
        // possible case described by @breathx:
        // block N contains no tasks, first missed block = None
        // block N+1 contains tasks, but block producer missed run_queue extrinsic or runtime upgrade occurs
        // block N+2 contains tasks and starts execute them because missed blocks = None so tasks from block N+1 lost forever
        const N: BlockNumber = 3;

        let pid =
            upload_program_default(USER_1, ProgramCodeKind::OutgoingWithValueInHandle).unwrap();
        assert_ok!(Gear::send_message(
            RuntimeOrigin::signed(USER_1),
            pid,
            vec![],
            100_000_000,
            1000
        ));

        run_to_block(N - 1, None);

        let mid = get_last_message_id();
        let task = ScheduledTask::RemoveFromMailbox(USER_1, mid);
        TaskPoolOf::<Test>::add(N + 1, task.clone()).unwrap();

        assert!(MailboxOf::<Test>::contains(&USER_1, &mid));

        // insert task
        run_to_block(N, None);

        // task was inserted
        assert!(TaskPoolOf::<Test>::contains(&(N + 1), &task));
        assert!(MailboxOf::<Test>::contains(&USER_1, &mid));

        // task must be skipped in this block
        run_to_block_maybe_with_queue(N + 1, Some(0), None);
        System::reset_events(); // remove `QueueProcessingReverted` event to run to block N + 2

        // task could be processed in N + 1 block but `Gear::run` extrinsic have been skipped
        assert!(TaskPoolOf::<Test>::contains(&(N + 1), &task));
        assert!(MailboxOf::<Test>::contains(&USER_1, &mid));

        // continue to process task from previous block
        run_to_block(N + 2, None);

        // task have been processed
        assert!(!TaskPoolOf::<Test>::contains(&(N + 1), &task));
        // so message should be removed from mailbox
        assert!(!MailboxOf::<Test>::contains(&USER_1, &mid));
    });
}

mod utils {
    #![allow(unused)]

    use super::{
        assert_ok, pallet, run_to_block, Event, MailboxOf, MockRuntimeEvent, RuntimeOrigin, Test,
    };
    use crate::{
        mock::{Balances, Gear, System},
        BalanceOf, GasInfo, HandleKind, ProgramStorageOf, SentOf,
    };
    use common::{
        event::*,
        storage::{CountedByKey, Counter, IterableByKeyMap},
        Origin, ProgramStorage,
    };
    use core::fmt::Display;
    use core_processor::common::ActorExecutionErrorReason;
    use frame_support::{
        codec::Decode,
        dispatch::{DispatchErrorWithPostInfo, DispatchResultWithPostInfo},
        traits::tokens::{currency::Currency, Balance},
    };
    use frame_system::pallet_prelude::{BlockNumberFor, OriginFor};
    use gear_backend_common::TrapExplanation;
    use gear_core::{
        ids::{CodeId, MessageId, ProgramId},
        message::{Message, Payload, ReplyDetails, StatusCode, StoredMessage},
        reservation::GasReservationMap,
    };
    use gear_core_errors::{ExtError, SimpleCodec, SimpleReplyError};
    use sp_core::H256;
    use sp_runtime::traits::UniqueSaturatedInto;
    use sp_std::{convert::TryFrom, fmt::Debug};

    pub(super) const DEFAULT_GAS_LIMIT: u64 = 200_000_000;
    pub(super) const DEFAULT_SALT: &[u8; 4] = b"salt";
    pub(super) const EMPTY_PAYLOAD: &[u8; 0] = b"";
    pub(super) const OUTGOING_WITH_VALUE_IN_HANDLE_VALUE_GAS: u64 = 10000000;

    pub(super) type DispatchCustomResult<T> = Result<T, DispatchErrorWithPostInfo>;
    pub(super) type AccountId = <Test as frame_system::Config>::AccountId;
    pub(super) type GasPrice = <Test as pallet::Config>::GasPrice;

    type BlockNumber = <Test as frame_system::Config>::BlockNumber;

    pub(super) fn hash(data: impl AsRef<[u8]>) -> [u8; 32] {
        sp_core::blake2_256(data.as_ref())
    }

    pub fn init_logger() {
        let _ = env_logger::Builder::from_default_env()
            .format_module_path(false)
            .format_level(true)
            .try_init();
    }

    #[track_caller]
    pub(super) fn assert_balance(
        origin: impl common::Origin,
        free: impl Into<BalanceOf<Test>>,
        reserved: impl Into<BalanceOf<Test>>,
    ) {
        let account_id = AccountId::from_origin(origin.into_origin());
        assert_eq!(Balances::free_balance(account_id), free.into());
        assert_eq!(Balances::reserved_balance(account_id), reserved.into());
    }

    pub(super) fn calculate_handle_and_send_with_extra(
        origin: AccountId,
        destination: ProgramId,
        payload: Vec<u8>,
        gas_limit: Option<u64>,
        value: BalanceOf<Test>,
    ) -> (MessageId, GasInfo) {
        let gas_info = Gear::calculate_gas_info(
            origin.into_origin(),
            HandleKind::Handle(destination),
            payload.clone(),
            value,
            true,
            true,
        )
        .expect("calculate_gas_info failed");

        let limit = gas_info.min_limit + gas_limit.unwrap_or_default();

        assert_ok!(Gear::send_message(
            RuntimeOrigin::signed(origin),
            destination,
            payload,
            limit,
            value
        ));

        let message_id = get_last_message_id();

        (message_id, gas_info)
    }

    pub(super) fn get_ed() -> u128 {
        <Test as pallet::Config>::Currency::minimum_balance().unique_saturated_into()
    }

    #[track_caller]
    pub(super) fn assert_init_success(expected: u32) {
        let mut actual_children_amount = 0;
        System::events().iter().for_each(|e| {
            if let MockRuntimeEvent::Gear(Event::ProgramChanged {
                change: ProgramChangeKind::Active { .. },
                ..
            }) = e.event
            {
                actual_children_amount += 1
            }
        });

        assert_eq!(expected, actual_children_amount);
    }

    #[track_caller]
    pub(super) fn assert_last_dequeued(expected: u32) {
        let last_dequeued = System::events()
            .iter()
            .filter_map(|e| {
                if let MockRuntimeEvent::Gear(Event::MessagesDispatched { total, .. }) = e.event {
                    Some(total)
                } else {
                    None
                }
            })
            .last()
            .expect("Not found RuntimeEvent::MessagesDispatched");

        assert_eq!(expected, last_dequeued);
    }

    #[track_caller]
    pub(super) fn assert_total_dequeued(expected: u32) {
        let actual_dequeued: u32 = System::events()
            .iter()
            .filter_map(|e| {
                if let MockRuntimeEvent::Gear(Event::MessagesDispatched { total, .. }) = e.event {
                    Some(total)
                } else {
                    None
                }
            })
            .sum();

        assert_eq!(expected, actual_dequeued);
    }

    // Creates a new program and puts message from program to `user` in mailbox
    // using extrinsic calls. Imitates real-world sequence of calls.
    //
    // *NOTE*:
    // 1) usually called inside first block
    // 2) runs to block 2 all the messages place to message queue/storage
    //
    // Returns id of the message in the mailbox
    #[track_caller]
    pub(super) fn setup_mailbox_test_state(user: AccountId) -> MessageId {
        let prog_id = {
            let res = upload_program_default(user, ProgramCodeKind::OutgoingWithValueInHandle);
            assert_ok!(res);
            res.expect("submit result was asserted")
        };

        increase_prog_balance_for_mailbox_test(user, prog_id);
        populate_mailbox_from_program(prog_id, user, 2, 2_000_000_000, 0)
    }

    // Puts message from `prog_id` for the `user` in mailbox and returns its id
    #[track_caller]
    pub(super) fn populate_mailbox_from_program(
        prog_id: ProgramId,
        sender: AccountId,
        block_num: BlockNumber,
        gas_limit: u64,
        value: u128,
    ) -> MessageId {
        assert_ok!(Gear::send_message(
            RuntimeOrigin::signed(sender),
            prog_id,
            Vec::new(),
            gas_limit, // `prog_id` program sends message in handle which sets gas limit to 10_000_000.
            value,
        ));

        let message_id = get_last_message_id();
        run_to_block(block_num, None);

        {
            let expected_code = ProgramCodeKind::OutgoingWithValueInHandle.to_bytes();
            assert_eq!(
                ProgramStorageOf::<Test>::get_program(prog_id)
                    .and_then(|program| common::ActiveProgram::try_from(program).ok())
                    .expect("program must exist")
                    .code_hash,
                generate_code_hash(&expected_code).into(),
                "can invoke send to mailbox only from `ProgramCodeKind::OutgoingWithValueInHandle` program"
            );
        }

        MessageId::generate_outgoing(message_id, 0)
    }

    #[track_caller]
    pub(super) fn increase_prog_balance_for_mailbox_test(sender: AccountId, program_id: ProgramId) {
        let expected_code_hash: H256 = generate_code_hash(
            ProgramCodeKind::OutgoingWithValueInHandle
                .to_bytes()
                .as_slice(),
        )
        .into();
        let actual_code_hash = ProgramStorageOf::<Test>::get_program(program_id)
            .and_then(|program| common::ActiveProgram::try_from(program).ok())
            .map(|prog| prog.code_hash)
            .expect("invalid program address for the test");
        assert_eq!(
            expected_code_hash, actual_code_hash,
            "invalid program code for the test"
        );

        // This value is actually a constants in `ProgramCodeKind::OutgoingWithValueInHandle` wat. Alternatively can be read from Mailbox.
        let locked_value = 1000;

        // When program sends message, message value (if not 0) is reserved.
        // If value can't be reserved, message is skipped.
        assert_ok!(<Balances as frame_support::traits::Currency<_>>::transfer(
            &sender,
            &AccountId::from_origin(program_id.into_origin()),
            locked_value,
            frame_support::traits::ExistenceRequirement::AllowDeath
        ));
    }

    // Submits program with default options (salt, gas limit, value, payload)
    #[track_caller]
    pub(super) fn upload_program_default(
        user: AccountId,
        code_kind: ProgramCodeKind,
    ) -> DispatchCustomResult<ProgramId> {
        let code = code_kind.to_bytes();
        let salt = DEFAULT_SALT.to_vec();

        Gear::upload_program(
            RuntimeOrigin::signed(user),
            code,
            salt,
            EMPTY_PAYLOAD.to_vec(),
            DEFAULT_GAS_LIMIT,
            0,
        )
        .map(|_| get_last_program_id())
    }

    pub(super) fn generate_program_id(code: &[u8], salt: &[u8]) -> ProgramId {
        ProgramId::generate(CodeId::generate(code), salt)
    }

    pub(super) fn generate_code_hash(code: &[u8]) -> [u8; 32] {
        CodeId::generate(code).into()
    }

    pub(super) fn send_default_message(
        from: AccountId,
        to: ProgramId,
    ) -> DispatchResultWithPostInfo {
        Gear::send_message(
            RuntimeOrigin::signed(from),
            to,
            EMPTY_PAYLOAD.to_vec(),
            DEFAULT_GAS_LIMIT,
            0,
        )
    }

    pub(super) fn call_default_message(to: ProgramId) -> crate::mock::RuntimeCall {
        crate::mock::RuntimeCall::Gear(crate::Call::<Test>::send_message {
            destination: to,
            payload: EMPTY_PAYLOAD.to_vec(),
            gas_limit: DEFAULT_GAS_LIMIT,
            value: 0,
        })
    }

    pub(super) fn dispatch_status(message_id: MessageId) -> Option<DispatchStatus> {
        let mut found_status: Option<DispatchStatus> = None;
        System::events().iter().for_each(|e| {
            if let MockRuntimeEvent::Gear(Event::MessagesDispatched { statuses, .. }) = &e.event {
                found_status = statuses.get(&message_id).map(Clone::clone);
            }
        });

        found_status
    }

    #[track_caller]
    pub(super) fn assert_dispatched(message_id: MessageId) {
        assert!(dispatch_status(message_id).is_some())
    }

    #[track_caller]
    pub(super) fn assert_succeed(message_id: MessageId) {
        let status =
            dispatch_status(message_id).expect("Message not found in `Event::MessagesDispatched`");

        assert_eq!(status, DispatchStatus::Success)
    }

    fn get_last_event_error_and_status_code(message_id: MessageId) -> (String, StatusCode) {
        let mut actual_error = None;

        System::events().into_iter().for_each(|e| {
            if let MockRuntimeEvent::Gear(Event::UserMessageSent { message, .. }) = e.event {
                if let Some(details) = message.reply() {
                    if details.reply_to() == message_id && details.status_code() != 0 {
                        actual_error = Some((
                            String::from_utf8(message.payload().to_vec())
                                .expect("Unable to decode string from error reply"),
                            details.status_code(),
                        ));
                    }
                }
            }
        });

        let (mut actual_error, status_code) =
            actual_error.expect("Error message not found in any `RuntimeEvent::UserMessageSent`");

        log::debug!("Actual error: {:?}", actual_error);

        (actual_error, status_code)
    }

    #[track_caller]
    pub(super) fn get_last_event_error(message_id: MessageId) -> String {
        get_last_event_error_and_status_code(message_id).0
    }

    #[derive(derive_more::Display, derive_more::From)]
    pub(super) enum AssertFailedError {
        Execution(ActorExecutionErrorReason),
        SimpleReply(SimpleReplyError),
    }

    #[track_caller]
    pub(super) fn assert_failed(message_id: MessageId, error: impl Into<AssertFailedError>) {
        let error = error.into();
        let status =
            dispatch_status(message_id).expect("Message not found in `Event::MessagesDispatched`");

        assert_eq!(status, DispatchStatus::Failed, "Expected: {error}");

        let (mut actual_error, status_code) = get_last_event_error_and_status_code(message_id);
        let mut expectations = error.to_string();

        // In many cases fallible syscall returns ExtError, which program unwraps afterwards.
        // This check handles display of the error inside.
        if actual_error.starts_with('\'') {
            let j = actual_error.rfind('\'').expect("Checked above");
            actual_error = String::from(&actual_error[..(j + 1)]);
            expectations = format!("'{expectations}'");
        }

        assert_eq!(expectations, actual_error);

        if let AssertFailedError::SimpleReply(err) = error {
            assert_eq!(SimpleReplyError::from_status_code(status_code), Some(err));
        }
    }

    #[track_caller]
    pub(super) fn assert_not_executed(message_id: MessageId) {
        let status =
            dispatch_status(message_id).expect("Message not found in `Event::MessagesDispatched`");

        assert_eq!(status, DispatchStatus::NotExecuted)
    }

    #[track_caller]
    pub(super) fn get_last_event() -> MockRuntimeEvent {
        System::events()
            .into_iter()
            .last()
            .expect("failed to get last event")
            .event
    }

    #[track_caller]
    pub(super) fn get_last_program_id() -> ProgramId {
        let event = match System::events().last().map(|r| r.event.clone()) {
            Some(MockRuntimeEvent::Gear(e)) => e,
            _ => unreachable!("Should be one Gear event"),
        };

        if let Event::MessageQueued {
            destination,
            entry: MessageEntry::Init,
            ..
        } = event
        {
            destination
        } else {
            unreachable!("expect RuntimeEvent::InitMessageEnqueued")
        }
    }

    #[track_caller]
    pub(super) fn get_last_code_id() -> CodeId {
        let event = match System::events().last().map(|r| r.event.clone()) {
            Some(MockRuntimeEvent::Gear(e)) => e,
            _ => unreachable!("Should be one Gear event"),
        };

        if let Event::CodeChanged {
            change: CodeChangeKind::Active { .. },
            id,
            ..
        } = event
        {
            id
        } else {
            unreachable!("expect Event::CodeChanged")
        }
    }

    #[track_caller]
    pub(super) fn filter_event_rev<F, R>(f: F) -> R
    where
        F: Fn(Event<Test>) -> Option<R>,
    {
        System::events()
            .iter()
            .rev()
            .filter_map(|r| {
                if let MockRuntimeEvent::Gear(e) = r.event.clone() {
                    Some(e)
                } else {
                    None
                }
            })
            .find_map(f)
            .expect("can't find message send event")
    }

    #[track_caller]
    pub(super) fn get_last_message_id() -> MessageId {
        System::events()
            .iter()
            .rev()
            .filter_map(|r| {
                if let MockRuntimeEvent::Gear(e) = r.event.clone() {
                    Some(e)
                } else {
                    None
                }
            })
            .find_map(|e| match e {
                Event::MessageQueued { id, .. } => Some(id),
                Event::UserMessageSent { message, .. } => Some(message.id()),
                _ => None,
            })
            .expect("can't find message send event")
    }

    #[track_caller]
    pub(super) fn get_waitlist_expiration(message_id: MessageId) -> BlockNumberFor<Test> {
        let mut exp = None;
        System::events()
            .into_iter()
            .rfind(|e| match e.event {
                MockRuntimeEvent::Gear(Event::MessageWaited {
                    id: message_id,
                    expiration,
                    ..
                }) => {
                    exp = Some(expiration);
                    true
                }
                _ => false,
            })
            .expect("Failed to find appropriate MessageWaited event");

        exp.unwrap()
    }

    #[track_caller]
    pub(super) fn get_mailbox_expiration(message_id: MessageId) -> BlockNumberFor<Test> {
        let mut exp = None;
        System::events()
            .into_iter()
            .rfind(|e| match &e.event {
                MockRuntimeEvent::Gear(Event::UserMessageSent {
                    message,
                    expiration: Some(expiration),
                    ..
                }) => {
                    if message.id() == message_id {
                        exp = Some(*expiration);
                        true
                    } else {
                        false
                    }
                }
                _ => false,
            })
            .expect("Failed to find appropriate UserMessageSent event");

        exp.unwrap()
    }

    #[track_caller]
    pub(super) fn get_last_message_waited() -> (MessageId, BlockNumberFor<Test>) {
        let mut message_id = None;
        let mut exp = None;
        System::events()
            .into_iter()
            .rfind(|e| {
                if let MockRuntimeEvent::Gear(Event::MessageWaited { id, expiration, .. }) = e.event
                {
                    message_id = Some(id);
                    exp = Some(expiration);
                    true
                } else {
                    false
                }
            })
            .expect("Failed to find appropriate MessageWaited event");

        (message_id.unwrap(), exp.unwrap())
    }

    #[track_caller]
    pub(super) fn maybe_last_message(account: AccountId) -> Option<StoredMessage> {
        System::events().into_iter().rev().find_map(|e| {
            if let MockRuntimeEvent::Gear(Event::UserMessageSent { message, .. }) = e.event {
                if message.destination() == account.into() {
                    Some(message)
                } else {
                    None
                }
            } else {
                None
            }
        })
    }

    #[track_caller]
    pub(super) fn maybe_any_last_message() -> Option<StoredMessage> {
        System::events().into_iter().rev().find_map(|e| {
            if let MockRuntimeEvent::Gear(Event::UserMessageSent { message, .. }) = e.event {
                Some(message)
            } else {
                None
            }
        })
    }

    #[track_caller]
    pub(super) fn get_last_mail(account: AccountId) -> StoredMessage {
        MailboxOf::<Test>::iter_key(account)
            .last()
            .map(|(msg, _bn)| msg)
            .expect("Element should be")
    }

    #[track_caller]
    pub(super) fn get_reservation_map(pid: ProgramId) -> Option<GasReservationMap> {
        let program = ProgramStorageOf::<Test>::get_program(pid).unwrap();
        if let common::Program::Active(common::ActiveProgram {
            gas_reservation_map,
            ..
        }) = program
        {
            Some(gas_reservation_map)
        } else {
            None
        }
    }

    #[derive(Debug, Copy, Clone)]
    pub(super) enum ProgramCodeKind<'a> {
        Default,
        Custom(&'a str),
        CustomInvalid(&'a str),
        GreedyInit,
        OutgoingWithValueInHandle,
    }

    impl<'a> ProgramCodeKind<'a> {
        pub(super) fn to_bytes(self) -> Vec<u8> {
            let mut validate = true;
            let source = match self {
                ProgramCodeKind::Default => {
                    r#"
                    (module
                        (import "env" "memory" (memory 1))
                        (export "handle" (func $handle))
                        (export "init" (func $init))
                        (func $handle)
                        (func $init)
                    )"#
                }
                ProgramCodeKind::GreedyInit => {
                    // Initialization function for that program requires a lot of gas.
                    // So, providing `DEFAULT_GAS_LIMIT` will end up processing with
                    // "Not enough gas to continue execution" a.k.a. "Gas limit exceeded"
                    // execution outcome error message.
                    r#"
                    (module
                        (import "env" "memory" (memory 1))
                        (export "init" (func $init))
                        (func $doWork (param $size i32)
                            (local $counter i32)
                            i32.const 0
                            local.set $counter
                            loop $while
                                local.get $counter
                                i32.const 1
                                i32.add
                                local.set $counter
                                local.get $counter
                                local.get $size
                                i32.lt_s
                                if
                                    br $while
                                end
                            end $while
                        )
                        (func $init
                            i32.const 0x7fff_ffff
                            call $doWork
                        )
                    )"#
                }
                ProgramCodeKind::OutgoingWithValueInHandle => {
                    // Handle function must exist, while init must not for auto-replies tests.
                    //
                    // Sending message to USER_1 is hardcoded!
                    // Program sends message in handle which sets gas limit to 10_000_000 and value to 1000.
                    // [warning] - program payload data is inaccurate, don't make assumptions about it!
                    r#"
                    (module
                        (import "env" "gr_send_wgas" (func $send (param i32 i32 i32 i64 i32 i32)))
                        (import "env" "memory" (memory 1))
                        (export "handle" (func $handle))
                        (export "handle_reply" (func $handle_reply))
                        (func $handle
                            i32.const 111 ;; addr
                            i32.const 1 ;; value
                            i32.store

                            i32.const 143 ;; addr + 32
                            i32.const 1000
                            i32.store

                            (call $send (i32.const 111) (i32.const 0) (i32.const 32) (i64.const 10000000) (i32.const 0) (i32.const 333))

                            i32.const 333 ;; addr
                            i32.load
                            (if
                                (then unreachable)
                                (else)
                            )
                        )
                        (func $handle_reply)
                    )"#
                }
                ProgramCodeKind::Custom(code) => code,
                ProgramCodeKind::CustomInvalid(code) => {
                    validate = false;
                    code
                }
            };

            wabt::Wat2Wasm::new()
                .validate(validate)
                .convert(source)
                .expect("failed to parse module")
                .as_ref()
                .to_vec()
        }
    }

    pub(super) fn print_gear_events() {
        let v = System::events()
            .into_iter()
            .map(|r| r.event)
            .collect::<Vec<_>>();

        println!("Gear events");
        for (pos, line) in v.iter().enumerate() {
            println!("{pos}). {line:?}");
        }
    }

    pub(super) fn waiting_init_messages(pid: ProgramId) -> Vec<MessageId> {
        ProgramStorageOf::<Test>::waiting_init_get_messages(pid)
    }
}

#[test]
fn check_gear_stack_end_fail() {
    // This test checks, that in case user makes WASM file with incorrect
    // gear stack end export, then execution will end with an error.
    let wat_template = |addr| {
        format!(
            r#"
            (module
                (import "env" "memory" (memory 4))
                (export "init" (func $init))
                (func $init)
                (global (;0;) (mut i32) (i32.const {addr}))
                (export "{STACK_END_EXPORT_NAME}" (global 0))
            )"#,
        )
    };

    init_logger();
    new_test_ext().execute_with(|| {
        // Check error when stack end bigger then static mem size
        let wat = wat_template(0x50000);
        Gear::upload_program(
            RuntimeOrigin::signed(USER_1),
            ProgramCodeKind::Custom(wat.as_str()).to_bytes(),
            DEFAULT_SALT.to_vec(),
            EMPTY_PAYLOAD.to_vec(),
            50_000_000_000,
            0,
        )
        .expect("Failed to upload program");

        let message_id = get_last_message_id();

        run_to_next_block(None);
        assert_last_dequeued(1);
        assert_failed(
            message_id,
            ActorExecutionErrorReason::PrepareMemory(
                ActorPrepareMemoryError::StackEndPageBiggerWasmMemSize(
                    WasmPage::new(5).unwrap(),
                    WasmPage::new(4).unwrap(),
                ),
            ),
        );

        // Check error when stack end is not aligned
        let wat = wat_template(0x10001);
        Gear::upload_program(
            RuntimeOrigin::signed(USER_1),
            ProgramCodeKind::Custom(wat.as_str()).to_bytes(),
            DEFAULT_SALT.to_vec(),
            EMPTY_PAYLOAD.to_vec(),
            50_000_000_000,
            0,
        )
        .expect("Failed to upload program");

        let message_id = get_last_message_id();

        run_to_next_block(None);
        assert_last_dequeued(1);
        assert_failed(
            message_id,
            ActorExecutionErrorReason::PrepareMemory(ActorPrepareMemoryError::StackIsNotAligned(
                65537,
            )),
        );

        // Check OK if stack end is suitable
        let wat = wat_template(0x10000);
        Gear::upload_program(
            RuntimeOrigin::signed(USER_1),
            ProgramCodeKind::Custom(wat.as_str()).to_bytes(),
            DEFAULT_SALT.to_vec(),
            EMPTY_PAYLOAD.to_vec(),
            50_000_000_000,
            0,
        )
        .expect("Failed to upload program");

        let message_id = get_last_message_id();

        run_to_next_block(None);
        assert_last_dequeued(1);
        assert_succeed(message_id);
    });
}

/// Test that error is generated in case `gr_read` requests out of bounds data from message.
#[test]
fn check_gr_read_error_works() {
    let wat = r#"
        (module
            (import "env" "memory" (memory 1))
            (import "env" "gr_read" (func $gr_read (param i32 i32 i32 i32)))
            (export "init" (func $init))
            (func $init
                (call $gr_read (i32.const 0) (i32.const 10) (i32.const 0) (i32.const 111))

                i32.const 111
                i32.load
                (if ;; validating that error len is not zero
                    (then)
                    (else
                        unreachable
                    )
                )
            )
        )"#;

    init_logger();
    new_test_ext().execute_with(|| {
        Gear::upload_program(
            RuntimeOrigin::signed(USER_1),
            ProgramCodeKind::Custom(wat).to_bytes(),
            DEFAULT_SALT.to_vec(),
            EMPTY_PAYLOAD.to_vec(),
            50_000_000_000,
            0,
        )
        .expect("Failed to upload program");

        let message_id = get_last_message_id();

        run_to_block(2, None);
        assert_succeed(message_id);
    });
}

/// Check that too large message, which is constructed by `gr_reply_push`,
/// leads to program execution error.
#[test]
fn check_reply_push_payload_exceed() {
    let wat = r#"
        (module
            (import "env" "memory" (memory 0x101))
            (import "env" "gr_reply_push" (func $gr (param i32 i32 i32)))
            (export "init" (func $init))
            (func $init
                ;; first reply push must be ok
                (block
                    (call $gr (i32.const 0) (i32.const 0x1000000) (i32.const 0x1000001))

                    (i32.load (i32.const 0x1000001))
                    i32.eqz
                    br_if 0
                    unreachable
                )
                ;; second must lead to overflow
                (block
                    (call $gr (i32.const 0) (i32.const 0x1000000) (i32.const 0x1000001))

                    (i32.load (i32.const 0x1000001))
                    i32.eqz
                    br_if 1
                    unreachable
                )
            )
        )"#;

    init_logger();
    new_test_ext().execute_with(|| {
        Gear::upload_program(
            RuntimeOrigin::signed(USER_1),
            ProgramCodeKind::Custom(wat).to_bytes(),
            DEFAULT_SALT.to_vec(),
            EMPTY_PAYLOAD.to_vec(),
            50_000_000_000,
            0,
        )
        .expect("Failed to upload program");

        let message_id = get_last_message_id();

        run_to_block(2, None);
        assert_last_dequeued(1);

        assert_failed(
            message_id,
            ActorExecutionErrorReason::Trap(TrapExplanation::Unknown),
        );
    });
}

/// Check that random works and it's changing on next epoch.
#[test]
fn check_random_works() {
    use blake2_rfc::blake2b::blake2b;
    let wat = r#"
        (module
            (import "env" "gr_send_wgas" (func $send (param i32 i32 i32 i64 i32 i32)))
            (import "env" "gr_source" (func $gr_source (param i32)))
            (import "env" "gr_random" (func $gr_random (param i32 i32)))
            (import "env" "memory" (memory 1))
            (export "handle" (func $handle))
            (func $handle
                (i32.store (i32.const 111) (i32.const 1))

                (call $gr_random (i32.const 0) (i32.const 64))

                (call $send (i32.const 111) (i32.const 68) (i32.const 32) (i64.const 10000000) (i32.const 0) (i32.const 333))

                (i32.load (i32.const 333))
                i32.eqz
                br_if 0
                unreachable
            )
        )"#;

    init_logger();
    new_test_ext().execute_with(|| {
        Gear::upload_program(
            RuntimeOrigin::signed(USER_1),
            ProgramCodeKind::Custom(wat).to_bytes(),
            DEFAULT_SALT.to_vec(),
            EMPTY_PAYLOAD.to_vec(),
            50_000_000_000,
            0,
        )
        .expect("Failed to upload program");

        let sender = utils::get_last_program_id();

        let mut random_data = Vec::new();

        (1..10).for_each(|_| {
            assert_ok!(Gear::send_message(
                RuntimeOrigin::signed(USER_1),
                sender,
                EMPTY_PAYLOAD.to_vec(),
                50_000_000_000,
                0,
            ));

            let output: ([u8; 32], BlockNumber) =
                <Test as Config>::Randomness::random(get_last_message_id().as_ref());

            random_data.push([[0; 32], output.0].concat());
            run_to_block(System::block_number() + 1, None);
        });

        assert_eq!(random_data.len(), MailboxOf::<Test>::len(&USER_1));

        let mut sorted_mailbox: Vec<(gear_core::message::StoredMessage, Interval<BlockNumber>)> =
            MailboxOf::<Test>::iter_key(USER_1).collect();
        sorted_mailbox.sort_by(|a, b| a.1.finish.cmp(&b.1.finish));

        sorted_mailbox
            .iter()
            .zip(random_data.iter())
            .for_each(|((msg, _bn), random_data)| {
                assert_eq!(blake2b(32, &[], random_data).as_bytes(), msg.payload());
            });

        // // assert_last_dequeued(1);
        // println!("{:?}", res);
        // assert_eq!(blake2b(32, &[], &output.0.encode()).as_bytes(), res.payload());
    });
}

#[test]
fn relay_messages() {
    use demo_proxy_relay::{RelayCall, ResendPushData, WASM_BINARY};

    struct Expected {
        user: AccountId,
        payload: Vec<u8>,
    }

    let source = USER_1;

    init_logger();
    let test = |relay_call: RelayCall, payload: &[u8], expected: Vec<Expected>| {
        let execute = || {
            System::reset_events();

            let label = format!("{relay_call:?}");
            assert!(
                Gear::upload_program(
                    RuntimeOrigin::signed(source),
                    WASM_BINARY.to_vec(),
                    vec![],
                    relay_call.encode(),
                    50_000_000_000u64,
                    0u128
                )
                .is_ok(),
                "{}",
                label
            );

            let proxy = utils::get_last_program_id();

            run_to_next_block(None);

            assert!(Gear::is_active(proxy), "{}", label);

            assert!(
                Gear::send_message(
                    RuntimeOrigin::signed(source),
                    proxy,
                    payload.to_vec(),
                    DEFAULT_GAS_LIMIT * 10,
                    0,
                )
                .is_ok(),
                "{}",
                label
            );

            run_to_next_block(None);

            for Expected { user, payload } in expected {
                assert_eq!(
                    MailboxOf::<Test>::drain_key(user)
                        .next()
                        .map(|(msg, _bn)| msg.payload().to_vec()),
                    Some(payload),
                    "{label}",
                );
            }
        };

        new_test_ext().execute_with(execute);
    };

    let payload = b"Hi, USER_2! Ping USER_3.";

    let pairs = vec![
        (
            RelayCall::ResendPush(vec![
                // "Hi, USER_2!"
                ResendPushData {
                    destination: USER_2.into(),
                    start: None,
                    end: Some((10, true)),
                },
            ]),
            Expected {
                user: USER_2,
                payload: payload[..11].to_vec(),
            },
        ),
        (
            RelayCall::ResendPush(vec![
                // the same but end index specified in another way
                ResendPushData {
                    destination: USER_2.into(),
                    start: None,
                    end: Some((11, false)),
                },
            ]),
            Expected {
                user: USER_2,
                payload: payload[..11].to_vec(),
            },
        ),
        (
            RelayCall::ResendPush(vec![
                // "Ping USER_3."
                ResendPushData {
                    destination: USER_3.into(),
                    start: Some(12),
                    end: None,
                },
            ]),
            Expected {
                user: USER_3,
                payload: payload[12..].to_vec(),
            },
        ),
        (
            RelayCall::ResendPush(vec![
                // invalid range
                ResendPushData {
                    destination: USER_3.into(),
                    start: Some(2),
                    end: Some((0, true)),
                },
            ]),
            Expected {
                user: USER_3,
                payload: vec![],
            },
        ),
        (
            RelayCall::ResendPush(vec![
                // invalid range
                ResendPushData {
                    destination: USER_3.into(),
                    start: Some(payload.len() as u32),
                    end: Some((0, false)),
                },
            ]),
            Expected {
                user: USER_3,
                payload: vec![],
            },
        ),
    ];

    for (call, expectation) in pairs {
        test(call, payload, vec![expectation]);
    }

    test(
        RelayCall::Resend(USER_3.into()),
        payload,
        vec![Expected {
            user: USER_3,
            payload: payload.to_vec(),
        }],
    );
    test(
        RelayCall::ResendWithGas(USER_3.into(), 50_000),
        payload,
        vec![Expected {
            user: USER_3,
            payload: payload.to_vec(),
        }],
    );

    test(
        RelayCall::Rereply,
        payload,
        vec![Expected {
            user: source,
            payload: payload.to_vec(),
        }],
    );
    test(
        RelayCall::RereplyPush,
        payload,
        vec![Expected {
            user: source,
            payload: payload.to_vec(),
        }],
    );
    test(
        RelayCall::RereplyWithGas(60_000),
        payload,
        vec![Expected {
            user: source,
            payload: payload.to_vec(),
        }],
    );
}

#[test]
fn module_instantiation_error() {
    let wat = r#"
    (module
        (import "env" "memory" (memory 1))
        (export "init" (func $init))
        (func $init)
        (data (;0;) (i32.const -15186172) "\b9w\92")
    )
    "#;

    init_logger();
    new_test_ext().execute_with(|| {
        let code = ProgramCodeKind::Custom(wat).to_bytes();
        let salt = DEFAULT_SALT.to_vec();
        let prog_id = generate_program_id(&code, &salt);
        let res = Gear::upload_program(
            RuntimeOrigin::signed(USER_1),
            code,
            salt,
            EMPTY_PAYLOAD.to_vec(),
            50_000_000_000,
            0,
        )
        .map(|_| prog_id);
        let mid = get_last_message_id();

        assert_ok!(res);

        run_to_next_block(None);

        assert!(Gear::is_terminated(prog_id));
        let err = get_last_event_error(mid);
        assert!(err.starts_with(&ActorExecutionErrorReason::Environment("".into()).to_string()));
    });
}

#[test]
fn wrong_entry_type() {
    let wat = r#"
    (module
        (import "env" "memory" (memory 1))
        (export "init" (func $init))
        (func $init (param i32))
    )
    "#;

    init_logger();
    new_test_ext().execute_with(|| {
        let pid = Gear::upload_program(
            RuntimeOrigin::signed(USER_1),
            ProgramCodeKind::Custom(wat).to_bytes(),
            DEFAULT_SALT.to_vec(),
            EMPTY_PAYLOAD.to_vec(),
            50_000_000_000,
            0,
        )
        .map(|_| get_last_program_id())
        .unwrap();
        let mid = get_last_message_id();

        run_to_next_block(None);

        assert!(Gear::is_terminated(pid));
        let err = get_last_event_error(mid);
        assert!(err.starts_with(&ActorExecutionErrorReason::Environment("".into()).to_string()));
    });
}

#[test]
fn oom_handler_works() {
    use demo_out_of_memory::WASM_BINARY;

    init_logger();
    new_test_ext().execute_with(|| {
        let pid = Gear::upload_program(
            RuntimeOrigin::signed(USER_1),
            WASM_BINARY.to_vec(),
            DEFAULT_SALT.to_vec(),
            EMPTY_PAYLOAD.to_vec(),
            100_000_000_000_u64,
            0,
        )
        .map(|_| get_last_program_id())
        .unwrap();
        let mid = get_last_message_id();

        run_to_next_block(None);

        assert!(Gear::is_terminated(pid));
        assert_failed(
            mid,
            ActorExecutionErrorReason::Trap(TrapExplanation::ProgramAllocOutOfBounds),
        );
    });
}

#[test]
#[ignore = "TODO: return this test if it's possible after #2226, or remove it."]
fn alloc_charge_error() {
    const WAT: &str = r#"
(module
    (import "env" "memory" (memory 1))
    (import "env" "alloc" (func $alloc (param i32) (result i32)))
    (export "init" (func $init))
    (func $init
        ;; we are trying to allocate so many pages with such small gas limit
        ;; that we will get `GasLimitExceeded` error
        i32.const 0xff
        call $alloc
        drop
    )
)
    "#;

    init_logger();
    new_test_ext().execute_with(|| {
        let pid = Gear::upload_program(
            RuntimeOrigin::signed(USER_1),
            ProgramCodeKind::Custom(WAT).to_bytes(),
            DEFAULT_SALT.to_vec(),
            EMPTY_PAYLOAD.to_vec(),
            500_000_000_u64,
            0,
        )
        .map(|_| get_last_program_id())
        .unwrap();
        let mid = get_last_message_id();

        run_to_next_block(None);

        assert!(Gear::is_terminated(pid));
        assert_failed(
            mid,
            ActorExecutionErrorReason::Trap(TrapExplanation::GasLimitExceeded),
        );
    });
}

#[test]
fn free_usage_error() {
    const WAT: &str = r#"
(module
    (import "env" "memory" (memory 1))
    (import "env" "free" (func $free (param i32) (result i32)))
    (export "init" (func $init))
    (func $init
        ;; free impossible and non-existing page
        i32.const 0xffffffff
        call $free
        ;; free must return 1 so we will get `unreachable` instruction
        i32.const 0
        i32.eq
        br_if 0
        unreachable
    )
)
    "#;

    init_logger();
    new_test_ext().execute_with(|| {
        let pid = Gear::upload_program(
            RuntimeOrigin::signed(USER_1),
            ProgramCodeKind::Custom(WAT).to_bytes(),
            DEFAULT_SALT.to_vec(),
            EMPTY_PAYLOAD.to_vec(),
            500_000_000_u64,
            0,
        )
        .map(|_| get_last_program_id())
        .unwrap();
        let mid = get_last_message_id();

        run_to_next_block(None);

        assert!(Gear::is_terminated(pid));
        assert_failed(
            mid,
            ActorExecutionErrorReason::Trap(TrapExplanation::Unknown),
        );
    });
}

#[test]
fn reject_incorrect_stack_pointer() {
    let wat = format!(
        r#"
(module
    (import "env" "memory" (memory 1))
    (func $init)
    (global (;0;) i32 (i32.const 65536))
    (export "init" (func $init))
    (export "{STACK_END_EXPORT_NAME}" (global 0))
    (data $.rodata (i32.const 60000) "GEAR")
)
    "#
    );

    init_logger();
    new_test_ext().execute_with(|| {
        assert_noop!(
            Gear::upload_code(
                RuntimeOrigin::signed(USER_1),
                ProgramCodeKind::CustomInvalid(&wat).to_bytes()
            ),
            Error::<Test>::ProgramConstructionFailed
        );

        assert_noop!(
            upload_program_default(USER_1, ProgramCodeKind::CustomInvalid(&wat)),
            Error::<Test>::ProgramConstructionFailed
        );
    });
}<|MERGE_RESOLUTION|>--- conflicted
+++ resolved
@@ -41,14 +41,9 @@
         USER_3,
     },
     pallet, BlockGasLimitOf, Config, CostsPerBlockOf, DbWeightOf, Error, Event, GasAllowanceOf,
-<<<<<<< HEAD
-    GasBalanceOf, GasHandlerOf, GasInfo, MailboxOf, ProgramStorageOf, RentCostPerBlockOf,
+    GasBalanceOf, GasHandlerOf, GasInfo, MailboxOf, ProgramStorageOf, QueueOf, RentCostPerBlockOf,
     RentFreePeriodOf, ResumeMinimalPeriodOf, ResumeSessionDurationOf, Schedule, TaskPoolOf,
     WaitlistOf,
-=======
-    GasBalanceOf, GasHandlerOf, GasInfo, MailboxOf, ProgramStorageOf, QueueOf, RentCostPerBlockOf,
-    RentFreePeriodOf, Schedule, TaskPoolOf, WaitlistOf,
->>>>>>> 9df4b021
 };
 use common::{
     event::*, scheduler::*, storage::*, ActiveProgram, CodeStorage, GasPrice as _, GasTree, LockId,
