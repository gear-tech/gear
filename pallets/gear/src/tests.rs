// This file is part of Gear.

// Copyright (C) 2021-2024 Gear Technologies Inc.
// SPDX-License-Identifier: GPL-3.0-or-later WITH Classpath-exception-2.0

// This program is free software: you can redistribute it and/or modify
// it under the terms of the GNU General Public License as published by
// the Free Software Foundation, either version 3 of the License, or
// (at your option) any later version.

// This program is distributed in the hope that it will be useful,
// but WITHOUT ANY WARRANTY; without even the implied warranty of
// MERCHANTABILITY or FITNESS FOR A PARTICULAR PURPOSE. See the
// GNU General Public License for more details.

// You should have received a copy of the GNU General Public License
// along with this program. If not, see <https://www.gnu.org/licenses/>.

use crate::{
    internal::HoldBoundBuilder,
    manager::HandleKind,
    mock::{
        self, new_test_ext, run_for_blocks, run_to_block, run_to_block_maybe_with_queue,
        run_to_next_block, Balances, BlockNumber, DynamicSchedule, Gear, GearVoucher,
        RuntimeEvent as MockRuntimeEvent, RuntimeOrigin, System, Test, Timestamp, BLOCK_AUTHOR,
        LOW_BALANCE_USER, RENT_POOL, USER_1, USER_2, USER_3,
    },
    pallet,
    runtime_api::{ALLOWANCE_LIMIT_ERR, RUNTIME_API_BLOCK_LIMITS_COUNT},
    AccountIdOf, BlockGasLimitOf, Config, CostsPerBlockOf, CurrencyOf, DbWeightOf, DispatchStashOf,
    Error, Event, GasAllowanceOf, GasBalanceOf, GasHandlerOf, GasInfo, GearBank, Limits, MailboxOf,
    ProgramStorageOf, QueueOf, Schedule, TaskPoolOf, WaitlistOf,
};
use common::{
    event::*, scheduler::*, storage::*, ActiveProgram, CodeStorage, GasTree, LockId, LockableTree,
    Origin as _, ProgramStorage, ReservableTree,
};
use core_processor::common::ActorExecutionErrorReplyReason;
use frame_support::{
    assert_noop, assert_ok,
    sp_runtime::traits::{TypedGet, Zero},
    traits::{Currency, Randomness},
};
use frame_system::pallet_prelude::BlockNumberFor;
use gear_core::{
    code::{self, Code, CodeAndId, CodeError, ExportError, InstrumentedCodeAndId},
    ids::{CodeId, MessageId, ProgramId},
    message::{
        ContextSettings, DispatchKind, IncomingDispatch, IncomingMessage, MessageContext, Payload,
        ReplyInfo, StoredDispatch, UserStoredMessage,
    },
    pages::PageNumber,
};
use gear_core_backend::error::{
    TrapExplanation, UnrecoverableExecutionError, UnrecoverableExtError, UnrecoverableWaitError,
};
use gear_core_errors::*;
use gear_wasm_instrument::{gas_metering::CustomConstantCostRules, STACK_END_EXPORT_NAME};
use gstd::{collections::BTreeMap, errors::Error as GstdError};
use pallet_gear_voucher::PrepaidCall;
use sp_runtime::{
    codec::{Decode, Encode},
    traits::{Dispatchable, One, UniqueSaturatedInto},
    SaturatedConversion,
};
use sp_std::convert::TryFrom;
pub use utils::init_logger;
use utils::*;

type Gas = <<Test as Config>::GasProvider as common::GasProvider>::GasTree;

#[test]
fn calculate_reply_for_handle_works() {
    use demo_constructor::demo_ping;

    init_logger();
    new_test_ext().execute_with(|| {
        let (_init_mid, ping_pong) = init_constructor(demo_ping::scheme());

        run_to_next_block(None);

        // Happy case.
        let res = Gear::calculate_reply_for_handle(
            USER_1,
            ping_pong,
            b"PING".to_vec(),
            100_000_000_000,
            0,
        )
        .expect("Failed to query reply");

        assert_eq!(
            res,
            ReplyInfo {
                payload: b"PONG".to_vec(),
                value: 0,
                code: ReplyCode::Success(SuccessReplyReason::Manual)
            }
        );

        // Out of gas panic case.
        let res =
            Gear::calculate_reply_for_handle(USER_1, ping_pong, b"PING".to_vec(), 1_000_000_000, 0)
                .expect("Failed to query reply");

        assert_eq!(
            res,
            ReplyInfo {
                payload: ActorExecutionErrorReplyReason::Trap(TrapExplanation::GasLimitExceeded)
                    .to_string()
                    .into_bytes(),
                value: 0,
                code: ReplyCode::Error(ErrorReplyReason::Execution(
                    SimpleExecutionError::RanOutOfGas
                ))
            }
        );

        // TODO: uncomment code below (issue #3804).
        // // Value returned in case of error.
        // let value = get_ed() * 2;
        // let res = Gear::calculate_reply_for_handle(
        //     USER_1,
        //     ping_pong,
        //     vec![],
        //     0,
        //     value,
        // ).expect("Failed to query reply");
        // assert_eq!(res.value, value);

        // Extrinsic error.
        let res = Gear::calculate_reply_for_handle(USER_1, ping_pong, vec![], 0, get_ed() - 1)
            .expect_err("Extrinsic should've failed");

        assert!(res.contains(&format!("{:?}", Error::<Test>::ValueLessThanMinimal)))
    })
}

#[test]
fn calculate_gas_results_in_finite_wait() {
    use demo_constructor::{Calls, Scheme};

    // Imagine that this is async `send_for_reply` to some user
    // with wait up to 20 that is not rare case.
    let receiver_scheme = Scheme::with_handle(Calls::builder().wait_for(20));

    let sender_scheme = |receiver_id: ProgramId| {
        Scheme::with_handle(Calls::builder().send_wgas(
            <[u8; 32]>::from(receiver_id),
            [],
            40_000_000_000u64,
        ))
    };

    init_logger();
    new_test_ext().execute_with(|| {
        let (_init_mid, receiver) = init_constructor(receiver_scheme);
        let (_init_mid, sender) =
            submit_constructor_with_args(USER_1, "salty salt", sender_scheme(receiver), 0);

        run_to_next_block(None);

        let GasInfo { min_limit, .. } = Gear::calculate_gas_info(
            USER_1.into_origin(),
            HandleKind::Handle(sender),
            EMPTY_PAYLOAD.to_vec(),
            0,
            true,
            true,
        )
        .expect("calculate_gas_info failed");

        // Original issue: this case used to return block gas limit as minimal.
        assert!(BlockGasLimitOf::<Test>::get() / 2 > min_limit);
    });
}

#[test]
fn state_rpc_calls_trigger_reinstrumentation() {
    use demo_new_meta::{MessageInitIn, META_WASM_V1, WASM_BINARY};

    init_logger();
    new_test_ext().execute_with(|| {
        // Program uploading.
        assert_ok!(Gear::upload_program(
            RuntimeOrigin::signed(USER_2),
            WASM_BINARY.to_vec(),
            DEFAULT_SALT.to_vec(),
            <MessageInitIn as Default>::default().encode(),
            DEFAULT_GAS_LIMIT * 100,
            10_000,
            false,
        ));

        let program_id = utils::get_last_program_id();

        run_to_next_block(None);

        let program: ActiveProgram<_> = ProgramStorageOf::<Test>::get_program(program_id)
            .expect("Failed to find program with such id")
            .try_into()
            .expect("Program should be active");

        // Below goes invalidation of instrumented code for uploaded program
        // with following instrumentation version dump to check that
        // re-instrumentation takes place.

        /* starts here */
        let empty_wat = r#"
        (module
            (import "env" "memory" (memory 1))
            (export "handle" (func $handle))
            (export "init" (func $init))
            (func $init)
            (func $handle)
        )
        "#;

        let schedule = <Test as Config>::Schedule::get();

        let code = Code::try_new(
            ProgramCodeKind::Custom(empty_wat).to_bytes(),
            0, // invalid version
            |module| schedule.rules(module),
            schedule.limits.stack_height,
        )
        .expect("Failed to create dummy code");

        let code_and_id =
            unsafe { CodeAndId::from_incompatible_parts(code, program.code_hash.cast()) };
        let code_and_id = InstrumentedCodeAndId::from(code_and_id);

        <Test as Config>::CodeStorage::update_code(code_and_id);
        /* ends here */

        assert_ok!(Gear::read_metahash_impl(program_id, None));
        assert_ok!(Gear::read_state_impl(program_id, Default::default(), None));
        assert_ok!(Gear::read_state_using_wasm_impl(
            program_id,
            Default::default(),
            "last_wallet",
            META_WASM_V1.to_vec(),
            None,
            None,
        ));
    });
}

#[test]
fn calculate_gas_init_failure() {
    init_logger();
    new_test_ext().execute_with(|| {
        let err = Gear::calculate_gas_info(
            USER_1.into_origin(),
            HandleKind::Init(ProgramCodeKind::GreedyInit.to_bytes()),
            EMPTY_PAYLOAD.to_vec(),
            0,
            true,
            true,
        )
        .expect_err("Expected program to fail due to lack of gas");

        assert!(err.starts_with("Program terminated with a trap"));
    });
}

#[test]
#[ignore = "TODO: enable me once #3665 solved: \
`gas_below_ed` atm is less than needed to initialize program"]
fn calculate_gas_zero_balance() {
    init_logger();
    new_test_ext().execute_with(|| {
        const ZERO_BALANCE_USER: AccountId = 12122023;
        assert!(Balances::free_balance(ZERO_BALANCE_USER).is_zero());

        let gas_below_ed = get_ed()
            .saturating_div(gas_price(1))
            .saturating_sub(One::one());

        assert_ok!(Gear::calculate_gas_info_impl(
            ZERO_BALANCE_USER.into_origin(),
            HandleKind::Init(ProgramCodeKind::Default.to_bytes()),
            gas_below_ed as u64,
            vec![],
            0,
            false,
            false,
            None,
        ));
    });
}

#[test]
fn delayed_send_from_reservation_not_for_mailbox() {
    use demo_delayed_reservation_sender::{ReservationSendingShowcase, WASM_BINARY};

    init_logger();
    new_test_ext().execute_with(|| {
        assert_ok!(Gear::upload_program(
            RuntimeOrigin::signed(USER_1),
            WASM_BINARY.to_vec(),
            DEFAULT_SALT.to_vec(),
            EMPTY_PAYLOAD.to_vec(),
            10_000_000_000u64,
            0,
            false,
        ));

        let pid = get_last_program_id();

        run_to_next_block(None);
        assert!(Gear::is_initialized(pid));

        assert_ok!(Gear::send_message(
            RuntimeOrigin::signed(USER_1),
            pid,
            ReservationSendingShowcase::ToSourceInPlace {
                reservation_amount: <Test as Config>::MailboxThreshold::get(),
                reservation_delay: 1_000,
                sending_delay: 1,
            }
            .encode(),
            BlockGasLimitOf::<Test>::get(),
            0,
            false,
        ));

        let mid = utils::get_last_message_id();

        run_to_next_block(None);
        assert_succeed(mid);

        let outgoing = MessageId::generate_outgoing(mid, 0);

        assert!(DispatchStashOf::<Test>::contains_key(&outgoing));

        run_to_next_block(None);

        assert!(!DispatchStashOf::<Test>::contains_key(&outgoing));
        assert!(!MailboxOf::<Test>::contains(&USER_1, &outgoing));

        let message = maybe_any_last_message().expect("Should be");
        assert_eq!(message.id(), outgoing);
        assert_eq!(message.destination(), USER_1.into());
    });
}

#[test]
fn cascading_delayed_gasless_send_work() {
    use demo_delayed_sender::{DELAY, WASM_BINARY};

    init_logger();
    new_test_ext().execute_with(|| {
        assert_ok!(Gear::upload_program(
            RuntimeOrigin::signed(USER_1),
            WASM_BINARY.to_vec(),
            DEFAULT_SALT.to_vec(),
            0u32.to_le_bytes().to_vec(),
            10_000_000_000u64,
            0,
            false,
        ));

        let pid = get_last_program_id();

        run_to_next_block(None);
        assert!(Gear::is_initialized(pid));

        let GasInfo { min_limit, .. } = Gear::calculate_gas_info(
            USER_1.into_origin(),
            HandleKind::Handle(pid),
            EMPTY_PAYLOAD.to_vec(),
            0,
            true,
            true,
        )
        .expect("calculate_gas_info failed");

        // Case when one of two goes into mailbox.
        assert_ok!(Gear::send_message(
            RuntimeOrigin::signed(USER_1),
            pid,
            EMPTY_PAYLOAD.to_vec(),
            min_limit - <Test as Config>::MailboxThreshold::get(),
            0,
            false,
        ));

        let mid = get_last_message_id();

        let first_outgoing = MessageId::generate_outgoing(mid, 0);
        let second_outgoing = MessageId::generate_outgoing(mid, 1);

        run_to_next_block(None);

        assert_succeed(mid);

        run_for_blocks(DELAY as u64, None);
        assert!(MailboxOf::<Test>::contains(&USER_1, &first_outgoing));
        assert!(!MailboxOf::<Test>::contains(&USER_1, &second_outgoing));

        // Similar case when two of two goes into mailbox.
        assert_ok!(Gear::send_message(
            RuntimeOrigin::signed(USER_1),
            pid,
            EMPTY_PAYLOAD.to_vec(),
            min_limit,
            0,
            false,
        ));

        let mid = get_last_message_id();

        let first_outgoing = MessageId::generate_outgoing(mid, 0);
        let second_outgoing = MessageId::generate_outgoing(mid, 1);

        run_to_next_block(None);

        assert_succeed(mid);

        run_for_blocks(DELAY as u64, None);
        assert!(MailboxOf::<Test>::contains(&USER_1, &first_outgoing));
        assert!(MailboxOf::<Test>::contains(&USER_1, &second_outgoing));

        // Similar case when none of them goes into mailbox
        // (impossible because delayed sent after gasless).
        assert_ok!(Gear::send_message(
            RuntimeOrigin::signed(USER_1),
            pid,
            EMPTY_PAYLOAD.to_vec(),
            min_limit - 2 * <Test as Config>::MailboxThreshold::get(),
            0,
            false,
        ));

        let mid = get_last_message_id();

        run_to_next_block(None);

        assert_failed(
            mid,
            ActorExecutionErrorReplyReason::Trap(TrapExplanation::GasLimitExceeded),
        );
    });
}

#[test]
fn calculate_gas_delayed_reservations_sending() {
    use demo_delayed_reservation_sender::{ReservationSendingShowcase, WASM_BINARY};

    init_logger();
    new_test_ext().execute_with(|| {
        assert_ok!(Gear::upload_program(
            RuntimeOrigin::signed(USER_1),
            WASM_BINARY.to_vec(),
            DEFAULT_SALT.to_vec(),
            EMPTY_PAYLOAD.to_vec(),
            10_000_000_000u64,
            0,
            false,
        ));

        let pid = get_last_program_id();

        run_to_next_block(None);
        assert!(Gear::is_initialized(pid));

        // I. In-place case
        assert!(Gear::calculate_gas_info(
            USER_1.into_origin(),
            HandleKind::Handle(pid),
            ReservationSendingShowcase::ToSourceInPlace {
                reservation_amount: 10 * <Test as Config>::MailboxThreshold::get(),
                reservation_delay: 1_000,
                sending_delay: 10,
            }
            .encode(),
            0,
            true,
            true,
        )
        .is_ok());

        // II. After-wait case (never failed before, added for test coverage).
        assert!(Gear::calculate_gas_info(
            USER_1.into_origin(),
            HandleKind::Handle(pid),
            ReservationSendingShowcase::ToSourceAfterWait {
                reservation_amount: 10 * <Test as Config>::MailboxThreshold::get(),
                reservation_delay: 1_000,
                wait_for: 3,
                sending_delay: 10,
            }
            .encode(),
            0,
            true,
            true,
        )
        .is_ok());
    });
}

#[test]
fn delayed_reservations_sending_validation() {
    use demo_delayed_reservation_sender::{
        ReservationSendingShowcase, SENDING_EXPECT, WASM_BINARY,
    };

    init_logger();
    new_test_ext().execute_with(|| {
        assert_ok!(Gear::upload_program(
            RuntimeOrigin::signed(USER_1),
            WASM_BINARY.to_vec(),
            DEFAULT_SALT.to_vec(),
            EMPTY_PAYLOAD.to_vec(),
            10_000_000_000u64,
            0,
            false,
        ));

        let pid = get_last_program_id();

        run_to_next_block(None);
        assert!(Gear::is_initialized(pid));

        // I. In place sending can't appear if not enough gas limit in gas reservation.
        assert_ok!(Gear::send_message(
            RuntimeOrigin::signed(USER_1),
            pid,
            ReservationSendingShowcase::ToSourceInPlace {
                reservation_amount: 10 * <Test as Config>::MailboxThreshold::get(),
                reservation_delay: 1_000,
                sending_delay: (1_000 * <Test as Config>::MailboxThreshold::get()
                    + CostsPerBlockOf::<Test>::reserve_for()
                        / CostsPerBlockOf::<Test>::dispatch_stash())
                    as u32,
            }
            .encode(),
            BlockGasLimitOf::<Test>::get(),
            0,
            false,
        ));

        let mid = utils::get_last_message_id();

        run_to_next_block(None);

        let error_text = format!(
            "panicked with '{SENDING_EXPECT}: {:?}'",
            GstdError::Core(
                ExtError::Message(MessageError::InsufficientGasForDelayedSending).into()
            )
        );

        assert_failed(
            mid,
            ActorExecutionErrorReplyReason::Trap(TrapExplanation::Panic(error_text.into())),
        );

        // II. After-wait sending can't appear if not enough gas limit in gas reservation.
        let wait_for = 5;

        assert_ok!(Gear::send_message(
            RuntimeOrigin::signed(USER_1),
            pid,
            ReservationSendingShowcase::ToSourceAfterWait {
                reservation_amount: 10 * <Test as Config>::MailboxThreshold::get(),
                reservation_delay: 1_000,
                wait_for,
                sending_delay: (1_000 * <Test as Config>::MailboxThreshold::get()
                    + CostsPerBlockOf::<Test>::reserve_for()
                        / CostsPerBlockOf::<Test>::dispatch_stash())
                    as u32,
            }
            .encode(),
            BlockGasLimitOf::<Test>::get(),
            0,
            false,
        ));

        let mid = utils::get_last_message_id();

        run_for_blocks(wait_for as u64 + 1, None);

        let error_text = format!(
            "panicked with '{SENDING_EXPECT}: {:?}'",
            GstdError::Core(
                ExtError::Message(MessageError::InsufficientGasForDelayedSending).into()
            )
        );

        assert_failed(
            mid,
            ActorExecutionErrorReplyReason::Trap(TrapExplanation::Panic(error_text.into())),
        );
    });
}

#[test]
fn delayed_reservations_to_mailbox() {
    use demo_delayed_reservation_sender::{ReservationSendingShowcase, WASM_BINARY};

    init_logger();
    new_test_ext().execute_with(|| {
        assert_ok!(Gear::upload_program(
            RuntimeOrigin::signed(USER_1),
            WASM_BINARY.to_vec(),
            DEFAULT_SALT.to_vec(),
            EMPTY_PAYLOAD.to_vec(),
            10_000_000_000u64,
            0,
            false,
        ));

        let pid = get_last_program_id();

        run_to_next_block(None);
        assert!(Gear::is_initialized(pid));

        let sending_delay = 10;

        assert_ok!(Gear::send_message(
            RuntimeOrigin::signed(USER_1),
            pid,
            ReservationSendingShowcase::ToSourceInPlace {
                reservation_amount: 10 * <Test as Config>::MailboxThreshold::get(),
                reservation_delay: 1,
                sending_delay,
            }
            .encode(),
            BlockGasLimitOf::<Test>::get(),
            0,
            false,
        ));

        let mid = utils::get_last_message_id();

        run_to_next_block(None);

        assert_succeed(mid);

        assert!(MailboxOf::<Test>::is_empty(&USER_1));

        run_for_blocks(sending_delay as u64, None);

        assert!(!MailboxOf::<Test>::is_empty(&USER_1));

        let mailed_msg = utils::get_last_mail(USER_1);
        let expiration = utils::get_mailbox_expiration(mailed_msg.id());

        run_to_block(expiration, None);

        assert!(MailboxOf::<Test>::is_empty(&USER_1));
    });
}

#[test]
fn default_wait_lock_timeout() {
    use demo_async_tester::{Kind, WASM_BINARY};

    init_logger();
    new_test_ext().execute_with(|| {
        assert_ok!(Gear::upload_program(
            RuntimeOrigin::signed(USER_1),
            WASM_BINARY.to_vec(),
            DEFAULT_SALT.to_vec(),
            EMPTY_PAYLOAD.to_vec(),
            10_000_000_000u64,
            0,
            false,
        ));

        let pid = get_last_program_id();

        run_to_next_block(None);

        assert!(Gear::is_initialized(pid));

        assert_ok!(Gear::send_message(
            RuntimeOrigin::signed(USER_1),
            pid,
            Kind::Send.encode(),
            BlockGasLimitOf::<Test>::get(),
            0,
            false,
        ));

        let mid = utils::get_last_message_id();

        run_to_next_block(None);

        let expiration_block = get_waitlist_expiration(mid);

        run_to_block(expiration_block, None);

        let error_text = format!(
            "panicked with 'ran into error-reply: {:?}'",
            GstdError::Timeout(
                expiration_block.unique_saturated_into(),
                expiration_block.unique_saturated_into()
            )
        );

        assert_failed(
            mid,
            ActorExecutionErrorReplyReason::Trap(TrapExplanation::Panic(error_text.into())),
        );
    })
}

#[test]
fn value_counter_set_correctly_for_interruptions() {
    use demo_constructor::{Arg, Calls, Scheme};

    // Equivalent of:
    //
    // use gstd::{msg, exec};
    //
    // #[no_mangle]
    // extern "C" fn handle() {
    //     msg::send(msg::source(), exec::value_available(), 0).unwrap();
    //     msg::send_bytes(Default::default(), [], msg::value()).unwrap();
    //     exec::wait_for(1);
    // }
    //
    // Message auto wakes on the next block after execution and
    // does everything again from the beginning.
    //
    // So for the first run we expect source to receive
    // `value_available` == `init_value` + msg value.
    // For second run we expect just `init_value`.
    let handle = Calls::builder()
        .source("source_store")
        .value("value_store")
        .value_available_as_vec("value_available_store")
        .send_wgas("source_store", "value_available_store", 0)
        .send_value(Arg::new([0u8; 32]), Arg::new(vec![]), "value_store")
        .wait_for(1);

    let scheme = Scheme::predefined(
        Calls::builder().noop(),
        handle,
        Calls::builder().noop(),
        Calls::builder().noop(),
    );

    init_logger();
    new_test_ext().execute_with(|| {
        const INIT_VALUE: u128 = 123_123_123;
        const VALUE: u128 = 10_000;

        let (_mid, pid) = init_constructor_with_value(scheme, INIT_VALUE);

        assert_ok!(Gear::send_message(
            RuntimeOrigin::signed(USER_1),
            pid,
            Default::default(),
            BlockGasLimitOf::<Test>::get(),
            VALUE,
            false,
        ));

        run_to_next_block(None);
        let msg = maybe_last_message(USER_1).expect("Message should be");
        let value_available =
            u128::decode(&mut msg.payload_bytes()).expect("Failed to decode value available");
        assert_eq!(value_available, INIT_VALUE + VALUE);

        run_to_next_block(None);
        let msg = maybe_last_message(USER_1).expect("Message should be");
        let value_available =
            u128::decode(&mut msg.payload_bytes()).expect("Failed to decode value available");
        assert_eq!(value_available, INIT_VALUE);
    });
}

#[test]
fn calculate_gas_returns_not_block_limit() {
    use demo_program_generator::{CHILD_WAT, WASM_BINARY};

    init_logger();
    new_test_ext().execute_with(|| {
        let code = ProgramCodeKind::Custom(CHILD_WAT).to_bytes();
        assert_ok!(Gear::upload_code(RuntimeOrigin::signed(USER_1), code));
        assert_ok!(Gear::upload_program(
            RuntimeOrigin::signed(USER_1),
            WASM_BINARY.to_vec(),
            DEFAULT_SALT.to_vec(),
            EMPTY_PAYLOAD.to_vec(),
            BlockGasLimitOf::<Test>::get(),
            0,
            false,
        ));

        let generator_id = get_last_program_id();

        run_to_next_block(None);
        assert!(utils::is_active(generator_id));

        let GasInfo { min_limit, .. } = Gear::calculate_gas_info(
            USER_1.into_origin(),
            HandleKind::Handle(generator_id),
            EMPTY_PAYLOAD.to_vec(),
            0,
            true,
            true,
        )
        .expect("calculate_gas_info failed");

        assert_ne!(min_limit, BlockGasLimitOf::<Test>::get());
    });
}

#[test]
fn read_big_state() {
    use demo_read_big_state::{State, Strings, WASM_BINARY};

    init_logger();

    new_test_ext().execute_with(|| {
        assert_ok!(Gear::upload_program(
            RuntimeOrigin::signed(USER_1),
            WASM_BINARY.to_vec(),
            DEFAULT_SALT.to_vec(),
            EMPTY_PAYLOAD.to_vec(),
            BlockGasLimitOf::<Test>::get(),
            0,
            false,
        ));

        let pid = get_last_program_id();

        run_to_next_block(None);
        assert!(utils::is_active(pid));

        let string = String::from("hi").repeat(4095);
        let string_size = 8 * 1024;
        assert_eq!(string.encoded_size(), string_size);

        let strings = Strings::new(string);
        let strings_size = (string_size * Strings::LEN) + 1;
        assert_eq!(strings.encoded_size(), strings_size);

        let approx_size =
            |size: usize, iteration: usize| -> usize { size - 17 - 144 * (iteration + 1) };

        // with initial data step is ~2 MiB
        let expected_size = |iteration: usize| -> usize {
            Strings::LEN * State::LEN * string_size * (iteration + 1)
        };

        // go to 6 MiB due to approximate calculations and 8MiB reply restrictions
        for i in 0..3 {
            assert_ok!(Gear::send_message(
                RuntimeOrigin::signed(USER_1),
                pid,
                strings.encode(),
                BlockGasLimitOf::<Test>::get(),
                0,
                false,
            ));
            let mid = get_last_message_id();

            run_to_next_block(None);

            assert_succeed(mid);
            let state =
                Gear::read_state_impl(pid, Default::default(), None).expect("Failed to read state");
            assert_eq!(approx_size(state.len(), i), expected_size(i));
        }
    });
}

#[test]
fn auto_reply_sent() {
    init_logger();

    new_test_ext().execute_with(|| {
        // Init fn doesn't exist.
        // Handle function exists.
        let program_id = {
            let res = upload_program_default(USER_1, ProgramCodeKind::OutgoingWithValueInHandle);
            assert_ok!(res);
            res.expect("submit result was asserted")
        };

        run_to_next_block(None);

        assert!(utils::is_active(program_id));
        assert!(maybe_last_message(USER_1).is_some());
        System::reset_events();

        assert_ok!(Gear::send_message(
            RuntimeOrigin::signed(USER_1),
            program_id,
            EMPTY_PAYLOAD.to_vec(),
            BlockGasLimitOf::<Test>::get(),
            10_000,
            false,
        ));

        run_to_next_block(None);

        // asserting auto_reply
        assert!(System::events().into_iter().any(|e| {
            match e.event {
                MockRuntimeEvent::Gear(Event::UserMessageSent { message, .. })
                    if message.destination().into_origin() == USER_1.into_origin() =>
                {
                    message
                        .reply_code()
                        .map(|code| code == ReplyCode::Success(SuccessReplyReason::Auto))
                        .unwrap_or(false)
                }
                _ => false,
            }
        }));

        // auto reply goes first (may be changed in future),
        // so atm we're allowed to get other message that way
        let id_to_reply = maybe_last_message(USER_1).unwrap().id();

        assert_ok!(Gear::send_reply(
            RuntimeOrigin::signed(USER_1),
            id_to_reply,
            EMPTY_PAYLOAD.to_vec(),
            BlockGasLimitOf::<Test>::get(),
            0,
            false,
        ));

        System::reset_events();
        run_to_next_block(None);

        // reply dequeued
        assert_last_dequeued(1);
        // no auto reply sent
        assert!(maybe_any_last_message().is_none());
    })
}

#[test]
fn auto_reply_from_user_no_mailbox() {
    use demo_constructor::{Call, Calls, Scheme};

    init_logger();
    // no delay case
    new_test_ext().execute_with(|| {
        let (_init_mid, constructor_id) = init_constructor(Scheme::empty());

        let calls = Calls::builder().send_wgas(<[u8; 32]>::from(USER_1.into_origin()), [], 0);
        assert_ok!(Gear::send_message(
            RuntimeOrigin::signed(USER_3),
            constructor_id,
            calls.encode(),
            BlockGasLimitOf::<Test>::get(),
            0,
            false,
        ));

        run_to_next_block(None);
        // 1 init message + 1 handle message + 1 auto_reply to program on message sent to user
        assert_total_dequeued(3);
    });

    // delay case
    new_test_ext().execute_with(|| {
        let (_init_mid, constructor_id) = init_constructor(Scheme::empty());

        let calls = Calls::builder().add_call(Call::Send(
            <[u8; 32]>::from(USER_1.into_origin()).into(),
            [].into(),
            Some(0u64.into()),
            0u128.into(),
            1u32.into(),
        ));
        assert_ok!(Gear::send_message(
            RuntimeOrigin::signed(USER_3),
            constructor_id,
            calls.encode(),
            BlockGasLimitOf::<Test>::get(),
            0,
            false,
        ));

        run_to_next_block(None);
        // 1 init message + 1 handle message
        assert_total_dequeued(2);

        run_to_next_block(None);
        // 1 init message + 1 handle message + 1 auto_reply to program on message sent to user with delay
        assert_total_dequeued(3);
    })
}

#[test]
fn auto_reply_out_of_rent_waitlist() {
    use demo_proxy::{InputArgs as ProxyInputArgs, WASM_BINARY as PROXY_WASM_BINARY};
    use demo_waiter::{Command, WaitSubcommand, WASM_BINARY as WAITER_WASM_BINARY};

    init_logger();

    new_test_ext().execute_with(|| {
        assert_ok!(Gear::upload_program(
            RuntimeOrigin::signed(USER_1),
            WAITER_WASM_BINARY.to_vec(),
            DEFAULT_SALT.to_vec(),
            EMPTY_PAYLOAD.to_vec(),
            BlockGasLimitOf::<Test>::get(),
            0,
            false,
        ));
        let waiter_id = get_last_program_id();

        assert_ok!(Gear::upload_program(
            RuntimeOrigin::signed(USER_1),
            PROXY_WASM_BINARY.to_vec(),
            DEFAULT_SALT.to_vec(),
            ProxyInputArgs {
                destination: waiter_id.into(),
            }
            .encode(),
            BlockGasLimitOf::<Test>::get(),
            0,
            false,
        ));
        let proxy_id = get_last_program_id();

        run_to_next_block(None);

        assert!(utils::is_active(waiter_id));
        assert!(utils::is_active(proxy_id));
        assert_total_dequeued(2); // 2 init messages
        assert_eq!(
            // 2 auto replies into USER_1 events
            System::events()
                .iter()
                .filter_map(|r| {
                    if let MockRuntimeEvent::Gear(Event::UserMessageSent {
                        message,
                        expiration: None,
                    }) = &r.event
                    {
                        (message.destination().into_origin() == USER_1.into_origin()
                            && message.reply_code() == Some(SuccessReplyReason::Auto.into()))
                        .then_some(())
                    } else {
                        None
                    }
                })
                .count(),
            2
        );

        assert_ok!(Gear::send_message(
            RuntimeOrigin::signed(USER_1),
            proxy_id,
            Command::Wait(WaitSubcommand::Wait).encode(),
            BlockGasLimitOf::<Test>::get(),
            0,
            false,
        ));

        run_to_next_block(None);

        // Message to proxy program and its message to waiter.
        assert_last_dequeued(2);
        let (_msg_waited, expiration) = get_last_message_waited();

        // Hack to fast spend blocks till expiration.
        System::set_block_number(expiration - 1);
        Gear::set_block_number(expiration - 1);

        run_to_next_block(None);
        // Signal for waiter program since it has system reservation
        // + auto error reply to proxy program.
        assert_last_dequeued(2);
    });
}

#[test]
fn auto_reply_out_of_rent_mailbox() {
    init_logger();

    new_test_ext().execute_with(|| {
        let value = 1_000;

        assert_ok!(Gear::upload_program(
            RuntimeOrigin::signed(USER_3),
            ProgramCodeKind::OutgoingWithValueInHandle.to_bytes(),
            DEFAULT_SALT.to_vec(),
            EMPTY_PAYLOAD.to_vec(),
            BlockGasLimitOf::<Test>::get(),
            value,
            false,
        ));

        let program_id = utils::get_last_program_id();

        run_to_next_block(None);
        assert!(utils::is_active(program_id));

        let user1_balance = Balances::free_balance(USER_1);
        assert_balance(program_id, value, 0u128);
        assert_ok!(Gear::send_message(
            RuntimeOrigin::signed(USER_3),
            program_id,
            EMPTY_PAYLOAD.to_vec(),
            BlockGasLimitOf::<Test>::get(),
            0,
            false,
        ));

        let message_id = utils::get_last_message_id();

        run_to_next_block(None);
        assert_succeed(message_id);

        assert_balance(program_id, 0u128, value);

        let mailed_msg = utils::get_last_mail(USER_1);
        let expiration = utils::get_mailbox_expiration(mailed_msg.id());

        // Hack to fast spend blocks till expiration.
        System::set_block_number(expiration - 1);
        Gear::set_block_number(expiration - 1);

        assert_eq!(user1_balance, Balances::free_balance(USER_1));

        run_to_block_maybe_with_queue(expiration, None, Some(false));
        assert_balance(program_id, 0u128, 0u128);
        assert_eq!(user1_balance + value, Balances::free_balance(USER_1));

        assert!(MailboxOf::<Test>::is_empty(&USER_1));
        // auto reply sent.
        let dispatch = QueueOf::<Test>::dequeue()
            .expect("Infallible")
            .expect("Should be");
        assert!(dispatch.payload_bytes().is_empty());
        assert_eq!(
            dispatch.reply_code().expect("Should be"),
            ReplyCode::Success(SuccessReplyReason::Auto)
        );
    });
}

#[test]
fn reply_deposit_to_program() {
    use demo_constructor::demo_reply_deposit;

    init_logger();

    let checker = USER_1;

    // To program case.
    new_test_ext().execute_with(|| {
        let program_id = {
            let res = upload_program_default(USER_2, ProgramCodeKind::Default);
            assert_ok!(res);
            res.expect("submit result was asserted")
        };

        let (_init_mid, constructor) = init_constructor(demo_reply_deposit::scheme(
            <[u8; 32]>::from(checker.into_origin()),
            program_id.into(),
            0,
        ));

        assert_ok!(Gear::send_message(
            RuntimeOrigin::signed(USER_3),
            constructor,
            10_000_000_000u64.encode(),
            BlockGasLimitOf::<Test>::get(),
            0,
            false,
        ));

        run_to_next_block(None);
        // 2 init + 2 handle + 1 auto reply
        assert_total_dequeued(5);
        assert!(!MailboxOf::<Test>::is_empty(&checker));
    });
}

#[test]
fn reply_deposit_to_user_auto_reply() {
    use demo_constructor::demo_reply_deposit;

    init_logger();

    let checker = USER_1;

    // To user case.
    new_test_ext().execute_with(|| {
        let (_init_mid, constructor) = init_constructor(demo_reply_deposit::scheme(
            <[u8; 32]>::from(checker.into_origin()),
            <[u8; 32]>::from(USER_2.into_origin()),
            0,
        ));

        assert_ok!(Gear::send_message(
            RuntimeOrigin::signed(USER_3),
            constructor,
            10_000_000_000u64.encode(),
            BlockGasLimitOf::<Test>::get(),
            0,
            false,
        ));

        run_to_next_block(None);
        // 1 init + 1 handle + 1 auto reply
        assert_total_dequeued(3);
        assert!(!MailboxOf::<Test>::is_empty(&checker));
    });
}

#[test]
fn reply_deposit_panic_in_handle_reply() {
    use demo_constructor::demo_reply_deposit;

    init_logger();

    let checker = USER_1;

    // To user case with fail in handling reply.
    new_test_ext().execute_with(|| {
        let (_init_mid, constructor) = init_constructor(demo_reply_deposit::scheme(
            <[u8; 32]>::from(checker.into_origin()),
            <[u8; 32]>::from(USER_2.into_origin()),
            0,
        ));

        assert_ok!(Gear::send_message(
            RuntimeOrigin::signed(USER_3),
            constructor,
            1u64.encode(),
            BlockGasLimitOf::<Test>::get(),
            0,
            false,
        ));

        run_to_next_block(None);
        // 1 init + 1 handle + 1 auto reply
        assert_total_dequeued(3);
        assert!(MailboxOf::<Test>::is_empty(&checker));
    });
}

#[test]
fn reply_deposit_to_user_reply() {
    use demo_constructor::demo_reply_deposit;

    init_logger();

    let checker = USER_1;

    // To user case.
    new_test_ext().execute_with(|| {
        let (_init_mid, constructor) = init_constructor(demo_reply_deposit::scheme(
            <[u8; 32]>::from(checker.into_origin()),
            <[u8; 32]>::from(USER_2.into_origin()),
            15_000,
        ));

        let reply_deposit = 10_000_000_000u64;

        assert_ok!(Gear::send_message(
            RuntimeOrigin::signed(USER_3),
            constructor,
            reply_deposit.encode(),
            BlockGasLimitOf::<Test>::get(),
            0,
            false,
        ));

        run_to_next_block(None);
        // 1 init + 1 handle
        assert_total_dequeued(2);

        let mail = get_last_mail(USER_2);
        assert_eq!(
            mail.payload_bytes(),
            demo_reply_deposit::DESTINATION_MESSAGE
        );

        let user_2_balance = Balances::total_balance(&USER_2);
        assert_balance(USER_2, user_2_balance, 0u128);

        let value = 12_345u128;

        let reply_id = MessageId::generate_reply(mail.id());

        assert!(GasHandlerOf::<Test>::exists_and_deposit(reply_id));
        assert_eq!(
            GasHandlerOf::<Test>::get_limit(reply_id).expect("Gas tree invalidated"),
            reply_deposit
        );

        assert_ok!(Gear::send_reply(
            RuntimeOrigin::signed(USER_2),
            mail.id(),
            vec![],
            BlockGasLimitOf::<Test>::get(),
            value,
            false,
        ));

        assert_eq!(get_last_message_id(), reply_id);
        assert!(GasHandlerOf::<Test>::exists_and_deposit(reply_id));
        assert_eq!(
            GasHandlerOf::<Test>::get_limit(reply_id).expect("Gas tree invalidated"),
            reply_deposit
        );

        assert_balance(USER_2, user_2_balance - value, value);

        run_to_next_block(None);

        // 1 init + 1 handle + 1 reply
        assert_total_dequeued(3);
        assert!(!MailboxOf::<Test>::is_empty(&checker));
        assert_balance(USER_2, user_2_balance - value, 0u128);
    });
}

#[test]
fn reply_deposit_to_user_claim() {
    use demo_constructor::demo_reply_deposit;

    init_logger();

    let checker = USER_1;

    // To user case.
    new_test_ext().execute_with(|| {
        let (_init_mid, constructor) = init_constructor(demo_reply_deposit::scheme(
            <[u8; 32]>::from(checker.into_origin()),
            <[u8; 32]>::from(USER_2.into_origin()),
            15_000,
        ));

        let reply_deposit = 10_000_000_000u64;

        assert_ok!(Gear::send_message(
            RuntimeOrigin::signed(USER_3),
            constructor,
            reply_deposit.encode(),
            BlockGasLimitOf::<Test>::get(),
            0,
            false,
        ));

        run_to_next_block(None);
        // 1 init + 1 handle
        assert_total_dequeued(2);

        let mail = get_last_mail(USER_2);
        assert_eq!(
            mail.payload_bytes(),
            demo_reply_deposit::DESTINATION_MESSAGE
        );

        let user_2_balance = Balances::total_balance(&USER_2);
        assert_balance(USER_2, user_2_balance, 0u128);

        let reply_id = MessageId::generate_reply(mail.id());

        assert!(GasHandlerOf::<Test>::exists_and_deposit(reply_id));
        assert_eq!(
            GasHandlerOf::<Test>::get_limit(reply_id).expect("Gas tree invalidated"),
            reply_deposit
        );

        assert_ok!(Gear::claim_value(RuntimeOrigin::signed(USER_2), mail.id(),));

        assert!(GasHandlerOf::<Test>::exists_and_deposit(reply_id));
        assert_eq!(
            GasHandlerOf::<Test>::get_limit(reply_id).expect("Gas tree invalidated"),
            reply_deposit
        );

        assert_balance(USER_2, user_2_balance, 0u128);

        run_to_next_block(None);

        // 1 init + 1 handle + 1 auto reply on claim
        assert_total_dequeued(3);
        assert!(!MailboxOf::<Test>::is_empty(&checker));
        assert_balance(USER_2, user_2_balance, 0u128);
    });
}

#[test]
fn reply_deposit_to_user_out_of_rent() {
    use demo_constructor::demo_reply_deposit;

    init_logger();

    let checker = USER_1;

    // To user case.
    new_test_ext().execute_with(|| {
        let (_init_mid, constructor) = init_constructor(demo_reply_deposit::scheme(
            <[u8; 32]>::from(checker.into_origin()),
            <[u8; 32]>::from(USER_2.into_origin()),
            15_000,
        ));

        let reply_deposit = 10_000_000_000u64;

        assert_ok!(Gear::send_message(
            RuntimeOrigin::signed(USER_3),
            constructor,
            reply_deposit.encode(),
            BlockGasLimitOf::<Test>::get(),
            0,
            false,
        ));

        run_to_next_block(None);
        // 1 init + 1 handle
        assert_total_dequeued(2);

        let (mail, interval) = MailboxOf::<Test>::iter_key(USER_2)
            .next()
            .expect("Element should be");

        assert_eq!(
            mail.payload_bytes(),
            demo_reply_deposit::DESTINATION_MESSAGE
        );

        let user_2_balance = Balances::total_balance(&USER_2);
        assert_balance(USER_2, user_2_balance, 0u128);

        let reply_id = MessageId::generate_reply(mail.id());

        assert!(GasHandlerOf::<Test>::exists_and_deposit(reply_id));
        assert_eq!(
            GasHandlerOf::<Test>::get_limit(reply_id).expect("Gas tree invalidated"),
            reply_deposit
        );

        // Hack to fast spend blocks till expiration.
        System::set_block_number(interval.finish - 1);
        Gear::set_block_number(interval.finish - 1);

        assert!(GasHandlerOf::<Test>::exists_and_deposit(reply_id));
        assert_eq!(
            GasHandlerOf::<Test>::get_limit(reply_id).expect("Gas tree invalidated"),
            reply_deposit
        );

        assert_balance(USER_2, user_2_balance, 0u128);

        run_to_next_block(None);

        assert!(!GasHandlerOf::<Test>::exists(reply_id));

        // 1 init + 1 handle + 1 error reply on out of rent from mailbox
        assert_total_dequeued(3);
        assert!(!MailboxOf::<Test>::is_empty(&checker));
        assert_balance(USER_2, user_2_balance, 0u128);
    });
}

#[test]
fn reply_deposit_gstd_async() {
    use demo_waiting_proxy::WASM_BINARY;

    init_logger();
    new_test_ext().execute_with(|| {
        assert_ok!(Gear::upload_program(
            RuntimeOrigin::signed(USER_1),
            WASM_BINARY.to_vec(),
            b"salt".to_vec(),
            (USER_2.into_origin().as_fixed_bytes(), 10_000_000_000u64).encode(),
            30_000_000_000,
            0,
            false,
        ));

        let program_id = get_last_program_id();

        let hello = b"Hello!";
        assert_ok!(Gear::send_message(
            RuntimeOrigin::signed(USER_1),
            program_id,
            hello.to_vec(),
            30_000_000_000,
            0,
            false,
        ));

        let handle_id = get_last_message_id();

        run_to_next_block(None);
        assert!(utils::is_active(program_id));

        let mail = get_last_mail(USER_2);
        assert_eq!(mail.payload_bytes(), hello);

        let hello_reply = b"U2";
        assert_ok!(Gear::send_reply(
            RuntimeOrigin::signed(USER_2),
            mail.id(),
            hello_reply.to_vec(),
            0,
            0,
            false,
        ));

        run_to_next_block(None);

        assert_succeed(handle_id);

        let reply = maybe_any_last_message().expect("Should be");
        let (mid, code): (MessageId, ReplyCode) = reply.details().expect("Should be").into_parts();
        assert_eq!(mid, handle_id);
        assert_eq!(code, ReplyCode::Success(SuccessReplyReason::Manual));
        assert_eq!(reply.payload_bytes(), hello_reply);
    });
}

#[test]
fn pseudo_duplicate_wake() {
    use demo_constructor::{Calls, Scheme};

    init_logger();
    new_test_ext().execute_with(|| {
        let (_init_msg_id, constructor) = init_constructor(Scheme::empty());

        let execute = |calls: Calls| {
            assert_ok!(Gear::send_message(
                RuntimeOrigin::signed(USER_1),
                constructor,
                calls.encode(),
                BlockGasLimitOf::<Test>::get(),
                0,
                false,
            ));
            let msg_id = get_last_message_id();
            run_to_next_block(None);

            msg_id
        };

        // message wakes some message id and waits
        let waited_msg_id = execute(Calls::builder().wake([0u8; 32]).wait());

        assert_last_dequeued(1);
        assert!(WaitlistOf::<Test>::contains(&constructor, &waited_msg_id));

        // message B wakes message A
        // message A results in waiting again
        execute(Calls::builder().wake(<[u8; 32]>::from(waited_msg_id)));

        assert_last_dequeued(2);
        assert!(WaitlistOf::<Test>::contains(&constructor, &waited_msg_id));
    });
}

#[test]
fn gasfull_after_gasless() {
    init_logger();

    let wat = format!(
        r#"
        (module
        (import "env" "memory" (memory 1))
        (import "env" "gr_reply_wgas" (func $reply_wgas (param i32 i32 i64 i32 i32)))
        (import "env" "gr_send" (func $send (param i32 i32 i32 i32 i32)))
        (export "init" (func $init))
        (func $init
            i32.const 111 ;; ptr
            i32.const 1 ;; value
            i32.store

            (call $send (i32.const 111) (i32.const 0) (i32.const 32) (i32.const 10) (i32.const 333))
            (call $reply_wgas (i32.const 0) (i32.const 32) (i64.const {gas_limit}) (i32.const 222) (i32.const 333))
        )
    )"#,
        gas_limit = 10 * <Test as Config>::MailboxThreshold::get()
    );

    new_test_ext().execute_with(|| {
        let code = ProgramCodeKind::Custom(&wat).to_bytes();

        let GasInfo { min_limit, .. } = Gear::calculate_gas_info(
            USER_1.into_origin(),
            HandleKind::Init(code.clone()),
            EMPTY_PAYLOAD.to_vec(),
            0,
            true,
            true,
        )
        .expect("calculate_gas_info failed");

        assert_ok!(Gear::upload_program(
            RuntimeOrigin::signed(USER_1),
            code,
            DEFAULT_SALT.to_vec(),
            EMPTY_PAYLOAD.to_vec(),
            min_limit - 1,
            0,
            false,
        ));

        // Make sure nothing panics.
        run_to_next_block(None);
    })
}

#[test]
fn backend_errors_handled_in_program() {
    use demo_custom::{InitMessage, WASM_BINARY};

    init_logger();
    new_test_ext().execute_with(|| {
        assert_ok!(Gear::upload_program(
            RuntimeOrigin::signed(USER_1),
            WASM_BINARY.to_vec(),
            DEFAULT_SALT.to_vec(),
            InitMessage::BackendError.encode(),
            DEFAULT_GAS_LIMIT * 100,
            0,
            false,
        ));

        let mid = utils::get_last_message_id();

        run_to_next_block(None);
        // If nothing panicked, so program's logic and backend are correct.
        utils::assert_succeed(mid);
    })
}

#[test]
fn non_existent_code_id_zero_gas() {
    init_logger();

    let wat = r#"
    (module
    (import "env" "memory" (memory 1))
    (import "env" "gr_create_program_wgas" (func $create_program_wgas (param i32 i32 i32 i32 i32 i64 i32 i32)))
    (export "init" (func $init))
    (func $init
        i32.const 0     ;; zeroed cid_value ptr
        i32.const 0     ;; salt ptr
        i32.const 0     ;; salt len
        i32.const 0     ;; payload ptr
        i32.const 0     ;; payload len
        i64.const 0     ;; gas limit
        i32.const 0     ;; delay
        i32.const 111               ;; err_mid_pid ptr
        call $create_program_wgas   ;; calling fn

        ;; validating syscall
        i32.const 111 ;; err_mid_pid ptr
        i32.load
        (if
            (then unreachable)
            (else)
        )
    )
 )"#;

    new_test_ext().execute_with(|| {
        let code = ProgramCodeKind::Custom(wat).to_bytes();

        assert_ok!(Gear::upload_program(
            RuntimeOrigin::signed(USER_1),
            code,
            DEFAULT_SALT.to_vec(),
            EMPTY_PAYLOAD.to_vec(),
            DEFAULT_GAS_LIMIT * 100,
            0,
            false,
        ));

        run_to_next_block(None);

        // Nothing panics here.
        //
        // 1st msg is init of "factory"
        // 2nd is init of non existing code id
        // 3rd is error reply on 2nd message
        assert_total_dequeued(3);
    })
}

#[test]
fn waited_with_zero_gas() {
    init_logger();

    let wat = r#"
    (module
    (import "env" "memory" (memory 1))
    (import "env" "gr_send_wgas" (func $send (param i32 i32 i32 i64 i32 i32)))
    (import "env" "gr_wait_for" (func $wait_for (param i32)))
    (import "env" "gr_exit" (func $exit (param i32)))
    (export "init" (func $init))
    (export "handle_reply" (func $handle_reply))
    (func $init
        i32.const 111 ;; ptr
        i32.const 1 ;; value
        i32.store

        (call $send (i32.const 111) (i32.const 0) (i32.const 32) (i64.const 12345) (i32.const 0) (i32.const 333))

        ;; validating syscall
        i32.const 333 ;; err_mid ptr
        i32.load
        (if
            (then unreachable)
            (else)
        )

        (call $wait_for (i32.const 2))
    )
    (func $handle_reply
        (call $exit (i32.const 111))
    )
 )"#;

    new_test_ext().execute_with(|| {
        let code = ProgramCodeKind::Custom(wat).to_bytes();

        let GasInfo { min_limit, .. } = Gear::calculate_gas_info(
            USER_1.into_origin(),
            HandleKind::Init(code.clone()),
            EMPTY_PAYLOAD.to_vec(),
            0,
            true,
            true,
        )
        .expect("calculate_gas_info failed");

        assert_ok!(Gear::upload_program(
            RuntimeOrigin::signed(USER_1),
            code,
            DEFAULT_SALT.to_vec(),
            EMPTY_PAYLOAD.to_vec(),
            min_limit,
            0,
            false,
        ));

        let program_id = utils::get_last_program_id();

        run_to_next_block(None);
        let mid_in_mailbox = utils::get_last_message_id();

        assert_ok!(Gear::send_reply(
            RuntimeOrigin::signed(USER_1),
            mid_in_mailbox,
            EMPTY_PAYLOAD.to_vec(),
            DEFAULT_GAS_LIMIT * 100,
            0,
            false,
        ));

        run_to_next_block(None);
        assert!(Gear::is_exited(program_id));

        // Nothing panics here.
        //
        // Twice for init message.
        // Once for reply sent.
        assert_total_dequeued(3);
    })
}

#[test]
fn terminated_program_zero_gas() {
    init_logger();

    let wat = r#"
    (module
    (import "env" "memory" (memory 0))
    (export "init" (func $init))
    (func $init
        unreachable
    )
 )"#;

    new_test_ext().execute_with(|| {
        let code = ProgramCodeKind::Custom(wat).to_bytes();

        assert_ok!(Gear::upload_program(
            RuntimeOrigin::signed(USER_1),
            code,
            DEFAULT_SALT.to_vec(),
            EMPTY_PAYLOAD.to_vec(),
            DEFAULT_GAS_LIMIT * 100,
            0,
            false,
        ));

        let program_id = utils::get_last_program_id();

        assert_ok!(Gear::send_message(
            RuntimeOrigin::signed(USER_1),
            program_id,
            EMPTY_PAYLOAD.to_vec(),
            0,
            0,
            false,
        ));

        run_to_next_block(None);
        assert!(Gear::is_terminated(program_id));

        // Nothing panics here.
        assert_total_dequeued(2);
    })
}

#[test]
fn exited_program_zero_gas() {
    init_logger();

    let wat = r#"
    (module
    (import "env" "memory" (memory 1))
    (import "env" "gr_exit" (func $exit (param i32)))
    (export "init" (func $init))
    (func $init
        i32.const 0
        call $exit
    )
 )"#;

    new_test_ext().execute_with(|| {
        let code = ProgramCodeKind::Custom(wat).to_bytes();

        assert_ok!(Gear::upload_program(
            RuntimeOrigin::signed(USER_1),
            code,
            DEFAULT_SALT.to_vec(),
            EMPTY_PAYLOAD.to_vec(),
            DEFAULT_GAS_LIMIT * 100,
            0,
            false,
        ));

        let program_id = utils::get_last_program_id();

        assert_ok!(Gear::send_message(
            RuntimeOrigin::signed(USER_1),
            program_id,
            EMPTY_PAYLOAD.to_vec(),
            0,
            0,
            false,
        ));

        run_to_next_block(None);
        assert!(Gear::is_exited(program_id));

        // Nothing panics here.
        assert_total_dequeued(2);
    })
}

#[test]
fn delayed_user_replacement() {
    use demo_constructor::demo_proxy_with_gas;

    fn scenario(gas_limit_to_forward: u64, to_mailbox: bool) {
        let code = ProgramCodeKind::OutgoingWithValueInHandle.to_bytes();
        let future_program_address =
            ProgramId::generate_from_user(CodeId::generate(&code), DEFAULT_SALT);

        let (_init_mid, proxy) = init_constructor(demo_proxy_with_gas::scheme(
            future_program_address.into(),
            2,
        ));

        assert_ok!(Gear::send_message(
            RuntimeOrigin::signed(USER_1),
            proxy,
            gas_limit_to_forward.encode(), // to be forwarded as gas limit
            gas_limit_to_forward + DEFAULT_GAS_LIMIT * 100,
            100_000_000, // before fix to be forwarded as value
            false,
        ));

        let message_id = utils::get_last_message_id();
        let delayed_id = MessageId::generate_outgoing(message_id, 0);

        run_to_block(3, None);

        assert_ok!(Gear::upload_program(
            RuntimeOrigin::signed(USER_1),
            code,
            DEFAULT_SALT.to_vec(),
            EMPTY_PAYLOAD.to_vec(),
            DEFAULT_GAS_LIMIT * 100,
            0,
            false,
        ));

        assert_eq!(future_program_address, utils::get_last_program_id());

        run_to_block(4, None);

        // Message sending delayed.
        assert!(TaskPoolOf::<Test>::contains(
            &5,
            &ScheduledTask::SendUserMessage {
                message_id: delayed_id,
                to_mailbox
            }
        ));

        System::reset_events();

        run_to_next_block(None);
        assert!(Gear::is_initialized(future_program_address));

        // Delayed message sent.
        assert!(!TaskPoolOf::<Test>::contains(
            &5,
            &ScheduledTask::SendUserMessage {
                message_id: delayed_id,
                to_mailbox
            }
        ));

        // Replace following lines once added validation to task handling of send_user_message.
        let message = utils::maybe_any_last_message().unwrap();
        assert_eq!(message.id(), delayed_id);
        assert_eq!(message.destination(), future_program_address);

        print_gear_events();

        // BELOW CODE TO REPLACE WITH.
        // // Nothing is added into mailbox.
        // assert!(utils::maybe_any_last_message(account).is_empty())

        // // Error reply sent and processed.
        // assert_total_dequeued(1);
    }

    init_logger();

    // Scenario not planned to enter mailbox.
    new_test_ext().execute_with(|| scenario(0, false));

    // Scenario planned to enter mailbox.
    new_test_ext().execute_with(|| {
        let gas_limit_to_forward = DEFAULT_GAS_LIMIT * 100;
        assert!(<Test as Config>::MailboxThreshold::get() <= gas_limit_to_forward);

        scenario(gas_limit_to_forward, true)
    });
}

#[test]
fn delayed_send_user_message_payment() {
    use demo_constructor::demo_proxy_with_gas;

    // Testing that correct gas amount will be reserved and paid for holding.
    fn scenario(delay: BlockNumber) {
        // Upload program that sends message to any user.
        let (_init_mid, proxy) = init_constructor(demo_proxy_with_gas::scheme(
            USER_2.into_origin().into(),
            delay.saturated_into(),
        ));

        assert_ok!(Gear::send_message(
            RuntimeOrigin::signed(USER_1),
            proxy,
            0u64.encode(),
            DEFAULT_GAS_LIMIT * 100,
            0,
            false,
        ));

        let proxy_msg_id = get_last_message_id();
        let balance_rent_pool = Balances::free_balance(RENT_POOL);

        // Run blocks to make message get into dispatch stash.
        run_to_block(3, None);

        let delay_holding_fee = gas_price(
            CostsPerBlockOf::<Test>::dispatch_stash().saturating_mul(
                delay
                    .saturating_add(CostsPerBlockOf::<Test>::reserve_for())
                    .saturated_into(),
            ),
        );

        let reserve_for_fee = gas_price(
            CostsPerBlockOf::<Test>::dispatch_stash()
                .saturating_mul(CostsPerBlockOf::<Test>::reserve_for().saturated_into()),
        );

        // Gas should be reserved while message is being held in storage.
        assert_eq!(GearBank::<Test>::account_total(&USER_1), delay_holding_fee);
        let total_balance =
            Balances::free_balance(USER_1) + GearBank::<Test>::account_total(&USER_1);

        // Run blocks before sending message.
        run_to_block(delay + 2, None);

        let delayed_id = MessageId::generate_outgoing(proxy_msg_id, 0);

        // Check that delayed task was created.
        assert!(TaskPoolOf::<Test>::contains(
            &(delay + 3),
            &ScheduledTask::SendUserMessage {
                message_id: delayed_id,
                to_mailbox: false
            }
        ));

        // Mailbox should be empty.
        assert!(MailboxOf::<Test>::is_empty(&USER_2));

        run_to_next_block(None);

        // Check that last event is UserMessageSent.
        let message = maybe_any_last_message().expect("Should be");
        assert_eq!(delayed_id, message.id());

        // Mailbox should be empty.
        assert!(MailboxOf::<Test>::is_empty(&USER_2));

        // Check balances match and gas charging is correct.
        assert_eq!(GearBank::<Test>::account_total(&USER_1), 0);
        assert_eq!(
            total_balance - delay_holding_fee + reserve_for_fee,
            Balances::free_balance(USER_1)
        );
        assert_eq!(
            Balances::free_balance(RENT_POOL),
            balance_rent_pool + delay_holding_fee - reserve_for_fee
        );
    }

    init_logger();

    for i in 2..4 {
        new_test_ext().execute_with(|| scenario(i));
    }
}

#[test]
fn delayed_send_user_message_with_reservation() {
    use demo_proxy_reservation_with_gas::{InputArgs, WASM_BINARY as PROXY_WGAS_WASM_BINARY};

    // Testing that correct gas amount will be reserved and paid for holding.
    fn scenario(delay: BlockNumber) {
        let reservation_amount = 6_000_000_000u64;

        // Upload program that sends message to any user.
        assert_ok!(Gear::upload_program(
            RuntimeOrigin::signed(USER_1),
            PROXY_WGAS_WASM_BINARY.to_vec(),
            DEFAULT_SALT.to_vec(),
            InputArgs {
                destination: USER_2.into(),
                delay: delay.saturated_into(),
                reservation_amount,
            }
            .encode(),
            DEFAULT_GAS_LIMIT * 100,
            0,
            false,
        ));

        let proxy = utils::get_last_program_id();

        run_to_next_block(None);
        assert!(Gear::is_initialized(proxy));

        assert_ok!(Gear::send_message(
            RuntimeOrigin::signed(USER_1),
            proxy,
            0u64.encode(),
            DEFAULT_GAS_LIMIT * 100,
            0,
            false,
        ));

        let proxy_msg_id = get_last_message_id();

        // Run blocks to make message get into dispatch stash.
        run_to_block(3, None);

        let delay_holding_fee = gas_price(
            CostsPerBlockOf::<Test>::dispatch_stash().saturating_mul(
                delay
                    .saturating_add(CostsPerBlockOf::<Test>::reserve_for())
                    .saturated_into(),
            ),
        );

        let reserve_for_fee = gas_price(
            CostsPerBlockOf::<Test>::dispatch_stash()
                .saturating_mul(CostsPerBlockOf::<Test>::reserve_for().saturated_into()),
        );

        let mailbox_gas_threshold = gas_price(<Test as Config>::MailboxThreshold::get());

        // At this point a `Cut` node has been created with `mailbox_threshold` as value and
        // `delay` + 1 locked for using dispatch stash storage.
        // Other gas nodes have been consumed with all gas released to the user.
        assert_eq!(
            GearBank::<Test>::account_total(&USER_1),
            mailbox_gas_threshold + delay_holding_fee
        );

        // Run blocks before sending message.
        run_to_block(delay + 2, None);

        let delayed_id = MessageId::generate_outgoing(proxy_msg_id, 0);

        // Check that delayed task was created.
        assert!(TaskPoolOf::<Test>::contains(
            &(delay + 3),
            &ScheduledTask::SendUserMessage {
                message_id: delayed_id,
                to_mailbox: true
            }
        ));

        // Mailbox should be empty.
        assert!(MailboxOf::<Test>::is_empty(&USER_2));

        run_to_next_block(None);

        // Check that last event is UserMessageSent.
        let last_event = match get_last_event() {
            MockRuntimeEvent::Gear(e) => e,
            _ => panic!("Should be one Gear event"),
        };
        match last_event {
            Event::UserMessageSent { message, .. } => assert_eq!(delayed_id, message.id()),
            _ => panic!("Test failed: expected Event::UserMessageSent"),
        }

        // Mailbox should not be empty.
        assert!(!MailboxOf::<Test>::is_empty(&USER_2));

        // At this point the `Cut` node has all its value locked for using mailbox storage.
        // The extra `reserve_for_fee` as a leftover from the message having been charged exactly
        // for the `delay` number of blocks spent in the dispatch stash so that the "+ 1" security
        // margin remained unused and was simply added back to the `Cut` node value.
        assert_eq!(
            GearBank::<Test>::account_total(&USER_1),
            mailbox_gas_threshold + reserve_for_fee
        );
    }

    init_logger();

    for i in 2..4 {
        new_test_ext().execute_with(|| scenario(i));
    }
}

#[test]
fn delayed_send_program_message_payment() {
    use demo_constructor::demo_proxy_with_gas;

    // Testing that correct gas amount will be reserved and paid for holding.
    fn scenario(delay: BlockNumber) {
        // Upload empty program that receive the message.
        assert_ok!(Gear::upload_program(
            RuntimeOrigin::signed(USER_1),
            ProgramCodeKind::OutgoingWithValueInHandle.to_bytes(),
            DEFAULT_SALT.to_vec(),
            EMPTY_PAYLOAD.to_vec(),
            DEFAULT_GAS_LIMIT * 100,
            0,
            false,
        ));

        let program_address = utils::get_last_program_id();

        // Upload program that sends message to another program.
        let (_init_mid, proxy) = init_constructor(demo_proxy_with_gas::scheme(
            program_address.into(),
            delay.saturated_into(),
        ));
        assert!(Gear::is_initialized(program_address));

        assert_ok!(Gear::send_message(
            RuntimeOrigin::signed(USER_1),
            proxy,
            0u64.encode(),
            DEFAULT_GAS_LIMIT * 100,
            0,
            false,
        ));
        let proxy_msg_id = utils::get_last_message_id();

        // Run blocks to make message get into dispatch stash.
        run_to_block(3, None);

        let delay_holding_fee = gas_price(
            CostsPerBlockOf::<Test>::dispatch_stash().saturating_mul(
                delay
                    .saturating_add(CostsPerBlockOf::<Test>::reserve_for())
                    .saturated_into(),
            ),
        );

        let reserve_for_fee = gas_price(
            CostsPerBlockOf::<Test>::dispatch_stash()
                .saturating_mul(CostsPerBlockOf::<Test>::reserve_for().saturated_into()),
        );

        // Gas should be reserved while message is being held in storage.
        assert_eq!(GearBank::<Test>::account_total(&USER_1), delay_holding_fee);
        let total_balance =
            Balances::free_balance(USER_1) + GearBank::<Test>::account_total(&USER_1);

        // Run blocks to release message.
        run_to_block(delay + 2, None);

        let delayed_id = MessageId::generate_outgoing(proxy_msg_id, 0);

        // Check that delayed task was created.
        assert!(TaskPoolOf::<Test>::contains(
            &(delay + 3),
            &ScheduledTask::SendDispatch(delayed_id)
        ));

        // Block where message processed.
        run_to_next_block(None);

        // Check that last event is MessagesDispatched.
        assert_last_dequeued(2);

        // Check that gas was charged correctly.
        assert_eq!(GearBank::<Test>::account_total(&USER_1), 0);
        assert_eq!(
            total_balance - delay_holding_fee + reserve_for_fee,
            Balances::free_balance(USER_1)
        );
    }

    init_logger();

    for i in 2..4 {
        new_test_ext().execute_with(|| scenario(i));
    }
}

#[test]
fn delayed_send_program_message_with_reservation() {
    use demo_proxy_reservation_with_gas::{InputArgs, WASM_BINARY as PROXY_WGAS_WASM_BINARY};

    // Testing that correct gas amount will be reserved and paid for holding.
    fn scenario(delay: BlockNumber) {
        // Upload empty program that receive the message.
        assert_ok!(Gear::upload_program(
            RuntimeOrigin::signed(USER_1),
            ProgramCodeKind::OutgoingWithValueInHandle.to_bytes(),
            DEFAULT_SALT.to_vec(),
            EMPTY_PAYLOAD.to_vec(),
            DEFAULT_GAS_LIMIT * 100,
            0,
            false,
        ));

        let program_address = utils::get_last_program_id();
        let reservation_amount = 6_000_000_000u64;

        // Upload program that sends message to another program.
        assert_ok!(Gear::upload_program(
            RuntimeOrigin::signed(USER_1),
            PROXY_WGAS_WASM_BINARY.to_vec(),
            DEFAULT_SALT.to_vec(),
            InputArgs {
                destination: <[u8; 32]>::from(program_address).into(),
                delay: delay.saturated_into(),
                reservation_amount,
            }
            .encode(),
            DEFAULT_GAS_LIMIT * 100,
            0,
            false,
        ));

        let proxy = utils::get_last_program_id();

        run_to_next_block(None);
        assert!(Gear::is_initialized(proxy));
        assert!(Gear::is_initialized(program_address));

        assert_ok!(Gear::send_message(
            RuntimeOrigin::signed(USER_1),
            proxy,
            0u64.encode(),
            DEFAULT_GAS_LIMIT * 100,
            0,
            false,
        ));
        let proxy_msg_id = utils::get_last_message_id();

        // Run blocks to make message get into dispatch stash.
        run_to_block(3, None);

        let delay_holding_fee = gas_price(
            CostsPerBlockOf::<Test>::dispatch_stash().saturating_mul(
                delay
                    .saturating_add(CostsPerBlockOf::<Test>::reserve_for())
                    .saturated_into(),
            ),
        );

        let reservation_holding_fee = gas_price(
            80u64
                .saturating_add(CostsPerBlockOf::<Test>::reserve_for().unique_saturated_into())
                .saturating_mul(CostsPerBlockOf::<Test>::reservation()),
        );

        let delayed_id = MessageId::generate_outgoing(proxy_msg_id, 0);

        // Check that delayed task was created
        assert!(TaskPoolOf::<Test>::contains(
            &(delay + 3),
            &ScheduledTask::SendDispatch(delayed_id)
        ));

        // Check that correct amount locked for dispatch stash
        let gas_locked_in_gas_node =
            gas_price(Gas::get_lock(delayed_id, LockId::DispatchStash).unwrap());
        assert_eq!(gas_locked_in_gas_node, delay_holding_fee);

        // Gas should be reserved while message is being held in storage.
        assert_eq!(
            GearBank::<Test>::account_total(&USER_1),
            gas_price(reservation_amount) + reservation_holding_fee
        );

        // Run blocks to release message.
        run_to_block(delay + 2, None);

        // Check that delayed task was created
        assert!(TaskPoolOf::<Test>::contains(
            &(delay + 3),
            &ScheduledTask::SendDispatch(delayed_id)
        ));

        // Block where message processed
        run_to_next_block(None);

        // Check that last event is MessagesDispatched.
        assert_last_dequeued(2);

        assert_eq!(GearBank::<Test>::account_total(&USER_1), 0);
    }

    init_logger();

    for i in 2..4 {
        new_test_ext().execute_with(|| scenario(i));
    }
}

#[test]
fn delayed_program_creation_no_code() {
    init_logger();

    let wat = r#"
    (module
        (import "env" "memory" (memory 1))
        (import "env" "gr_create_program_wgas" (func $create_program_wgas (param i32 i32 i32 i32 i32 i64 i32 i32)))
        (export "init" (func $init))
        (func $init
            i32.const 0                 ;; zeroed cid_value ptr
            i32.const 0                 ;; salt ptr
            i32.const 0                 ;; salt len
            i32.const 0                 ;; payload ptr
            i32.const 0                 ;; payload len
            i64.const 1000000000        ;; gas limit
            i32.const 1                 ;; delay
            i32.const 111               ;; err_mid_pid ptr
            call $create_program_wgas   ;; calling fn

            ;; validating syscall
            i32.const 111 ;; err_mid_pid ptr
            i32.load
            (if
                (then unreachable)
                (else)
            )
        )
    )"#;

    new_test_ext().execute_with(|| {
        let code = ProgramCodeKind::Custom(wat).to_bytes();

        assert_ok!(Gear::upload_program(
            RuntimeOrigin::signed(USER_1),
            code,
            DEFAULT_SALT.to_vec(),
            EMPTY_PAYLOAD.to_vec(),
            DEFAULT_GAS_LIMIT * 100,
            0,
            false,
        ));

        let creator = utils::get_last_program_id();
        let init_msg_id = utils::get_last_message_id();

        run_to_block(2, None);
        assert!(Gear::is_initialized(creator));

        // Message sending delayed.
        let delayed_id = MessageId::generate_outgoing(init_msg_id, 0);
        assert!(TaskPoolOf::<Test>::contains(
            &3,
            &ScheduledTask::SendDispatch(delayed_id)
        ));

        let free_balance = Balances::free_balance(USER_1);
        let reserved_balance = GearBank::<Test>::account_total(&USER_1);

        run_to_next_block(None);
        // Delayed message sent.
        assert!(!TaskPoolOf::<Test>::contains(
            &3,
            &ScheduledTask::SendDispatch(delayed_id)
        ));

        // Message taken but not executed (can't be asserted due to black box between programs).
        //
        // Total dequeued: message to skip execution + error reply on it.
        //
        // One db read burned for querying program data from storage when creating program,
        // and one more to process error reply.
        assert_last_dequeued(2);

        let delayed_block_amount: u64 = 1;
        let delay_holding_fee = gas_price(
            delayed_block_amount.saturating_mul(CostsPerBlockOf::<Test>::dispatch_stash()),
        );
        let read_program_from_storage_fee =
            gas_price(DbWeightOf::<Test>::get().reads(1).ref_time());

        assert_eq!(
            Balances::free_balance(USER_1),
            free_balance + reserved_balance - delay_holding_fee - 2 * read_program_from_storage_fee
        );
        assert!(GearBank::<Test>::account_total(&USER_1).is_zero());
    })
}

#[test]
fn unstoppable_block_execution_works() {
    init_logger();

    let minimal_weight = mock::get_min_weight();

    new_test_ext().execute_with(|| {
        let user_balance = Balances::free_balance(USER_1);

        // This manipulations are required due to we have only gas to value conversion.
        let executions_amount = 100_u64;
        let gas_for_each_execution = BlockGasLimitOf::<Test>::get();

        let program_id = {
            let res = upload_program_default(USER_2, ProgramCodeKind::Default);
            assert_ok!(res);
            res.expect("submit result was asserted")
        };

        run_to_block(2, None);

        let GasInfo {
            burned: expected_burned_gas,
            may_be_returned,
            ..
        } = Gear::calculate_gas_info(
            USER_1.into_origin(),
            HandleKind::Handle(program_id),
            EMPTY_PAYLOAD.to_vec(),
            0,
            true,
            true,
        )
        .expect("calculate_gas_info failed");

        assert!(gas_for_each_execution > expected_burned_gas);

        for _ in 0..executions_amount {
            assert_ok!(Gear::send_message(
                RuntimeOrigin::signed(USER_1),
                program_id,
                EMPTY_PAYLOAD.to_vec(),
                gas_for_each_execution,
                0,
                false,
            ));
        }

        let real_gas_to_burn = expected_burned_gas
            + executions_amount.saturating_sub(1) * (expected_burned_gas - may_be_returned);

        assert!(gas_for_each_execution * executions_amount > real_gas_to_burn);

        run_to_block(3, Some(minimal_weight.ref_time() + real_gas_to_burn));

        assert_last_dequeued(executions_amount as u32);

        assert_eq!(GasAllowanceOf::<Test>::get(), 0);

        assert_eq!(
            Balances::free_balance(USER_1),
            user_balance - gas_price(real_gas_to_burn)
        );
    })
}

#[test]
fn read_state_works() {
    use demo_new_meta::{MessageInitIn, Wallet, WASM_BINARY};

    init_logger();
    new_test_ext().execute_with(|| {
        assert_ok!(Gear::upload_program(
            RuntimeOrigin::signed(USER_2),
            WASM_BINARY.to_vec(),
            DEFAULT_SALT.to_vec(),
            <MessageInitIn as Default>::default().encode(),
            DEFAULT_GAS_LIMIT * 100,
            10_000,
            false,
        ));

        let program_id = utils::get_last_program_id();

        run_to_next_block(None);

        assert!(Gear::is_initialized(program_id));

        let expected = Wallet::test_sequence().encode();

        let res = Gear::read_state_impl(program_id, Default::default(), None)
            .expect("Failed to read state");

        assert_eq!(res, expected);
    });
}

#[test]
fn read_state_using_wasm_works() {
    use demo_new_meta::{
        Id, MessageInitIn, Wallet, META_EXPORTS_V1, META_EXPORTS_V2, META_WASM_V1, META_WASM_V2,
        WASM_BINARY,
    };

    init_logger();
    new_test_ext().execute_with(|| {
        assert_ok!(Gear::upload_program(
            RuntimeOrigin::signed(USER_2),
            WASM_BINARY.to_vec(),
            DEFAULT_SALT.to_vec(),
            <MessageInitIn as Default>::default().encode(),
            DEFAULT_GAS_LIMIT * 100,
            10_000,
            false,
        ));

        let program_id = utils::get_last_program_id();

        run_to_next_block(None);

        assert!(Gear::is_initialized(program_id));

        let expected = Wallet::test_sequence().into_iter().last().encode();

        let func1 = "last_wallet";
        assert!(META_EXPORTS_V1.contains(&func1));

        let res = Gear::read_state_using_wasm_impl(
            program_id,
            Default::default(),
            func1,
            META_WASM_V1.to_vec(),
            None,
            None,
        )
        .expect("Failed to read state");

        assert_eq!(res, expected);

        let id = Id {
            decimal: 1,
            hex: vec![1],
        };

        let expected = Wallet::test_sequence()
            .into_iter()
            .find(|w| w.id == id)
            .encode();

        let func2 = "wallet_by_id";
        assert!(META_EXPORTS_V2.contains(&func2));
        assert!(!META_EXPORTS_V2.contains(&func1));

        let res = Gear::read_state_using_wasm_impl(
            program_id,
            Default::default(),
            func2,
            META_WASM_V2.to_vec(),
            Some(id.encode()),
            None,
        )
        .expect("Failed to read state");

        assert_eq!(res, expected);
    });
}

#[test]
fn read_state_bn_and_timestamp_works() {
    use demo_new_meta::{MessageInitIn, META_WASM_V3, WASM_BINARY};

    let check = |program_id: ProgramId| {
        let expected: u32 = Gear::block_number().unique_saturated_into();

        let res = Gear::read_state_using_wasm_impl(
            program_id,
            Default::default(),
            "block_number",
            META_WASM_V3.to_vec(),
            None,
            None,
        )
        .expect("Failed to read state");
        let res = u32::decode(&mut res.as_ref()).unwrap();

        assert_eq!(res, expected);

        let expected: u64 = Timestamp::get().unique_saturated_into();

        let res = Gear::read_state_using_wasm_impl(
            program_id,
            Default::default(),
            "block_timestamp",
            META_WASM_V3.to_vec(),
            None,
            None,
        )
        .expect("Failed to read state");
        let res = u64::decode(&mut res.as_ref()).unwrap();

        assert_eq!(res, expected);
    };

    init_logger();
    new_test_ext().execute_with(|| {
        assert_ok!(Gear::upload_program(
            RuntimeOrigin::signed(USER_2),
            WASM_BINARY.to_vec(),
            DEFAULT_SALT.to_vec(),
            <MessageInitIn as Default>::default().encode(),
            DEFAULT_GAS_LIMIT * 100,
            10_000,
            false,
        ));

        let program_id = utils::get_last_program_id();

        run_to_next_block(None);
        assert!(Gear::is_initialized(program_id));
        check(program_id);

        run_to_block(10, None);
        check(program_id);

        run_to_block(20, None);
        check(program_id);
    });
}

#[test]
fn wasm_metadata_generation_works() {
    use demo_new_meta::{
        MessageInitIn, META_EXPORTS_V1, META_EXPORTS_V2, META_WASM_V1, META_WASM_V2, WASM_BINARY,
    };

    init_logger();
    new_test_ext().execute_with(|| {
        assert_ok!(Gear::upload_program(
            RuntimeOrigin::signed(USER_2),
            WASM_BINARY.to_vec(),
            DEFAULT_SALT.to_vec(),
            <MessageInitIn as Default>::default().encode(),
            DEFAULT_GAS_LIMIT * 100,
            10_000,
            false,
        ));

        let program_id = utils::get_last_program_id();

        run_to_next_block(None);

        assert!(Gear::is_initialized(program_id));

        let m1 = Gear::read_state_using_wasm_impl(
            program_id,
            Default::default(),
            "metadata",
            META_WASM_V1.to_vec(),
            None,
            None,
        )
        .expect("Failed to read state");

        let metadata1 =
            gmeta::MetawasmData::decode(&mut m1.as_ref()).expect("Failed to decode metadata");
        let mut exports1 = metadata1.funcs.keys().cloned().collect::<Vec<_>>();
        exports1.push("metadata".into());
        exports1.sort();
        let mut expected_exports_1 = META_EXPORTS_V1.to_vec();
        expected_exports_1.sort();
        assert_eq!(exports1, expected_exports_1);

        let m2 = Gear::read_state_using_wasm_impl(
            program_id,
            Default::default(),
            "metadata",
            META_WASM_V2.to_vec(),
            None,
            None,
        )
        .expect("Failed to read state");

        let metadata2 =
            gmeta::MetawasmData::decode(&mut m2.as_ref()).expect("Failed to decode metadata");
        let mut exports2 = metadata2.funcs.keys().cloned().collect::<Vec<_>>();
        exports2.push("metadata".into());
        exports2.sort();
        let mut expected_exports_2 = META_EXPORTS_V2.to_vec();
        expected_exports_2.sort();
        assert_eq!(exports2, expected_exports_2);
    });
}

#[test]
fn read_state_using_wasm_errors() {
    use demo_new_meta::{MessageInitIn, WASM_BINARY};

    let wat = r#"
    (module
        (export "loop" (func $loop))
        (export "empty" (func $empty))
        (func $empty)
        (func $loop
            (loop)
        )
    )"#;

    init_logger();
    new_test_ext().execute_with(|| {
        let meta_wasm = ProgramCodeKind::Custom(wat).to_bytes().to_vec();

        assert_ok!(Gear::upload_program(
            RuntimeOrigin::signed(USER_2),
            WASM_BINARY.to_vec(),
            DEFAULT_SALT.to_vec(),
            <MessageInitIn as Default>::default().encode(),
            DEFAULT_GAS_LIMIT * 100,
            10_000,
            false,
        ));

        let program_id = utils::get_last_program_id();

        run_to_next_block(None);
        assert!(Gear::is_initialized(program_id));

        // Inexistent function
        assert!(Gear::read_state_using_wasm_impl(
            program_id,
            Default::default(),
            "inexistent",
            meta_wasm.clone(),
            None,
            None,
        )
        .is_err());
        // Empty function
        assert!(Gear::read_state_using_wasm_impl(
            program_id,
            Default::default(),
            "empty",
            meta_wasm.clone(),
            None,
            None,
        )
        .is_err());
        // Greed function
        assert!(Gear::read_state_using_wasm_impl(
            program_id,
            Default::default(),
            "loop",
            meta_wasm,
            None,
            None,
        )
        .is_err());
    });
}

#[test]
fn mailbox_rent_out_of_rent() {
    use demo_constructor::{demo_value_sender::TestData, Scheme};

    init_logger();
    new_test_ext().execute_with(|| {
        let (_init_mid, sender) = init_constructor_with_value(Scheme::empty(), 10_000);

        // Message removes due to out of rent condition.
        //
        // For both cases value moves back to program.
        let cases = [
            // Gasful message.
            TestData::gasful(<Test as Config>::MailboxThreshold::get() * 2, 1_000),
            // Gasless message.
            TestData::gasless(3_000, <Test as Config>::MailboxThreshold::get()),
        ];

        let mb_cost = CostsPerBlockOf::<Test>::mailbox();
        let reserve_for = CostsPerBlockOf::<Test>::reserve_for();

        for data in cases {
            let user_1_balance = Balances::free_balance(USER_1);
            assert_eq!(GearBank::<Test>::account_total(&USER_1), 0);

            let user_2_balance = Balances::free_balance(USER_2);
            assert_eq!(GearBank::<Test>::account_total(&USER_2), 0);

            let prog_balance = Balances::free_balance(sender.cast::<AccountId>());
            assert_eq!(GearBank::<Test>::account_total(&sender.cast()), 0);

            let (_, gas_info) = utils::calculate_handle_and_send_with_extra(
                USER_1,
                sender,
                data.request(USER_2.into_origin()).encode(),
                Some(data.extra_gas),
                0,
            );

            utils::assert_balance(
                USER_1,
                user_1_balance - gas_price(gas_info.min_limit + data.extra_gas),
                gas_price(gas_info.min_limit + data.extra_gas),
            );
            utils::assert_balance(USER_2, user_2_balance, 0u128);
            utils::assert_balance(sender, prog_balance, 0u128);
            assert!(MailboxOf::<Test>::is_empty(&USER_2));

            run_to_next_block(None);

            let hold_bound = HoldBoundBuilder::<Test>::new(StorageType::Mailbox)
                .maximum_for(data.gas_limit_to_send);

            let expected_duration =
                BlockNumberFor::<Test>::saturated_from(data.gas_limit_to_send / mb_cost)
                    - reserve_for;

            assert_eq!(hold_bound.expected_duration(), expected_duration);

            utils::assert_balance(
                USER_1,
                user_1_balance - gas_price(gas_info.burned + data.gas_limit_to_send),
                gas_price(data.gas_limit_to_send),
            );
            utils::assert_balance(USER_2, user_2_balance, 0u128);
            utils::assert_balance(sender, prog_balance - data.value, data.value);
            assert!(!MailboxOf::<Test>::is_empty(&USER_2));

            run_to_block(hold_bound.expected(), None);

            let gas_totally_burned = gas_info.burned + data.gas_limit_to_send
                - GasBalanceOf::<Test>::saturated_from(reserve_for) * mb_cost;

            utils::assert_balance(
                USER_1,
                user_1_balance - gas_price(gas_totally_burned),
                0u128,
            );
            utils::assert_balance(USER_2, user_2_balance + data.value, 0u128);
            utils::assert_balance(sender, prog_balance - data.value, 0u128);
            assert!(MailboxOf::<Test>::is_empty(&USER_2));

            run_to_next_block(None);

            // auto generated reply on out of rent from mailbox
            assert_last_dequeued(1);
        }
    });
}

#[test]
fn mailbox_rent_claimed() {
    use demo_constructor::{demo_value_sender::TestData, Scheme};

    init_logger();
    new_test_ext().execute_with(|| {
        let (_init_mid, sender) = init_constructor_with_value(Scheme::empty(), 10_000);

        // Message removes due to claim.
        //
        // For both cases value moves to destination user.
        let cases = [
            // Gasful message and 10 blocks of hold in mailbox.
            (TestData::gasful(20_000, 1_000), 10),
            // Gasless message and 5 blocks of hold in mailbox.
            (
                TestData::gasless(3_000, <Test as Config>::MailboxThreshold::get()),
                5,
            ),
        ];

        let mb_cost = CostsPerBlockOf::<Test>::mailbox();

        for (data, duration) in cases {
            let user_1_balance = Balances::free_balance(USER_1);
            assert_eq!(GearBank::<Test>::account_total(&USER_1), 0);

            let user_2_balance = Balances::free_balance(USER_2);
            assert_eq!(GearBank::<Test>::account_total(&USER_2), 0);
            let prog_balance = Balances::free_balance(sender.cast::<AccountId>());
            assert_eq!(GearBank::<Test>::account_total(&sender.cast()), 0);

            let (_, gas_info) = utils::calculate_handle_and_send_with_extra(
                USER_1,
                sender.cast(),
                data.request(USER_2.into_origin()).encode(),
                Some(data.extra_gas),
                0,
            );

            utils::assert_balance(
                USER_1,
                user_1_balance - gas_price(gas_info.min_limit + data.extra_gas),
                gas_price(gas_info.min_limit + data.extra_gas),
            );
            utils::assert_balance(USER_2, user_2_balance, 0u128);
            utils::assert_balance(sender, prog_balance, 0u128);
            assert!(MailboxOf::<Test>::is_empty(&USER_2));

            run_to_next_block(None);

            let message_id = utils::get_last_message_id();

            utils::assert_balance(
                USER_1,
                user_1_balance - gas_price(gas_info.burned + data.gas_limit_to_send),
                gas_price(data.gas_limit_to_send),
            );
            utils::assert_balance(USER_2, user_2_balance, 0u128);
            utils::assert_balance(sender, prog_balance - data.value, data.value);
            assert!(!MailboxOf::<Test>::is_empty(&USER_2));

            run_to_block(
                Gear::block_number() + duration.saturated_into::<BlockNumberFor<Test>>(),
                None,
            );

            utils::assert_balance(
                USER_1,
                user_1_balance - gas_price(gas_info.burned + data.gas_limit_to_send),
                gas_price(data.gas_limit_to_send),
            );
            utils::assert_balance(USER_2, user_2_balance, 0u128);
            utils::assert_balance(sender, prog_balance - data.value, data.value);
            assert!(!MailboxOf::<Test>::is_empty(&USER_2));

            assert_ok!(Gear::claim_value(RuntimeOrigin::signed(USER_2), message_id));

            utils::assert_balance(
                USER_1,
                user_1_balance - gas_price(gas_info.burned + duration * mb_cost),
                0u128,
            );
            utils::assert_balance(USER_2, user_2_balance + data.value, 0u128);
            utils::assert_balance(sender, prog_balance - data.value, 0u128);
            assert!(MailboxOf::<Test>::is_empty(&USER_2));
        }
    });
}

#[test]
fn mailbox_sending_instant_transfer() {
    use demo_constructor::{demo_value_sender::TestData, Scheme};

    init_logger();
    new_test_ext().execute_with(|| {
        let (_init_mid, sender) = init_constructor_with_value(Scheme::empty(), 10_000);

        // Message doesn't add to mailbox.
        //
        // For both cases value moves to destination user instantly.
        let cases = [
            // Zero gas for gasful sending.
            (Some(0), 1_000),
            // Gasless message.
            (None, 3_000),
        ];

        for (gas_limit, value) in cases {
            let user_1_balance = Balances::free_balance(USER_1);
            assert_eq!(GearBank::<Test>::account_total(&USER_1), 0);

            let user_2_balance = Balances::free_balance(USER_2);
            assert_eq!(GearBank::<Test>::account_total(&USER_2), 0);

            let prog_balance = Balances::free_balance(sender.cast::<AccountId>());
            assert_eq!(GearBank::<Test>::account_total(&sender.cast()), 0);

            let payload = if let Some(gas_limit) = gas_limit {
                TestData::gasful(gas_limit, value)
            } else {
                TestData::gasless(value, <Test as Config>::MailboxThreshold::get())
            };

            // Used like that, because calculate gas info always provides
            // message into mailbox while sending without gas.
            let gas_info = Gear::calculate_gas_info(
                USER_1.into_origin(),
                HandleKind::Handle(sender),
                payload.request(USER_2.into_origin()).encode(),
                0,
                true,
                true,
            )
            .expect("calculate_gas_info failed");

            assert_ok!(Gear::send_message(
                RuntimeOrigin::signed(USER_1),
                sender,
                payload.request(USER_2.into_origin()).encode(),
                gas_info.burned + gas_limit.unwrap_or_default(),
                0,
                false,
            ));

            utils::assert_balance(
                USER_1,
                user_1_balance - gas_price(gas_info.burned + gas_limit.unwrap_or_default()),
                gas_price(gas_info.burned + gas_limit.unwrap_or_default()),
            );
            utils::assert_balance(USER_2, user_2_balance, 0u128);
            utils::assert_balance(sender, prog_balance, 0u128);
            assert!(MailboxOf::<Test>::is_empty(&USER_2));

            run_to_next_block(None);

            utils::assert_balance(USER_1, user_1_balance - gas_price(gas_info.burned), 0u128);
            utils::assert_balance(USER_2, user_2_balance + value, 0u128);
            utils::assert_balance(sender, prog_balance - value, 0u128);
            assert!(MailboxOf::<Test>::is_empty(&USER_2));
        }
    });
}

#[test]
fn upload_program_expected_failure() {
    init_logger();
    new_test_ext().execute_with(|| {
        let balance = Balances::free_balance(USER_1);
        assert_noop!(
            Gear::upload_program(
                RuntimeOrigin::signed(USER_1),
                ProgramCodeKind::Default.to_bytes(),
                DEFAULT_SALT.to_vec(),
                EMPTY_PAYLOAD.to_vec(),
                DEFAULT_GAS_LIMIT,
                balance + 1,
                false,
            ),
            pallet_gear_bank::Error::<Test>::InsufficientBalance
        );

        assert_noop!(
            upload_program_default(LOW_BALANCE_USER, ProgramCodeKind::Default),
            pallet_gear_bank::Error::<Test>::InsufficientBalance
        );

        // Gas limit is too high
        let block_gas_limit = BlockGasLimitOf::<Test>::get();
        assert_noop!(
            Gear::upload_program(
                RuntimeOrigin::signed(USER_1),
                ProgramCodeKind::Default.to_bytes(),
                DEFAULT_SALT.to_vec(),
                EMPTY_PAYLOAD.to_vec(),
                block_gas_limit + 1,
                0,
                false,
            ),
            Error::<Test>::GasLimitTooHigh
        );
    })
}

#[test]
fn upload_program_fails_on_duplicate_id() {
    init_logger();
    new_test_ext().execute_with(|| {
        assert_ok!(upload_program_default(USER_1, ProgramCodeKind::Default));
        // Finalize block to let queue processing run
        run_to_block(2, None);
        // By now this program id is already in the storage
        assert_noop!(
            upload_program_default(USER_1, ProgramCodeKind::Default),
            Error::<Test>::ProgramAlreadyExists
        );
    })
}

#[test]
fn send_message_works() {
    init_logger();

    let minimal_weight = mock::get_min_weight();

    new_test_ext().execute_with(|| {
        let user1_initial_balance = Balances::free_balance(USER_1);
        let user2_initial_balance = Balances::free_balance(USER_2);

        // No gas has been created initially
        assert_eq!(GasHandlerOf::<Test>::total_supply(), 0);

        let program_id = {
            let res = upload_program_default(USER_1, ProgramCodeKind::Default);
            assert_ok!(res);
            res.expect("submit result was asserted")
        };

        assert_ok!(send_default_message(USER_1, program_id));

        // Balances check
        // Gas spends on sending 2 default messages (submit program and send message to program)
        let user1_potential_msgs_spends = gas_price(2 * DEFAULT_GAS_LIMIT);
        // User 1 has sent two messages
        assert_eq!(
            Balances::free_balance(USER_1),
            user1_initial_balance - user1_potential_msgs_spends
        );

        // Clear messages from the queue to refund unused gas
        run_to_block(2, None);

        // Checking that sending a message to a non-program address works as a value transfer
        let mail_value = 20_000;

        // Take note of up-to-date users balance
        let user1_initial_balance = Balances::free_balance(USER_1);

        assert_ok!(Gear::send_message(
            RuntimeOrigin::signed(USER_1),
            USER_2.into(),
            EMPTY_PAYLOAD.to_vec(),
            DEFAULT_GAS_LIMIT,
            mail_value,
            false,
        ));
        let message_id = get_last_message_id();

        // Transfer of `mail_value` completed.
        // Gas limit is ignored for messages headed to a mailbox - no funds have been reserved.
        assert_eq!(
            Balances::free_balance(USER_1),
            user1_initial_balance - mail_value
        );
        // The recipient has received the funds.
        // Interaction between users doesn't affect mailbox.
        assert_eq!(
            Balances::free_balance(USER_2),
            user2_initial_balance + mail_value
        );

        assert!(!MailboxOf::<Test>::contains(&USER_2, &message_id));

        // Ensure the message didn't burn any gas (i.e. never went through processing pipeline)
        let remaining_weight = 100_000;
        run_to_block(3, Some(remaining_weight));

        // Messages were sent by user 1 only
        let actual_gas_burned =
            remaining_weight - minimal_weight.ref_time() - GasAllowanceOf::<Test>::get();
        assert_eq!(actual_gas_burned, 0);

        // Ensure that no gas handlers were created
        assert_eq!(GasHandlerOf::<Test>::total_supply(), 0);
    });
}

#[test]
fn mailbox_threshold_works() {
    use demo_constructor::demo_proxy_with_gas;

    init_logger();
    new_test_ext().execute_with(|| {
        let (_init_mid, proxy) =
            init_constructor(demo_proxy_with_gas::scheme(USER_1.into_origin().into(), 0));

        let rent = <Test as Config>::MailboxThreshold::get();

        let check_result = |sufficient: bool| -> MessageId {
            run_to_next_block(None);

            let mailbox_key = USER_1.cast();
            let message_id = get_last_message_id();

            if sufficient {
                // * message has been inserted into the mailbox.
                // * the ValueNode has been created.
                assert!(MailboxOf::<Test>::contains(&mailbox_key, &message_id));
                // All gas in the gas node has been locked
                assert_ok!(GasHandlerOf::<Test>::get_limit(message_id), 0);
                assert_ok!(
                    GasHandlerOf::<Test>::get_lock(message_id, LockId::Mailbox),
                    rent
                );
            } else {
                // * message has not been inserted into the mailbox.
                // * the ValueNode has not been created.
                assert!(!MailboxOf::<Test>::contains(&mailbox_key, &message_id));
                assert_noop!(
                    GasHandlerOf::<Test>::get_limit(message_id),
                    pallet_gear_gas::Error::<Test>::NodeNotFound
                );
            }

            message_id
        };

        // send message with insufficient message rent
        assert_ok!(Gear::send_message(
            RuntimeOrigin::signed(USER_1),
            proxy,
            (rent - 1).encode(),
            BlockGasLimitOf::<Test>::get(),
            0,
            false,
        ));
        check_result(false);

        // send message with enough gas_limit
        assert_ok!(Gear::send_message(
            RuntimeOrigin::signed(USER_1),
            proxy,
            (rent).encode(),
            BlockGasLimitOf::<Test>::get(),
            0,
            false,
        ));
        let message_id = check_result(true);

        // send reply with enough gas_limit
        assert_ok!(Gear::send_reply(
            RuntimeOrigin::signed(USER_1),
            message_id,
            rent.encode(),
            BlockGasLimitOf::<Test>::get(),
            0,
            false,
        ));
        let message_id = check_result(true);

        // send reply with insufficient message rent
        assert_ok!(Gear::send_reply(
            RuntimeOrigin::signed(USER_1),
            message_id,
            (rent - 1).encode(),
            BlockGasLimitOf::<Test>::get(),
            0,
            false,
        ));
        check_result(false);
    });
}

#[test]
fn send_message_uninitialized_program() {
    init_logger();
    new_test_ext().execute_with(|| {
        // Submitting program and send message until it's uninitialized
        // Submitting first program and getting its id
        let code = ProgramCodeKind::Default.to_bytes();
        let salt = DEFAULT_SALT.to_vec();

        let program_id = Gear::upload_program(
            RuntimeOrigin::signed(USER_1),
            code,
            salt,
            EMPTY_PAYLOAD.to_vec(),
            DEFAULT_GAS_LIMIT,
            0,
            false,
        )
        .map(|_| get_last_program_id())
        .unwrap();

        assert!(utils::is_active(program_id));
        assert!(!Gear::is_initialized(program_id));

        // Sending message while program is still not initialized
        assert_ok!(call_default_message(program_id).dispatch(RuntimeOrigin::signed(USER_1)));
        let message_id = get_last_message_id();

        run_to_block(2, None);

        assert_succeed(message_id);

        assert!(Gear::is_initialized(program_id));
    })
}

#[test]
fn send_message_expected_failure() {
    init_logger();
    new_test_ext().execute_with(|| {
        // Submitting failing in init program and check message is failed to be sent to it
        let program_id = {
            let res = upload_program_default(USER_1, ProgramCodeKind::GreedyInit);
            assert_ok!(res);
            res.expect("submit result was asserted")
        };

        run_to_block(2, None);

        assert_noop!(
            call_default_message(program_id).dispatch(RuntimeOrigin::signed(LOW_BALANCE_USER)),
            Error::<Test>::InactiveProgram
        );

        // Submit valid program and test failing actions on it
        let program_id = {
            let res = upload_program_default(USER_1, ProgramCodeKind::Default);
            assert_ok!(res);
            res.expect("submit result was asserted")
        };

        assert_noop!(
            call_default_message(program_id).dispatch(RuntimeOrigin::signed(LOW_BALANCE_USER)),
            pallet_gear_bank::Error::<Test>::InsufficientBalance
        );

        let low_balance_user_balance = Balances::free_balance(LOW_BALANCE_USER);
        let user_1_balance = Balances::free_balance(USER_1);
        let value = 1000;

        // Because destination is user, no gas will be reserved
        MailboxOf::<Test>::clear();
        assert_ok!(Gear::send_message(
            RuntimeOrigin::signed(LOW_BALANCE_USER),
            USER_1.into(),
            EMPTY_PAYLOAD.to_vec(),
            10,
            value,
            false,
        ));

        // And no message will be in mailbox
        assert!(MailboxOf::<Test>::is_empty(&USER_1));

        // Value transfers immediately.
        assert_eq!(
            low_balance_user_balance - value,
            Balances::free_balance(LOW_BALANCE_USER)
        );
        assert_eq!(user_1_balance + value, Balances::free_balance(USER_1));

        // Gas limit too high
        let block_gas_limit = BlockGasLimitOf::<Test>::get();
        assert_noop!(
            Gear::send_message(
                RuntimeOrigin::signed(USER_1),
                program_id,
                EMPTY_PAYLOAD.to_vec(),
                block_gas_limit + 1,
                0,
                false,
            ),
            Error::<Test>::GasLimitTooHigh
        );
    })
}

#[test]
fn messages_processing_works() {
    init_logger();
    new_test_ext().execute_with(|| {
        let program_id = {
            let res = upload_program_default(USER_1, ProgramCodeKind::Default);
            assert_ok!(res);
            res.expect("submit result was asserted")
        };
        assert_ok!(send_default_message(USER_1, program_id));

        run_to_block(2, None);

        assert_last_dequeued(2);

        assert_ok!(send_default_message(USER_1, USER_2.into()));
        assert_ok!(send_default_message(USER_1, program_id));

        run_to_block(3, None);

        // "Mail" from user to user should not be processed as messages
        assert_last_dequeued(1);
    });
}

#[test]
fn spent_gas_to_reward_block_author_works() {
    init_logger();

    let minimal_weight = mock::get_min_weight();

    new_test_ext().execute_with(|| {
        let block_author_initial_balance = Balances::free_balance(BLOCK_AUTHOR);
        assert_ok!(upload_program_default(USER_1, ProgramCodeKind::Default));
        run_to_block(2, None);

        assert_last_dequeued(1);

        // The block author should be paid the amount of Currency equal to
        // the `gas_charge` incurred while processing the `InitProgram` message
        let gas_spent = gas_price(
            BlockGasLimitOf::<Test>::get()
                .saturating_sub(GasAllowanceOf::<Test>::get())
                .saturating_sub(minimal_weight.ref_time()),
        );
        assert_eq!(
            Balances::free_balance(BLOCK_AUTHOR),
            block_author_initial_balance + gas_spent
        );
    })
}

#[test]
fn unused_gas_released_back_works() {
    init_logger();

    let minimal_weight = mock::get_min_weight();

    new_test_ext().execute_with(|| {
        let user1_initial_balance = Balances::free_balance(USER_1);
        // This amount is intentionally lower than that hardcoded in the
        // source of ProgramCodeKind::OutgoingWithValueInHandle so the
        // execution ends in a trap sending a message to user's mailbox.
        let huge_send_message_gas_limit = 40_000;

        // Initial value in all gas trees is 0
        assert_eq!(GasHandlerOf::<Test>::total_supply(), 0);

        let program_id = {
            let res = upload_program_default(USER_1, ProgramCodeKind::OutgoingWithValueInHandle);
            assert_ok!(res);
            res.expect("submit result was asserted")
        };

        assert_ok!(Gear::send_message(
            RuntimeOrigin::signed(USER_1),
            program_id,
            EMPTY_PAYLOAD.to_vec(),
            huge_send_message_gas_limit,
            0,
            false,
        ));

        // Spends for submit program with default gas limit and sending default message with a huge gas limit
        let user1_potential_msgs_spends =
            gas_price(DEFAULT_GAS_LIMIT + huge_send_message_gas_limit);

        assert_eq!(
            Balances::free_balance(USER_1),
            user1_initial_balance - user1_potential_msgs_spends
        );
        assert_eq!(
            GearBank::<Test>::account_total(&USER_1),
            user1_potential_msgs_spends
        );

        run_to_block(2, None);

        let user1_actual_msgs_spends = gas_price(
            BlockGasLimitOf::<Test>::get()
                .saturating_sub(GasAllowanceOf::<Test>::get())
                .saturating_sub(minimal_weight.ref_time()),
        );

        assert!(user1_potential_msgs_spends > user1_actual_msgs_spends);

        assert_eq!(
            Balances::free_balance(USER_1),
            user1_initial_balance - user1_actual_msgs_spends
        );

        // All created gas cancels out.
        assert!(GasHandlerOf::<Test>::total_supply().is_zero());
    })
}

#[test]
fn restrict_start_section() {
    // This test checks, that code with start section cannot be handled in process queue.
    let wat = r#"
    (module
        (import "env" "memory" (memory 1))
        (export "handle" (func $handle))
        (export "init" (func $init))
        (start $start)
        (func $init)
        (func $handle)
        (func $start
            unreachable
        )
    )"#;

    init_logger();
    new_test_ext().execute_with(|| {
        let code = ProgramCodeKind::Custom(wat).to_bytes();
        let salt = DEFAULT_SALT.to_vec();
        Gear::upload_program(
            RuntimeOrigin::signed(USER_1),
            code,
            salt,
            EMPTY_PAYLOAD.to_vec(),
            5_000_000,
            0,
            false,
        )
        .expect_err("Must throw err, because code contains start section");
    });
}

#[test]
fn memory_access_cases() {
    // This test access different pages in wasm linear memory.
    // Some pages accessed many times and some pages are freed and then allocated again
    // during one execution. This actions are helpful to identify problems with pages reallocations
    // and how lazy pages works with them.
    let wat = r#"
(module
    (import "env" "memory" (memory 1))
    (import "env" "alloc" (func $alloc (param i32) (result i32)))
    (import "env" "free" (func $free (param i32) (result i32)))
    (export "handle" (func $handle))
    (export "init" (func $init))
    (func $init
        ;; allocate 3 pages in init, so mem will contain 4 pages: 0, 1, 2, 3
        (block
            i32.const 0x0
            i32.const 0x3
            call $alloc
            i32.const 0x1
            i32.eq
            br_if 0
            unreachable
        )
        ;; free page 2, so pages 0, 1, 3 is allocated now
        (block
            i32.const 0x2
            call $free
            drop
        )
        ;; access page 1 and change it, so it will have data in storage
        (block
            i32.const 0x10001
            i32.const 0x42
            i32.store
        )
    )
    (func $handle
        (block
            i32.const 0x0
            i32.load
            i32.eqz
            br_if 0

            ;; second run check that pages are in correct state

            ;; 1st page
            (block
                i32.const 0x10001
                i32.load
                i32.const 0x142
                i32.eq
                br_if 0
                unreachable
            )

            ;; 2nd page
            (block
                i32.const 0x20001
                i32.load
                i32.const 0x42
                i32.eq
                br_if 0
                unreachable
            )

            ;; 3th page
            (block
                i32.const 0x30001
                i32.load
                i32.const 0x42
                i32.eq
                br_if 0
                unreachable
            )

            br 1
        )

        ;; in first run we will access some pages

        ;; alloc 2nd page
        (block
            i32.const 1
            call $alloc
            i32.const 2
            i32.eq
            br_if 0
            unreachable
        )
        ;; We freed 2nd page in init, so data will be default
        (block
            i32.const 0x20001
            i32.load
            i32.eqz
            br_if 0
            unreachable
        )
        ;; change 2nd page data
        i32.const 0x20001
        i32.const 0x42
        i32.store
        ;; free 2nd page
        i32.const 2
        call $free
        drop
        ;; alloc it again
        (block
            i32.const 1
            call $alloc
            i32.const 2
            i32.eq
            br_if 0
            unreachable
        )
        ;; write the same value
        i32.const 0x20001
        i32.const 0x42
        i32.store

        ;; 3th page. We have not access it yet, so data will be default
        (block
            i32.const 0x30001
            i32.load
            i32.eqz
            br_if 0
            unreachable
        )
        ;; change 3th page data
        i32.const 0x30001
        i32.const 0x42
        i32.store
        ;; free 3th page
        i32.const 3
        call $free
        drop
        ;; then alloc it again
        (block
            i32.const 1
            call $alloc
            i32.const 3
            i32.eq
            br_if 0
            unreachable
        )
        ;; write the same value
        i32.const 0x30001
        i32.const 0x42
        i32.store

        ;; 1st page. We have accessed this page before
        (block
            i32.const 0x10001
            i32.load
            i32.const 0x42
            i32.eq
            br_if 0
            unreachable
        )
        ;; change 1st page data
        i32.const 0x10001
        i32.const 0x142
        i32.store
        ;; free 1st page
        i32.const 1
        call $free
        drop
        ;; then alloc it again
        (block
            i32.const 1
            call $alloc
            i32.const 1
            i32.eq
            br_if 0
            unreachable
        )
        ;; write the same value
        i32.const 0x10001
        i32.const 0x142
        i32.store

        ;; set new handle case
        i32.const 0x0
        i32.const 0x1
        i32.store
    )
)
"#;

    init_logger();
    new_test_ext().execute_with(|| {
        let code = ProgramCodeKind::Custom(wat).to_bytes();
        let salt = DEFAULT_SALT.to_vec();
        let prog_id = generate_program_id(&code, &salt);
        let res = Gear::upload_program(
            RuntimeOrigin::signed(USER_1),
            code,
            salt,
            EMPTY_PAYLOAD.to_vec(),
            50_000_000_000,
            0,
            false,
        )
        .map(|_| prog_id);
        let pid = res.expect("submit result is not ok");

        run_to_block(2, None);
        assert_last_dequeued(1);
        assert!(MailboxOf::<Test>::is_empty(&USER_1));

        // First handle: access pages
        let res = Gear::send_message(
            RuntimeOrigin::signed(USER_1),
            pid,
            EMPTY_PAYLOAD.to_vec(),
            10_000_000_000,
            0,
            false,
        );
        assert_ok!(res);

        run_to_block(3, None);
        assert_last_dequeued(1);
        assert!(MailboxOf::<Test>::is_empty(&USER_1));

        // Second handle: check pages data
        let res = Gear::send_message(
            RuntimeOrigin::signed(USER_1),
            pid,
            EMPTY_PAYLOAD.to_vec(),
            10_000_000_000,
            0,
            false,
        );
        assert_ok!(res);

        run_to_block(4, None);
        assert_last_dequeued(1);
        assert!(MailboxOf::<Test>::is_empty(&USER_1));
    });
}

#[test]
fn gas_limit_exceeded_oob_case() {
    let wat = r#"(module
        (import "env" "memory" (memory 512))
        (import "env" "gr_send_init" (func $send_init (param i32)))
        (import "env" "gr_send_push" (func $send_push (param i32 i32 i32 i32)))
        (export "init" (func $init))
        (func $init
            (local $addr i32)
            (local $handle i32)

            ;; init message sending
            i32.const 0x0
            call $send_init

            ;; load handle and set it to local
            i32.const 0x0
            i32.load
            local.set $handle

            ;; push message payload out of bounds
            ;; each iteration we change gear page where error is returned
            (loop
                local.get $handle
                i32.const 0x1000_0000 ;; out of bounds payload addr
                i32.const 0x1
                local.get $addr
                call $send_push

                local.get $addr
                i32.const 0x4000
                i32.add
                local.tee $addr
                i32.const 0x0200_0000
                i32.ne
                br_if 0
            )
        )
    )"#;

    init_logger();
    new_test_ext().execute_with(|| {
        let gas_limit = 10_000_000_000;
        let code = ProgramCodeKind::Custom(wat).to_bytes();
        let salt = DEFAULT_SALT.to_vec();
        Gear::upload_program(
            RuntimeOrigin::signed(USER_1),
            code,
            salt,
            EMPTY_PAYLOAD.to_vec(),
            gas_limit,
            0,
            false,
        )
        .unwrap();

        let message_id = get_last_message_id();

        run_to_block(2, None);
        assert_last_dequeued(1);

        // We have sent message with `gas_limit`, but it must not be enough,
        // because one write access to memory costs 100_000_000 gas (storage write cost).
        // Fallible syscall error is written in each iteration to new gear page,
        // so to successfully finish execution must be at least 100_000_000 * 512 * 4 = 204_800_000_000 gas,
        // which is bigger than provided `gas_limit`.
        assert_failed(
            message_id,
            ActorExecutionErrorReplyReason::Trap(TrapExplanation::GasLimitExceeded),
        );
    });
}

#[test]
fn lazy_pages() {
    use gear_core::pages::GearPage;
    use gear_runtime_interface as gear_ri;
    use std::collections::BTreeSet;

    // This test access different pages in linear wasm memory
    // and check that lazy-pages (see gear-lazy-pages) works correct:
    // For each page, which has been loaded from storage <=> page has been accessed.
    let wat = r#"
    (module
        (import "env" "memory" (memory 1))
        (import "env" "alloc" (func $alloc (param i32) (result i32)))
        (export "handle" (func $handle))
        (export "init" (func $init))
        (func $init
            ;; allocate 9 pages in init, so mem will contain 10 pages
            i32.const 0x0
            i32.const 0x9
            call $alloc
            ;; store alloc result to 0x0 addr, so 0 page will be already accessed in handle
            i32.store
        )
        (func $handle
            ;; write access wasm page 0
            i32.const 0x0
            i32.const 0x42
            i32.store

            ;; write access wasm page 2
            ;; here we access two native pages, if native page is less or equal to 16kiB
            i32.const 0x23ffe
            i32.const 0x42
            i32.store

            ;; read access wasm page 5
            i32.const 0x0
            i32.const 0x50000
            i32.load
            i32.store

            ;; write access wasm pages 8 and 9 by one store
            i32.const 0x8fffc
            i64.const 0xffffffffffffffff
            i64.store
        )
    )"#;

    init_logger();
    new_test_ext().execute_with(|| {
        let pid = {
            let code = ProgramCodeKind::Custom(wat).to_bytes();
            let salt = DEFAULT_SALT.to_vec();
            let prog_id = generate_program_id(&code, &salt);
            let res = Gear::upload_program(
                RuntimeOrigin::signed(USER_1),
                code,
                salt,
                EMPTY_PAYLOAD.to_vec(),
                10_000_000_000,
                0,
                false,
            )
            .map(|_| prog_id);
            assert_ok!(res);
            res.expect("submit result was asserted")
        };

        run_to_block(2, None);
        assert_last_dequeued(1);

        let res = Gear::send_message(
            RuntimeOrigin::signed(USER_1),
            pid,
            EMPTY_PAYLOAD.to_vec(),
            10_000_000_000,
            1000,
            false,
        );
        assert_ok!(res);

        run_to_block(3, None);

        // Dirty hack: lazy pages info is stored in thread local static variables,
        // so after program execution lazy-pages information
        // remains correct and we can use it here.
        let write_accessed_pages: BTreeSet<_> = gear_ri::gear_ri::write_accessed_pages()
            .into_iter()
            .collect();

        // checks accessed pages set
        let mut expected_write_accessed_pages = BTreeSet::new();

        // released from 0 wasm page:
        expected_write_accessed_pages.insert(0);

        // released from 2 wasm page:
        expected_write_accessed_pages.insert(0x23ffe / GearPage::SIZE);
        expected_write_accessed_pages.insert(0x24001 / GearPage::SIZE);

        // nothing for 5 wasm page, because it's just read access

        // released from 8 and 9 wasm pages, must be several gear pages:
        expected_write_accessed_pages.insert(0x8fffc / GearPage::SIZE);
        expected_write_accessed_pages.insert(0x90003 / GearPage::SIZE);

        assert_eq!(write_accessed_pages, expected_write_accessed_pages);
    });
}

#[test]
fn initial_pages_cheaper_than_allocated_pages() {
    // When program has some amount of the initial pages, then it is simpler
    // for core processor and executor than process the same program
    // but with allocated pages.

    let wat_initial = r#"
    (module
        (import "env" "memory" (memory 0x10))
        (export "init" (func $init))
        (func $init
            (local $i i32)
            ;; make store, so pages are really used
            (loop
                local.get $i
                local.get $i
                i32.store

                local.get $i
                i32.const 0x1000
                i32.add
                local.set $i

                local.get $i
                i32.const 0x100000
                i32.ne
                br_if 0
            )
        )
    )"#;

    let wat_alloc = r#"
    (module
        (import "env" "memory" (memory 0))
        (import "env" "alloc" (func $alloc (param i32) (result i32)))
        (export "init" (func $init))
        (func $init
            (local $i i32)

            ;; alloc 0x100 pages, so mem pages are: 0..=0xff
            (block
                i32.const 0x10
                call $alloc
                i32.eqz
                br_if 0
                unreachable
            )

            ;; make store, so pages are really used
            (loop
                local.get $i
                local.get $i
                i32.store

                local.get $i
                i32.const 0x1000
                i32.add
                local.set $i

                local.get $i
                i32.const 0x100000
                i32.ne
                br_if 0
            )
        )
    )"#;

    init_logger();
    new_test_ext().execute_with(|| {
        let gas_spent = |wat| {
            let res = Gear::upload_program(
                RuntimeOrigin::signed(USER_1),
                ProgramCodeKind::Custom(wat).to_bytes(),
                DEFAULT_SALT.to_vec(),
                EMPTY_PAYLOAD.to_vec(),
                100_000_000_000,
                0,
                false,
            );
            assert_ok!(res);

            run_to_next_block(None);
            assert_last_dequeued(1);

            gas_price(BlockGasLimitOf::<Test>::get().saturating_sub(GasAllowanceOf::<Test>::get()))
        };

        let spent_for_initial_pages = gas_spent(wat_initial);
        let spent_for_allocated_pages = gas_spent(wat_alloc);
        assert!(
            spent_for_initial_pages < spent_for_allocated_pages,
            "spent {} gas for initial pages, spent {} gas for allocated pages",
            spent_for_initial_pages,
            spent_for_allocated_pages,
        );
    });
}

#[test]
fn block_gas_limit_works() {
    // Same as `ProgramCodeKind::OutgoingWithValueInHandle`, but without value sending
    let wat1 = r#"
    (module
        (import "env" "gr_send_wgas" (func $send (param i32 i32 i32 i64 i32 i32)))
        (import "env" "gr_source" (func $gr_source (param i32)))
        (import "env" "memory" (memory 1))
        (export "handle" (func $handle))
        (export "init" (func $init))
        (export "handle_reply" (func $handle_reply))
        (func $handle
            i32.const 111 ;; ptr
            i32.const 1 ;; value
            i32.store

            (call $send (i32.const 111) (i32.const 0) (i32.const 32) (i64.const 10000000) (i32.const 0) (i32.const 333))

            i32.const 333 ;; addr
            i32.load
            (if
                (then unreachable)
                (else)
            )
        )
        (func $handle_reply)
        (func $init)
    )"#;

    // Same as `ProgramCodeKind::GreedyInit`, but greedy handle
    let wat2 = r#"
    (module
        (import "env" "memory" (memory 1))
        (export "handle" (func $handle))
        (export "init" (func $init))
        (func $init)
        (func $doWork (param $size i32)
            (local $counter i32)
            i32.const 0
            local.set $counter
            loop $while
                local.get $counter
                i32.const 1
                i32.add
                local.set $counter
                local.get $counter
                local.get $size
                i32.lt_s
                if
                    br $while
                end
            end $while
        )
        (func $handle
            i32.const 10
            call $doWork
        )
    )"#;

    init_logger();

    let minimal_weight = mock::get_min_weight();
    let tasks_add_weight = mock::get_weight_of_adding_task();

    new_test_ext().execute_with(|| {
        // =========== BLOCK 2 ============

        // Submit programs and get their ids
        let pid1 = {
            let res = upload_program_default(USER_1, ProgramCodeKind::Custom(wat1));
            assert_ok!(res);
            res.expect("submit result was asserted")
        };
        let pid2 = {
            let res = upload_program_default(USER_1, ProgramCodeKind::Custom(wat2));
            assert_ok!(res);
            res.expect("submit result was asserted")
        };

        // here two programs got initialized
        run_to_next_block(None);
        assert_last_dequeued(2);
        assert_init_success(2);

        let calc_gas = || {
            // Count gas needed to process programs with default payload
            let gas1 = Gear::calculate_gas_info(
                USER_1.into_origin(),
                HandleKind::Handle(pid1),
                EMPTY_PAYLOAD.to_vec(),
                0,
                true,
                true,
            )
            .expect("calculate_gas_info failed");

            // cause pid1 sends messages
            assert!(gas1.burned < gas1.min_limit);

            let gas2 = Gear::calculate_gas_info(
                USER_1.into_origin(),
                HandleKind::Handle(pid2),
                EMPTY_PAYLOAD.to_vec(),
                0,
                true,
                true,
            )
            .expect("calculate_gas_info failed");

            // cause pid2 does nothing except calculations
            assert_eq!(gas2.burned, gas2.min_limit);
            (gas1, gas2)
        };

        // =========== BLOCK 3 ============

        let (gas1, gas2) = calc_gas();

        // showing that min_limit works as expected.
        assert_ok!(Gear::send_message(
            RuntimeOrigin::signed(USER_1),
            pid1,
            EMPTY_PAYLOAD.to_vec(),
            gas1.min_limit - 1,
            1000,
            false,
        ));
        let failed1 = get_last_message_id();

        assert_ok!(Gear::send_message(
            RuntimeOrigin::signed(USER_1),
            pid1,
            EMPTY_PAYLOAD.to_vec(),
            gas1.min_limit,
            1000,
            false,
        ));
        let succeed1 = get_last_message_id();

        assert_ok!(Gear::send_message(
            RuntimeOrigin::signed(USER_1),
            pid2,
            EMPTY_PAYLOAD.to_vec(),
            gas2.min_limit - 1,
            1000,
            false,
        ));
        let failed2 = get_last_message_id();

        assert_ok!(Gear::send_message(
            RuntimeOrigin::signed(USER_1),
            pid2,
            EMPTY_PAYLOAD.to_vec(),
            gas2.min_limit,
            1000,
            false,
        ));
        let succeed2 = get_last_message_id();

        run_to_next_block(None);

        assert_last_dequeued(4);
        assert_succeed(succeed1);
        assert_succeed(succeed2);

        assert_failed(
            failed1,
            ActorExecutionErrorReplyReason::Trap(TrapExplanation::GasLimitExceeded),
        );

        assert_failed(
            failed2,
            ActorExecutionErrorReplyReason::Trap(TrapExplanation::GasLimitExceeded),
        );

        // =========== BLOCK 4 ============

        let (gas1, gas2) = calc_gas();

        let send_with_min_limit_to = |pid: ProgramId, gas: &GasInfo| {
            assert_ok!(Gear::send_message(
                RuntimeOrigin::signed(USER_1),
                pid,
                EMPTY_PAYLOAD.to_vec(),
                gas.min_limit,
                1000,
                false,
            ));
        };

        send_with_min_limit_to(pid1, &gas1);
        send_with_min_limit_to(pid2, &gas2);

        assert!(gas1.burned + gas2.burned < gas1.min_limit + gas2.min_limit);

        // program1 sends message to a user and it goes to the TaskPool
        let weight = minimal_weight + tasks_add_weight;
        // both processed if gas allowance equals only burned count
        run_to_next_block(Some(weight.ref_time() + gas1.burned + gas2.burned + 1));
        assert_last_dequeued(2);
        assert_eq!(GasAllowanceOf::<Test>::get(), 1);

        // =========== BLOCK 5 ============
        let (gas1, gas2) = calc_gas();
        // Check that gas allowance has not changed after calc_gas execution
        assert_eq!(GasAllowanceOf::<Test>::get(), 1);

        send_with_min_limit_to(pid1, &gas1);
        send_with_min_limit_to(pid2, &gas2);
        send_with_min_limit_to(pid1, &gas1);

        // Try to process 3 messages
        run_to_next_block(Some(weight.ref_time() + gas1.burned + gas2.burned - 1));

        // Message #1 is dequeued and processed.
        // Message #2 tried to execute, but exceed gas_allowance is re-queued at the top.
        // Message #3 stays in the queue.
        //
        // | 1 |        | 2 |
        // | 2 |  ===>  | 3 |
        // | 3 |        |   |
        assert_last_dequeued(1);

        // Equals 0 due to trying execution of msg2.
        assert_eq!(GasAllowanceOf::<Test>::get(), 0);

        // =========== BLOCK 6 ============

        // Try to process 2 messages.
        let additional_weight = 12;
        run_to_next_block(Some(
            weight.ref_time() + gas2.burned + gas1.burned + additional_weight,
        ));

        // Both messages got processed.
        //
        // | 2 |        |   |
        // | 3 |  ===>  |   |
        // |   |        |   |

        assert_last_dequeued(2);
        assert_eq!(GasAllowanceOf::<Test>::get(), additional_weight);
    });
}

#[test]
fn mailbox_works() {
    init_logger();
    new_test_ext().execute_with(|| {
        // Initial value in all gas trees is 0
        assert_eq!(GasHandlerOf::<Test>::total_supply(), 0);

        // caution: runs to block 2
        let reply_to_id = setup_mailbox_test_state(USER_1);

        assert_eq!(
            GearBank::<Test>::account_total(&USER_1),
            gas_price(OUTGOING_WITH_VALUE_IN_HANDLE_VALUE_GAS)
        );

        let (mailbox_message, _bn) = {
            let res = MailboxOf::<Test>::remove(USER_1, reply_to_id);
            assert!(res.is_ok());
            res.expect("was asserted previously")
        };

        assert_eq!(mailbox_message.id(), reply_to_id);

        // Gas limit should have been ignored by the code that puts a message into a mailbox
        assert_eq!(mailbox_message.value(), 1000);

        // Gas is passed into mailboxed messages with reserved value `OUTGOING_WITH_VALUE_IN_HANDLE_VALUE_GAS`
        assert_eq!(
            GasHandlerOf::<Test>::total_supply(),
            OUTGOING_WITH_VALUE_IN_HANDLE_VALUE_GAS
        );
    })
}

#[test]
fn init_message_logging_works() {
    init_logger();
    new_test_ext().execute_with(|| {
        let mut next_block = 2;

        let codes = [
            (ProgramCodeKind::Default, None),
            // Will fail, because tests use default gas limit, which is very low for successful greedy init
            (
                ProgramCodeKind::GreedyInit,
                Some(ActorExecutionErrorReplyReason::Trap(
                    TrapExplanation::GasLimitExceeded,
                )),
            ),
        ];

        for (code_kind, trap) in codes {
            System::reset_events();

            assert_ok!(upload_program_default(USER_1, code_kind));

            let event = match System::events().last().map(|r| r.event.clone()) {
                Some(MockRuntimeEvent::Gear(e)) => e,
                _ => unreachable!("Should be one Gear event"),
            };

            run_to_block(next_block, None);

            let msg_id = match event {
                Event::MessageQueued { id, entry, .. } => {
                    if entry == MessageEntry::Init {
                        id
                    } else {
                        unreachable!("expect Event::InitMessageEnqueued")
                    }
                }
                _ => unreachable!("expect Event::InitMessageEnqueued"),
            };

            if let Some(trap) = trap {
                assert_failed(msg_id, trap);
            } else {
                assert_succeed(msg_id);
            }

            next_block += 1;
        }
    })
}

#[test]
fn program_lifecycle_works() {
    init_logger();
    new_test_ext().execute_with(|| {
        // Submitting first program and getting its id
        let program_id = {
            let res = upload_program_default(USER_1, ProgramCodeKind::Default);
            assert_ok!(res);
            res.expect("submit result was asserted")
        };

        assert!(!Gear::is_initialized(program_id));
        assert!(utils::is_active(program_id));

        run_to_block(2, None);

        assert!(Gear::is_initialized(program_id));
        assert!(utils::is_active(program_id));

        // Submitting second program, which fails on initialization, therefore is deleted
        let program_id = {
            let res = upload_program_default(USER_1, ProgramCodeKind::GreedyInit);
            assert_ok!(res);
            res.expect("submit result was asserted")
        };

        assert!(!Gear::is_initialized(program_id));
        assert!(utils::is_active(program_id));

        run_to_block(3, None);

        assert!(!Gear::is_initialized(program_id));
        // while at the same time is terminated
        assert!(!utils::is_active(program_id));
    })
}

#[test]
fn events_logging_works() {
    let wat_trap_in_handle = r#"
    (module
        (import "env" "memory" (memory 1))
        (export "handle" (func $handle))
        (export "init" (func $init))
        (func $handle
            unreachable
        )
        (func $init)
    )"#;

    let wat_trap_in_init = r#"
    (module
        (import "env" "memory" (memory 1))
        (export "handle" (func $handle))
        (export "init" (func $init))
        (func $handle)
        (func $init
            unreachable
        )
    )"#;

    init_logger();
    new_test_ext().execute_with(|| {
        let mut next_block = 2u64;

        let tests: [(_, _, Option<AssertFailedError>); 5] = [
            // Code, init failure reason, handle succeed flag
            (ProgramCodeKind::Default, None, None),
            (
                ProgramCodeKind::GreedyInit,
                Some(ActorExecutionErrorReplyReason::Trap(
                    TrapExplanation::GasLimitExceeded,
                )),
                Some(ErrorReplyReason::InactiveProgram.into()),
            ),
            (
                ProgramCodeKind::Custom(wat_trap_in_init),
                Some(ActorExecutionErrorReplyReason::Trap(
                    TrapExplanation::Unknown,
                )),
                Some(ErrorReplyReason::InactiveProgram.into()),
            ),
            // First try asserts by status code.
            (
                ProgramCodeKind::Custom(wat_trap_in_handle),
                None,
                Some(
                    ErrorReplyReason::Execution(SimpleExecutionError::UnreachableInstruction)
                        .into(),
                ),
            ),
            // Second similar try asserts by error payload explanation.
            (
                ProgramCodeKind::Custom(wat_trap_in_handle),
                None,
                Some(ActorExecutionErrorReplyReason::Trap(TrapExplanation::Unknown).into()),
            ),
        ];

        for (code_kind, init_failure_reason, handle_failure_reason) in tests {
            System::reset_events();
            let program_id = {
                let res = upload_program_default_with_salt(
                    USER_1,
                    next_block.to_le_bytes().to_vec(),
                    code_kind,
                );
                assert_ok!(res);
                res.expect("submit result was asserted")
            };

            let message_id = get_last_message_id();

            System::assert_last_event(
                Event::MessageQueued {
                    id: message_id,
                    source: USER_1,
                    destination: program_id,
                    entry: MessageEntry::Init,
                }
                .into(),
            );

            run_to_block(next_block, None);
            next_block += 1;

            // Init failed program checks
            if let Some(init_failure_reason) = init_failure_reason {
                assert_failed(message_id, init_failure_reason);

                // Sending messages to failed-to-init programs shouldn't be allowed
                assert_noop!(
                    call_default_message(program_id).dispatch(RuntimeOrigin::signed(USER_1)),
                    Error::<Test>::InactiveProgram
                );

                continue;
            }

            assert_succeed(message_id);

            // Messages to fully-initialized programs are accepted
            assert_ok!(send_default_message(USER_1, program_id));

            let message_id = get_last_message_id();

            System::assert_last_event(
                Event::MessageQueued {
                    id: message_id,
                    source: USER_1,
                    destination: program_id,
                    entry: MessageEntry::Handle,
                }
                .into(),
            );

            run_to_block(next_block, None);

            if let Some(handle_failure_reason) = handle_failure_reason {
                assert_failed(message_id, handle_failure_reason);
            } else {
                assert_succeed(message_id);
            }

            next_block += 1;
        }
    })
}

#[test]
fn send_reply_works() {
    init_logger();
    new_test_ext().execute_with(|| {
        // caution: runs to block 2
        let reply_to_id = setup_mailbox_test_state(USER_1);

        let prog_id = generate_program_id(
            &ProgramCodeKind::OutgoingWithValueInHandle.to_bytes(),
            DEFAULT_SALT.as_ref(),
        );

        // Top up program's account balance by 2000 to allow user claim 1000 from mailbox
        assert_ok!(<Balances as frame_support::traits::Currency<_>>::transfer(
            &USER_1,
            &prog_id.cast(),
            2000,
            frame_support::traits::ExistenceRequirement::AllowDeath
        ));

        assert_ok!(Gear::send_reply(
            RuntimeOrigin::signed(USER_1),
            reply_to_id,
            EMPTY_PAYLOAD.to_vec(),
            10_000_000,
            1000, // `prog_id` sent message with value of 1000 (see program code)
            false,
        ));
        let expected_reply_message_id = get_last_message_id();

        // global nonce is 2 before sending reply message
        // `upload_program` and `send_message` messages were sent before in `setup_mailbox_test_state`
        let event = match System::events().last().map(|r| r.event.clone()) {
            Some(MockRuntimeEvent::Gear(e)) => e,
            _ => unreachable!("Should be one Gear event"),
        };

        let actual_reply_message_id = match event {
            Event::MessageQueued {
                id,
                entry: MessageEntry::Reply(_reply_to_id),
                ..
            } => id,
            _ => unreachable!("expect Event::DispatchMessageEnqueued"),
        };

        assert_eq!(expected_reply_message_id, actual_reply_message_id);
    })
}

#[test]
fn send_reply_failure_to_claim_from_mailbox() {
    init_logger();
    new_test_ext().execute_with(|| {
        // Expecting error as long as the user doesn't have messages in mailbox
        assert_noop!(
            Gear::send_reply(
                RuntimeOrigin::signed(USER_1),
                5.cast(), // non existent `reply_to_id`
                EMPTY_PAYLOAD.to_vec(),
                DEFAULT_GAS_LIMIT,
                0,
                false,
            ),
            Error::<Test>::MessageNotFound
        );

        let prog_id = {
            let res = upload_program_default(USER_1, ProgramCodeKind::OutgoingWithValueInHandle);
            assert_ok!(res);
            res.expect("submit result was asserted")
        };

        if ProgramStorageOf::<Test>::get_program(prog_id)
            .expect("Failed to get program from storage")
            .is_terminated()
        {
            panic!("Program is terminated!");
        };

        populate_mailbox_from_program(prog_id, USER_1, 2, 2_000_000_000, 0);

        assert_init_success(1);
        assert_total_dequeued(2);
    })
}

#[test]
fn send_reply_value_claiming_works() {
    init_logger();
    new_test_ext().execute_with(|| {
        let prog_id = {
            let res = upload_program_default(USER_1, ProgramCodeKind::OutgoingWithValueInHandle);
            assert_ok!(res);
            res.expect("submit result was asserted")
        };

        // This value is actually a constants in WAT. Alternatively can be read from Mailbox.
        let locked_value = 1000;

        // Top up program's account so it could send value in message
        // When program sends message, message value (if not 0) is reserved.
        // If value can't be reserved, message is skipped.
        let send_to_program_amount = locked_value * 2;
        assert_ok!(<Balances as frame_support::traits::Currency<_>>::transfer(
            &USER_1,
            &prog_id.cast(),
            send_to_program_amount,
            frame_support::traits::ExistenceRequirement::AllowDeath
        ));

        let mut next_block = 2;

        let user_messages_data = [
            // gas limit, value
            (35_000_000, 4000),
            (45_000_000, 5000),
        ];

        for (gas_limit_to_reply, value_to_reply) in user_messages_data {
            // user 2 triggers program to send message to user 1
            // user 2 after this contains += OUTGOING_WITH_VALUE_IN_HANDLE_VALUE_GAS
            // reserved as MB holding fee
            //
            // here we also run process queue, so on second iteration user 1's
            // first reply got processed and funds freed
            let reply_to_id =
                populate_mailbox_from_program(prog_id, USER_2, next_block, 2_000_000_000, 0);
            next_block += 1;

            let user_balance = Balances::free_balance(USER_1);
            assert_eq!(GearBank::<Test>::account_total(&USER_1), 0);

            assert!(MailboxOf::<Test>::contains(&USER_1, &reply_to_id));

            assert_eq!(
                GearBank::<Test>::account_total(&USER_2),
                gas_price(OUTGOING_WITH_VALUE_IN_HANDLE_VALUE_GAS)
            );

            // nothing changed
            assert_eq!(Balances::free_balance(USER_1), user_balance);
            assert_eq!(GearBank::<Test>::account_total(&USER_1), 0);

            // auto-claim of "locked_value" + send is here
            assert_ok!(Gear::send_reply(
                RuntimeOrigin::signed(USER_1),
                reply_to_id,
                EMPTY_PAYLOAD.to_vec(),
                gas_limit_to_reply,
                value_to_reply,
                false,
            ));

            let currently_sent = value_to_reply + gas_price(gas_limit_to_reply);

            assert_eq!(
                Balances::free_balance(USER_1),
                user_balance + locked_value - currently_sent
            );
            assert_eq!(GearBank::<Test>::account_total(&USER_1), currently_sent);
            assert_eq!(GearBank::<Test>::account_total(&USER_2), 0,);
        }
    })
}

// user 1 sends to prog msg
// prog send to user 1 msg to mailbox
// user 1 claims it from mailbox -> goes auto-reply
#[test]
fn claim_value_works() {
    init_logger();
    new_test_ext().execute_with(|| {
        let sender_balance = Balances::free_balance(USER_2);
        assert_eq!(GearBank::<Test>::account_total(&USER_2), 0);
        let claimer_balance = Balances::free_balance(USER_1);
        assert_eq!(GearBank::<Test>::account_total(&USER_1), 0);

        let gas_sent = 10_000_000_000;
        let value_sent = 1000;

        let prog_id = {
            let res = upload_program_default(USER_3, ProgramCodeKind::OutgoingWithValueInHandle);
            assert_ok!(res);
            res.expect("submit result was asserted")
        };

        increase_prog_balance_for_mailbox_test(USER_3, prog_id);

        let reply_to_id = populate_mailbox_from_program(prog_id, USER_2, 2, gas_sent, value_sent);
        assert!(!MailboxOf::<Test>::is_empty(&USER_1));

        let bn_of_insertion = Gear::block_number();
        let holding_duration = 4;

        let GasInfo {
            burned: gas_burned,
            may_be_returned,
            ..
        } = Gear::calculate_gas_info(
            USER_1.into_origin(),
            HandleKind::Handle(prog_id),
            EMPTY_PAYLOAD.to_vec(),
            0,
            true,
            true,
        )
        .expect("calculate_gas_info failed");

        let gas_burned = gas_price(gas_burned - may_be_returned);

        run_to_block(bn_of_insertion + holding_duration, None);

        let balance_rent_pool = Balances::free_balance(RENT_POOL);

        assert_ok!(Gear::claim_value(
            RuntimeOrigin::signed(USER_1),
            reply_to_id,
        ));

        assert_eq!(GearBank::<Test>::account_total(&USER_1), 0);
        assert_eq!(GearBank::<Test>::account_total(&USER_2), 0);

        let expected_claimer_balance = claimer_balance + value_sent;
        assert_eq!(Balances::free_balance(USER_1), expected_claimer_balance);

        let burned_for_hold = gas_price(
            GasBalanceOf::<Test>::saturated_from(holding_duration)
                * CostsPerBlockOf::<Test>::mailbox(),
        );

        // In `calculate_gas_info` program start to work with page data in storage,
        // so need to take in account gas, which spent for data loading.
        let charged_for_page_load = gas_price(
            <Test as Config>::Schedule::get()
                .memory_weights
                .load_page_data
                .ref_time(),
        );

        // Gas left returns to sender from consuming of value tree while claiming.
        let expected_sender_balance =
            sender_balance + charged_for_page_load - value_sent - gas_burned - burned_for_hold;
        assert_eq!(Balances::free_balance(USER_2), expected_sender_balance);
        assert_eq!(
            Balances::free_balance(RENT_POOL),
            balance_rent_pool + burned_for_hold
        );

        System::assert_last_event(
            Event::UserMessageRead {
                id: reply_to_id,
                reason: UserMessageReadRuntimeReason::MessageClaimed.into_reason(),
            }
            .into(),
        );

        run_to_next_block(None);

        // Init + handle + auto-reply on claim
        assert_total_dequeued(3);
    })
}

#[test]
fn uninitialized_program_zero_gas() {
    use demo_init_wait::WASM_BINARY;

    init_logger();
    new_test_ext().execute_with(|| {
        System::reset_events();

        assert_ok!(Gear::upload_program(
            RuntimeOrigin::signed(USER_1),
            WASM_BINARY.to_vec(),
            vec![],
            Vec::new(),
            50_000_000_000u64,
            0u128,
            false,
        ));

        let init_message_id = utils::get_last_message_id();
        let program_id = utils::get_last_program_id();

        assert!(!Gear::is_initialized(program_id));
        assert!(utils::is_active(program_id));

        run_to_block(2, None);

        assert!(!Gear::is_initialized(program_id));
        assert!(utils::is_active(program_id));
        assert!(WaitlistOf::<Test>::contains(&program_id, &init_message_id));

        assert_ok!(Gear::send_message(
            RuntimeOrigin::signed(1),
            program_id,
            vec![],
            0, // that triggers unreachable code atm
            0,
            false,
        ));

        run_to_block(3, None);
    })
}

#[test]
fn distributor_initialize() {
    use demo_distributor::WASM_BINARY;

    init_logger();
    new_test_ext().execute_with(|| {
        let initial_balance = Balances::free_balance(USER_1) + Balances::free_balance(BLOCK_AUTHOR);

        assert_ok!(Gear::upload_program(
            RuntimeOrigin::signed(USER_1),
            WASM_BINARY.to_vec(),
            DEFAULT_SALT.to_vec(),
            EMPTY_PAYLOAD.to_vec(),
            10_000_000,
            0,
            false,
        ));

        run_to_block(2, None);

        // At this point there is a message in USER_1's mailbox, however, since messages in
        // mailbox are stripped of the `gas_limit`, the respective gas tree has been consumed
        // and the value unreserved back to the original sender (USER_1)
        let final_balance = Balances::free_balance(USER_1) + Balances::free_balance(BLOCK_AUTHOR);

        assert_eq!(initial_balance, final_balance);
    });
}

#[test]
fn distributor_distribute() {
    use demo_distributor::{Request, WASM_BINARY};

    init_logger();
    new_test_ext().execute_with(|| {
        let initial_balance = Balances::free_balance(USER_1) + Balances::free_balance(BLOCK_AUTHOR);

        // Initial value in all gas trees is 0
        assert_eq!(GasHandlerOf::<Test>::total_supply(), 0);

        let program_id = generate_program_id(WASM_BINARY, DEFAULT_SALT);

        assert_ok!(Gear::upload_program(
            RuntimeOrigin::signed(USER_1),
            WASM_BINARY.to_vec(),
            DEFAULT_SALT.to_vec(),
            EMPTY_PAYLOAD.to_vec(),
            10_000_000_000,
            0,
            false,
        ));

        run_to_block(2, None);

        assert_ok!(Gear::send_message(
            RuntimeOrigin::signed(USER_1),
            program_id,
            Request::Receive(10).encode(),
            30_000_000_000,
            0,
            false,
        ));

        run_to_block(3, None);

        // We sent two messages to user
        assert_eq!(utils::user_messages_sent(), (2, 0));

        // Despite some messages are still in the mailbox all gas locked in value trees
        // has been refunded to the sender so the free balances should add up
        let final_balance = Balances::free_balance(USER_1) + Balances::free_balance(BLOCK_AUTHOR);

        assert_eq!(initial_balance, final_balance);

        // All gas cancelled out in the end
        assert!(GasHandlerOf::<Test>::total_supply().is_zero());
    });
}

#[test]
fn test_code_submission_pass() {
    init_logger();
    new_test_ext().execute_with(|| {
        let code = ProgramCodeKind::Default.to_bytes();
        let code_id = CodeId::generate(&code);

        assert_ok!(Gear::upload_code(
            RuntimeOrigin::signed(USER_1),
            code.clone()
        ));

        let saved_code = <Test as Config>::CodeStorage::get_code(code_id);

        let schedule = <Test as Config>::Schedule::get();
        let code = Code::try_new(
            code,
            schedule.instruction_weights.version,
            |module| schedule.rules(module),
            schedule.limits.stack_height,
        )
        .expect("Error creating Code");
        assert_eq!(saved_code.unwrap().code(), code.code());

        let expected_meta = Some(common::CodeMetadata::new(USER_1.into_origin(), 1));
        let actual_meta = <Test as Config>::CodeStorage::get_metadata(code_id);
        assert_eq!(expected_meta, actual_meta);

        // TODO: replace this temporary (`None`) value
        // for expiration block number with properly
        // calculated one (issues #646 and #969).
        System::assert_last_event(
            Event::CodeChanged {
                id: code_id,
                change: CodeChangeKind::Active { expiration: None },
            }
            .into(),
        );
    })
}

#[test]
fn test_same_code_submission_fails() {
    init_logger();
    new_test_ext().execute_with(|| {
        let code = ProgramCodeKind::Default.to_bytes();

        assert_ok!(Gear::upload_code(
            RuntimeOrigin::signed(USER_1),
            code.clone()
        ),);
        // Trying to set the same code twice.
        assert_noop!(
            Gear::upload_code(RuntimeOrigin::signed(USER_1), code.clone()),
            Error::<Test>::CodeAlreadyExists,
        );
        // Trying the same from another origin
        assert_noop!(
            Gear::upload_code(RuntimeOrigin::signed(USER_2), code),
            Error::<Test>::CodeAlreadyExists,
        );
    })
}

#[test]
fn test_code_is_not_submitted_twice_after_program_submission() {
    init_logger();
    new_test_ext().execute_with(|| {
        let code = ProgramCodeKind::Default.to_bytes();
        let code_id = CodeId::generate(&code);

        // First submit program, which will set code and metadata
        assert_ok!(Gear::upload_program(
            RuntimeOrigin::signed(USER_1),
            code.clone(),
            DEFAULT_SALT.to_vec(),
            EMPTY_PAYLOAD.to_vec(),
            DEFAULT_GAS_LIMIT,
            0,
            false,
        ));

        // TODO: replace this temporary (`None`) value
        // for expiration block number with properly
        // calculated one (issues #646 and #969).
        System::assert_has_event(
            Event::CodeChanged {
                id: code_id,
                change: CodeChangeKind::Active { expiration: None },
            }
            .into(),
        );
        assert!(<Test as Config>::CodeStorage::exists(code_id));

        // Trying to set the same code twice.
        assert_noop!(
            Gear::upload_code(RuntimeOrigin::signed(USER_2), code),
            Error::<Test>::CodeAlreadyExists,
        );
    })
}

#[test]
fn test_code_is_not_reset_within_program_submission() {
    init_logger();
    new_test_ext().execute_with(|| {
        let code = ProgramCodeKind::Default.to_bytes();
        let code_id = CodeId::generate(&code);

        // First submit code
        assert_ok!(Gear::upload_code(
            RuntimeOrigin::signed(USER_1),
            code.clone()
        ));
        let expected_code_saved_events = 1;
        let expected_meta = <Test as Config>::CodeStorage::get_metadata(code_id);
        assert!(expected_meta.is_some());

        // Submit program from another origin. Should not change meta or code.
        assert_ok!(Gear::upload_program(
            RuntimeOrigin::signed(USER_2),
            code,
            DEFAULT_SALT.to_vec(),
            EMPTY_PAYLOAD.to_vec(),
            DEFAULT_GAS_LIMIT,
            0,
            false,
        ));
        let actual_meta = <Test as Config>::CodeStorage::get_metadata(code_id);
        let actual_code_saved_events = System::events()
            .iter()
            .filter(|e| {
                matches!(
                    e.event,
                    MockRuntimeEvent::Gear(Event::CodeChanged {
                        change: CodeChangeKind::Active { .. },
                        ..
                    })
                )
            })
            .count();

        assert_eq!(expected_meta, actual_meta);
        assert_eq!(expected_code_saved_events, actual_code_saved_events);
    })
}

#[test]
fn messages_to_uninitialized_program_wait() {
    use demo_init_wait::WASM_BINARY;

    init_logger();
    new_test_ext().execute_with(|| {
        System::reset_events();

        assert_ok!(Gear::upload_program(
            RuntimeOrigin::signed(1),
            WASM_BINARY.to_vec(),
            vec![],
            Vec::new(),
            50_000_000_000u64,
            0u128,
            false,
        ));

        let program_id = utils::get_last_program_id();

        assert!(!Gear::is_initialized(program_id));
        assert!(utils::is_active(program_id));

        run_to_block(2, None);

        assert!(!Gear::is_initialized(program_id));
        assert!(utils::is_active(program_id));

        assert_ok!(Gear::send_message(
            RuntimeOrigin::signed(1),
            program_id,
            vec![],
            10_000u64,
            0u128,
            false,
        ));

        run_to_block(3, None);

        assert_eq!(
            ProgramStorageOf::<Test>::waiting_init_take_messages(program_id).len(),
            1
        );
    })
}

#[test]
fn uninitialized_program_should_accept_replies() {
    use demo_init_wait::WASM_BINARY;

    init_logger();
    new_test_ext().execute_with(|| {
        System::reset_events();

        assert_ok!(Gear::upload_program(
            RuntimeOrigin::signed(USER_1),
            WASM_BINARY.to_vec(),
            vec![],
            Vec::new(),
            10_000_000_000u64,
            0u128,
            false,
        ));

        let program_id = utils::get_last_program_id();

        assert!(!Gear::is_initialized(program_id));
        assert!(utils::is_active(program_id));

        run_to_block(2, None);

        // there should be one message for the program author
        let message_id = MailboxOf::<Test>::iter_key(USER_1)
            .next()
            .map(|(msg, _bn)| msg.id())
            .expect("Element should be");
        assert_eq!(MailboxOf::<Test>::len(&USER_1), 1);

        assert_ok!(Gear::send_reply(
            RuntimeOrigin::signed(USER_1),
            message_id,
            b"PONG".to_vec(),
            10_000_000_000u64,
            0,
            false,
        ));

        run_to_block(3, None);

        assert!(Gear::is_initialized(program_id));
    })
}

#[test]
fn defer_program_initialization() {
    use demo_init_wait::WASM_BINARY;

    init_logger();
    new_test_ext().execute_with(|| {
        System::reset_events();

        assert_ok!(Gear::upload_program(
            RuntimeOrigin::signed(USER_1),
            WASM_BINARY.to_vec(),
            vec![],
            Vec::new(),
            10_000_000_000u64,
            0u128,
            false,
        ));

        let program_id = utils::get_last_program_id();

        run_to_block(2, None);

        let message_id = MailboxOf::<Test>::iter_key(USER_1)
            .next()
            .map(|(msg, _bn)| msg.id())
            .expect("Element should be");

        assert_ok!(Gear::send_reply(
            RuntimeOrigin::signed(USER_1),
            message_id,
            b"PONG".to_vec(),
            10_000_000_000u64,
            0,
            false,
        ));

        run_to_block(3, None);

        assert_ok!(Gear::send_message(
            RuntimeOrigin::signed(USER_1),
            program_id,
            vec![],
            10_000_000_000u64,
            0u128,
            false,
        ));

        run_to_block(4, None);

        assert!(MailboxOf::<Test>::is_empty(&USER_1));
        assert_eq!(
            maybe_last_message(USER_1)
                .expect("Event should be")
                .payload_bytes(),
            b"Hello, world!".encode()
        );
    })
}

#[test]
fn wake_messages_after_program_inited() {
    use demo_init_wait::WASM_BINARY;

    init_logger();
    new_test_ext().execute_with(|| {
        System::reset_events();

        assert_ok!(Gear::upload_program(
            RuntimeOrigin::signed(USER_1),
            WASM_BINARY.to_vec(),
            vec![],
            Vec::new(),
            10_000_000_000u64,
            0u128,
            false,
        ));

        let program_id = utils::get_last_program_id();

        run_to_block(2, None);

        // While program is not inited all messages addressed to it are waiting.
        // There could be dozens of them.
        let n = 10;
        for _ in 0..n {
            assert_ok!(Gear::send_message(
                RuntimeOrigin::signed(USER_3),
                program_id,
                vec![],
                5_000_000_000u64,
                0u128,
                false,
            ));
        }

        run_to_block(3, None);

        let message_id = MailboxOf::<Test>::iter_key(USER_1)
            .next()
            .map(|(msg, _bn)| msg.id())
            .expect("Element should be");

        assert_ok!(Gear::send_reply(
            RuntimeOrigin::signed(USER_1),
            message_id,
            b"PONG".to_vec(),
            20_000_000_000u64,
            0,
            false,
        ));

        run_to_block(20, None);

        let actual_n = System::events()
            .into_iter()
            .filter_map(|e| match e.event {
                MockRuntimeEvent::Gear(Event::UserMessageSent { message, .. })
                    if message.destination().into_origin() == USER_3.into_origin() =>
                {
                    assert_eq!(message.payload_bytes().to_vec(), b"Hello, world!".encode());
                    Some(())
                }
                _ => None,
            })
            .count();

        assert_eq!(actual_n, n);
    })
}

#[test]
fn test_different_waits_success() {
    use demo_waiter::{Command, WaitSubcommand, WASM_BINARY};

    init_logger();
    new_test_ext().execute_with(|| {
        assert_ok!(Gear::upload_program(
            RuntimeOrigin::signed(USER_1),
            WASM_BINARY.to_vec(),
            DEFAULT_SALT.to_vec(),
            EMPTY_PAYLOAD.to_vec(),
            100_000_000u64,
            0u128,
            false,
        ));

        let program_id = get_last_program_id();

        run_to_next_block(None);

        assert!(utils::is_active(program_id));

        let reserve_gas = CostsPerBlockOf::<Test>::reserve_for()
            .saturated_into::<u64>()
            .saturating_mul(CostsPerBlockOf::<Test>::waitlist());

        let duration_gas = |duration: u32| {
            duration
                .saturated_into::<u64>()
                .saturating_mul(CostsPerBlockOf::<Test>::waitlist())
        };

        let expiration = |duration: u32| -> BlockNumberFor<Test> {
            Gear::block_number().saturating_add(duration.unique_saturated_into())
        };

        let system_reservation = demo_waiter::system_reserve();

        // Command::Wait case.
        let payload = Command::Wait(WaitSubcommand::Wait).encode();
        let duration = 5;
        let wl_gas = duration_gas(duration) + reserve_gas;
        let value = 0;
        let balance_rent_pool = Balances::free_balance(RENT_POOL);

        let gas_info = Gear::calculate_gas_info(
            USER_1.into_origin(),
            HandleKind::Handle(program_id),
            payload.clone(),
            value,
            false,
            true,
        )
        .expect("calculate_gas_info failed");

        assert!(gas_info.waited);

        assert_ok!(Gear::send_message(
            RuntimeOrigin::signed(USER_1),
            program_id,
            payload,
            gas_info.burned + wl_gas + system_reservation,
            value,
            false,
        ));

        let wait_success = get_last_message_id();

        run_to_next_block(None);

        assert_eq!(get_waitlist_expiration(wait_success), expiration(duration));

        run_for_blocks(duration.into(), None);

        // rent for keeping the message in the wait list should go to the pool
        assert_eq!(
            Balances::free_balance(RENT_POOL),
            balance_rent_pool + gas_price(duration_gas(duration)),
        );

        // Command::WaitFor case.
        let duration = 5;
        let payload = Command::Wait(WaitSubcommand::WaitFor(duration)).encode();
        let wl_gas = duration_gas(duration) + reserve_gas + 100_000_000;
        let value = 0;

        let gas_info = Gear::calculate_gas_info(
            USER_1.into_origin(),
            HandleKind::Handle(program_id),
            payload.clone(),
            value,
            false,
            true,
        )
        .expect("calculate_gas_info failed");

        assert!(gas_info.waited);

        assert_ok!(Gear::send_message(
            RuntimeOrigin::signed(USER_1),
            program_id,
            payload,
            gas_info.burned + wl_gas + system_reservation,
            value,
            false,
        ));

        let wait_for_success = get_last_message_id();

        run_to_next_block(None);

        assert_eq!(
            get_waitlist_expiration(wait_for_success),
            expiration(duration)
        );

        // Command::WaitUpTo case.
        let duration = 5;
        let payload = Command::Wait(WaitSubcommand::WaitUpTo(duration)).encode();
        let wl_gas = duration_gas(duration) + reserve_gas + 100_000_000;
        let value = 0;

        let gas_info = Gear::calculate_gas_info(
            USER_1.into_origin(),
            HandleKind::Handle(program_id),
            payload.clone(),
            value,
            false,
            true,
        )
        .expect("calculate_gas_info failed");

        assert!(gas_info.waited);

        assert_ok!(Gear::send_message(
            RuntimeOrigin::signed(USER_1),
            program_id,
            payload,
            gas_info.burned + wl_gas + system_reservation,
            value,
            false,
        ));

        let wait_up_to_success = get_last_message_id();

        run_to_next_block(None);

        assert_eq!(
            get_waitlist_expiration(wait_up_to_success),
            expiration(duration)
        );
    });
}

#[test]
fn test_different_waits_fail() {
    use demo_waiter::{Command, WaitSubcommand, WASM_BINARY};

    init_logger();
    new_test_ext().execute_with(|| {
        assert_ok!(Gear::upload_program(
            RuntimeOrigin::signed(USER_1),
            WASM_BINARY.to_vec(),
            DEFAULT_SALT.to_vec(),
            EMPTY_PAYLOAD.to_vec(),
            100_000_000u64,
            0u128,
            false,
        ));

        let program_id = get_last_program_id();

        run_to_next_block(None);

        assert!(utils::is_active(program_id));

        let system_reservation = demo_waiter::system_reserve();

        // Command::Wait case no gas.
        let payload = Command::Wait(WaitSubcommand::Wait).encode();
        let wl_gas = 0;
        let value = 0;

        let gas_info = Gear::calculate_gas_info(
            USER_1.into_origin(),
            HandleKind::Handle(program_id),
            payload.clone(),
            value,
            false,
            true,
        )
        .expect("calculate_gas_info failed");

        assert!(gas_info.waited);

        assert_ok!(Gear::send_message(
            RuntimeOrigin::signed(USER_1),
            program_id,
            payload,
            gas_info.burned + wl_gas + system_reservation,
            value,
            false,
        ));

        let wait_gas = get_last_message_id();

        run_to_next_block(None);

        assert_failed(
            wait_gas,
            ActorExecutionErrorReplyReason::Trap(TrapExplanation::UnrecoverableExt(
                UnrecoverableExtError::Execution(UnrecoverableExecutionError::NotEnoughGas),
            )),
        );

        // Command::WaitFor case no gas.
        let payload = Command::Wait(WaitSubcommand::WaitFor(10)).encode();
        let wl_gas = 0;
        let value = 0;

        let gas_info = Gear::calculate_gas_info(
            USER_1.into_origin(),
            HandleKind::Handle(program_id),
            payload.clone(),
            value,
            false,
            true,
        )
        .expect("calculate_gas_info failed");

        assert!(gas_info.waited);

        assert_ok!(Gear::send_message(
            RuntimeOrigin::signed(USER_1),
            program_id,
            payload,
            gas_info.burned + wl_gas + system_reservation,
            value,
            false,
        ));

        let wait_for_gas = get_last_message_id();

        run_to_next_block(None);

        assert_failed(
            wait_for_gas,
            ActorExecutionErrorReplyReason::Trap(TrapExplanation::UnrecoverableExt(
                UnrecoverableExtError::Execution(UnrecoverableExecutionError::NotEnoughGas),
            )),
        );

        // Command::WaitUpTo case no gas.
        let payload = Command::Wait(WaitSubcommand::WaitUpTo(10)).encode();
        let wl_gas = 0;
        let value = 0;

        let gas_info = Gear::calculate_gas_info(
            USER_1.into_origin(),
            HandleKind::Handle(program_id),
            payload.clone(),
            value,
            false,
            true,
        )
        .expect("calculate_gas_info failed");

        assert!(gas_info.waited);

        assert_ok!(Gear::send_message(
            RuntimeOrigin::signed(USER_1),
            program_id,
            payload,
            gas_info.burned + wl_gas + system_reservation,
            value,
            false,
        ));

        let wait_up_to_gas = get_last_message_id();

        run_to_next_block(None);

        assert_failed(
            wait_up_to_gas,
            ActorExecutionErrorReplyReason::Trap(TrapExplanation::UnrecoverableExt(
                UnrecoverableExtError::Execution(UnrecoverableExecutionError::NotEnoughGas),
            )),
        );

        // Command::WaitFor case invalid argument.
        let payload = Command::Wait(WaitSubcommand::WaitFor(0)).encode();
        let wl_gas = 10_000;
        let value = 0;

        let gas_info = Gear::calculate_gas_info(
            USER_1.into_origin(),
            HandleKind::Handle(program_id),
            // Hack to avoid calculating gas info fail.
            Command::Wait(WaitSubcommand::WaitFor(1)).encode(),
            value,
            false,
            true,
        )
        .expect("calculate_gas_info failed");

        assert!(gas_info.waited);

        assert_ok!(Gear::send_message(
            RuntimeOrigin::signed(USER_1),
            program_id,
            payload,
            gas_info.burned + wl_gas + system_reservation,
            value,
            false,
        ));

        let wait_for_arg = get_last_message_id();

        run_to_next_block(None);

        assert_failed(
            wait_for_arg,
            ActorExecutionErrorReplyReason::Trap(TrapExplanation::UnrecoverableExt(
                UnrecoverableExtError::Wait(UnrecoverableWaitError::ZeroDuration),
            )),
        );

        // Command::WaitUpTo case invalid argument.
        let payload = Command::Wait(WaitSubcommand::WaitUpTo(0)).encode();
        let wl_gas = 10_000;
        let value = 0;

        let gas_info = Gear::calculate_gas_info(
            USER_1.into_origin(),
            HandleKind::Handle(program_id),
            // Hack to avoid calculating gas info fail.
            Command::Wait(WaitSubcommand::WaitUpTo(1)).encode(),
            value,
            false,
            true,
        )
        .expect("calculate_gas_info failed");

        assert!(gas_info.waited);

        assert_ok!(Gear::send_message(
            RuntimeOrigin::signed(USER_1),
            program_id,
            payload,
            gas_info.burned + wl_gas + system_reservation,
            value,
            false,
        ));

        let wait_up_to_arg = get_last_message_id();

        run_to_next_block(None);

        assert_failed(
            wait_up_to_arg,
            ActorExecutionErrorReplyReason::Trap(TrapExplanation::UnrecoverableExt(
                UnrecoverableExtError::Wait(UnrecoverableWaitError::ZeroDuration),
            )),
        );
    });
}

#[test]
fn wait_after_reply() {
    use demo_waiter::{Command, WaitSubcommand, WASM_BINARY};

    let test = |subcommand: WaitSubcommand| {
        new_test_ext().execute_with(|| {
            log::debug!("{subcommand:?}");

            assert_ok!(Gear::upload_program(
                RuntimeOrigin::signed(USER_1),
                WASM_BINARY.to_vec(),
                DEFAULT_SALT.to_vec(),
                EMPTY_PAYLOAD.to_vec(),
                100_000_000u64,
                0u128,
                false,
            ));

            let program_id = get_last_program_id();

            run_to_next_block(None);
            assert!(utils::is_active(program_id));

            assert_ok!(Gear::send_message(
                RuntimeOrigin::signed(USER_1),
                program_id,
                Command::ReplyAndWait(subcommand).encode(),
                BlockGasLimitOf::<Test>::get(),
                0,
                false,
            ));

            let message_id = utils::get_last_message_id();

            run_to_next_block(None);
            assert_failed(
                message_id,
                ActorExecutionErrorReplyReason::Trap(TrapExplanation::UnrecoverableExt(
                    UnrecoverableExtError::Wait(UnrecoverableWaitError::WaitAfterReply),
                )),
            );
        });
    };

    init_logger();
    test(WaitSubcommand::Wait);
    test(WaitSubcommand::WaitFor(15));
    test(WaitSubcommand::WaitUpTo(15));
}

// TODO:
//
// introduce new tests for this in #1485
#[test]
fn test_requeue_after_wait_for_timeout() {
    use demo_waiter::{Command, WASM_BINARY};

    init_logger();
    new_test_ext().execute_with(|| {
        assert_ok!(Gear::upload_program(
            RuntimeOrigin::signed(USER_1),
            WASM_BINARY.to_vec(),
            DEFAULT_SALT.to_vec(),
            EMPTY_PAYLOAD.to_vec(),
            100_000_000u64,
            0u128,
            false,
        ));

        let program_id = get_last_program_id();

        run_to_next_block(None);

        let duration = 10;
        let payload = Command::SendAndWaitFor(duration, USER_1.into_origin().into()).encode();
        assert_ok!(Gear::send_message(
            RuntimeOrigin::signed(USER_1),
            program_id,
            payload,
            30_000_000_000,
            0,
            false,
        ));

        // Fast forward blocks.
        let message_id = get_last_message_id();
        run_to_next_block(None);
        let now = System::block_number();

        System::set_block_number(duration.saturated_into::<u64>() + now - 1);
        Gear::set_block_number(duration.saturated_into::<u64>() + now - 1);

        // Clean previous events and mailbox.
        System::reset_events();
        MailboxOf::<Test>::clear();
        run_to_next_block(None);

        // `MessageWoken` dispatched.
        System::assert_has_event(MockRuntimeEvent::Gear(Event::MessageWoken {
            id: message_id,
            reason: Reason::Runtime(MessageWokenRuntimeReason::WakeCalled),
        }));

        // Message waited again.
        System::assert_has_event(MockRuntimeEvent::Gear(Event::MessageWaited {
            id: message_id,
            origin: None,
            reason: Reason::Runtime(MessageWaitedRuntimeReason::WaitForCalled),
            expiration: 23,
        }));

        // Message processed.
        assert_eq!(get_last_mail(USER_1).payload_bytes(), b"ping");
    })
}

#[test]
fn test_sending_waits() {
    use demo_waiter::{Command, WASM_BINARY};

    init_logger();
    new_test_ext().execute_with(|| {
        // utils
        let expiration = |duration: u32| -> BlockNumberFor<Test> {
            System::block_number().saturating_add(duration.unique_saturated_into())
        };

        // upload program
        assert_ok!(Gear::upload_program(
            RuntimeOrigin::signed(USER_1),
            WASM_BINARY.to_vec(),
            DEFAULT_SALT.to_vec(),
            EMPTY_PAYLOAD.to_vec(),
            20_000_000_000u64,
            0u128,
            false,
        ));

        let program_id = get_last_program_id();

        run_to_next_block(None);

        // Case 1 - `Command::SendFor`
        //
        // Send message and then wait_for.
        let duration = 5;
        let payload = Command::SendFor(USER_1.into_origin().into(), duration).encode();

        assert_ok!(Gear::send_message(
            RuntimeOrigin::signed(USER_1),
            program_id,
            payload,
            25_000_000_000,
            0,
            false,
        ));

        let wait_for = get_last_message_id();
        run_to_next_block(None);

        assert_eq!(get_waitlist_expiration(wait_for), expiration(duration));

        // Case 2 - `Command::SendUpTo`
        //
        // Send message and then wait_up_to.
        let duration = 10;
        let payload = Command::SendUpTo(USER_1.into_origin().into(), duration).encode();
        assert_ok!(Gear::send_message(
            RuntimeOrigin::signed(USER_1),
            program_id,
            payload,
            25_000_000_000,
            0,
            false,
        ));

        let wait_no_more = get_last_message_id();
        run_to_next_block(None);

        assert_eq!(get_waitlist_expiration(wait_no_more), expiration(duration));

        // Case 3 - `Command::SendUpToWait`
        //
        // Send message and then wait no_more, wake, wait no_more again.
        let duration = 10;
        let payload = Command::SendUpToWait(USER_2.into_origin().into(), duration).encode();
        assert_ok!(Gear::send_message(
            RuntimeOrigin::signed(USER_1),
            program_id,
            payload,
            30_000_000_000,
            0,
            false,
        ));

        let wait_wait = get_last_message_id();
        run_to_next_block(None);
        assert_eq!(get_waitlist_expiration(wait_wait), expiration(duration));

        let reply_to_id = MailboxOf::<Test>::iter_key(USER_2)
            .next()
            .map(|(msg, _bn)| msg.id())
            .expect("Element should be");

        // wake `wait_wait`
        assert_ok!(Gear::send_reply(
            RuntimeOrigin::signed(USER_2),
            reply_to_id,
            vec![],
            10_000_000_000,
            0,
            false,
        ));

        run_to_next_block(None);

        assert_eq!(
            get_waitlist_expiration(wait_wait),
            expiration(demo_waiter::default_wait_up_to_duration())
        );
    });
}

#[test]
fn test_wait_timeout() {
    use demo_wait_timeout::{Command, WASM_BINARY};

    init_logger();
    new_test_ext().execute_with(|| {
        // upload program
        assert_ok!(Gear::upload_program(
            RuntimeOrigin::signed(USER_1),
            WASM_BINARY.to_vec(),
            DEFAULT_SALT.to_vec(),
            EMPTY_PAYLOAD.to_vec(),
            10_000_000u64,
            0u128,
            false,
        ));

        let program_id = get_last_program_id();
        run_to_next_block(None);

        // `Command::SendTimeout`
        //
        // Emits error when locks are timeout
        let duration = 10u64;
        let payload = Command::SendTimeout(USER_1.into(), duration.saturated_into()).encode();
        assert_ok!(Gear::send_message(
            RuntimeOrigin::signed(USER_1),
            program_id,
            payload,
            30_000_000_000,
            0,
            false,
        ));

        run_to_next_block(None);
        let now = System::block_number();
        let target = duration + now - 1;

        // Try waking the processed message.
        assert_ok!(Gear::send_message(
            RuntimeOrigin::signed(USER_1),
            program_id,
            Command::Wake.encode(),
            10_000_000,
            0,
            false,
        ));

        run_to_next_block(None);
        System::set_block_number(target);
        Gear::set_block_number(target);
        System::reset_events();
        run_to_next_block(None);

        // Timeout still works.
        assert!(MailboxOf::<Test>::iter_key(USER_1)
            .any(|(msg, _bn)| msg.payload_bytes().to_vec() == b"timeout"));
    })
}

#[test]
fn test_join_wait_timeout() {
    use demo_wait_timeout::{Command, WASM_BINARY};

    init_logger();
    new_test_ext().execute_with(|| {
        assert_ok!(Gear::upload_program(
            RuntimeOrigin::signed(USER_1),
            WASM_BINARY.to_vec(),
            DEFAULT_SALT.to_vec(),
            EMPTY_PAYLOAD.to_vec(),
            10_000_000u64,
            0u128,
            false,
        ));

        let program_id = get_last_program_id();
        run_to_next_block(None);

        // Join two waited messages, futures complete at
        // the same time when both of them are finished.
        let duration_a: BlockNumber = 5;
        let duration_b: BlockNumber = 10;
        let payload = Command::JoinTimeout(
            USER_1.into(),
            duration_a.saturated_into(),
            duration_b.saturated_into(),
        )
        .encode();
        assert_ok!(Gear::send_message(
            RuntimeOrigin::signed(USER_1),
            program_id,
            payload,
            30_000_000_000,
            0,
            false,
        ));

        run_to_next_block(None);

        // Run to each of the targets and check if we can get the timeout result.
        let now = System::block_number();
        let targets = [duration_a, duration_b].map(|target| target + now - 1);
        let run_to_target = |target: BlockNumber| {
            System::set_block_number(target);
            Gear::set_block_number(target);
            run_to_next_block(None);
        };

        // Run to the end of the first duration.
        //
        // The timeout message has not been triggered yet.
        run_to_target(targets[0]);
        assert!(!MailboxOf::<Test>::iter_key(USER_1)
            .any(|(msg, _bn)| msg.payload_bytes().to_vec() == b"timeout"));

        // Run to the end of the second duration.
        //
        // The timeout message has been triggered.
        run_to_target(targets[1]);
        assert!(MailboxOf::<Test>::iter_key(USER_1)
            .any(|(msg, _bn)| msg.payload_bytes().to_vec() == b"timeout"));
    })
}

#[test]
fn test_select_wait_timeout() {
    use demo_wait_timeout::{Command, WASM_BINARY};

    init_logger();
    new_test_ext().execute_with(|| {
        assert_ok!(Gear::upload_program(
            RuntimeOrigin::signed(USER_1),
            WASM_BINARY.to_vec(),
            DEFAULT_SALT.to_vec(),
            EMPTY_PAYLOAD.to_vec(),
            10_000_000u64,
            0u128,
            false,
        ));

        let program_id = get_last_program_id();
        run_to_next_block(None);

        // Select from two waited messages, futures complete at
        // the same time when one of them getting failed.
        let duration_a: BlockNumber = 5;
        let duration_b: BlockNumber = 10;
        let payload = Command::SelectTimeout(
            USER_1.into(),
            duration_a.saturated_into(),
            duration_b.saturated_into(),
        )
        .encode();
        assert_ok!(Gear::send_message(
            RuntimeOrigin::signed(USER_1),
            program_id,
            payload,
            30_000_000_000,
            0,
            false,
        ));

        run_to_next_block(None);

        // Run to the end of the first duration.
        //
        // The timeout message has been triggered.
        let now = System::block_number();
        let target = duration_a + now - 1;
        System::set_block_number(target);
        Gear::set_block_number(target);
        run_to_next_block(None);

        assert!(MailboxOf::<Test>::iter_key(USER_1)
            .any(|(msg, _bn)| msg.payload_bytes().to_vec() == b"timeout"));
    })
}

#[test]
fn test_wait_lost() {
    use demo_wait_timeout::{Command, WASM_BINARY};

    init_logger();
    new_test_ext().execute_with(|| {
        assert_ok!(Gear::upload_program(
            RuntimeOrigin::signed(USER_1),
            WASM_BINARY.to_vec(),
            DEFAULT_SALT.to_vec(),
            EMPTY_PAYLOAD.to_vec(),
            10_000_000u64,
            0u128,
            false,
        ));

        let program_id = get_last_program_id();
        run_to_next_block(None);

        let duration_a: BlockNumber = 5;
        let duration_b: BlockNumber = 10;
        let payload = Command::WaitLost(USER_1.into()).encode();
        assert_ok!(Gear::send_message(
            RuntimeOrigin::signed(USER_1),
            program_id,
            payload,
            30_000_000_000,
            0,
            false,
        ));

        run_to_next_block(None);

        assert!(MailboxOf::<Test>::iter_key(USER_1).any(|(msg, _bn)| {
            if msg.payload_bytes() == b"ping" {
                assert_ok!(Gear::send_reply(
                    RuntimeOrigin::signed(USER_1),
                    msg.id(),
                    b"ping".to_vec(),
                    100_000_000,
                    0,
                    false,
                ));

                true
            } else {
                false
            }
        }));

        let now = System::block_number();
        let targets = [duration_a, duration_b].map(|target| target + now - 1);
        let run_to_target = |target: BlockNumber| {
            System::set_block_number(target);
            Gear::set_block_number(target);
            run_to_next_block(None);
        };

        // Run to the end of the first duration.
        //
        // The timeout message has been triggered.
        run_to_target(targets[0]);
        assert!(!MailboxOf::<Test>::iter_key(USER_1)
            .any(|(msg, _bn)| msg.payload_bytes() == b"unreachable"));

        // Run to the end of the second duration.
        //
        // The timeout message has been triggered.
        run_to_target(targets[1]);
        assert!(
            MailboxOf::<Test>::iter_key(USER_1).any(|(msg, _bn)| msg.payload_bytes() == b"timeout")
        );
        assert!(MailboxOf::<Test>::iter_key(USER_1)
            .any(|(msg, _bn)| msg.payload_bytes() == b"timeout2"));
        assert!(
            MailboxOf::<Test>::iter_key(USER_1).any(|(msg, _bn)| msg.payload_bytes() == b"success")
        );
    })
}

#[test]
fn test_message_processing_for_non_existing_destination() {
    init_logger();
    new_test_ext().execute_with(|| {
        let program_id =
            upload_program_default(USER_1, ProgramCodeKind::GreedyInit).expect("Failed to init");
        let code_hash =
            generate_code_hash(ProgramCodeKind::GreedyInit.to_bytes().as_slice()).into();
        let user_balance_before = Balances::free_balance(USER_1);

        // After running, first message will end up with init failure, so destination address won't exist.
        // However, message to that non existing address will be in message queue. So, we test that this message is not executed.
        assert_ok!(Gear::send_message(
            RuntimeOrigin::signed(USER_1),
            program_id,
            EMPTY_PAYLOAD.to_vec(),
            10_000,
            1_000,
            false,
        ));

        let skipped_message_id = get_last_message_id();
        assert!(MailboxOf::<Test>::is_empty(&USER_1));

        run_to_block(2, None);

        assert_not_executed(skipped_message_id);

        // some funds may be unreserved after processing init-message
        assert!(user_balance_before <= Balances::free_balance(USER_1));

        assert!(!utils::is_active(program_id));
        assert!(<Test as Config>::CodeStorage::exists(code_hash));
    })
}

#[test]
fn exit_locking_funds() {
    use demo_constructor::{Calls, Scheme};

    init_logger();
    new_test_ext().execute_with(|| {
        let (_init_mid, program_id) = init_constructor(Scheme::empty());

        let user_2_balance = Balances::free_balance(USER_2);

        assert!(Gear::is_initialized(program_id));

        assert_balance(program_id, 0u128, 0u128);

        let value = 1_000;

        let calls = Calls::builder().send_value(program_id.into_bytes(), [], value);
        assert_ok!(Gear::send_message(
            RuntimeOrigin::signed(USER_1),
            program_id,
            calls.encode(),
            10_000_000_000,
            value,
            false,
        ));
        let message_1 = utils::get_last_message_id();

        let calls = Calls::builder().exit(<[u8; 32]>::from(USER_2.into_origin()));
        assert_ok!(Gear::send_message(
            RuntimeOrigin::signed(USER_1),
            program_id,
            calls.encode(),
            10_000_000_000,
            0,
            false,
        ));
        let message_2 = utils::get_last_message_id();

        run_to_next_block(None);

        assert_succeed(message_1);
        assert_succeed(message_2);

        assert_balance(USER_2, user_2_balance + value, 0u128);
        assert_balance(program_id, 0u128, 0u128);
    });
}

#[test]
fn terminated_locking_funds() {
    use demo_init_fail_sender::WASM_BINARY;

    init_logger();
    new_test_ext().execute_with(|| {
        let GasInfo {
            min_limit: gas_spent_init,
            waited: init_waited,
            ..
        } = Gear::calculate_gas_info(
            USER_1.into_origin(),
            HandleKind::Init(WASM_BINARY.to_vec()),
            USER_3.into_origin().encode(),
            5_000,
            true,
            true,
        )
        .expect("calculate_gas_info failed");

        assert!(init_waited);

        assert_ok!(Gear::upload_code(
            RuntimeOrigin::signed(USER_1),
            WASM_BINARY.to_vec(),
        ));

        let schedule = Schedule::<Test>::default();
        let code_id = get_last_code_id();
        let code = <Test as Config>::CodeStorage::get_code(code_id)
            .expect("code should be in the storage");
        let code_length = code.code().len() as u64;
        let system_reservation = demo_init_fail_sender::system_reserve();
        let reply_duration = demo_init_fail_sender::reply_duration();

        let read_cost = DbWeightOf::<Test>::get().reads(1).ref_time();
        let gas_for_module_instantiation = schedule
            .module_instantiation_per_byte
            .ref_time()
            .saturating_mul(code_length);
        let gas_for_code_len = read_cost;
        let gas_for_program = read_cost;
        let gas_for_code = schedule
            .db_read_per_byte
            .ref_time()
            .saturating_mul(code_length)
            .saturating_add(read_cost);
        let gas_for_static_pages = schedule
            .memory_weights
            .static_page
            .ref_time()
            .saturating_mul(code.static_pages().raw() as u64);

        // Additional gas for loading resources on next wake up.
        // Must be exactly equal to gas, which we must pre-charge for program execution.
        let gas_for_second_init_execution = gas_for_program
            + gas_for_code_len
            + gas_for_code
            + gas_for_module_instantiation
            + gas_for_static_pages;

        // Value which must be returned to `USER1` after init message processing complete.
        let prog_free = 4000u128;
        // Reserved value, which is sent to user in init and then we wait for reply from user.
        let prog_reserve = 1000u128;

        let locked_gas_to_wl = CostsPerBlockOf::<Test>::waitlist()
            * GasBalanceOf::<Test>::saturated_from(
                reply_duration.saturated_into::<u64>() + CostsPerBlockOf::<Test>::reserve_for(),
            );
        let gas_spent_in_wl = CostsPerBlockOf::<Test>::waitlist();
        // Value, which will be returned to init message after wake.
        let returned_from_wait_list = gas_price(locked_gas_to_wl - gas_spent_in_wl);

        // Value, which will be returned to `USER1` after init message processing complete.
        let returned_from_system_reservation = gas_price(system_reservation);

        // Because we set gas for init message second execution only for resources loading, then
        // after execution system reserved gas and sended value and price for wait list must be returned
        // to user. This is because program will stop his execution on first wasm block, because of gas
        // limit exceeded. So, gas counter will be equal to amount of returned from wait list gas in handle reply.
        let expected_balance_difference =
            prog_free + returned_from_wait_list + returned_from_system_reservation;

        assert_ok!(Gear::create_program(
            RuntimeOrigin::signed(USER_1),
            code_id,
            DEFAULT_SALT.to_vec(),
            USER_3.into_origin().encode(),
            gas_spent_init + gas_for_second_init_execution,
            5_000u128,
            false
        ));

        let program_id = get_last_program_id();
        let message_id = get_last_message_id();

        run_to_next_block(None);

        assert!(utils::is_active(program_id));
        assert_balance(program_id, prog_free, prog_reserve);

        let (_message_with_value, interval) = MailboxOf::<Test>::iter_key(USER_3)
            .next()
            .map(|(msg, interval)| (msg.id(), interval))
            .expect("Element should be");

        let message_to_reply = MailboxOf::<Test>::iter_key(USER_1)
            .next()
            .map(|(msg, _)| msg.id())
            .expect("Element should be");

        let GasInfo {
            min_limit: gas_spent_reply,
            ..
        } = Gear::calculate_gas_info(
            USER_1.into_origin(),
            HandleKind::Reply(
                message_to_reply,
                ReplyCode::Success(SuccessReplyReason::Manual),
            ),
            EMPTY_PAYLOAD.to_vec(),
            0,
            true,
            true,
        )
        .expect("calculate_gas_info failed");

        assert_ok!(Gear::send_reply(
            RuntimeOrigin::signed(USER_1),
            message_to_reply,
            EMPTY_PAYLOAD.to_vec(),
            gas_spent_reply,
            0,
            false,
        ));

        let reply_id = get_last_message_id();

        let user_1_balance = Balances::free_balance(USER_1);
        let user_3_balance = Balances::free_balance(USER_3);

        run_to_next_block(None);

        assert_succeed(reply_id);
        assert_failed(
            message_id,
            ActorExecutionErrorReplyReason::Trap(TrapExplanation::GasLimitExceeded),
        );
        assert!(Gear::is_terminated(program_id));
        assert_balance(program_id, 0u128, prog_reserve);

        let expected_balance = user_1_balance + expected_balance_difference;
        let user_1_balance = Balances::free_balance(USER_1);

        assert_eq!(user_1_balance, expected_balance);

        // Hack to fast spend blocks till expiration.
        System::set_block_number(interval.finish - 1);
        Gear::set_block_number(interval.finish - 1);

        run_to_next_block(None);

        assert!(MailboxOf::<Test>::is_empty(&USER_3));

        let extra_gas_to_mb = gas_price(
            CostsPerBlockOf::<Test>::mailbox()
                * GasBalanceOf::<Test>::saturated_from(CostsPerBlockOf::<Test>::reserve_for()),
        );

        assert_balance(program_id, 0u128, 0u128);
        assert_eq!(
            Balances::free_balance(USER_3),
            user_3_balance + prog_reserve
        );
        assert_eq!(
            Balances::free_balance(USER_1),
            user_1_balance + extra_gas_to_mb
        );
    });
}

#[test]
fn test_create_program_works() {
    use demo_init_wait::WASM_BINARY;

    init_logger();

    new_test_ext().execute_with(|| {
        System::reset_events();

        let code = WASM_BINARY.to_vec();
        assert_ok!(Gear::upload_code(
            RuntimeOrigin::signed(USER_1),
            code.clone(),
        ));

        // Parse wasm code.
        let schedule = <Test as Config>::Schedule::get();
        let code = Code::try_new(
            code,
            schedule.instruction_weights.version,
            |module| schedule.rules(module),
            schedule.limits.stack_height,
        )
        .expect("Code failed to load");

        let code_id = CodeId::generate(code.original_code());
        assert_ok!(Gear::create_program(
            RuntimeOrigin::signed(USER_1),
            code_id,
            vec![],
            Vec::new(),
            // # TODO
            //
            // Calculate the gas spent after #1242.
            10_000_000_000u64,
            0u128,
            false,
        ));

        let program_id = utils::get_last_program_id();

        assert!(!Gear::is_initialized(program_id));
        assert!(utils::is_active(program_id));

        run_to_next_block(None);

        // there should be one message for the program author
        let message_id = MailboxOf::<Test>::iter_key(USER_1)
            .next()
            .map(|(msg, _bn)| msg.id())
            .expect("Element should be");
        assert_eq!(MailboxOf::<Test>::len(&USER_1), 1);

        assert_ok!(Gear::send_reply(
            RuntimeOrigin::signed(USER_1),
            message_id,
            b"PONG".to_vec(),
            // # TODO
            //
            // Calculate the gas spent after #1242.
            10_000_000_000u64,
            0,
            false,
        ));

        run_to_next_block(None);

        assert!(Gear::is_initialized(program_id));
    })
}

#[test]
fn test_create_program_no_code_hash() {
    use demo_program_factory::{CreateProgram, WASM_BINARY as PROGRAM_FACTORY_WASM_BINARY};

    let non_constructable_wat = r#"
    (module)
    "#;

    init_logger();
    new_test_ext().execute_with(|| {
        let factory_code = PROGRAM_FACTORY_WASM_BINARY;
        let factory_id = generate_program_id(factory_code, DEFAULT_SALT);

        let valid_code_hash = generate_code_hash(ProgramCodeKind::Default.to_bytes().as_slice());
        let invalid_prog_code_kind = ProgramCodeKind::Custom(non_constructable_wat);
        let invalid_prog_code_hash =
            generate_code_hash(invalid_prog_code_kind.to_bytes().as_slice());

        // Creating factory
        assert_ok!(Gear::upload_program(
            RuntimeOrigin::signed(USER_2),
            factory_code.to_vec(),
            DEFAULT_SALT.to_vec(),
            EMPTY_PAYLOAD.to_vec(),
            50_000_000_000,
            0,
            false,
        ));

        // Try to create a program with non existing code hash
        assert_ok!(Gear::send_message(
            RuntimeOrigin::signed(USER_1),
            factory_id,
            CreateProgram::Default.encode(),
            50_000_000_000,
            0,
            false,
        ));
        run_to_block(2, None);

        // Init and dispatch messages from the program are dequeued, but not executed
        // 2 error replies are generated, and executed (forwarded to USER_2 mailbox).
        assert_eq!(MailboxOf::<Test>::len(&USER_2), 2);
        assert_total_dequeued(4 + 2); // +2 for upload_program/send_messages
        assert_init_success(1); // 1 for submitting factory

        System::reset_events();
        MailboxOf::<Test>::clear();

        // Try to create multiple programs with non existing code hash
        assert_ok!(Gear::send_message(
            RuntimeOrigin::signed(USER_1),
            factory_id,
            CreateProgram::Custom(vec![
                (valid_code_hash, b"salt1".to_vec(), 5_000_000_000),
                (valid_code_hash, b"salt2".to_vec(), 5_000_000_000),
                (valid_code_hash, b"salt3".to_vec(), 5_000_000_000),
            ])
            .encode(),
            100_000_000_000,
            0,
            false,
        ));
        run_to_block(3, None);

        assert_eq!(MailboxOf::<Test>::len(&USER_2), 6);
        assert_total_dequeued(12 + 1);
        assert_init_success(0);

        assert_noop!(
            Gear::upload_code(
                RuntimeOrigin::signed(USER_1),
                invalid_prog_code_kind.to_bytes(),
            ),
            Error::<Test>::ProgramConstructionFailed,
        );

        System::reset_events();
        MailboxOf::<Test>::clear();

        // Try to create with invalid code hash
        assert_ok!(Gear::send_message(
            RuntimeOrigin::signed(USER_1),
            factory_id,
            CreateProgram::Custom(vec![
                (invalid_prog_code_hash, b"salt1".to_vec(), 5_000_000_000),
                (invalid_prog_code_hash, b"salt2".to_vec(), 5_000_000_000),
                (invalid_prog_code_hash, b"salt3".to_vec(), 5_000_000_000),
            ])
            .encode(),
            100_000_000_000,
            0,
            false,
        ));

        run_to_block(4, None);

        assert_eq!(MailboxOf::<Test>::len(&USER_2), 6);
        assert_total_dequeued(12 + 1);
        assert_init_success(0);
    });
}

#[test]
fn test_create_program_simple() {
    use demo_program_factory::{CreateProgram, WASM_BINARY as PROGRAM_FACTORY_WASM_BINARY};

    init_logger();
    new_test_ext().execute_with(|| {
        let factory_code = PROGRAM_FACTORY_WASM_BINARY;
        let factory_id = generate_program_id(factory_code, DEFAULT_SALT);
        let child_code = ProgramCodeKind::Default.to_bytes();
        let child_code_hash = generate_code_hash(&child_code);

        // Submit the code
        assert_ok!(Gear::upload_code(RuntimeOrigin::signed(USER_1), child_code,));

        // Creating factory
        assert_ok!(Gear::upload_program(
            RuntimeOrigin::signed(USER_2),
            factory_code.to_vec(),
            DEFAULT_SALT.to_vec(),
            EMPTY_PAYLOAD.to_vec(),
            50_000_000_000,
            0,
            false,
        ));
        run_to_block(2, None);

        // Test create one successful in init program
        assert_ok!(Gear::send_message(
            RuntimeOrigin::signed(USER_1),
            factory_id,
            CreateProgram::Default.encode(),
            50_000_000_000,
            0,
            false,
        ));
        run_to_block(3, None);

        // Test create one failing in init program
        assert_ok!(Gear::send_message(
            RuntimeOrigin::signed(USER_1),
            factory_id,
            CreateProgram::Custom(
                vec![(child_code_hash, b"some_data".to_vec(), 300_000)] // too little gas
            )
            .encode(),
            10_000_000_000,
            0,
            false,
        ));
        run_to_block(4, None);

        // First extrinsic call with successful program creation dequeues and executes init and dispatch messages
        // Second extrinsic is failing one, for each message it generates replies, which are executed (4 dequeued, 2 dispatched)
        assert_total_dequeued(6 + 3 + 2); // +3 for extrinsics +2 for auto generated replies
        assert_init_success(1 + 1); // +1 for submitting factory

        System::reset_events();

        // Create multiple successful init programs
        assert_ok!(Gear::send_message(
            RuntimeOrigin::signed(USER_1),
            factory_id,
            CreateProgram::Custom(vec![
                (child_code_hash, b"salt1".to_vec(), 200_000_000),
                (child_code_hash, b"salt2".to_vec(), 200_000_000),
            ])
            .encode(),
            50_000_000_000,
            0,
            false,
        ));
        run_to_block(5, None);

        // Create multiple successful init programs
        assert_ok!(Gear::send_message(
            RuntimeOrigin::signed(USER_1),
            factory_id,
            CreateProgram::Custom(vec![
                (child_code_hash, b"salt3".to_vec(), 300_000), // too little gas
                (child_code_hash, b"salt4".to_vec(), 300_000), // too little gas
            ])
            .encode(),
            50_000_000_000,
            0,
            false,
        ));
        run_to_block(6, None);

        assert_total_dequeued(12 + 2 + 4); // +2 for extrinsics +4 for auto generated replies
        assert_init_success(2);
    })
}

#[test]
fn state_request() {
    init_logger();
    new_test_ext().execute_with(|| {
        use demo_custom::{
            btree::{Request, StateRequest},
            InitMessage, WASM_BINARY,
        };

        let code = WASM_BINARY;
        let program_id = generate_program_id(code, DEFAULT_SALT);

        assert_ok!(Gear::upload_program(
            RuntimeOrigin::signed(USER_2),
            code.to_vec(),
            DEFAULT_SALT.to_vec(),
            InitMessage::BTree.encode(),
            50_000_000_000,
            0,
            false,
        ));

        let data = [(0u32, 1u32), (2, 4), (7, 8)];
        for (key, value) in data {
            assert_ok!(Gear::send_message(
                RuntimeOrigin::signed(USER_1),
                program_id,
                Request::Insert(key, value).encode(),
                1_000_000_000,
                0,
                false,
            ));
        }

        run_to_next_block(None);

        for (key, value) in data {
            let ret = Gear::read_state_impl(program_id, StateRequest::ForKey(key).encode(), None)
                .unwrap();
            assert_eq!(
                Option::<u32>::decode(&mut ret.as_slice()).unwrap().unwrap(),
                value
            );
        }

        let ret = Gear::read_state_impl(program_id, StateRequest::Full.encode(), None).unwrap();
        let ret = BTreeMap::<u32, u32>::decode(&mut ret.as_slice()).unwrap();
        let expected: BTreeMap<u32, u32> = data.into_iter().collect();
        assert_eq!(ret, expected);
    })
}

#[test]
fn test_create_program_duplicate() {
    use demo_program_factory::{CreateProgram, WASM_BINARY as PROGRAM_FACTORY_WASM_BINARY};
    init_logger();
    new_test_ext().execute_with(|| {
        let factory_code = PROGRAM_FACTORY_WASM_BINARY;
        let factory_id = generate_program_id(factory_code, DEFAULT_SALT);
        let child_code = ProgramCodeKind::Default.to_bytes();
        let child_code_hash = generate_code_hash(&child_code);

        // Submit the code
        assert_ok!(Gear::upload_code(
            RuntimeOrigin::signed(USER_1),
            child_code.clone(),
        ));

        // Creating factory
        assert_ok!(Gear::upload_program(
            RuntimeOrigin::signed(USER_2),
            factory_code.to_vec(),
            DEFAULT_SALT.to_vec(),
            EMPTY_PAYLOAD.to_vec(),
            20_000_000_000,
            0,
            false,
        ));
        run_to_block(2, None);

        // User creates a program
        assert_ok!(upload_program_default(USER_1, ProgramCodeKind::Default));
        run_to_block(3, None);

        // Program creates identical program
        assert_ok!(Gear::send_message(
            RuntimeOrigin::signed(USER_1),
            factory_id,
            CreateProgram::Custom(vec![(
                child_code_hash,
                DEFAULT_SALT.to_vec(),
                2_000_000_000
            )])
            .encode(),
            20_000_000_000,
            0,
            false,
        ));
        run_to_block(4, None);

        assert_total_dequeued(3 + 3 + 1); // +3 from extrinsics (2 upload_program, 1 send_message) +1 for auto generated reply
        assert_init_success(3); // (3 upload_program)

        System::reset_events();
        MailboxOf::<Test>::clear();

        // Create a new program from program
        assert_ok!(Gear::send_message(
            RuntimeOrigin::signed(USER_1),
            factory_id,
            CreateProgram::Custom(vec![(child_code_hash, b"salt1".to_vec(), 2_000_000_000)])
                .encode(),
            20_000_000_000,
            0,
            false,
        ));
        run_to_block(5, None);

        // Create an identical program from program
        assert_ok!(Gear::send_message(
            RuntimeOrigin::signed(USER_2),
            factory_id,
            CreateProgram::Custom(vec![(child_code_hash, b"salt1".to_vec(), 2_000_000_000)])
                .encode(),
            20_000_000_000,
            0,
            false,
        ));
        run_to_block(6, None);

        assert_total_dequeued(5 + 2 + 3); // +2 from extrinsics (send_message) +3 for auto generated replies
        assert_init_success(2); // Both uploads succeed due to unique program id generation

        assert_ok!(Gear::upload_program(
            RuntimeOrigin::signed(USER_1),
            child_code,
            b"salt1".to_vec(),
            EMPTY_PAYLOAD.to_vec(),
            10_000_000_000,
            0,
            false,
        ));
    });
}

#[test]
fn test_create_program_duplicate_in_one_execution() {
    use demo_program_factory::{CreateProgram, WASM_BINARY as PROGRAM_FACTORY_WASM_BINARY};

    init_logger();
    new_test_ext().execute_with(|| {
        let factory_code = PROGRAM_FACTORY_WASM_BINARY;
        let factory_id = generate_program_id(factory_code, DEFAULT_SALT);

        let child_code = ProgramCodeKind::Default.to_bytes();
        let child_code_hash = generate_code_hash(&child_code);

        assert_ok!(Gear::upload_code(RuntimeOrigin::signed(USER_2), child_code,));

        // Creating factory
        assert_ok!(Gear::upload_program(
            RuntimeOrigin::signed(USER_2),
            factory_code.to_vec(),
            DEFAULT_SALT.to_vec(),
            EMPTY_PAYLOAD.to_vec(),
            2_000_000_000,
            0,
            false,
        ));
        run_to_block(2, None);

        // Try to create duplicate during one execution
        assert_ok!(Gear::send_message(
            RuntimeOrigin::signed(USER_1),
            factory_id,
            CreateProgram::Custom(vec![
                (child_code_hash, b"salt1".to_vec(), 1_000_000_000), // could be successful init
                (child_code_hash, b"salt1".to_vec(), 1_000_000_000), // duplicate
            ])
            .encode(),
            20_000_000_000,
            0,
            false,
        ));

        run_to_block(3, None);

        // Duplicate init fails the call and returns error reply to the caller, which is USER_1.
        // State roll-back is performed.
        assert_total_dequeued(2); // 2 for extrinsics
        assert_init_success(1); // 1 for creating a factory

        System::reset_events();

        // Successful child creation
        assert_ok!(Gear::send_message(
            RuntimeOrigin::signed(USER_1),
            factory_id,
            CreateProgram::Custom(vec![(child_code_hash, b"salt1".to_vec(), 1_000_000_000)])
                .encode(),
            20_000_000_000,
            0,
            false,
        ));

        run_to_block(4, None);

        assert_total_dequeued(2 + 1 + 2); // 1 for extrinsics +2 for auto generated replies
        assert_init_success(1);
    });
}

#[test]
fn test_create_program_miscellaneous() {
    use demo_program_factory::{CreateProgram, WASM_BINARY as PROGRAM_FACTORY_WASM_BINARY};

    // Same as ProgramCodeKind::Default, but has a different hash (init and handle method are swapped)
    // So code hash is different
    let child2_wat = r#"
    (module
        (import "env" "memory" (memory 1))
        (export "handle" (func $handle))
        (export "init" (func $init))
        (func $init)
        (func $handle)
    )
    "#;
    init_logger();
    new_test_ext().execute_with(|| {
        let factory_code = PROGRAM_FACTORY_WASM_BINARY;
        let factory_id = generate_program_id(factory_code, DEFAULT_SALT);

        let child1_code = ProgramCodeKind::Default.to_bytes();
        let child2_code = ProgramCodeKind::Custom(child2_wat).to_bytes();

        let child1_code_hash = generate_code_hash(&child1_code);
        let child2_code_hash = generate_code_hash(&child2_code);

        assert_ok!(Gear::upload_code(
            RuntimeOrigin::signed(USER_2),
            child1_code,
        ));
        assert_ok!(Gear::upload_code(
            RuntimeOrigin::signed(USER_2),
            child2_code,
        ));

        // Creating factory
        assert_ok!(Gear::upload_program(
            RuntimeOrigin::signed(USER_2),
            factory_code.to_vec(),
            DEFAULT_SALT.to_vec(),
            EMPTY_PAYLOAD.to_vec(),
            50_000_000_000,
            0,
            false,
        ));

        run_to_block(2, None);

        assert_ok!(Gear::send_message(
            RuntimeOrigin::signed(USER_1),
            factory_id,
            CreateProgram::Custom(vec![
                // one successful init with one handle message (+2 dequeued, +1 dispatched, +1 successful init)
                (child1_code_hash, b"salt1".to_vec(), 200_000_000),
                // init fail (not enough gas) and reply generated (+2 dequeued, +1 dispatched),
                // handle message is processed, but not executed, reply generated (+2 dequeued, +1 dispatched)
                (child1_code_hash, b"salt2".to_vec(), 100_000),
            ])
            .encode(),
            50_000_000_000,
            0,
            false,
        ));

        run_to_block(3, None);

        assert_ok!(Gear::send_message(
            RuntimeOrigin::signed(USER_1),
            factory_id,
            CreateProgram::Custom(vec![
                // init fail (not enough gas) and reply generated (+2 dequeued, +1 dispatched),
                // handle message is processed, but not executed, reply generated (+2 dequeued, +1 dispatched)
                (child2_code_hash, b"salt1".to_vec(), 300_000),
                // one successful init with one handle message (+2 dequeued, +1 dispatched, +1 successful init)
                (child2_code_hash, b"salt2".to_vec(), 200_000_000),
            ])
            .encode(),
            50_000_000_000,
            0,
            false,
        ));

        run_to_block(4, None);

        assert_ok!(Gear::send_message(
            RuntimeOrigin::signed(USER_2),
            factory_id,
            CreateProgram::Custom(vec![
                // duplicate in the next block: init is executed due to new ProgramId generation, replies are generated (+4 dequeue, +2 dispatched)
                (child2_code_hash, b"salt1".to_vec(), 200_000_000),
                // one successful init with one handle message (+2 dequeued, +1 dispatched, +1 successful init)
                (child2_code_hash, b"salt3".to_vec(), 200_000_000),
            ])
            .encode(),
            50_000_000_000,
            0,
            false,
        ));

        run_to_block(5, None);

        assert_total_dequeued(18 + 4 + 6); // +4 for 3 send_message calls and 1 upload_program call +6 for auto generated replies
        assert_init_success(4 + 1); // +1 for submitting factory
    });
}

#[test]
fn exit_handle() {
    use demo_constructor::{demo_exit_handle, WASM_BINARY};

    init_logger();
    new_test_ext().execute_with(|| {
        let code_id = CodeId::generate(WASM_BINARY);

        let (_init_mid, program_id) = init_constructor(demo_exit_handle::scheme());

        // An expensive operation since "gr_exit" removes all program pages from storage.
        assert_ok!(Gear::send_message(
            RuntimeOrigin::signed(USER_1),
            program_id,
            vec![],
            50_000_000_000u64,
            0u128,
            false,
        ));

        run_to_block(3, None);

        assert!(!utils::is_active(program_id));
        assert!(MailboxOf::<Test>::is_empty(&USER_3));
        assert!(!Gear::is_initialized(program_id));
        assert!(!utils::is_active(program_id));

        assert!(<Test as Config>::CodeStorage::exists(code_id));

        // Program is not removed and can't be submitted again
        assert_noop!(
            Gear::create_program(
                RuntimeOrigin::signed(USER_1),
                code_id,
                DEFAULT_SALT.to_vec(),
                Vec::new(),
                2_000_000_000,
                0u128,
                false,
            ),
            Error::<Test>::ProgramAlreadyExists,
        );
    })
}

#[test]
fn no_redundant_gas_value_after_exiting() {
    init_logger();
    new_test_ext().execute_with(|| {
        use demo_constructor::demo_exit_handle;

        let (_init_mid, prog_id) = init_constructor(demo_exit_handle::scheme());

        let GasInfo {
            min_limit: gas_spent,
            ..
        } = Gear::calculate_gas_info(
            USER_1.into_origin(),
            HandleKind::Handle(prog_id),
            EMPTY_PAYLOAD.to_vec(),
            0,
            true,
            true,
        )
        .expect("calculate_gas_info failed");
        assert_ok!(Gear::send_message(
            RuntimeOrigin::signed(USER_1),
            prog_id,
            EMPTY_PAYLOAD.to_vec(),
            gas_spent,
            0,
            false,
        ));

        let msg_id = get_last_message_id();
        assert_ok!(GasHandlerOf::<Test>::get_limit(msg_id), gas_spent);

        // before execution
        let free_after_send = Balances::free_balance(USER_1);
        let reserved_after_send = GearBank::<Test>::account_total(&USER_1);
        assert_eq!(reserved_after_send, gas_price(gas_spent));

        run_to_block(3, None);

        // gas_limit has been recovered
        assert_noop!(
            GasHandlerOf::<Test>::get_limit(msg_id),
            pallet_gear_gas::Error::<Test>::NodeNotFound
        );

        // the (reserved_after_send - gas_spent) has been unreserved
        let free_after_execution = Balances::free_balance(USER_1);
        assert_eq!(
            free_after_execution,
            free_after_send + (reserved_after_send - gas_price(gas_spent))
        );

        // reserved balance after execution is zero
        let reserved_after_execution = GearBank::<Test>::account_total(&USER_1);
        assert!(reserved_after_execution.is_zero());
    })
}

#[test]
fn init_wait_reply_exit_cleaned_storage() {
    use demo_init_wait_reply_exit::WASM_BINARY;

    init_logger();
    new_test_ext().execute_with(|| {
        System::reset_events();

        assert_ok!(Gear::upload_program(
            RuntimeOrigin::signed(USER_1),
            WASM_BINARY.to_vec(),
            EMPTY_PAYLOAD.to_vec(),
            Vec::new(),
            50_000_000_000u64,
            0u128,
            false,
        ));
        let pid = get_last_program_id();

        // block 2
        //
        // - send messages to the program
        run_to_block(2, None);
        let count = 5;
        for _ in 0..count {
            assert_ok!(Gear::send_message(
                RuntimeOrigin::signed(USER_1),
                pid,
                vec![],
                10_000u64,
                0u128,
                false,
            ));
        }

        // block 3
        //
        // - count waiting init messages
        // - reply and wake program
        // - check program status
        run_to_block(3, None);
        assert_eq!(waiting_init_messages(pid).len(), count);
        assert_eq!(WaitlistOf::<Test>::iter_key(pid).count(), count + 1);

        let msg_id = MailboxOf::<Test>::iter_key(USER_1)
            .next()
            .map(|(msg, _bn)| msg.id())
            .expect("Element should be");

        assert_ok!(Gear::send_reply(
            RuntimeOrigin::signed(USER_1),
            msg_id,
            EMPTY_PAYLOAD.to_vec(),
            100_000_000_000u64,
            0,
            false,
        ));

        assert!(!Gear::is_initialized(pid));
        assert!(utils::is_active(pid));

        // block 4
        //
        // - check if program has terminated
        // - check waiting_init storage is empty
        // - check wait list is empty
        run_to_block(4, None);
        assert!(!Gear::is_initialized(pid));
        assert!(!utils::is_active(pid));
        assert_eq!(waiting_init_messages(pid).len(), 0);
        assert_eq!(WaitlistOf::<Test>::iter_key(pid).count(), 0);
    })
}

#[test]
fn locking_gas_for_waitlist() {
    use demo_constructor::{Calls, Scheme};
    use demo_gas_burned::WASM_BINARY as GAS_BURNED_BINARY;

    init_logger();
    new_test_ext().execute_with(|| {
        let waiter = upload_program_default(USER_1, ProgramCodeKind::Custom(utils::WAITER_WAT))
            .expect("submit result was asserted");

        // This program just does some calculations (burns gas) on each handle message.
        assert_ok!(Gear::upload_program(
            RuntimeOrigin::signed(USER_1),
            GAS_BURNED_BINARY.to_vec(),
            Default::default(),
            Default::default(),
            100_000_000_000,
            0,
            false,
        ));
        let calculator = get_last_program_id();

        // This program sends two empty gasless messages on each handle:
        // for this test first message is waiter, seconds is calculator.
        let (_init_mid, sender) =
            submit_constructor_with_args(USER_1, DEFAULT_SALT, Scheme::empty(), 0);

        run_to_block(2, None);

        assert!(Gear::is_initialized(waiter));
        assert!(Gear::is_initialized(calculator));
        assert!(Gear::is_initialized(sender));

        let calls = Calls::builder()
            .send(calculator.into_bytes(), [])
            .send(waiter.into_bytes(), []);

        calculate_handle_and_send_with_extra(USER_1, sender, calls.encode(), None, 0);
        let origin_msg_id = get_last_message_id();

        let message_to_be_waited = MessageId::generate_outgoing(origin_msg_id, 1);

        run_to_block(3, None);

        assert!(WaitlistOf::<Test>::contains(&waiter, &message_to_be_waited));

        let expiration = utils::get_waitlist_expiration(message_to_be_waited);

        // Expiration block may be really far from current one, so proper
        // `run_to_block` takes a lot, so we use hack here by setting
        // close block number to it to check that messages keeps in
        // waitlist before and leaves it as expected.
        System::set_block_number(expiration - 2);
        Gear::set_block_number(expiration - 2);

        run_to_next_block(None);

        assert!(WaitlistOf::<Test>::contains(&waiter, &message_to_be_waited));

        run_to_next_block(None);

        // And nothing panics here, because `message_to_be_waited`
        // contains enough founds to pay rent.

        assert!(!WaitlistOf::<Test>::contains(
            &waiter,
            &message_to_be_waited
        ));
    });
}

#[test]
fn calculate_init_gas() {
    use demo_gas_burned::WASM_BINARY;

    init_logger();
    let gas_info_1 = new_test_ext().execute_with(|| {
        Gear::calculate_gas_info(
            USER_1.into_origin(),
            HandleKind::Init(WASM_BINARY.to_vec()),
            EMPTY_PAYLOAD.to_vec(),
            0,
            true,
            true,
        )
        .unwrap()
    });

    let gas_info_2 = new_test_ext().execute_with(|| {
        assert_ok!(Gear::upload_code(
            RuntimeOrigin::signed(USER_1),
            WASM_BINARY.to_vec()
        ));

        let code_id = get_last_code_id();

        let gas_info = Gear::calculate_gas_info(
            USER_1.into_origin(),
            HandleKind::InitByHash(code_id),
            EMPTY_PAYLOAD.to_vec(),
            0,
            true,
            true,
        )
        .unwrap();

        assert_ok!(Gear::create_program(
            RuntimeOrigin::signed(USER_1),
            code_id,
            DEFAULT_SALT.to_vec(),
            EMPTY_PAYLOAD.to_vec(),
            gas_info.min_limit,
            0,
            false,
        ));

        let init_message_id = get_last_message_id();

        run_to_next_block(None);

        assert_succeed(init_message_id);

        gas_info
    });

    assert_eq!(gas_info_1, gas_info_2);
}

#[test]
fn gas_spent_vs_balance() {
    use demo_custom::{btree::Request, InitMessage, WASM_BINARY};

    init_logger();
    new_test_ext().execute_with(|| {
        let initial_balance = Balances::free_balance(USER_1);

        assert_ok!(Gear::upload_program(
            RuntimeOrigin::signed(USER_1),
            WASM_BINARY.to_vec(),
            DEFAULT_SALT.to_vec(),
            InitMessage::BTree.encode(),
            50_000_000_000,
            0,
            false,
        ));

        let prog_id = utils::get_last_program_id();

        run_to_block(2, None);

        let balance_after_init = Balances::free_balance(USER_1);

        let request = Request::Clear.encode();
        assert_ok!(Gear::send_message(
            RuntimeOrigin::signed(USER_1),
            prog_id,
            request.clone(),
            10_000_000_000,
            0,
            false,
        ));

        run_to_block(3, None);

        let balance_after_handle = Balances::free_balance(USER_1);
        let total_balance_after_handle = Balances::total_balance(&USER_1);

        let GasInfo {
            min_limit: init_gas_spent,
            ..
        } = Gear::calculate_gas_info(
            USER_1.into_origin(),
            HandleKind::Init(WASM_BINARY.to_vec()),
            InitMessage::BTree.encode(),
            0,
            true,
            true,
        )
        .unwrap();

        // check that all changes made by calculate_gas_info are rollbacked
        assert_eq!(balance_after_handle, Balances::free_balance(USER_1));
        assert_eq!(total_balance_after_handle, Balances::total_balance(&USER_1));

        assert_eq!(
            (initial_balance - balance_after_init),
            gas_price(init_gas_spent)
        );

        run_to_block(4, None);

        let GasInfo {
            min_limit: handle_gas_spent,
            ..
        } = Gear::calculate_gas_info(
            USER_1.into_origin(),
            HandleKind::Handle(prog_id),
            request,
            0,
            true,
            true,
        )
        .unwrap();

        assert_eq!(
            balance_after_init - balance_after_handle,
            gas_price(handle_gas_spent)
        );
    });
}

#[test]
fn gas_spent_precalculated() {
    use gear_wasm_instrument::parity_wasm::{
        self,
        elements::{Instruction, Module},
    };

    // After instrumentation will be:
    // (export "handle" (func $handle_export))
    // (func $add
    //      <-- call gas_charge -->
    //      local.get $0
    //      local.get $1
    //      i32.add
    //      local.set $2
    // )
    // (func $handle
    //      <-- call gas_charge -->
    //      <-- stack limit check and increase -->
    //      call $add (i32.const 2) (i32.const 2))
    //      <-- stack limit decrease -->
    // )
    // (func $handle_export
    //      <-- call gas_charge -->
    //      <-- stack limit check and increase -->
    //      call $handle
    //      <-- stack limit decrease -->
    // )
    let wat = r#"
    (module
        (import "env" "memory" (memory 1))
        (export "handle" (func $handle))
        (func $add (; 0 ;) (param $0 i32) (param $1 i32)
            (local $2 i32)
            local.get $0
            local.get $1
            i32.add
            local.set $2
        )
        (func $handle
            (call $add
                (i32.const 2)
                (i32.const 2)
            )
        )
    )"#;

    init_logger();
    new_test_ext().execute_with(|| {
        let pid = upload_program_default(USER_1, ProgramCodeKind::Custom(wat))
            .expect("submit result was asserted");

        run_to_block(2, None);

        let get_program_code = |pid| {
            let code_id = ProgramStorageOf::<Test>::get_program(pid)
                .and_then(|program| common::ActiveProgram::try_from(program).ok())
                .expect("program must exist")
                .code_hash
                .cast();

            <Test as Config>::CodeStorage::get_code(code_id).unwrap()
        };

        let get_gas_charged_for_code = |pid| {
            let schedule = <Test as Config>::Schedule::get();
            let read_cost = DbWeightOf::<Test>::get().reads(1).ref_time();
            let code_len = get_program_code(pid).code().len() as u64;
            let gas_for_code_read = schedule
                .db_read_per_byte
                .ref_time()
                .saturating_mul(code_len)
                .saturating_add(read_cost);
            let gas_for_code_instantiation = schedule
                .module_instantiation_per_byte
                .ref_time()
                .saturating_mul(code_len);
            gas_for_code_read + gas_for_code_instantiation
        };

        let instrumented_code = get_program_code(pid);
        let module = parity_wasm::deserialize_buffer::<Module>(instrumented_code.code())
            .expect("invalid wasm bytes");

        let (handle_export_func_body, gas_charge_func_body) = module
            .code_section()
            .and_then(|section| match section.bodies() {
                [.., handle_export, gas_charge] => Some((handle_export, gas_charge)),
                _ => None,
            })
            .expect("failed to locate `handle_export()` and `gas_charge()` functions");

        let gas_charge_call_cost = gas_charge_func_body
            .code()
            .elements()
            .iter()
            .find_map(|instruction| match instruction {
                Instruction::I64Const(cost) => Some(*cost as u64),
                _ => None,
            })
            .expect("failed to get cost of `gas_charge()` function");

        let handle_export_instructions = handle_export_func_body.code().elements();
        assert!(matches!(
            handle_export_instructions,
            [
                Instruction::I32Const(_), //stack check limit cost
                Instruction::Call(_),     //call to `gas_charge()`
                ..
            ]
        ));

        macro_rules! cost {
            ($name:ident) => {
                <Test as Config>::Schedule::get().instruction_weights.$name as u64
            };
        }

        let stack_check_limit_cost = handle_export_instructions
            .iter()
            .find_map(|instruction| match instruction {
                Instruction::I32Const(cost) => Some(*cost as u64),
                _ => None,
            })
            .expect("failed to get stack check limit cost")
            - cost!(call);

        let gas_spent_expected = {
            let execution_cost = cost!(call) * 2
                + cost!(i64const) * 2
                + cost!(local_set)
                + cost!(local_get) * 2
                + cost!(i32add)
                + gas_charge_call_cost * 3
                + stack_check_limit_cost * 2;

            let read_cost = DbWeightOf::<Test>::get().reads(1).ref_time();
            execution_cost
                // cost for loading program
                + read_cost
                // cost for loading code length
                + read_cost
                // cost for code loading and instantiation
                + get_gas_charged_for_code(pid)
                // cost for one static page in program
                + <Test as Config>::Schedule::get().memory_weights.static_page.ref_time()
        };

        let make_check = |gas_spent_expected| {
            let GasInfo {
                min_limit: gas_spent_calculated,
                ..
            } = Gear::calculate_gas_info(
                USER_1.into_origin(),
                HandleKind::Handle(pid),
                EMPTY_PAYLOAD.to_vec(),
                0,
                true,
                true,
            )
            .unwrap();

            assert_eq!(gas_spent_calculated, gas_spent_expected);
        };

        // Check also, that gas spent is the same if we calculate it twice.
        make_check(gas_spent_expected);
        make_check(gas_spent_expected);
    });
}

#[test]
fn test_two_programs_composition_works() {
    use demo_compose::WASM_BINARY as COMPOSE_WASM_BINARY;
    use demo_mul_by_const::WASM_BINARY as MUL_CONST_WASM_BINARY;

    init_logger();
    new_test_ext().execute_with(|| {
        // Initial value in all gas trees is 0
        assert_eq!(GasHandlerOf::<Test>::total_supply(), 0);

        let program_a_id = generate_program_id(MUL_CONST_WASM_BINARY, b"program_a");
        let program_b_id = generate_program_id(MUL_CONST_WASM_BINARY, b"program_b");
        let program_code_id = CodeId::generate(MUL_CONST_WASM_BINARY);
        let compose_id = generate_program_id(COMPOSE_WASM_BINARY, b"salt");

        assert_ok!(Gear::upload_program(
            RuntimeOrigin::signed(USER_1),
            MUL_CONST_WASM_BINARY.to_vec(),
            b"program_a".to_vec(),
            50_u64.encode(),
            10_000_000_000,
            0,
            false,
        ));

        assert_ok!(Gear::create_program(
            RuntimeOrigin::signed(USER_1),
            program_code_id,
            b"program_b".to_vec(),
            75_u64.encode(),
            10_000_000_000,
            0,
            false,
        ));

        assert_ok!(Gear::upload_program(
            RuntimeOrigin::signed(USER_1),
            COMPOSE_WASM_BINARY.to_vec(),
            b"salt".to_vec(),
            (
                <[u8; 32]>::from(program_a_id),
                <[u8; 32]>::from(program_b_id)
            )
                .encode(),
            10_000_000_000,
            0,
            false,
        ));

        run_to_block(2, None);

        assert_ok!(Gear::send_message(
            RuntimeOrigin::signed(USER_1),
            compose_id,
            100_u64.to_le_bytes().to_vec(),
            60_000_000_000,
            0,
            false,
        ));

        run_to_block(4, None);

        // Gas total issuance should have gone back to 0.
        assert_eq!(utils::user_messages_sent(), (4, 0));
        assert_eq!(GasHandlerOf::<Test>::total_supply(), 0);
    });
}

// Before introducing this test, upload_program extrinsic didn't check the value.
// Also value wasn't check in `create_program` syscall. There could be the next test case, which could affect badly.
//
// User submits program with value X, which is not checked. Say X < ED. If we send handle and reply messages with
// values during the init message processing, internal checks will result in errors (either, because sending value
// Y <= X < ED is not allowed, or because of Y > X, when X < ED).
// However, in this same situation of program being initialized and sending some message with value, if program send
// init message with value Y <= X < ED, no internal checks will occur, so such message sending will be passed further
// to manager, although having value less than ED.
//
// Note: on manager level message will not be included to the queue.
// But it's is not preferable to enter that `if` clause.
#[test]
fn test_create_program_with_value_lt_ed() {
    use demo_constructor::{Calls, Scheme, WASM_BINARY};

    init_logger();
    new_test_ext().execute_with(|| {
        // Ids of custom_destination
        let ed = get_ed();
        let msg_receiver_1 = 5u64;
        let msg_receiver_1_hash = <[u8; 32]>::from(msg_receiver_1.into_origin());
        let msg_receiver_2 = 6u64;
        let msg_receiver_2_hash = <[u8; 32]>::from(msg_receiver_2.into_origin());

        let default_calls = Calls::builder()
            .send_value(msg_receiver_1_hash, [], 500)
            .send_value(msg_receiver_2_hash, [], 500);

        // Submit the code
        let code = ProgramCodeKind::Default.to_bytes();
        let code_id = CodeId::generate(&code).into_bytes();
        assert_ok!(Gear::upload_code(RuntimeOrigin::signed(USER_1), code));

        // Can't initialize program with value less than ED
        assert_noop!(
            Gear::upload_program(
                RuntimeOrigin::signed(USER_1),
                ProgramCodeKind::Default.to_bytes(),
                b"test0".to_vec(),
                EMPTY_PAYLOAD.to_vec(),
                100_000_000,
                ed - 1,
                false,
            ),
            Error::<Test>::ValueLessThanMinimal,
        );

        let gas_limit = 200_000_001;

        // Simple passing test with values
        // Sending 500 value with "handle" messages. This should not fail.
        // Must be stated, that "handle" messages send value to some non-existing address
        // so messages will go to mailbox
        let calls = default_calls
            .clone()
            .create_program_wgas(code_id, [], [], gas_limit);

        let (_init_mid, _pid) =
            submit_constructor_with_args(USER_1, b"test1", Scheme::direct(calls), 1_000);

        run_to_block(2, None);

        // init messages sent by user and by program
        assert_total_dequeued(2 + 1);
        // programs deployed by user and by program
        assert_init_success(2);

        let origin_msg_id = MessageId::generate_from_user(1, USER_1.cast(), 0);
        let msg1_mailbox = MessageId::generate_outgoing(origin_msg_id, 0);
        let msg2_mailbox = MessageId::generate_outgoing(origin_msg_id, 1);
        assert!(MailboxOf::<Test>::contains(&msg_receiver_1, &msg1_mailbox));
        assert!(MailboxOf::<Test>::contains(&msg_receiver_2, &msg2_mailbox));

        System::reset_events();

        // Trying to send init message from program with value less than ED.
        // First two messages won't fail, because provided values are in a valid range
        // The last message value (which is the value of init message) will end execution with trap
        let calls = default_calls.create_program_value_wgas(code_id, [], [], gas_limit, ed - 1);

        assert_ok!(Gear::upload_program(
            RuntimeOrigin::signed(USER_1),
            WASM_BINARY.to_vec(),
            b"test2".to_vec(),
            Scheme::direct(calls).encode(),
            10_000_000_000,
            10_000,
            false,
        ));

        let msg_id = get_last_message_id();

        run_to_block(3, None);

        // User's message execution will result in trap, because program tries
        // to send init message with value in invalid range.
        assert_total_dequeued(1);

        let error_text = format!(
            "panicked with 'Failed to create program: {:?}'",
            GstdError::Core(ExtError::Message(MessageError::InsufficientValue).into())
        );

        assert_failed(
            msg_id,
            ActorExecutionErrorReplyReason::Trap(TrapExplanation::Panic(error_text.into())),
        );
    })
}

// Before introducing this test, upload_program extrinsic didn't check the value.
// Also value wasn't check in `create_program` syscall. There could be the next test case, which could affect badly.
//
// For instance, we have a guarantee that provided init message value is more than ED before executing message.
// User sends init message to the program, which, for example, in init function sends different kind of messages.
// Because of message value not being checked for init messages, program can send more value amount within init message,
// then it has on it's balance. Such message send will end up without any error/trap. So all in all execution will end
// up successfully with messages sent from program with total value more than was provided to the program.
//
// Again init message won't be added to the queue, because of the check here (https://github.com/gear-tech/gear/blob/master/pallets/gear/src/manager.rs#L351-L364).
// But it's is not preferable to enter that `if` clause.
#[test]
fn test_create_program_with_exceeding_value() {
    use demo_constructor::{Calls, Scheme, WASM_BINARY};

    init_logger();
    new_test_ext().execute_with(|| {
        let msg_value = 100001;
        let calls = Calls::builder().create_program_value([0; 32], [], [], msg_value);

        assert_ok!(Gear::upload_program(
            RuntimeOrigin::signed(USER_1),
            WASM_BINARY.to_vec(),
            DEFAULT_SALT.to_vec(),
            Scheme::direct(calls).encode(),
            10_000_000_000,
            msg_value - 1,
            false,
        ));

        let msg_id = get_last_message_id();

        run_to_next_block(None);

        // User's message execution will result in trap, because program tries
        // to send init message with value in invalid range.
        assert_total_dequeued(1);

        let error_text = format!(
            "panicked with 'Failed to create program: {:?}'",
            GstdError::Core(ExtError::Execution(ExecutionError::NotEnoughValue).into())
        );
        assert_failed(
            msg_id,
            ActorExecutionErrorReplyReason::Trap(TrapExplanation::Panic(error_text.into())),
        );
    })
}

#[test]
fn test_create_program_without_gas_works() {
    use demo_constructor::{Calls, Scheme};

    init_logger();
    new_test_ext().execute_with(|| {
        let code = ProgramCodeKind::Default.to_bytes();
        let code_id = CodeId::generate(&code);

        assert_ok!(Gear::upload_code(RuntimeOrigin::signed(USER_1), code));

        let calls = Calls::builder().create_program(code_id.into_bytes(), [], []);

        let _ = init_constructor(Scheme::direct(calls));

        assert_total_dequeued(2 + 1);
        assert_init_success(2);
    })
}

#[test]
fn demo_constructor_works() {
    init_logger();
    new_test_ext().execute_with(|| {
        use demo_constructor::{Arg, Calls, Scheme};

        let (_init_mid, constructor_id) = utils::init_constructor(Scheme::empty());

        let calls = Calls::builder()
            .source("source")
            .send_value("source", Arg::bytes("Hello, user!"), 100_000)
            .store_vec("message_id")
            .send("source", "message_id");

        assert_ok!(Gear::send_message(
            RuntimeOrigin::signed(USER_1),
            constructor_id,
            calls.encode(),
            BlockGasLimitOf::<Test>::get(),
            100_000,
            false,
        ));

        let message_id = get_last_message_id();

        run_to_next_block(None);

        let message_id = MessageId::generate_outgoing(message_id, 0);

        let last_mail = maybe_any_last_message().expect("Element should be");
        assert_eq!(last_mail.payload_bytes(), message_id.as_ref());

        let (first_mail, _bn) = {
            let res = MailboxOf::<Test>::remove(USER_1, message_id);
            assert!(res.is_ok());
            res.expect("was asserted previously")
        };

        assert_eq!(first_mail.value(), 100_000);
        assert_eq!(first_mail.payload_bytes(), b"Hello, user!");

        let calls = Calls::builder().panic("I just panic every time");

        assert_ok!(Gear::send_message(
            RuntimeOrigin::signed(USER_1),
            constructor_id,
            calls.encode(),
            BlockGasLimitOf::<Test>::get(),
            0,
            false,
        ));

        let message_id = get_last_message_id();

        run_to_next_block(None);

        let error_text = "panicked with 'I just panic every time'".to_owned();

        assert_failed(
            message_id,
            ActorExecutionErrorReplyReason::Trap(TrapExplanation::Panic(error_text.into())),
        );

        let reply = maybe_any_last_message().expect("Should be");
        assert_eq!(reply.id(), MessageId::generate_reply(message_id));
        assert_eq!(
            reply.reply_code().expect("Should be"),
            ReplyCode::error(SimpleExecutionError::UserspacePanic)
        )
    });
}

#[test]
fn demo_constructor_value_eq() {
    init_logger();
    new_test_ext().execute_with(|| {
        use demo_constructor::{Arg, Calls, Scheme};

        let (_init_mid, constructor_id) = utils::init_constructor(Scheme::empty());

        let calls = Calls::builder()
            .value_as_vec("value")
            .bytes_eq("bool", "value", 100_000u128.encode())
            .if_else(
                "bool",
                Calls::builder().reply(Arg::bytes("Eq")),
                Calls::builder().reply(Arg::bytes("Ne")),
            );

        assert_ok!(Gear::send_message(
            RuntimeOrigin::signed(USER_1),
            constructor_id,
            calls.encode(),
            BlockGasLimitOf::<Test>::get(),
            100_000,
            false,
        ));

        run_to_next_block(None);

        let last_mail = maybe_any_last_message().expect("Element should be");
        assert_eq!(last_mail.payload_bytes(), b"Eq");

        assert_ok!(Gear::send_message(
            RuntimeOrigin::signed(USER_1),
            constructor_id,
            calls.encode(),
            BlockGasLimitOf::<Test>::get(),
            0,
            false,
        ));

        run_to_next_block(None);

        let last_mail = maybe_any_last_message().expect("Element should be");
        assert_eq!(last_mail.payload_bytes(), b"Ne");
    });
}

#[test]
fn demo_constructor_is_demo_ping() {
    init_logger();
    new_test_ext().execute_with(|| {
        use demo_constructor::{Arg, Calls, Scheme};

        let ping = Arg::bytes("PING");
        let pong = Arg::bytes("PONG");

        let ping_branch = Calls::builder().send("source", pong);
        let noop_branch = Calls::builder().noop();

        let init = Calls::builder().reply(ping.clone());

        let handle = Calls::builder()
            .source("source")
            .load("payload")
            .bytes_eq("is_ping", "payload", ping)
            .if_else("is_ping", ping_branch, noop_branch);

        let handle_reply = Calls::builder().panic("I don't like replies");

        let scheme = Scheme::predefined(init, handle, handle_reply, Default::default());

        // checking init
        let (_init_mid, constructor_id) = utils::init_constructor(scheme);

        let init_reply = maybe_any_last_message().expect("Element should be");
        assert_eq!(init_reply.payload_bytes(), b"PING");

        let mut message_id_to_reply = None;

        // checking handle twice
        for _ in 0..2 {
            assert_ok!(Gear::send_message(
                RuntimeOrigin::signed(USER_1),
                constructor_id,
                b"PING".to_vec(),
                BlockGasLimitOf::<Test>::get(),
                0,
                false,
            ));

            run_to_next_block(None);

            let last_mail = maybe_any_last_message().expect("Element should be");
            assert_eq!(last_mail.payload_bytes(), b"PONG");
            message_id_to_reply = Some(last_mail.id());
        }

        let message_id_to_reply = message_id_to_reply.expect("Should be");

        assert_ok!(Gear::send_reply(
            RuntimeOrigin::signed(USER_1),
            message_id_to_reply,
            vec![],
            BlockGasLimitOf::<Test>::get(),
            0,
            false,
        ));

        let reply_id = get_last_message_id();

        run_to_next_block(None);

        // we don't assert fail reason since no error reply sent on reply,
        // but message id has stamp in MessagesDispatched event.
        let status = dispatch_status(reply_id).expect("Not found in `MessagesDispatched`");
        assert_eq!(status, DispatchStatus::Failed);
    });
}

#[test]
fn test_reply_to_terminated_program() {
    use demo_constructor::demo_exit_init;

    init_logger();
    new_test_ext().execute_with(|| {
        let (original_message_id, _program_id) =
            submit_constructor_with_args(USER_1, DEFAULT_SALT, demo_exit_init::scheme(true), 0);

        let mail_id = MessageId::generate_outgoing(original_message_id, 0);

        run_to_block(2, None);

        // Check mail in Mailbox
        assert_eq!(MailboxOf::<Test>::len(&USER_1), 1);

        // Send reply
        let reply_call = crate::mock::RuntimeCall::Gear(crate::Call::<Test>::send_reply {
            reply_to_id: mail_id,
            payload: EMPTY_PAYLOAD.to_vec(),
            gas_limit: 10_000_000,
            value: 0,
            keep_alive: false,
        });
        assert_noop!(
            reply_call.dispatch(RuntimeOrigin::signed(USER_1)),
            Error::<Test>::InactiveProgram,
        );

        // the only way to claim value from terminated destination is a corresponding extrinsic call
        assert_ok!(Gear::claim_value(RuntimeOrigin::signed(USER_1), mail_id,));

        assert!(MailboxOf::<Test>::is_empty(&USER_1));

        System::assert_last_event(
            Event::UserMessageRead {
                id: mail_id,
                reason: UserMessageReadRuntimeReason::MessageClaimed.into_reason(),
            }
            .into(),
        )
    })
}

#[test]
fn calculate_gas_info_for_wait_dispatch_works() {
    init_logger();
    new_test_ext().execute_with(|| {
        // Test should still be valid once #1173 solved.
        let GasInfo { waited, .. } = Gear::calculate_gas_info(
            USER_1.into_origin(),
            HandleKind::Init(demo_init_wait::WASM_BINARY.to_vec()),
            EMPTY_PAYLOAD.to_vec(),
            0,
            true,
            true,
        )
        .unwrap();

        assert!(waited);
    });
}

#[test]
fn delayed_sending() {
    use demo_delayed_sender::WASM_BINARY;

    init_logger();
    new_test_ext().execute_with(|| {
        let delay = 3u32;
        // Deploy program, which sends mail in "payload" amount of blocks.
        assert_ok!(Gear::upload_program(
            RuntimeOrigin::signed(USER_1),
            WASM_BINARY.to_vec(),
            DEFAULT_SALT.to_vec(),
            delay.to_le_bytes().to_vec(),
            BlockGasLimitOf::<Test>::get(),
            0,
            false,
        ));

        let prog = utils::get_last_program_id();

        run_to_next_block(None);
        assert!(utils::is_active(prog));

        let auto_reply = maybe_last_message(USER_1).expect("Should be");
        assert!(auto_reply.details().is_some());
        assert!(auto_reply.payload_bytes().is_empty());
        assert_eq!(
            auto_reply.reply_code().expect("Should be"),
            ReplyCode::Success(SuccessReplyReason::Auto)
        );

        System::reset_events();

        for _ in 0..delay {
            assert!(maybe_last_message(USER_1).is_none());
            run_to_next_block(None);
        }

        assert!(!MailboxOf::<Test>::is_empty(&USER_1));
        assert_eq!(
            maybe_last_message(USER_1)
                .expect("Event should be")
                .payload_bytes(),
            b"Delayed hello!".encode()
        );
    });
}

#[test]
fn delayed_wake() {
    use demo_delayed_sender::WASM_BINARY;

    init_logger();
    new_test_ext().execute_with(|| {
        assert_ok!(Gear::upload_program(
            RuntimeOrigin::signed(USER_1),
            WASM_BINARY.to_vec(),
            DEFAULT_SALT.to_vec(),
            0u32.to_le_bytes().to_vec(),
            BlockGasLimitOf::<Test>::get(),
            0,
            false,
        ));

        let prog = utils::get_last_program_id();

        run_to_next_block(None);

        assert!(utils::is_active(prog));

        assert!(maybe_last_message(USER_1).is_some());

        // This message will go into waitlist.
        assert_ok!(Gear::send_message(
            RuntimeOrigin::signed(USER_1),
            prog,
            // Non zero size payload to trigger other demos repr case.
            vec![0],
            BlockGasLimitOf::<Test>::get(),
            0,
            false,
        ));

        let mid = get_last_message_id();

        assert!(!WaitlistOf::<Test>::contains(&prog, &mid));

        run_to_next_block(None);

        assert!(WaitlistOf::<Test>::contains(&prog, &mid));

        let delay = 3u32;

        // This message will wake previous message in "payload" blocks
        assert_ok!(Gear::send_message(
            RuntimeOrigin::signed(USER_1),
            prog,
            delay.to_le_bytes().to_vec(),
            BlockGasLimitOf::<Test>::get(),
            0,
            false,
        ));

        run_to_next_block(None);

        for _ in 0..delay {
            assert!(WaitlistOf::<Test>::contains(&prog, &mid));
            run_to_next_block(None);
        }

        assert!(!WaitlistOf::<Test>::contains(&prog, &mid));
    });
}

#[test]
fn cascading_messages_with_value_do_not_overcharge() {
    use demo_mul_by_const::WASM_BINARY as MUL_CONST_WASM_BINARY;
    use demo_waiting_proxy::WASM_BINARY as WAITING_PROXY_WASM_BINARY;

    init_logger();
    new_test_ext().execute_with(|| {
        let program_id = generate_program_id(MUL_CONST_WASM_BINARY, b"program");
        let wrapper_id = generate_program_id(WAITING_PROXY_WASM_BINARY, b"salt");

        assert_ok!(Gear::upload_program(
            RuntimeOrigin::signed(USER_1),
            MUL_CONST_WASM_BINARY.to_vec(),
            b"program".to_vec(),
            50_u64.encode(),
            10_000_000_000,
            0,
            false,
        ));

        assert_ok!(Gear::upload_program(
            RuntimeOrigin::signed(USER_1),
            WAITING_PROXY_WASM_BINARY.to_vec(),
            b"salt".to_vec(),
            (<[u8; 32]>::from(program_id), 0u64).encode(),
            10_000_000_000,
            0,
            false,
        ));

        run_to_block(2, None);

        let payload = 100_u64.to_le_bytes().to_vec();

        let user_balance_before_calculating = Balances::free_balance(USER_1);

        run_to_block(3, None);

        // The constant added for checks.
        let value = 10_000_000;

        let GasInfo {
            min_limit: gas_reserved,
            burned: gas_to_spend,
            ..
        } = Gear::calculate_gas_info(
            USER_1.into_origin(),
            HandleKind::Handle(wrapper_id),
            payload.clone(),
            value,
            true,
            true,
        )
        .expect("Failed to get gas spent");

        assert!(gas_reserved >= gas_to_spend);

        run_to_block(4, None);

        // A message is sent to a waiting proxy program that passes execution
        // on to another program while keeping the `value`.
        // The overall gas expenditure is `gas_to_spend`. The message gas limit
        // is set to be just enough to cover this amount.
        // The sender's account has enough funds for both gas and `value`,
        // therefore expecting the message to be processed successfully.
        // Expected outcome: the sender's balance has decreased by the
        // (`gas_to_spend` + `value`).

        let user_initial_balance = Balances::free_balance(USER_1);

        assert_eq!(user_balance_before_calculating, user_initial_balance);
        // Zero because no message added into mailbox.
        assert_eq!(GearBank::<Test>::account_total(&USER_1), 0);
        assert!(MailboxOf::<Test>::is_empty(&USER_1));

        assert_ok!(Gear::send_message(
            RuntimeOrigin::signed(USER_1),
            wrapper_id,
            payload,
            gas_reserved,
            value,
            false,
        ));

        let gas_to_spend = gas_price(gas_to_spend);
        let gas_reserved = gas_price(gas_reserved);
        let reserved_balance = gas_reserved + value;

        assert_balance(
            USER_1,
            user_initial_balance - reserved_balance,
            reserved_balance,
        );
        run_to_block(5, None);

        assert!(MailboxOf::<Test>::is_empty(&USER_1));
        assert_balance(USER_1, user_initial_balance - gas_to_spend - value, 0u128);
    });
}

#[test]
fn free_storage_hold_on_scheduler_overwhelm() {
    use demo_constructor::{demo_value_sender::TestData, Scheme};

    init_logger();
    new_test_ext().execute_with(|| {
        let (_init_mid, sender) = init_constructor(Scheme::empty());

        let data = TestData::gasful(20_000, 0);

        let mb_cost = CostsPerBlockOf::<Test>::mailbox();
        let reserve_for = CostsPerBlockOf::<Test>::reserve_for();

        let user_1_balance = Balances::free_balance(USER_1);
        assert_eq!(GearBank::<Test>::account_total(&USER_1), 0);

        let user_2_balance = Balances::free_balance(USER_2);
        assert_eq!(GearBank::<Test>::account_total(&USER_2), 0);

        let prog_balance = Balances::free_balance(sender.cast::<AccountId>());
        assert_eq!(GearBank::<Test>::account_total(&sender.cast()), 0);

        let (_, gas_info) = utils::calculate_handle_and_send_with_extra(
            USER_1,
            sender,
            data.request(USER_2.into_origin()).encode(),
            Some(data.extra_gas),
            0,
        );

        utils::assert_balance(
            USER_1,
            user_1_balance - gas_price(gas_info.min_limit + data.extra_gas),
            gas_price(gas_info.min_limit + data.extra_gas),
        );
        utils::assert_balance(USER_2, user_2_balance, 0u128);
        utils::assert_balance(sender, prog_balance, 0u128);
        assert!(MailboxOf::<Test>::is_empty(&USER_2));

        run_to_next_block(None);

        let hold_bound =
            HoldBoundBuilder::<Test>::new(StorageType::Mailbox).maximum_for(data.gas_limit_to_send);

        let expected_duration =
            BlockNumberFor::<Test>::saturated_from(data.gas_limit_to_send / mb_cost) - reserve_for;

        assert_eq!(hold_bound.expected_duration(), expected_duration);

        utils::assert_balance(
            USER_1,
            user_1_balance - gas_price(gas_info.burned + data.gas_limit_to_send),
            gas_price(data.gas_limit_to_send),
        );
        utils::assert_balance(USER_2, user_2_balance, 0u128);
        utils::assert_balance(sender, prog_balance - data.value, data.value);
        assert!(!MailboxOf::<Test>::is_empty(&USER_2));

        // Expected block.
        run_to_block(hold_bound.expected(), Some(0));
        assert!(!MailboxOf::<Test>::is_empty(&USER_2));

        // Deadline block (can pay till this one).
        run_to_block(hold_bound.deadline(), Some(0));
        assert!(!MailboxOf::<Test>::is_empty(&USER_2));

        // Block which already can't be paid.
        run_to_next_block(None);

        let gas_totally_burned = gas_price(gas_info.burned + data.gas_limit_to_send);

        utils::assert_balance(USER_1, user_1_balance - gas_totally_burned, 0u128);
        utils::assert_balance(USER_2, user_2_balance, 0u128);
        utils::assert_balance(sender, prog_balance, 0u128);
        assert!(MailboxOf::<Test>::is_empty(&USER_2));
    });
}

#[test]
fn execution_over_blocks() {
    const MAX_BLOCK: u64 = 10_000_000_000;

    init_logger();

    let assert_last_message = |src: [u8; 32], count: u128| {
        use demo_calc_hash::verify_result;

        let last_message = maybe_last_message(USER_1).expect("Get last message failed.");
        let result =
            <[u8; 32]>::decode(&mut last_message.payload_bytes()).expect("Decode result failed");

        assert!(verify_result(src, count, result));

        System::reset_events();
    };

    let estimate_gas_per_calc = || -> (u64, u64) {
        use demo_calc_hash_in_one_block::{Package, WASM_BINARY};

        let (src, times) = ([0; 32], 1);

        let init_gas = Gear::calculate_gas_info(
            USER_1.into_origin(),
            HandleKind::Init(WASM_BINARY.to_vec()),
            EMPTY_PAYLOAD.to_vec(),
            0,
            true,
            true,
        )
        .expect("Failed to get gas spent");

        // deploy demo-calc-in-one-block
        assert_ok!(Gear::upload_program(
            RuntimeOrigin::signed(USER_1),
            WASM_BINARY.to_vec(),
            b"estimate threshold".to_vec(),
            EMPTY_PAYLOAD.to_vec(),
            init_gas.burned,
            0,
            false,
        ));
        let in_one_block = get_last_program_id();

        run_to_next_block(Some(MAX_BLOCK));

        // estimate start cost
        let pkg = Package::new(times, src);
        let gas = Gear::calculate_gas_info(
            USER_1.into_origin(),
            HandleKind::Handle(in_one_block),
            pkg.encode(),
            0,
            true,
            true,
        )
        .expect("Failed to get gas spent");

        (init_gas.min_limit, gas.min_limit)
    };

    new_test_ext().execute_with(|| {
        use demo_calc_hash_in_one_block::{Package, WASM_BINARY};

        // We suppose that gas limit is less than gas allowance
        let block_gas_limit = MAX_BLOCK - 10_000;

        // Deploy demo-calc-hash-in-one-block.
        assert_ok!(Gear::upload_program(
            RuntimeOrigin::signed(USER_1),
            WASM_BINARY.to_vec(),
            DEFAULT_SALT.to_vec(),
            EMPTY_PAYLOAD.to_vec(),
            5_000_000_000,
            0,
            false,
        ));
        let in_one_block = get_last_program_id();

        assert!(ProgramStorageOf::<Test>::program_exists(in_one_block));

        let src = [0; 32];

        let expected = 64;
        assert_ok!(Gear::send_message(
            RuntimeOrigin::signed(USER_1),
            in_one_block,
            Package::new(expected, src).encode(),
            block_gas_limit,
            0,
            false,
        ));

        run_to_next_block(Some(MAX_BLOCK));

        assert_last_message([0; 32], expected);

        assert_ok!(Gear::send_message(
            RuntimeOrigin::signed(USER_1),
            in_one_block,
            Package::new(1_024, src).encode(),
            block_gas_limit,
            0,
            false,
        ));

        let message_id = get_last_message_id();
        run_to_next_block(Some(MAX_BLOCK));

        assert_failed(
            message_id,
            ActorExecutionErrorReplyReason::Trap(TrapExplanation::GasLimitExceeded),
        );
    });

    new_test_ext().execute_with(|| {
        use demo_calc_hash::sha2_512_256;
        use demo_calc_hash_over_blocks::{Method, WASM_BINARY};
        let block_gas_limit = MAX_BLOCK;

        let (_, calc_threshold) = estimate_gas_per_calc();

        // deploy demo-calc-hash-over-blocks
        assert_ok!(Gear::upload_program(
            RuntimeOrigin::signed(USER_1),
            WASM_BINARY.to_vec(),
            DEFAULT_SALT.to_vec(),
            calc_threshold.encode(),
            9_000_000_000,
            0,
            false,
        ));
        let over_blocks = get_last_program_id();

        assert!(ProgramStorageOf::<Test>::program_exists(over_blocks));

        let (src, id, expected) = ([0; 32], sha2_512_256(b"42"), 512);

        // trigger calculation
        assert_ok!(Gear::send_message(
            RuntimeOrigin::signed(USER_1),
            over_blocks,
            Method::Start { src, id, expected }.encode(),
            9_000_000_000,
            0,
            false,
        ));

        run_to_next_block(Some(MAX_BLOCK));

        let mut count = 0;
        loop {
            let lm = maybe_last_message(USER_1);

            if !(lm.is_none() || lm.unwrap().payload_bytes().is_empty()) {
                break;
            }

            assert_ok!(Gear::send_message(
                RuntimeOrigin::signed(USER_1),
                over_blocks,
                Method::Refuel(id).encode(),
                block_gas_limit,
                0,
                false,
            ));

            count += 1;
            run_to_next_block(Some(MAX_BLOCK));
        }

        assert!(count > 1);
        assert_last_message(src, expected);
    });
}

#[test]
fn call_forbidden_function() {
    let wat = r#"
    (module
        (import "env" "memory" (memory 1))
        (import "env" "gr_gas_available" (func $gr_gas_available (param i32)))
        (export "handle" (func $handle))
        (func $handle
            i32.const 0
            call $gr_gas_available
        )
    )"#;

    init_logger();
    new_test_ext().execute_with(|| {
        let prog_id = upload_program_default(USER_1, ProgramCodeKind::Custom(wat))
            .expect("submit result was asserted");

        run_to_block(2, None);

        let err = Gear::calculate_gas_info(
            USER_1.into_origin(),
            HandleKind::Handle(prog_id),
            EMPTY_PAYLOAD.to_vec(),
            0,
            true,
            true,
        )
        .expect_err("Must return error");

        let trap = TrapExplanation::ForbiddenFunction;

        assert_eq!(err, format!("Program terminated with a trap: '{trap}'"));
    });
}

#[test]
fn waking_message_waiting_for_mx_lock_does_not_lead_to_deadlock() {
    use demo_waiter::{
        Command as WaiterCommand, LockContinuation, MxLockContinuation, WASM_BINARY as WAITER_WASM,
    };

    fn execution() {
        System::reset_events();

        Gear::upload_program(
            RuntimeOrigin::signed(USER_1),
            WAITER_WASM.to_vec(),
            DEFAULT_SALT.to_vec(),
            EMPTY_PAYLOAD.to_vec(),
            BlockGasLimitOf::<Test>::get(),
            0,
            false,
        )
        .expect("Failed to upload Waiter");
        let waiter_prog_id = get_last_program_id();
        run_to_next_block(None);

        let send_command_to_waiter = |command: WaiterCommand| {
            MailboxOf::<Test>::clear();
            Gear::send_message(
                RuntimeOrigin::signed(USER_1),
                waiter_prog_id,
                command.encode(),
                BlockGasLimitOf::<Test>::get(),
                0,
                false,
            )
            .unwrap_or_else(|_| panic!("Failed to send command {:?} to Waiter", command));
            let msg_id = get_last_message_id();
            let msg_block_number = System::block_number() + 1;
            run_to_next_block(None);
            (msg_id, msg_block_number)
        };

        let (lock_owner_msg_id, _lock_owner_msg_block_number) =
            send_command_to_waiter(WaiterCommand::MxLock(
                None,
                MxLockContinuation::General(LockContinuation::SleepFor(4)),
            ));

        let (lock_rival_1_msg_id, _) = send_command_to_waiter(WaiterCommand::MxLock(
            None,
            MxLockContinuation::General(LockContinuation::Nothing),
        ));

        send_command_to_waiter(WaiterCommand::WakeUp(lock_rival_1_msg_id.into()));

        let (lock_rival_2_msg_id, _) = send_command_to_waiter(WaiterCommand::MxLock(
            None,
            MxLockContinuation::General(LockContinuation::Nothing),
        ));

        assert!(WaitlistOf::<Test>::contains(
            &waiter_prog_id,
            &lock_owner_msg_id
        ));
        assert!(WaitlistOf::<Test>::contains(
            &waiter_prog_id,
            &lock_rival_1_msg_id
        ));
        assert!(WaitlistOf::<Test>::contains(
            &waiter_prog_id,
            &lock_rival_2_msg_id
        ));

        // Run for 1 block, so the lock owner wakes up after sleeping for 4 blocks,
        // releases the mutex so the lock rival 1 can acquire and release it for
        // the lock rival 2 to acquire it.
        run_for_blocks(1, None);

        assert_succeed(lock_owner_msg_id);
        assert_succeed(lock_rival_1_msg_id);
        assert_succeed(lock_rival_2_msg_id);
    }

    init_logger();
    new_test_ext().execute_with(execution);
}

#[test]
fn waking_message_waiting_for_rw_lock_does_not_lead_to_deadlock() {
    use demo_waiter::{
        Command as WaiterCommand, LockContinuation, RwLockContinuation, RwLockType,
        WASM_BINARY as WAITER_WASM,
    };

    fn execution() {
        System::reset_events();

        Gear::upload_program(
            RuntimeOrigin::signed(USER_1),
            WAITER_WASM.to_vec(),
            DEFAULT_SALT.to_vec(),
            EMPTY_PAYLOAD.to_vec(),
            BlockGasLimitOf::<Test>::get(),
            0,
            false,
        )
        .expect("Failed to upload Waiter");
        let waiter_prog_id = get_last_program_id();
        run_to_next_block(None);

        let send_command_to_waiter = |command: WaiterCommand| {
            MailboxOf::<Test>::clear();
            Gear::send_message(
                RuntimeOrigin::signed(USER_1),
                waiter_prog_id,
                command.encode(),
                BlockGasLimitOf::<Test>::get(),
                0,
                false,
            )
            .unwrap_or_else(|_| panic!("Failed to send command {:?} to Waiter", command));
            let msg_id = get_last_message_id();
            let msg_block_number = System::block_number() + 1;
            run_to_next_block(None);
            (msg_id, msg_block_number)
        };

        // For write lock
        {
            let (lock_owner_msg_id, _lock_owner_msg_block_number) =
                send_command_to_waiter(WaiterCommand::RwLock(
                    RwLockType::Read,
                    RwLockContinuation::General(LockContinuation::SleepFor(4)),
                ));

            let (lock_rival_1_msg_id, _) = send_command_to_waiter(WaiterCommand::RwLock(
                RwLockType::Write,
                RwLockContinuation::General(LockContinuation::Nothing),
            ));

            send_command_to_waiter(WaiterCommand::WakeUp(lock_rival_1_msg_id.into()));

            let (lock_rival_2_msg_id, _) = send_command_to_waiter(WaiterCommand::RwLock(
                RwLockType::Write,
                RwLockContinuation::General(LockContinuation::Nothing),
            ));

            assert!(WaitlistOf::<Test>::contains(
                &waiter_prog_id,
                &lock_owner_msg_id
            ));
            assert!(WaitlistOf::<Test>::contains(
                &waiter_prog_id,
                &lock_rival_1_msg_id
            ));
            assert!(WaitlistOf::<Test>::contains(
                &waiter_prog_id,
                &lock_rival_2_msg_id
            ));

            // Run for 1 block, so the lock owner wakes up after sleeping for 4 blocks,
            // releases the mutex so the lock rival 1 can acquire and release it for
            // the lock rival 2 to acquire it.
            run_for_blocks(1, None);

            assert_succeed(lock_owner_msg_id);
            assert_succeed(lock_rival_1_msg_id);
            assert_succeed(lock_rival_2_msg_id);
        }

        // For read lock
        {
            let (lock_owner_msg_id, _lock_owner_msg_block_number) =
                send_command_to_waiter(WaiterCommand::RwLock(
                    RwLockType::Write,
                    RwLockContinuation::General(LockContinuation::SleepFor(4)),
                ));

            let (lock_rival_1_msg_id, _) = send_command_to_waiter(WaiterCommand::RwLock(
                RwLockType::Read,
                RwLockContinuation::General(LockContinuation::Nothing),
            ));

            send_command_to_waiter(WaiterCommand::WakeUp(lock_rival_1_msg_id.into()));

            let (lock_rival_2_msg_id, _) = send_command_to_waiter(WaiterCommand::RwLock(
                RwLockType::Write,
                RwLockContinuation::General(LockContinuation::Nothing),
            ));

            assert!(WaitlistOf::<Test>::contains(
                &waiter_prog_id,
                &lock_owner_msg_id
            ));
            assert!(WaitlistOf::<Test>::contains(
                &waiter_prog_id,
                &lock_rival_1_msg_id
            ));
            assert!(WaitlistOf::<Test>::contains(
                &waiter_prog_id,
                &lock_rival_2_msg_id
            ));

            // Run for 1 block, so the lock owner wakes up after sleeping for 4 blocks,
            // releases the mutex so the lock rival 1 can acquire and release it for
            // the lock rival 2 to acquire it.
            run_for_blocks(1, None);

            assert_succeed(lock_owner_msg_id);
            assert_succeed(lock_rival_1_msg_id);
            assert_succeed(lock_rival_2_msg_id);
        }
    }

    init_logger();
    new_test_ext().execute_with(execution);
}

#[test]
fn mx_lock_ownership_exceedance() {
    use demo_waiter::{
        Command as WaiterCommand, LockContinuation, MxLockContinuation, WASM_BINARY as WAITER_WASM,
    };

    const LOCK_HOLD_DURATION: u32 = 3;

    fn execution() {
        System::reset_events();

        Gear::upload_program(
            RuntimeOrigin::signed(USER_1),
            WAITER_WASM.to_vec(),
            DEFAULT_SALT.to_vec(),
            EMPTY_PAYLOAD.to_vec(),
            BlockGasLimitOf::<Test>::get(),
            0,
            false,
        )
        .expect("Failed to upload Waiter");
        let waiter_prog_id = get_last_program_id();
        run_to_next_block(None);

        // Helper functions (collapse the block)
        let (run_test_case, get_lock_ownership_exceeded_trap) = {
            let send_command_to_waiter = |command: WaiterCommand| {
                MailboxOf::<Test>::clear();
                Gear::send_message(
                    RuntimeOrigin::signed(USER_1),
                    waiter_prog_id,
                    command.encode(),
                    BlockGasLimitOf::<Test>::get(),
                    0,
                    false,
                )
                .unwrap_or_else(|_| panic!("Failed to send command {:?} to Waiter", command));
                let msg_id = get_last_message_id();
                let msg_block_number = System::block_number() + 1;
                run_to_next_block(None);
                (msg_id, msg_block_number)
            };

            let run_test_case =
                move |command: WaiterCommand,
                      run_for_blocks_before_lock_assert: u32,
                      assert_command_result: &dyn Fn(MessageId),
                      assert_lock_result: &dyn Fn(MessageId, MessageId)| {
                    let (command_msg_id, _) = send_command_to_waiter(command);

                    // Subtract 1 because sending command to waiter below adds 1 block
                    run_for_blocks(
                        (run_for_blocks_before_lock_assert - 1).saturated_into(),
                        None,
                    );

                    assert_command_result(command_msg_id);

                    let (lock_msg_id, _) = send_command_to_waiter(WaiterCommand::MxLock(
                        Some(1),
                        MxLockContinuation::General(LockContinuation::Nothing),
                    ));

                    assert_lock_result(command_msg_id, lock_msg_id);
                };

            let get_lock_ownership_exceeded_trap = |command_msg_id| {
                ActorExecutionErrorReplyReason::Trap(TrapExplanation::Panic(
                    format!(
                        "panicked with 'Message 0x{} has exceeded lock ownership time'",
                        hex::encode(command_msg_id)
                    )
                    .into(),
                ))
            };

            (run_test_case, get_lock_ownership_exceeded_trap)
        };

        // Msg1 acquires lock and goes into waitlist
        // Msg2 acquires the lock after Msg1's lock ownership time has exceeded
        run_test_case(
            WaiterCommand::MxLock(
                Some(LOCK_HOLD_DURATION),
                MxLockContinuation::General(LockContinuation::Wait),
            ),
            LOCK_HOLD_DURATION,
            &|command_msg_id| {
                assert!(WaitlistOf::<Test>::contains(
                    &waiter_prog_id,
                    &command_msg_id
                ));
            },
            &|command_msg_id, lock_msg_id| {
                assert_failed(
                    command_msg_id,
                    get_lock_ownership_exceeded_trap(command_msg_id),
                );
                assert_succeed(lock_msg_id);
            },
        );

        // Msg1 acquires lock and goes into waitlist
        // Msg2 fails to acquire the lock because Msg1's lock ownership time has not exceeded
        run_test_case(
            WaiterCommand::MxLock(
                Some(LOCK_HOLD_DURATION),
                MxLockContinuation::General(LockContinuation::Wait),
            ),
            LOCK_HOLD_DURATION - 1,
            &|command_msg_id| {
                assert!(WaitlistOf::<Test>::contains(
                    &waiter_prog_id,
                    &command_msg_id
                ));
            },
            &|command_msg_id, lock_msg_id| {
                assert!(WaitlistOf::<Test>::contains(
                    &waiter_prog_id,
                    &command_msg_id
                ));
                assert!(WaitlistOf::<Test>::contains(&waiter_prog_id, &lock_msg_id));
            },
        );

        // Msg1 acquires lock and goes into waitlist
        // Msg2 fails to acquire the lock at the first attempt because Msg1's lock ownership
        // time has not exceeded, but succeeds at the second one after Msg1's lock ownership
        // time has exceeded
        run_test_case(
            WaiterCommand::MxLock(
                Some(LOCK_HOLD_DURATION),
                MxLockContinuation::General(LockContinuation::Wait),
            ),
            LOCK_HOLD_DURATION - 1,
            &|command_msg_id| {
                assert!(WaitlistOf::<Test>::contains(
                    &waiter_prog_id,
                    &command_msg_id
                ));
            },
            &|command_msg_id, lock_msg_id| {
                assert!(WaitlistOf::<Test>::contains(
                    &waiter_prog_id,
                    &command_msg_id
                ));
                assert!(WaitlistOf::<Test>::contains(&waiter_prog_id, &lock_msg_id));

                run_for_blocks(1, None);
                assert_failed(
                    command_msg_id,
                    get_lock_ownership_exceeded_trap(command_msg_id),
                );
                assert_succeed(lock_msg_id);
            },
        );

        // Msg1 acquires lock and forgets its lock guard
        // Msg2 acquires the lock after Msg1's lock ownership time has exceeded
        run_test_case(
            WaiterCommand::MxLock(
                Some(LOCK_HOLD_DURATION),
                MxLockContinuation::General(LockContinuation::Forget),
            ),
            LOCK_HOLD_DURATION,
            &|command_msg_id| {
                assert_succeed(command_msg_id);
            },
            &|_command_msg_id, lock_msg_id| {
                assert_succeed(lock_msg_id);
            },
        );

        // Msg1 acquires lock and forgets its lock guard
        // Msg2 fails to acquire the lock because Msg1's lock ownership time has not exceeded
        run_test_case(
            WaiterCommand::MxLock(
                Some(LOCK_HOLD_DURATION),
                MxLockContinuation::General(LockContinuation::Forget),
            ),
            LOCK_HOLD_DURATION - 1,
            &|command_msg_id| {
                assert_succeed(command_msg_id);
            },
            &|_command_msg_id, lock_msg_id| {
                assert!(WaitlistOf::<Test>::contains(&waiter_prog_id, &lock_msg_id));
            },
        );

        // Msg1 acquires lock and goes into sleep for longer than its lock ownership time
        // Msg2 acquires the lock after Msg1's lock ownership time has exceeded
        run_test_case(
            WaiterCommand::MxLock(
                Some(LOCK_HOLD_DURATION),
                MxLockContinuation::General(LockContinuation::SleepFor(LOCK_HOLD_DURATION * 2)),
            ),
            LOCK_HOLD_DURATION,
            &|command_msg_id| {
                assert!(WaitlistOf::<Test>::contains(
                    &waiter_prog_id,
                    &command_msg_id
                ));
            },
            &|command_msg_id, lock_msg_id| {
                assert_failed(
                    command_msg_id,
                    get_lock_ownership_exceeded_trap(command_msg_id),
                );
                assert_succeed(lock_msg_id);
            },
        );

        // Msg1 acquires lock and goes into sleep for longer than its lock ownership time
        // Msg2 fails to acquire the lock because Msg1's lock ownership time has not exceeded
        run_test_case(
            WaiterCommand::MxLock(
                Some(LOCK_HOLD_DURATION),
                MxLockContinuation::General(LockContinuation::SleepFor(LOCK_HOLD_DURATION * 2)),
            ),
            LOCK_HOLD_DURATION - 1,
            &|command_msg_id| {
                assert!(WaitlistOf::<Test>::contains(
                    &waiter_prog_id,
                    &command_msg_id
                ));
            },
            &|command_msg_id, lock_msg_id| {
                assert!(WaitlistOf::<Test>::contains(
                    &waiter_prog_id,
                    &command_msg_id
                ));
                assert!(WaitlistOf::<Test>::contains(&waiter_prog_id, &lock_msg_id));
            },
        );

        // Msg1 acquires lock and goes into sleep for shorter than its lock ownership time
        // Msg2 fails to acquire the lock because Msg1's lock ownership time has not exceeded,
        // but succeeds after Msg1 releases the lock after the sleep
        run_test_case(
            WaiterCommand::MxLock(
                Some(LOCK_HOLD_DURATION + 1),
                MxLockContinuation::General(LockContinuation::SleepFor(LOCK_HOLD_DURATION)),
            ),
            2,
            &|command_msg_id| {
                assert!(WaitlistOf::<Test>::contains(
                    &waiter_prog_id,
                    &command_msg_id
                ));
            },
            &|command_msg_id, lock_msg_id| {
                assert!(WaitlistOf::<Test>::contains(
                    &waiter_prog_id,
                    &command_msg_id
                ));
                assert!(WaitlistOf::<Test>::contains(&waiter_prog_id, &lock_msg_id));

                run_for_blocks(1, None);
                assert_succeed(command_msg_id);
                assert_succeed(lock_msg_id);
            },
        );

        // Msg1 acquires lock and tries to re-enter the same lock
        // Msg2 acquires the lock after Msg1's lock ownership time has exceeded
        run_test_case(
            WaiterCommand::MxLock(Some(LOCK_HOLD_DURATION), MxLockContinuation::Lock),
            LOCK_HOLD_DURATION,
            &|command_msg_id| {
                assert!(WaitlistOf::<Test>::contains(
                    &waiter_prog_id,
                    &command_msg_id
                ));
            },
            &|command_msg_id, lock_msg_id| {
                assert_failed(
                    command_msg_id,
                    get_lock_ownership_exceeded_trap(command_msg_id),
                );
                assert_succeed(lock_msg_id);
            },
        );

        // Msg1 acquires lock and tries to re-enter the same lock
        // Msg2 fails to acquire the lock because Msg1's lock ownership time has not exceeded
        run_test_case(
            WaiterCommand::MxLock(Some(LOCK_HOLD_DURATION), MxLockContinuation::Lock),
            LOCK_HOLD_DURATION - 1,
            &|command_msg_id| {
                assert!(WaitlistOf::<Test>::contains(
                    &waiter_prog_id,
                    &command_msg_id
                ));
            },
            &|command_msg_id, lock_msg_id| {
                assert!(WaitlistOf::<Test>::contains(
                    &waiter_prog_id,
                    &command_msg_id
                ));
                assert!(WaitlistOf::<Test>::contains(&waiter_prog_id, &lock_msg_id));
            },
        );
    }

    init_logger();
    new_test_ext().execute_with(execution);
}

#[test]
fn async_sleep_for() {
    use demo_waiter::{
        Command as WaiterCommand, SleepForWaitType as WaitType, WASM_BINARY as WAITER_WASM,
    };

    const SLEEP_FOR_BLOCKS: BlockNumber = 2;
    const LONGER_SLEEP_FOR_BLOCKS: BlockNumber = 3;

    init_logger();

    new_test_ext().execute_with(|| {
        System::reset_events();

        // Block 2
        Gear::upload_program(
            RuntimeOrigin::signed(USER_1),
            WAITER_WASM.to_vec(),
            DEFAULT_SALT.to_vec(),
            EMPTY_PAYLOAD.to_vec(),
            BlockGasLimitOf::<Test>::get(),
            0,
            false,
        )
        .expect("Failed to upload Waiter");
        let waiter_prog_id = get_last_program_id();
        run_to_next_block(None);

        // Helper functions (collapse the block)
        let (send_command_to_waiter, assert_waiter_single_reply) = {
            let send_command_to_waiter = |command: WaiterCommand| {
                MailboxOf::<Test>::clear();
                Gear::send_message(
                    RuntimeOrigin::signed(USER_1),
                    waiter_prog_id,
                    command.encode(),
                    BlockGasLimitOf::<Test>::get(),
                    0,
                    false,
                )
                .unwrap_or_else(|_| panic!("Failed to send command {:?} to Waiter", command));
                let msg_id = get_last_message_id();
                let msg_block_number = System::block_number() + 1;
                run_to_next_block(None);
                (msg_id, msg_block_number)
            };

            let assert_waiter_single_reply = |expected_reply| {
                assert_eq!(
                    MailboxOf::<Test>::len(&USER_1),
                    1,
                    "Asserting Waiter reply {}",
                    expected_reply
                );
                let waiter_reply = <String>::decode(&mut get_last_mail(USER_1).payload_bytes())
                    .expect("Failed to decode Waiter reply");
                assert_eq!(
                    waiter_reply, expected_reply,
                    "Asserting Waiter reply {}",
                    expected_reply
                );
            };

            (send_command_to_waiter, assert_waiter_single_reply)
        };

        // Block 3
        let (sleep_for_msg_id, sleep_for_block_number) = send_command_to_waiter(
            WaiterCommand::SleepFor(vec![SLEEP_FOR_BLOCKS.saturated_into()], WaitType::All),
        );

        // Assert the program replied with a message before the sleep.
        // The message payload is a number of the block the program received
        // the SleepFor message in.
        assert_waiter_single_reply(format!(
            "Before the sleep at block: {}",
            sleep_for_block_number
        ));

        // Assert the SleepFor message is in the waitlist.
        assert!(WaitlistOf::<Test>::contains(
            &waiter_prog_id,
            &sleep_for_msg_id
        ));

        // Block 4
        send_command_to_waiter(WaiterCommand::WakeUp(sleep_for_msg_id.into()));

        // Assert there are no any replies yet.
        assert_eq!(MailboxOf::<Test>::len(&USER_1), 0);

        // Assert the SleepFor message is still in the waitlist.
        assert!(WaitlistOf::<Test>::contains(
            &waiter_prog_id,
            &sleep_for_msg_id
        ));

        // Block 5
        run_to_next_block(None);

        // Assert the program replied with a message after the sleep.
        // The message payload is a number of the block the program
        // exited the delay, i.e. sleep_for_block_number + SLEEP_FOR_BLOCKS.
        assert_waiter_single_reply(format!(
            "After the sleep at block: {}",
            sleep_for_block_number + SLEEP_FOR_BLOCKS
        ));

        // Assert the SleepFor message is no longer in the waitlist.
        assert!(!WaitlistOf::<Test>::contains(
            &waiter_prog_id,
            &sleep_for_msg_id
        ));

        // let long_sleep = sleep_for(longer);
        // let short_sleep = sleep_for(shorter);
        // join!(long_sleep, short_sleep);
        {
            // Block 6
            let (sleep_for_msg_id, sleep_for_block_number) =
                send_command_to_waiter(WaiterCommand::SleepFor(
                    vec![
                        LONGER_SLEEP_FOR_BLOCKS.saturated_into(),
                        SLEEP_FOR_BLOCKS.saturated_into(),
                    ],
                    WaitType::All,
                ));
            // Clear the before sleep reply.
            MailboxOf::<Test>::clear();

            // Block 8
            run_for_blocks(SLEEP_FOR_BLOCKS, None);

            // Assert there are no any replies yet even though SLEEP_FOR_BLOCKS blocks
            // has just passed.
            assert_eq!(MailboxOf::<Test>::len(&USER_1), 0);

            // Assert the SleepFor message is still in the waitlist.
            assert!(WaitlistOf::<Test>::contains(
                &waiter_prog_id,
                &sleep_for_msg_id
            ));

            // Block 9
            run_to_next_block(None);

            // Assert the program replied with a message after the sleep.
            // The message payload is a number of the block the program
            // exited the delay, i.e. sleep_for_block_number + LONGER_SLEEP_FOR_BLOCKS.
            assert_waiter_single_reply(format!(
                "After the sleep at block: {}",
                sleep_for_block_number + LONGER_SLEEP_FOR_BLOCKS
            ));

            // Assert the SleepFor message is no longer in the waitlist.
            assert!(!WaitlistOf::<Test>::contains(
                &waiter_prog_id,
                &sleep_for_msg_id
            ));
        }

        // let short_sleep = sleep_for(shorter);
        // let long_sleep = sleep_for(longer);
        // join!(short_sleep, long_sleep);
        {
            // Block 10
            let (sleep_for_msg_id, sleep_for_block_number) =
                send_command_to_waiter(WaiterCommand::SleepFor(
                    vec![
                        LONGER_SLEEP_FOR_BLOCKS.saturated_into(),
                        SLEEP_FOR_BLOCKS.saturated_into(),
                    ],
                    WaitType::All,
                ));
            // Clear the before sleep reply.
            MailboxOf::<Test>::clear();

            // Block 12
            run_for_blocks(SLEEP_FOR_BLOCKS, None);

            // Assert there are no any replies yet even though SLEEP_FOR_BLOCKS blocks
            // has just passed.
            assert_eq!(MailboxOf::<Test>::len(&USER_1), 0);

            // Assert the SleepFor message is still in the waitlist.
            assert!(WaitlistOf::<Test>::contains(
                &waiter_prog_id,
                &sleep_for_msg_id
            ));

            // Block 13
            run_to_next_block(None);

            // Assert the program replied with a message after the sleep.
            // The message payload is a number of the block the program
            // exited the delay, i.e. sleep_for_block_number + LONGER_SLEEP_FOR_BLOCKS.
            assert_waiter_single_reply(format!(
                "After the sleep at block: {}",
                sleep_for_block_number + LONGER_SLEEP_FOR_BLOCKS
            ));

            // Assert the SleepFor message is no longer in the waitlist.
            assert!(!WaitlistOf::<Test>::contains(
                &waiter_prog_id,
                &sleep_for_msg_id
            ));
        }

        // let long_sleep = sleep_for(longer);
        // let short_sleep = sleep_for(shorter);
        // select!(short_sleep, long_sleep);
        {
            // Block 14
            let (sleep_for_msg_id, sleep_for_block_number) =
                send_command_to_waiter(WaiterCommand::SleepFor(
                    vec![
                        LONGER_SLEEP_FOR_BLOCKS.saturated_into(),
                        SLEEP_FOR_BLOCKS.saturated_into(),
                    ],
                    WaitType::Any,
                ));
            // Clear the before sleep reply.
            MailboxOf::<Test>::clear();

            // Block 16
            run_for_blocks(SLEEP_FOR_BLOCKS, None);

            // Assert the program replied with a message after the sleep.
            // The message payload is a number of the block the program
            // exited the delay, i.e. sleep_for_block_number + SLEEP_FOR_BLOCKS.
            assert_waiter_single_reply(format!(
                "After the sleep at block: {}",
                sleep_for_block_number + SLEEP_FOR_BLOCKS
            ));

            // Assert the SleepFor message is no longer in the waitlist.
            assert!(!WaitlistOf::<Test>::contains(
                &waiter_prog_id,
                &sleep_for_msg_id
            ));
        }

        // let short_sleep = sleep_for(shorter);
        // let long_sleep = sleep_for(longer);
        // select!(short_sleep, long_sleep);
        {
            // Block 17
            let (sleep_for_msg_id, sleep_for_block_number) =
                send_command_to_waiter(WaiterCommand::SleepFor(
                    vec![
                        LONGER_SLEEP_FOR_BLOCKS.saturated_into(),
                        SLEEP_FOR_BLOCKS.saturated_into(),
                    ],
                    WaitType::Any,
                ));
            // Clear the before sleep reply.
            MailboxOf::<Test>::clear();

            // Block 18
            run_for_blocks(SLEEP_FOR_BLOCKS, None);

            // Assert the program replied with a message after the sleep.
            // The message payload is a number of the block the program
            // exited the delay, i.e. sleep_for_block_number + SLEEP_FOR_BLOCKS.
            assert_waiter_single_reply(format!(
                "After the sleep at block: {}",
                sleep_for_block_number + SLEEP_FOR_BLOCKS
            ));

            // Assert the SleepFor message is no longer in the waitlist.
            assert!(!WaitlistOf::<Test>::contains(
                &waiter_prog_id,
                &sleep_for_msg_id
            ));
        }
    });
}

#[test]
fn test_async_messages() {
    use demo_async_tester::{Kind, WASM_BINARY};

    init_logger();
    new_test_ext().execute_with(|| {
        System::reset_events();

        assert_ok!(Gear::upload_program(
            RuntimeOrigin::signed(USER_1),
            WASM_BINARY.to_vec(),
            DEFAULT_SALT.to_vec(),
            EMPTY_PAYLOAD.to_vec(),
            10_000_000_000u64,
            0,
            false,
        ));

        let pid = get_last_program_id();
        for kind in &[
            Kind::Send,
            Kind::SendWithGas(DEFAULT_GAS_LIMIT),
            Kind::SendBytes,
            Kind::SendBytesWithGas(DEFAULT_GAS_LIMIT),
            Kind::SendCommit,
            Kind::SendCommitWithGas(DEFAULT_GAS_LIMIT),
        ] {
            run_to_next_block(None);
            assert_ok!(Gear::send_message(
                RuntimeOrigin::signed(USER_1),
                pid,
                kind.encode(),
                30_000_000_000u64,
                0,
                false,
            ));

            // check the message sent from the program
            run_to_next_block(None);
            let last_mail = get_last_mail(USER_1);
            assert_eq!(Kind::decode(&mut last_mail.payload_bytes()), Ok(*kind));

            // reply to the message
            let message_id = last_mail.id();
            assert_ok!(Gear::send_reply(
                RuntimeOrigin::signed(USER_1),
                message_id,
                EMPTY_PAYLOAD.to_vec(),
                10_000_000_000u64,
                0,
                false,
            ));

            // check the reply from the program
            run_to_next_block(None);
            let last_mail = get_last_mail(USER_1);
            assert_eq!(last_mail.payload_bytes(), b"PONG");
            assert_ok!(Gear::claim_value(
                RuntimeOrigin::signed(USER_1),
                last_mail.id()
            ));
        }

        assert!(utils::is_active(pid));
    })
}

#[test]
fn test_async_program_creation() {
    use demo_async_tester::{Kind, WASM_BINARY};
    use demo_ping::WASM_BINARY as REPLIER;

    init_logger();
    new_test_ext().execute_with(|| {
        System::reset_events();

        assert_ok!(Gear::upload_program(
            RuntimeOrigin::signed(USER_1),
            WASM_BINARY.to_vec(),
            DEFAULT_SALT.to_vec(),
            EMPTY_PAYLOAD.to_vec(),
            10_000_000_000u64,
            0,
            false,
        ));

        let pid = utils::get_last_program_id();

        // upload a replier.
        run_to_next_block(None);
        let code_id = CodeId::generate(REPLIER).into_bytes();
        assert_ok!(Gear::upload_code(
            RuntimeOrigin::signed(USER_1),
            REPLIER.into()
        ));

        // 1. create program from code id.
        run_to_next_block(None);
        let kind = Kind::CreateProgram(code_id.into());
        assert_ok!(Gear::send_message(
            RuntimeOrigin::signed(USER_1),
            pid,
            kind.encode(),
            30_000_000_000u64,
            0,
            false,
        ));

        // verify the new created program has been initialized successfully.
        run_to_next_block(None);
        let last_mail = get_last_mail(USER_1);
        assert_eq!(last_mail.payload_bytes(), b"PONG");
        assert_init_success(2);

        // 2. create program from with gas code id.
        run_to_next_block(None);
        let kind = Kind::CreateProgramWithGas(code_id.into(), 10_000_000_000u64);
        assert_ok!(Gear::send_message(
            RuntimeOrigin::signed(USER_1),
            pid,
            kind.encode(),
            30_000_000_000u64,
            0,
            false,
        ));

        // verify the new created program has been initialized successfully.
        run_to_next_block(None);
        let last_mail = get_last_mail(USER_1);
        assert_eq!(last_mail.payload_bytes(), b"PONG");
        assert_init_success(3);
    })
}
#[test]
fn program_generator_works() {
    use demo_program_generator::{CHILD_WAT, WASM_BINARY};

    init_logger();
    new_test_ext().execute_with(|| {
        let code = ProgramCodeKind::Custom(CHILD_WAT).to_bytes();
        let code_id = CodeId::generate(&code);

        assert_ok!(Gear::upload_code(RuntimeOrigin::signed(USER_1), code));

        assert_ok!(Gear::upload_program(
            RuntimeOrigin::signed(USER_1),
            WASM_BINARY.to_vec(),
            DEFAULT_SALT.to_vec(),
            EMPTY_PAYLOAD.to_vec(),
            BlockGasLimitOf::<Test>::get(),
            0,
            false,
        ));

        let generator_id = get_last_program_id();

        run_to_next_block(None);

        assert!(utils::is_active(generator_id));

        assert_ok!(Gear::send_message(
            RuntimeOrigin::signed(USER_1),
            generator_id,
            EMPTY_PAYLOAD.to_vec(),
            BlockGasLimitOf::<Test>::get(),
            0,
            false,
        ));

        let message_id = get_last_message_id();

        run_to_next_block(None);

        assert_succeed(message_id);
        let expected_salt = [b"salt_generator", message_id.as_ref(), &0u64.to_be_bytes()].concat();
        let expected_child_id =
            ProgramId::generate_from_program(code_id, &expected_salt, message_id);
        assert!(ProgramStorageOf::<Test>::program_exists(expected_child_id))
    });
}

#[test]
fn wait_state_machine() {
    use demo_wait::WASM_BINARY;

    init_logger();

    let init = || {
        assert_ok!(Gear::upload_program(
            RuntimeOrigin::signed(USER_1),
            WASM_BINARY.to_vec(),
            DEFAULT_SALT.to_vec(),
            Default::default(),
            BlockGasLimitOf::<Test>::get(),
            0,
            false,
        ));

        let wait_id = get_last_program_id();

        run_to_next_block(None);

        assert!(utils::is_active(wait_id));

        System::reset_events();

        wait_id
    };

    new_test_ext().execute_with(|| {
        let demo = init();

        let to_send = vec![b"FIRST".to_vec(), b"SECOND".to_vec(), b"THIRD".to_vec()];
        let ids = send_payloads(USER_1, demo, to_send);
        run_to_next_block(None);

        let to_assert = vec![
            Assertion::ReplyCode(ReplyCode::Success(SuccessReplyReason::Auto)),
            Assertion::ReplyCode(ReplyCode::Success(SuccessReplyReason::Auto)),
            Assertion::Payload(ids[0].as_ref().to_vec()),
            Assertion::ReplyCode(ReplyCode::Success(SuccessReplyReason::Auto)),
            Assertion::Payload(ids[1].as_ref().to_vec()),
        ];
        assert_responses_to_user(USER_1, to_assert);
    });
}

#[test]
fn missing_functions_are_not_executed() {
    // handle is copied from ProgramCodeKind::OutgoingWithValueInHandle
    let wat = r#"
    (module
        (import "env" "gr_send_wgas" (func $send (param i32 i32 i32 i64 i32 i32)))
        (import "env" "memory" (memory 10))
        (export "handle" (func $handle))
        (func $handle
            i32.const 111 ;; addr
            i32.const 1 ;; value
            i32.store

            i32.const 143 ;; addr + 32
            i32.const 1000
            i32.store

            (call $send (i32.const 111) (i32.const 0) (i32.const 32) (i64.const 10000000) (i32.const 0) (i32.const 333))

            i32.const 333 ;; addr
            i32.load
            (if
                (then unreachable)
                (else)
            )
        )
    )"#;

    init_logger();

    new_test_ext().execute_with(|| {
        let balance_before = Balances::free_balance(USER_1);

        let program_id = {
            let res = upload_program_default(USER_1, ProgramCodeKind::Custom(wat));
            assert_ok!(res);
            res.expect("submit result was asserted")
        };

        let GasInfo { min_limit, .. } = Gear::calculate_gas_info(
            USER_1.into_origin(),
            HandleKind::Init(ProgramCodeKind::Custom(wat).to_bytes()),
            EMPTY_PAYLOAD.to_vec(),
            0,
            true,
            true,
        )
        .expect("calculate_gas_info failed");

        let program_cost = DbWeightOf::<Test>::get().reads(1).ref_time();
        // there is no execution so the values should be equal
        assert_eq!(min_limit, program_cost);

        run_to_next_block(None);

        // there is no 'init' so memory pages and code don't get loaded and
        // no execution is performed at all and hence user was not charged for program execution.
        assert_eq!(
            balance_before,
            Balances::free_balance(USER_1) + gas_price(program_cost)
        );

        // this value is actually a constant in the wat.
        let locked_value = 1_000;
        assert_ok!(<Balances as frame_support::traits::Currency<_>>::transfer(
            &USER_1,
            &program_id.cast(),
            locked_value,
            frame_support::traits::ExistenceRequirement::AllowDeath
        ));

        assert_ok!(Gear::send_message(
            RuntimeOrigin::signed(USER_3),
            program_id,
            EMPTY_PAYLOAD.to_vec(),
            1_000_000_000,
            0,
            false,
        ));

        run_to_next_block(None);

        let reply_to_id = get_last_mail(USER_1).id();

        let GasInfo { min_limit, .. } = Gear::calculate_gas_info(
            USER_1.into_origin(),
            HandleKind::Reply(reply_to_id, ReplyCode::Success(SuccessReplyReason::Manual)),
            EMPTY_PAYLOAD.to_vec(),
            0,
            true,
            true,
        )
        .expect("calculate_gas_info failed");

        assert_eq!(min_limit, program_cost);

        let balance_before = Balances::free_balance(USER_1);
        let reply_value = 1_500;
        assert_ok!(Gear::send_reply(
            RuntimeOrigin::signed(USER_1),
            reply_to_id,
            EMPTY_PAYLOAD.to_vec(),
            100_000_000,
            reply_value,
            false,
        ));

        run_to_next_block(None);

        assert_eq!(
            balance_before - reply_value + locked_value,
            Balances::free_balance(USER_1) + gas_price(program_cost)
        );
    });
}

#[test]
fn missing_handle_is_not_executed() {
    let wat = r#"
    (module
        (import "env" "memory" (memory 2))
        (export "init" (func $init))
        (func $init)
    )"#;

    let wat_handle = r#"
    (module
        (import "env" "memory" (memory 2))
        (export "init" (func $init))
        (export "handle" (func $handle))
        (func $init)
        (func $handle)
    )"#;

    init_logger();
    new_test_ext().execute_with(|| {
        let program_id = Gear::upload_program(
            RuntimeOrigin::signed(USER_1),
            ProgramCodeKind::Custom(wat).to_bytes(),
            vec![],
            EMPTY_PAYLOAD.to_vec(),
            1_000_000_000,
            0,
            false,
        )
        .map(|_| get_last_program_id())
        .expect("submit_program failed");

        let program_handle_id = Gear::upload_program(
            RuntimeOrigin::signed(USER_3),
            ProgramCodeKind::Custom(wat_handle).to_bytes(),
            vec![],
            EMPTY_PAYLOAD.to_vec(),
            1_000_000_000,
            0,
            false,
        )
        .map(|_| get_last_program_id())
        .expect("submit_program failed");

        run_to_next_block(None);

        let balance_before = Balances::free_balance(USER_1);
        let balance_before_handle = Balances::free_balance(USER_3);

        assert_ok!(Gear::send_message(
            RuntimeOrigin::signed(USER_1),
            program_id,
            EMPTY_PAYLOAD.to_vec(),
            1_000_000_000,
            0,
            false,
        ));

        assert_ok!(Gear::send_message(
            RuntimeOrigin::signed(USER_3),
            program_handle_id,
            EMPTY_PAYLOAD.to_vec(),
            1_000_000_000,
            0,
            false,
        ));

        run_to_next_block(None);

        let margin = balance_before - Balances::free_balance(USER_1);
        let margin_handle = balance_before_handle - Balances::free_balance(USER_3);

        assert!(margin < margin_handle);
    });
}

#[test]
fn invalid_memory_page_amount_rejected() {
    let Some(incorrect_amount) = code::MAX_WASM_PAGES_AMOUNT
        .to_page_number()
        .map(|p| p.inc().raw())
    else {
        // In case max memory is 4GB, then it's impossible to make invalid memory pages amount.
        return;
    };

    let wat = format!(
        r#"
            (module
                (import "env" "memory" (memory {incorrect_amount}))
                (export "init" (func $init))
                (func $init)
            )
        "#
    );

    init_logger();
    new_test_ext().execute_with(|| {
        assert_noop!(
            Gear::upload_code(
                RuntimeOrigin::signed(USER_1),
                ProgramCodeKind::Custom(&wat).to_bytes(),
            ),
            Error::<Test>::ProgramConstructionFailed
        );

        assert_noop!(
            Gear::upload_program(
                RuntimeOrigin::signed(USER_1),
                ProgramCodeKind::Custom(&wat).to_bytes(),
                vec![],
                EMPTY_PAYLOAD.to_vec(),
                1_000_000_000,
                0,
                false,
            ),
            Error::<Test>::ProgramConstructionFailed
        );
    });
}

#[test]
fn test_reinstrumentation_works() {
    init_logger();
    new_test_ext().execute_with(|| {
        let code_id = CodeId::generate(&ProgramCodeKind::Default.to_bytes());
        let pid = upload_program_default(USER_1, ProgramCodeKind::Default).unwrap();

        run_to_block(2, None);

        // check old version
        let _reset_guard = DynamicSchedule::mutate(|schedule| {
            let code = <Test as Config>::CodeStorage::get_code(code_id).unwrap();
            assert_eq!(
                code.instruction_weights_version(),
                schedule.instruction_weights.version
            );

            schedule.instruction_weights.version = 0xdeadbeef;
        });

        assert_ok!(Gear::send_message(
            RuntimeOrigin::signed(USER_1),
            pid,
            vec![],
            10_000_000_000,
            0,
            false,
        ));

        run_to_block(3, None);

        // check new version
        let code = <Test as Config>::CodeStorage::get_code(code_id).unwrap();
        assert_eq!(code.instruction_weights_version(), 0xdeadbeef);

        assert_ok!(Gear::send_message(
            RuntimeOrigin::signed(USER_1),
            pid,
            vec![],
            10_000_000_000,
            0,
            false,
        ));

        run_to_block(4, None);

        // check new version stands still
        let code = <Test as Config>::CodeStorage::get_code(code_id).unwrap();
        assert_eq!(code.instruction_weights_version(), 0xdeadbeef);
    })
}

#[test]
fn test_reinstrumentation_failure() {
    init_logger();
    new_test_ext().execute_with(|| {
        let code_id = CodeId::generate(&ProgramCodeKind::Default.to_bytes());
        let pid = upload_program_default(USER_1, ProgramCodeKind::Default).unwrap();

        run_to_block(2, None);

        let mut old_version = 0;
        let _reset_guard = DynamicSchedule::mutate(|schedule| {
            // Insert new original code to cause re-instrumentation failure.
            let wasm = ProgramCodeKind::Custom("(module)").to_bytes();
            <<Test as Config>::CodeStorage as CodeStorage>::OriginalCodeStorage::insert(
                code_id, wasm,
            );

            old_version = schedule.instruction_weights.version;
            schedule.instruction_weights.version = 0xdeadbeef;
        });

        assert_ok!(Gear::send_message(
            RuntimeOrigin::signed(USER_1),
            pid,
            vec![],
            10_000_000_000,
            0,
            false,
        ));

        let mid = get_last_message_id();

        run_to_block(3, None);

        // Must be active even after re-instrumentation failure.
        let program = ProgramStorageOf::<Test>::get_program(pid).unwrap();
        assert!(program.is_active());

        // After message processing the code must have the old instrumentation version.
        let code = <Test as Config>::CodeStorage::get_code(code_id).unwrap();
        assert_eq!(code.instruction_weights_version(), old_version);

        // Error reply must be returned with the reason of re-instrumentation failure.
        assert_failed(mid, ErrorReplyReason::ReinstrumentationFailure);
    })
}

#[test]
fn test_init_reinstrumentation_failure() {
    init_logger();

    new_test_ext().execute_with(|| {
        let code_id = CodeId::generate(&ProgramCodeKind::Default.to_bytes());
        let pid = upload_program_default(USER_1, ProgramCodeKind::Default).unwrap();

        let mut old_version = 0;
        let _reset_guard = DynamicSchedule::mutate(|schedule| {
            // Insert new original code to cause init re-instrumentation failure.
            let wasm = ProgramCodeKind::Custom("(module)").to_bytes();
            <<Test as Config>::CodeStorage as CodeStorage>::OriginalCodeStorage::insert(
                code_id, wasm,
            );

            old_version = schedule.instruction_weights.version;
            schedule.instruction_weights.version = 0xdeadbeef;
        });

        let mid = get_last_message_id();

        run_to_block(2, None);

        // Must be terminated after re-instrumentation failure, because it failed on init.
        let program = ProgramStorageOf::<Test>::get_program(pid).unwrap();
        assert!(program.is_terminated());

        // After message processing the code must have the old instrumentation version.
        let code = <Test as Config>::CodeStorage::get_code(code_id).unwrap();
        assert_eq!(code.instruction_weights_version(), old_version);

        // Error reply must be returned with the reason of re-instrumentation failure.
        assert_failed(mid, ErrorReplyReason::ReinstrumentationFailure);
    })
}

#[test]
fn test_mad_big_prog_instrumentation() {
    init_logger();
    new_test_ext().execute_with(|| {
        let path = "../../examples/big-wasm/big.wasm";
        let code_bytes = std::fs::read(path).expect("can't read big wasm");
        let schedule = <Test as Config>::Schedule::get();
        let code_inst_res = gear_core::code::Code::try_new(
            code_bytes,
            schedule.instruction_weights.version,
            |module| schedule.rules(module),
            schedule.limits.stack_height,
        );
        // In any case of the defined weights on the platform, instrumentation of the valid
        // huge wasm mustn't fail
        assert!(code_inst_res.is_ok());
    })
}

#[test]
fn reject_incorrect_binary() {
    let wat = r#"
    (module
        (import "env" "memory" (memory 1))
        (export "handle" (func $handle))
        (func $handle
            i32.const 5
        )
    )"#;

    init_logger();
    new_test_ext().execute_with(|| {
        assert_noop!(
            Gear::upload_code(
                RuntimeOrigin::signed(USER_1),
                ProgramCodeKind::CustomInvalid(wat).to_bytes()
            ),
            Error::<Test>::ProgramConstructionFailed
        );

        assert_noop!(
            upload_program_default(USER_1, ProgramCodeKind::CustomInvalid(wat)),
            Error::<Test>::ProgramConstructionFailed
        );
    });
}

#[test]
fn send_from_reservation() {
    use demo_send_from_reservation::{HandleAction, WASM_BINARY};

    init_logger();
    new_test_ext().execute_with(|| {
        let pid = Gear::upload_program(
            RuntimeOrigin::signed(USER_1),
            WASM_BINARY.to_vec(),
            vec![],
            EMPTY_PAYLOAD.to_vec(),
            10_000_000_000,
            0,
            false,
        )
        .map(|_| get_last_program_id())
        .unwrap();

        let pid2 = Gear::upload_program(
            RuntimeOrigin::signed(USER_1),
            WASM_BINARY.to_vec(),
            vec![2],
            EMPTY_PAYLOAD.to_vec(),
            10_000_000_000,
            0,
            false,
        )
        .map(|_| get_last_program_id())
        .unwrap();

        run_to_block(2, None);

        {
            assert_ok!(Gear::send_message(
                RuntimeOrigin::signed(USER_1),
                pid,
                HandleAction::SendToUser.encode(),
                10_000_000_000,
                1_000,
                false,
            ));

            run_to_block(3, None);

            let msg = get_last_mail(USER_1);
            assert_eq!(msg.value(), 500);
            assert_eq!(msg.payload_bytes(), b"send_to_user");
            let map = get_reservation_map(pid).unwrap();
            assert!(map.is_empty());
        }

        {
            MailboxOf::<Test>::clear();

            assert_ok!(Gear::send_message(
                RuntimeOrigin::signed(USER_1),
                pid,
                HandleAction::SendToProgram {
                    pid: pid2.into(),
                    user: USER_1.into_origin().into()
                }
                .encode(),
                10_000_000_000,
                1_000,
                false,
            ));

            let mid = get_last_message_id();

            run_to_block(4, None);

            assert_succeed(mid);

            let msg = get_last_mail(USER_1);
            assert_eq!(msg.value(), 700);
            assert_eq!(msg.payload_bytes(), b"receive_from_program");
            let map = get_reservation_map(pid).unwrap();
            assert!(map.is_empty());
        }

        {
            MailboxOf::<Test>::clear();

            assert_ok!(Gear::send_message(
                RuntimeOrigin::signed(USER_1),
                pid,
                HandleAction::SendToUserDelayed.encode(),
                10_000_000_000,
                1_000,
                false,
            ));

            run_to_block(5, None);

            assert!(MailboxOf::<Test>::is_empty(&USER_1));

            run_to_block(6, None);

            let msg = get_last_mail(USER_1);
            assert_eq!(msg.value(), 600);
            assert_eq!(msg.payload_bytes(), b"send_to_user_delayed");
            let map = get_reservation_map(pid).unwrap();
            assert!(map.is_empty());
        }

        {
            MailboxOf::<Test>::clear();

            assert_ok!(Gear::send_message(
                RuntimeOrigin::signed(USER_1),
                pid,
                HandleAction::SendToProgramDelayed {
                    pid: pid2.into(),
                    user: USER_1.into_origin().into()
                }
                .encode(),
                10_000_000_000,
                1_000,
                false,
            ));

            let mid = get_last_message_id();

            run_to_block(7, None);

            assert!(MailboxOf::<Test>::is_empty(&USER_1));
            assert_succeed(mid);

            run_to_block(8, None);

            let msg = get_last_mail(USER_1);
            assert_eq!(msg.value(), 800);
            assert_eq!(msg.payload_bytes(), b"receive_from_program_delayed");
            let map = get_reservation_map(pid).unwrap();
            assert!(map.is_empty());
        }
    });
}

#[test]
fn reply_from_reservation() {
    use demo_send_from_reservation::{HandleAction, WASM_BINARY};

    init_logger();
    new_test_ext().execute_with(|| {
        let pid = Gear::upload_program(
            RuntimeOrigin::signed(USER_1),
            WASM_BINARY.to_vec(),
            vec![],
            EMPTY_PAYLOAD.to_vec(),
            10_000_000_000,
            0,
            false,
        )
        .map(|_| get_last_program_id())
        .unwrap();

        let pid2 = Gear::upload_program(
            RuntimeOrigin::signed(USER_1),
            WASM_BINARY.to_vec(),
            vec![2],
            EMPTY_PAYLOAD.to_vec(),
            10_000_000_000,
            0,
            false,
        )
        .map(|_| get_last_program_id())
        .unwrap();

        run_to_block(2, None);

        {
            assert_ok!(Gear::send_message(
                RuntimeOrigin::signed(USER_1),
                pid,
                HandleAction::ReplyToUser.encode(),
                30_000_000_000,
                1_000,
                false,
            ));

            run_to_block(3, None);

            let msg = maybe_last_message(USER_1).expect("Should be");
            assert_eq!(msg.value(), 900);
            assert_eq!(msg.payload_bytes(), b"reply_to_user");
            let map = get_reservation_map(pid).unwrap();
            assert!(map.is_empty());
        }

        {
            MailboxOf::<Test>::clear();

            assert_ok!(Gear::send_message(
                RuntimeOrigin::signed(USER_1),
                pid,
                HandleAction::ReplyToProgram {
                    pid: pid2.into(),
                    user: USER_1.into_origin().into()
                }
                .encode(),
                30_000_000_000,
                1_000,
                false,
            ));

            let mid = get_last_message_id();

            run_to_block(4, None);

            assert_succeed(mid);

            let msg = maybe_last_message(USER_1).expect("Should be");
            assert_eq!(msg.value(), 900);
            assert_eq!(msg.payload_bytes(), b"reply");
            let map = get_reservation_map(pid).unwrap();
            assert!(map.is_empty());
        }
    });
}

#[test]
fn signal_recursion_not_occurs() {
    use demo_signal_entry::{HandleAction, WASM_BINARY};

    init_logger();
    new_test_ext().execute_with(|| {
        assert_ok!(Gear::upload_program(
            RuntimeOrigin::signed(USER_1),
            WASM_BINARY.to_vec(),
            DEFAULT_SALT.to_vec(),
            USER_1.encode(),
            10_000_000_000,
            0,
            false,
        ));

        let pid = get_last_program_id();

        run_to_block(2, None);

        assert!(Gear::is_initialized(pid));
        assert!(utils::is_active(pid));

        assert_ok!(Gear::send_message(
            RuntimeOrigin::signed(USER_1),
            pid,
            HandleAction::PanicInSignal.encode(),
            10_000_000_000,
            0,
            false,
        ));

        let mid = get_last_message_id();

        let mut expiration = None;

        run_to_block(3, None);

        assert_ok!(GasHandlerOf::<Test>::get_system_reserve(mid));

        System::events().iter().for_each(|e| {
            if let MockRuntimeEvent::Gear(Event::MessageWaited {
                expiration: exp, ..
            }) = e.event
            {
                expiration = Some(exp);
            }
        });

        let expiration = expiration.unwrap();

        System::set_block_number(expiration - 1);
        Gear::set_block_number(expiration - 1);

        run_to_next_block(None);

        assert!(GasHandlerOf::<Test>::get_system_reserve(mid).is_err());

        // check signal dispatch panicked
        assert_eq!(MailboxOf::<Test>::iter_key(USER_1).last(), None);
        let signal_msg_id = MessageId::generate_signal(mid);
        let status = dispatch_status(signal_msg_id);
        assert_eq!(status, Some(DispatchStatus::Failed));

        MailboxOf::<Test>::clear();
        System::reset_events();
        run_to_next_block(None);

        // check nothing happens after
        assert!(MailboxOf::<Test>::is_empty(&USER_1));
        assert_eq!(System::events().len(), 0);
    });
}

#[test]
fn signal_during_precharge() {
    use demo_signal_entry::{HandleAction, WASM_BINARY};

    init_logger();
    new_test_ext().execute_with(|| {
        assert_ok!(Gear::upload_program(
            RuntimeOrigin::signed(USER_1),
            WASM_BINARY.to_vec(),
            DEFAULT_SALT.to_vec(),
            USER_1.encode(),
            10_000_000_000,
            0,
            false,
        ));

        let pid = get_last_program_id();

        run_to_block(2, None);

        assert_ok!(Gear::send_message(
            RuntimeOrigin::signed(USER_1),
            pid,
            HandleAction::WaitWithReserveAmountAndPanic(1).encode(),
            10_000_000_000,
            0,
            false,
        ));

        let mid = get_last_message_id();

        run_to_block(3, None);

        let reply_to_id = get_last_mail(USER_1).id();

        assert_ok!(GasHandlerOf::<Test>::get_system_reserve(mid));

        assert_ok!(Gear::send_reply(
            RuntimeOrigin::signed(USER_1),
            reply_to_id,
            EMPTY_PAYLOAD.to_vec(),
            10_000_000_000,
            0,
            false,
        ));

        run_to_block(4, None);

        assert!(GasHandlerOf::<Test>::get_system_reserve(mid).is_err());
        assert!(MailboxOf::<Test>::is_empty(&USER_1));
        assert_eq!(
            System::events()
                .into_iter()
                .filter(|e| {
                    matches!(
                        e.event,
                        MockRuntimeEvent::Gear(Event::UserMessageSent { .. })
                    )
                })
                .count(),
            2 + 1 // reply from program + reply to user because of panic +1 for auto generated replies
        );
    });
}

#[test]
fn signal_during_prepare() {
    use demo_signal_entry::{HandleAction, WASM_BINARY};

    init_logger();
    new_test_ext().execute_with(|| {
        assert_ok!(Gear::upload_program(
            RuntimeOrigin::signed(USER_1),
            WASM_BINARY.to_vec(),
            DEFAULT_SALT.to_vec(),
            USER_1.encode(),
            10_000_000_000,
            0,
            false,
        ));

        let pid = get_last_program_id();

        run_to_block(2, None);

        let gas_for_program_read = DbWeightOf::<Test>::get().reads(1).ref_time();
        assert_ok!(Gear::send_message(
            RuntimeOrigin::signed(USER_1),
            pid,
            HandleAction::WaitWithReserveAmountAndPanic(gas_for_program_read).encode(),
            10_000_000_000,
            0,
            false,
        ));

        let mid = get_last_message_id();

        run_to_block(3, None);

        let reply_to_id = get_last_mail(USER_1).id();

        assert_ok!(GasHandlerOf::<Test>::get_system_reserve(mid));

        assert_ok!(Gear::send_reply(
            RuntimeOrigin::signed(USER_1),
            reply_to_id,
            EMPTY_PAYLOAD.to_vec(),
            10_000_000_000,
            0,
            false,
        ));

        run_to_block(4, None);

        assert!(GasHandlerOf::<Test>::get_system_reserve(mid).is_err());
        assert!(MailboxOf::<Test>::is_empty(&USER_1));
        assert_eq!(
            System::events()
                .into_iter()
                .filter(|e| {
                    matches!(
                        e.event,
                        MockRuntimeEvent::Gear(Event::UserMessageSent { .. })
                    )
                })
                .count(),
            2 + 1 // reply from program + reply to user because of panic +1 for auto generated replies
        );
    });
}

#[test]
fn signal_async_wait_works() {
    use demo_async_signal_entry::{InitAction, WASM_BINARY};

    init_logger();
    new_test_ext().execute_with(|| {
        assert_ok!(Gear::upload_program(
            RuntimeOrigin::signed(USER_1),
            WASM_BINARY.to_vec(),
            DEFAULT_SALT.to_vec(),
            InitAction::None.encode(),
            10_000_000_000,
            0,
            false,
        ));

        let pid = get_last_program_id();

        run_to_block(2, None);

        assert!(Gear::is_initialized(pid));
        assert!(utils::is_active(pid));

        let GasInfo {
            min_limit: gas_spent,
            ..
        } = Gear::calculate_gas_info(
            USER_1.into_origin(),
            HandleKind::Handle(pid),
            EMPTY_PAYLOAD.to_vec(),
            0,
            true,
            true,
        )
        .expect("calculate_gas_info failed");

        assert_ok!(Gear::send_message(
            RuntimeOrigin::signed(USER_1),
            pid,
            EMPTY_PAYLOAD.to_vec(),
            gas_spent,
            0,
            false,
        ));

        let mid = get_last_message_id();

        let mut expiration = None;

        run_to_block(3, None);

        assert_ok!(GasHandlerOf::<Test>::get_system_reserve(mid));

        System::events().iter().for_each(|e| {
            if let MockRuntimeEvent::Gear(Event::MessageWaited {
                expiration: exp, ..
            }) = e.event
            {
                expiration = Some(exp);
            }
        });

        let expiration = expiration.unwrap();

        System::set_block_number(expiration - 1);
        Gear::set_block_number(expiration - 1);

        System::reset_events();
        run_to_next_block(None);

        assert!(GasHandlerOf::<Test>::get_system_reserve(mid).is_err());

        // check signal dispatch executed
        let _mail_msg = maybe_last_message(USER_1).expect("Should be");
    });
}

#[test]
fn signal_run_out_of_gas_works() {
    test_signal_code_works(
        SimpleExecutionError::RanOutOfGas.into(),
        demo_signal_entry::HandleAction::OutOfGas,
    );
}

#[test]
fn signal_run_out_of_gas_memory_access_works() {
    use demo_signal_entry::{HandleAction, WASM_BINARY};

    const GAS_LIMIT: u64 = 10_000_000_000;

    init_logger();
    new_test_ext().execute_with(|| {
        // Upload program
        assert_ok!(Gear::upload_program(
            RuntimeOrigin::signed(USER_1),
            WASM_BINARY.to_vec(),
            DEFAULT_SALT.to_vec(),
            USER_1.encode(),
            GAS_LIMIT,
            0,
            false,
        ));

        let pid = get_last_program_id();

        run_to_next_block(None);

        // Ensure that program is uploaded and initialized correctly
        assert!(utils::is_active(pid));
        assert!(Gear::is_initialized(pid));

        // Save signal code to be compared with
        assert_ok!(Gear::send_message(
            RuntimeOrigin::signed(USER_1),
            pid,
            HandleAction::SaveSignal(SimpleExecutionError::RanOutOfGas.into()).encode(),
            GAS_LIMIT,
            0,
            false,
        ));

        run_to_next_block(None);

        // Calculate gas limit for this action
        let GasInfo { min_limit, .. } = Gear::calculate_gas_info(
            USER_1.into_origin(),
            HandleKind::Handle(pid),
            demo_signal_entry::HandleAction::MemoryAccess.encode(),
            0,
            true,
            true,
        )
        .expect("calculate_gas_info failed");

        // Send the action to trigger signal sending
        assert_ok!(Gear::send_message(
            RuntimeOrigin::signed(USER_1),
            pid,
            demo_signal_entry::HandleAction::MemoryAccess.encode(),
            min_limit - 1,
            0,
            false,
        ));

        let mid = get_last_message_id();

        // Assert that system reserve gas node is removed
        assert_ok!(GasHandlerOf::<Test>::get_system_reserve(mid));

        run_to_next_block(None);

        assert!(GasHandlerOf::<Test>::get_system_reserve(mid).is_err());

        // Ensure that signal code sent is signal code we saved
        let mail_msg = get_last_mail(USER_1);
        assert_eq!(mail_msg.payload_bytes(), true.encode());
    });
}

#[test]
fn signal_userspace_panic_works() {
    test_signal_code_works(
        SimpleExecutionError::UserspacePanic.into(),
        demo_signal_entry::HandleAction::Panic,
    );
}

#[test]
fn signal_backend_error_forbidden_action_works() {
    test_signal_code_works(
        SimpleExecutionError::BackendError.into(),
        demo_signal_entry::HandleAction::ForbiddenAction,
    );
}

#[test]
fn signal_backend_error_invalid_debug_works() {
    test_signal_code_works(
        SimpleExecutionError::BackendError.into(),
        demo_signal_entry::HandleAction::InvalidDebugCall,
    );
}

#[test]
fn signal_backend_error_unrecoverable_ext_works() {
    test_signal_code_works(
        SimpleExecutionError::BackendError.into(),
        demo_signal_entry::HandleAction::UnrecoverableExt,
    );
}

#[test]
fn signal_unreachable_instruction_works() {
    test_signal_code_works(
        SimpleExecutionError::UnreachableInstruction.into(),
        demo_signal_entry::HandleAction::UnreachableInstruction,
    );
}

#[test]
fn signal_unreachable_instruction_incorrect_free_works() {
    test_signal_code_works(
        SimpleExecutionError::UnreachableInstruction.into(),
        demo_signal_entry::HandleAction::IncorrectFree,
    );
}

#[test]
fn signal_memory_overflow_works() {
    test_signal_code_works(
        SimpleExecutionError::MemoryOverflow.into(),
        demo_signal_entry::HandleAction::ExceedMemory,
    );
}

#[test]
fn signal_removed_from_waitlist_works() {
    const GAS_LIMIT: u64 = 10_000_000_000;
    use demo_signal_entry::{HandleAction, WASM_BINARY};

    init_logger();
    new_test_ext().execute_with(|| {
        // Upload program
        assert_ok!(Gear::upload_program(
            RuntimeOrigin::signed(USER_1),
            WASM_BINARY.to_vec(),
            DEFAULT_SALT.to_vec(),
            USER_1.encode(),
            GAS_LIMIT,
            0,
            false,
        ));

        let pid = get_last_program_id();

        run_to_next_block(None);

        // Ensure that program is uploaded and initialized correctly
        assert!(utils::is_active(pid));
        assert!(Gear::is_initialized(pid));

        // Save signal code to be compared with
        assert_ok!(Gear::send_message(
            RuntimeOrigin::signed(USER_1),
            pid,
            HandleAction::SaveSignal(SignalCode::RemovedFromWaitlist).encode(),
            GAS_LIMIT,
            0,
            false,
        ));

        run_to_next_block(None);

        // Send the action to trigger signal sending
        assert_ok!(Gear::send_message(
            RuntimeOrigin::signed(USER_1),
            pid,
            HandleAction::WaitWithoutSendingMessage.encode(),
            GAS_LIMIT,
            0,
            false,
        ));

        let mid = get_last_message_id();

        run_to_next_block(None);

        // Ensuring that gas is reserved
        assert_ok!(GasHandlerOf::<Test>::get_system_reserve(mid));

        // Getting block number when waitlist expiration should happen
        let expiration = get_waitlist_expiration(mid);

        // Hack to fast spend blocks till expiration
        System::set_block_number(expiration - 1);
        Gear::set_block_number(expiration - 1);

        // Expiring that message
        run_to_next_block(None);

        // Ensure that signal code sent is signal code we saved
        let mail_msg = get_last_mail(USER_1);
        assert_eq!(mail_msg.payload_bytes(), true.encode());
    });
}

#[test]
fn system_reservation_unreserve_works() {
    use demo_signal_entry::{HandleAction, WASM_BINARY};

    init_logger();
    new_test_ext().execute_with(|| {
        assert_ok!(Gear::upload_program(
            RuntimeOrigin::signed(USER_1),
            WASM_BINARY.to_vec(),
            DEFAULT_SALT.to_vec(),
            USER_1.encode(),
            10_000_000_000,
            0,
            false,
        ));

        let pid = get_last_program_id();

        run_to_block(2, None);

        let user_initial_balance = Balances::free_balance(USER_1);

        let GasInfo { burned, .. } = Gear::calculate_gas_info(
            USER_1.into_origin(),
            HandleKind::Handle(pid),
            HandleAction::Simple.encode(),
            0,
            true,
            true,
        )
        .expect("calculate_gas_info failed");

        assert_ok!(Gear::send_message(
            RuntimeOrigin::signed(USER_1),
            pid,
            HandleAction::Simple.encode(),
            10_000_000_000,
            0,
            false,
        ));

        let mid = get_last_message_id();

        run_to_block(3, None);

        assert!(GasHandlerOf::<Test>::get_system_reserve(mid).is_err());

        let burned = gas_price(burned);
        assert_eq!(
            Balances::free_balance(USER_1),
            user_initial_balance - burned
        );
    });
}

#[test]
fn few_system_reservations_across_waits_works() {
    use demo_signal_entry::{HandleAction, WASM_BINARY};

    init_logger();
    new_test_ext().execute_with(|| {
        assert_ok!(Gear::upload_program(
            RuntimeOrigin::signed(USER_1),
            WASM_BINARY.to_vec(),
            DEFAULT_SALT.to_vec(),
            USER_1.encode(),
            10_000_000_000,
            0,
            false,
        ));

        let pid = get_last_program_id();

        run_to_block(2, None);

        assert_ok!(Gear::send_message(
            RuntimeOrigin::signed(USER_1),
            pid,
            HandleAction::AcrossWaits.encode(),
            30_000_000_000,
            0,
            false,
        ));

        let mid = get_last_message_id();

        run_to_block(3, None);
        let mut reserved = GasHandlerOf::<Test>::get_system_reserve(mid).unwrap();

        for _ in 0..5 {
            assert_eq!(GasHandlerOf::<Test>::get_system_reserve(mid), Ok(reserved));
            reserved += 1_000_000_000;

            let reply_to_id = get_last_mail(USER_1).id();
            assert_ok!(Gear::send_reply(
                RuntimeOrigin::signed(USER_1),
                reply_to_id,
                EMPTY_PAYLOAD.to_vec(),
                30_000_000_000,
                0,
                false,
            ));

            run_to_next_block(None);
        }
    });
}

#[test]
fn system_reservation_panic_works() {
    use demo_signal_entry::{HandleAction, WASM_BINARY};

    init_logger();
    new_test_ext().execute_with(|| {
        assert_ok!(Gear::upload_program(
            RuntimeOrigin::signed(USER_1),
            WASM_BINARY.to_vec(),
            DEFAULT_SALT.to_vec(),
            USER_1.encode(),
            10_000_000_000,
            0,
            false,
        ));

        let pid = get_last_program_id();

        run_to_block(2, None);

        assert_ok!(Gear::send_message(
            RuntimeOrigin::signed(USER_1),
            pid,
            HandleAction::Panic.encode(),
            10_000_000_000,
            0,
            false,
        ));

        let mid = get_last_message_id();

        run_to_block(3, None);

        assert!(GasHandlerOf::<Test>::get_system_reserve(mid).is_err());

        // check signal dispatch executed
        let mail_msg = get_last_mail(USER_1);
        assert_eq!(mail_msg.payload_bytes(), b"handle_signal");
    });
}

#[test]
fn system_reservation_exit_works() {
    use demo_signal_entry::{HandleAction, WASM_BINARY};

    init_logger();
    new_test_ext().execute_with(|| {
        assert_ok!(Gear::upload_program(
            RuntimeOrigin::signed(USER_1),
            WASM_BINARY.to_vec(),
            DEFAULT_SALT.to_vec(),
            USER_1.encode(),
            10_000_000_000,
            0,
            false,
        ));

        let pid = get_last_program_id();

        run_to_block(2, None);

        assert_ok!(Gear::send_message(
            RuntimeOrigin::signed(USER_1),
            pid,
            HandleAction::Exit.encode(),
            10_000_000_000,
            0,
            false,
        ));

        let mid = get_last_message_id();

        run_to_block(3, None);

        assert_succeed(mid);
        assert!(GasHandlerOf::<Test>::get_system_reserve(mid).is_err());

        // check signal dispatch was not executed but `gr_exit` did
        assert_eq!(MailboxOf::<Test>::len(&USER_1), 0);
        let msg = maybe_last_message(USER_1).expect("Should be");
        assert_eq!(msg.payload_bytes(), b"exit");
    });
}

#[test]
fn system_reservation_wait_and_panic_works() {
    use demo_signal_entry::{HandleAction, WASM_BINARY};

    init_logger();
    new_test_ext().execute_with(|| {
        assert_ok!(Gear::upload_program(
            RuntimeOrigin::signed(USER_1),
            WASM_BINARY.to_vec(),
            DEFAULT_SALT.to_vec(),
            USER_1.encode(),
            10_000_000_000,
            0,
            false,
        ));

        let pid = get_last_program_id();

        run_to_block(2, None);

        assert_ok!(Gear::send_message(
            RuntimeOrigin::signed(USER_1),
            pid,
            HandleAction::WaitAndPanic.encode(),
            10_000_000_000,
            0,
            false,
        ));

        let mid = get_last_message_id();

        run_to_block(3, None);

        let reply_to_id = get_last_mail(USER_1).id();

        assert_ok!(GasHandlerOf::<Test>::get_system_reserve(mid));

        assert_ok!(Gear::send_reply(
            RuntimeOrigin::signed(USER_1),
            reply_to_id,
            EMPTY_PAYLOAD.to_vec(),
            10_000_000_000,
            0,
            false,
        ));

        run_to_block(4, None);

        assert!(GasHandlerOf::<Test>::get_system_reserve(mid).is_err());
    });
}

#[test]
fn system_reservation_wait_works() {
    use demo_signal_entry::{HandleAction, WASM_BINARY};

    init_logger();
    new_test_ext().execute_with(|| {
        assert_ok!(Gear::upload_program(
            RuntimeOrigin::signed(USER_1),
            WASM_BINARY.to_vec(),
            DEFAULT_SALT.to_vec(),
            USER_1.encode(),
            10_000_000_000,
            0,
            false,
        ));

        let pid = get_last_program_id();

        run_to_block(2, None);

        assert_ok!(Gear::send_message(
            RuntimeOrigin::signed(USER_1),
            pid,
            HandleAction::Wait.encode(),
            10_000_000_000,
            0,
            false,
        ));

        let mid = get_last_message_id();

        run_to_block(3, None);

        assert_ok!(GasHandlerOf::<Test>::get_system_reserve(mid));

        let mut expiration = None;

        run_to_block(3, None);

        assert_ok!(GasHandlerOf::<Test>::get_system_reserve(mid));

        System::events().iter().for_each(|e| {
            if let MockRuntimeEvent::Gear(Event::MessageWaited {
                expiration: exp, ..
            }) = e.event
            {
                expiration = Some(exp);
            }
        });

        let expiration = expiration.unwrap();

        System::set_block_number(expiration - 1);
        Gear::set_block_number(expiration - 1);

        run_to_next_block(None);

        assert!(GasHandlerOf::<Test>::get_system_reserve(mid).is_err());
    });
}

#[test]
fn system_reservation_wait_and_exit_works() {
    use demo_signal_entry::{HandleAction, WASM_BINARY};

    init_logger();
    new_test_ext().execute_with(|| {
        assert_ok!(Gear::upload_program(
            RuntimeOrigin::signed(USER_1),
            WASM_BINARY.to_vec(),
            DEFAULT_SALT.to_vec(),
            USER_1.encode(),
            10_000_000_000,
            0,
            false,
        ));

        let pid = get_last_program_id();

        run_to_block(2, None);

        assert_ok!(Gear::send_message(
            RuntimeOrigin::signed(USER_1),
            pid,
            HandleAction::WaitAndExit.encode(),
            10_000_000_000,
            0,
            false,
        ));

        let mid = get_last_message_id();

        run_to_block(3, None);

        let reply_to_id = get_last_mail(USER_1).id();

        assert_ok!(GasHandlerOf::<Test>::get_system_reserve(mid));

        assert_ok!(Gear::send_reply(
            RuntimeOrigin::signed(USER_1),
            reply_to_id,
            EMPTY_PAYLOAD.to_vec(),
            10_000_000_000,
            0,
            false,
        ));

        run_to_block(4, None);

        assert!(GasHandlerOf::<Test>::get_system_reserve(mid).is_err());

        // check `gr_exit` occurs
        let msg = get_last_mail(USER_1);
        assert_eq!(msg.payload_bytes(), b"wait_and_exit");
    });
}

#[test]
fn system_reservation_wait_and_reserve_with_panic_works() {
    use demo_signal_entry::{HandleAction, WAIT_AND_RESERVE_WITH_PANIC_GAS, WASM_BINARY};

    init_logger();
    new_test_ext().execute_with(|| {
        assert_ok!(Gear::upload_program(
            RuntimeOrigin::signed(USER_1),
            WASM_BINARY.to_vec(),
            DEFAULT_SALT.to_vec(),
            USER_1.encode(),
            10_000_000_000,
            0,
            false,
        ));

        let pid = get_last_program_id();

        run_to_block(2, None);

        assert_ok!(Gear::send_message(
            RuntimeOrigin::signed(USER_1),
            pid,
            HandleAction::WaitAndReserveWithPanic.encode(),
            30_000_000_000,
            0,
            false,
        ));

        let mid = get_last_message_id();

        run_to_block(3, None);

        assert_eq!(
            GasHandlerOf::<Test>::get_system_reserve(mid),
            Ok(WAIT_AND_RESERVE_WITH_PANIC_GAS)
        );

        let reply_to_id = get_last_mail(USER_1).id();
        assert_ok!(Gear::send_reply(
            RuntimeOrigin::signed(USER_1),
            reply_to_id,
            EMPTY_PAYLOAD.to_vec(),
            10_000_000_000,
            0,
            false,
        ));

        run_to_block(4, None);

        assert!(GasHandlerOf::<Test>::get_system_reserve(mid).is_err());

        // check signal dispatch executed
        let mail_msg = get_last_mail(USER_1);
        assert_eq!(mail_msg.payload_bytes(), b"handle_signal");
    });
}

#[test]
fn system_reservation_accumulate_works() {
    use demo_signal_entry::{HandleAction, WASM_BINARY};

    init_logger();
    new_test_ext().execute_with(|| {
        assert_ok!(Gear::upload_program(
            RuntimeOrigin::signed(USER_1),
            WASM_BINARY.to_vec(),
            DEFAULT_SALT.to_vec(),
            USER_1.encode(),
            10_000_000_000,
            0,
            false,
        ));

        let pid = get_last_program_id();

        run_to_block(2, None);

        assert_ok!(Gear::send_message(
            RuntimeOrigin::signed(USER_1),
            pid,
            HandleAction::Accumulate.encode(),
            10_000_000_000,
            0,
            false,
        ));

        let mid = get_last_message_id();

        run_to_block(3, None);

        let reserve = GasHandlerOf::<Test>::get_system_reserve(mid).unwrap();
        // we 1000 and then 234 amount of gas in demo
        assert_eq!(reserve, 1234);
    });
}

#[test]
fn system_reservation_zero_amount_panics() {
    use demo_signal_entry::{HandleAction, WASM_BINARY};

    init_logger();
    new_test_ext().execute_with(|| {
        assert_ok!(Gear::upload_program(
            RuntimeOrigin::signed(USER_1),
            WASM_BINARY.to_vec(),
            DEFAULT_SALT.to_vec(),
            USER_1.encode(),
            10_000_000_000,
            0,
            false,
        ));

        let pid = get_last_program_id();

        run_to_block(2, None);

        assert_ok!(Gear::send_message(
            RuntimeOrigin::signed(USER_1),
            pid,
            HandleAction::ZeroReserve.encode(),
            10_000_000_000,
            0,
            false,
        ));

        let mid = get_last_message_id();

        run_to_block(3, None);

        assert_succeed(mid);
    });
}

#[test]
fn gas_reservation_works() {
    use demo_reserve_gas::{HandleAction, InitAction, RESERVATION_AMOUNT};

    init_logger();
    new_test_ext().execute_with(|| {
        assert_ok!(Gear::upload_program(
            RuntimeOrigin::signed(USER_1),
            demo_reserve_gas::WASM_BINARY.to_vec(),
            DEFAULT_SALT.to_vec(),
            InitAction::Normal(vec![
                // orphan reservation; will be removed automatically
                (50_000, 3),
                // must be cleared during `gr_exit`
                (25_000, 5),
            ])
            .encode(),
            10_000_000_000,
            0,
            false,
        ));

        let pid = get_last_program_id();
        let balance_rent_pool = Balances::free_balance(RENT_POOL);

        run_to_block(2, None);

        // gas has been reserved 3 times
        let map = get_reservation_map(pid).unwrap();
        assert_eq!(map.len(), 3);

        let user_initial_balance = Balances::free_balance(USER_1);

        let GasInfo {
            min_limit: spent_gas,
            ..
        } = Gear::calculate_gas_info(
            USER_1.into_origin(),
            HandleKind::Handle(pid),
            HandleAction::Unreserve.encode(),
            0,
            true,
            true,
        )
        .expect("calculate_gas_info failed");

        assert_ok!(Gear::send_message(
            RuntimeOrigin::signed(USER_1),
            pid,
            HandleAction::Unreserve.encode(),
            spent_gas,
            0,
            false,
        ));

        run_to_block(3, None);

        // gas unreserved manually
        let map = get_reservation_map(pid).unwrap();
        assert_eq!(map.len(), 2);

        let gas_reserved = gas_price(spent_gas);
        let reservation_amount = gas_price(RESERVATION_AMOUNT);
        let reservation_holding = 15 * gas_price(CostsPerBlockOf::<Test>::reservation());

        assert_eq!(
            Balances::free_balance(USER_1),
            user_initial_balance - gas_reserved + reservation_amount + reservation_holding
        );
        // reservation was held for one block so the rent pool should be increased accordingly
        assert_eq!(
            Balances::free_balance(RENT_POOL),
            balance_rent_pool + gas_price(CostsPerBlockOf::<Test>::reservation())
        );

        run_to_block(2 + 2, None);

        // gas not yet unreserved automatically
        let map = get_reservation_map(pid).unwrap();
        assert_eq!(map.len(), 2);

        run_to_block(2 + 3, None);

        // gas unreserved automatically
        let map = get_reservation_map(pid).unwrap();
        assert_eq!(map.len(), 1);

        // check task is exist yet
        let (reservation_id, slot) = map.iter().next().unwrap();
        let task = ScheduledTask::RemoveGasReservation(pid, *reservation_id);
        assert!(TaskPoolOf::<Test>::contains(
            &slot.finish.saturated_into(),
            &task
        ));

        // `gr_exit` occurs
        assert_ok!(Gear::send_message(
            RuntimeOrigin::signed(USER_1),
            pid,
            HandleAction::Exit.encode(),
            50_000_000_000,
            0,
            false,
        ));

        run_to_block(2 + 4, None);

        // check task was cleared after `gr_exit` happened
        let map = get_reservation_map(pid);
        assert_eq!(map, None);
        assert!(!TaskPoolOf::<Test>::contains(
            &slot.finish.saturated_into(),
            &task
        ));
    });
}

#[test]
fn gas_reservations_cleaned_in_terminated_program() {
    use demo_reserve_gas::{InitAction, ReplyAction};

    init_logger();
    new_test_ext().execute_with(|| {
        assert_ok!(Gear::upload_program(
            RuntimeOrigin::signed(USER_1),
            demo_reserve_gas::WASM_BINARY.to_vec(),
            DEFAULT_SALT.to_vec(),
            InitAction::Wait.encode(),
            10_000_000_000,
            0,
            false,
        ));

        let pid = get_last_program_id();

        run_to_block(2, None);

        let message_id = get_last_mail(USER_1).id();

        assert!(!Gear::is_initialized(pid));
        assert!(utils::is_active(pid));

        let map = get_reservation_map(pid).unwrap();
        assert_eq!(map.len(), 1);

        let (reservation_id, slot) = map.iter().next().unwrap();
        let task = ScheduledTask::RemoveGasReservation(pid, *reservation_id);
        assert!(TaskPoolOf::<Test>::contains(
            &slot.finish.saturated_into(),
            &task
        ));

        assert_ok!(Gear::send_reply(
            RuntimeOrigin::signed(USER_1),
            message_id,
            ReplyAction::Panic.encode(),
            BlockGasLimitOf::<Test>::get(),
            0,
            false,
        ));

        run_to_block(3, None);

        let map = get_reservation_map(pid);
        assert_eq!(map, None);
        assert!(!TaskPoolOf::<Test>::contains(
            &slot.finish.saturated_into(),
            &task
        ));
        assert!(!Gear::is_initialized(pid));
        assert!(!utils::is_active(pid));
    });
}

#[test]
fn gas_reservation_wait_wake_exit() {
    use demo_reserve_gas::{InitAction, ReplyAction};

    init_logger();
    new_test_ext().execute_with(|| {
        assert_ok!(Gear::upload_program(
            RuntimeOrigin::signed(USER_1),
            demo_reserve_gas::WASM_BINARY.to_vec(),
            DEFAULT_SALT.to_vec(),
            InitAction::Wait.encode(),
            10_000_000_000,
            0,
            false,
        ));

        let pid = get_last_program_id();

        run_to_block(2, None);

        let message_id = get_last_mail(USER_1).id();

        assert!(!Gear::is_initialized(pid));
        assert!(utils::is_active(pid));

        let map = get_reservation_map(pid).unwrap();
        assert_eq!(map.len(), 1);

        let (reservation_id, slot) = map.iter().next().unwrap();
        let task = ScheduledTask::RemoveGasReservation(pid, *reservation_id);
        assert!(TaskPoolOf::<Test>::contains(
            &slot.finish.saturated_into(),
            &task
        ));

        assert_ok!(Gear::send_reply(
            RuntimeOrigin::signed(USER_1),
            message_id,
            ReplyAction::Exit.encode(),
            BlockGasLimitOf::<Test>::get(),
            0,
            false,
        ));

        run_to_block(3, None);

        let map = get_reservation_map(pid);
        assert_eq!(map, None);
        assert!(!TaskPoolOf::<Test>::contains(
            &slot.finish.saturated_into(),
            &task
        ));
        assert!(!Gear::is_initialized(pid));
        assert!(!utils::is_active(pid));
    });
}

#[test]
fn gas_reservations_check_params() {
    use demo_reserve_gas::InitAction;

    init_logger();
    new_test_ext().execute_with(|| {
        assert_ok!(Gear::upload_program(
            RuntimeOrigin::signed(USER_1),
            demo_reserve_gas::WASM_BINARY.to_vec(),
            DEFAULT_SALT.to_vec(),
            InitAction::CheckArgs {
                mailbox_threshold: <Test as Config>::MailboxThreshold::get(),
            }
            .encode(),
            10_000_000_000,
            0,
            false,
        ));

        let mid = get_last_message_id();

        run_to_block(2, None);

        assert_succeed(mid);
    });
}

#[test]
fn gas_reservations_fresh_reserve_unreserve() {
    use demo_reserve_gas::InitAction;

    init_logger();
    new_test_ext().execute_with(|| {
        assert_ok!(Gear::upload_program(
            RuntimeOrigin::signed(USER_1),
            demo_reserve_gas::WASM_BINARY.to_vec(),
            DEFAULT_SALT.to_vec(),
            InitAction::FreshReserveUnreserve.encode(),
            10_000_000_000,
            0,
            false,
        ));
        let mid = get_last_message_id();

        run_to_block(2, None);

        assert_succeed(mid);
        let msg = get_last_mail(USER_1);
        assert_eq!(msg.payload_bytes(), b"fresh_reserve_unreserve");
    });
}

#[test]
fn gas_reservations_existing_reserve_unreserve() {
    use demo_reserve_gas::{HandleAction, InitAction};

    init_logger();
    new_test_ext().execute_with(|| {
        assert_ok!(Gear::upload_program(
            RuntimeOrigin::signed(USER_1),
            demo_reserve_gas::WASM_BINARY.to_vec(),
            DEFAULT_SALT.to_vec(),
            InitAction::Normal(vec![]).encode(),
            10_000_000_000,
            0,
            false,
        ));
        let mid = get_last_message_id();
        let pid = get_last_program_id();

        run_to_block(2, None);

        assert_succeed(mid);

        assert_ok!(Gear::send_message(
            RuntimeOrigin::signed(USER_1),
            pid,
            HandleAction::SendFromReservationAndUnreserve.encode(),
            10_000_000_000,
            0,
            false,
        ));

        let mid = get_last_message_id();

        run_to_block(3, None);

        assert_succeed(mid);
        let msg = get_last_mail(USER_1);
        assert_eq!(msg.payload_bytes(), b"existing_reserve_unreserve");
    });
}

#[test]
fn custom_async_entrypoint_works() {
    use demo_async_custom_entry::WASM_BINARY;

    init_logger();
    new_test_ext().execute_with(|| {
        assert_ok!(Gear::upload_program(
            RuntimeOrigin::signed(USER_1),
            WASM_BINARY.to_vec(),
            DEFAULT_SALT.to_vec(),
            USER_1.encode(),
            30_000_000_000,
            0,
            false,
        ));

        let pid = get_last_program_id();

        run_to_block(2, None);

        assert_ok!(Gear::send_message(
            RuntimeOrigin::signed(USER_1),
            pid,
            EMPTY_PAYLOAD.to_vec(),
            30_000_000_000,
            0,
            false,
        ));

        run_to_block(3, None);

        let msg = get_last_mail(USER_1);
        assert_eq!(msg.payload_bytes(), b"my_handle_signal");

        assert_ok!(Gear::send_reply(
            RuntimeOrigin::signed(USER_1),
            msg.id(),
            EMPTY_PAYLOAD.to_vec(),
            30_000_000_000,
            0,
            false,
        ));

        run_to_block(4, None);

        let msg = get_last_mail(USER_1);
        assert_eq!(msg.payload_bytes(), b"my_handle_reply");
    });
}

#[test]
fn dispatch_kind_forbidden_function() {
    use demo_signal_entry::{HandleAction, WASM_BINARY};

    init_logger();
    new_test_ext().execute_with(|| {
        assert_ok!(Gear::upload_program(
            RuntimeOrigin::signed(USER_1),
            WASM_BINARY.to_vec(),
            DEFAULT_SALT.to_vec(),
            USER_1.encode(),
            10_000_000_000,
            0,
            false,
        ));

        let pid = get_last_program_id();

        run_to_block(2, None);

        assert!(Gear::is_initialized(pid));
        assert!(utils::is_active(pid));

        assert_ok!(Gear::send_message(
            RuntimeOrigin::signed(USER_1),
            pid,
            HandleAction::ForbiddenCallInSignal(USER_1.into_origin().into()).encode(),
            10_000_000_000,
            0,
            false,
        ));

        let mid = get_last_message_id();

        let mut expiration = None;

        run_to_block(3, None);

        assert_ok!(GasHandlerOf::<Test>::get_system_reserve(mid));

        System::events().iter().for_each(|e| {
            if let MockRuntimeEvent::Gear(Event::MessageWaited {
                expiration: exp, ..
            }) = e.event
            {
                expiration = Some(exp);
            }
        });

        let expiration = expiration.unwrap();

        System::set_block_number(expiration - 1);
        Gear::set_block_number(expiration - 1);

        run_to_next_block(None);

        assert!(GasHandlerOf::<Test>::get_system_reserve(mid).is_err());

        // check signal dispatch panicked
        assert!(MailboxOf::<Test>::is_empty(&USER_1));
        let signal_msg_id = MessageId::generate_signal(mid);
        let status = dispatch_status(signal_msg_id);
        assert_eq!(status, Some(DispatchStatus::Failed));

        MailboxOf::<Test>::clear();
        System::reset_events();
        run_to_next_block(None);

        // check nothing happens after
        assert!(MailboxOf::<Test>::is_empty(&USER_1));
        assert_eq!(System::events().len(), 0);
    });
}

#[test]
fn system_reservation_gas_allowance_rollbacks() {
    use demo_signal_entry::{HandleAction, WASM_BINARY};

    init_logger();
    new_test_ext().execute_with(|| {
        assert_ok!(Gear::upload_program(
            RuntimeOrigin::signed(USER_1),
            WASM_BINARY.to_vec(),
            DEFAULT_SALT.to_vec(),
            USER_1.encode(),
            10_000_000_000,
            0,
            false,
        ));

        let pid = get_last_program_id();

        run_to_block(2, None);

        let GasInfo { min_limit, .. } = Gear::calculate_gas_info(
            USER_1.into_origin(),
            HandleKind::Handle(pid),
            HandleAction::Simple.encode(),
            0,
            true,
            true,
        )
        .expect("calculate_gas_info failed");

        assert_ok!(Gear::send_message(
            RuntimeOrigin::signed(USER_1),
            pid,
            HandleAction::Simple.encode(),
            min_limit,
            0,
            false,
        ));

        let mid = get_last_message_id();

        run_to_block(3, Some(min_limit - 1));

        assert_eq!(GasHandlerOf::<Test>::get_system_reserve(mid), Ok(0));
    });
}

#[test]
fn system_reservation_wait_and_exit_across_executions() {
    use demo_signal_entry::{HandleAction, WASM_BINARY};

    init_logger();
    new_test_ext().execute_with(|| {
        assert_ok!(Gear::upload_program(
            RuntimeOrigin::signed(USER_1),
            WASM_BINARY.to_vec(),
            DEFAULT_SALT.to_vec(),
            USER_1.encode(),
            10_000_000_000,
            0,
            false,
        ));

        let pid = get_last_program_id();

        run_to_block(2, None);

        assert_ok!(Gear::send_message(
            RuntimeOrigin::signed(USER_1),
            pid,
            HandleAction::Wait.encode(),
            10_000_000_000,
            0,
            false,
        ));

        let mid_wait = get_last_message_id();

        run_to_block(3, None);

        assert_ok!(GasHandlerOf::<Test>::get_system_reserve(mid_wait));

        assert_ok!(Gear::send_message(
            RuntimeOrigin::signed(USER_1),
            pid,
            HandleAction::Exit.encode(),
            10_000_000_000,
            0,
            false,
        ));

        let mid_exit = get_last_message_id();

        run_to_block(4, None);

        assert!(Gear::is_exited(pid));
        assert!(GasHandlerOf::<Test>::get_system_reserve(mid_wait).is_err());
        assert!(GasHandlerOf::<Test>::get_system_reserve(mid_exit).is_err());

        MailboxOf::<Test>::clear();

        let mut expiration = None;

        System::events().iter().for_each(|e| {
            if let MockRuntimeEvent::Gear(Event::MessageWaited {
                expiration: exp, ..
            }) = e.event
            {
                expiration = Some(exp);
            }
        });

        let expiration = expiration.unwrap();

        System::set_block_number(expiration - 1);
        Gear::set_block_number(expiration - 1);

        run_to_next_block(None);

        // nothing happened after
        assert!(MailboxOf::<Test>::is_empty(&USER_1));
    });
}

#[test]
fn signal_on_uninitialized_program() {
    use demo_async_signal_entry::{InitAction, WASM_BINARY};

    init_logger();

    new_test_ext().execute_with(|| {
        assert_ok!(Gear::upload_program(
            RuntimeOrigin::signed(USER_1),
            WASM_BINARY.to_vec(),
            DEFAULT_SALT.to_vec(),
            InitAction::Panic.encode(),
            10_000_000_000,
            0,
            false,
        ));

        let pid = get_last_program_id();
        let init_mid = get_last_message_id();

        run_to_block(2, None);

        assert!(utils::is_active(pid));
        assert_ok!(GasHandlerOf::<Test>::get_system_reserve(init_mid));

        let msg = get_last_mail(USER_1);
        assert_eq!(msg.payload_bytes(), b"init");

        assert_ok!(Gear::send_reply(
            RuntimeOrigin::signed(USER_1),
            msg.id(),
            EMPTY_PAYLOAD.to_vec(),
            10_000_000_000,
            0,
            false,
        ));

        let reply_mid = get_last_message_id();

        run_to_block(3, None);

        assert!(!Gear::is_initialized(pid));
        assert!(GasHandlerOf::<Test>::get_system_reserve(init_mid).is_err());
        assert!(GasHandlerOf::<Test>::get_system_reserve(reply_mid).is_err());
    });
}

#[test]
fn missing_block_tasks_handled() {
    init_logger();
    new_test_ext().execute_with(|| {
        // https://github.com/gear-tech/gear/pull/2404#pullrequestreview-1399996879
        // possible case described by @breathx:
        // block N contains no tasks, first missed block = None
        // block N+1 contains tasks, but block producer missed run_queue extrinsic or runtime upgrade occurs
        // block N+2 contains tasks and starts execute them because missed blocks = None so tasks from block N+1 lost forever
        const N: BlockNumber = 3;

        let pid =
            upload_program_default(USER_1, ProgramCodeKind::OutgoingWithValueInHandle).unwrap();
        assert_ok!(Gear::send_message(
            RuntimeOrigin::signed(USER_1),
            pid,
            vec![],
            100_000_000,
            1000,
            false,
        ));

        run_to_block(N - 1, None);

        let mid = get_last_message_id();
        let task = ScheduledTask::RemoveFromMailbox(USER_1, mid);
        TaskPoolOf::<Test>::add(N + 1, task.clone()).unwrap();

        assert!(MailboxOf::<Test>::contains(&USER_1, &mid));

        // insert task
        run_to_block(N, None);

        // task was inserted
        assert!(TaskPoolOf::<Test>::contains(&(N + 1), &task));
        assert!(MailboxOf::<Test>::contains(&USER_1, &mid));

        // task must be skipped in this block
        run_to_block_maybe_with_queue(N + 1, Some(0), None);
        System::reset_events(); // remove `QueueProcessingReverted` event to run to block N + 2

        // task could be processed in N + 1 block but `Gear::run` extrinsic have been skipped
        assert!(TaskPoolOf::<Test>::contains(&(N + 1), &task));
        assert!(MailboxOf::<Test>::contains(&USER_1, &mid));

        // continue to process task from previous block
        run_to_block(N + 2, None);

        // task have been processed
        assert!(!TaskPoolOf::<Test>::contains(&(N + 1), &task));
        // so message should be removed from mailbox
        assert!(!MailboxOf::<Test>::contains(&USER_1, &mid));
    });
}

#[test]
fn async_does_not_duplicate_sync() {
    use demo_ping::WASM_BINARY as PING_BINARY;
    use demo_sync_duplicate::WASM_BINARY as SYNC_DUPLICATE_BINARY;

    init_logger();

    new_test_ext().execute_with(|| {
        assert_ok!(Gear::upload_program(
            RuntimeOrigin::signed(USER_1),
            PING_BINARY.to_vec(),
            DEFAULT_SALT.to_vec(),
            Default::default(),
            BlockGasLimitOf::<Test>::get(),
            0,
            false,
        ));

        let ping = get_last_program_id();

        assert_ok!(Gear::upload_program(
            RuntimeOrigin::signed(USER_1),
            SYNC_DUPLICATE_BINARY.to_vec(),
            DEFAULT_SALT.to_vec(),
            ping.encode(),
            BlockGasLimitOf::<Test>::get(),
            0,
            false,
        ));

        let sync = get_last_program_id();

        run_to_next_block(None);

        assert_ok!(Gear::send_message(
            RuntimeOrigin::signed(USER_1),
            sync,
            b"async".to_vec(),
            BlockGasLimitOf::<Test>::get(),
            0,
            false,
        ));

        run_to_next_block(None);

        let mail = maybe_any_last_message().expect("Element should be");
        assert_eq!(mail.destination().into_origin(), USER_1.into_origin());
        assert_eq!(mail.payload_bytes(), 1i32.to_le_bytes());
    })
}

#[test]
fn state_rollback() {
    use demo_state_rollback::WASM_BINARY;

    init_logger();

    let init = || {
        assert_ok!(Gear::upload_program(
            RuntimeOrigin::signed(USER_1),
            WASM_BINARY.to_vec(),
            DEFAULT_SALT.to_vec(),
            Default::default(),
            BlockGasLimitOf::<Test>::get(),
            0,
            false,
        ));

        let rollback = get_last_program_id();

        run_to_next_block(None);

        assert!(utils::is_active(rollback));

        System::reset_events();

        rollback
    };

    let panic_bytes = b"panic".to_vec();
    let leave_bytes = b"leave".to_vec();

    // state-rollback
    new_test_ext().execute_with(|| {
        let program = init();

        let to_send = vec![0.encode(), panic_bytes, 1.encode()];
        send_payloads(USER_1, program, to_send);
        run_to_next_block(None);

        let to_assert = vec![
            Assertion::Payload(None::<Vec<u8>>.encode()),
            Assertion::Payload(Some(0.encode()).encode()),
            Assertion::ReplyCode(ReplyCode::error(SimpleExecutionError::UserspacePanic)),
            Assertion::Payload(Some(0.encode()).encode()),
            Assertion::Payload(Some(1.encode()).encode()),
        ];
        assert_responses_to_user(USER_1, to_assert);
    });

    // state-saving
    new_test_ext().execute_with(|| {
        let program = init();

        let to_send = vec![0.encode(), leave_bytes.clone(), 1.encode()];
        send_payloads(USER_1, program, to_send);
        run_to_next_block(None);

        let to_assert = vec![
            Assertion::Payload(None::<Vec<u8>>.encode()),
            Assertion::Payload(Some(0.encode()).encode()),
            Assertion::Payload(Some(0.encode()).encode()),
            Assertion::Payload(Some(leave_bytes.clone()).encode()),
            Assertion::Payload(Some(leave_bytes).encode()),
            Assertion::Payload(Some(1.encode()).encode()),
        ];
        assert_responses_to_user(USER_1, to_assert);
    })
}

#[test]
fn incomplete_async_payloads_kept() {
    use demo_incomplete_async_payloads::{Command, WASM_BINARY};
    use demo_ping::WASM_BINARY as PING_BINARY;

    init_logger();

    new_test_ext().execute_with(|| {
        assert_ok!(Gear::upload_program(
            RuntimeOrigin::signed(USER_1),
            PING_BINARY.to_vec(),
            DEFAULT_SALT.to_vec(),
            Default::default(),
            BlockGasLimitOf::<Test>::get(),
            0,
            false,
        ));

        let ping = get_last_program_id();

        assert_ok!(Gear::upload_program(
            RuntimeOrigin::signed(USER_1),
            WASM_BINARY.to_vec(),
            DEFAULT_SALT.to_vec(),
            ping.encode(),
            BlockGasLimitOf::<Test>::get(),
            0,
            false,
        ));

        let incomplete = get_last_program_id();

        run_to_next_block(None);

        System::reset_events();

        let to_send = [
            Command::Handle,
            Command::Reply,
            Command::HandleStore,
            Command::ReplyStore,
        ]
        .iter()
        .map(Encode::encode)
        .collect();
        send_payloads(USER_1, incomplete, to_send);
        run_to_next_block(None);

        // "None" are auto-replies.
        let to_assert = [
            None,
            Some("OK PING"),
            Some("OK REPLY"),
            None,
            Some("STORED COMMON"),
            Some("STORED REPLY"),
        ]
        .iter()
        .map(|v| {
            v.map(|s| Assertion::Payload(s.as_bytes().to_vec()))
                .unwrap_or_else(|| Assertion::ReplyCode(SuccessReplyReason::Auto.into()))
        })
        .collect::<Vec<_>>();
        assert_responses_to_user(USER_1, to_assert);
    })
}

#[test]
fn rw_lock_works() {
    use demo_ping::WASM_BINARY as PING_BINARY;
    use demo_rwlock::{Command, WASM_BINARY};

    init_logger();

    let upload = || {
        assert_ok!(Gear::upload_program(
            RuntimeOrigin::signed(USER_1),
            PING_BINARY.to_vec(),
            DEFAULT_SALT.to_vec(),
            Default::default(),
            BlockGasLimitOf::<Test>::get(),
            0,
            false,
        ));

        let ping = get_last_program_id();

        assert_ok!(Gear::upload_program(
            RuntimeOrigin::signed(USER_1),
            WASM_BINARY.to_vec(),
            DEFAULT_SALT.to_vec(),
            ping.encode(),
            BlockGasLimitOf::<Test>::get(),
            0,
            false,
        ));

        let prog_id = get_last_program_id();

        run_to_next_block(None);
        System::reset_events();

        prog_id
    };

    // RwLock wide
    new_test_ext().execute_with(|| {
        let rwlock = upload();

        let to_send = [
            Command::Get,
            Command::Inc,
            Command::Get,
            Command::PingGet,
            Command::IncPing,
        ]
        .iter()
        .map(Encode::encode)
        .collect();
        send_payloads(USER_1, rwlock, to_send);
        run_to_next_block(None);

        let to_assert = vec![
            Assertion::Payload(0u32.encode()),
            Assertion::ReplyCode(SuccessReplyReason::Auto.into()),
            Assertion::Payload(1u32.encode()),
            Assertion::ReplyCode(SuccessReplyReason::Auto.into()),
            Assertion::Payload(2u32.encode()),
        ];
        assert_responses_to_user(USER_1, to_assert);
    });

    // RwLock read while writing
    new_test_ext().execute_with(|| {
        let rwlock = upload();

        let to_send = [Command::IncPing, Command::Get]
            .iter()
            .map(Encode::encode)
            .collect();
        send_payloads(USER_1, rwlock, to_send);
        run_to_next_block(None);

        let to_assert = vec![
            Assertion::ReplyCode(SuccessReplyReason::Auto.into()),
            Assertion::Payload(1u32.encode()),
        ];
        assert_responses_to_user(USER_1, to_assert);
    });

    // RwLock write while reading
    new_test_ext().execute_with(|| {
        let rwlock = upload();

        let to_send = [Command::GetPing, Command::Get, Command::Inc]
            .iter()
            .map(Encode::encode)
            .collect();
        send_payloads(USER_1, rwlock, to_send);
        run_to_next_block(None);

        let to_assert = vec![
            Assertion::Payload(0i32.encode()),
            Assertion::Payload(0i32.encode()),
            Assertion::ReplyCode(SuccessReplyReason::Auto.into()),
        ];
        assert_responses_to_user(USER_1, to_assert);
    });

    // RwLock deadlock
    new_test_ext().execute_with(|| {
        let rwlock = upload();

        let to_send = [
            Default::default(), // None-Command
            Command::Get.encode(),
        ]
        .into_iter()
        .collect();
        send_payloads(USER_1, rwlock, to_send);
        run_to_next_block(None);

        let to_assert = vec![];
        assert_responses_to_user(USER_1, to_assert);
    });

    // RwLock check readers
    new_test_ext().execute_with(|| {
        let rwlock = upload();

        let to_send = vec![Command::CheckReaders.encode()];
        send_payloads(USER_1, rwlock, to_send);
        run_to_next_block(None);

        let to_assert = vec![Assertion::Payload(0i32.encode())];
        assert_responses_to_user(USER_1, to_assert);
    });
}

#[test]
fn async_works() {
    use demo_async::{Command, WASM_BINARY};
    use demo_ping::WASM_BINARY as PING_BINARY;

    init_logger();

    let upload = || {
        assert_ok!(Gear::upload_program(
            RuntimeOrigin::signed(USER_1),
            PING_BINARY.to_vec(),
            DEFAULT_SALT.to_vec(),
            Default::default(),
            BlockGasLimitOf::<Test>::get(),
            0,
            false,
        ));

        let ping = get_last_program_id();

        assert_ok!(Gear::upload_program(
            RuntimeOrigin::signed(USER_1),
            WASM_BINARY.to_vec(),
            DEFAULT_SALT.to_vec(),
            ping.encode(),
            BlockGasLimitOf::<Test>::get(),
            0,
            false,
        ));

        let prog_id = get_last_program_id();

        run_to_next_block(None);
        System::reset_events();

        prog_id
    };

    // Common async scenario
    new_test_ext().execute_with(|| {
        let demo = upload();

        let to_send = vec![Command::Common.encode()];
        let ids = send_payloads(USER_1, demo, to_send);
        run_to_next_block(None);

        let to_assert = vec![Assertion::Payload(ids[0].encode())];
        assert_responses_to_user(USER_1, to_assert);
    });

    // Mutex scenario
    new_test_ext().execute_with(|| {
        let demo = upload();

        let to_send = vec![Command::Mutex.encode(); 2];
        let ids = send_payloads(USER_1, demo, to_send);
        run_to_next_block(None);

        let to_assert = (0..4)
            .map(|i| Assertion::Payload(ids[i / 2].encode()))
            .collect();
        assert_responses_to_user(USER_1, to_assert);
    });
}

#[test]
fn futures_unordered() {
    use demo_async::WASM_BINARY as DEMO_ASYNC_BINARY;
    use demo_futures_unordered::{Command, WASM_BINARY};
    use demo_ping::WASM_BINARY as PING_BINARY;

    init_logger();

    let upload = || {
        assert_ok!(Gear::upload_program(
            RuntimeOrigin::signed(USER_1),
            PING_BINARY.to_vec(),
            DEFAULT_SALT.to_vec(),
            Default::default(),
            BlockGasLimitOf::<Test>::get(),
            0,
            false,
        ));

        let ping = get_last_program_id();

        assert_ok!(Gear::upload_program(
            RuntimeOrigin::signed(USER_1),
            DEMO_ASYNC_BINARY.to_vec(),
            DEFAULT_SALT.to_vec(),
            ping.encode(),
            BlockGasLimitOf::<Test>::get(),
            0,
            false,
        ));

        let demo_async = get_last_program_id();

        assert_ok!(Gear::upload_program(
            RuntimeOrigin::signed(USER_1),
            WASM_BINARY.to_vec(),
            DEFAULT_SALT.to_vec(),
            (demo_async, ping).encode(),
            BlockGasLimitOf::<Test>::get(),
            0,
            false,
        ));

        let prog_id = get_last_program_id();

        run_to_next_block(None);
        System::reset_events();

        prog_id
    };

    // FuturesUnordered
    new_test_ext().execute_with(|| {
        let demo = upload();

        let to_send = vec![Command::Unordered.encode()];
        let ids = send_payloads(USER_1, demo, to_send);
        run_to_next_block(None);

        let to_assert = vec![
            Assertion::Payload(b"PONG".to_vec()),
            Assertion::Payload(MessageId::generate_outgoing(ids[0], 0).encode()),
            Assertion::Payload(ids[0].encode()),
        ];
        assert_responses_to_user(USER_1, to_assert);
    });

    // Select
    new_test_ext().execute_with(|| {
        let demo = upload();

        let to_send = vec![Command::Select.encode()];
        let ids = send_payloads(USER_1, demo, to_send);
        run_to_next_block(None);

        let to_assert = vec![
            Assertion::Payload(b"PONG".to_vec()),
            Assertion::Payload(ids[0].encode()),
        ];
        assert_responses_to_user(USER_1, to_assert);
    });

    // Join
    new_test_ext().execute_with(|| {
        let demo = upload();

        let to_send = vec![Command::Join.encode()];
        let ids = send_payloads(USER_1, demo, to_send);
        run_to_next_block(None);

        let mut res = MessageId::generate_outgoing(ids[0], 0).encode();
        res.append(&mut b"PONG".to_vec());

        let to_assert = vec![Assertion::Payload(res), Assertion::Payload(ids[0].encode())];
        assert_responses_to_user(USER_1, to_assert);
    });
}

#[test]
fn async_recursion() {
    use demo_async_recursion::WASM_BINARY;
    use demo_ping::WASM_BINARY as PING_BINARY;

    init_logger();

    let upload = || {
        assert_ok!(Gear::upload_program(
            RuntimeOrigin::signed(USER_1),
            PING_BINARY.to_vec(),
            DEFAULT_SALT.to_vec(),
            Default::default(),
            BlockGasLimitOf::<Test>::get(),
            0,
            false,
        ));

        let ping = get_last_program_id();

        assert_ok!(Gear::upload_program(
            RuntimeOrigin::signed(USER_1),
            WASM_BINARY.to_vec(),
            DEFAULT_SALT.to_vec(),
            ping.encode(),
            BlockGasLimitOf::<Test>::get(),
            0,
            false,
        ));

        let prog_id = get_last_program_id();

        run_to_next_block(None);
        System::reset_events();

        prog_id
    };

    new_test_ext().execute_with(|| {
        let demo = upload();
        let arg = 100i32;

        let to_send = vec![arg.encode()];
        send_payloads(USER_1, demo, to_send);
        run_to_next_block(None);

        let mut to_assert = (1..=arg)
            .rev()
            .filter(|&i| i % 4 == 0)
            .map(|i| Assertion::Payload(i.encode()))
            .collect::<Vec<_>>();
        to_assert.insert(
            to_assert.len() - 1,
            Assertion::ReplyCode(SuccessReplyReason::Auto.into()),
        );
        assert_responses_to_user(USER_1, to_assert);
    });
}

#[test]
fn async_init() {
    use demo_async_init::{InputArgs, WASM_BINARY};
    use demo_ping::WASM_BINARY as PING_BINARY;

    init_logger();

    let upload = || {
        assert_ok!(Gear::upload_program(
            RuntimeOrigin::signed(USER_3),
            PING_BINARY.to_vec(),
            DEFAULT_SALT.to_vec(),
            Default::default(),
            BlockGasLimitOf::<Test>::get(),
            0,
            false,
        ));

        let ping = get_last_program_id();

        assert_ok!(Gear::upload_program(
            RuntimeOrigin::signed(USER_1),
            WASM_BINARY.to_vec(),
            DEFAULT_SALT.to_vec(),
            InputArgs::from_two(ping, ping).encode(),
            BlockGasLimitOf::<Test>::get(),
            0,
            false,
        ));

        get_last_program_id()
    };

    new_test_ext().execute_with(|| {
        let demo = upload();
        send_payloads(USER_1, demo, vec![b"PING".to_vec()]);
        run_to_next_block(None);

        assert_responses_to_user(
            USER_1,
            vec![
                Assertion::ReplyCode(SuccessReplyReason::Auto.into()),
                Assertion::Payload(2u8.encode()),
            ],
        );
    });
}

#[test]
fn wake_after_exit() {
    use demo_custom::{InitMessage, WASM_BINARY};
    use demo_ping::WASM_BINARY as PING_BINARY;

    init_logger();

    new_test_ext().execute_with(|| {
        assert_ok!(Gear::upload_program(
            RuntimeOrigin::signed(USER_3),
            PING_BINARY.to_vec(),
            DEFAULT_SALT.to_vec(),
            Default::default(),
            BlockGasLimitOf::<Test>::get(),
            0,
            false,
        ));

        let ping: [u8; 32] = get_last_program_id().into();

        assert_ok!(Gear::upload_program(
            RuntimeOrigin::signed(USER_1),
            WASM_BINARY.to_vec(),
            DEFAULT_SALT.to_vec(),
            InitMessage::WakeAfterExit(ping.into()).encode(),
            BlockGasLimitOf::<Test>::get(),
            1000,
            false,
        ));

        let mid = get_last_message_id();

        run_to_next_block(None);

        // Execution after wake must be skipped, so status must be NotExecuted.
        assert_not_executed(mid);
    });
}

<<<<<<< HEAD
#[test]
fn check_gear_stack_end_fail() {
    // This test checks, that in case user makes WASM file with incorrect
    // gear stack end export, then execution will end with an error.
    let wat_template = |addr| {
        format!(
            r#"
            (module
                (import "env" "memory" (memory 4))
                (export "init" (func $init))
                (func $init)
                (global (;0;) (mut i32) (i32.const {addr}))
                (export "{STACK_END_EXPORT_NAME}" (global 0))
            )"#,
        )
    };

    init_logger();
    new_test_ext().execute_with(|| {
        // Check error when stack end bigger then static mem size
        let wat = wat_template(0x50000);
        Gear::upload_program(
            RuntimeOrigin::signed(USER_1),
            ProgramCodeKind::Custom(wat.as_str()).to_bytes(),
            DEFAULT_SALT.to_vec(),
            EMPTY_PAYLOAD.to_vec(),
            50_000_000_000,
            0,
            false,
        )
        .expect("Failed to upload program");

        let message_id = get_last_message_id();

        run_to_next_block(None);
        assert_last_dequeued(1);
        assert_failed(
            message_id,
            ActorExecutionErrorReplyReason::PrepareMemory(
                ActorPrepareMemoryError::StackEndPageBiggerWasmMemSize(5.into(), 4.into()),
            ),
        );

        // Check error when stack end is not aligned
        let wat = wat_template(0x10001);
        Gear::upload_program(
            RuntimeOrigin::signed(USER_1),
            ProgramCodeKind::Custom(wat.as_str()).to_bytes(),
            DEFAULT_SALT.to_vec(),
            EMPTY_PAYLOAD.to_vec(),
            50_000_000_000,
            0,
            false,
        )
        .expect("Failed to upload program");

        let message_id = get_last_message_id();

        run_to_next_block(None);
        assert_last_dequeued(1);
        assert_failed(
            message_id,
            ActorExecutionErrorReplyReason::PrepareMemory(
                ActorPrepareMemoryError::StackIsNotAligned(65537),
            ),
        );

        // Check OK if stack end is suitable
        let wat = wat_template(0x10000);
        Gear::upload_program(
            RuntimeOrigin::signed(USER_1),
            ProgramCodeKind::Custom(wat.as_str()).to_bytes(),
            DEFAULT_SALT.to_vec(),
            EMPTY_PAYLOAD.to_vec(),
            50_000_000_000,
            0,
            false,
        )
        .expect("Failed to upload program");

        let message_id = get_last_message_id();

        run_to_next_block(None);
        assert_last_dequeued(1);
        assert_succeed(message_id);
    });
}

=======
>>>>>>> 6061bdf1
/// Test that error is generated in case `gr_read` requests out of bounds data from message.
#[test]
fn check_gr_read_error_works() {
    let wat = r#"
        (module
            (import "env" "memory" (memory 1))
            (import "env" "gr_read" (func $gr_read (param i32 i32 i32 i32)))
            (export "init" (func $init))
            (func $init
                (call $gr_read (i32.const 0) (i32.const 10) (i32.const 0) (i32.const 111))

                i32.const 111
                i32.load
                (if ;; validating that error len is not zero
                    (then)
                    (else
                        unreachable
                    )
                )
            )
        )"#;

    init_logger();
    new_test_ext().execute_with(|| {
        Gear::upload_program(
            RuntimeOrigin::signed(USER_1),
            ProgramCodeKind::Custom(wat).to_bytes(),
            DEFAULT_SALT.to_vec(),
            EMPTY_PAYLOAD.to_vec(),
            50_000_000_000,
            0,
            false,
        )
        .expect("Failed to upload program");

        let message_id = get_last_message_id();

        run_to_block(2, None);
        assert_succeed(message_id);
    });
}

/// Check that too large message, which is constructed by `gr_reply_push`,
/// leads to program execution error.
#[test]
fn check_reply_push_payload_exceed() {
    let wat = r#"
        (module
            (import "env" "memory" (memory 0x101))
            (import "env" "gr_reply_push" (func $gr (param i32 i32 i32)))
            (export "init" (func $init))
            (func $init
                ;; first reply push must be ok
                (block
                    (call $gr (i32.const 0) (i32.const 0x1000000) (i32.const 0x1000001))

                    (i32.load (i32.const 0x1000001))
                    i32.eqz
                    br_if 0
                    unreachable
                )
                ;; second must lead to overflow
                (block
                    (call $gr (i32.const 0) (i32.const 0x1000000) (i32.const 0x1000001))

                    (i32.load (i32.const 0x1000001))
                    i32.eqz
                    br_if 1
                    unreachable
                )
            )
        )"#;

    init_logger();
    new_test_ext().execute_with(|| {
        Gear::upload_program(
            RuntimeOrigin::signed(USER_1),
            ProgramCodeKind::Custom(wat).to_bytes(),
            DEFAULT_SALT.to_vec(),
            EMPTY_PAYLOAD.to_vec(),
            50_000_000_000,
            0,
            false,
        )
        .expect("Failed to upload program");

        let message_id = get_last_message_id();

        run_to_block(2, None);
        assert_last_dequeued(1);

        assert_failed(
            message_id,
            ActorExecutionErrorReplyReason::Trap(TrapExplanation::Unknown),
        );
    });
}

/// Check that random works and it's changing on next epoch.
#[test]
fn check_random_works() {
    use blake2_rfc::blake2b::blake2b;
    let wat = r#"
        (module
            (import "env" "gr_send_wgas" (func $send (param i32 i32 i32 i64 i32 i32)))
            (import "env" "gr_source" (func $gr_source (param i32)))
            (import "env" "gr_random" (func $gr_random (param i32 i32)))
            (import "env" "memory" (memory 1))
            (export "handle" (func $handle))
            (func $handle
                (i32.store (i32.const 111) (i32.const 1))

                (call $gr_random (i32.const 0) (i32.const 64))

                (call $send (i32.const 111) (i32.const 68) (i32.const 32) (i64.const 10000000) (i32.const 0) (i32.const 333))

                (i32.load (i32.const 333))
                i32.eqz
                br_if 0
                unreachable
            )
        )"#;

    init_logger();
    new_test_ext().execute_with(|| {
        Gear::upload_program(
            RuntimeOrigin::signed(USER_1),
            ProgramCodeKind::Custom(wat).to_bytes(),
            DEFAULT_SALT.to_vec(),
            EMPTY_PAYLOAD.to_vec(),
            50_000_000_000,
            0,
            false,
        )
        .expect("Failed to upload program");

        let sender = utils::get_last_program_id();

        let mut random_data = Vec::new();

        (1..10).for_each(|_| {
            assert_ok!(Gear::send_message(
                RuntimeOrigin::signed(USER_1),
                sender,
                EMPTY_PAYLOAD.to_vec(),
                50_000_000_000,
                0,
                false,
            ));

            let output: ([u8; 32], BlockNumber) =
                <Test as Config>::Randomness::random(get_last_message_id().as_ref());

            random_data.push([[0; 32], output.0].concat());
            run_to_block(System::block_number() + 1, None);
        });

        assert_eq!(random_data.len(), MailboxOf::<Test>::len(&USER_1));

        let mut sorted_mailbox: Vec<(UserStoredMessage, Interval<BlockNumber>)> =
            MailboxOf::<Test>::iter_key(USER_1).collect();
        sorted_mailbox.sort_by(|a, b| a.1.finish.cmp(&b.1.finish));

        sorted_mailbox
            .iter()
            .zip(random_data.iter())
            .for_each(|((msg, _bn), random_data)| {
                assert_eq!(
                    blake2b(32, &[], random_data).as_bytes(),
                    msg.payload_bytes()
                );
            });

        // assert_last_dequeued(1);
        // println!("{:?}", res);
        // assert_eq!(blake2b(32, &[], &output.0.encode()).as_bytes(), res.payload());
    });
}

#[test]
fn reply_with_small_non_zero_gas() {
    use demo_proxy_relay::{RelayCall, WASM_BINARY};

    init_logger();
    new_test_ext().execute_with(|| {
        let gas_limit = 1;
        assert!(gas_limit < <Test as Config>::MailboxThreshold::get());

        assert_ok!(Gear::upload_program(
            RuntimeOrigin::signed(USER_1),
            WASM_BINARY.to_vec(),
            DEFAULT_SALT.to_vec(),
            RelayCall::RereplyWithGas(gas_limit).encode(),
            50_000_000_000,
            0u128,
            false,
        ));

        let proxy = utils::get_last_program_id();

        run_to_next_block(None);
        assert!(utils::is_active(proxy));

        let payload = b"it works";

        assert_ok!(Gear::send_message(
            RuntimeOrigin::signed(USER_1),
            proxy,
            payload.to_vec(),
            DEFAULT_GAS_LIMIT * 10,
            0,
            false,
        ));

        let message_id = utils::get_last_message_id();

        run_to_next_block(None);
        assert_succeed(message_id);
        assert_eq!(
            maybe_last_message(USER_1)
                .expect("Should be")
                .payload_bytes(),
            payload
        );
    });
}

#[test]
fn replies_denied_in_handle_reply() {
    use demo_proxy::{InputArgs, WASM_BINARY};

    init_logger();
    new_test_ext().execute_with(|| {
        assert_ok!(Gear::upload_program(
            RuntimeOrigin::signed(USER_1),
            WASM_BINARY.to_vec(),
            DEFAULT_SALT.to_vec(),
            InputArgs {
                destination: USER_1.into_origin().into()
            }
            .encode(),
            50_000_000_000,
            0u128,
            false,
        ));

        let proxy = utils::get_last_program_id();

        assert_ok!(Gear::send_message(
            RuntimeOrigin::signed(USER_1),
            proxy,
            vec![],
            50_000_000_000,
            0,
            false,
        ));

        let message_id = get_last_message_id();

        run_to_next_block(None);
        assert!(utils::is_active(proxy));
        assert_succeed(message_id);

        assert_ok!(Gear::send_reply(
            RuntimeOrigin::signed(USER_1),
            get_last_mail(USER_1).id(),
            vec![],
            50_000_000_000,
            0,
            false,
        ));

        let reply_id = get_last_message_id();

        run_to_next_block(None);

        // we don't assert fail reason since no error reply sent on reply,
        // but message id has stamp in MessagesDispatched event.
        let status = dispatch_status(reply_id).expect("Not found in `MessagesDispatched`");
        assert_eq!(status, DispatchStatus::Failed);
    });
}

#[test]
fn relay_messages() {
    use demo_proxy_relay::{RelayCall, ResendPushData, WASM_BINARY};

    struct Expected {
        user: AccountId,
        payload: Vec<u8>,
    }

    let source = USER_1;

    init_logger();
    let test = |relay_call: RelayCall, payload: &[u8], expected: Vec<Expected>| {
        let execute = || {
            System::reset_events();

            let label = format!("{relay_call:?}");
            assert!(
                Gear::upload_program(
                    RuntimeOrigin::signed(source),
                    WASM_BINARY.to_vec(),
                    vec![],
                    relay_call.encode(),
                    50_000_000_000u64,
                    0u128,
                    false,
                )
                .is_ok(),
                "{}",
                label
            );

            let proxy = utils::get_last_program_id();

            run_to_next_block(None);

            assert!(utils::is_active(proxy), "{}", label);

            assert!(
                Gear::send_message(
                    RuntimeOrigin::signed(source),
                    proxy,
                    payload.to_vec(),
                    DEFAULT_GAS_LIMIT * 10,
                    0,
                    false,
                )
                .is_ok(),
                "{}",
                label
            );

            // To clear auto reply on init message.
            System::reset_events();

            run_to_next_block(None);

            let received = System::events().into_iter().fold(0, |r, e| match e.event {
                MockRuntimeEvent::Gear(Event::UserMessageSent { message, .. }) => {
                    let Expected { user, payload } = &expected[r];

                    if message.destination().into_origin() == user.into_origin() {
                        assert_eq!(message.payload_bytes(), payload, "{label}");
                        r + 1
                    } else {
                        r
                    }
                }
                _ => r,
            });

            assert_eq!(received, expected.len(), "{label}");
        };

        new_test_ext().execute_with(execute);
    };

    let payload = b"Hi, USER_2! Ping USER_3.";

    let pairs = vec![
        (
            RelayCall::ResendPush(vec![
                // "Hi, USER_2!"
                ResendPushData {
                    destination: USER_2.into(),
                    start: None,
                    end: Some((10, true)),
                },
            ]),
            Expected {
                user: USER_2,
                payload: payload[..11].to_vec(),
            },
        ),
        (
            RelayCall::ResendPush(vec![
                // the same but end index specified in another way
                ResendPushData {
                    destination: USER_2.into(),
                    start: None,
                    end: Some((11, false)),
                },
            ]),
            Expected {
                user: USER_2,
                payload: payload[..11].to_vec(),
            },
        ),
        (
            RelayCall::ResendPush(vec![
                // "Ping USER_3."
                ResendPushData {
                    destination: USER_3.into(),
                    start: Some(12),
                    end: None,
                },
            ]),
            Expected {
                user: USER_3,
                payload: payload[12..].to_vec(),
            },
        ),
        (
            RelayCall::ResendPush(vec![
                // invalid range
                ResendPushData {
                    destination: USER_3.into(),
                    start: Some(2),
                    end: Some((0, true)),
                },
            ]),
            Expected {
                user: USER_3,
                payload: vec![],
            },
        ),
        (
            RelayCall::ResendPush(vec![
                // invalid range
                ResendPushData {
                    destination: USER_3.into(),
                    start: Some(payload.len() as u32),
                    end: Some((0, false)),
                },
            ]),
            Expected {
                user: USER_3,
                payload: vec![],
            },
        ),
    ];

    for (call, expectation) in pairs {
        test(call, payload, vec![expectation]);
    }

    test(
        RelayCall::Resend(USER_3.into()),
        payload,
        vec![Expected {
            user: USER_3,
            payload: payload.to_vec(),
        }],
    );
    test(
        RelayCall::ResendWithGas(USER_3.into(), 50_000),
        payload,
        vec![Expected {
            user: USER_3,
            payload: payload.to_vec(),
        }],
    );

    test(
        RelayCall::Rereply,
        payload,
        vec![Expected {
            user: source,
            payload: payload.to_vec(),
        }],
    );
    test(
        RelayCall::RereplyPush,
        payload,
        vec![Expected {
            user: source,
            payload: payload.to_vec(),
        }],
    );
    test(
        RelayCall::RereplyWithGas(60_000),
        payload,
        vec![Expected {
            user: source,
            payload: payload.to_vec(),
        }],
    );
}

// TODO: move to gear-core after #3736
#[test]
fn module_instantiation_error() {
    // Unknown global import leads to instantiation error.
    let wat = r#"
        (module
            (import "env" "memory" (memory 1))
            (import "env" "unknown" (global $unknown i32))
            (export "init" (func $init))
            (func $init)
        )
    "#;

    init_logger();
    new_test_ext().execute_with(|| {
        let code = ProgramCodeKind::Custom(wat).to_bytes();
        let salt = DEFAULT_SALT.to_vec();
        let prog_id = generate_program_id(&code, &salt);
        Gear::upload_program(
            RuntimeOrigin::signed(USER_1),
            code,
            salt,
            EMPTY_PAYLOAD.to_vec(),
            50_000_000_000,
            0,
            false,
        )
        .unwrap();

        let mid = get_last_message_id();

        run_to_next_block(None);

        assert!(Gear::is_terminated(prog_id));
        let err = get_last_event_error(mid);
        assert!(err.starts_with(&ActorExecutionErrorReplyReason::Environment.to_string()));
    });
}

#[test]
fn wrong_entry_type() {
    let wat = r#"
    (module
        (import "env" "memory" (memory 1))
        (export "init" (func $init))
        (func $init (param i32))
    )
    "#;

    init_logger();
    new_test_ext().execute_with(|| {
        assert!(matches!(
            Code::try_new(
                ProgramCodeKind::Custom(wat).to_bytes(),
                1,
                |_| CustomConstantCostRules::default(),
                None
            ),
            Err(CodeError::Export(ExportError::InvalidExportFnSignature(0)))
        ));
    });
}

#[test]
fn oom_handler_works() {
    use demo_out_of_memory::WASM_BINARY;

    init_logger();
    new_test_ext().execute_with(|| {
        let pid = Gear::upload_program(
            RuntimeOrigin::signed(USER_1),
            WASM_BINARY.to_vec(),
            DEFAULT_SALT.to_vec(),
            EMPTY_PAYLOAD.to_vec(),
            100_000_000_000_u64,
            0,
            false,
        )
        .map(|_| get_last_program_id())
        .unwrap();
        let mid = get_last_message_id();

        run_to_next_block(None);

        assert!(Gear::is_terminated(pid));
        assert_failed(
            mid,
            ActorExecutionErrorReplyReason::Trap(TrapExplanation::ProgramAllocOutOfBounds),
        );
    });
}

#[test]
#[ignore = "TODO: return this test if it's possible after #2226, or remove it."]
fn alloc_charge_error() {
    const WAT: &str = r#"
(module
    (import "env" "memory" (memory 1))
    (import "env" "alloc" (func $alloc (param i32) (result i32)))
    (export "init" (func $init))
    (func $init
        ;; we are trying to allocate so many pages with such small gas limit
        ;; that we will get `GasLimitExceeded` error
        i32.const 0xff
        call $alloc
        drop
    )
)
    "#;

    init_logger();
    new_test_ext().execute_with(|| {
        let pid = Gear::upload_program(
            RuntimeOrigin::signed(USER_1),
            ProgramCodeKind::Custom(WAT).to_bytes(),
            DEFAULT_SALT.to_vec(),
            EMPTY_PAYLOAD.to_vec(),
            500_000_000_u64,
            0,
            false,
        )
        .map(|_| get_last_program_id())
        .unwrap();
        let mid = get_last_message_id();

        run_to_next_block(None);

        assert!(Gear::is_terminated(pid));
        assert_failed(
            mid,
            ActorExecutionErrorReplyReason::Trap(TrapExplanation::GasLimitExceeded),
        );
    });
}

#[test]
fn free_usage_error() {
    const WAT: &str = r#"
(module
    (import "env" "memory" (memory 1))
    (import "env" "free" (func $free (param i32) (result i32)))
    (export "init" (func $init))
    (func $init
        ;; free impossible and non-existing page
        i32.const 0xffffffff
        call $free
        ;; free must return 1 so we will get `unreachable` instruction
        i32.const 0
        i32.eq
        br_if 0
        unreachable
    )
)
    "#;

    init_logger();
    new_test_ext().execute_with(|| {
        let pid = Gear::upload_program(
            RuntimeOrigin::signed(USER_1),
            ProgramCodeKind::Custom(WAT).to_bytes(),
            DEFAULT_SALT.to_vec(),
            EMPTY_PAYLOAD.to_vec(),
            500_000_000_u64,
            0,
            false,
        )
        .map(|_| get_last_program_id())
        .unwrap();
        let mid = get_last_message_id();

        run_to_next_block(None);

        assert!(Gear::is_terminated(pid));
        assert_failed(
            mid,
            ActorExecutionErrorReplyReason::Trap(TrapExplanation::Unknown),
        );
    });
}

#[test]
fn free_range_oob_error() {
    const WAT: &str = r#"
(module
    (import "env" "memory" (memory 1))
    (import "env" "free_range" (func $free_range (param i32) (param i32) (result i32)))
    (export "init" (func $init))
    (func $init
        ;; free impossible and non-existing range
        i32.const 0x0
        i32.const 0xffffff
        call $free_range
        i32.const 0x0
        i32.ne
        if
            unreachable
        end
    )
)
    "#;

    init_logger();
    new_test_ext().execute_with(|| {
        let pid = Gear::upload_program(
            RuntimeOrigin::signed(USER_1),
            ProgramCodeKind::Custom(WAT).to_bytes(),
            DEFAULT_SALT.to_vec(),
            EMPTY_PAYLOAD.to_vec(),
            10_000_000_000_u64,
            0,
            false,
        )
        .map(|_| get_last_program_id())
        .unwrap();
        let mid = get_last_message_id();

        run_to_next_block(None);

        assert!(Gear::is_terminated(pid));
        assert_failed(
            mid,
            ActorExecutionErrorReplyReason::Trap(TrapExplanation::Unknown),
        );
    });
}

#[test]
fn free_range_invalid_range_error() {
    const WAT: &str = r#"
(module
    (import "env" "memory" (memory 1))
    (import "env" "free_range" (func $free_range (param i32) (param i32) (result i32)))
    (export "init" (func $init))
    (func $init
        ;; free invalid range (start > end)
        i32.const 0x55
        i32.const 0x2
        call $free_range
        i32.const 0x1 ;; we expect an error
        i32.ne
        if
            unreachable
        end
    )
)
    "#;

    init_logger();
    new_test_ext().execute_with(|| {
        let pid = Gear::upload_program(
            RuntimeOrigin::signed(USER_1),
            ProgramCodeKind::Custom(WAT).to_bytes(),
            DEFAULT_SALT.to_vec(),
            EMPTY_PAYLOAD.to_vec(),
            500_000_000_u64,
            0,
            false,
        )
        .map(|_| get_last_program_id())
        .unwrap();
        let mid = get_last_message_id();

        run_to_next_block(None);
        assert!(!Gear::is_terminated(pid));
        assert_succeed(mid);
    });
}

#[test]
fn free_range_success() {
    const WAT: &str = r#"
(module
    (import "env" "memory" (memory 1))
    (import "env" "alloc" (func $alloc (param i32) (result i32)))
    (import "env" "free" (func $free (param i32) (result i32)))
    (import "env" "free_range" (func $free_range (param i32) (param i32) (result i32)))
    (export "init" (func $init))
    (func $init
        ;; allocate 4 pages
        i32.const 0x4
        call $alloc

        i32.const 1
        i32.ne
        if
            unreachable
        end

        ;; free one page in range
        i32.const 0x2
        call $free

        i32.const 0
        i32.ne
        if
            unreachable
        end

        ;; free range with one missing page
        i32.const 0x1
        i32.const 0x4
        call $free_range
        i32.const 0x0
        i32.ne
        if
            unreachable
        end
    )
)
    "#;

    init_logger();
    new_test_ext().execute_with(|| {
        let pid = Gear::upload_program(
            RuntimeOrigin::signed(USER_1),
            ProgramCodeKind::Custom(WAT).to_bytes(),
            DEFAULT_SALT.to_vec(),
            EMPTY_PAYLOAD.to_vec(),
            500_000_000_u64,
            0,
            false,
        )
        .map(|_| get_last_program_id())
        .unwrap();
        let mid = get_last_message_id();

        run_to_next_block(None);

        assert_succeed(mid);
        assert!(Gear::is_initialized(pid));
        assert!(utils::is_active(pid));
    });
}

#[test]
fn reject_incorrect_stack_pointer() {
    let wat = format!(
        r#"
(module
    (import "env" "memory" (memory 1))
    (func $init)
    (global (;0;) i32 (i32.const 65536))
    (export "init" (func $init))
    (export "{STACK_END_EXPORT_NAME}" (global 0))
    (data $.rodata (i32.const 60000) "GEAR")
)
    "#
    );

    init_logger();
    new_test_ext().execute_with(|| {
        assert_noop!(
            Gear::upload_code(
                RuntimeOrigin::signed(USER_1),
                ProgramCodeKind::CustomInvalid(&wat).to_bytes()
            ),
            Error::<Test>::ProgramConstructionFailed
        );

        assert_noop!(
            upload_program_default(USER_1, ProgramCodeKind::CustomInvalid(&wat)),
            Error::<Test>::ProgramConstructionFailed
        );
    });
}

#[test]
fn calculate_gas_fails_when_calculation_limit_exceeded() {
    use demo_reserve_gas::{HandleAction as Command, InitAction as Init, WASM_BINARY};

    init_logger();
    new_test_ext().execute_with(|| {
        let pid = Gear::upload_program(
            RuntimeOrigin::signed(USER_1),
            WASM_BINARY.to_vec(),
            DEFAULT_SALT.to_vec(),
            Init::Normal(vec![]).encode(),
            BlockGasLimitOf::<Test>::get(),
            0,
            false,
        )
        .map(|_| get_last_program_id())
        .expect("Program uploading failed");

        run_to_next_block(None);

        // Make reservations exceeding calculation gas limit of RUNTIME_API_BLOCK_LIMITS_COUNT (6) blocks.
        for _ in 0..=RUNTIME_API_BLOCK_LIMITS_COUNT {
            Gear::send_message(
                RuntimeOrigin::signed(USER_1),
                pid,
                // 96% of block gas limit
                Command::AddReservationToList(BlockGasLimitOf::<Test>::get() / 100 * 96, 10)
                    .encode(),
                BlockGasLimitOf::<Test>::get(),
                0,
                false,
            )
            .expect("Making reservation failed");
        }

        run_to_next_block(None);

        let gas_info_result = Gear::calculate_gas_info(
            USER_1.into_origin(),
            HandleKind::Handle(pid),
            Command::ConsumeReservationsFromList.encode(),
            0,
            true,
            true,
        );

        assert!(gas_info_result.is_err());
        assert_eq!(gas_info_result.unwrap_err(), ALLOWANCE_LIMIT_ERR);

        // ok result when we use custom multiplier
        let gas_info_result = Gear::calculate_gas_info_impl(
            USER_1.into_origin(),
            HandleKind::Handle(pid),
            BlockGasLimitOf::<Test>::get(),
            Command::ConsumeReservationsFromList.encode(),
            0,
            true,
            false,
            Some(64),
        );

        assert!(gas_info_result.is_ok());
    });
}

#[test]
fn reservation_manager() {
    use demo_reservation_manager::{Action, WASM_BINARY};
    use utils::Assertion;

    init_logger();
    new_test_ext().execute_with(|| {
        let pid = Gear::upload_program(
            RuntimeOrigin::signed(USER_1),
            WASM_BINARY.to_vec(),
            DEFAULT_SALT.to_vec(),
            vec![],
            BlockGasLimitOf::<Test>::get(),
            0,
            false,
        )
        .map(|_| get_last_program_id())
        .expect("Program uploading failed");

        run_to_next_block(None);

        fn scenario(pid: ProgramId, payload: Action, expected: Vec<Assertion>) {
            System::reset_events();

            assert_ok!(Gear::send_message(
                RuntimeOrigin::signed(USER_1),
                pid,
                payload.encode(),
                BlockGasLimitOf::<Test>::get(),
                0,
                false,
            ));

            run_to_next_block(None);

            assert_responses_to_user(USER_1, expected);
        }

        // Try unreserve 100 gas when there's no reservations.
        scenario(
            pid,
            Action::SendMessageFromReservation { gas_amount: 100 },
            vec![Assertion::ReplyCode(ReplyCode::error(
                SimpleExecutionError::UserspacePanic,
            ))],
        );
        // Reserve 10_000 gas.
        scenario(
            pid,
            Action::Reserve {
                amount: 10_000,
                duration: 100,
            },
            vec![Assertion::ReplyCode(SuccessReplyReason::Auto.into())],
        );
        // Try to unreserve 50_000 gas.
        scenario(
            pid,
            Action::SendMessageFromReservation { gas_amount: 50_000 },
            vec![Assertion::ReplyCode(ReplyCode::error(
                SimpleExecutionError::UserspacePanic,
            ))],
        );
        // Try to unreserve 8_000 gas.
        scenario(
            pid,
            Action::SendMessageFromReservation { gas_amount: 8_000 },
            vec![
                // auto reply
                Assertion::ReplyCode(SuccessReplyReason::Auto.into()),
                // message with empty payload. not reply!
                Assertion::Payload(vec![]),
            ],
        );
        // Try to unreserve 8_000 gas again.
        scenario(
            pid,
            Action::SendMessageFromReservation { gas_amount: 8_000 },
            vec![Assertion::ReplyCode(ReplyCode::error(
                SimpleExecutionError::UserspacePanic,
            ))],
        );
    });
}

#[test]
fn send_gasless_message_works() {
    init_logger();

    let minimal_weight = mock::get_min_weight();

    new_test_ext().execute_with(|| {
        let user1_initial_balance = Balances::free_balance(USER_1);
        let user2_initial_balance = Balances::free_balance(USER_2);

        // No gas has been created initially
        assert_eq!(GasHandlerOf::<Test>::total_supply(), 0);

        let program_id = {
            let res = upload_program_default(USER_1, ProgramCodeKind::Default);
            assert_ok!(res);
            res.expect("submit result was asserted")
        };

        // Test 1: USER_2 sends a gasless message to the program (intending to use a voucher).
        // Expect failure because USER_2 has no voucher.
        assert_noop!(
            GearVoucher::call(
                RuntimeOrigin::signed(USER_2),
                12345.into_origin().cast(),
                PrepaidCall::SendMessage {
                    destination: program_id,
                    payload: EMPTY_PAYLOAD.to_vec(),
                    gas_limit: DEFAULT_GAS_LIMIT,
                    value: 0,
                    keep_alive: false,
                }
            ),
            pallet_gear_voucher::Error::<Test>::InexistentVoucher
        );

        // USER_1 as the program owner issues a voucher for USER_2 enough to send a message
        assert_ok!(GearVoucher::issue(
            RuntimeOrigin::signed(USER_1),
            USER_2,
            gas_price(DEFAULT_GAS_LIMIT),
            Some([program_id].into()),
            false,
            100,
        ));

        // Balances check
        // USER_1 can spend up to 2 default messages worth of gas (submit program and issue voucher)
        let user1_potential_msgs_spends = gas_price(2 * DEFAULT_GAS_LIMIT);
        assert_eq!(
            Balances::free_balance(USER_1),
            user1_initial_balance - user1_potential_msgs_spends
        );

        // Clear messages from the queue to refund unused gas
        run_to_block(2, None);

        // Balance check
        // Voucher has been issued, but not used yet, so funds should be still in the respective account
        let voucher_id = utils::get_last_voucher_id();
        assert_eq!(
            Balances::free_balance(voucher_id.cast::<AccountIdOf<Test>>()),
            gas_price(DEFAULT_GAS_LIMIT)
        );

        // Test 2: USER_2 sends a gasless message to the program (intending to use a voucher).
        // Now that voucher is issued, the message should be sent successfully.
        assert_ok!(GearVoucher::call(
            RuntimeOrigin::signed(USER_2),
            voucher_id,
            PrepaidCall::SendMessage {
                destination: program_id,
                payload: EMPTY_PAYLOAD.to_vec(),
                gas_limit: DEFAULT_GAS_LIMIT,
                value: 1_000_000,
                keep_alive: false,
            }
        ));

        // Balances check
        // USER_2 as a voucher holder can send one message completely free of charge
        // The value in message, however, is still offset against the USER_2's own balance
        let user2_potential_msgs_spends = 1_000_000_u128;
        assert_eq!(
            Balances::free_balance(USER_2),
            user2_initial_balance - user2_potential_msgs_spends
        );
        // Instead, the gas has been paid from the voucher
        assert_eq!(
            Balances::free_balance(voucher_id.cast::<AccountIdOf<Test>>()),
            0_u128
        );

        // Run the queue processing to figure out the actual gas burned
        let remaining_weight = 300_000_000;
        run_to_block(3, Some(remaining_weight));

        let actual_gas_burned =
            remaining_weight - minimal_weight.ref_time() - GasAllowanceOf::<Test>::get();
        assert_ne!(actual_gas_burned, 0);

        // Check that the gas leftover has been returned to the voucher
        assert_eq!(
            Balances::free_balance(voucher_id.cast::<AccountIdOf<Test>>()),
            gas_price(DEFAULT_GAS_LIMIT) - gas_price(actual_gas_burned)
        );

        // USER_2 total balance has been reduced by the value in the message
        assert_eq!(
            Balances::total_balance(&USER_2),
            user2_initial_balance - user2_potential_msgs_spends
        );

        // No gas has got stuck in the system
        assert_eq!(GasHandlerOf::<Test>::total_supply(), 0);
    });
}

#[test]
fn send_gasless_reply_works() {
    init_logger();
    new_test_ext().execute_with(|| {
        // USER_2 uploads a program and sends message to it which leads to
        // USER_1 having a message in his mailbox.
        // caution: runs to block 2
        let reply_to_id = setup_mailbox_test_state(USER_2);

        let prog_id = generate_program_id(
            &ProgramCodeKind::OutgoingWithValueInHandle.to_bytes(),
            DEFAULT_SALT.as_ref(),
        );

        // Top up program's account balance with some funds
        CurrencyOf::<Test>::resolve_creating(
            &prog_id.cast(),
            CurrencyOf::<Test>::issue(2_000_u128),
        );

        // USER_2 issues a voucher for USER_1 enough to send a reply
        assert_ok!(GearVoucher::issue(
            RuntimeOrigin::signed(USER_2),
            USER_1,
            gas_price(DEFAULT_GAS_LIMIT),
            Some([prog_id].into()),
            false,
            100,
        ));
        let voucher_id = utils::get_last_voucher_id();

        run_to_block(3, None);

        // Balance check
        assert_eq!(
            Balances::free_balance(voucher_id.cast::<AccountIdOf<Test>>()),
            gas_price(DEFAULT_GAS_LIMIT)
        );

        // USER_1 sends a gasless reply using a voucher
        let gas_limit = 10_000_000_u64;
        assert_ok!(GearVoucher::call(
            RuntimeOrigin::signed(USER_1),
            voucher_id,
            PrepaidCall::SendReply {
                reply_to_id,
                payload: EMPTY_PAYLOAD.to_vec(),
                gas_limit,
                value: 1_000,
                keep_alive: false,
            }
        ));
        let expected_reply_message_id = get_last_message_id();

        // global nonce is 2 before sending reply message
        // `upload_program` and `send_message` messages were sent before in `setup_mailbox_test_state`
        let event = match System::events().last().map(|r| r.event.clone()) {
            Some(MockRuntimeEvent::Gear(e)) => e,
            _ => unreachable!("Should be one Gear event"),
        };

        let actual_reply_message_id = match event {
            Event::MessageQueued {
                id,
                entry: MessageEntry::Reply(_reply_to_id),
                ..
            } => id,
            _ => unreachable!("expect Event::DispatchMessageEnqueued"),
        };

        assert_eq!(expected_reply_message_id, actual_reply_message_id);

        // Balances check before processing queue
        assert_eq!(
            Balances::free_balance(voucher_id.cast::<AccountIdOf<Test>>()),
            gas_price(DEFAULT_GAS_LIMIT.saturating_sub(gas_limit))
        );

        run_to_block(4, None);
        // Ensure that some gas leftover has been returned to the voucher account
        assert!(
            Balances::free_balance(voucher_id.cast::<AccountIdOf<Test>>())
                > gas_price(DEFAULT_GAS_LIMIT.saturating_sub(gas_limit))
        );
    })
}

/// Tests whether calling `gr_read` 2 times returns same result.
/// Test purpose is to check, that payload is given back to the
/// message.
#[test]
fn double_read_works() {
    use demo_constructor::{Calls, Scheme};

    init_logger();
    new_test_ext().execute_with(|| {
        let noop_branch = Calls::builder().noop();
        let panic_branch = Calls::builder().panic("Read payloads aren't equal");
        let handle = Calls::builder()
            .load("read1")
            .load("read2")
            .bytes_eq("is_eq", "read1", "read2")
            .if_else("is_eq", noop_branch, panic_branch);
        let predefined_scheme = Scheme::predefined(
            Default::default(),
            handle,
            Default::default(),
            Default::default(),
        );

        let (_, pid) = utils::init_constructor(predefined_scheme);

        // Resetting events to check the result of the last message.
        System::reset_events();

        assert_ok!(Gear::send_message(
            RuntimeOrigin::signed(USER_1),
            pid,
            b"PAYLOAD".to_vec(),
            BlockGasLimitOf::<Test>::get(),
            100_000,
            false,
        ));

        run_to_next_block(None);

        assert_responses_to_user(
            USER_1,
            vec![Assertion::ReplyCode(SuccessReplyReason::Auto.into())],
        );
    });
}

/// Tests gas allowance exceed handling.
/// More precisely, it checks one property:
/// no context data is stored within previously
/// executed message when gas allowance exceed
/// happened.
#[test]
fn test_gas_allowance_exceed_no_context() {
    use crate::QueueProcessingOf;
    use common::storage::{Counted, Queue, Toggler};

    init_logger();
    new_test_ext().execute_with(|| {
        let wat = r#"
            (module
            (import "env" "memory" (memory 1))
            (import "env" "gr_reply" (func $reply (param i32 i32 i32 i32)))
            (export "handle" (func $handle))
            (func $handle
                (call $reply (i32.const 0) (i32.const 32) (i32.const 10) (i32.const 333))
                (loop (br 0))
            )
        )"#;

        let pid = upload_program_default(USER_1, ProgramCodeKind::Custom(wat))
            .expect("failed uploading program");
        run_to_next_block(None);

        assert_ok!(send_default_message(USER_1, pid));
        let mid = get_last_message_id();
        // Setting to 100 million the gas allowance ends faster than gas limit
        run_to_next_block(Some(100_000_000));

        // Execution is denied after requeue
        assert!(QueueProcessingOf::<Test>::denied());

        // Low level check, that no execution context is saved after gas allowance exceeded error
        assert_eq!(QueueOf::<Test>::len(), 1);
        let msg = QueueOf::<Test>::dequeue()
            .ok()
            .flatten()
            .expect("must be message after requeue");
        assert_eq!(msg.id(), mid);
        assert!(msg.context().is_none());
        QueueOf::<Test>::requeue(msg).expect("requeue failed");

        // There should be now enough gas allowance, so the message is executed
        // and execution ends with `GasLimitExceeded`.
        run_to_next_block(None);

        assert_failed(
            mid,
            ErrorReplyReason::Execution(SimpleExecutionError::RanOutOfGas),
        );
        assert_last_dequeued(1);
    })
}

/// Does pretty same test as `test_gas_allowance_exceed_no_context`,
/// but this time executed message will have non zero context.
#[test]
fn test_gas_allowance_exceed_with_context() {
    use crate::QueueProcessingOf;
    use common::storage::*;
    use demo_constructor::{Arg, Calls, Scheme};

    init_logger();

    let process_task_weight = mock::get_min_weight();

    new_test_ext().execute_with(|| {
        let call_wait_key = "call_wait";

        // Initialize a program and set `call_wait' value to `true`.
        let init = Calls::builder().source("user1").bool(call_wait_key, true);
        let (_, pid) = utils::init_constructor(Scheme::direct(init));

        let execute = |calls: Calls, allowance: Option<u64>| {
            assert_ok!(Gear::send_message(
                RuntimeOrigin::signed(USER_1),
                pid,
                calls.encode(),
                BlockGasLimitOf::<Test>::get(),
                0,
                false,
            ));
            let msg_id = get_last_message_id();
            run_to_next_block(allowance);

            msg_id
        };

        // If `call_wait` is true, we execute a `wait`. Otherwise, we `reply` and `send`.
        // It's intended that the message will be executed several times.
        // That's to perform checks of the msg execution context when message
        // is in queue after wake (so it has some context), and after gas allowance exceeded
        // error (so the context remains unchanged).
        let wait_branch = Calls::builder().wait();
        let skip_wait_branch = Calls::builder().noop();
        let handle1 = Calls::builder()
            .if_else(
                Arg::Get(call_wait_key.to_string()),
                wait_branch,
                skip_wait_branch,
            )
            .reply(b"random_message".to_vec())
            .send("user1", b"another_random_message".to_vec());
        let handle1_mid = execute(handle1.clone(), None);

        // Check it waits.
        assert!(WaitlistOf::<Test>::contains(&pid, &handle1_mid));
        assert_eq!(WaitlistOf::<Test>::len(&pid), 1);

        // Taking the context for the check later.
        let handle1_ctx = WaitlistOf::<Test>::iter_key(pid)
            .next()
            .and_then(|(m, _)| m.context().clone());
        assert!(handle1_ctx.is_some());

        // This will set `call_wait` to false, wake the message with `handle1_mid` id.
        // We set the weight to such a value, so only message with `handle2`
        // payload is executed, That will allow us to reproduce the case in
        // `test_gas_allowance_exceed_no_context` test, but with message having
        // context already set.
        let handle2 = Calls::builder()
            .bool(call_wait_key, false)
            .wake(<[u8; 32]>::from(handle1_mid));
        let gas_info = Gear::calculate_gas_info(
            USER_1.into_origin(),
            HandleKind::Handle(pid),
            handle2.encode(),
            0,
            true,
            true,
        )
        .expect("failed getting gas info");
        // We add `process_task_weight` as block running requires not only executing message, but
        // some other read/writes. By adding such small value we guarantee that
        // message with `handle2` payload is executed, but message with `handle1_mid`
        // id will not reach the executor.
        execute(
            handle2,
            Some(gas_info.min_limit + process_task_weight.ref_time()),
        );

        assert_last_dequeued(1);
        assert!(QueueProcessingOf::<Test>::denied());

        // Now we calculate a required for the execution of the `handle1_mid` message.
        // The queue processing is denied from the previous execution, now allowing it,
        // to calculate gas properly.
        QueueProcessingOf::<Test>::allow();
        let gas_info = Gear::calculate_gas_info(
            USER_1.into_origin(),
            HandleKind::Handle(pid),
            handle1.encode(),
            0,
            true,
            true,
        )
        .expect("failed getting gas info");

        // Trigger gas allowance exceeded error while executing only `handle1_mid`.
        // With such gas allowance we are sure, that `reply` call from `handle1` calls set
        // is called successfully executed, but there's not enough allowance to end the
        // execution of the message.
        run_to_next_block(Some(gas_info.min_limit - 100_000));

        // Execution is denied after requeue.
        assert!(QueueProcessingOf::<Test>::denied());

        // Low level check, that no information on reply sent is saved in the execution
        // context after gas allowance exceeded error.
        assert_eq!(QueueOf::<Test>::len(), 1);
        let msg = QueueOf::<Test>::dequeue()
            .ok()
            .flatten()
            .expect("must be message after requeue");
        assert_eq!(msg.id(), handle1_mid);
        assert_eq!(msg.context(), &handle1_ctx);
        QueueOf::<Test>::requeue(msg).expect("requeue failed");

        run_to_next_block(None);
        assert_succeed(handle1_mid);
    })
}

/// Test that if a message is addressed to a terminated program (sent from program),
/// then no panic occurs and the message is not executed.
#[test]
fn test_send_to_terminated_from_program() {
    use demo_constructor::{Calls, Scheme, WASM_BINARY};

    init_logger();
    new_test_ext().execute_with(|| {
        let user_1_bytes = USER_1.into_origin().to_fixed_bytes();

        // Dies in init
        let init = Calls::builder().panic("Die in init");
        // "Bomb" in case after refactoring runtime we accidentally allow terminated programs to be executed.
        let handle = Calls::builder().send(user_1_bytes, b"REPLY_FROM_DEAD".to_vec());

        assert_ok!(Gear::upload_program(
            // Using `USER_2` not to pollute `USER_1` mailbox to make test easier.
            RuntimeOrigin::signed(USER_2),
            WASM_BINARY.to_vec(),
            b"salt1".to_vec(),
            Scheme::predefined(init, handle, Calls::default(), Calls::default()).encode(),
            BlockGasLimitOf::<Test>::get(),
            0,
            false,
        ));

        let pid_terminated = utils::get_last_program_id();

        // Check `pid_terminated` exists as an active program.
        assert!(utils::is_active(pid_terminated));

        // Sends in handle message to the dead program
        let handle = Calls::builder().send(pid_terminated.into_bytes(), []);
        // Sends to USER_1 the error reply from the dead program
        let handle_reply = Calls::builder()
            .reply_code("err_reply")
            .send(user_1_bytes, "err_reply");
        let (_, proxy_pid) = utils::submit_constructor_with_args(
            // Using `USER_2` not to pollute `USER_1` mailbox to make test easier.
            USER_2,
            b"salt2",
            Scheme::predefined(Calls::default(), handle, handle_reply, Calls::default()),
            0,
        );

        run_to_next_block(None);

        assert!(Gear::is_terminated(pid_terminated));

        assert_ok!(Gear::send_message(
            RuntimeOrigin::signed(USER_1),
            proxy_pid,
            EMPTY_PAYLOAD.to_vec(),
            BlockGasLimitOf::<Test>::get(),
            0,
            false,
        ));

        run_to_next_block(None);

        // No panic occurred.
        // Need to check, that user has message in the mailbox with error reply (`InactiveProgram`).
        // Also check that user hasn't received anything from the dead program.
        let mut mails_from_proxy_iter = MailboxOf::<Test>::iter_key(USER_1)
            .filter_map(|(msg, _)| (msg.source() == proxy_pid).then_some(msg));
        let mail_from_proxy = mails_from_proxy_iter
            .next()
            .expect("internal error: no message from proxy");
        assert_eq!(
            mail_from_proxy.payload_bytes().to_vec(),
            ReplyCode::Error(ErrorReplyReason::InactiveProgram).encode()
        );
        assert_eq!(mails_from_proxy_iter.next(), None);

        let mails_from_terminated_count = MailboxOf::<Test>::iter_key(USER_1)
            .filter(|(msg, _)| msg.source() == pid_terminated)
            .count();
        assert_eq!(mails_from_terminated_count, 0);
    })
}

#[test]
fn remove_from_waitlist_after_exit_reply() {
    use demo_constructor::demo_wait_init_exit_reply;

    init_logger();

    new_test_ext().execute_with(|| {
        let (init_mid, program_id) = init_constructor(demo_wait_init_exit_reply::scheme());

        assert!(!Gear::is_initialized(program_id));
        assert!(utils::is_active(program_id));

        run_to_next_block(None);

        let reply = maybe_last_message(USER_1).unwrap();
        let (waited_mid, remove_from_waitlist_block) = get_last_message_waited();
        assert_eq!(init_mid, waited_mid);

        run_to_next_block(None);

        assert!(TaskPoolOf::<Test>::contains(
            &remove_from_waitlist_block,
            &ScheduledTask::RemoveFromWaitlist(program_id, init_mid)
        ));

        assert_ok!(Gear::send_reply(
            RuntimeOrigin::signed(USER_1),
            reply.id(),
            vec![],
            1_500_000_000,
            0,
            false,
        ));

        run_to_next_block(None);

        assert!(Gear::is_exited(program_id));
        assert!(!TaskPoolOf::<Test>::contains(
            &remove_from_waitlist_block,
            &ScheduledTask::RemoveFromWaitlist(program_id, init_mid)
        ));

        System::set_block_number(remove_from_waitlist_block - 1);
        Gear::set_block_number(remove_from_waitlist_block - 1);

        run_to_next_block(None);
    })
}

// currently `parity_wasm` doesn't support WASM reference types
#[test]
fn wasm_ref_types_doesnt_work() {
    const WAT: &str = r#"
    (module
        (import "env" "memory" (memory 1))
        (export "init" (func $init))
        (elem declare func $init)
        (func $init
            ref.func $init
            call $test
        )
        (func $test (param funcref))
    )
    "#;

    init_logger();
    new_test_ext().execute_with(|| {
        let _pid = upload_program_default(USER_1, ProgramCodeKind::Custom(WAT)).unwrap_err();
    });
}

/// Test that the `Gear::run()` extrinsic can only run once per block,
/// even if somehow included in a block multiple times.
#[test]
fn gear_run_only_runs_once_per_block() {
    use frame_support::{
        dispatch::RawOrigin,
        traits::{OnFinalize, OnInitialize},
    };

    fn init_block(bn: BlockNumberFor<Test>) {
        System::set_block_number(bn);
        GasAllowanceOf::<Test>::put(1_000_000_000);
        Gear::on_initialize(bn);
    }

    init_logger();
    new_test_ext().execute_with(|| {
        init_block(2);
        assert_ok!(Gear::run(RawOrigin::None.into(), None,));
        // Second run in a block is not allowed
        assert_noop!(
            Gear::run(RawOrigin::None.into(), None,),
            Error::<Test>::GearRunAlreadyInBlock
        );
        Gear::on_finalize(2);

        // Everything goes back to normal in the next block
        init_block(3);
        assert_ok!(Gear::run(RawOrigin::None.into(), None,));
    })
}

/// Test that the Gear internal block numbering is consistent.
#[test]
fn gear_block_number_math_adds_up() {
    init_logger();
    new_test_ext().execute_with(|| {
        run_to_block(100, None);
        assert_eq!(Gear::block_number(), 100);

        run_to_block_maybe_with_queue(120, None, None);
        assert_eq!(System::block_number(), 120);
        assert_eq!(Gear::block_number(), 100);

        System::reset_events();
        run_to_block(150, None);
        assert_eq!(System::block_number(), 150);
        assert_eq!(Gear::block_number(), 130);
    })
}

#[test]
fn test_gas_info_of_terminated_program() {
    use demo_constructor::{Calls, Scheme, WASM_BINARY};

    init_logger();
    new_test_ext().execute_with(|| {
        // Dies in init
        let init_dead = Calls::builder().panic("Die in init");
        let handle_dead = Calls::builder().panic("Called after being terminated!");

        assert_ok!(Gear::upload_program(
            RuntimeOrigin::signed(USER_1),
            WASM_BINARY.to_vec(),
            b"salt1".to_vec(),
            Scheme::predefined(init_dead, handle_dead, Calls::default(), Calls::default()).encode(),
            BlockGasLimitOf::<Test>::get(),
            0,
            false,
        ));

        let pid_dead = utils::get_last_program_id();

        // Sends in handle message do dead program
        let handle_proxy = Calls::builder().send(pid_dead.into_bytes(), []);
        let (_, proxy_pid) = utils::submit_constructor_with_args(
            USER_1,
            b"salt2",
            Scheme::predefined(
                Calls::default(),
                handle_proxy,
                Calls::default(),
                Calls::default(),
            ),
            0,
        );

        run_to_next_block(None);

        let _gas_info = Gear::calculate_gas_info(
            USER_1.into_origin(),
            HandleKind::Handle(proxy_pid),
            EMPTY_PAYLOAD.to_vec(),
            0,
            true,
            true,
        )
        .expect("failed getting gas info");
    })
}

#[test]
fn test_handle_signal_wait() {
    use demo_constructor::{Arg, Calls, Scheme, WASM_BINARY};

    init_logger();
    new_test_ext().execute_with(|| {
        let init = Calls::builder().bool("first", true);
        let handle = Calls::builder().if_else(
            Arg::get("first"),
            Calls::builder()
                .bool("first", false)
                .system_reserve_gas(10_000_000_000)
                .wait_for(1),
            Calls::builder().panic(None),
        );
        let handle_signal = Calls::builder().wait();

        let scheme = Scheme::predefined(init, handle, Default::default(), handle_signal);

        assert_ok!(Gear::upload_program(
            RuntimeOrigin::signed(USER_1),
            WASM_BINARY.to_vec(),
            DEFAULT_SALT.to_vec(),
            scheme.encode(),
            100_000_000_000,
            0,
            false,
        ));

        let pid = get_last_program_id();

        run_to_next_block(None);

        assert!(utils::is_active(pid));
        assert!(Gear::is_initialized(pid));

        assert_ok!(Gear::send_message(
            RuntimeOrigin::signed(USER_1),
            pid,
            EMPTY_PAYLOAD.to_vec(),
            100_000_000_000,
            0,
            false,
        ));

        let mid = get_last_message_id();

        run_to_next_block(None);

        assert_ok!(GasHandlerOf::<Test>::get_system_reserve(mid));
        assert!(WaitlistOf::<Test>::contains(&pid, &mid));

        run_to_next_block(None);

        let signal_mid = MessageId::generate_signal(mid);
        assert!(WaitlistOf::<Test>::contains(&pid, &signal_mid));

        let (mid, block) = get_last_message_waited();

        assert_eq!(mid, signal_mid);

        System::set_block_number(block - 1);
        Gear::set_block_number(block - 1);
        run_to_next_block(None);

        assert!(!WaitlistOf::<Test>::contains(&pid, &signal_mid));

        assert_total_dequeued(4);
    });
}

#[test]
fn test_constructor_if_else() {
    use demo_constructor::{Arg, Call, Calls, Scheme, WASM_BINARY};

    init_logger();
    new_test_ext().execute_with(|| {
        let init = Calls::builder().bool("switch", false);
        let handle = Calls::builder()
            .if_else(
                Arg::get("switch"),
                Calls::builder().add_call(Call::Bool(false)),
                Calls::builder().add_call(Call::Bool(true)),
            )
            .store("switch")
            .if_else(
                Arg::get("switch"),
                Calls::builder().wait_for(1),
                Calls::builder().exit(<[u8; 32]>::from(USER_1.into_origin())),
            );

        let scheme = Scheme::predefined(init, handle, Default::default(), Default::default());

        assert_ok!(Gear::upload_program(
            RuntimeOrigin::signed(USER_1),
            WASM_BINARY.to_vec(),
            DEFAULT_SALT.to_vec(),
            scheme.encode(),
            100_000_000_000,
            0,
            false,
        ));

        let pid = get_last_program_id();

        run_to_next_block(None);

        assert!(utils::is_active(pid));
        assert!(Gear::is_initialized(pid));

        assert_ok!(Gear::send_message(
            RuntimeOrigin::signed(USER_1),
            pid,
            EMPTY_PAYLOAD.to_vec(),
            100_000_000_000,
            0,
            false,
        ));

        let mid = get_last_message_id();

        run_to_next_block(None);

        let task = ScheduledTask::WakeMessage(pid, mid);

        assert!(WaitlistOf::<Test>::contains(&pid, &mid));
        assert!(TaskPoolOf::<Test>::contains(
            &(Gear::block_number() + 1),
            &task
        ));

        run_to_next_block(None);

        assert!(!WaitlistOf::<Test>::contains(&pid, &mid));
    });
}

#[test]
fn calculate_gas_wait() {
    use demo_constructor::{Calls, Scheme};

    init_logger();
    new_test_ext().execute_with(|| {
        let waiter = upload_program_default(USER_1, ProgramCodeKind::Custom(WAITER_WAT))
            .expect("submit result was asserted");

        let (_init_mid, sender) =
            submit_constructor_with_args(USER_1, DEFAULT_SALT, Scheme::empty(), 0);

        run_to_next_block(None);

        assert!(Gear::is_initialized(waiter));
        assert!(Gear::is_initialized(sender));

        let calls = Calls::builder().send(waiter.into_bytes(), []);

        let allow_other_panics = true;
        let allow_skip_zero_replies = true;
        let GasInfo { burned, .. } = Gear::calculate_gas_info(
            USER_1.into_origin(),
            HandleKind::Handle(sender),
            calls.encode(),
            0,
            allow_other_panics,
            allow_skip_zero_replies,
        )
        .expect("calculate_gas_info failed");

        let cost = CostsPerBlockOf::<Test>::waitlist();
        let GasInfo {
            min_limit: limit_no_rent,
            ..
        } = Gear::run_with_ext_copy(|| {
            Gear::calculate_gas_info_impl(
                USER_1.into_origin(),
                HandleKind::Handle(sender),
                burned + cost - 1,
                calls.encode(),
                0,
                allow_other_panics,
                allow_skip_zero_replies,
                None,
            )
        })
        .expect("calculate_gas_info failed");

        let GasInfo { min_limit, .. } = Gear::run_with_ext_copy(|| {
            Gear::calculate_gas_info_impl(
                USER_1.into_origin(),
                HandleKind::Handle(sender),
                burned + 1_000_000 * cost,
                calls.encode(),
                0,
                allow_other_panics,
                allow_skip_zero_replies,
                None,
            )
        })
        .expect("calculate_gas_info failed");

        // 'wait' syscall greedily consumes all available gas so
        // calculated limits should not be equal
        assert!(min_limit > limit_no_rent);
    });
}

#[test]
fn critical_hook_works() {
    use demo_async_critical::{HandleAction, WASM_BINARY};

    init_logger();
    new_test_ext().execute_with(|| {
        assert_ok!(Gear::upload_program(
            RuntimeOrigin::signed(USER_1),
            WASM_BINARY.to_vec(),
            DEFAULT_SALT.to_vec(),
            vec![],
            10_000_000_000,
            0,
            false,
        ));
        let pid = get_last_program_id();

        run_to_block(2, None);

        assert!(Gear::is_initialized(pid));
        assert!(utils::is_active(pid));

        assert_ok!(Gear::send_message(
            RuntimeOrigin::signed(USER_1),
            pid,
            HandleAction::Simple.encode(),
            10_000_000_000,
            0,
            false,
        ));

        let mid = get_last_message_id();

        run_to_block(3, None);

        let (waited, _) = get_last_message_waited();
        assert_eq!(mid, waited);
        assert_eq!(dispatch_status(mid), None);

        let msg = get_last_mail(USER_1);
        assert_eq!(msg.payload_bytes(), b"for_reply");

        assert_ok!(Gear::send_reply(
            RuntimeOrigin::signed(USER_1),
            msg.id(),
            EMPTY_PAYLOAD.to_vec(),
            10_000_000_000,
            0,
            false,
        ));

        run_to_block(4, None);

        assert_succeed(mid);
        assert_eq!(MailboxOf::<Test>::iter_key(USER_1).count(), 0);
    });
}

#[test]
fn critical_hook_with_panic() {
    use demo_async_critical::{HandleAction, WASM_BINARY};

    init_logger();
    new_test_ext().execute_with(|| {
        assert_ok!(Gear::upload_program(
            RuntimeOrigin::signed(USER_1),
            WASM_BINARY.to_vec(),
            DEFAULT_SALT.to_vec(),
            vec![],
            10_000_000_000,
            0,
            false,
        ));
        let pid = get_last_program_id();

        run_to_block(2, None);

        assert!(Gear::is_initialized(pid));
        assert!(utils::is_active(pid));

        assert_ok!(Gear::send_message(
            RuntimeOrigin::signed(USER_1),
            pid,
            HandleAction::Panic.encode(),
            10_000_000_000,
            0,
            false,
        ));

        let mid = get_last_message_id();

        run_to_block(3, None);

        let msg = get_last_mail(USER_1);
        assert_eq!(msg.payload_bytes(), b"for_reply");

        assert_ok!(Gear::send_reply(
            RuntimeOrigin::signed(USER_1),
            msg.id(),
            EMPTY_PAYLOAD.to_vec(),
            10_000_000_000,
            0,
            false,
        ));

        run_to_block(4, None);

        assert_failed(
            mid,
            ErrorReplyReason::Execution(SimpleExecutionError::UserspacePanic),
        );

        let msg = get_last_mail(USER_1);
        assert_eq!(msg.payload_bytes(), b"critical");
    });
}

#[test]
fn critical_hook_in_handle_reply() {
    use demo_async_critical::{HandleAction, WASM_BINARY};

    init_logger();
    new_test_ext().execute_with(|| {
        assert_ok!(Gear::upload_program(
            RuntimeOrigin::signed(USER_1),
            WASM_BINARY.to_vec(),
            DEFAULT_SALT.to_vec(),
            vec![],
            10_000_000_000,
            0,
            false,
        ));
        let pid = get_last_program_id();

        run_to_block(2, None);

        assert!(Gear::is_initialized(pid));
        assert!(utils::is_active(pid));

        assert_ok!(Gear::send_message(
            RuntimeOrigin::signed(USER_1),
            pid,
            HandleAction::InHandleReply.encode(),
            10_000_000_000,
            0,
            false,
        ));

        run_to_block(3, None);

        let msg = get_last_mail(USER_1);
        assert_eq!(msg.payload_bytes(), b"for_reply");

        assert_ok!(Gear::send_reply(
            RuntimeOrigin::signed(USER_1),
            msg.id(),
            EMPTY_PAYLOAD.to_vec(),
            10_000_000_000,
            0,
            false,
        ));

        let mid = get_last_message_id();

        run_to_block(4, None);

        assert_eq!(MailboxOf::<Test>::iter_key(USER_1).last(), None);
        let status = dispatch_status(mid);
        assert_eq!(status, Some(DispatchStatus::Failed));
    });
}

#[test]
fn critical_hook_in_handle_signal() {
    use demo_async_critical::{HandleAction, WASM_BINARY};

    init_logger();
    new_test_ext().execute_with(|| {
        assert_ok!(Gear::upload_program(
            RuntimeOrigin::signed(USER_1),
            WASM_BINARY.to_vec(),
            DEFAULT_SALT.to_vec(),
            vec![],
            10_000_000_000,
            0,
            false,
        ));
        let pid = get_last_program_id();

        run_to_block(2, None);

        assert!(Gear::is_initialized(pid));
        assert!(utils::is_active(pid));

        assert_ok!(Gear::send_message(
            RuntimeOrigin::signed(USER_1),
            pid,
            HandleAction::InHandleSignal.encode(),
            10_000_000_000,
            0,
            false,
        ));

        let mid = get_last_message_id();

        run_to_block(3, None);

        let msg = get_last_mail(USER_1);
        assert_eq!(msg.payload_bytes(), b"for_reply");

        assert_ok!(Gear::send_reply(
            RuntimeOrigin::signed(USER_1),
            msg.id(),
            EMPTY_PAYLOAD.to_vec(),
            10_000_000_000,
            0,
            false,
        ));

        run_to_block(4, None);

        assert_eq!(MailboxOf::<Test>::iter_key(USER_1).last(), None);
        let signal_msg_id = MessageId::generate_signal(mid);
        let status = dispatch_status(signal_msg_id);
        assert_eq!(status, Some(DispatchStatus::Failed));
    });
}

#[test]
fn program_with_large_indexes() {
    // There is a security problem in module deserialization found by
    // casper-wasm https://github.com/casper-network/casper-wasm/pull/1,
    // parity-wasm results OOM on deserializing a module with large indexes.
    //
    // bytecodealliance/wasm-tools has similar tests:
    // https://github.com/bytecodealliance/wasm-tools/blob/main/crates/wasmparser/tests/big-module.rs
    //
    // This test is to make sure that we are not affected by the same problem.
    let code_len_limit = Limits::default().code_len;

    // Here we generate a valid program full with empty functions to reach the limit
    // of both the function indexes and the code length in our node.
    //
    // The testing program has length `60` with only 1 mocked function, each empty
    // function takes byte code size `4`.
    //
    // NOTE: Leaving 35 indexes (140 bytes) for injecting the stack limiter
    // [`wasm_instrument::InstrumentationBuilder::instrument`].
    let empty_prog_len = 60;
    let empty_fn_len = 4;
    let indexes_in_stack_limiter = 35;
    let indexes_limit = (code_len_limit - empty_prog_len) / empty_fn_len - indexes_in_stack_limiter;
    let funcs = "(func)".repeat(indexes_limit as usize);
    let wat = format!(
        r#"
          (module
           (type (func))
           (import "env" "memory" (memory (;0;) 17))
           {funcs}
           (export "handle" (func 0))
           (export "init" (func 0))
          )
    "#
    );

    let wasm = wabt::wat2wasm(&wat).expect("failed to compile wat to wasm");
    assert!(
        code_len_limit as usize - wasm.len() < 140,
        "Failed to reach the max limit of code size."
    );

    new_test_ext().execute_with(|| {
        let code = ProgramCodeKind::Custom(&wat).to_bytes();
        assert_ok!(Gear::upload_code(RuntimeOrigin::signed(USER_1), code));
    });
}

#[test]
fn outgoing_messages_bytes_limit_exceeded() {
    let error_code = MessageError::OutgoingMessagesBytesLimitExceeded as u32;

    let wat = format!(
        r#"
        (module
            (import "env" "memory" (memory 0x100))
            (import "env" "gr_send" (func $gr_send (param i32 i32 i32 i32 i32)))
            (export "init" (func $init))
            (func $init
                (loop $loop
                    i32.const 0        ;; destination and value ptr
                    i32.const 0        ;; payload ptr
                    i32.const 0x4c0000 ;; payload length
                    i32.const 0        ;; delay
                    i32.const 0x4d0000 ;; result ptr
                    call $gr_send

                    ;; if it's not an error, then continue the loop
                    (if (i32.eqz (i32.load (i32.const 0x4d0000))) (then (br $loop)))

                    ;; if it's sought-for error, then finish successfully
                    ;; if it's unknown error, then panic
                    (if (i32.eq (i32.const {error_code}) (i32.load (i32.const 0x4d0000)))
                        (then)
                        (else unreachable)
                    )
                )
            )
            (export "__gear_stack_end" (global 0))
            (global i32 (i32.const 0x1000000))     ;; all memory
        )"#
    );

    init_logger();
    new_test_ext().execute_with(|| {
        let code = ProgramCodeKind::Custom(wat.as_str()).to_bytes();
        assert_ok!(Gear::upload_program(
            RuntimeOrigin::signed(USER_1),
            code,
            DEFAULT_SALT.to_vec(),
            vec![],
            100_000_000_000,
            0,
            false,
        ));

        let mid = get_last_message_id();

        run_to_next_block(None);

        assert_succeed(mid);
    });
}

// TODO: this test must be moved to `core-processor` crate,
// but it's not possible currently, because mock for `core-processor` does not exist #3742
#[test]
fn incorrect_store_context() {
    init_logger();
    new_test_ext().execute_with(|| {
        assert_ok!(Gear::upload_program(
            RuntimeOrigin::signed(USER_1),
            ProgramCodeKind::Default.to_bytes(),
            DEFAULT_SALT.to_vec(),
            vec![],
            100_000_000_000,
            0,
            false,
        ));

        let pid = get_last_program_id();
        let mid = get_last_message_id();

        run_to_next_block(None);

        assert_succeed(mid);

        let gas_limit = 10_000_000_000;
        Gear::send_message(
            RuntimeOrigin::signed(USER_1),
            pid,
            vec![],
            gas_limit,
            0,
            true,
        )
        .unwrap();
        let mid = get_last_message_id();

        // Dequeue dispatch in order to queue corrupted dispatch with same id later
        QueueOf::<Test>::dequeue().unwrap().unwrap();

        // Start creating dispatch with outgoing messages total bytes limit exceeded
        let payload = Vec::new().try_into().unwrap();
        let message = IncomingMessage::new(mid, USER_1.cast(), payload, gas_limit, 0, None);

        // Get overloaded `StoreContext` using `MessageContext`
        let limit = <Test as Config>::OutgoingBytesLimit::get();
        let dispatch = IncomingDispatch::new(DispatchKind::Handle, message.clone(), None);
        let settings = ContextSettings::with_outgoing_limits(1024, limit + 1);
        let mut message_context = MessageContext::new(dispatch, pid, settings).unwrap();
        let mut counter = 0;
        // Fill until the limit is reached
        while counter < limit + 1 {
            let handle = message_context.send_init().unwrap();
            let len = (Payload::max_len() as u32).min(limit + 1 - counter);
            message_context
                .send_push(handle, &vec![1; len as usize])
                .unwrap();
            counter += len;
        }
        let (_, context_store) = message_context.drain();

        // Enqueue dispatch with corrupted context
        let message = message.into_stored(pid);
        let dispatch = StoredDispatch::new(DispatchKind::Handle, message, Some(context_store));
        QueueOf::<Test>::queue(dispatch).unwrap();

        run_to_next_block(None);

        assert_failed(mid, ActorExecutionErrorReplyReason::UnsupportedMessage);
    });
}

mod utils {
    #![allow(unused)]

    use super::{
        assert_ok, pallet, run_to_block, BlockNumber, Event, MailboxOf, MockRuntimeEvent,
        RuntimeOrigin, Test,
    };
    use crate::{
        mock::{run_to_next_block, Balances, Gear, System, USER_1},
        BalanceOf, BlockGasLimitOf, BuiltinDispatcherFactory, CurrencyOf, GasHandlerOf, GasInfo,
        GearBank, HandleKind, ProgramStorageOf, SentOf,
    };
    use common::{
        event::*,
        paused_program_storage::SessionId,
        storage::{CountedByKey, Counter, IterableByKeyMap},
        Origin, ProgramStorage, ReservableTree,
    };
    use core::fmt::Display;
    use core_processor::common::ActorExecutionErrorReplyReason;
    use demo_constructor::{Scheme, WASM_BINARY as DEMO_CONSTRUCTOR_WASM_BINARY};
    use frame_support::{
        dispatch::{DispatchErrorWithPostInfo, DispatchResultWithPostInfo},
        traits::tokens::{currency::Currency, Balance},
    };
    use frame_system::pallet_prelude::{BlockNumberFor, OriginFor};
    use gear_core::{
        ids::{CodeId, MessageId, ProgramId},
        message::{Message, Payload, ReplyDetails, UserMessage, UserStoredMessage},
        reservation::GasReservationMap,
    };
    use gear_core_errors::*;
    use pallet_gear_voucher::VoucherId;
    use parity_scale_codec::Encode;
    use sp_core::H256;
    use sp_runtime::{codec::Decode, traits::UniqueSaturatedInto};
    use sp_std::{convert::TryFrom, fmt::Debug};

    pub(super) const DEFAULT_GAS_LIMIT: u64 = 200_000_000;
    pub(super) const DEFAULT_SALT: &[u8; 4] = b"salt";
    pub(super) const EMPTY_PAYLOAD: &[u8; 0] = b"";
    pub(super) const OUTGOING_WITH_VALUE_IN_HANDLE_VALUE_GAS: u64 = 10000000;
    // This program just waits on each handle message.
    pub(super) const WAITER_WAT: &str = r#"
        (module
            (import "env" "memory" (memory 1))
            (import "env" "gr_wait" (func $gr_wait))
            (export "handle" (func $handle))
            (func $handle call $gr_wait)
        )"#;

    pub(super) type DispatchCustomResult<T> = Result<T, DispatchErrorWithPostInfo>;
    pub(super) type AccountId = <Test as frame_system::Config>::AccountId;

    pub(super) fn hash(data: impl AsRef<[u8]>) -> [u8; 32] {
        sp_core::blake2_256(data.as_ref())
    }

    pub fn init_logger() {
        let _ = env_logger::Builder::from_default_env()
            .format_module_path(false)
            .format_level(true)
            .try_init();
    }

    #[track_caller]
    pub(crate) fn submit_constructor_with_args(
        origin: AccountId,
        salt: impl AsRef<[u8]>,
        scheme: Scheme,
        value: BalanceOf<Test>,
    ) -> (MessageId, ProgramId) {
        let GasInfo { min_limit, .. } = Gear::calculate_gas_info(
            origin.into_origin(),
            HandleKind::Init(DEMO_CONSTRUCTOR_WASM_BINARY.to_vec()),
            scheme.encode(),
            value,
            true,
            true,
        )
        .expect("calculate_gas_info failed");

        assert_ok!(Gear::upload_program(
            RuntimeOrigin::signed(origin),
            DEMO_CONSTRUCTOR_WASM_BINARY.to_vec(),
            salt.as_ref().to_vec(),
            scheme.encode(),
            min_limit,
            value,
            false,
        ));

        (get_last_message_id(), get_last_program_id())
    }

    #[track_caller]
    pub(crate) fn init_constructor_with_value(
        scheme: Scheme,
        value: BalanceOf<Test>,
    ) -> (MessageId, ProgramId) {
        let res = submit_constructor_with_args(USER_1, DEFAULT_SALT, scheme, value);

        run_to_next_block(None);
        assert!(is_active(res.1));

        res
    }

    pub(crate) fn is_active(program_id: ProgramId) -> bool {
        let (builtins, _) = <Test as crate::Config>::BuiltinDispatcherFactory::create();

        Gear::is_active(&builtins, program_id)
    }

    #[track_caller]
    pub(crate) fn init_constructor(scheme: Scheme) -> (MessageId, ProgramId) {
        init_constructor_with_value(scheme, 0)
    }

    #[track_caller]
    pub(super) fn assert_balance(
        origin: impl common::Origin,
        free: impl Into<BalanceOf<Test>>,
        reserved: impl Into<BalanceOf<Test>>,
    ) {
        let account_id = origin.cast();
        assert_eq!(Balances::free_balance(account_id), free.into());
        assert_eq!(
            GearBank::<Test>::account_total(&account_id),
            reserved.into()
        );
    }

    #[track_caller]
    pub(super) fn calculate_handle_and_send_with_extra(
        origin: AccountId,
        destination: ProgramId,
        payload: Vec<u8>,
        gas_limit: Option<u64>,
        value: BalanceOf<Test>,
    ) -> (MessageId, GasInfo) {
        let gas_info = Gear::calculate_gas_info(
            origin.into_origin(),
            HandleKind::Handle(destination),
            payload.clone(),
            value,
            true,
            true,
        )
        .expect("calculate_gas_info failed");

        let limit = gas_info.min_limit + gas_limit.unwrap_or_default();

        assert_ok!(Gear::send_message(
            RuntimeOrigin::signed(origin),
            destination,
            payload,
            limit,
            value,
            false,
        ));

        let message_id = get_last_message_id();

        (message_id, gas_info)
    }

    pub(super) fn get_ed() -> u128 {
        CurrencyOf::<Test>::minimum_balance().unique_saturated_into()
    }

    #[track_caller]
    pub(super) fn assert_init_success(expected: u32) {
        let mut actual_children_amount = 0;
        System::events().iter().for_each(|e| {
            if let MockRuntimeEvent::Gear(Event::ProgramChanged {
                change: ProgramChangeKind::Active { .. },
                ..
            }) = e.event
            {
                actual_children_amount += 1
            }
        });

        assert_eq!(expected, actual_children_amount);
    }

    #[track_caller]
    pub(super) fn assert_last_dequeued(expected: u32) {
        let last_dequeued = System::events()
            .iter()
            .filter_map(|e| {
                if let MockRuntimeEvent::Gear(Event::MessagesDispatched { total, .. }) = e.event {
                    Some(total)
                } else {
                    None
                }
            })
            .last()
            .expect("Not found RuntimeEvent::MessagesDispatched");

        assert_eq!(expected, last_dequeued);
    }

    #[track_caller]
    pub(super) fn assert_total_dequeued(expected: u32) {
        let actual_dequeued: u32 = System::events()
            .iter()
            .filter_map(|e| {
                if let MockRuntimeEvent::Gear(Event::MessagesDispatched { total, .. }) = e.event {
                    Some(total)
                } else {
                    None
                }
            })
            .sum();

        assert_eq!(expected, actual_dequeued);
    }

    // Creates a new program and puts message from program to `user` in mailbox
    // using extrinsic calls. Imitates real-world sequence of calls.
    //
    // *NOTE*:
    // 1) usually called inside first block
    // 2) runs to block 2 all the messages place to message queue/storage
    //
    // Returns id of the message in the mailbox
    #[track_caller]
    pub(super) fn setup_mailbox_test_state(user: AccountId) -> MessageId {
        let prog_id = {
            let res = upload_program_default(user, ProgramCodeKind::OutgoingWithValueInHandle);
            assert_ok!(res);
            res.expect("submit result was asserted")
        };

        increase_prog_balance_for_mailbox_test(user, prog_id);
        populate_mailbox_from_program(prog_id, user, 2, 2_000_000_000, 0)
    }

    // Puts message from `prog_id` for the `user` in mailbox and returns its id
    #[track_caller]
    pub(super) fn populate_mailbox_from_program(
        prog_id: ProgramId,
        sender: AccountId,
        block_num: BlockNumber,
        gas_limit: u64,
        value: u128,
    ) -> MessageId {
        assert_ok!(Gear::send_message(
            RuntimeOrigin::signed(sender),
            prog_id,
            Vec::new(),
            gas_limit, // `prog_id` program sends message in handle which sets gas limit to 10_000_000.
            value,
            false,
        ));

        let message_id = get_last_message_id();
        run_to_block(block_num, None);

        {
            let expected_code = ProgramCodeKind::OutgoingWithValueInHandle.to_bytes();
            assert_eq!(
                ProgramStorageOf::<Test>::get_program(prog_id)
                    .and_then(|program| common::ActiveProgram::try_from(program).ok())
                    .expect("program must exist")
                    .code_hash,
                generate_code_hash(&expected_code).into(),
                "can invoke send to mailbox only from `ProgramCodeKind::OutgoingWithValueInHandle` program"
            );
        }

        MessageId::generate_outgoing(message_id, 0)
    }

    #[track_caller]
    pub(super) fn increase_prog_balance_for_mailbox_test(sender: AccountId, program_id: ProgramId) {
        let expected_code_hash: H256 = generate_code_hash(
            ProgramCodeKind::OutgoingWithValueInHandle
                .to_bytes()
                .as_slice(),
        )
        .into();
        let actual_code_hash = ProgramStorageOf::<Test>::get_program(program_id)
            .and_then(|program| common::ActiveProgram::try_from(program).ok())
            .map(|prog| prog.code_hash)
            .expect("invalid program address for the test");
        assert_eq!(
            expected_code_hash, actual_code_hash,
            "invalid program code for the test"
        );

        // This value is actually a constants in `ProgramCodeKind::OutgoingWithValueInHandle` wat. Alternatively can be read from Mailbox.
        let locked_value = 1000;

        // When program sends message, message value (if not 0) is reserved.
        // If value can't be reserved, message is skipped.
        assert_ok!(<Balances as frame_support::traits::Currency<_>>::transfer(
            &sender,
            &program_id.cast(),
            locked_value,
            frame_support::traits::ExistenceRequirement::AllowDeath
        ));
    }

    // Submits program with default options (salt, gas limit, value, payload)
    #[track_caller]
    pub(super) fn upload_program_default(
        user: AccountId,
        code_kind: ProgramCodeKind,
    ) -> DispatchCustomResult<ProgramId> {
        upload_program_default_with_salt(user, DEFAULT_SALT.to_vec(), code_kind)
    }

    // Submits program with default options (gas limit, value, payload)
    #[track_caller]
    pub(super) fn upload_program_default_with_salt(
        user: AccountId,
        salt: Vec<u8>,
        code_kind: ProgramCodeKind,
    ) -> DispatchCustomResult<ProgramId> {
        let code = code_kind.to_bytes();

        Gear::upload_program(
            RuntimeOrigin::signed(user),
            code,
            salt,
            EMPTY_PAYLOAD.to_vec(),
            DEFAULT_GAS_LIMIT,
            0,
            false,
        )
        .map(|_| get_last_program_id())
    }

    pub(super) fn generate_program_id(code: &[u8], salt: &[u8]) -> ProgramId {
        ProgramId::generate_from_user(CodeId::generate(code), salt)
    }

    pub(super) fn generate_code_hash(code: &[u8]) -> [u8; 32] {
        CodeId::generate(code).into()
    }

    pub(super) fn send_default_message(
        from: AccountId,
        to: ProgramId,
    ) -> DispatchResultWithPostInfo {
        Gear::send_message(
            RuntimeOrigin::signed(from),
            to,
            EMPTY_PAYLOAD.to_vec(),
            DEFAULT_GAS_LIMIT,
            0,
            false,
        )
    }

    pub(super) fn call_default_message(to: ProgramId) -> crate::mock::RuntimeCall {
        crate::mock::RuntimeCall::Gear(crate::Call::<Test>::send_message {
            destination: to,
            payload: EMPTY_PAYLOAD.to_vec(),
            gas_limit: DEFAULT_GAS_LIMIT,
            value: 0,
            keep_alive: false,
        })
    }

    #[track_caller]
    pub(super) fn dispatch_status(message_id: MessageId) -> Option<DispatchStatus> {
        let mut found_status: Option<DispatchStatus> = None;
        System::events().iter().for_each(|e| {
            if let MockRuntimeEvent::Gear(Event::MessagesDispatched { statuses, .. }) = &e.event {
                found_status = statuses.get(&message_id).cloned();
            }
        });

        found_status
    }

    #[track_caller]
    pub(super) fn assert_dispatched(message_id: MessageId) {
        assert!(dispatch_status(message_id).is_some())
    }

    #[track_caller]
    pub(super) fn assert_succeed(message_id: MessageId) {
        let status =
            dispatch_status(message_id).expect("Message not found in `Event::MessagesDispatched`");

        assert_eq!(status, DispatchStatus::Success)
    }

    #[track_caller]
    fn get_last_event_error_and_reply_code(message_id: MessageId) -> (String, ReplyCode) {
        let mut actual_error = None;

        System::events().into_iter().for_each(|e| {
            if let MockRuntimeEvent::Gear(Event::UserMessageSent { message, .. }) = e.event {
                if let Some(details) = message.details() {
                    let (mid, code) = details.into_parts();
                    if mid == message_id && code.is_error() {
                        actual_error = Some((
                            String::from_utf8(message.payload_bytes().to_vec())
                                .expect("Unable to decode string from error reply"),
                            code,
                        ));
                    }
                }
            }
        });

        let (actual_error, reply_code) =
            actual_error.expect("Error message not found in any `RuntimeEvent::UserMessageSent`");

        log::debug!("Actual error: {actual_error:?}\nReply code: {reply_code:?}");

        (actual_error, reply_code)
    }

    #[track_caller]
    pub(super) fn get_last_event_error(message_id: MessageId) -> String {
        get_last_event_error_and_reply_code(message_id).0
    }

    #[derive(derive_more::Display, derive_more::From)]
    pub(super) enum AssertFailedError {
        Execution(ActorExecutionErrorReplyReason),
        SimpleReply(ErrorReplyReason),
    }

    #[track_caller]
    pub(super) fn assert_failed(message_id: MessageId, error: impl Into<AssertFailedError>) {
        let error = error.into();
        let status =
            dispatch_status(message_id).expect("Message not found in `Event::MessagesDispatched`");

        assert_eq!(status, DispatchStatus::Failed, "Expected: {error}");

        let (mut actual_error, reply_code) = get_last_event_error_and_reply_code(message_id);

        match error {
            AssertFailedError::Execution(error) => {
                let mut expectations = error.to_string();

                // In many cases fallible syscall returns ExtError, which program unwraps afterwards.
                // This check handles display of the error inside.
                if actual_error.starts_with('\'') {
                    let j = actual_error.rfind('\'').expect("Checked above");
                    actual_error = String::from(&actual_error[..(j + 1)]);
                    expectations = format!("'{expectations}'");
                }

                assert_eq!(expectations, actual_error);
            }
            AssertFailedError::SimpleReply(error) => {
                assert_eq!(reply_code, ReplyCode::error(error));
            }
        }
    }

    #[track_caller]
    pub(super) fn assert_not_executed(message_id: MessageId) {
        let status =
            dispatch_status(message_id).expect("Message not found in `Event::MessagesDispatched`");

        assert_eq!(status, DispatchStatus::NotExecuted)
    }

    #[track_caller]
    pub(super) fn get_last_event() -> MockRuntimeEvent {
        System::events()
            .into_iter()
            .last()
            .expect("failed to get last event")
            .event
    }

    #[track_caller]
    pub(super) fn get_last_program_id() -> ProgramId {
        let event = match System::events().last().map(|r| r.event.clone()) {
            Some(MockRuntimeEvent::Gear(e)) => e,
            _ => unreachable!("Should be one Gear event"),
        };

        if let Event::MessageQueued {
            destination,
            entry: MessageEntry::Init,
            ..
        } = event
        {
            destination
        } else {
            unreachable!("expect RuntimeEvent::InitMessageEnqueued")
        }
    }

    #[track_caller]
    pub(super) fn get_last_code_id() -> CodeId {
        let event = match System::events().last().map(|r| r.event.clone()) {
            Some(MockRuntimeEvent::Gear(e)) => e,
            _ => unreachable!("Should be one Gear event"),
        };

        if let Event::CodeChanged {
            change: CodeChangeKind::Active { .. },
            id,
            ..
        } = event
        {
            id
        } else {
            unreachable!("expect Event::CodeChanged")
        }
    }

    #[track_caller]
    pub(super) fn filter_event_rev<F, R>(f: F) -> R
    where
        F: Fn(Event<Test>) -> Option<R>,
    {
        System::events()
            .iter()
            .rev()
            .filter_map(|r| {
                if let MockRuntimeEvent::Gear(e) = r.event.clone() {
                    Some(e)
                } else {
                    None
                }
            })
            .find_map(f)
            .expect("can't find message send event")
    }

    #[track_caller]
    pub(super) fn get_last_message_id() -> MessageId {
        System::events()
            .iter()
            .rev()
            .filter_map(|r| {
                if let MockRuntimeEvent::Gear(e) = r.event.clone() {
                    Some(e)
                } else {
                    None
                }
            })
            .find_map(|e| match e {
                Event::MessageQueued { id, .. } => Some(id),
                Event::UserMessageSent { message, .. } => Some(message.id()),
                _ => None,
            })
            .expect("can't find message send event")
    }

    #[track_caller]
    pub(super) fn get_last_voucher_id() -> VoucherId {
        System::events()
            .iter()
            .rev()
            .filter_map(|r| {
                if let MockRuntimeEvent::GearVoucher(e) = r.event.clone() {
                    Some(e)
                } else {
                    None
                }
            })
            .find_map(|e| match e {
                pallet_gear_voucher::Event::VoucherIssued { voucher_id, .. } => Some(voucher_id),
                _ => None,
            })
            .expect("can't find message send event")
    }

    #[track_caller]
    pub(super) fn get_waitlist_expiration(message_id: MessageId) -> BlockNumberFor<Test> {
        let mut exp = None;
        System::events()
            .into_iter()
            .rfind(|e| match e.event {
                MockRuntimeEvent::Gear(Event::MessageWaited {
                    id: message_id,
                    expiration,
                    ..
                }) => {
                    exp = Some(expiration);
                    true
                }
                _ => false,
            })
            .expect("Failed to find appropriate MessageWaited event");

        exp.unwrap()
    }

    #[track_caller]
    pub(super) fn get_mailbox_expiration(message_id: MessageId) -> BlockNumberFor<Test> {
        let mut exp = None;
        System::events()
            .into_iter()
            .rfind(|e| match &e.event {
                MockRuntimeEvent::Gear(Event::UserMessageSent {
                    message,
                    expiration: Some(expiration),
                    ..
                }) => {
                    if message.id() == message_id {
                        exp = Some(*expiration);
                        true
                    } else {
                        false
                    }
                }
                _ => false,
            })
            .expect("Failed to find appropriate UserMessageSent event");

        exp.unwrap()
    }

    #[track_caller]
    pub(super) fn get_last_message_waited() -> (MessageId, BlockNumberFor<Test>) {
        let mut message_id = None;
        let mut exp = None;
        System::events()
            .into_iter()
            .rfind(|e| {
                if let MockRuntimeEvent::Gear(Event::MessageWaited { id, expiration, .. }) = e.event
                {
                    message_id = Some(id);
                    exp = Some(expiration);
                    true
                } else {
                    false
                }
            })
            .expect("Failed to find appropriate MessageWaited event");

        (message_id.unwrap(), exp.unwrap())
    }

    #[track_caller]
    pub(super) fn get_last_session() -> (
        SessionId,
        BlockNumberFor<Test>,
        ProgramId,
        <Test as frame_system::Config>::AccountId,
    ) {
        match get_last_event() {
            MockRuntimeEvent::Gear(Event::ProgramResumeSessionStarted {
                session_id,
                session_end_block,
                account_id,
                program_id,
            }) => (session_id, session_end_block, program_id, account_id),
            _ => unreachable!(),
        }
    }

    #[track_caller]
    pub(super) fn maybe_last_message(account: AccountId) -> Option<UserMessage> {
        System::events().into_iter().rev().find_map(|e| {
            if let MockRuntimeEvent::Gear(Event::UserMessageSent { message, .. }) = e.event {
                if message.destination() == account.into() {
                    Some(message)
                } else {
                    None
                }
            } else {
                None
            }
        })
    }

    #[track_caller]
    // returns (amount of messages sent, amount of messages sent **to mailbox**)
    pub(super) fn user_messages_sent() -> (usize, usize) {
        System::events()
            .into_iter()
            .fold((0usize, 0usize), |(total, to_mailbox), e| {
                if let MockRuntimeEvent::Gear(Event::UserMessageSent { expiration, .. }) = e.event {
                    (total + 1, to_mailbox + expiration.is_some() as usize)
                } else {
                    (total, to_mailbox)
                }
            })
    }

    #[track_caller]
    pub(super) fn maybe_any_last_message() -> Option<UserMessage> {
        System::events().into_iter().rev().find_map(|e| {
            if let MockRuntimeEvent::Gear(Event::UserMessageSent { message, .. }) = e.event {
                Some(message)
            } else {
                None
            }
        })
    }

    #[track_caller]
    pub(super) fn get_last_mail(account: AccountId) -> UserStoredMessage {
        MailboxOf::<Test>::iter_key(account)
            .last()
            .map(|(msg, _bn)| msg)
            .expect("Element should be")
    }

    #[track_caller]
    pub(super) fn get_reservation_map(pid: ProgramId) -> Option<GasReservationMap> {
        let program = ProgramStorageOf::<Test>::get_program(pid).unwrap();
        if let common::Program::Active(common::ActiveProgram {
            gas_reservation_map,
            ..
        }) = program
        {
            Some(gas_reservation_map)
        } else {
            None
        }
    }

    #[derive(Debug, Copy, Clone)]
    pub(super) enum ProgramCodeKind<'a> {
        Default,
        Custom(&'a str),
        CustomInvalid(&'a str),
        GreedyInit,
        OutgoingWithValueInHandle,
    }

    impl<'a> ProgramCodeKind<'a> {
        pub(super) fn to_bytes(self) -> Vec<u8> {
            let mut validate = true;
            let source = match self {
                ProgramCodeKind::Default => {
                    r#"
                    (module
                        (import "env" "memory" (memory 1))
                        (export "handle" (func $handle))
                        (export "init" (func $init))
                        (func $handle)
                        (func $init)
                    )"#
                }
                ProgramCodeKind::GreedyInit => {
                    // Initialization function for that program requires a lot of gas.
                    // So, providing `DEFAULT_GAS_LIMIT` will end up processing with
                    // "Not enough gas to continue execution" a.k.a. "Gas limit exceeded"
                    // execution outcome error message.
                    r#"
                    (module
                        (import "env" "memory" (memory 1))
                        (export "init" (func $init))
                        (func $doWork (param $size i32)
                            (local $counter i32)
                            i32.const 0
                            local.set $counter
                            loop $while
                                local.get $counter
                                i32.const 1
                                i32.add
                                local.set $counter
                                local.get $counter
                                local.get $size
                                i32.lt_s
                                if
                                    br $while
                                end
                            end $while
                        )
                        (func $init
                            i32.const 0x7fff_ffff
                            call $doWork
                        )
                    )"#
                }
                ProgramCodeKind::OutgoingWithValueInHandle => {
                    // Handle function must exist, while init must not for auto-replies tests.
                    //
                    // Sending message to USER_1 is hardcoded!
                    // Program sends message in handle which sets gas limit to 10_000_000 and value to 1000.
                    // [warning] - program payload data is inaccurate, don't make assumptions about it!
                    r#"
                    (module
                        (import "env" "gr_send_wgas" (func $send (param i32 i32 i32 i64 i32 i32)))
                        (import "env" "memory" (memory 1))
                        (export "handle" (func $handle))
                        (export "handle_reply" (func $handle_reply))
                        (func $handle
                            i32.const 111 ;; addr
                            i32.const 1 ;; value
                            i32.store

                            i32.const 143 ;; addr + 32
                            i32.const 1000
                            i32.store

                            (call $send (i32.const 111) (i32.const 0) (i32.const 32) (i64.const 10000000) (i32.const 0) (i32.const 333))

                            i32.const 333 ;; addr
                            i32.load
                            (if
                                (then unreachable)
                                (else)
                            )
                        )
                        (func $handle_reply)
                    )"#
                }
                ProgramCodeKind::Custom(code) => code,
                ProgramCodeKind::CustomInvalid(code) => {
                    validate = false;
                    code
                }
            };

            wabt::Wat2Wasm::new()
                .validate(validate)
                .convert(source)
                .expect("failed to parse module")
                .as_ref()
                .to_vec()
        }
    }

    pub(super) fn print_gear_events() {
        let v = System::events()
            .into_iter()
            .map(|r| r.event)
            .collect::<Vec<_>>();

        println!("Gear events");
        for (pos, line) in v.iter().enumerate() {
            println!("{pos}). {line:?}");
        }
    }

    pub(super) fn waiting_init_messages(pid: ProgramId) -> Vec<MessageId> {
        ProgramStorageOf::<Test>::waiting_init_get_messages(pid)
    }

    #[track_caller]
    pub(super) fn send_payloads(
        user_id: AccountId,
        program_id: ProgramId,
        payloads: Vec<Vec<u8>>,
    ) -> Vec<MessageId> {
        payloads
            .into_iter()
            .map(|payload| {
                assert_ok!(Gear::send_message(
                    RuntimeOrigin::signed(user_id),
                    program_id,
                    payload,
                    BlockGasLimitOf::<Test>::get(),
                    0,
                    false,
                ));

                get_last_message_id()
            })
            .collect()
    }

    #[derive(Clone, Debug, Eq, PartialEq)]
    pub(super) enum Assertion {
        Payload(Vec<u8>),
        ReplyCode(ReplyCode),
    }

    #[track_caller]
    pub(super) fn assert_responses_to_user(user_id: AccountId, assertions: Vec<Assertion>) {
        let mut res = vec![];

        System::events().iter().for_each(|e| {
            if let MockRuntimeEvent::Gear(Event::UserMessageSent { message, .. }) = &e.event {
                if message.destination() == user_id.into() {
                    match assertions[res.len()] {
                        Assertion::Payload(_) => {
                            res.push(Assertion::Payload(message.payload_bytes().to_vec()))
                        }
                        Assertion::ReplyCode(_) => {
                            // `ReplyCode::Unsupported` used to avoid options here.
                            res.push(Assertion::ReplyCode(
                                message.reply_code().unwrap_or(ReplyCode::Unsupported),
                            ))
                        }
                    }
                }
            }
        });

        assert_eq!(res, assertions);
    }

    #[track_caller]
    pub(super) fn test_signal_code_works(
        signal_code: SignalCode,
        action: demo_signal_entry::HandleAction,
    ) {
        use crate::tests::new_test_ext;
        use demo_signal_entry::{HandleAction, WASM_BINARY};

        const GAS_LIMIT: u64 = 10_000_000_000;

        init_logger();
        new_test_ext().execute_with(|| {
            // Upload program
            assert_ok!(Gear::upload_program(
                RuntimeOrigin::signed(USER_1),
                WASM_BINARY.to_vec(),
                DEFAULT_SALT.to_vec(),
                USER_1.encode(),
                GAS_LIMIT,
                0,
                false,
            ));

            let pid = get_last_program_id();

            run_to_next_block(None);

            // Ensure that program is uploaded and initialized correctly
            assert!(is_active(pid));
            assert!(Gear::is_initialized(pid));

            // Save signal code to be compared with
            assert_ok!(Gear::send_message(
                RuntimeOrigin::signed(USER_1),
                pid,
                HandleAction::SaveSignal(signal_code).encode(),
                GAS_LIMIT,
                0,
                false,
            ));

            run_to_next_block(None);

            // Send the action to trigger signal sending
            assert_ok!(Gear::send_message(
                RuntimeOrigin::signed(USER_1),
                pid,
                action.encode(),
                GAS_LIMIT,
                0,
                false,
            ));

            let mid = get_last_message_id();

            // Assert that system reserve gas node is removed
            assert_ok!(GasHandlerOf::<Test>::get_system_reserve(mid));

            run_to_next_block(None);

            assert!(GasHandlerOf::<Test>::get_system_reserve(mid).is_err());

            // Ensure that signal code sent is signal code we saved
            let mail_msg = get_last_mail(USER_1);
            assert_eq!(mail_msg.payload_bytes(), true.encode());
        });
    }

    pub(super) fn gas_price(gas: u64) -> u128 {
        <Test as pallet_gear_bank::Config>::GasMultiplier::get().gas_to_value(gas)
    }
}<|MERGE_RESOLUTION|>--- conflicted
+++ resolved
@@ -12543,97 +12543,6 @@
     });
 }
 
-<<<<<<< HEAD
-#[test]
-fn check_gear_stack_end_fail() {
-    // This test checks, that in case user makes WASM file with incorrect
-    // gear stack end export, then execution will end with an error.
-    let wat_template = |addr| {
-        format!(
-            r#"
-            (module
-                (import "env" "memory" (memory 4))
-                (export "init" (func $init))
-                (func $init)
-                (global (;0;) (mut i32) (i32.const {addr}))
-                (export "{STACK_END_EXPORT_NAME}" (global 0))
-            )"#,
-        )
-    };
-
-    init_logger();
-    new_test_ext().execute_with(|| {
-        // Check error when stack end bigger then static mem size
-        let wat = wat_template(0x50000);
-        Gear::upload_program(
-            RuntimeOrigin::signed(USER_1),
-            ProgramCodeKind::Custom(wat.as_str()).to_bytes(),
-            DEFAULT_SALT.to_vec(),
-            EMPTY_PAYLOAD.to_vec(),
-            50_000_000_000,
-            0,
-            false,
-        )
-        .expect("Failed to upload program");
-
-        let message_id = get_last_message_id();
-
-        run_to_next_block(None);
-        assert_last_dequeued(1);
-        assert_failed(
-            message_id,
-            ActorExecutionErrorReplyReason::PrepareMemory(
-                ActorPrepareMemoryError::StackEndPageBiggerWasmMemSize(5.into(), 4.into()),
-            ),
-        );
-
-        // Check error when stack end is not aligned
-        let wat = wat_template(0x10001);
-        Gear::upload_program(
-            RuntimeOrigin::signed(USER_1),
-            ProgramCodeKind::Custom(wat.as_str()).to_bytes(),
-            DEFAULT_SALT.to_vec(),
-            EMPTY_PAYLOAD.to_vec(),
-            50_000_000_000,
-            0,
-            false,
-        )
-        .expect("Failed to upload program");
-
-        let message_id = get_last_message_id();
-
-        run_to_next_block(None);
-        assert_last_dequeued(1);
-        assert_failed(
-            message_id,
-            ActorExecutionErrorReplyReason::PrepareMemory(
-                ActorPrepareMemoryError::StackIsNotAligned(65537),
-            ),
-        );
-
-        // Check OK if stack end is suitable
-        let wat = wat_template(0x10000);
-        Gear::upload_program(
-            RuntimeOrigin::signed(USER_1),
-            ProgramCodeKind::Custom(wat.as_str()).to_bytes(),
-            DEFAULT_SALT.to_vec(),
-            EMPTY_PAYLOAD.to_vec(),
-            50_000_000_000,
-            0,
-            false,
-        )
-        .expect("Failed to upload program");
-
-        let message_id = get_last_message_id();
-
-        run_to_next_block(None);
-        assert_last_dequeued(1);
-        assert_succeed(message_id);
-    });
-}
-
-=======
->>>>>>> 6061bdf1
 /// Test that error is generated in case `gr_read` requests out of bounds data from message.
 #[test]
 fn check_gr_read_error_works() {
