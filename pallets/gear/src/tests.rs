--- conflicted
+++ resolved
@@ -19,14 +19,8 @@
 use crate::{
     manager::HandleKind,
     mock::{
-<<<<<<< HEAD
-        new_test_ext, run_to_block, Event as MockEvent, Gear, GearProgram, Origin, System, Test,
-        BLOCK_AUTHOR, LOW_BALANCE_USER, USER_1, USER_2, USER_3,
-=======
-        calc_handle_gas_spent, get_gas_burned, new_test_ext, run_to_block, run_to_next_block,
-        Event as MockEvent, Gear, GearProgram, Origin, System, Test, BLOCK_AUTHOR,
-        LOW_BALANCE_USER, USER_1, USER_2, USER_3,
->>>>>>> 722d6698
+        new_test_ext, run_to_block, run_to_next_block, Event as MockEvent, Gear, GearProgram,
+        Origin, System, Test, BLOCK_AUTHOR, LOW_BALANCE_USER, USER_1, USER_2, USER_3,
     },
     pallet, Config, Error, Event, GasInfo, GearProgramPallet, MailboxOf, Pallet as GearPallet,
     WaitlistOf,
