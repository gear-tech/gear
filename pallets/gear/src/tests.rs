--- conflicted
+++ resolved
@@ -22,16 +22,10 @@
 use demo_program_factory::{CreateProgram, WASM_BINARY as PROGRAM_FACTORY_WASM_BINARY};
 use frame_support::{assert_noop, assert_ok};
 use frame_system::Pallet as SystemPallet;
-<<<<<<< HEAD
 use gear_core::{
     code::Code,
     ids::CodeId,
-    memory::{wasm_pages_to_pages_set, PageNumber, WasmPageNumber},
 };
-use gear_runtime_interface as gear_ri;
-=======
-use gear_core::code::Code;
->>>>>>> 2f2fc42c
 use pallet_balances::{self, Pallet as BalancesPallet};
 
 use super::{
