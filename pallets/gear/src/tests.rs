--- conflicted
+++ resolved
@@ -5759,155 +5759,6 @@
 }
 
 #[test]
-<<<<<<< HEAD
-fn gas_reservation_works() {
-    use demo_reserve_gas::{HandleAction, InitAction};
-
-    init_logger();
-    new_test_ext().execute_with(|| {
-        Gear::upload_program(
-            RuntimeOrigin::signed(USER_1),
-            demo_reserve_gas::WASM_BINARY.to_vec(),
-            DEFAULT_SALT.to_vec(),
-            InitAction::Normal.encode(),
-            10_000_000_000,
-            0,
-        )
-        .expect("submit_program failed");
-
-        let pid = get_last_program_id();
-
-        run_to_block(2, None);
-
-        // gas has been reserved 3 times
-        let map = get_reservation_map(pid).unwrap();
-        assert_eq!(map.len(), 3);
-
-        let GasInfo {
-            min_limit: spent_gas,
-            ..
-        } = Gear::calculate_gas_info(
-            USER_1.into_origin(),
-            HandleKind::Handle(pid),
-            HandleAction::Unreserve.encode(),
-            0,
-            true,
-        )
-        .expect("calculate_gas_info failed");
-
-        assert_ok!(Gear::send_message(
-            RuntimeOrigin::signed(USER_1),
-            pid,
-            HandleAction::Unreserve.encode(),
-            spent_gas,
-            0
-        ));
-
-        run_to_block(3, None);
-
-        // gas unreserved manually
-        let map = get_reservation_map(pid).unwrap();
-        assert_eq!(map.len(), 2);
-
-        run_to_block(3 + 2, None);
-
-        // gas not yet unreserved automatically
-        let map = get_reservation_map(pid).unwrap();
-        assert_eq!(map.len(), 2);
-
-        run_to_block(3 + 3, None);
-
-        // gas unreserved automatically
-        let map = get_reservation_map(pid).unwrap();
-        assert_eq!(map.len(), 1);
-
-        // check task is exist yet
-        let (reservation_id, slot) = map.iter().next().unwrap();
-        log::error!("{:?}", slot);
-        let task = ScheduledTask::RemoveGasReservation(pid, *reservation_id);
-        assert!(TaskPoolOf::<Test>::contains(
-            &BlockNumberFor::<Test>::from(slot.expiration),
-            &task
-        ));
-
-        // `gr_exit` occurs
-        assert_ok!(Gear::send_message(
-            RuntimeOrigin::signed(USER_1),
-            pid,
-            HandleAction::Exit.encode(),
-            50_000_000_000,
-            0
-        ));
-
-        run_to_block(3 + 5, None);
-
-        // check task was cleared after `gr_exit` happened
-        let map = get_reservation_map(pid);
-        assert_eq!(map, None);
-        assert!(!TaskPoolOf::<Test>::contains(
-            &BlockNumberFor::<Test>::from(slot.expiration),
-            &task
-        ));
-    });
-}
-
-#[test]
-fn gas_reservations_cleaned_in_terminated_program() {
-    use demo_reserve_gas::InitAction;
-
-    init_logger();
-    new_test_ext().execute_with(|| {
-        Gear::upload_program(
-            RuntimeOrigin::signed(USER_1),
-            demo_reserve_gas::WASM_BINARY.to_vec(),
-            DEFAULT_SALT.to_vec(),
-            InitAction::Wait.encode(),
-            10_000_000_000,
-            0,
-        )
-        .expect("submit_program failed");
-
-        let pid = get_last_program_id();
-
-        run_to_block(2, None);
-
-        let message_id = MailboxOf::<Test>::iter_key(USER_1)
-            .next()
-            .map(|(msg, _bn)| msg.id())
-            .expect("Element should be");
-
-        assert!(!Gear::is_initialized(pid));
-        assert!(Gear::is_active(pid));
-
-        let map = get_reservation_map(pid).unwrap();
-        assert_eq!(map.len(), 1);
-
-        let (reservation_id, slot) = map.iter().next().unwrap();
-        let task = ScheduledTask::RemoveGasReservation(pid, *reservation_id);
-        assert!(TaskPoolOf::<Test>::contains(
-            &BlockNumberFor::<Test>::from(slot.expiration),
-            &task
-        ));
-
-        assert_ok!(Gear::send_reply(
-            RuntimeOrigin::signed(USER_1),
-            message_id,
-            EMPTY_PAYLOAD.to_vec(),
-            DEFAULT_GAS_LIMIT * 10,
-            0,
-        ));
-
-        run_to_block(3, None);
-
-        let map = get_reservation_map(pid);
-        assert_eq!(map, None);
-        assert!(!TaskPoolOf::<Test>::contains(
-            &BlockNumberFor::<Test>::from(slot.expiration),
-            &task
-        ));
-        assert!(!Gear::is_initialized(pid));
-        assert!(!Gear::is_active(pid));
-=======
 fn reject_incorrect_binary() {
     let wat = r#"
     (module
@@ -5932,7 +5783,6 @@
             upload_program_default(USER_1, ProgramCodeKind::Custom(wat)),
             Error::<Test>::FailedToConstructProgram
         );
->>>>>>> 641274f7
     });
 }
 
