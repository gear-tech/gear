--- conflicted
+++ resolved
@@ -4168,25 +4168,12 @@
 
         // In `calculate_gas_info` program start to work with page data in storage,
         // so need to take in account gas, which spent for data loading.
-<<<<<<< HEAD
-        let charged_for_page_load = GasPrice::gas_price(
+        let charged_for_page_load = gas_price(
             <Test as Config>::Schedule::get()
                 .memory_weights
                 .load_page_data
                 .ref_time(),
         );
-=======
-        let charged_for_page_load = if cfg!(feature = "lazy-pages") {
-            gas_price(
-                <Test as Config>::Schedule::get()
-                    .memory_weights
-                    .load_page_data
-                    .ref_time(),
-            )
-        } else {
-            0
-        };
->>>>>>> 0af1c2a8
 
         // Gas left returns to sender from consuming of value tree while claiming.
         let expected_sender_balance =
