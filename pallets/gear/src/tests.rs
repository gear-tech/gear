--- conflicted
+++ resolved
@@ -4832,11 +4832,7 @@
             code,
             vec![],
             InputArgs {
-<<<<<<< HEAD
                 destination: paused_program_id.into()
-=======
-                destination: <[u8; 32]>::from(paused_program_id)
->>>>>>> 1ad07793
             }
             .encode(),
             50_000_000_000u64,
