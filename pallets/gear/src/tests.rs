--- conflicted
+++ resolved
@@ -32,13 +32,8 @@
     ProgramStorageOf, QueueOf, Schedule, TaskPoolOf, WaitlistOf,
 };
 use common::{
-<<<<<<< HEAD
-    event::*, scheduler::*, storage::*, ActiveProgram, CodeStorage, GasTree, LockId, LockableTree,
-    Origin as _, ProgramStorage, ReservableTree,
-=======
     event::*, scheduler::*, storage::*, CodeStorage, GasTree, LockId, LockableTree, Origin as _,
     ProgramStorage, ReservableTree,
->>>>>>> a9b72c1b
 };
 use core_processor::common::ActorExecutionErrorReplyReason;
 use frame_support::{
