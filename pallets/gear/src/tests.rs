// This file is part of Gear.

// Copyright (C) 2021-2022 Gear Technologies Inc.
// SPDX-License-Identifier: GPL-3.0-or-later WITH Classpath-exception-2.0

// This program is free software: you can redistribute it and/or modify
// it under the terms of the GNU General Public License as published by
// the Free Software Foundation, either version 3 of the License, or
// (at your option) any later version.

// This program is distributed in the hope that it will be useful,
// but WITHOUT ANY WARRANTY; without even the implied warranty of
// MERCHANTABILITY or FITNESS FOR A PARTICULAR PURPOSE. See the
// GNU General Public License for more details.

// You should have received a copy of the GNU General Public License
// along with this program. If not, see <https://www.gnu.org/licenses/>.

use crate::{
    manager::HandleKind,
    mock::{
        calc_handle_gas_spent, get_gas_burned, new_test_ext, run_to_block, Event as MockEvent,
        Gear, GearProgram, Origin, System, Test, BLOCK_AUTHOR, LOW_BALANCE_USER, USER_1, USER_2,
        USER_3,
    },
    pallet, Config, Error, Event, GearProgramPallet, MailboxOf, Pallet as GearPallet, WaitlistOf,
};
use codec::Encode;
use common::{event::*, storage::*, CodeStorage, GasPrice as _, Origin as _, ValueTree};
use demo_compose::WASM_BINARY as COMPOSE_WASM_BINARY;
use demo_distributor::{Request, WASM_BINARY};
use demo_mul_by_const::WASM_BINARY as MUL_CONST_WASM_BINARY;
use demo_program_factory::{CreateProgram, WASM_BINARY as PROGRAM_FACTORY_WASM_BINARY};
use demo_waiting_proxy::WASM_BINARY as WAITING_PROXY_WASM_BINARY;
use frame_support::{
    assert_noop, assert_ok, dispatch::Dispatchable, sp_runtime::traits::Zero, traits::Currency,
};
use frame_system::Pallet as SystemPallet;
use gear_core::{
    code::Code,
    ids::{CodeId, MessageId, ProgramId},
};
use gear_core_errors::*;
use pallet_balances::{self, Pallet as BalancesPallet};
use utils::*;

#[test]
fn unstoppable_block_execution_works() {
    init_logger();
    new_test_ext().execute_with(|| {
        let user_balance = BalancesPallet::<Test>::free_balance(USER_1) as u64;
        let executions_amount = 10;
        let balance_for_each_execution = user_balance / executions_amount;

        assert!(balance_for_each_execution < <Test as pallet_gas::Config>::BlockGasLimit::get());

        let program_id = {
            let res = submit_program_default(USER_2, ProgramCodeKind::Default);
            assert_ok!(res);
            res.expect("submit result was asserted")
        };

        run_to_block(2, None);

        let (expected_burned_gas, _) =
            calc_handle_gas_spent(USER_1.into_origin(), program_id, EMPTY_PAYLOAD.to_vec());

        assert!(balance_for_each_execution > expected_burned_gas);

        for _ in 0..executions_amount {
            assert_ok!(GearPallet::<Test>::send_message(
                Origin::signed(USER_1),
                program_id,
                EMPTY_PAYLOAD.to_vec(),
                balance_for_each_execution,
                0,
            ));
        }

        let real_gas_to_burn = expected_burned_gas * executions_amount;

        assert!(balance_for_each_execution * executions_amount > real_gas_to_burn);

        run_to_block(3, Some(real_gas_to_burn));

        assert_last_dequeued(executions_amount as u32);

        assert_eq!(pallet_gas::Pallet::<Test>::gas_allowance(), 0);

        assert_eq!(
            BalancesPallet::<Test>::free_balance(USER_1) as u64,
            user_balance - real_gas_to_burn
        );
    })
}

#[test]
fn submit_program_expected_failure() {
    init_logger();
    new_test_ext().execute_with(|| {
        let balance = BalancesPallet::<Test>::free_balance(USER_1);
        assert_noop!(
            GearPallet::<Test>::submit_program(
                Origin::signed(USER_1),
                ProgramCodeKind::Default.to_bytes(),
                DEFAULT_SALT.to_vec(),
                EMPTY_PAYLOAD.to_vec(),
                DEFAULT_GAS_LIMIT,
                balance + 1
            ),
            Error::<Test>::NotEnoughBalanceForReserve
        );

        assert_noop!(
            submit_program_default(LOW_BALANCE_USER, ProgramCodeKind::Default),
            Error::<Test>::NotEnoughBalanceForReserve
        );

        // Gas limit is too high
        let block_gas_limit = <Test as pallet_gas::Config>::BlockGasLimit::get();
        assert_noop!(
            GearPallet::<Test>::submit_program(
                Origin::signed(USER_1),
                ProgramCodeKind::Default.to_bytes(),
                DEFAULT_SALT.to_vec(),
                EMPTY_PAYLOAD.to_vec(),
                block_gas_limit + 1,
                0
            ),
            Error::<Test>::GasLimitTooHigh
        );
    })
}

#[test]
fn submit_program_fails_on_duplicate_id() {
    init_logger();
    new_test_ext().execute_with(|| {
        assert_ok!(submit_program_default(USER_1, ProgramCodeKind::Default));
        // Finalize block to let queue processing run
        run_to_block(2, None);
        // By now this program id is already in the storage
        assert_noop!(
            submit_program_default(USER_1, ProgramCodeKind::Default),
            Error::<Test>::ProgramAlreadyExists
        );
    })
}

#[test]
fn send_message_works() {
    init_logger();
    new_test_ext().execute_with(|| {
        let user1_initial_balance = BalancesPallet::<Test>::free_balance(USER_1);
        let user2_initial_balance = BalancesPallet::<Test>::free_balance(USER_2);

        // No gas has been created initially
        assert_eq!(<Test as Config>::GasHandler::total_supply(), 0);

        let program_id = {
            let res = submit_program_default(USER_1, ProgramCodeKind::Default);
            assert_ok!(res);
            res.expect("submit result was asserted")
        };

        assert_ok!(send_default_message(USER_1, program_id));

        // Balances check
        // Gas spends on sending 2 default messages (submit program and send message to program)
        let user1_potential_msgs_spends = GasPrice::gas_price(2 * DEFAULT_GAS_LIMIT);
        // User 1 has sent two messages
        assert_eq!(
            BalancesPallet::<Test>::free_balance(USER_1),
            user1_initial_balance - user1_potential_msgs_spends
        );

        // Clear messages from the queue to refund unused gas
        run_to_block(2, None);

        // Checking that sending a message to a non-program address works as a value transfer
        let mail_value = 20_000;

        // Take note of up-to-date users balance
        let user1_initial_balance = BalancesPallet::<Test>::free_balance(USER_1);

        assert_ok!(GearPallet::<Test>::send_message(
            Origin::signed(USER_1),
            USER_2.into(),
            EMPTY_PAYLOAD.to_vec(),
            DEFAULT_GAS_LIMIT,
            mail_value,
        ));
        let message_id = get_last_message_id();

        // Transfer of `mail_value` completed.
        // Gas limit is ignored for messages headed to a mailbox - no funds have been reserved.
        assert_eq!(
            BalancesPallet::<Test>::free_balance(USER_1),
            user1_initial_balance - mail_value
        );
        // The recipient has not received the funds, they are in the mailbox
        assert_eq!(
            BalancesPallet::<Test>::free_balance(USER_2),
            user2_initial_balance
        );

        assert_ok!(GearPallet::<Test>::claim_value_from_mailbox(
            Origin::signed(USER_2),
            message_id
        ));

        // The recipient has received funds
        assert_eq!(
            BalancesPallet::<Test>::free_balance(USER_2),
            user2_initial_balance + mail_value
        );

        // Ensure the message didn't burn any gas (i.e. never went through processing pipeline)
        let remaining_weight = 100_000;
        run_to_block(3, Some(remaining_weight));

        // Messages were sent by user 1 only
        let actual_gas_burned = remaining_weight - pallet_gas::Pallet::<Test>::gas_allowance();
        assert_eq!(actual_gas_burned, 0);

        // Ensure all created imbalances along the way cancel each other
        assert_eq!(<Test as Config>::GasHandler::total_supply(), 0);
    });
}

#[test]
fn send_message_expected_failure() {
    init_logger();
    new_test_ext().execute_with(|| {
        // Submitting failing in init program and check message is failed to be sent to it
        let program_id = {
            let res = submit_program_default(USER_1, ProgramCodeKind::GreedyInit);
            assert_ok!(res);
            res.expect("submit result was asserted")
        };
        run_to_block(2, None);

        assert_noop!(
            send_default_message(LOW_BALANCE_USER, program_id),
            Error::<Test>::ProgramIsTerminated
        );

        // Submit valid program and test failing actions on it
        let program_id = {
            let res = submit_program_default(USER_1, ProgramCodeKind::Default);
            assert_ok!(res);
            res.expect("submit result was asserted")
        };

        let send_message_call = crate::mock::Call::Gear(crate::Call::<Test>::send_message {
            destination: program_id,
            payload: EMPTY_PAYLOAD.to_vec(),
            gas_limit: DEFAULT_GAS_LIMIT,
            value: 0,
        });
        assert_noop!(
            send_message_call.dispatch(Origin::signed(LOW_BALANCE_USER)),
            Error::<Test>::NotEnoughBalanceForReserve
        );

        // Because destination is user, no gas will be reserved
        MailboxOf::<Test>::clear();
        assert_ok!(GearPallet::<Test>::send_message(
            Origin::signed(LOW_BALANCE_USER),
            USER_1.into(),
            EMPTY_PAYLOAD.to_vec(),
            1000,
            1000
        ));
        assert!(!MailboxOf::<Test>::is_empty(&USER_1));

        // Gas limit too high
        let block_gas_limit = <Test as pallet_gas::Config>::BlockGasLimit::get();
        assert_noop!(
            GearPallet::<Test>::send_message(
                Origin::signed(USER_1),
                program_id,
                EMPTY_PAYLOAD.to_vec(),
                block_gas_limit + 1,
                0
            ),
            Error::<Test>::GasLimitTooHigh
        );
    })
}

#[test]
fn messages_processing_works() {
    init_logger();
    new_test_ext().execute_with(|| {
        let program_id = {
            let res = submit_program_default(USER_1, ProgramCodeKind::Default);
            assert_ok!(res);
            res.expect("submit result was asserted")
        };
        assert_ok!(send_default_message(USER_1, program_id));

        run_to_block(2, None);

        assert_last_dequeued(2);

        assert_ok!(send_default_message(USER_1, USER_2.into()));
        assert_ok!(send_default_message(USER_1, program_id));

        run_to_block(3, None);

        // "Mail" from user to user should not be processed as messages
        assert_last_dequeued(1);
    });
}

#[test]
fn spent_gas_to_reward_block_author_works() {
    init_logger();
    new_test_ext().execute_with(|| {
        let block_author_initial_balance = BalancesPallet::<Test>::free_balance(BLOCK_AUTHOR);
        assert_ok!(submit_program_default(USER_1, ProgramCodeKind::Default));
        run_to_block(2, None);

        assert_last_dequeued(1);

        // The block author should be paid the amount of Currency equal to
        // the `gas_charge` incurred while processing the `InitProgram` message
        let gas_spent = GasPrice::gas_price(
            <Test as pallet_gas::Config>::BlockGasLimit::get()
                - pallet_gas::Pallet::<Test>::gas_allowance(),
        );
        assert_eq!(
            BalancesPallet::<Test>::free_balance(BLOCK_AUTHOR),
            block_author_initial_balance + gas_spent
        );
    })
}

#[test]
fn unused_gas_released_back_works() {
    init_logger();
    new_test_ext().execute_with(|| {
        let user1_initial_balance = BalancesPallet::<Test>::free_balance(USER_1);
        let huge_send_message_gas_limit = 50_000;

        // Initial value in all gas trees is 0
        assert_eq!(<Test as Config>::GasHandler::total_supply(), 0);

        let program_id = {
            let res = submit_program_default(USER_1, ProgramCodeKind::Default);
            assert_ok!(res);
            res.expect("submit result was asserted")
        };

        assert_ok!(GearPallet::<Test>::send_message(
            Origin::signed(USER_1),
            program_id,
            EMPTY_PAYLOAD.to_vec(),
            huge_send_message_gas_limit,
            0
        ));
        // Spends for submit program with default gas limit and sending default message with a huge gas limit
        let user1_potential_msgs_spends =
            GasPrice::gas_price(DEFAULT_GAS_LIMIT + huge_send_message_gas_limit);
        assert_eq!(
            BalancesPallet::<Test>::free_balance(USER_1),
            user1_initial_balance - user1_potential_msgs_spends
        );
        assert_eq!(
            BalancesPallet::<Test>::reserved_balance(USER_1),
            (DEFAULT_GAS_LIMIT + huge_send_message_gas_limit) as _,
        );

        run_to_block(2, None);
        let user1_actual_msgs_spends = GasPrice::gas_price(
            <Test as pallet_gas::Config>::BlockGasLimit::get()
                - pallet_gas::Pallet::<Test>::gas_allowance(),
        );
        assert!(user1_potential_msgs_spends > user1_actual_msgs_spends);
        assert_eq!(
            BalancesPallet::<Test>::free_balance(USER_1),
            user1_initial_balance - user1_actual_msgs_spends
        );

        // All created gas cancels out
        assert_eq!(<Test as Config>::GasHandler::total_supply(), 0);
    })
}

#[test]
fn restrict_start_section() {
    // This test checks, that code with start section cannot be handled in process queue.
    let wat = r#"
	(module
		(import "env" "memory" (memory 1))
		(export "handle" (func $handle))
		(export "init" (func $init))
		(start $start)
		(func $init)
        (func $handle)
        (func $start
            unreachable
        )
	)"#;

    init_logger();
    new_test_ext().execute_with(|| {
        let code = ProgramCodeKind::Custom(wat).to_bytes();
        let salt = DEFAULT_SALT.to_vec();
        GearPallet::<Test>::submit_program(
            Origin::signed(USER_1),
            code,
            salt,
            EMPTY_PAYLOAD.to_vec(),
            5_000_000,
            0,
        )
        .expect_err("Must throw err, because code contains start section");
    });
}

<<<<<<< HEAD
#[cfg(feature = "lazy-pages")]
=======
>>>>>>> d1e6a890
#[test]
fn memory_access_cases() {
    // This test access different pages in wasm linear memory.
    // Some pages accessed many times and some pages are freed and then allocated again
    // during one execution. This actions are helpful to identify problems with pages reallocations
    // and how lazy pages works with them.
    let wat = r#"
(module
    (import "env" "memory" (memory 1))
    (import "env" "alloc" (func $alloc (param i32) (result i32)))
    (import "env" "free" (func $free (param i32)))
    (export "handle" (func $handle))
    (export "init" (func $init))
    (func $init
        ;; allocate 3 pages in init, so mem will contain 4 pages: 0, 1, 2, 3
        (block
            i32.const 0x0
            i32.const 0x3
            call $alloc
            i32.const 0x1
            i32.eq
            br_if 0
            unreachable
        )
        ;; free page 2, so pages 0, 1, 3 is allocated now
        (block
            i32.const 0x2
            call $free
        )
        ;; access page 1 and change it, so it will have data in storage
        (block
            i32.const 0x10001
            i32.const 0x42
            i32.store
        )
    )
    (func $handle
        (block
            i32.const 0x0
            i32.load
            i32.eqz
            br_if 0

            ;; second run check that pages are in correct state

            ;; 1st page
            (block
                i32.const 0x10001
                i32.load
                i32.const 0x142
                i32.eq
                br_if 0
                unreachable
            )

            ;; 2nd page
            (block
                i32.const 0x20001
                i32.load
                i32.const 0x42
                i32.eq
                br_if 0
                unreachable
            )

            ;; 3th page
            (block
                i32.const 0x30001
                i32.load
                i32.const 0x42
                i32.eq
                br_if 0
                unreachable
            )

            br 1
        )

        ;; in first run access pages

        ;; alloc 2nd page
        (block
            i32.const 1
            call $alloc
            i32.const 2
            i32.eq
            br_if 0
            unreachable
        )
        ;; We freed 2nd page in init, so data will be default
        (block
            i32.const 0x20001
            i32.load
            i32.eqz
            br_if 0
            unreachable
        )
        ;; change 2nd page data
        i32.const 0x20001
        i32.const 0x42
        i32.store
        ;; free 2nd page
        i32.const 2
        call $free
        ;; alloc it again
        (block
            i32.const 1
            call $alloc
            i32.const 2
            i32.eq
            br_if 0
            unreachable
        )
        ;; write the same value
        i32.const 0x20001
        i32.const 0x42
        i32.store

        ;; 3th page. We have not access it yet, so data will be default
        (block
            i32.const 0x30001
            i32.load
            i32.eqz
            br_if 0
            unreachable
        )
        ;; change 3th page data
        i32.const 0x30001
        i32.const 0x42
        i32.store
        ;; free 3th page
        i32.const 3
        call $free
        ;; then alloc it again
        (block
            i32.const 1
            call $alloc
            i32.const 3
            i32.eq
            br_if 0
            unreachable
        )
        ;; write the same value
        i32.const 0x30001
        i32.const 0x42
        i32.store

        ;; 1st page. We have accessed this page before
        (block
            i32.const 0x10001
            i32.load
            i32.const 0x42
            i32.eq
            br_if 0
            unreachable
        )
        ;; change 1st page data
        i32.const 0x10001
        i32.const 0x142
        i32.store
        ;; free 1st page
        i32.const 1
        call $free
        ;; then alloc it again
        (block
            i32.const 1
            call $alloc
            i32.const 1
            i32.eq
            br_if 0
            unreachable
        )
        ;; write the same value
        i32.const 0x10001
        i32.const 0x142
        i32.store

        ;; set new handle case
        i32.const 0x0
        i32.const 0x1
        i32.store
    )
)
"#;

    init_logger();
    new_test_ext().execute_with(|| {
        let code = ProgramCodeKind::Custom(wat).to_bytes();
        let salt = DEFAULT_SALT.to_vec();
        let prog_id = generate_program_id(&code, &salt);
        let res = GearPallet::<Test>::submit_program(
            Origin::signed(USER_1),
            code,
            salt,
            EMPTY_PAYLOAD.to_vec(),
            500_000_000,
            0,
        )
        .map(|_| prog_id);
        let pid = res.expect("submit result is not ok");

        run_to_block(2, Some(1_000_000_000));
        assert_last_dequeued(1);
        assert!(MailboxOf::<Test>::is_empty(&USER_1));

        // First handle: access pages
        let res = GearPallet::<Test>::send_message(
            Origin::signed(USER_1),
            pid,
            EMPTY_PAYLOAD.to_vec(),
            100_000_000,
            0,
        );
        assert_ok!(res);

        run_to_block(3, Some(1_000_000_000));
        assert_last_dequeued(1);
        assert!(MailboxOf::<Test>::is_empty(&USER_1));

        // Second handle: check pages data
        let res = GearPallet::<Test>::send_message(
            Origin::signed(USER_1),
            pid,
            EMPTY_PAYLOAD.to_vec(),
            100_000_000,
            0,
        );
        assert_ok!(res);

        run_to_block(4, Some(1_000_000_000));
        assert_last_dequeued(1);
        assert!(MailboxOf::<Test>::is_empty(&USER_1));
    });
}

#[cfg(feature = "lazy-pages")]
#[test]
fn lazy_pages() {
    use gear_core::memory::{PageNumber, WasmPageNumber};
    use gear_runtime_interface as gear_ri;
    use std::collections::BTreeSet;

    // This test access different pages in linear wasm memory
    // and check that lazy-pages (see gear-lazy-pages) works correct:
    // For each page, which has been loaded from storage <=> page has been accessed.
    let wat = r#"
	(module
		(import "env" "memory" (memory 1))
        (import "env" "alloc" (func $alloc (param i32) (result i32)))
		(export "handle" (func $handle))
		(export "init" (func $init))
		(func $init
            ;; allocate 9 pages in init, so mem will contain 10 pages
            i32.const 0x0
            i32.const 0x9
            call $alloc
            i32.store
        )
        (func $handle
            ;; write access wasm page 0
            i32.const 0x0
            i32.const 0x42
            i32.store

            ;; write access wasm page 2
            ;; here we access two native pages, if native page is less or equal to 16kiB
            i32.const 0x23ffe
            i32.const 0x42
            i32.store

            ;; read access wasm page 5
            i32.const 0x0
            i32.const 0x50000
            i32.load
            i32.store

            ;; write access wasm pages 8 and 9 by one store
            i32.const 0x8fffc
            i64.const 0xffffffffffffffff
            i64.store
		)
	)"#;

    init_logger();
    new_test_ext().execute_with(|| {
        let pid = {
            let code = ProgramCodeKind::Custom(wat).to_bytes();
            let salt = DEFAULT_SALT.to_vec();
            let prog_id = generate_program_id(&code, &salt);
            let res = GearPallet::<Test>::submit_program(
                Origin::signed(USER_1),
                code,
                salt,
                EMPTY_PAYLOAD.to_vec(),
                500_000_000,
                0,
            )
            .map(|_| prog_id);
            assert_ok!(res);
            res.expect("submit result was asserted")
        };

        run_to_block(2, Some(1_000_000_000));
        log::debug!("submit done {:?}", pid);
        assert_last_dequeued(1);

        let res = GearPallet::<Test>::send_message(
            Origin::signed(USER_1),
            pid,
            EMPTY_PAYLOAD.to_vec(),
            100_000_000,
            1000,
        );
        log::debug!("res = {:?}", res);
        assert_ok!(res);

        run_to_block(3, Some(1_000_000_000));

        // Dirty hack: lazy pages info is stored in thread local static variables,
        // so after contract execution lazy-pages information
        // remains correct and we can use it here.
        let lazy_pages: BTreeSet<PageNumber> = gear_ri::gear_ri::get_wasm_lazy_pages_numbers()
            .iter()
            .map(|p| PageNumber(*p))
            .collect();
        let released_pages: BTreeSet<PageNumber> = gear_ri::gear_ri::get_released_pages()
            .iter()
            .map(|p| PageNumber(*p))
            .collect();

        // Checks that released pages + lazy pages == all pages
        let all_pages = {
            let all_wasm_pages: BTreeSet<WasmPageNumber> = (0..10u32).map(WasmPageNumber).collect();
            all_wasm_pages
                .iter()
                .flat_map(|p| p.to_gear_pages_iter())
                .collect()
        };
        let mut res_pages = lazy_pages;
        res_pages.extend(released_pages.iter());

        assert_eq!(res_pages, all_pages);

        // checks accessed pages set
        let native_size = page_size::get();
        let mut expected_accessed = BTreeSet::new();

        let page_to_accessed = |p: u32| {
            if native_size > PageNumber::size() {
                let x = (native_size / PageNumber::size()) as u32;
                (p / x) * x..=(p / x) * x + x - 1
            } else {
                p..=p
            }
        };

        // accessed from 0 wasm page:
        expected_accessed.extend(page_to_accessed(0));

        // accessed from 2 wasm page, can be several gear and native pages:
        let first_page = (0x23ffe / PageNumber::size()) as u32;
        let second_page = (0x24001 / PageNumber::size()) as u32;
        expected_accessed.extend(page_to_accessed(first_page));
        expected_accessed.extend(page_to_accessed(second_page));

        // accessed from 5 wasm page:
        expected_accessed.extend(page_to_accessed((0x50000 / PageNumber::size()) as u32));

        // accessed from 8 and 9 wasm pages, must be several gear pages:
        let first_page = (0x8fffc / PageNumber::size()) as u32;
        let second_page = (0x90003 / PageNumber::size()) as u32;
        expected_accessed.extend(page_to_accessed(first_page));
        expected_accessed.extend(page_to_accessed(second_page));

        assert_eq!(
            released_pages,
            expected_accessed.into_iter().map(PageNumber).collect()
        );
    });
}

#[test]
fn block_gas_limit_works() {
    // Same as `ProgramCodeKind::OutgoingWithValueInHandle`, but without value sending
    let wat1 = r#"
    (module
        (import "env" "gr_send_wgas" (func $send (param i32 i32 i32 i64 i32 i32) (result i32)))
        (import "env" "gr_source" (func $gr_source (param i32)))
        (import "env" "memory" (memory 1))
        (export "handle" (func $handle))
        (export "init" (func $init))
        (export "handle_reply" (func $handle_reply))
        (func $handle
            (local $msg_source i32)
            (local $msg_val i32)
            (i32.store offset=2
                (get_local $msg_source)
                (i32.const 1)
            )
            (i32.store offset=10
                (get_local $msg_val)
                (i32.const 0)
            )
            (call $send (i32.const 2) (i32.const 0) (i32.const 32) (i64.const 10000000) (i32.const 10) (i32.const 40000))
            (if
                (then unreachable)
                (else)
            )
        )
        (func $handle_reply)
        (func $init)
    )"#;

    // Same as `ProgramCodeKind::GreedyInit`, but greedy handle
    let wat2 = r#"
	(module
		(import "env" "memory" (memory 1))
		(export "handle" (func $handle))
		(export "init" (func $init))
		(func $init)
        (func $doWork (param $size i32)
            (local $counter i32)
            i32.const 0
            set_local $counter
            loop $while
                get_local $counter
                i32.const 1
                i32.add
                set_local $counter
                get_local $counter
                get_local $size
                i32.lt_s
                if
                    br $while
                end
            end $while
        )
        (func $handle
            i32.const 10
            call $doWork
		)
	)"#;

    init_logger();
    new_test_ext().execute_with(|| {
        let remaining_weight = 791822425 + 6228060 - 1; // calc gas pid1 + pid2 - 1

        // Submit programs and get their ids
        let pid1 = {
            let res = submit_program_default(USER_1, ProgramCodeKind::Custom(wat1));
            assert_ok!(res);
            res.expect("submit result was asserted")
        };
        let pid2 = {
            let res = submit_program_default(USER_1, ProgramCodeKind::Custom(wat2));
            assert_ok!(res);
            res.expect("submit result was asserted")
        };

        run_to_block(2, Some(remaining_weight));
        assert_last_dequeued(2);

        // Count gas needed to process programs with default payload
        let (expected_gas_msg_to_pid1, _) =
            calc_handle_gas_spent(USER_1.into_origin(), pid1, EMPTY_PAYLOAD.to_vec());
        let (expected_gas_msg_to_pid2, _) =
            calc_handle_gas_spent(USER_1.into_origin(), pid2, EMPTY_PAYLOAD.to_vec());

        // TrapInHandle code kind is used because processing default payload in its
        // context requires such an amount of gas, that the following assertion can be passed.
        assert!(expected_gas_msg_to_pid1 + expected_gas_msg_to_pid2 > remaining_weight);

        assert_ok!(GearPallet::<Test>::send_message(
            Origin::signed(USER_1),
            pid1,
            EMPTY_PAYLOAD.to_vec(),
            expected_gas_msg_to_pid1,
            1000
        ));
        assert_ok!(GearPallet::<Test>::send_message(
            Origin::signed(USER_1),
            pid1,
            EMPTY_PAYLOAD.to_vec(),
            expected_gas_msg_to_pid1,
            1000
        ));

        run_to_block(3, Some(remaining_weight));
        assert_last_dequeued(2);

        // Run to the next block to reset the gas limit
        run_to_block(4, Some(remaining_weight));

        // Add more messages to queue
        // Total `gas_limit` of three messages (2 to pid1 and 1 to pid2) exceeds the block gas limit
        assert!(remaining_weight < 2 * expected_gas_msg_to_pid1 + remaining_weight);
        assert_ok!(GearPallet::<Test>::send_message(
            Origin::signed(USER_1),
            pid1,
            EMPTY_PAYLOAD.to_vec(),
            expected_gas_msg_to_pid1,
            2000
        ));
        let msg1 = get_last_message_id();

        let msg2_gas = remaining_weight;
        assert_ok!(GearPallet::<Test>::send_message(
            Origin::signed(USER_1),
            pid2,
            EMPTY_PAYLOAD.to_vec(),
            msg2_gas,
            1000
        ));
        let _msg2 = get_last_message_id();

        let msg3_gas = expected_gas_msg_to_pid1;
        assert_ok!(GearPallet::<Test>::send_message(
            Origin::signed(USER_1),
            pid1,
            EMPTY_PAYLOAD.to_vec(),
            expected_gas_msg_to_pid1,
            2000
        ));
        let _msg3 = get_last_message_id();

        // Try to process 3 messages
        run_to_block(5, Some(remaining_weight));

        // Message #1 is dequeued and processed.
        // Message #2 tried to execute, but exceed gas_allowance is re-queued at the top.
        // Message #3 stays in the queue.
        //
        // | 1 |        | 2 |
        // | 2 |  ===>  | 3 |
        // | 3 |        |   |

        assert_failed(msg1, ExtError::Message(MessageError::NotEnoughGas));
        assert_last_dequeued(1);

        // Equals 0 due to trying execution of msg2.
        assert_eq!(pallet_gas::Pallet::<Test>::gas_allowance(), 0);

        let real_gas_to_burn = expected_gas_msg_to_pid1 + expected_gas_msg_to_pid2;
        let last_block_allowance = real_gas_to_burn + 1;

        // Try to process 2 messages
        run_to_block(6, Some(last_block_allowance));

        assert!(last_block_allowance < msg2_gas + msg3_gas);

        // Message #2 gas limit exceeds the remaining allowance, but got processed.
        // Message #3 same suits that block.
        //
        // | 2 |        |   |
        // | 3 |  ===>  |   |
        // |   |        |   |

        assert_last_dequeued(2);
        assert_eq!(
            pallet_gas::Pallet::<Test>::gas_allowance(),
            last_block_allowance - real_gas_to_burn
        );
    });
}

#[test]
fn mailbox_works() {
    init_logger();
    new_test_ext().execute_with(|| {
        // Initial value in all gas trees is 0
        assert_eq!(<Test as Config>::GasHandler::total_supply(), 0);

        // caution: runs to block 2
        let reply_to_id = setup_mailbox_test_state(USER_1);

        // Ensure that all the gas has been returned to the sender upon messages processing
        assert_eq!(BalancesPallet::<Test>::reserved_balance(USER_1), 0);

        let mailbox_message = {
            let res = MailboxOf::<Test>::remove(USER_1, reply_to_id);
            assert!(res.is_ok());
            res.expect("was asserted previously")
        };

        assert_eq!(mailbox_message.id(), reply_to_id);

        // Gas limit should have been ignored by the code that puts a message into a mailbox
        assert_eq!(mailbox_message.value(), 1000);

        // Gas is not passed to mailboxed messages and should have been all spent by now
        assert_eq!(<Test as Config>::GasHandler::total_supply(), 0);
    })
}

#[test]
fn init_message_logging_works() {
    init_logger();
    new_test_ext().execute_with(|| {
        let mut next_block = 2;

        let codes = [
            (ProgramCodeKind::Default, None),
            // Will fail, because tests use default gas limit, which is very low for successful greedy init
            (
                ProgramCodeKind::GreedyInit,
                Some(ExtError::Execution(ExecutionError::GasLimitExceeded)),
            ),
        ];

        for (code_kind, trap) in codes {
            SystemPallet::<Test>::reset_events();

            assert_ok!(submit_program_default(USER_1, code_kind));

            let event = match SystemPallet::<Test>::events()
                .last()
                .map(|r| r.event.clone())
            {
                Some(MockEvent::Gear(e)) => e,
                _ => unreachable!("Should be one Gear event"),
            };

            run_to_block(next_block, None);

            let msg_id = match event {
                Event::MessageEnqueued { id, entry, .. } => {
                    if entry == Entry::Init {
                        id
                    } else {
                        unreachable!("expect Event::InitMessageEnqueued")
                    }
                }
                _ => unreachable!("expect Event::InitMessageEnqueued"),
            };

            if let Some(trap) = trap {
                assert_failed(msg_id, trap);
            } else {
                assert_succeed(msg_id);
            }

            next_block += 1;
        }
    })
}

#[test]
fn program_lifecycle_works() {
    init_logger();
    new_test_ext().execute_with(|| {
        // Submitting first program and getting its id
        let program_id = {
            let res = submit_program_default(USER_1, ProgramCodeKind::Default);
            assert_ok!(res);
            res.expect("submit result was asserted")
        };

        assert!(!Gear::is_initialized(program_id));
        assert!(!Gear::is_terminated(program_id));

        run_to_block(2, None);

        assert!(Gear::is_initialized(program_id));
        assert!(!Gear::is_terminated(program_id));

        // Submitting second program, which fails on initialization, therefore is deleted
        let program_id = {
            let res = submit_program_default(USER_1, ProgramCodeKind::GreedyInit);
            assert_ok!(res);
            res.expect("submit result was asserted")
        };

        assert!(!Gear::is_initialized(program_id));
        assert!(!Gear::is_terminated(program_id));

        run_to_block(3, None);

        assert!(!Gear::is_initialized(program_id));
        // while at the same time is terminated
        assert!(Gear::is_terminated(program_id));
    })
}

#[test]
fn events_logging_works() {
    let wat_trap_in_handle = r#"
	(module
		(import "env" "memory" (memory 1))
		(export "handle" (func $handle))
		(export "init" (func $init))
		(func $handle
			unreachable
		)
		(func $init)
	)"#;

    let wat_trap_in_init = r#"
	(module
		(import "env" "memory" (memory 1))
		(export "handle" (func $handle))
		(export "init" (func $init))
		(func $handle)
		(func $init
            unreachable
        )
	)"#;

    init_logger();
    new_test_ext().execute_with(|| {
        let mut next_block = 2;

        // TODO: replace this unknown errors (`ExtError::Some`) with real ones.
        let tests = [
            // Code, init failure reason, handle succeed flag
            (ProgramCodeKind::Default, None, None),
            (
                ProgramCodeKind::GreedyInit,
                Some(ExtError::Execution(ExecutionError::GasLimitExceeded)),
                Some(ExtError::Some),
            ),
            (
                ProgramCodeKind::Custom(wat_trap_in_init),
                Some(ExtError::Some),
                Some(ExtError::Some),
            ),
            (
                ProgramCodeKind::Custom(wat_trap_in_handle),
                None,
                Some(ExtError::Some),
            ),
        ];

        for (code_kind, init_failure_reason, handle_failure_reason) in tests {
            SystemPallet::<Test>::reset_events();
            let program_id = {
                let res = submit_program_default(USER_1, code_kind);
                assert_ok!(res);
                res.expect("submit result was asserted")
            };

            let message_id = get_last_message_id();

            SystemPallet::<Test>::assert_last_event(
                Event::MessageEnqueued {
                    id: message_id,
                    source: USER_1,
                    destination: program_id,
                    entry: Entry::Init,
                }
                .into(),
            );

            run_to_block(next_block, None);
            next_block += 1;

            // Init failed program checks
            if let Some(init_failure_reason) = init_failure_reason {
                assert_failed(message_id, init_failure_reason);

                // Sending messages to failed-to-init programs shouldn't be allowed
                assert_noop!(
                    send_default_message(USER_1, program_id),
                    Error::<Test>::ProgramIsTerminated
                );

                continue;
            }

            assert_succeed(message_id);

            // Messages to fully-initialized programs are accepted
            assert_ok!(send_default_message(USER_1, program_id));

            let message_id = get_last_message_id();

            SystemPallet::<Test>::assert_last_event(
                Event::MessageEnqueued {
                    id: message_id,
                    source: USER_1,
                    destination: program_id,
                    entry: Entry::Handle,
                }
                .into(),
            );

            run_to_block(next_block, None);

            if let Some(handle_failure_reason) = handle_failure_reason {
                assert_failed(message_id, handle_failure_reason);
            } else {
                assert_succeed(message_id);
            }

            next_block += 1;
        }
    })
}

#[test]
fn send_reply_works() {
    init_logger();
    new_test_ext().execute_with(|| {
        // caution: runs to block 2
        let reply_to_id = setup_mailbox_test_state(USER_1);

        let prog_id = generate_program_id(
            &ProgramCodeKind::OutgoingWithValueInHandle.to_bytes(),
            DEFAULT_SALT.as_ref(),
        );

        // Top up program's account balance by 2000 to allow user claim 1000 from mailbox
        assert_ok!(
            <BalancesPallet::<Test> as frame_support::traits::Currency<_>>::transfer(
                &USER_1,
                &AccountId::from_origin(prog_id.into_origin()),
                2000,
                frame_support::traits::ExistenceRequirement::AllowDeath
            )
        );

        assert_ok!(GearPallet::<Test>::send_reply(
            Origin::signed(USER_1),
            reply_to_id,
            EMPTY_PAYLOAD.to_vec(),
            10_000_000,
            1000, // `prog_id` sent message with value of 1000 (see program code)
        ));
        let expected_reply_message_id = get_last_message_id();

        // global nonce is 2 before sending reply message
        // `submit_program` and `send_message` messages were sent before in `setup_mailbox_test_state`
        let event = match SystemPallet::<Test>::events()
            .last()
            .map(|r| r.event.clone())
        {
            Some(MockEvent::Gear(e)) => e,
            _ => unreachable!("Should be one Gear event"),
        };

        let actual_reply_message_id = match event {
            Event::MessageEnqueued {
                id,
                entry: Entry::Reply(_reply_to_id),
                ..
            } => id,
            _ => unreachable!("expect Event::DispatchMessageEnqueued"),
        };

        assert_eq!(expected_reply_message_id, actual_reply_message_id);
    })
}

#[test]
fn send_reply_failure_to_claim_from_mailbox() {
    init_logger();
    new_test_ext().execute_with(|| {
        // Expecting error as long as the user doesn't have messages in mailbox
        assert_noop!(
            GearPallet::<Test>::send_reply(
                Origin::signed(USER_1),
                MessageId::from_origin(5.into_origin()), // non existent `reply_to_id`
                EMPTY_PAYLOAD.to_vec(),
                DEFAULT_GAS_LIMIT,
                0
            ),
            pallet_gear_messenger::Error::<Test>::MailboxElementNotFound
        );

        let prog_id = {
            let res = submit_program_default(USER_1, ProgramCodeKind::OutgoingWithValueInHandle);
            assert_ok!(res);
            res.expect("submit result was asserted")
        };

        if let common::Program::Terminated =
            common::get_program(prog_id.into_origin()).expect("Failed to get program from storage")
        {
            panic!("Program is terminated!");
        };

        populate_mailbox_from_program(prog_id, USER_1, 2, 2_000_000_000, 0);

        // Program didn't have enough balance, so it's message produces trap
        // (and following system reply with error to USER_1 mailbox)
        assert_eq!(MailboxOf::<Test>::len(&USER_1), 1);
        assert!(matches!(
            MailboxOf::<Test>::iter_key(USER_1)
                .next()
                .expect("Element should be")
                .reply(),
            Some((_, 1))
        ));
    })
}

#[test]
fn send_reply_value_claiming_works() {
    init_logger();
    new_test_ext().execute_with(|| {
        let prog_id = {
            let res = submit_program_default(USER_1, ProgramCodeKind::OutgoingWithValueInHandle);
            assert_ok!(res);
            res.expect("submit result was asserted")
        };

        // This value is actually a constants in WAT. Alternatively can be read from Mailbox.
        let locked_value = 1000;

        // Top up program's account so it could send value in message
        // When program sends message, message value (if not 0) is reserved.
        // If value can't be reserved, message is skipped.
        let send_to_program_amount = locked_value * 2;
        assert_ok!(
            <BalancesPallet::<Test> as frame_support::traits::Currency<_>>::transfer(
                &USER_1,
                &AccountId::from_origin(prog_id.into_origin()),
                send_to_program_amount,
                frame_support::traits::ExistenceRequirement::AllowDeath
            )
        );

        let mut next_block = 2;

        let user_messages_data = [
            // gas limit, value
            (1_000_000, 1000),
            (20_000_000, 2000),
        ];
        for (gas_limit_to_reply, value_to_reply) in user_messages_data {
            let reply_to_id =
                populate_mailbox_from_program(prog_id, USER_1, next_block, 2_000_000_000, 0);

            next_block += 1;

            assert!(!MailboxOf::<Test>::is_empty(&USER_1));

            let user_balance = BalancesPallet::<Test>::free_balance(USER_1);
            assert_eq!(BalancesPallet::<Test>::reserved_balance(USER_1), 0);

            assert_ok!(GearPallet::<Test>::send_reply(
                Origin::signed(USER_1),
                reply_to_id,
                EMPTY_PAYLOAD.to_vec(),
                gas_limit_to_reply,
                value_to_reply,
            ));

            let user_expected_balance =
                user_balance - value_to_reply - GasPrice::gas_price(gas_limit_to_reply)
                    + locked_value;

            assert_eq!(
                BalancesPallet::<Test>::free_balance(USER_1),
                user_expected_balance
            );
            assert_eq!(
                BalancesPallet::<Test>::reserved_balance(USER_1),
                GasPrice::gas_price(gas_limit_to_reply) + value_to_reply
            );
        }
    })
}

// user 1 sends to prog msg
// prog send to user 1 msg to mailbox
// user 1 claims it from mailbox

#[test]
fn claim_value_from_mailbox_works() {
    init_logger();
    new_test_ext().execute_with(|| {
        let sender_balance = BalancesPallet::<Test>::free_balance(USER_2);
        let claimer_balance = BalancesPallet::<Test>::free_balance(USER_1);

        let gas_sent = 1_000_000_000;
        let value_sent = 1000;

        let prog_id = {
            let res = submit_program_default(USER_3, ProgramCodeKind::OutgoingWithValueInHandle);
            assert_ok!(res);
            res.expect("submit result was asserted")
        };
        increase_prog_balance_for_mailbox_test(USER_3, prog_id);
        let reply_to_id = populate_mailbox_from_program(prog_id, USER_2, 2, gas_sent, value_sent);
        assert!(!MailboxOf::<Test>::is_empty(&USER_1));

        let (gas_burned, _) =
            calc_handle_gas_spent(USER_1.into_origin(), prog_id, EMPTY_PAYLOAD.to_vec());
        let gas_burned = GasPrice::gas_price(gas_burned);

        run_to_block(3, None);

        assert_ok!(GearPallet::<Test>::claim_value_from_mailbox(
            Origin::signed(USER_1),
            reply_to_id,
        ));

        assert_eq!(BalancesPallet::<Test>::reserved_balance(USER_1), 0);
        assert_eq!(BalancesPallet::<Test>::reserved_balance(USER_2), 0);

        let expected_claimer_balance = claimer_balance + value_sent;
        assert_eq!(
            BalancesPallet::<Test>::free_balance(USER_1),
            expected_claimer_balance
        );

        // Gas left returns to sender from consuming of value tree while claiming.
        let expected_sender_balance = sender_balance - value_sent - gas_burned;
        assert_eq!(
            BalancesPallet::<Test>::free_balance(USER_2),
            expected_sender_balance
        );

        SystemPallet::<Test>::assert_last_event(
            Event::UserMessageRead {
                id: reply_to_id,
                reason: UserMessageReadRuntimeReason::MessageClaimed.into_reason(),
            }
            .into(),
        );
    })
}

#[test]
fn distributor_initialize() {
    init_logger();
    new_test_ext().execute_with(|| {
        let initial_balance = BalancesPallet::<Test>::free_balance(USER_1)
            + BalancesPallet::<Test>::free_balance(BLOCK_AUTHOR);

        assert_ok!(GearPallet::<Test>::submit_program(
            Origin::signed(USER_1),
            WASM_BINARY.to_vec(),
            DEFAULT_SALT.to_vec(),
            EMPTY_PAYLOAD.to_vec(),
            10_000_000,
            0,
        ));

        run_to_block(2, None);

        // At this point there is a message in USER_1's mailbox, however, since messages in
        // mailbox are stripped of the `gas_limit`, the respective gas tree has been consumed
        // and the value unreserved back to the original sender (USER_1)
        let final_balance = BalancesPallet::<Test>::free_balance(USER_1)
            + BalancesPallet::<Test>::free_balance(BLOCK_AUTHOR);

        assert_eq!(initial_balance, final_balance);
    });
}

#[test]
fn distributor_distribute() {
    init_logger();
    new_test_ext().execute_with(|| {
        let initial_balance = BalancesPallet::<Test>::free_balance(USER_1)
            + BalancesPallet::<Test>::free_balance(BLOCK_AUTHOR);

        // Initial value in all gas trees is 0
        assert_eq!(<Test as Config>::GasHandler::total_supply(), 0);

        let program_id = generate_program_id(WASM_BINARY, DEFAULT_SALT);

        assert_ok!(GearPallet::<Test>::submit_program(
            Origin::signed(USER_1),
            WASM_BINARY.to_vec(),
            DEFAULT_SALT.to_vec(),
            EMPTY_PAYLOAD.to_vec(),
            2_000_000_000,
            0,
        ));

        run_to_block(2, None);

        assert_ok!(GearPallet::<Test>::send_message(
            Origin::signed(USER_1),
            program_id,
            Request::Receive(10).encode(),
            200_000_000,
            0,
        ));

        run_to_block(3, None);

        // Despite some messages are still in the mailbox all gas locked in value trees
        // has been refunded to the sender so the free balances should add up
        let final_balance = BalancesPallet::<Test>::free_balance(USER_1)
            + BalancesPallet::<Test>::free_balance(BLOCK_AUTHOR);

        assert_eq!(initial_balance, final_balance);

        // All gas cancelled out in the end
        assert_eq!(<Test as Config>::GasHandler::total_supply(), 0);
    });
}

#[test]
fn test_code_submission_pass() {
    init_logger();
    new_test_ext().execute_with(|| {
        let code = ProgramCodeKind::Default.to_bytes();
        let code_hash = generate_code_hash(&code).into();
        let code_id = CodeId::from_origin(code_hash);

        assert_ok!(GearPallet::<Test>::submit_code(
            Origin::signed(USER_1),
            code.clone()
        ));

        let saved_code = <Test as Config>::CodeStorage::get_code(code_id);

        let schedule = <Test as Config>::Schedule::get();
        let code = Code::try_new(code, schedule.instruction_weights.version, |module| {
            schedule.rules(module)
        })
        .expect("Error creating Code");
        assert_eq!(saved_code.unwrap().code(), code.code());

        let expected_meta = Some(common::CodeMetadata::new(USER_1.into_origin(), 1));
        let actual_meta = <Test as Config>::CodeStorage::get_metadata(code_id);
        assert_eq!(expected_meta, actual_meta);

        // TODO: replace this temporary (`None`) value
        // for expiration block number with properly
        // calculated one (issues #646 and #969).
        SystemPallet::<Test>::assert_last_event(
            Event::CodeChanged {
                id: code_id,
                change: CodeChangeKind::Active { expiration: None },
            }
            .into(),
        );
    })
}

#[test]
fn test_same_code_submission_fails() {
    init_logger();
    new_test_ext().execute_with(|| {
        let code = ProgramCodeKind::Default.to_bytes();

        assert_ok!(GearPallet::<Test>::submit_code(
            Origin::signed(USER_1),
            code.clone()
        ),);
        // Trying to set the same code twice.
        assert_noop!(
            GearPallet::<Test>::submit_code(Origin::signed(USER_1), code.clone()),
            Error::<Test>::CodeAlreadyExists,
        );
        // Trying the same from another origin
        assert_noop!(
            GearPallet::<Test>::submit_code(Origin::signed(USER_2), code),
            Error::<Test>::CodeAlreadyExists,
        );
    })
}

#[test]
fn test_code_is_not_submitted_twice_after_program_submission() {
    init_logger();
    new_test_ext().execute_with(|| {
        let code = ProgramCodeKind::Default.to_bytes();
        let code_id = generate_code_hash(&code).into();

        // First submit program, which will set code and metadata
        assert_ok!(GearPallet::<Test>::submit_program(
            Origin::signed(USER_1),
            code.clone(),
            DEFAULT_SALT.to_vec(),
            EMPTY_PAYLOAD.to_vec(),
            DEFAULT_GAS_LIMIT,
            0
        ));

        // TODO: replace this temporary (`None`) value
        // for expiration block number with properly
        // calculated one (issues #646 and #969).
        SystemPallet::<Test>::assert_has_event(
            Event::CodeChanged {
                id: code_id,
                change: CodeChangeKind::Active { expiration: None },
            }
            .into(),
        );
        assert!(<Test as Config>::CodeStorage::exists(code_id));

        // Trying to set the same code twice.
        assert_noop!(
            GearPallet::<Test>::submit_code(Origin::signed(USER_2), code),
            Error::<Test>::CodeAlreadyExists,
        );
    })
}

#[test]
fn test_code_is_not_reset_within_program_submission() {
    init_logger();
    new_test_ext().execute_with(|| {
        let code = ProgramCodeKind::Default.to_bytes();
        let code_hash = generate_code_hash(&code).into();
        let code_id = CodeId::from_origin(code_hash);

        // First submit code
        assert_ok!(GearPallet::<Test>::submit_code(
            Origin::signed(USER_1),
            code.clone()
        ));
        let expected_code_saved_events = 1;
        let expected_meta = <Test as Config>::CodeStorage::get_metadata(code_id);
        assert!(expected_meta.is_some());

        // Submit program from another origin. Should not change meta or code.
        assert_ok!(GearPallet::<Test>::submit_program(
            Origin::signed(USER_2),
            code,
            DEFAULT_SALT.to_vec(),
            EMPTY_PAYLOAD.to_vec(),
            DEFAULT_GAS_LIMIT,
            0
        ));
        let actual_meta = <Test as Config>::CodeStorage::get_metadata(code_id);
        let actual_code_saved_events = SystemPallet::<Test>::events()
            .iter()
            .filter(|e| {
                matches!(
                    e.event,
                    MockEvent::Gear(Event::CodeChanged {
                        change: CodeChangeKind::Active { .. },
                        ..
                    })
                )
            })
            .count();

        assert_eq!(expected_meta, actual_meta);
        assert_eq!(expected_code_saved_events, actual_code_saved_events);
    })
}

#[test]
fn messages_to_uninitialized_program_wait() {
    use demo_init_wait::WASM_BINARY;

    init_logger();
    new_test_ext().execute_with(|| {
        System::reset_events();

        assert_ok!(GearPallet::<Test>::submit_program(
            Origin::signed(1),
            WASM_BINARY.to_vec(),
            vec![],
            Vec::new(),
            2_000_000_000u64,
            0u128
        ));

        let program_id = utils::get_last_program_id();

        assert!(!Gear::is_initialized(program_id));
        assert!(!Gear::is_terminated(program_id));

        run_to_block(2, None);

        assert!(!Gear::is_initialized(program_id));
        assert!(!Gear::is_terminated(program_id));

        assert_ok!(GearPallet::<Test>::send_message(
            Origin::signed(1),
            program_id,
            vec![],
            10_000u64,
            0u128
        ));

        run_to_block(3, None);

        assert_eq!(common::waiting_init_take_messages(program_id).len(), 1);
    })
}

#[test]
fn uninitialized_program_should_accept_replies() {
    use demo_init_wait::WASM_BINARY;

    init_logger();
    new_test_ext().execute_with(|| {
        System::reset_events();

        assert_ok!(GearPallet::<Test>::submit_program(
            Origin::signed(USER_1),
            WASM_BINARY.to_vec(),
            vec![],
            Vec::new(),
            5_000_000_000u64,
            0u128
        ));

        let program_id = utils::get_last_program_id();

        assert!(!Gear::is_initialized(program_id));
        assert!(!Gear::is_terminated(program_id));

        run_to_block(2, None);

        // there should be one message for the program author
        let message_id = MailboxOf::<Test>::iter_key(USER_1)
            .next()
            .expect("Element should be")
            .id();
        assert_eq!(MailboxOf::<Test>::len(&USER_1), 1);

        assert_ok!(GearPallet::<Test>::send_reply(
            Origin::signed(USER_1),
            message_id,
            b"PONG".to_vec(),
            5_000_000_000u64,
            0,
        ));

        run_to_block(3, None);

        assert!(Gear::is_initialized(program_id));
    })
}

#[test]
fn defer_program_initialization() {
    use demo_init_wait::WASM_BINARY;

    init_logger();
    new_test_ext().execute_with(|| {
        System::reset_events();

        assert_ok!(GearPallet::<Test>::submit_program(
            Origin::signed(USER_1),
            WASM_BINARY.to_vec(),
            vec![],
            Vec::new(),
            5_000_000_000u64,
            0u128
        ));

        let program_id = utils::get_last_program_id();

        run_to_block(2, None);

        let message_id = MailboxOf::<Test>::iter_key(USER_1)
            .next()
            .expect("Element should be")
            .id();

        assert_ok!(GearPallet::<Test>::send_reply(
            Origin::signed(USER_1),
            message_id,
            b"PONG".to_vec(),
            5_000_000_000u64,
            0,
        ));

        run_to_block(3, None);

        assert_ok!(GearPallet::<Test>::send_message(
            Origin::signed(USER_1),
            program_id,
            vec![],
            5_000_000_000u64,
            0u128
        ));

        run_to_block(4, None);

        assert_eq!(MailboxOf::<Test>::len(&USER_1), 1);
        assert_eq!(
            MailboxOf::<Test>::iter_key(USER_1)
                .next()
                .expect("Element should be")
                .payload()
                .to_vec(),
            b"Hello, world!".encode()
        );
    })
}

#[test]
fn wake_messages_after_program_inited() {
    use demo_init_wait::WASM_BINARY;

    init_logger();
    new_test_ext().execute_with(|| {
        System::reset_events();

        assert_ok!(GearPallet::<Test>::submit_program(
            Origin::signed(USER_1),
            WASM_BINARY.to_vec(),
            vec![],
            Vec::new(),
            5_000_000_000u64,
            0u128
        ));

        let program_id = utils::get_last_program_id();

        run_to_block(2, None);

        // While program is not inited all messages addressed to it are waiting.
        // There could be dozens of them.
        let n = 10;
        for _ in 0..n {
            assert_ok!(GearPallet::<Test>::send_message(
                Origin::signed(USER_3),
                program_id,
                vec![],
                2_000_000_000u64,
                0u128
            ));
        }

        run_to_block(3, None);

        let message_id = MailboxOf::<Test>::iter_key(USER_1)
            .next()
            .expect("Element should be")
            .id();

        assert_ok!(GearPallet::<Test>::send_reply(
            Origin::signed(USER_1),
            message_id,
            b"PONG".to_vec(),
            20_000_000_000u64,
            0,
        ));

        run_to_block(20, None);

        let actual_n = MailboxOf::<Test>::iter_key(USER_3).fold(0usize, |i, m| {
            assert_eq!(m.payload().to_vec(), b"Hello, world!".encode());
            i + 1
        });

        assert_eq!(actual_n, n);
    })
}

#[test]
fn test_message_processing_for_non_existing_destination() {
    init_logger();
    new_test_ext().execute_with(|| {
        let program_id = submit_program_default(USER_1, ProgramCodeKind::GreedyInit).expect("todo");
        let code_hash =
            generate_code_hash(ProgramCodeKind::GreedyInit.to_bytes().as_slice()).into();
        let user_balance_before = BalancesPallet::<Test>::free_balance(USER_1);

        // After running, first message will end up with init failure, so destination address won't exist.
        // However, message to that non existing address will be in message queue. So, we test that this message is not executed.
        assert_ok!(GearPallet::<Test>::send_message(
            Origin::signed(USER_1),
            program_id,
            EMPTY_PAYLOAD.to_vec(),
            10_000,
            1000
        ));
        let skipped_message_id = get_last_message_id();
        assert!(MailboxOf::<Test>::is_empty(&USER_1));

        run_to_block(2, None);
        // system reply message
        assert!(!MailboxOf::<Test>::is_empty(&USER_1));

        let user_balance_after = BalancesPallet::<Test>::free_balance(USER_1);
        assert_eq!(user_balance_before, user_balance_after);

        assert_not_executed(skipped_message_id);

        assert!(Gear::is_terminated(program_id));
        assert!(<Test as Config>::CodeStorage::exists(CodeId::from_origin(
            code_hash
        )));
    })
}

#[test]
fn exit_init() {
    use demo_exit_init::WASM_BINARY;

    init_logger();
    new_test_ext().execute_with(|| {
        System::reset_events();

        let code = WASM_BINARY.to_vec();
        assert_ok!(GearPallet::<Test>::submit_program(
            Origin::signed(USER_1),
            code.clone(),
            vec![],
            [0].to_vec(),
            50_000_000_000u64,
            0u128
        ));

        let program_id = utils::get_last_program_id();

        run_to_block(2, None);

        assert!(Gear::is_terminated(program_id));
        assert!(!Gear::is_initialized(program_id));
        assert!(MailboxOf::<Test>::is_empty(&USER_1));

        // Program is not removed and can't be submitted again
        assert_noop!(
            GearPallet::<Test>::submit_program(
                Origin::signed(USER_1),
                code,
                vec![],
                Vec::new(),
                2_000_000_000,
                0u128
            ),
            Error::<Test>::ProgramAlreadyExists,
        );
    })
}

#[test]
fn test_create_program_no_code_hash() {
    let non_constructable_wat = r#"
    (module)
    "#;

    init_logger();
    new_test_ext().execute_with(|| {
        let factory_code = PROGRAM_FACTORY_WASM_BINARY;
        let factory_id = generate_program_id(factory_code, DEFAULT_SALT);

        let valid_code_hash = generate_code_hash(ProgramCodeKind::Default.to_bytes().as_slice());
        let invalid_prog_code_kind = ProgramCodeKind::Custom(non_constructable_wat);
        let invalid_prog_code_hash =
            generate_code_hash(invalid_prog_code_kind.to_bytes().as_slice());

        // Creating factory
        assert_ok!(GearPallet::<Test>::submit_program(
            Origin::signed(USER_2),
            factory_code.to_vec(),
            DEFAULT_SALT.to_vec(),
            EMPTY_PAYLOAD.to_vec(),
            5_000_000_000,
            0,
        ));

        // Try to create a program with non existing code hash
        assert_ok!(GearPallet::<Test>::send_message(
            Origin::signed(USER_1),
            factory_id,
            CreateProgram::Default.encode(),
            5_000_000_000,
            0,
        ));
        run_to_block(2, None);

        // Init and dispatch messages from the contract are dequeued, but not executed
        // 2 error replies are generated, and executed (forwarded to USER_2 mailbox).
        assert_eq!(MailboxOf::<Test>::len(&USER_2), 2);
        assert_total_dequeued(4 + 2); // +2 for submit_program/send_messages
        assert_init_success(1); // 1 for submitting factory

        SystemPallet::<Test>::reset_events();
        MailboxOf::<Test>::clear();

        // Try to create multiple programs with non existing code hash
        assert_ok!(GearPallet::<Test>::send_message(
            Origin::signed(USER_1),
            factory_id,
            CreateProgram::Custom(vec![
                (valid_code_hash, b"salt1".to_vec(), 2_000_000_000),
                (valid_code_hash, b"salt2".to_vec(), 2_000_000_000),
                (valid_code_hash, b"salt3".to_vec(), 2_000_000_000),
            ])
            .encode(),
            20_000_000_000,
            0,
        ));
        run_to_block(3, None);

        assert_eq!(MailboxOf::<Test>::len(&USER_2), 6);
        assert_total_dequeued(12 + 1);
        assert_init_success(0);

        assert_noop!(
            GearPallet::<Test>::submit_code(
                Origin::signed(USER_1),
                invalid_prog_code_kind.to_bytes(),
            ),
            Error::<Test>::FailedToConstructProgram,
        );

        SystemPallet::<Test>::reset_events();
        MailboxOf::<Test>::clear();

        // Try to create with invalid code hash
        assert_ok!(GearPallet::<Test>::send_message(
            Origin::signed(USER_1),
            factory_id,
            CreateProgram::Custom(vec![
                (invalid_prog_code_hash, b"salt1".to_vec(), 2_000_000_000),
                (invalid_prog_code_hash, b"salt2".to_vec(), 2_000_000_000),
                (invalid_prog_code_hash, b"salt3".to_vec(), 2_000_000_000),
            ])
            .encode(),
            20_000_000_000,
            0,
        ));

        run_to_block(4, None);

        assert_eq!(MailboxOf::<Test>::len(&USER_2), 6);
        assert_total_dequeued(12 + 1);
        assert_init_success(0);
    });
}

#[test]
fn test_create_program_simple() {
    init_logger();
    new_test_ext().execute_with(|| {
        let factory_code = PROGRAM_FACTORY_WASM_BINARY;
        let factory_id = generate_program_id(factory_code, DEFAULT_SALT);
        let child_code = ProgramCodeKind::Default.to_bytes();
        let child_code_hash = generate_code_hash(&child_code);

        // Submit the code
        assert_ok!(GearPallet::<Test>::submit_code(
            Origin::signed(USER_1),
            child_code,
        ));

        // Creating factory
        assert_ok!(GearPallet::<Test>::submit_program(
            Origin::signed(USER_2),
            factory_code.to_vec(),
            DEFAULT_SALT.to_vec(),
            EMPTY_PAYLOAD.to_vec(),
            4_000_000_000,
            0,
        ));
        run_to_block(2, None);

        // Test create one successful in init program
        assert_ok!(GearPallet::<Test>::send_message(
            Origin::signed(USER_1),
            factory_id,
            CreateProgram::Default.encode(),
            4_000_000_000,
            0,
        ));
        run_to_block(3, None);

        // Test create one failing in init program
        assert_ok!(GearPallet::<Test>::send_message(
            Origin::signed(USER_1),
            factory_id,
            CreateProgram::Custom(
                vec![(child_code_hash, b"some_data".to_vec(), 300_000)] // too little gas
            )
            .encode(),
            4_000_000_000,
            0,
        ));
        run_to_block(4, None);

        // First extrinsic call with successful program creation dequeues and executes init and dispatch messages
        // Second extrinsic is failing one, for each message it generates replies, which are executed (4 dequeued, 2 dispatched)
        assert_total_dequeued(6 + 3); // +3 for extrinsics
        assert_init_success(1 + 1); // +1 for submitting factory

        SystemPallet::<Test>::reset_events();

        // Create multiple successful init programs
        assert_ok!(GearPallet::<Test>::send_message(
            Origin::signed(USER_1),
            factory_id,
            CreateProgram::Custom(vec![
                (child_code_hash, b"salt1".to_vec(), 1_000_000),
                (child_code_hash, b"salt2".to_vec(), 1_000_000),
            ])
            .encode(),
            4_000_000_000,
            0,
        ));
        run_to_block(5, None);

        // Create multiple successful init programs
        assert_ok!(GearPallet::<Test>::send_message(
            Origin::signed(USER_1),
            factory_id,
            CreateProgram::Custom(vec![
                (child_code_hash, b"salt3".to_vec(), 300_000), // too little gas
                (child_code_hash, b"salt4".to_vec(), 300_000), // too little gas
            ])
            .encode(),
            4_000_000_000,
            0,
        ));
        run_to_block(6, None);

        assert_total_dequeued(12 + 2); // +2 for extrinsics
        assert_init_success(2);
    })
}

#[test]
fn test_create_program_duplicate() {
    init_logger();
    new_test_ext().execute_with(|| {
        let factory_code = PROGRAM_FACTORY_WASM_BINARY;
        let factory_id = generate_program_id(factory_code, DEFAULT_SALT);
        let child_code = ProgramCodeKind::Default.to_bytes();
        let child_code_hash = generate_code_hash(&child_code);

        // Submit the code
        assert_ok!(GearPallet::<Test>::submit_code(
            Origin::signed(USER_1),
            child_code.clone(),
        ));

        // Creating factory
        assert_ok!(GearPallet::<Test>::submit_program(
            Origin::signed(USER_2),
            factory_code.to_vec(),
            DEFAULT_SALT.to_vec(),
            EMPTY_PAYLOAD.to_vec(),
            20_000_000_000,
            0,
        ));
        run_to_block(2, None);

        // User creates a program
        assert_ok!(submit_program_default(USER_1, ProgramCodeKind::Default));
        run_to_block(3, None);

        // Program tries to create the same
        assert_ok!(GearPallet::<Test>::send_message(
            Origin::signed(USER_1),
            factory_id,
            CreateProgram::Custom(vec![(
                child_code_hash,
                DEFAULT_SALT.to_vec(),
                2_000_000_000
            )])
            .encode(),
            20_000_000_000,
            0,
        ));
        run_to_block(4, None);

        // When duplicate try happens, init is not executed, a reply is generated and executed (+2 dequeued, +1 dispatched)
        // Concerning dispatch message, it is executed, because destination exists (+1 dispatched, +1 dequeued)
        assert_eq!(MailboxOf::<Test>::len(&USER_2), 1);
        assert_total_dequeued(3 + 3); // +3 from extrinsics (2 submit_program, 1 send_message)
        assert_init_success(2); // +2 from extrinsics (2 submit_program)

        SystemPallet::<Test>::reset_events();
        MailboxOf::<Test>::clear();

        // Create a new program from program
        assert_ok!(GearPallet::<Test>::send_message(
            Origin::signed(USER_1),
            factory_id,
            CreateProgram::Custom(vec![(child_code_hash, b"salt1".to_vec(), 2_000_000_000)])
                .encode(),
            20_000_000_000,
            0,
        ));
        run_to_block(5, None);

        // Try to create the same
        assert_ok!(GearPallet::<Test>::send_message(
            Origin::signed(USER_2),
            factory_id,
            CreateProgram::Custom(vec![(child_code_hash, b"salt1".to_vec(), 2_000_000_000)])
                .encode(),
            20_000_000_000,
            0,
        ));
        run_to_block(6, None);

        // First call successfully creates a program and sends a messages to it (+2 dequeued, +1 dispatched)
        // Second call will not cause init message execution, but a reply will be generated (+2 dequeued, +1 dispatched)
        // Handle message from the second call will be executed (addressed for existing destination) (+1 dequeued, +1 dispatched)
        assert_eq!(MailboxOf::<Test>::len(&USER_2), 1);
        assert_total_dequeued(5 + 2); // +2 from extrinsics (send_message)
        assert_init_success(1);

        assert_noop!(
            GearPallet::<Test>::submit_program(
                Origin::signed(USER_1),
                child_code,
                b"salt1".to_vec(),
                EMPTY_PAYLOAD.to_vec(),
                10_000_000_000,
                0,
            ),
            Error::<Test>::ProgramAlreadyExists,
        );
    });
}

#[test]
fn test_create_program_duplicate_in_one_execution() {
    init_logger();
    new_test_ext().execute_with(|| {
        let factory_code = PROGRAM_FACTORY_WASM_BINARY;
        let factory_id = generate_program_id(factory_code, DEFAULT_SALT);

        let child_code = ProgramCodeKind::Default.to_bytes();
        let child_code_hash = generate_code_hash(&child_code);

        assert_ok!(GearPallet::<Test>::submit_code(
            Origin::signed(USER_2),
            child_code,
        ));

        // Creating factory
        assert_ok!(GearPallet::<Test>::submit_program(
            Origin::signed(USER_2),
            factory_code.to_vec(),
            DEFAULT_SALT.to_vec(),
            EMPTY_PAYLOAD.to_vec(),
            2_000_000_000,
            0,
        ));
        run_to_block(2, None);

        // Try to create duplicate during one execution
        assert_ok!(GearPallet::<Test>::send_message(
            Origin::signed(USER_1),
            factory_id,
            CreateProgram::Custom(vec![
                (child_code_hash, b"salt1".to_vec(), 1_000_000_000), // could be successful init
                (child_code_hash, b"salt1".to_vec(), 1_000_000_000), // duplicate
            ])
            .encode(),
            20_000_000_000,
            0,
        ));

        assert!(MailboxOf::<Test>::is_empty(&USER_1));

        run_to_block(3, None);

        // Duplicate init fails the call and returns error reply to the caller, which is USER_1.
        // State roll-back is performed.
        assert_total_dequeued(2); // 2 for extrinsics
        assert_init_success(1); // 1 for creating a factory

        assert!(!MailboxOf::<Test>::is_empty(&USER_1));

        SystemPallet::<Test>::reset_events();
        MailboxOf::<Test>::clear();

        // Successful child creation
        assert_ok!(GearPallet::<Test>::send_message(
            Origin::signed(USER_1),
            factory_id,
            CreateProgram::Custom(vec![(child_code_hash, b"salt1".to_vec(), 1_000_000_000)])
                .encode(),
            20_000_000_000,
            0,
        ));

        run_to_block(4, None);

        assert!(MailboxOf::<Test>::is_empty(&USER_2));
        assert_total_dequeued(2 + 1); // 1 for extrinsics
        assert_init_success(1);
    });
}

#[test]
fn test_create_program_miscellaneous() {
    // Same as ProgramCodeKind::Default, but has a different hash (init and handle method are swapped)
    // So code hash is different
    let child2_wat = r#"
    (module
        (import "env" "memory" (memory 1))
        (export "handle" (func $handle))
        (export "init" (func $init))
        (func $init)
        (func $handle)
    )
    "#;
    init_logger();
    new_test_ext().execute_with(|| {
        let factory_code = PROGRAM_FACTORY_WASM_BINARY;
        let factory_id = generate_program_id(factory_code, DEFAULT_SALT);

        let child1_code = ProgramCodeKind::Default.to_bytes();
        let child2_code = ProgramCodeKind::Custom(child2_wat).to_bytes();

        let child1_code_hash = generate_code_hash(&child1_code);
        let child2_code_hash = generate_code_hash(&child2_code);

        assert_ok!(GearPallet::<Test>::submit_code(
            Origin::signed(USER_2),
            child1_code,
        ));
        assert_ok!(GearPallet::<Test>::submit_code(
            Origin::signed(USER_2),
            child2_code,
        ));

        // Creating factory
        assert_ok!(GearPallet::<Test>::submit_program(
            Origin::signed(USER_2),
            factory_code.to_vec(),
            DEFAULT_SALT.to_vec(),
            EMPTY_PAYLOAD.to_vec(),
            5_000_000_000,
            0,
        ));

        run_to_block(2, None);

        assert_ok!(GearPallet::<Test>::send_message(
            Origin::signed(USER_1),
            factory_id,
            CreateProgram::Custom(vec![
                // one successful init with one handle message (+2 dequeued, +1 dispatched, +1 successful init)
                (child1_code_hash, b"salt1".to_vec(), 1_000_000),
                // init fail (not enough gas) and reply generated (+2 dequeued, +1 dispatched),
                // handle message is processed, but not executed, reply generated (+2 dequeued, +1 dispatched)
                (child1_code_hash, b"salt2".to_vec(), 100_000),
            ])
            .encode(),
            5_000_000_000,
            0,
        ));

        run_to_block(3, None);

        assert_ok!(GearPallet::<Test>::send_message(
            Origin::signed(USER_1),
            factory_id,
            CreateProgram::Custom(vec![
                // init fail (not enough gas) and reply generated (+2 dequeued, +1 dispatched),
                // handle message is processed, but not executed, reply generated (+2 dequeued, +1 dispatched)
                (child2_code_hash, b"salt1".to_vec(), 300_000),
                // one successful init with one handle message (+2 dequeued, +1 dispatched, +1 successful init)
                (child2_code_hash, b"salt2".to_vec(), 1_000_000),
            ])
            .encode(),
            5_000_000_000,
            0,
        ));

        run_to_block(4, None);

        assert_ok!(GearPallet::<Test>::send_message(
            Origin::signed(USER_2),
            factory_id,
            CreateProgram::Custom(vec![
                // duplicate in the next block: init not executed, nor the handle (because destination is terminated), replies are generated (+4 dequeue, +2 dispatched)
                (child2_code_hash, b"salt1".to_vec(), 1_000_000),
                // one successful init with one handle message (+2 dequeued, +1 dispatched, +1 successful init)
                (child2_code_hash, b"salt3".to_vec(), 1_000_000),
            ])
            .encode(),
            5_000_000_000,
            0,
        ));

        run_to_block(5, None);

        assert_total_dequeued(18 + 4); // +4 for 3 send_message calls and 1 submit_program call
        assert_init_success(3 + 1); // +1 for submitting factory
    });
}

#[test]
fn exit_handle() {
    use demo_exit_handle::WASM_BINARY;

    init_logger();
    new_test_ext().execute_with(|| {
        System::reset_events();

        let code = WASM_BINARY.to_vec();
        let code_hash = generate_code_hash(&code).into();
        assert_ok!(GearPallet::<Test>::submit_program(
            Origin::signed(USER_1),
            code.clone(),
            vec![],
            Vec::new(),
            400_000_000u64,
            0u128
        ));

        let program_id = utils::get_last_program_id();

        run_to_block(2, None);

        assert!(Gear::is_initialized(program_id));

        // An expensive operation since "gr_exit" removes all program pages from storage.
        assert_ok!(GearPallet::<Test>::send_message(
            Origin::signed(USER_1),
            program_id,
            vec![],
            50_000_000_000u64,
            0u128
        ));

        run_to_block(3, None);

        assert!(Gear::is_terminated(program_id));
        assert!(MailboxOf::<Test>::is_empty(&USER_3));
        assert!(!Gear::is_initialized(program_id));
        assert!(Gear::is_terminated(program_id));

        assert!(<Test as Config>::CodeStorage::exists(CodeId::from_origin(
            code_hash
        )));

        // Program is not removed and can't be submitted again
        assert_noop!(
            GearPallet::<Test>::submit_program(
                Origin::signed(USER_1),
                code,
                vec![],
                Vec::new(),
                2_000_000_000,
                0u128
            ),
            Error::<Test>::ProgramAlreadyExists,
        );
    })
}

#[test]
fn no_redundant_gas_value_after_exiting() {
    init_logger();
    new_test_ext().execute_with(|| {
        use demo_exit_handle::WASM_BINARY;

        let prog_id = generate_program_id(WASM_BINARY, DEFAULT_SALT);
        assert_ok!(GearPallet::<Test>::submit_program(
            Origin::signed(USER_1),
            WASM_BINARY.to_vec(),
            DEFAULT_SALT.to_vec(),
            EMPTY_PAYLOAD.to_vec(),
            10_000_000,
            0,
        ));

        run_to_block(2, None);

        let (gas_spent, _) =
            calc_handle_gas_spent(USER_1.into_origin(), prog_id, EMPTY_PAYLOAD.to_vec());
        assert_ok!(GearPallet::<Test>::send_message(
            Origin::signed(USER_1),
            prog_id,
            EMPTY_PAYLOAD.to_vec(),
            gas_spent,
            0,
        ));

        let msg_id = get_last_message_id().into_origin();
        let maybe_limit = <pallet_gas::Pallet<Test>>::get_limit(msg_id).expect("invalid algo");
        assert_eq!(maybe_limit, Some(gas_spent));

        // before execution
        let free_after_send = BalancesPallet::<Test>::free_balance(USER_1);
        let reserved_after_send = BalancesPallet::<Test>::reserved_balance(USER_1);
        assert_eq!(reserved_after_send, gas_spent as u128);

        run_to_block(3, None);

        // gas_limit has been recovered
        let maybe_limit = <pallet_gas::Pallet<Test>>::get_limit(msg_id).expect("invalid algo");
        assert_eq!(maybe_limit, None);

        // the (reserved_after_send - gas_spent) has been unreserved
        let free_after_execution = BalancesPallet::<Test>::free_balance(USER_1);
        assert_eq!(
            free_after_execution,
            free_after_send + (reserved_after_send - gas_spent as u128)
        );

        // reserved balance after execution is zero
        let reserved_after_execution = BalancesPallet::<Test>::reserved_balance(USER_1);
        assert!(reserved_after_execution.is_zero());
    })
}

#[test]
fn init_wait_reply_exit_cleaned_storage() {
    use demo_init_wait_reply_exit::WASM_BINARY;

    init_logger();
    new_test_ext().execute_with(|| {
        System::reset_events();

        assert_ok!(GearPallet::<Test>::submit_program(
            Origin::signed(USER_1),
            WASM_BINARY.to_vec(),
            EMPTY_PAYLOAD.to_vec(),
            Vec::new(),
            2_000_000_000u64,
            0u128
        ));
        let pid = get_last_program_id();

        // block 2
        //
        // - send messages to the program
        run_to_block(2, None);
        let count = 5;
        for _ in 0..count {
            assert_ok!(GearPallet::<Test>::send_message(
                Origin::signed(USER_1),
                pid,
                vec![],
                10_000u64,
                0u128
            ));
        }

        // block 3
        //
        // - count waiting init messages
        // - reply and wake program
        // - check program status
        run_to_block(3, None);
        assert_eq!(waiting_init_messages(pid).len(), count);
        assert_eq!(WaitlistOf::<Test>::iter_key(pid).count(), count + 1);

        let msg_id = MailboxOf::<Test>::iter_key(USER_1)
            .next()
            .expect("Element should be")
            .id();
        assert_ok!(GearPallet::<Test>::send_reply(
            Origin::signed(USER_1),
            msg_id,
            EMPTY_PAYLOAD.to_vec(),
            100_000_000_000u64,
            0,
        ));

        assert!(!Gear::is_initialized(pid));
        assert!(!Gear::is_terminated(pid));

        // block 4
        //
        // - check if program has terminated
        // - check waiting_init storage is empty
        // - check wait list is empty
        run_to_block(4, None);
        assert!(!Gear::is_initialized(pid));
        assert!(Gear::is_terminated(pid));
        assert_eq!(waiting_init_messages(pid).len(), 0);
        assert_eq!(WaitlistOf::<Test>::iter_key(pid).count(), 0);
    })
}

#[test]
fn paused_program_keeps_id() {
    use demo_init_wait::WASM_BINARY;

    init_logger();
    new_test_ext().execute_with(|| {
        System::reset_events();

        let code = WASM_BINARY.to_vec();
        assert_ok!(GearPallet::<Test>::submit_program(
            Origin::signed(USER_1),
            code.clone(),
            vec![],
            Vec::new(),
            2_000_000_000u64,
            0u128
        ));

        let program_id = utils::get_last_program_id();

        run_to_block(2, None);

        assert_ok!(GearProgram::pause_program(program_id));

        assert_noop!(
            GearPallet::<Test>::submit_program(
                Origin::signed(USER_3),
                code,
                vec![],
                Vec::new(),
                2_000_000_000u64,
                0u128
            ),
            Error::<Test>::ProgramAlreadyExists
        );

        assert!(!Gear::is_initialized(program_id));
        assert!(!Gear::is_terminated(program_id));
    })
}

#[test]
fn messages_to_paused_program_skipped() {
    use demo_init_wait::WASM_BINARY;

    init_logger();
    new_test_ext().execute_with(|| {
        System::reset_events();

        let code = WASM_BINARY.to_vec();
        assert_ok!(GearPallet::<Test>::submit_program(
            Origin::signed(USER_1),
            code,
            vec![],
            Vec::new(),
            2_000_000_000u64,
            0u128
        ));

        let program_id = utils::get_last_program_id();

        run_to_block(2, None);

        assert_ok!(GearProgram::pause_program(program_id));

        let before_balance = BalancesPallet::<Test>::free_balance(USER_3);

        assert_ok!(GearPallet::<Test>::send_message(
            Origin::signed(USER_3),
            program_id,
            vec![],
            1_000_000_000u64,
            1000u128
        ));

        run_to_block(3, None);

        assert_eq!(before_balance, BalancesPallet::<Test>::free_balance(USER_3));
    })
}

#[test]
fn replies_to_paused_program_skipped() {
    use demo_init_wait::WASM_BINARY;

    init_logger();
    new_test_ext().execute_with(|| {
        System::reset_events();

        let code = WASM_BINARY.to_vec();
        assert_ok!(GearPallet::<Test>::submit_program(
            Origin::signed(USER_1),
            code,
            vec![],
            Vec::new(),
            2_000_000_000u64,
            0u128
        ));

        let program_id = utils::get_last_program_id();

        run_to_block(2, None);

        assert_ok!(GearProgram::pause_program(program_id));

        run_to_block(3, None);

        let message_id = MailboxOf::<Test>::iter_key(USER_1)
            .next()
            .expect("Element should be")
            .id();

        let before_balance = BalancesPallet::<Test>::free_balance(USER_1);

        assert_ok!(GearPallet::<Test>::send_reply(
            Origin::signed(USER_1),
            message_id,
            b"PONG".to_vec(),
            50_000_000u64,
            1000u128,
        ));

        run_to_block(4, None);

        assert_eq!(before_balance, BalancesPallet::<Test>::free_balance(USER_1));
    })
}

#[test]
fn program_messages_to_paused_program_skipped() {
    use demo_init_wait::WASM_BINARY;
    use demo_proxy::{InputArgs, WASM_BINARY as PROXY_WASM_BINARY};

    init_logger();
    new_test_ext().execute_with(|| {
        System::reset_events();

        let code = WASM_BINARY.to_vec();
        assert_ok!(GearPallet::<Test>::submit_program(
            Origin::signed(USER_1),
            code,
            vec![],
            Vec::new(),
            2_000_000_000u64,
            0u128
        ));

        let paused_program_id = utils::get_last_program_id();

        let code = PROXY_WASM_BINARY.to_vec();
        assert_ok!(GearPallet::<Test>::submit_program(
            Origin::signed(USER_3),
            code,
            vec![],
            InputArgs {
                destination: paused_program_id.into_origin().into()
            }
            .encode(),
            2_000_000_000u64,
            1_000u128
        ));

        let program_id = utils::get_last_program_id();

        run_to_block(2, None);

        assert_ok!(GearProgram::pause_program(paused_program_id));

        run_to_block(3, None);

        assert_ok!(GearPallet::<Test>::send_message(
            Origin::signed(USER_3),
            program_id,
            vec![],
            2_000_000_000u64,
            1_000u128
        ));

        run_to_block(4, None);

        assert_eq!(
            2_000u128,
            BalancesPallet::<Test>::free_balance(
                &<utils::AccountId as common::Origin>::from_origin(program_id.into_origin())
            )
        );
    })
}

#[test]
fn resume_program_works() {
    use demo_init_wait::WASM_BINARY;

    init_logger();
    new_test_ext().execute_with(|| {
        System::reset_events();

        let code = WASM_BINARY.to_vec();
        assert_ok!(GearPallet::<Test>::submit_program(
            Origin::signed(USER_1),
            code,
            vec![],
            Vec::new(),
            5_000_000_000u64,
            0u128
        ));

        let program_id = utils::get_last_program_id();

        run_to_block(2, None);

        let message_id = MailboxOf::<Test>::iter_key(USER_1)
            .next()
            .expect("Element should be")
            .id();

        assert_ok!(GearPallet::<Test>::send_reply(
            Origin::signed(USER_1),
            message_id,
            b"PONG".to_vec(),
            2_000_000_000u64,
            1_000u128,
        ));

        run_to_block(3, None);

        let program = match common::get_program(program_id.into_origin()).expect("program exists") {
            common::Program::Active(p) => p,
            _ => unreachable!(),
        };

        let memory_pages = common::get_program_pages_data(program_id.into_origin(), &program)
            .unwrap()
            .into_iter()
            .map(|(page, data)| (page, data.into_vec()))
            .collect();

        assert_ok!(GearProgram::pause_program(program_id));

        run_to_block(4, None);

        assert_ok!(GearProgramPallet::<Test>::resume_program(
            Origin::signed(USER_3),
            program_id,
            memory_pages,
            Default::default(),
            50_000u128
        ));

        assert_ok!(GearPallet::<Test>::send_message(
            Origin::signed(USER_3),
            program_id,
            vec![],
            2_000_000_000u64,
            0u128
        ));

        run_to_block(5, None);

        let actual_n = MailboxOf::<Test>::iter_key(USER_3).fold(0usize, |i, m| {
            assert_eq!(m.payload(), b"Hello, world!".encode());
            i + 1
        });

        assert_eq!(actual_n, 1);
    })
}

#[test]
fn gas_spent_vs_balance() {
    use demo_btree::{Request, WASM_BINARY};

    init_logger();
    new_test_ext().execute_with(|| {
        let initial_balance = BalancesPallet::<Test>::free_balance(USER_1);

        assert_ok!(GearPallet::<Test>::submit_program(
            Origin::signed(USER_1),
            WASM_BINARY.to_vec(),
            DEFAULT_SALT.to_vec(),
            EMPTY_PAYLOAD.to_vec(),
            1_000_000_000,
            0,
        ));

        let prog_id = utils::get_last_program_id();

        run_to_block(2, None);

        let balance_after_init = BalancesPallet::<Test>::free_balance(USER_1);

        let request = Request::Clear.encode();
        assert_ok!(GearPallet::<Test>::send_message(
            Origin::signed(USER_1),
            prog_id,
            request.clone(),
            100_000_000,
            0
        ));

        run_to_block(3, None);

        let balance_after_handle = BalancesPallet::<Test>::free_balance(USER_1);
        let total_balance_after_handle = BalancesPallet::<Test>::total_balance(&USER_1);

        let init_gas_spent = Gear::get_gas_spent(
            USER_1.into_origin(),
            HandleKind::Init(WASM_BINARY.to_vec()),
            EMPTY_PAYLOAD.to_vec(),
            0,
        )
        .unwrap_or_else(|e| panic!("{}", String::from_utf8(e).expect("Unable to form string")));

        // check that all changes made by get_gas_spent are rollbacked
        assert_eq!(
            balance_after_handle,
            BalancesPallet::<Test>::free_balance(USER_1)
        );
        assert_eq!(
            total_balance_after_handle,
            BalancesPallet::<Test>::total_balance(&USER_1)
        );

        assert_eq!(
            (initial_balance - balance_after_init) as u64,
            init_gas_spent
        );

        run_to_block(4, None);

        let handle_gas_spent = Gear::get_gas_spent(
            USER_1.into_origin(),
            HandleKind::Handle(prog_id.into_origin()),
            request,
            0,
        )
        .unwrap_or_else(|e| panic!("{}", String::from_utf8(e).expect("Unable to form string")));

        assert_eq!(
            balance_after_init - balance_after_handle,
            handle_gas_spent as u128
        );
    });
}

#[test]
fn gas_spent_precalculated() {
    let wat = r#"
	(module
		(import "env" "memory" (memory 0))
		(export "handle" (func $handle))
        (func $add (; 0 ;) (param $0 i32) (param $1 i32)
            (local $2 i32)
            get_local $0
            get_local $1
            i32.add
            set_local $2
        )
        (func $handle
            (call $add
                (i32.const 2)
                (i32.const 2)
            )
		)
	)"#;

    init_logger();
    new_test_ext().execute_with(|| {
        let prog_id = submit_program_default(USER_1, ProgramCodeKind::Custom(wat))
            .expect("submit result was asserted");

        run_to_block(2, None);

        let gas_spent_1 = Gear::get_gas_spent(
            USER_1.into_origin(),
            HandleKind::Handle(prog_id.into_origin()),
            EMPTY_PAYLOAD.to_vec(),
            0,
        )
        .unwrap_or_else(|e| panic!("{}", String::from_utf8(e).expect("Unable to form string")));

        let schedule = <Test as Config>::Schedule::get();

        let const_i64_cost = schedule.instruction_weights.i64const;
        let call_cost = schedule.instruction_weights.call;
        let set_local_cost = schedule.instruction_weights.local_set;
        let get_local_cost = schedule.instruction_weights.local_get;
        let add_cost = schedule.instruction_weights.i64add;
        let gas_cost = schedule.host_fn_weights.gas as u32; // gas call in handle and "add" func

        let total_cost = call_cost
            + const_i64_cost * 2
            + set_local_cost
            + get_local_cost * 2
            + add_cost
            + gas_cost * 2;

        assert_eq!(gas_spent_1, total_cost as u64);

        let (gas_spent_2, _) =
            calc_handle_gas_spent(USER_1.into_origin(), prog_id, EMPTY_PAYLOAD.to_vec());

        assert_eq!(gas_spent_1, gas_spent_2);
    });
}

#[test]
fn test_two_contracts_composition_works() {
    init_logger();
    new_test_ext().execute_with(|| {
        // Initial value in all gas trees is 0
        assert_eq!(<Test as Config>::GasHandler::total_supply(), 0);

        let contract_a_id = generate_program_id(MUL_CONST_WASM_BINARY, b"contract_a");
        let contract_b_id = generate_program_id(MUL_CONST_WASM_BINARY, b"contract_b");
        let compose_id = generate_program_id(COMPOSE_WASM_BINARY, b"salt");

        assert_ok!(Gear::submit_program(
            Origin::signed(USER_1),
            MUL_CONST_WASM_BINARY.to_vec(),
            b"contract_a".to_vec(),
            50_u64.encode(),
            400_000_000,
            0,
        ));

        assert_ok!(Gear::submit_program(
            Origin::signed(USER_1),
            MUL_CONST_WASM_BINARY.to_vec(),
            b"contract_b".to_vec(),
            75_u64.encode(),
            400_000_000,
            0,
        ));

        assert_ok!(Gear::submit_program(
            Origin::signed(USER_1),
            COMPOSE_WASM_BINARY.to_vec(),
            b"salt".to_vec(),
            (
                <[u8; 32]>::from(contract_a_id),
                <[u8; 32]>::from(contract_b_id)
            )
                .encode(),
            400_000_000,
            0,
        ));

        run_to_block(2, None);

        assert_ok!(Gear::send_message(
            Origin::signed(USER_1),
            compose_id,
            100_u64.to_le_bytes().to_vec(),
            10_000_000_000,
            0,
        ));

        run_to_block(4, None);

        // Gas total issuance should have gone back to 0
        assert_eq!(<Test as Config>::GasHandler::total_supply(), 0);
    });
}

// Before introducing this test, submit_program extrinsic didn't check the value.
// Also value wasn't check in `create_program` sys-call. There could be the next test case, which could affect badly.
//
// User submits program with value X, which is not checked. Say X < ED. If we send handle and reply messages with
// values during the init message processing, internal checks will result in errors (either, because sending value
// Y <= X < ED is not allowed, or because of Y > X, when X < ED).
// However, in this same situation of program being initialized and sending some message with value, if program send
// init message with value Y <= X < ED, no internal checks will occur, so such message sending will be passed further
// to manager, although having value less than ED.
//
// Note: on manager level message will not be included to the [queue](https://github.com/gear-tech/gear/blob/master/pallets/gear/src/manager.rs#L351-L364)
// But it's is not preferable to enter that `if` clause.
#[test]
fn test_create_program_with_value_lt_ed() {
    use demo_init_with_value::{SendMessage, WASM_BINARY};

    init_logger();
    new_test_ext().execute_with(|| {
        // Ids of custom destinations
        let ed = get_ed();
        let msg_receiver_1 = 5u64;
        let msg_receiver_2 = 6u64;

        // Submit the code
        assert_ok!(GearPallet::<Test>::submit_code(
            Origin::signed(USER_1),
            ProgramCodeKind::Default.to_bytes(),
        ));

        // Can't initialize program with value less than ED
        assert_noop!(
            GearPallet::<Test>::submit_program(
                Origin::signed(USER_1),
                ProgramCodeKind::Default.to_bytes(),
                b"test0".to_vec(),
                EMPTY_PAYLOAD.to_vec(),
                10_000_000,
                ed - 1,
            ),
            Error::<Test>::ValueLessThanMinimal,
        );

        // Simple passing test with values
        assert_ok!(GearPallet::<Test>::submit_program(
            Origin::signed(USER_1),
            WASM_BINARY.to_vec(),
            b"test1".to_vec(),
            // Sending 500 value with "handle" messages. This should not fail.
            // Must be stated, that "handle" messages send value to some non-existing address
            // so messages will go to mailbox
            vec![
                SendMessage::Handle {
                    destination: msg_receiver_1,
                    value: 500
                },
                SendMessage::Handle {
                    destination: msg_receiver_2,
                    value: 500
                },
                SendMessage::Init { value: 0 },
            ]
            .encode(),
            10_000_000_000,
            1000,
        ));

        run_to_block(2, None);

        // init messages sent by user and by program
        assert_total_dequeued(2);
        // programs deployed by user and by program
        assert_init_success(2);

        let origin_msg_id =
            MessageId::generate_from_user(1, ProgramId::from_origin(USER_1.into_origin()), 0);
        let msg1_mailbox = MessageId::generate_outgoing(origin_msg_id, 0);
        let msg2_mailbox = MessageId::generate_outgoing(origin_msg_id, 1);
        assert!(MailboxOf::<Test>::contains(&msg_receiver_1, &msg1_mailbox));
        assert!(MailboxOf::<Test>::contains(&msg_receiver_2, &msg2_mailbox));

        SystemPallet::<Test>::reset_events();

        // Trying to send init message from program with value less than ED.
        assert_ok!(GearPallet::<Test>::submit_program(
            Origin::signed(USER_1),
            WASM_BINARY.to_vec(),
            b"test2".to_vec(),
            // First two messages won't fail, because provided values are in a valid range
            // The last message value (which is the value of init message) will end execution with trap
            vec![
                SendMessage::Handle {
                    destination: msg_receiver_1,
                    value: 500
                },
                SendMessage::Handle {
                    destination: msg_receiver_2,
                    value: 500
                },
                SendMessage::Init { value: ed - 1 },
            ]
            .encode(),
            10_000_000_000,
            1000,
        ));

        let msg_id = get_last_message_id();

        run_to_block(3, None);

        // User's message execution will result in trap, because program tries
        // to send init message with value in invalid range. As a result, 1 dispatch
        // is dequeued (user's  message) and one message is sent to mailbox.
        let mailbox_msg_id = get_last_message_id();
        assert!(MailboxOf::<Test>::contains(&USER_1, &mailbox_msg_id));

        // This check means, that program's invalid init message didn't reach the queue.
        assert_total_dequeued(1);

        assert_failed(
            msg_id,
            ExtError::Message(MessageError::InsufficientValue {
                message_value: 499,
                existential_deposit: 500,
            }),
        );
    })
}

// Before introducing this test, submit_program extrinsic didn't check the value.
// Also value wasn't check in `create_program` sys-call. There could be the next test case, which could affect badly.
//
// For instance, we have a guarantee that provided init message value is more than ED before executing message.
// User sends init message to the program, which, for example, in init function sends different kind of messages.
// Because of message value not being checked for init messages, program can send more value amount within init message,
// then it has on it's balance. Such message send will end up without any error/trap. So all in all execution will end
// up successfully with messages sent from program with total value more than was provided to the program.
//
// Again init message won't be added to the queue, because of the check here (https://github.com/gear-tech/gear/blob/master/pallets/gear/src/manager.rs#L351-L364).
// But it's is not preferable to enter that `if` clause.
#[test]
fn test_create_program_with_exceeding_value() {
    use demo_init_with_value::{SendMessage, WASM_BINARY};

    init_logger();
    new_test_ext().execute_with(|| {
        // Submit the code
        assert_ok!(GearPallet::<Test>::submit_code(
            Origin::signed(USER_1),
            ProgramCodeKind::Default.to_bytes(),
        ));

        let sending_to_program = 2 * get_ed();
        let random_receiver = 1;
        // Trying to send init message from program with value greater than program can send.
        assert_ok!(GearPallet::<Test>::submit_program(
            Origin::signed(USER_1),
            WASM_BINARY.to_vec(),
            b"test1".to_vec(),
            vec![
                SendMessage::Handle {
                    destination: random_receiver,
                    value: sending_to_program / 3
                },
                SendMessage::Handle {
                    destination: random_receiver,
                    value: sending_to_program / 3
                },
                SendMessage::Init {
                    value: sending_to_program + 1,
                },
            ]
            .encode(),
            10_000_000_000,
            sending_to_program,
        ));

        run_to_block(2, None);

        // Check there are no messages for `random_receiver`. There would be messages in mailbox
        // if execution didn't end up with an "Not enough value to send message" error.
        let origin_msg_id =
            MessageId::generate_from_user(1, ProgramId::from_origin(USER_1.into_origin()), 0);
        let receiver_mail_msg1 = MessageId::generate_outgoing(origin_msg_id, 0);
        let receiver_mail_msg2 = MessageId::generate_outgoing(origin_msg_id, 1);
        assert!(!MailboxOf::<Test>::contains(
            &random_receiver,
            &receiver_mail_msg1
        ));
        assert!(!MailboxOf::<Test>::contains(
            &random_receiver,
            &receiver_mail_msg2
        ));

        // User's message execution will result in trap, because program tries
        // to send init message with value more than program has. As a result, 1 dispatch
        // is dequeued (user's  message) and one message is sent to mailbox.
        let mailbox_msg_id = get_last_message_id();
        assert!(MailboxOf::<Test>::contains(&USER_1, &mailbox_msg_id));

        // This check means, that program's invalid init message didn't reach the queue.
        assert_total_dequeued(1);

        assert_failed(
            origin_msg_id,
            ExtError::Message(MessageError::NotEnoughValue {
                message_value: 1001,
                value_left: 1000,
            }),
        );
    })
}

#[test]
fn test_create_program_without_gas_works() {
    use demo_init_with_value::{SendMessage, WASM_BINARY};

    init_logger();
    new_test_ext().execute_with(|| {
        System::reset_events();

        assert_ok!(GearPallet::<Test>::submit_code(
            Origin::signed(USER_1),
            ProgramCodeKind::Default.to_bytes(),
        ));

        assert_ok!(GearPallet::<Test>::submit_program(
            Origin::signed(USER_1),
            WASM_BINARY.to_vec(),
            b"test1".to_vec(),
            vec![SendMessage::InitWithoutGas { value: 0 }].encode(),
            10_000_000_000,
            0,
        ));

        run_to_block(2, None);

        assert_total_dequeued(2);
        assert_init_success(2);
    })
}

#[test]
fn test_reply_to_terminated_program() {
    init_logger();
    new_test_ext().execute_with(|| {
        use demo_exit_init::WASM_BINARY;

        // Deploy program, which sends mail and exits
        assert_ok!(GearPallet::<Test>::submit_program(
            Origin::signed(USER_1),
            WASM_BINARY.to_vec(),
            DEFAULT_SALT.to_vec(),
            // this input makes it first send message to mailbox and then exit
            [1].to_vec(),
            27_100_000_000u64,
            0
        ));

        let mail_id = {
            let original_message_id = get_last_message_id();
            MessageId::generate_reply(original_message_id, 0)
        };

        run_to_block(2, None);

        // Check mail in Mailbox
        assert_eq!(MailboxOf::<Test>::len(&USER_1), 1);

        // Send reply
        let reply_call = crate::mock::Call::Gear(crate::Call::<Test>::send_reply {
            reply_to_id: mail_id,
            payload: EMPTY_PAYLOAD.to_vec(),
            gas_limit: 10_000_000,
            value: 0,
        });
        assert_noop!(
            reply_call.dispatch(Origin::signed(USER_1)),
            Error::<Test>::ProgramIsTerminated,
        );

        log::debug!("mailbox: {:?}", MailboxOf::<Test>::iter_key(USER_1).next());

        // the only way to claim value from terminated destination is a corresponding extrinsic call
        assert_ok!(GearPallet::<Test>::claim_value_from_mailbox(
            Origin::signed(USER_1),
            mail_id,
        ));

        assert!(MailboxOf::<Test>::is_empty(&USER_1));

        SystemPallet::<Test>::assert_last_event(
            Event::UserMessageRead {
                id: mail_id,
                reason: UserMessageReadRuntimeReason::MessageClaimed.into_reason(),
            }
            .into(),
        )
    })
}

#[test]
fn cascading_messages_with_value_do_not_overcharge() {
    init_logger();
    new_test_ext().execute_with(|| {
        let contract_id = generate_program_id(MUL_CONST_WASM_BINARY, b"contract");
        let wrapper_id = generate_program_id(WAITING_PROXY_WASM_BINARY, b"salt");

        assert_ok!(Gear::submit_program(
            Origin::signed(USER_1),
            MUL_CONST_WASM_BINARY.to_vec(),
            b"contract".to_vec(),
            50_u64.encode(),
            400_000_000,
            0,
        ));

        assert_ok!(Gear::submit_program(
            Origin::signed(USER_1),
            WAITING_PROXY_WASM_BINARY.to_vec(),
            b"salt".to_vec(),
            <[u8; 32]>::from(contract_id).encode(),
            400_000_000,
            0,
        ));

        run_to_block(2, None);

        let payload = 100_u64.to_le_bytes().to_vec();

        let user_balance_before_calculating = BalancesPallet::<Test>::free_balance(USER_1);

        let gas_reserved = Gear::get_gas_spent(
            USER_1.into_origin(),
            HandleKind::Handle(wrapper_id.into_origin()),
            payload.clone(),
            0,
        )
        .expect("Failed to get gas spent");

        run_to_block(3, None);

        let gas_to_spend = get_gas_burned::<Test>(
            USER_1.into_origin(),
            HandleKind::Handle(wrapper_id.into_origin()),
            payload.clone(),
            Some(gas_reserved),
            0,
        )
        .expect("Failed to get gas burned");

        assert!(gas_reserved >= gas_to_spend);

        run_to_block(4, None);

        // A message is sent to a waiting proxy contract that passes execution
        // on to another contract while keeping the `value`.
        // The overall gas expenditure is `gas_to_spend`. The message gas limit
        // is set to be just enough to cover this amount.
        // The sender's account has enough funds for both gas and `value`,
        // therefore expecting the message to be processed successfully.
        // Expected outcome: the sender's balance has decreased by the
        // (`gas_to_spend` + `value`).

        let user_initial_balance = BalancesPallet::<Test>::free_balance(USER_1);

        assert_eq!(user_balance_before_calculating, user_initial_balance);
        assert_eq!(BalancesPallet::<Test>::reserved_balance(USER_1), 0);

        // The constant added for checks.
        let value = 10_000_000;

        assert_ok!(Gear::send_message(
            Origin::signed(USER_1),
            wrapper_id,
            payload,
            gas_reserved,
            value,
        ));

        let gas_to_spend = gas_to_spend as u128;
        let gas_reserved = gas_reserved as u128;
        let reserved_balance = gas_reserved + value;

        assert_eq!(
            BalancesPallet::<Test>::free_balance(USER_1),
            user_initial_balance - reserved_balance
        );

        assert_eq!(
            BalancesPallet::<Test>::reserved_balance(USER_1),
            reserved_balance
        );

        run_to_block(5, None);

        assert_eq!(BalancesPallet::<Test>::reserved_balance(USER_1), 0);

        assert_eq!(
            BalancesPallet::<Test>::free_balance(USER_1),
            user_initial_balance - gas_to_spend - value
        );
    });
}

#[test]
fn call_forbidden_function() {
    let wat = r#"
    (module
        (import "env" "memory" (memory 1))
        (import "env" "gr_gas_available" (func $gr_gas_available (result i64)))
        (export "handle" (func $handle))
        (func $handle
            call $gr_gas_available
            drop
        )
    )"#;

    init_logger();
    new_test_ext().execute_with(|| {
        let prog_id = submit_program_default(USER_1, ProgramCodeKind::Custom(wat))
            .expect("submit result was asserted");

        run_to_block(2, None);

        let res = Gear::get_gas_spent(
            USER_1.into_origin(),
            HandleKind::Handle(prog_id.into_origin()),
            EMPTY_PAYLOAD.to_vec(),
            0,
        )
        .map_err(|e| String::from_utf8(e).unwrap());

        assert_eq!(
            res,
            Err("Program terminated with a trap: Unable to call a forbidden function".to_string())
        );
    });
}

mod utils {
    #![allow(unused)]

    use super::{
        assert_ok, pallet, run_to_block, BalancesPallet, Event, GearPallet, MockEvent, Origin,
        SystemPallet, Test,
    };
    use codec::Decode;
    use common::{event::*, Origin as _};
    use frame_support::{
        dispatch::{DispatchErrorWithPostInfo, DispatchResultWithPostInfo},
        traits::tokens::currency::Currency,
    };
    use gear_core::ids::{CodeId, MessageId, ProgramId};
    use sp_core::H256;
    use sp_runtime::traits::UniqueSaturatedInto;
    use sp_std::{convert::TryFrom, fmt::Debug};

    pub(super) const DEFAULT_GAS_LIMIT: u64 = 500_000;
    pub(super) const DEFAULT_SALT: &[u8; 4] = b"salt";
    pub(super) const EMPTY_PAYLOAD: &[u8; 0] = b"";

    pub(super) type DispatchCustomResult<T> = Result<T, DispatchErrorWithPostInfo>;
    pub(super) type AccountId = <Test as frame_system::Config>::AccountId;
    pub(super) type GasPrice = <Test as pallet::Config>::GasPrice;
    type BlockNumber = <Test as frame_system::Config>::BlockNumber;

    pub(super) fn init_logger() {
        let _ = env_logger::Builder::from_default_env()
            .format_module_path(false)
            .format_level(true)
            .try_init();
    }

    pub(super) fn get_ed() -> u128 {
        <Test as pallet::Config>::Currency::minimum_balance().unique_saturated_into()
    }

    pub(super) fn assert_init_success(expected: u32) {
        let mut actual_children_amount = 0;
        SystemPallet::<Test>::events().iter().for_each(|e| {
            if let MockEvent::Gear(Event::ProgramChanged {
                change: ProgramChangeKind::Active { .. },
                ..
            }) = e.event
            {
                actual_children_amount += 1
            }
        });

        assert_eq!(expected, actual_children_amount);
    }

    pub(super) fn assert_last_dequeued(expected: u32) {
        let last_dequeued = SystemPallet::<Test>::events()
            .iter()
            .filter_map(|e| {
                if let MockEvent::Gear(Event::MessagesDispatched { total, .. }) = e.event {
                    Some(total)
                } else {
                    None
                }
            })
            .last()
            .expect("Not found Event::MessagesDispatched");

        assert_eq!(expected, last_dequeued);
    }

    pub(super) fn assert_total_dequeued(expected: u32) {
        let actual_dequeued: u32 = SystemPallet::<Test>::events()
            .iter()
            .filter_map(|e| {
                if let MockEvent::Gear(Event::MessagesDispatched { total, .. }) = e.event {
                    Some(total)
                } else {
                    None
                }
            })
            .sum();

        assert_eq!(expected, actual_dequeued);
    }

    // Creates a new program and puts message from program to `user` in mailbox
    // using extrinsic calls. Imitates real-world sequence of calls.
    //
    // *NOTE*:
    // 1) usually called inside first block
    // 2) runs to block 2 all the messages place to message queue/storage
    //
    // Returns id of the message in the mailbox
    pub(super) fn setup_mailbox_test_state(user: AccountId) -> MessageId {
        let prog_id = {
            let res = submit_program_default(user, ProgramCodeKind::OutgoingWithValueInHandle);
            assert_ok!(res);
            res.expect("submit result was asserted")
        };

        increase_prog_balance_for_mailbox_test(user, prog_id);
        populate_mailbox_from_program(prog_id, user, 2, 2_000_000_000, 0)
    }

    // Puts message from `prog_id` for the `user` in mailbox and returns its id
    pub(super) fn populate_mailbox_from_program(
        prog_id: ProgramId,
        sender: AccountId,
        block_num: BlockNumber,
        gas_limit: u64,
        value: u128,
    ) -> MessageId {
        assert_ok!(GearPallet::<Test>::send_message(
            Origin::signed(sender),
            prog_id,
            Vec::new(),
            gas_limit, // `prog_id` program sends message in handle which sets gas limit to 10_000_000.
            value,
        ));

        let message_id = get_last_message_id();
        run_to_block(block_num, None);

        {
            let expected_code = ProgramCodeKind::OutgoingWithValueInHandle.to_bytes();
            assert_eq!(
                common::get_program(prog_id.into_origin())
                    .and_then(|p| common::ActiveProgram::try_from(p).ok())
                    .expect("program must exist")
                    .code_hash,
                generate_code_hash(&expected_code).into(),
                "can invoke send to mailbox only from `ProgramCodeKind::OutgoingWithValueInHandle` program"
            );
        }

        MessageId::generate_outgoing(message_id, 0)
    }

    pub(super) fn increase_prog_balance_for_mailbox_test(sender: AccountId, program_id: ProgramId) {
        let expected_code_hash: H256 = generate_code_hash(
            ProgramCodeKind::OutgoingWithValueInHandle
                .to_bytes()
                .as_slice(),
        )
        .into();
        let actual_code_hash = common::get_program(program_id.into_origin())
            .and_then(|p| common::ActiveProgram::try_from(p).ok())
            .map(|prog| prog.code_hash)
            .expect("invalid program address for the test");
        assert_eq!(
            expected_code_hash, actual_code_hash,
            "invalid program code for the test"
        );

        // This value is actually a constants in `ProgramCodeKind::OutgoingWithValueInHandle` wat. Alternatively can be read from Mailbox.
        let locked_value = 1000;

        // When program sends message, message value (if not 0) is reserved.
        // If value can't be reserved, message is skipped.
        assert_ok!(
            <BalancesPallet::<Test> as frame_support::traits::Currency<_>>::transfer(
                &sender,
                &AccountId::from_origin(program_id.into_origin()),
                locked_value,
                frame_support::traits::ExistenceRequirement::AllowDeath
            )
        );
    }

    // Submits program with default options (salt, gas limit, value, payload)
    pub(super) fn submit_program_default(
        user: AccountId,
        code_kind: ProgramCodeKind,
    ) -> DispatchCustomResult<ProgramId> {
        let code = code_kind.to_bytes();
        let salt = DEFAULT_SALT.to_vec();

        GearPallet::<Test>::submit_program(
            Origin::signed(user),
            code,
            salt,
            EMPTY_PAYLOAD.to_vec(),
            DEFAULT_GAS_LIMIT,
            0,
        )
        .map(|_| get_last_program_id())
    }

    pub(super) fn generate_program_id(code: &[u8], salt: &[u8]) -> ProgramId {
        ProgramId::generate(CodeId::generate(code), salt)
    }

    pub(super) fn generate_code_hash(code: &[u8]) -> [u8; 32] {
        CodeId::generate(code).into()
    }

    pub(super) fn send_default_message(
        from: AccountId,
        to: ProgramId,
    ) -> DispatchResultWithPostInfo {
        GearPallet::<Test>::send_message(
            Origin::signed(from),
            to,
            EMPTY_PAYLOAD.to_vec(),
            DEFAULT_GAS_LIMIT,
            0,
        )
    }

    pub(super) fn dispatch_status(message_id: MessageId) -> Option<DispatchStatus> {
        let mut found_status: Option<DispatchStatus> = None;
        SystemPallet::<Test>::events().iter().for_each(|e| {
            if let MockEvent::Gear(Event::MessagesDispatched { statuses, .. }) = &e.event {
                found_status = statuses.get(&message_id).map(Clone::clone);
            }
        });

        found_status
    }

    pub(super) fn assert_dispatched(message_id: MessageId) {
        assert!(dispatch_status(message_id).is_some())
    }

    pub(super) fn assert_succeed(message_id: MessageId) {
        let status =
            dispatch_status(message_id).expect("Message not found in `Event::MessagesDispatched`");

        assert_eq!(status, DispatchStatus::Success)
    }

    pub(super) fn assert_failed<D>(message_id: MessageId, _error: D)
    where
        D: Decode + Debug + PartialEq,
    {
        let status =
            dispatch_status(message_id).expect("Message not found in `Event::MessagesDispatched`");

        assert_eq!(status, DispatchStatus::Failed);

        // TODO: uncomment code below, once issue #970 resolved.

        // let mut actual_error = None;

        // SystemPallet::<Test>::events().iter().for_each(|e| {
        //     if let MockEvent::Gear(Event::UserMessageSent {
        //         message,
        //         ..
        //     }) = e.event
        //     {
        //         if let Some((id, exit_code)) = message.reply() {
        //             if id == message_id {
        //                 assert_ne!(exit_code, 0);
        //                 actual_error = Some(D::decode(&mut message.payload())
        //                     .expect("Unable to decode bytes from error reply"));
        //             }
        //         }
        //     }
        // });

        // let actual_error = actual_error.expect("Error message not found in any `Event::UserMessageSent`");

        // assert_eq!(error, actual_error)
    }

    pub(super) fn assert_not_executed(message_id: MessageId) {
        let status =
            dispatch_status(message_id).expect("Message not found in `Event::MessagesDispatched`");

        assert_eq!(status, DispatchStatus::NotExecuted)
    }

    pub(super) fn get_last_program_id() -> ProgramId {
        let event = match SystemPallet::<Test>::events()
            .last()
            .map(|r| r.event.clone())
        {
            Some(MockEvent::Gear(e)) => e,
            _ => unreachable!("Should be one Gear event"),
        };

        if let Event::MessageEnqueued {
            destination,
            entry: Entry::Init,
            ..
        } = event
        {
            destination
        } else {
            unreachable!("expect Event::InitMessageEnqueued")
        }
    }

    pub(super) fn get_last_message_id() -> MessageId {
        SystemPallet::<Test>::events()
            .iter()
            .rev()
            .filter_map(|r| {
                if let MockEvent::Gear(e) = r.event.clone() {
                    Some(e)
                } else {
                    None
                }
            })
            .find_map(|e| match e {
                Event::MessageEnqueued { id, .. } => Some(id),
                Event::UserMessageSent { message, .. } => Some(message.id()),
                _ => None,
            })
            .expect("can't find message send event")
    }

    #[derive(Debug, Copy, Clone)]
    pub(super) enum ProgramCodeKind<'a> {
        Default,
        Custom(&'a str),
        GreedyInit,
        OutgoingWithValueInHandle,
    }

    impl<'a> ProgramCodeKind<'a> {
        pub(super) fn to_bytes(self) -> Vec<u8> {
            let source = match self {
                ProgramCodeKind::Default => {
                    r#"
                    (module
                        (import "env" "memory" (memory 1))
                        (export "handle" (func $handle))
                        (export "init" (func $init))
                        (func $handle)
                        (func $init)
                    )"#
                }
                ProgramCodeKind::GreedyInit => {
                    // Initialization function for that program requires a lot of gas.
                    // So, providing `DEFAULT_GAS_LIMIT` will end up processing with
                    // "Not enough gas to continue execution" a.k.a. "Gas limit exceeded"
                    // execution outcome error message.
                    r#"
                    (module
                        (import "env" "memory" (memory 1))
                        (export "init" (func $init))
                        (func $doWork (param $size i32)
                            (local $counter i32)
                            i32.const 0
                            set_local $counter
                            loop $while
                                get_local $counter
                                i32.const 1
                                i32.add
                                set_local $counter
                                get_local $counter
                                get_local $size
                                i32.lt_s
                                if
                                    br $while
                                end
                            end $while
                        )
                        (func $init
                            i32.const 4
                            call $doWork
                        )
                    )"#
                }
                ProgramCodeKind::OutgoingWithValueInHandle => {
                    // Sending message to USER_1 is hardcoded!
                    // Program sends message in handle which sets gas limit to 10_000_000 and value to 1000.
                    // [warning] - program payload data is inaccurate, don't make assumptions about it!
                    r#"
                    (module
                        (import "env" "gr_send_wgas" (func $send (param i32 i32 i32 i64 i32 i32) (result i32)))
                        (import "env" "gr_source" (func $gr_source (param i32)))
                        (import "env" "memory" (memory 1))
                        (export "handle" (func $handle))
                        (export "init" (func $init))
                        (export "handle_reply" (func $handle_reply))
                        (func $handle
                            (local $msg_source i32)
                            (local $msg_val i32)
                            (i32.store offset=2
                                (get_local $msg_source)
                                (i32.const 1)
                            )
                            (i32.store offset=10
                                (get_local $msg_val)
                                (i32.const 1000)
                            )
                            (call $send (i32.const 2) (i32.const 0) (i32.const 32) (i64.const 10000000) (i32.const 10) (i32.const 40000))
                            (if
                                (then unreachable)
                                (else)
                            )
                        )
                        (func $handle_reply)
                        (func $init)
                    )"#
                }
                ProgramCodeKind::Custom(code) => code,
            };

            wabt::Wat2Wasm::new()
                .validate(false)
                .convert(source)
                .expect("failed to parse module")
                .as_ref()
                .to_vec()
        }
    }

    pub(super) fn print_gear_events<T: crate::Config>() {
        let v = SystemPallet::<T>::events()
            .into_iter()
            .map(|r| r.event)
            .collect::<Vec<_>>();

        println!("Gear events");
        for (pos, line) in v.iter().enumerate() {
            println!("{}). {:?}", pos, line);
        }
    }

    pub(super) fn waiting_init_messages(pid: ProgramId) -> Vec<MessageId> {
        let key = common::waiting_init_prefix(pid);
        sp_io::storage::get(&key)
            .and_then(|v| Vec::<MessageId>::decode(&mut &v[..]).ok())
            .unwrap_or_default()
    }
}<|MERGE_RESOLUTION|>--- conflicted
+++ resolved
@@ -420,10 +420,6 @@
     });
 }
 
-<<<<<<< HEAD
-#[cfg(feature = "lazy-pages")]
-=======
->>>>>>> d1e6a890
 #[test]
 fn memory_access_cases() {
     // This test access different pages in wasm linear memory.
