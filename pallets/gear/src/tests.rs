// This file is part of Gear.

// Copyright (C) 2021-2024 Gear Technologies Inc.
// SPDX-License-Identifier: GPL-3.0-or-later WITH Classpath-exception-2.0

// This program is free software: you can redistribute it and/or modify
// it under the terms of the GNU General Public License as published by
// the Free Software Foundation, either version 3 of the License, or
// (at your option) any later version.

// This program is distributed in the hope that it will be useful,
// but WITHOUT ANY WARRANTY; without even the implied warranty of
// MERCHANTABILITY or FITNESS FOR A PARTICULAR PURPOSE. See the
// GNU General Public License for more details.

// You should have received a copy of the GNU General Public License
// along with this program. If not, see <https://www.gnu.org/licenses/>.

use crate::{
    internal::HoldBoundBuilder,
    manager::HandleKind,
    mock::{
        self, new_test_ext, run_for_blocks, run_to_block, run_to_block_maybe_with_queue,
        run_to_next_block, Balances, BlockNumber, DynamicSchedule, Gear, GearVoucher,
        RuntimeEvent as MockRuntimeEvent, RuntimeOrigin, System, Test, Timestamp, BLOCK_AUTHOR,
        LOW_BALANCE_USER, RENT_POOL, USER_1, USER_2, USER_3,
    },
    pallet,
    runtime_api::{ALLOWANCE_LIMIT_ERR, RUNTIME_API_BLOCK_LIMITS_COUNT},
    AccountIdOf, BlockGasLimitOf, Config, CostsPerBlockOf, CurrencyOf, DbWeightOf, DispatchStashOf,
    Error, Event, GasAllowanceOf, GasBalanceOf, GasHandlerOf, GasInfo, GearBank, Limits, MailboxOf,
    ProgramStorageOf, QueueOf, Schedule, TaskPoolOf, WaitlistOf,
};
use common::{
    event::*, scheduler::*, storage::*, ActiveProgram, CodeStorage, GasTree, LockId, LockableTree,
    Origin as _, ProgramStorage, ReservableTree,
};
use core_processor::{common::ActorExecutionErrorReplyReason, ActorPrepareMemoryError};
use frame_support::{
    assert_noop, assert_ok,
    codec::{Decode, Encode},
    dispatch::Dispatchable,
    sp_runtime::traits::{TypedGet, Zero},
    traits::{Currency, Randomness},
};
use frame_system::pallet_prelude::BlockNumberFor;
use gear_core::{
    code::{self, Code, CodeAndId, CodeError, ExportError, InstrumentedCodeAndId},
    ids::{CodeId, MessageId, ProgramId},
<<<<<<< HEAD
    message::UserStoredMessage,
    pages::PageNumber,
=======
    message::{
        ContextSettings, DispatchKind, IncomingDispatch, IncomingMessage, MessageContext, Payload,
        StoredDispatch, UserStoredMessage,
    },
    pages::{PageNumber, PageU32Size, WasmPage},
>>>>>>> 4798d009
};
use gear_core_backend::error::{
    TrapExplanation, UnrecoverableExecutionError, UnrecoverableExtError, UnrecoverableWaitError,
};
use gear_core_errors::*;
use gear_wasm_instrument::{gas_metering::ConstantCostRules, STACK_END_EXPORT_NAME};
use gstd::{collections::BTreeMap, errors::Error as GstdError};
use pallet_gear_voucher::PrepaidCall;
use sp_runtime::{
    traits::{One, UniqueSaturatedInto},
    SaturatedConversion,
};
use sp_std::convert::TryFrom;
pub use utils::init_logger;
use utils::*;

type Gas = <<Test as Config>::GasProvider as common::GasProvider>::GasTree;

#[test]
fn calculate_gas_results_in_finite_wait() {
    use demo_constructor::{Calls, Scheme};

    // Imagine that this is async `send_for_reply` to some user
    // with wait up to 20 that is not rare case.
    let receiver_scheme = Scheme::with_handle(Calls::builder().wait_for(20));

    let sender_scheme = |receiver_id: ProgramId| {
        Scheme::with_handle(Calls::builder().send_wgas(
            <[u8; 32]>::from(receiver_id),
            [],
            40_000_000_000u64,
        ))
    };

    init_logger();
    new_test_ext().execute_with(|| {
        let (_init_mid, receiver) = init_constructor(receiver_scheme);
        let (_init_mid, sender) =
            submit_constructor_with_args(USER_1, "salty salt", sender_scheme(receiver), 0);

        run_to_next_block(None);

        let GasInfo { min_limit, .. } = Gear::calculate_gas_info(
            USER_1.into_origin(),
            HandleKind::Handle(sender),
            EMPTY_PAYLOAD.to_vec(),
            0,
            true,
            true,
        )
        .expect("calculate_gas_info failed");

        // Original issue: this case used to return block gas limit as minimal.
        assert!(BlockGasLimitOf::<Test>::get() / 2 > min_limit);
    });
}

#[test]
fn state_rpc_calls_trigger_reinstrumentation() {
    use demo_new_meta::{MessageInitIn, META_WASM_V1, WASM_BINARY};

    init_logger();
    new_test_ext().execute_with(|| {
        // Program uploading.
        assert_ok!(Gear::upload_program(
            RuntimeOrigin::signed(USER_2),
            WASM_BINARY.to_vec(),
            DEFAULT_SALT.to_vec(),
            <MessageInitIn as Default>::default().encode(),
            DEFAULT_GAS_LIMIT * 100,
            10_000,
            false,
        ));

        let program_id = utils::get_last_program_id();

        run_to_next_block(None);

        let program: ActiveProgram<_> = ProgramStorageOf::<Test>::get_program(program_id)
            .expect("Failed to find program with such id")
            .try_into()
            .expect("Program should be active");

        // Below goes invalidation of instrumented code for uploaded program
        // with following instrumentation version dump to check that
        // re-instrumentation takes place.

        /* starts here */
        let empty_wat = r#"
        (module
            (import "env" "memory" (memory 1))
            (export "handle" (func $handle))
            (export "init" (func $init))
            (func $init)
            (func $handle)
        )
        "#;

        let schedule = <Test as Config>::Schedule::get();

        let code = Code::try_new(
            ProgramCodeKind::Custom(empty_wat).to_bytes(),
            0, // invalid version
            |module| schedule.rules(module),
            schedule.limits.stack_height,
        )
        .expect("Failed to create dummy code");

        let code_and_id =
            unsafe { CodeAndId::from_incompatible_parts(code, program.code_hash.cast()) };
        let code_and_id = InstrumentedCodeAndId::from(code_and_id);

        <Test as Config>::CodeStorage::update_code(code_and_id);
        /* ends here */

        assert_ok!(Gear::read_metahash_impl(program_id, None));
        assert_ok!(Gear::read_state_impl(program_id, Default::default(), None));
        assert_ok!(Gear::read_state_using_wasm_impl(
            program_id,
            Default::default(),
            "last_wallet",
            META_WASM_V1.to_vec(),
            None,
            None,
        ));
    });
}

#[test]
fn calculate_gas_init_failure() {
    init_logger();
    new_test_ext().execute_with(|| {
        let err = Gear::calculate_gas_info(
            USER_1.into_origin(),
            HandleKind::Init(ProgramCodeKind::GreedyInit.to_bytes()),
            EMPTY_PAYLOAD.to_vec(),
            0,
            true,
            true,
        )
        .expect_err("Expected program to fail due to lack of gas");

        assert!(err.starts_with("Program terminated with a trap"));
    });
}

#[test]
#[ignore = "TODO: enable me once #3665 solved: \
`gas_below_ed` atm is less than needed to initialize program"]
fn calculate_gas_zero_balance() {
    init_logger();
    new_test_ext().execute_with(|| {
        const ZERO_BALANCE_USER: AccountId = 12122023;
        assert!(Balances::free_balance(ZERO_BALANCE_USER).is_zero());

        let gas_below_ed = get_ed()
            .saturating_div(gas_price(1))
            .saturating_sub(One::one());

        assert_ok!(Gear::calculate_gas_info_impl(
            ZERO_BALANCE_USER.into_origin(),
            HandleKind::Init(ProgramCodeKind::Default.to_bytes()),
            gas_below_ed as u64,
            vec![],
            0,
            false,
            false,
            None,
        ));
    });
}

#[test]
fn delayed_send_from_reservation_not_for_mailbox() {
    use demo_delayed_reservation_sender::{ReservationSendingShowcase, WASM_BINARY};

    init_logger();
    new_test_ext().execute_with(|| {
        assert_ok!(Gear::upload_program(
            RuntimeOrigin::signed(USER_1),
            WASM_BINARY.to_vec(),
            DEFAULT_SALT.to_vec(),
            EMPTY_PAYLOAD.to_vec(),
            10_000_000_000u64,
            0,
            false,
        ));

        let pid = get_last_program_id();

        run_to_next_block(None);
        assert!(Gear::is_initialized(pid));

        assert_ok!(Gear::send_message(
            RuntimeOrigin::signed(USER_1),
            pid,
            ReservationSendingShowcase::ToSourceInPlace {
                reservation_amount: <Test as Config>::MailboxThreshold::get(),
                reservation_delay: 1_000,
                sending_delay: 1,
            }
            .encode(),
            BlockGasLimitOf::<Test>::get(),
            0,
            false,
        ));

        let mid = utils::get_last_message_id();

        run_to_next_block(None);
        assert_succeed(mid);

        let outgoing = MessageId::generate_outgoing(mid, 0);

        assert!(DispatchStashOf::<Test>::contains_key(&outgoing));

        run_to_next_block(None);

        assert!(!DispatchStashOf::<Test>::contains_key(&outgoing));
        assert!(!MailboxOf::<Test>::contains(&USER_1, &outgoing));

        let message = maybe_any_last_message().expect("Should be");
        assert_eq!(message.id(), outgoing);
        assert_eq!(message.destination(), USER_1.into());
    });
}

#[test]
fn cascading_delayed_gasless_send_work() {
    use demo_delayed_sender::{DELAY, WASM_BINARY};

    init_logger();
    new_test_ext().execute_with(|| {
        assert_ok!(Gear::upload_program(
            RuntimeOrigin::signed(USER_1),
            WASM_BINARY.to_vec(),
            DEFAULT_SALT.to_vec(),
            0u32.to_le_bytes().to_vec(),
            10_000_000_000u64,
            0,
            false,
        ));

        let pid = get_last_program_id();

        run_to_next_block(None);
        assert!(Gear::is_initialized(pid));

        let GasInfo { min_limit, .. } = Gear::calculate_gas_info(
            USER_1.into_origin(),
            HandleKind::Handle(pid),
            EMPTY_PAYLOAD.to_vec(),
            0,
            true,
            true,
        )
        .expect("calculate_gas_info failed");

        // Case when one of two goes into mailbox.
        assert_ok!(Gear::send_message(
            RuntimeOrigin::signed(USER_1),
            pid,
            EMPTY_PAYLOAD.to_vec(),
            min_limit - <Test as Config>::MailboxThreshold::get(),
            0,
            false,
        ));

        let mid = get_last_message_id();

        let first_outgoing = MessageId::generate_outgoing(mid, 0);
        let second_outgoing = MessageId::generate_outgoing(mid, 1);

        run_to_next_block(None);

        assert_succeed(mid);

        run_for_blocks(DELAY as u64, None);
        assert!(MailboxOf::<Test>::contains(&USER_1, &first_outgoing));
        assert!(!MailboxOf::<Test>::contains(&USER_1, &second_outgoing));

        // Similar case when two of two goes into mailbox.
        assert_ok!(Gear::send_message(
            RuntimeOrigin::signed(USER_1),
            pid,
            EMPTY_PAYLOAD.to_vec(),
            min_limit,
            0,
            false,
        ));

        let mid = get_last_message_id();

        let first_outgoing = MessageId::generate_outgoing(mid, 0);
        let second_outgoing = MessageId::generate_outgoing(mid, 1);

        run_to_next_block(None);

        assert_succeed(mid);

        run_for_blocks(DELAY as u64, None);
        assert!(MailboxOf::<Test>::contains(&USER_1, &first_outgoing));
        assert!(MailboxOf::<Test>::contains(&USER_1, &second_outgoing));

        // Similar case when none of them goes into mailbox
        // (impossible because delayed sent after gasless).
        assert_ok!(Gear::send_message(
            RuntimeOrigin::signed(USER_1),
            pid,
            EMPTY_PAYLOAD.to_vec(),
            min_limit - 2 * <Test as Config>::MailboxThreshold::get(),
            0,
            false,
        ));

        let mid = get_last_message_id();

        run_to_next_block(None);

        assert_failed(
            mid,
            ActorExecutionErrorReplyReason::Trap(TrapExplanation::GasLimitExceeded),
        );
    });
}

#[test]
fn calculate_gas_delayed_reservations_sending() {
    use demo_delayed_reservation_sender::{ReservationSendingShowcase, WASM_BINARY};

    init_logger();
    new_test_ext().execute_with(|| {
        assert_ok!(Gear::upload_program(
            RuntimeOrigin::signed(USER_1),
            WASM_BINARY.to_vec(),
            DEFAULT_SALT.to_vec(),
            EMPTY_PAYLOAD.to_vec(),
            10_000_000_000u64,
            0,
            false,
        ));

        let pid = get_last_program_id();

        run_to_next_block(None);
        assert!(Gear::is_initialized(pid));

        // I. In-place case
        assert!(Gear::calculate_gas_info(
            USER_1.into_origin(),
            HandleKind::Handle(pid),
            ReservationSendingShowcase::ToSourceInPlace {
                reservation_amount: 10 * <Test as Config>::MailboxThreshold::get(),
                reservation_delay: 1_000,
                sending_delay: 10,
            }
            .encode(),
            0,
            true,
            true,
        )
        .is_ok());

        // II. After-wait case (never failed before, added for test coverage).
        assert!(Gear::calculate_gas_info(
            USER_1.into_origin(),
            HandleKind::Handle(pid),
            ReservationSendingShowcase::ToSourceAfterWait {
                reservation_amount: 10 * <Test as Config>::MailboxThreshold::get(),
                reservation_delay: 1_000,
                wait_for: 3,
                sending_delay: 10,
            }
            .encode(),
            0,
            true,
            true,
        )
        .is_ok());
    });
}

#[test]
fn delayed_reservations_sending_validation() {
    use demo_delayed_reservation_sender::{
        ReservationSendingShowcase, SENDING_EXPECT, WASM_BINARY,
    };

    init_logger();
    new_test_ext().execute_with(|| {
        assert_ok!(Gear::upload_program(
            RuntimeOrigin::signed(USER_1),
            WASM_BINARY.to_vec(),
            DEFAULT_SALT.to_vec(),
            EMPTY_PAYLOAD.to_vec(),
            10_000_000_000u64,
            0,
            false,
        ));

        let pid = get_last_program_id();

        run_to_next_block(None);
        assert!(Gear::is_initialized(pid));

        // I. In place sending can't appear if not enough gas limit in gas reservation.
        assert_ok!(Gear::send_message(
            RuntimeOrigin::signed(USER_1),
            pid,
            ReservationSendingShowcase::ToSourceInPlace {
                reservation_amount: 10 * <Test as Config>::MailboxThreshold::get(),
                reservation_delay: 1_000,
                sending_delay: (1_000 * <Test as Config>::MailboxThreshold::get()
                    + CostsPerBlockOf::<Test>::reserve_for()
                        / CostsPerBlockOf::<Test>::dispatch_stash())
                    as u32,
            }
            .encode(),
            BlockGasLimitOf::<Test>::get(),
            0,
            false,
        ));

        let mid = utils::get_last_message_id();

        run_to_next_block(None);

        let error_text = format!(
            "panicked with '{SENDING_EXPECT}: {:?}'",
            GstdError::Core(
                ExtError::Message(MessageError::InsufficientGasForDelayedSending).into()
            )
        );

        assert_failed(
            mid,
            ActorExecutionErrorReplyReason::Trap(TrapExplanation::Panic(error_text.into())),
        );

        // II. After-wait sending can't appear if not enough gas limit in gas reservation.
        let wait_for = 5;

        assert_ok!(Gear::send_message(
            RuntimeOrigin::signed(USER_1),
            pid,
            ReservationSendingShowcase::ToSourceAfterWait {
                reservation_amount: 10 * <Test as Config>::MailboxThreshold::get(),
                reservation_delay: 1_000,
                wait_for,
                sending_delay: (1_000 * <Test as Config>::MailboxThreshold::get()
                    + CostsPerBlockOf::<Test>::reserve_for()
                        / CostsPerBlockOf::<Test>::dispatch_stash())
                    as u32,
            }
            .encode(),
            BlockGasLimitOf::<Test>::get(),
            0,
            false,
        ));

        let mid = utils::get_last_message_id();

        run_for_blocks(wait_for as u64 + 1, None);

        let error_text = format!(
            "panicked with '{SENDING_EXPECT}: {:?}'",
            GstdError::Core(
                ExtError::Message(MessageError::InsufficientGasForDelayedSending).into()
            )
        );

        assert_failed(
            mid,
            ActorExecutionErrorReplyReason::Trap(TrapExplanation::Panic(error_text.into())),
        );
    });
}

#[test]
fn delayed_reservations_to_mailbox() {
    use demo_delayed_reservation_sender::{ReservationSendingShowcase, WASM_BINARY};

    init_logger();
    new_test_ext().execute_with(|| {
        assert_ok!(Gear::upload_program(
            RuntimeOrigin::signed(USER_1),
            WASM_BINARY.to_vec(),
            DEFAULT_SALT.to_vec(),
            EMPTY_PAYLOAD.to_vec(),
            10_000_000_000u64,
            0,
            false,
        ));

        let pid = get_last_program_id();

        run_to_next_block(None);
        assert!(Gear::is_initialized(pid));

        let sending_delay = 10;

        assert_ok!(Gear::send_message(
            RuntimeOrigin::signed(USER_1),
            pid,
            ReservationSendingShowcase::ToSourceInPlace {
                reservation_amount: 10 * <Test as Config>::MailboxThreshold::get(),
                reservation_delay: 1,
                sending_delay,
            }
            .encode(),
            BlockGasLimitOf::<Test>::get(),
            0,
            false,
        ));

        let mid = utils::get_last_message_id();

        run_to_next_block(None);

        assert_succeed(mid);

        assert!(MailboxOf::<Test>::is_empty(&USER_1));

        run_for_blocks(sending_delay as u64, None);

        assert!(!MailboxOf::<Test>::is_empty(&USER_1));

        let mailed_msg = utils::get_last_mail(USER_1);
        let expiration = utils::get_mailbox_expiration(mailed_msg.id());

        run_to_block(expiration, None);

        assert!(MailboxOf::<Test>::is_empty(&USER_1));
    });
}

#[test]
fn default_wait_lock_timeout() {
    use demo_async_tester::{Kind, WASM_BINARY};

    init_logger();
    new_test_ext().execute_with(|| {
        assert_ok!(Gear::upload_program(
            RuntimeOrigin::signed(USER_1),
            WASM_BINARY.to_vec(),
            DEFAULT_SALT.to_vec(),
            EMPTY_PAYLOAD.to_vec(),
            10_000_000_000u64,
            0,
            false,
        ));

        let pid = get_last_program_id();

        run_to_next_block(None);

        assert!(Gear::is_initialized(pid));

        assert_ok!(Gear::send_message(
            RuntimeOrigin::signed(USER_1),
            pid,
            Kind::Send.encode(),
            BlockGasLimitOf::<Test>::get(),
            0,
            false,
        ));

        let mid = utils::get_last_message_id();

        run_to_next_block(None);

        let expiration_block = get_waitlist_expiration(mid);

        run_to_block(expiration_block, None);

        let error_text = format!(
            "panicked with 'ran into error-reply: {:?}'",
            GstdError::Timeout(
                expiration_block.unique_saturated_into(),
                expiration_block.unique_saturated_into()
            )
        );

        assert_failed(
            mid,
            ActorExecutionErrorReplyReason::Trap(TrapExplanation::Panic(error_text.into())),
        );
    })
}

#[test]
fn value_counter_set_correctly_for_interruptions() {
    use demo_constructor::{Arg, Calls, Scheme};

    // Equivalent of:
    //
    // use gstd::{msg, exec};
    //
    // #[no_mangle]
    // extern "C" fn handle() {
    //     msg::send(msg::source(), exec::value_available(), 0).unwrap();
    //     msg::send_bytes(Default::default(), [], msg::value()).unwrap();
    //     exec::wait_for(1);
    // }
    //
    // Message auto wakes on the next block after execution and
    // does everything again from the beginning.
    //
    // So for the first run we expect source to receive
    // `value_available` == `init_value` + msg value.
    // For second run we expect just `init_value`.
    let handle = Calls::builder()
        .source("source_store")
        .value("value_store")
        .value_available_as_vec("value_available_store")
        .send_wgas("source_store", "value_available_store", 0)
        .send_value(Arg::new([0u8; 32]), Arg::new(vec![]), "value_store")
        .wait_for(1);

    let scheme = Scheme::predefined(
        Calls::builder().noop(),
        handle,
        Calls::builder().noop(),
        Calls::builder().noop(),
    );

    init_logger();
    new_test_ext().execute_with(|| {
        const INIT_VALUE: u128 = 123_123_123;
        const VALUE: u128 = 10_000;

        let (_mid, pid) = init_constructor_with_value(scheme, INIT_VALUE);

        assert_ok!(Gear::send_message(
            RuntimeOrigin::signed(USER_1),
            pid,
            Default::default(),
            BlockGasLimitOf::<Test>::get(),
            VALUE,
            false,
        ));

        run_to_next_block(None);
        let msg = maybe_last_message(USER_1).expect("Message should be");
        let value_available =
            u128::decode(&mut msg.payload_bytes()).expect("Failed to decode value available");
        assert_eq!(value_available, INIT_VALUE + VALUE);

        run_to_next_block(None);
        let msg = maybe_last_message(USER_1).expect("Message should be");
        let value_available =
            u128::decode(&mut msg.payload_bytes()).expect("Failed to decode value available");
        assert_eq!(value_available, INIT_VALUE);
    });
}

#[test]
fn calculate_gas_returns_not_block_limit() {
    use demo_program_generator::{CHILD_WAT, WASM_BINARY};

    init_logger();
    new_test_ext().execute_with(|| {
        let code = ProgramCodeKind::Custom(CHILD_WAT).to_bytes();
        assert_ok!(Gear::upload_code(RuntimeOrigin::signed(USER_1), code));
        assert_ok!(Gear::upload_program(
            RuntimeOrigin::signed(USER_1),
            WASM_BINARY.to_vec(),
            DEFAULT_SALT.to_vec(),
            EMPTY_PAYLOAD.to_vec(),
            BlockGasLimitOf::<Test>::get(),
            0,
            false,
        ));

        let generator_id = get_last_program_id();

        run_to_next_block(None);
        assert!(Gear::is_active(generator_id));

        let GasInfo { min_limit, .. } = Gear::calculate_gas_info(
            USER_1.into_origin(),
            HandleKind::Handle(generator_id),
            EMPTY_PAYLOAD.to_vec(),
            0,
            true,
            true,
        )
        .expect("calculate_gas_info failed");

        assert_ne!(min_limit, BlockGasLimitOf::<Test>::get());
    });
}

#[test]
fn read_big_state() {
    use demo_read_big_state::{State, Strings, WASM_BINARY};

    init_logger();

    new_test_ext().execute_with(|| {
        assert_ok!(Gear::upload_program(
            RuntimeOrigin::signed(USER_1),
            WASM_BINARY.to_vec(),
            DEFAULT_SALT.to_vec(),
            EMPTY_PAYLOAD.to_vec(),
            BlockGasLimitOf::<Test>::get(),
            0,
            false,
        ));

        let pid = get_last_program_id();

        run_to_next_block(None);
        assert!(Gear::is_active(pid));

        let string = String::from("hi").repeat(4095);
        let string_size = 8 * 1024;
        assert_eq!(string.encoded_size(), string_size);

        let strings = Strings::new(string);
        let strings_size = (string_size * Strings::LEN) + 1;
        assert_eq!(strings.encoded_size(), strings_size);

        let approx_size =
            |size: usize, iteration: usize| -> usize { size - 17 - 144 * (iteration + 1) };

        // with initial data step is ~2 MiB
        let expected_size = |iteration: usize| -> usize {
            Strings::LEN * State::LEN * string_size * (iteration + 1)
        };

        // go to 6 MiB due to approximate calculations and 8MiB reply restrictions
        for i in 0..3 {
            assert_ok!(Gear::send_message(
                RuntimeOrigin::signed(USER_1),
                pid,
                strings.encode(),
                BlockGasLimitOf::<Test>::get(),
                0,
                false,
            ));
            let mid = get_last_message_id();

            run_to_next_block(None);

            assert_succeed(mid);
            let state =
                Gear::read_state_impl(pid, Default::default(), None).expect("Failed to read state");
            assert_eq!(approx_size(state.len(), i), expected_size(i));
        }
    });
}

#[test]
fn auto_reply_sent() {
    init_logger();

    new_test_ext().execute_with(|| {
        // Init fn doesn't exist.
        // Handle function exists.
        let program_id = {
            let res = upload_program_default(USER_1, ProgramCodeKind::OutgoingWithValueInHandle);
            assert_ok!(res);
            res.expect("submit result was asserted")
        };

        run_to_next_block(None);

        assert!(Gear::is_active(program_id));
        assert!(maybe_last_message(USER_1).is_some());
        System::reset_events();

        assert_ok!(Gear::send_message(
            RuntimeOrigin::signed(USER_1),
            program_id,
            EMPTY_PAYLOAD.to_vec(),
            BlockGasLimitOf::<Test>::get(),
            10_000,
            false,
        ));

        run_to_next_block(None);

        // asserting auto_reply
        assert!(System::events().into_iter().any(|e| {
            match e.event {
                MockRuntimeEvent::Gear(Event::UserMessageSent { message, .. })
                    if message.destination().into_origin() == USER_1.into_origin() =>
                {
                    message
                        .reply_code()
                        .map(|code| code == ReplyCode::Success(SuccessReplyReason::Auto))
                        .unwrap_or(false)
                }
                _ => false,
            }
        }));

        // auto reply goes first (may be changed in future),
        // so atm we're allowed to get other message that way
        let id_to_reply = maybe_last_message(USER_1).unwrap().id();

        assert_ok!(Gear::send_reply(
            RuntimeOrigin::signed(USER_1),
            id_to_reply,
            EMPTY_PAYLOAD.to_vec(),
            BlockGasLimitOf::<Test>::get(),
            0,
            false,
        ));

        System::reset_events();
        run_to_next_block(None);

        // reply dequeued
        assert_last_dequeued(1);
        // no auto reply sent
        assert!(maybe_any_last_message().is_none());
    })
}

#[test]
fn auto_reply_from_user_no_mailbox() {
    use demo_constructor::{Call, Calls, Scheme};

    init_logger();
    // no delay case
    new_test_ext().execute_with(|| {
        let (_init_mid, constructor_id) = init_constructor(Scheme::empty());

        let calls = Calls::builder().send_wgas(<[u8; 32]>::from(USER_1.into_origin()), [], 0);
        assert_ok!(Gear::send_message(
            RuntimeOrigin::signed(USER_3),
            constructor_id,
            calls.encode(),
            BlockGasLimitOf::<Test>::get(),
            0,
            false,
        ));

        run_to_next_block(None);
        // 1 init message + 1 handle message + 1 auto_reply to program on message sent to user
        assert_total_dequeued(3);
    });

    // delay case
    new_test_ext().execute_with(|| {
        let (_init_mid, constructor_id) = init_constructor(Scheme::empty());

        let calls = Calls::builder().add_call(Call::Send(
            <[u8; 32]>::from(USER_1.into_origin()).into(),
            [].into(),
            Some(0u64.into()),
            0u128.into(),
            1u32.into(),
        ));
        assert_ok!(Gear::send_message(
            RuntimeOrigin::signed(USER_3),
            constructor_id,
            calls.encode(),
            BlockGasLimitOf::<Test>::get(),
            0,
            false,
        ));

        run_to_next_block(None);
        // 1 init message + 1 handle message
        assert_total_dequeued(2);

        run_to_next_block(None);
        // 1 init message + 1 handle message + 1 auto_reply to program on message sent to user with delay
        assert_total_dequeued(3);
    })
}

#[test]
fn auto_reply_out_of_rent_waitlist() {
    use demo_proxy::{InputArgs as ProxyInputArgs, WASM_BINARY as PROXY_WASM_BINARY};
    use demo_waiter::{Command, WaitSubcommand, WASM_BINARY as WAITER_WASM_BINARY};

    init_logger();

    new_test_ext().execute_with(|| {
        assert_ok!(Gear::upload_program(
            RuntimeOrigin::signed(USER_1),
            WAITER_WASM_BINARY.to_vec(),
            DEFAULT_SALT.to_vec(),
            EMPTY_PAYLOAD.to_vec(),
            BlockGasLimitOf::<Test>::get(),
            0,
            false,
        ));
        let waiter_id = get_last_program_id();

        assert_ok!(Gear::upload_program(
            RuntimeOrigin::signed(USER_1),
            PROXY_WASM_BINARY.to_vec(),
            DEFAULT_SALT.to_vec(),
            ProxyInputArgs {
                destination: waiter_id.into(),
            }
            .encode(),
            BlockGasLimitOf::<Test>::get(),
            0,
            false,
        ));
        let proxy_id = get_last_program_id();

        run_to_next_block(None);

        assert!(Gear::is_active(waiter_id));
        assert!(Gear::is_active(proxy_id));
        assert_total_dequeued(2); // 2 init messages
        assert_eq!(
            // 2 auto replies into USER_1 events
            System::events()
                .iter()
                .filter_map(|r| {
                    if let MockRuntimeEvent::Gear(Event::UserMessageSent {
                        message,
                        expiration: None,
                    }) = &r.event
                    {
                        (message.destination().into_origin() == USER_1.into_origin()
                            && message.reply_code() == Some(SuccessReplyReason::Auto.into()))
                        .then_some(())
                    } else {
                        None
                    }
                })
                .count(),
            2
        );

        assert_ok!(Gear::send_message(
            RuntimeOrigin::signed(USER_1),
            proxy_id,
            Command::Wait(WaitSubcommand::Wait).encode(),
            BlockGasLimitOf::<Test>::get(),
            0,
            false,
        ));

        run_to_next_block(None);

        // Message to proxy program and its message to waiter.
        assert_last_dequeued(2);
        let (_msg_waited, expiration) = get_last_message_waited();

        // Hack to fast spend blocks till expiration.
        System::set_block_number(expiration - 1);
        Gear::set_block_number(expiration - 1);

        run_to_next_block(None);
        // Signal for waiter program since it has system reservation
        // + auto error reply to proxy program.
        assert_last_dequeued(2);
    });
}

#[test]
fn auto_reply_out_of_rent_mailbox() {
    init_logger();

    new_test_ext().execute_with(|| {
        let value = 1_000;

        assert_ok!(Gear::upload_program(
            RuntimeOrigin::signed(USER_3),
            ProgramCodeKind::OutgoingWithValueInHandle.to_bytes(),
            DEFAULT_SALT.to_vec(),
            EMPTY_PAYLOAD.to_vec(),
            BlockGasLimitOf::<Test>::get(),
            value,
            false,
        ));

        let program_id = utils::get_last_program_id();

        run_to_next_block(None);
        assert!(Gear::is_active(program_id));

        let user1_balance = Balances::free_balance(USER_1);
        assert_balance(program_id, value, 0u128);
        assert_ok!(Gear::send_message(
            RuntimeOrigin::signed(USER_3),
            program_id,
            EMPTY_PAYLOAD.to_vec(),
            BlockGasLimitOf::<Test>::get(),
            0,
            false,
        ));

        let message_id = utils::get_last_message_id();

        run_to_next_block(None);
        assert_succeed(message_id);

        assert_balance(program_id, 0u128, value);

        let mailed_msg = utils::get_last_mail(USER_1);
        let expiration = utils::get_mailbox_expiration(mailed_msg.id());

        // Hack to fast spend blocks till expiration.
        System::set_block_number(expiration - 1);
        Gear::set_block_number(expiration - 1);

        assert_eq!(user1_balance, Balances::free_balance(USER_1));

        run_to_block_maybe_with_queue(expiration, None, Some(false));
        assert_balance(program_id, 0u128, 0u128);
        assert_eq!(user1_balance + value, Balances::free_balance(USER_1));

        assert!(MailboxOf::<Test>::is_empty(&USER_1));
        // auto reply sent.
        let dispatch = QueueOf::<Test>::dequeue()
            .expect("Infallible")
            .expect("Should be");
        assert!(dispatch.payload_bytes().is_empty());
        assert_eq!(
            dispatch.reply_code().expect("Should be"),
            ReplyCode::Success(SuccessReplyReason::Auto)
        );
    });
}

#[test]
fn reply_deposit_to_program() {
    use demo_constructor::demo_reply_deposit;

    init_logger();

    let checker = USER_1;

    // To program case.
    new_test_ext().execute_with(|| {
        let program_id = {
            let res = upload_program_default(USER_2, ProgramCodeKind::Default);
            assert_ok!(res);
            res.expect("submit result was asserted")
        };

        let (_init_mid, constructor) = init_constructor(demo_reply_deposit::scheme(
            <[u8; 32]>::from(checker.into_origin()),
            program_id.into(),
            0,
        ));

        assert_ok!(Gear::send_message(
            RuntimeOrigin::signed(USER_3),
            constructor,
            10_000_000_000u64.encode(),
            BlockGasLimitOf::<Test>::get(),
            0,
            false,
        ));

        run_to_next_block(None);
        // 2 init + 2 handle + 1 auto reply
        assert_total_dequeued(5);
        assert!(!MailboxOf::<Test>::is_empty(&checker));
    });
}

#[test]
fn reply_deposit_to_user_auto_reply() {
    use demo_constructor::demo_reply_deposit;

    init_logger();

    let checker = USER_1;

    // To user case.
    new_test_ext().execute_with(|| {
        let (_init_mid, constructor) = init_constructor(demo_reply_deposit::scheme(
            <[u8; 32]>::from(checker.into_origin()),
            <[u8; 32]>::from(USER_2.into_origin()),
            0,
        ));

        assert_ok!(Gear::send_message(
            RuntimeOrigin::signed(USER_3),
            constructor,
            10_000_000_000u64.encode(),
            BlockGasLimitOf::<Test>::get(),
            0,
            false,
        ));

        run_to_next_block(None);
        // 1 init + 1 handle + 1 auto reply
        assert_total_dequeued(3);
        assert!(!MailboxOf::<Test>::is_empty(&checker));
    });
}

#[test]
fn reply_deposit_panic_in_handle_reply() {
    use demo_constructor::demo_reply_deposit;

    init_logger();

    let checker = USER_1;

    // To user case with fail in handling reply.
    new_test_ext().execute_with(|| {
        let (_init_mid, constructor) = init_constructor(demo_reply_deposit::scheme(
            <[u8; 32]>::from(checker.into_origin()),
            <[u8; 32]>::from(USER_2.into_origin()),
            0,
        ));

        assert_ok!(Gear::send_message(
            RuntimeOrigin::signed(USER_3),
            constructor,
            1u64.encode(),
            BlockGasLimitOf::<Test>::get(),
            0,
            false,
        ));

        run_to_next_block(None);
        // 1 init + 1 handle + 1 auto reply
        assert_total_dequeued(3);
        assert!(MailboxOf::<Test>::is_empty(&checker));
    });
}

#[test]
fn reply_deposit_to_user_reply() {
    use demo_constructor::demo_reply_deposit;

    init_logger();

    let checker = USER_1;

    // To user case.
    new_test_ext().execute_with(|| {
        let (_init_mid, constructor) = init_constructor(demo_reply_deposit::scheme(
            <[u8; 32]>::from(checker.into_origin()),
            <[u8; 32]>::from(USER_2.into_origin()),
            15_000,
        ));

        let reply_deposit = 10_000_000_000u64;

        assert_ok!(Gear::send_message(
            RuntimeOrigin::signed(USER_3),
            constructor,
            reply_deposit.encode(),
            BlockGasLimitOf::<Test>::get(),
            0,
            false,
        ));

        run_to_next_block(None);
        // 1 init + 1 handle
        assert_total_dequeued(2);

        let mail = get_last_mail(USER_2);
        assert_eq!(
            mail.payload_bytes(),
            demo_reply_deposit::DESTINATION_MESSAGE
        );

        let user_2_balance = Balances::total_balance(&USER_2);
        assert_balance(USER_2, user_2_balance, 0u128);

        let value = 12_345u128;

        let reply_id = MessageId::generate_reply(mail.id());

        assert!(GasHandlerOf::<Test>::exists_and_deposit(reply_id));
        assert_eq!(
            GasHandlerOf::<Test>::get_limit(reply_id).expect("Gas tree invalidated"),
            reply_deposit
        );

        assert_ok!(Gear::send_reply(
            RuntimeOrigin::signed(USER_2),
            mail.id(),
            vec![],
            BlockGasLimitOf::<Test>::get(),
            value,
            false,
        ));

        assert_eq!(get_last_message_id(), reply_id);
        assert!(GasHandlerOf::<Test>::exists_and_deposit(reply_id));
        assert_eq!(
            GasHandlerOf::<Test>::get_limit(reply_id).expect("Gas tree invalidated"),
            reply_deposit
        );

        assert_balance(USER_2, user_2_balance - value, value);

        run_to_next_block(None);

        // 1 init + 1 handle + 1 reply
        assert_total_dequeued(3);
        assert!(!MailboxOf::<Test>::is_empty(&checker));
        assert_balance(USER_2, user_2_balance - value, 0u128);
    });
}

#[test]
fn reply_deposit_to_user_claim() {
    use demo_constructor::demo_reply_deposit;

    init_logger();

    let checker = USER_1;

    // To user case.
    new_test_ext().execute_with(|| {
        let (_init_mid, constructor) = init_constructor(demo_reply_deposit::scheme(
            <[u8; 32]>::from(checker.into_origin()),
            <[u8; 32]>::from(USER_2.into_origin()),
            15_000,
        ));

        let reply_deposit = 10_000_000_000u64;

        assert_ok!(Gear::send_message(
            RuntimeOrigin::signed(USER_3),
            constructor,
            reply_deposit.encode(),
            BlockGasLimitOf::<Test>::get(),
            0,
            false,
        ));

        run_to_next_block(None);
        // 1 init + 1 handle
        assert_total_dequeued(2);

        let mail = get_last_mail(USER_2);
        assert_eq!(
            mail.payload_bytes(),
            demo_reply_deposit::DESTINATION_MESSAGE
        );

        let user_2_balance = Balances::total_balance(&USER_2);
        assert_balance(USER_2, user_2_balance, 0u128);

        let reply_id = MessageId::generate_reply(mail.id());

        assert!(GasHandlerOf::<Test>::exists_and_deposit(reply_id));
        assert_eq!(
            GasHandlerOf::<Test>::get_limit(reply_id).expect("Gas tree invalidated"),
            reply_deposit
        );

        assert_ok!(Gear::claim_value(RuntimeOrigin::signed(USER_2), mail.id(),));

        assert!(GasHandlerOf::<Test>::exists_and_deposit(reply_id));
        assert_eq!(
            GasHandlerOf::<Test>::get_limit(reply_id).expect("Gas tree invalidated"),
            reply_deposit
        );

        assert_balance(USER_2, user_2_balance, 0u128);

        run_to_next_block(None);

        // 1 init + 1 handle + 1 auto reply on claim
        assert_total_dequeued(3);
        assert!(!MailboxOf::<Test>::is_empty(&checker));
        assert_balance(USER_2, user_2_balance, 0u128);
    });
}

#[test]
fn reply_deposit_to_user_out_of_rent() {
    use demo_constructor::demo_reply_deposit;

    init_logger();

    let checker = USER_1;

    // To user case.
    new_test_ext().execute_with(|| {
        let (_init_mid, constructor) = init_constructor(demo_reply_deposit::scheme(
            <[u8; 32]>::from(checker.into_origin()),
            <[u8; 32]>::from(USER_2.into_origin()),
            15_000,
        ));

        let reply_deposit = 10_000_000_000u64;

        assert_ok!(Gear::send_message(
            RuntimeOrigin::signed(USER_3),
            constructor,
            reply_deposit.encode(),
            BlockGasLimitOf::<Test>::get(),
            0,
            false,
        ));

        run_to_next_block(None);
        // 1 init + 1 handle
        assert_total_dequeued(2);

        let (mail, interval) = MailboxOf::<Test>::iter_key(USER_2)
            .next()
            .expect("Element should be");

        assert_eq!(
            mail.payload_bytes(),
            demo_reply_deposit::DESTINATION_MESSAGE
        );

        let user_2_balance = Balances::total_balance(&USER_2);
        assert_balance(USER_2, user_2_balance, 0u128);

        let reply_id = MessageId::generate_reply(mail.id());

        assert!(GasHandlerOf::<Test>::exists_and_deposit(reply_id));
        assert_eq!(
            GasHandlerOf::<Test>::get_limit(reply_id).expect("Gas tree invalidated"),
            reply_deposit
        );

        // Hack to fast spend blocks till expiration.
        System::set_block_number(interval.finish - 1);
        Gear::set_block_number(interval.finish - 1);

        assert!(GasHandlerOf::<Test>::exists_and_deposit(reply_id));
        assert_eq!(
            GasHandlerOf::<Test>::get_limit(reply_id).expect("Gas tree invalidated"),
            reply_deposit
        );

        assert_balance(USER_2, user_2_balance, 0u128);

        run_to_next_block(None);

        assert!(!GasHandlerOf::<Test>::exists(reply_id));

        // 1 init + 1 handle + 1 error reply on out of rent from mailbox
        assert_total_dequeued(3);
        assert!(!MailboxOf::<Test>::is_empty(&checker));
        assert_balance(USER_2, user_2_balance, 0u128);
    });
}

#[test]
fn reply_deposit_gstd_async() {
    use demo_waiting_proxy::WASM_BINARY;

    init_logger();
    new_test_ext().execute_with(|| {
        assert_ok!(Gear::upload_program(
            RuntimeOrigin::signed(USER_1),
            WASM_BINARY.to_vec(),
            b"salt".to_vec(),
            (USER_2.into_origin().as_fixed_bytes(), 10_000_000_000u64).encode(),
            30_000_000_000,
            0,
            false,
        ));

        let program_id = get_last_program_id();

        let hello = b"Hello!";
        assert_ok!(Gear::send_message(
            RuntimeOrigin::signed(USER_1),
            program_id,
            hello.to_vec(),
            30_000_000_000,
            0,
            false,
        ));

        let handle_id = get_last_message_id();

        run_to_next_block(None);
        assert!(Gear::is_active(program_id));

        let mail = get_last_mail(USER_2);
        assert_eq!(mail.payload_bytes(), hello);

        let hello_reply = b"U2";
        assert_ok!(Gear::send_reply(
            RuntimeOrigin::signed(USER_2),
            mail.id(),
            hello_reply.to_vec(),
            0,
            0,
            false,
        ));

        run_to_next_block(None);

        assert_succeed(handle_id);

        let reply = maybe_any_last_message().expect("Should be");
        let (mid, code): (MessageId, ReplyCode) = reply.details().expect("Should be").into_parts();
        assert_eq!(mid, handle_id);
        assert_eq!(code, ReplyCode::Success(SuccessReplyReason::Manual));
        assert_eq!(reply.payload_bytes(), hello_reply);
    });
}

#[test]
fn pseudo_duplicate_wake() {
    use demo_constructor::{Calls, Scheme};

    init_logger();
    new_test_ext().execute_with(|| {
        let (_init_msg_id, constructor) = init_constructor(Scheme::empty());

        let execute = |calls: Calls| {
            assert_ok!(Gear::send_message(
                RuntimeOrigin::signed(USER_1),
                constructor,
                calls.encode(),
                BlockGasLimitOf::<Test>::get(),
                0,
                false,
            ));
            let msg_id = get_last_message_id();
            run_to_next_block(None);

            msg_id
        };

        // message wakes some message id and waits
        let waited_msg_id = execute(Calls::builder().wake([0u8; 32]).wait());

        assert_last_dequeued(1);
        assert!(WaitlistOf::<Test>::contains(&constructor, &waited_msg_id));

        // message B wakes message A
        // message A results in waiting again
        execute(Calls::builder().wake(<[u8; 32]>::from(waited_msg_id)));

        assert_last_dequeued(2);
        assert!(WaitlistOf::<Test>::contains(&constructor, &waited_msg_id));
    });
}

#[test]
fn gasfull_after_gasless() {
    init_logger();

    let wat = format!(
        r#"
        (module
        (import "env" "memory" (memory 1))
        (import "env" "gr_reply_wgas" (func $reply_wgas (param i32 i32 i64 i32 i32)))
        (import "env" "gr_send" (func $send (param i32 i32 i32 i32 i32)))
        (export "init" (func $init))
        (func $init
            i32.const 111 ;; ptr
            i32.const 1 ;; value
            i32.store

            (call $send (i32.const 111) (i32.const 0) (i32.const 32) (i32.const 10) (i32.const 333))
            (call $reply_wgas (i32.const 0) (i32.const 32) (i64.const {gas_limit}) (i32.const 222) (i32.const 333))
        )
    )"#,
        gas_limit = 10 * <Test as Config>::MailboxThreshold::get()
    );

    new_test_ext().execute_with(|| {
        let code = ProgramCodeKind::Custom(&wat).to_bytes();

        let GasInfo { min_limit, .. } = Gear::calculate_gas_info(
            USER_1.into_origin(),
            HandleKind::Init(code.clone()),
            EMPTY_PAYLOAD.to_vec(),
            0,
            true,
            true,
        )
        .expect("calculate_gas_info failed");

        assert_ok!(Gear::upload_program(
            RuntimeOrigin::signed(USER_1),
            code,
            DEFAULT_SALT.to_vec(),
            EMPTY_PAYLOAD.to_vec(),
            min_limit - 1,
            0,
            false,
        ));

        // Make sure nothing panics.
        run_to_next_block(None);
    })
}

#[test]
fn backend_errors_handled_in_program() {
    use demo_custom::{InitMessage, WASM_BINARY};

    init_logger();
    new_test_ext().execute_with(|| {
        assert_ok!(Gear::upload_program(
            RuntimeOrigin::signed(USER_1),
            WASM_BINARY.to_vec(),
            DEFAULT_SALT.to_vec(),
            InitMessage::BackendError.encode(),
            DEFAULT_GAS_LIMIT * 100,
            0,
            false,
        ));

        let mid = utils::get_last_message_id();

        run_to_next_block(None);
        // If nothing panicked, so program's logic and backend are correct.
        utils::assert_succeed(mid);
    })
}

#[test]
fn non_existent_code_id_zero_gas() {
    init_logger();

    let wat = r#"
    (module
    (import "env" "memory" (memory 1))
    (import "env" "gr_create_program_wgas" (func $create_program_wgas (param i32 i32 i32 i32 i32 i64 i32 i32)))
    (export "init" (func $init))
    (func $init
        i32.const 0     ;; zeroed cid_value ptr
        i32.const 0     ;; salt ptr
        i32.const 0     ;; salt len
        i32.const 0     ;; payload ptr
        i32.const 0     ;; payload len
        i64.const 0     ;; gas limit
        i32.const 0     ;; delay
        i32.const 111               ;; err_mid_pid ptr
        call $create_program_wgas   ;; calling fn

        ;; validating syscall
        i32.const 111 ;; err_mid_pid ptr
        i32.load
        (if
            (then unreachable)
            (else)
        )
    )
 )"#;

    new_test_ext().execute_with(|| {
        let code = ProgramCodeKind::Custom(wat).to_bytes();

        assert_ok!(Gear::upload_program(
            RuntimeOrigin::signed(USER_1),
            code,
            DEFAULT_SALT.to_vec(),
            EMPTY_PAYLOAD.to_vec(),
            DEFAULT_GAS_LIMIT * 100,
            0,
            false,
        ));

        run_to_next_block(None);

        // Nothing panics here.
        //
        // 1st msg is init of "factory"
        // 2nd is init of non existing code id
        // 3rd is error reply on 2nd message
        assert_total_dequeued(3);
    })
}

#[test]
fn waited_with_zero_gas() {
    init_logger();

    let wat = r#"
    (module
    (import "env" "memory" (memory 1))
    (import "env" "gr_send_wgas" (func $send (param i32 i32 i32 i64 i32 i32)))
    (import "env" "gr_wait_for" (func $wait_for (param i32)))
    (import "env" "gr_exit" (func $exit (param i32)))
    (export "init" (func $init))
    (export "handle_reply" (func $handle_reply))
    (func $init
        i32.const 111 ;; ptr
        i32.const 1 ;; value
        i32.store

        (call $send (i32.const 111) (i32.const 0) (i32.const 32) (i64.const 12345) (i32.const 0) (i32.const 333))

        ;; validating syscall
        i32.const 333 ;; err_mid ptr
        i32.load
        (if
            (then unreachable)
            (else)
        )

        (call $wait_for (i32.const 2))
    )
    (func $handle_reply
        (call $exit (i32.const 111))
    )
 )"#;

    new_test_ext().execute_with(|| {
        let code = ProgramCodeKind::Custom(wat).to_bytes();

        let GasInfo { min_limit, .. } = Gear::calculate_gas_info(
            USER_1.into_origin(),
            HandleKind::Init(code.clone()),
            EMPTY_PAYLOAD.to_vec(),
            0,
            true,
            true,
        )
        .expect("calculate_gas_info failed");

        assert_ok!(Gear::upload_program(
            RuntimeOrigin::signed(USER_1),
            code,
            DEFAULT_SALT.to_vec(),
            EMPTY_PAYLOAD.to_vec(),
            min_limit,
            0,
            false,
        ));

        let program_id = utils::get_last_program_id();

        run_to_next_block(None);
        let mid_in_mailbox = utils::get_last_message_id();

        assert_ok!(Gear::send_reply(
            RuntimeOrigin::signed(USER_1),
            mid_in_mailbox,
            EMPTY_PAYLOAD.to_vec(),
            DEFAULT_GAS_LIMIT * 100,
            0,
            false,
        ));

        run_to_next_block(None);
        assert!(Gear::is_exited(program_id));

        // Nothing panics here.
        //
        // Twice for init message.
        // Once for reply sent.
        assert_total_dequeued(3);
    })
}

#[test]
fn terminated_program_zero_gas() {
    init_logger();

    let wat = r#"
    (module
    (import "env" "memory" (memory 0))
    (export "init" (func $init))
    (func $init
        unreachable
    )
 )"#;

    new_test_ext().execute_with(|| {
        let code = ProgramCodeKind::Custom(wat).to_bytes();

        assert_ok!(Gear::upload_program(
            RuntimeOrigin::signed(USER_1),
            code,
            DEFAULT_SALT.to_vec(),
            EMPTY_PAYLOAD.to_vec(),
            DEFAULT_GAS_LIMIT * 100,
            0,
            false,
        ));

        let program_id = utils::get_last_program_id();

        assert_ok!(Gear::send_message(
            RuntimeOrigin::signed(USER_1),
            program_id,
            EMPTY_PAYLOAD.to_vec(),
            0,
            0,
            false,
        ));

        run_to_next_block(None);
        assert!(Gear::is_terminated(program_id));

        // Nothing panics here.
        assert_total_dequeued(2);
    })
}

#[test]
fn exited_program_zero_gas() {
    init_logger();

    let wat = r#"
    (module
    (import "env" "memory" (memory 1))
    (import "env" "gr_exit" (func $exit (param i32)))
    (export "init" (func $init))
    (func $init
        i32.const 0
        call $exit
    )
 )"#;

    new_test_ext().execute_with(|| {
        let code = ProgramCodeKind::Custom(wat).to_bytes();

        assert_ok!(Gear::upload_program(
            RuntimeOrigin::signed(USER_1),
            code,
            DEFAULT_SALT.to_vec(),
            EMPTY_PAYLOAD.to_vec(),
            DEFAULT_GAS_LIMIT * 100,
            0,
            false,
        ));

        let program_id = utils::get_last_program_id();

        assert_ok!(Gear::send_message(
            RuntimeOrigin::signed(USER_1),
            program_id,
            EMPTY_PAYLOAD.to_vec(),
            0,
            0,
            false,
        ));

        run_to_next_block(None);
        assert!(Gear::is_exited(program_id));

        // Nothing panics here.
        assert_total_dequeued(2);
    })
}

#[test]
fn delayed_user_replacement() {
    use demo_constructor::demo_proxy_with_gas;

    fn scenario(gas_limit_to_forward: u64, to_mailbox: bool) {
        let code = ProgramCodeKind::OutgoingWithValueInHandle.to_bytes();
        let future_program_address =
            ProgramId::generate_from_user(CodeId::generate(&code), DEFAULT_SALT);

        let (_init_mid, proxy) = init_constructor(demo_proxy_with_gas::scheme(
            future_program_address.into(),
            2,
        ));

        assert_ok!(Gear::send_message(
            RuntimeOrigin::signed(USER_1),
            proxy,
            gas_limit_to_forward.encode(), // to be forwarded as gas limit
            gas_limit_to_forward + DEFAULT_GAS_LIMIT * 100,
            100_000_000, // before fix to be forwarded as value
            false,
        ));

        let message_id = utils::get_last_message_id();
        let delayed_id = MessageId::generate_outgoing(message_id, 0);

        run_to_block(3, None);

        assert_ok!(Gear::upload_program(
            RuntimeOrigin::signed(USER_1),
            code,
            DEFAULT_SALT.to_vec(),
            EMPTY_PAYLOAD.to_vec(),
            DEFAULT_GAS_LIMIT * 100,
            0,
            false,
        ));

        assert_eq!(future_program_address, utils::get_last_program_id());

        run_to_block(4, None);

        // Message sending delayed.
        assert!(TaskPoolOf::<Test>::contains(
            &5,
            &ScheduledTask::SendUserMessage {
                message_id: delayed_id,
                to_mailbox
            }
        ));

        System::reset_events();

        run_to_next_block(None);
        assert!(Gear::is_initialized(future_program_address));

        // Delayed message sent.
        assert!(!TaskPoolOf::<Test>::contains(
            &5,
            &ScheduledTask::SendUserMessage {
                message_id: delayed_id,
                to_mailbox
            }
        ));

        // Replace following lines once added validation to task handling of send_user_message.
        let message = utils::maybe_any_last_message().unwrap();
        assert_eq!(message.id(), delayed_id);
        assert_eq!(message.destination(), future_program_address);

        print_gear_events();

        // BELOW CODE TO REPLACE WITH.
        // // Nothing is added into mailbox.
        // assert!(utils::maybe_any_last_message(account).is_empty())

        // // Error reply sent and processed.
        // assert_total_dequeued(1);
    }

    init_logger();

    // Scenario not planned to enter mailbox.
    new_test_ext().execute_with(|| scenario(0, false));

    // Scenario planned to enter mailbox.
    new_test_ext().execute_with(|| {
        let gas_limit_to_forward = DEFAULT_GAS_LIMIT * 100;
        assert!(<Test as Config>::MailboxThreshold::get() <= gas_limit_to_forward);

        scenario(gas_limit_to_forward, true)
    });
}

#[test]
fn delayed_send_user_message_payment() {
    use demo_constructor::demo_proxy_with_gas;

    // Testing that correct gas amount will be reserved and paid for holding.
    fn scenario(delay: BlockNumber) {
        // Upload program that sends message to any user.
        let (_init_mid, proxy) = init_constructor(demo_proxy_with_gas::scheme(
            USER_2.into_origin().into(),
            delay.saturated_into(),
        ));

        assert_ok!(Gear::send_message(
            RuntimeOrigin::signed(USER_1),
            proxy,
            0u64.encode(),
            DEFAULT_GAS_LIMIT * 100,
            0,
            false,
        ));

        let proxy_msg_id = get_last_message_id();
        let balance_rent_pool = Balances::free_balance(RENT_POOL);

        // Run blocks to make message get into dispatch stash.
        run_to_block(3, None);

        let delay_holding_fee = gas_price(
            CostsPerBlockOf::<Test>::dispatch_stash().saturating_mul(
                delay
                    .saturating_add(CostsPerBlockOf::<Test>::reserve_for())
                    .saturated_into(),
            ),
        );

        let reserve_for_fee = gas_price(
            CostsPerBlockOf::<Test>::dispatch_stash()
                .saturating_mul(CostsPerBlockOf::<Test>::reserve_for().saturated_into()),
        );

        // Gas should be reserved while message is being held in storage.
        assert_eq!(GearBank::<Test>::account_total(&USER_1), delay_holding_fee);
        let total_balance =
            Balances::free_balance(USER_1) + GearBank::<Test>::account_total(&USER_1);

        // Run blocks before sending message.
        run_to_block(delay + 2, None);

        let delayed_id = MessageId::generate_outgoing(proxy_msg_id, 0);

        // Check that delayed task was created.
        assert!(TaskPoolOf::<Test>::contains(
            &(delay + 3),
            &ScheduledTask::SendUserMessage {
                message_id: delayed_id,
                to_mailbox: false
            }
        ));

        // Mailbox should be empty.
        assert!(MailboxOf::<Test>::is_empty(&USER_2));

        run_to_next_block(None);

        // Check that last event is UserMessageSent.
        let message = maybe_any_last_message().expect("Should be");
        assert_eq!(delayed_id, message.id());

        // Mailbox should be empty.
        assert!(MailboxOf::<Test>::is_empty(&USER_2));

        // Check balances match and gas charging is correct.
        assert_eq!(GearBank::<Test>::account_total(&USER_1), 0);
        assert_eq!(
            total_balance - delay_holding_fee + reserve_for_fee,
            Balances::free_balance(USER_1)
        );
        assert_eq!(
            Balances::free_balance(RENT_POOL),
            balance_rent_pool + delay_holding_fee - reserve_for_fee
        );
    }

    init_logger();

    for i in 2..4 {
        new_test_ext().execute_with(|| scenario(i));
    }
}

#[test]
fn delayed_send_user_message_with_reservation() {
    use demo_proxy_reservation_with_gas::{InputArgs, WASM_BINARY as PROXY_WGAS_WASM_BINARY};

    // Testing that correct gas amount will be reserved and paid for holding.
    fn scenario(delay: BlockNumber) {
        let reservation_amount = 6_000_000_000u64;

        // Upload program that sends message to any user.
        assert_ok!(Gear::upload_program(
            RuntimeOrigin::signed(USER_1),
            PROXY_WGAS_WASM_BINARY.to_vec(),
            DEFAULT_SALT.to_vec(),
            InputArgs {
                destination: USER_2.into(),
                delay: delay.saturated_into(),
                reservation_amount,
            }
            .encode(),
            DEFAULT_GAS_LIMIT * 100,
            0,
            false,
        ));

        let proxy = utils::get_last_program_id();

        run_to_next_block(None);
        assert!(Gear::is_initialized(proxy));

        assert_ok!(Gear::send_message(
            RuntimeOrigin::signed(USER_1),
            proxy,
            0u64.encode(),
            DEFAULT_GAS_LIMIT * 100,
            0,
            false,
        ));

        let proxy_msg_id = get_last_message_id();

        // Run blocks to make message get into dispatch stash.
        run_to_block(3, None);

        let delay_holding_fee = gas_price(
            CostsPerBlockOf::<Test>::dispatch_stash().saturating_mul(
                delay
                    .saturating_add(CostsPerBlockOf::<Test>::reserve_for())
                    .saturated_into(),
            ),
        );

        let reserve_for_fee = gas_price(
            CostsPerBlockOf::<Test>::dispatch_stash()
                .saturating_mul(CostsPerBlockOf::<Test>::reserve_for().saturated_into()),
        );

        let mailbox_gas_threshold = gas_price(<Test as Config>::MailboxThreshold::get());

        // At this point a `Cut` node has been created with `mailbox_threshold` as value and
        // `delay` + 1 locked for using dispatch stash storage.
        // Other gas nodes have been consumed with all gas released to the user.
        assert_eq!(
            GearBank::<Test>::account_total(&USER_1),
            mailbox_gas_threshold + delay_holding_fee
        );

        // Run blocks before sending message.
        run_to_block(delay + 2, None);

        let delayed_id = MessageId::generate_outgoing(proxy_msg_id, 0);

        // Check that delayed task was created.
        assert!(TaskPoolOf::<Test>::contains(
            &(delay + 3),
            &ScheduledTask::SendUserMessage {
                message_id: delayed_id,
                to_mailbox: true
            }
        ));

        // Mailbox should be empty.
        assert!(MailboxOf::<Test>::is_empty(&USER_2));

        run_to_next_block(None);

        // Check that last event is UserMessageSent.
        let last_event = match get_last_event() {
            MockRuntimeEvent::Gear(e) => e,
            _ => panic!("Should be one Gear event"),
        };
        match last_event {
            Event::UserMessageSent { message, .. } => assert_eq!(delayed_id, message.id()),
            _ => panic!("Test failed: expected Event::UserMessageSent"),
        }

        // Mailbox should not be empty.
        assert!(!MailboxOf::<Test>::is_empty(&USER_2));

        // At this point the `Cut` node has all its value locked for using mailbox storage.
        // The extra `reserve_for_fee` as a leftover from the message having been charged exactly
        // for the `delay` number of blocks spent in the dispatch stash so that the "+ 1" security
        // margin remained unused and was simply added back to the `Cut` node value.
        assert_eq!(
            GearBank::<Test>::account_total(&USER_1),
            mailbox_gas_threshold + reserve_for_fee
        );
    }

    init_logger();

    for i in 2..4 {
        new_test_ext().execute_with(|| scenario(i));
    }
}

#[test]
fn delayed_send_program_message_payment() {
    use demo_constructor::demo_proxy_with_gas;

    // Testing that correct gas amount will be reserved and paid for holding.
    fn scenario(delay: BlockNumber) {
        // Upload empty program that receive the message.
        assert_ok!(Gear::upload_program(
            RuntimeOrigin::signed(USER_1),
            ProgramCodeKind::OutgoingWithValueInHandle.to_bytes(),
            DEFAULT_SALT.to_vec(),
            EMPTY_PAYLOAD.to_vec(),
            DEFAULT_GAS_LIMIT * 100,
            0,
            false,
        ));

        let program_address = utils::get_last_program_id();

        // Upload program that sends message to another program.
        let (_init_mid, proxy) = init_constructor(demo_proxy_with_gas::scheme(
            program_address.into(),
            delay.saturated_into(),
        ));
        assert!(Gear::is_initialized(program_address));

        assert_ok!(Gear::send_message(
            RuntimeOrigin::signed(USER_1),
            proxy,
            0u64.encode(),
            DEFAULT_GAS_LIMIT * 100,
            0,
            false,
        ));
        let proxy_msg_id = utils::get_last_message_id();

        // Run blocks to make message get into dispatch stash.
        run_to_block(3, None);

        let delay_holding_fee = gas_price(
            CostsPerBlockOf::<Test>::dispatch_stash().saturating_mul(
                delay
                    .saturating_add(CostsPerBlockOf::<Test>::reserve_for())
                    .saturated_into(),
            ),
        );

        let reserve_for_fee = gas_price(
            CostsPerBlockOf::<Test>::dispatch_stash()
                .saturating_mul(CostsPerBlockOf::<Test>::reserve_for().saturated_into()),
        );

        // Gas should be reserved while message is being held in storage.
        assert_eq!(GearBank::<Test>::account_total(&USER_1), delay_holding_fee);
        let total_balance =
            Balances::free_balance(USER_1) + GearBank::<Test>::account_total(&USER_1);

        // Run blocks to release message.
        run_to_block(delay + 2, None);

        let delayed_id = MessageId::generate_outgoing(proxy_msg_id, 0);

        // Check that delayed task was created.
        assert!(TaskPoolOf::<Test>::contains(
            &(delay + 3),
            &ScheduledTask::SendDispatch(delayed_id)
        ));

        // Block where message processed.
        run_to_next_block(None);

        // Check that last event is MessagesDispatched.
        assert_last_dequeued(2);

        // Check that gas was charged correctly.
        assert_eq!(GearBank::<Test>::account_total(&USER_1), 0);
        assert_eq!(
            total_balance - delay_holding_fee + reserve_for_fee,
            Balances::free_balance(USER_1)
        );
    }

    init_logger();

    for i in 2..4 {
        new_test_ext().execute_with(|| scenario(i));
    }
}

#[test]
fn delayed_send_program_message_with_reservation() {
    use demo_proxy_reservation_with_gas::{InputArgs, WASM_BINARY as PROXY_WGAS_WASM_BINARY};

    // Testing that correct gas amount will be reserved and paid for holding.
    fn scenario(delay: BlockNumber) {
        // Upload empty program that receive the message.
        assert_ok!(Gear::upload_program(
            RuntimeOrigin::signed(USER_1),
            ProgramCodeKind::OutgoingWithValueInHandle.to_bytes(),
            DEFAULT_SALT.to_vec(),
            EMPTY_PAYLOAD.to_vec(),
            DEFAULT_GAS_LIMIT * 100,
            0,
            false,
        ));

        let program_address = utils::get_last_program_id();
        let reservation_amount = 6_000_000_000u64;

        // Upload program that sends message to another program.
        assert_ok!(Gear::upload_program(
            RuntimeOrigin::signed(USER_1),
            PROXY_WGAS_WASM_BINARY.to_vec(),
            DEFAULT_SALT.to_vec(),
            InputArgs {
                destination: <[u8; 32]>::from(program_address).into(),
                delay: delay.saturated_into(),
                reservation_amount,
            }
            .encode(),
            DEFAULT_GAS_LIMIT * 100,
            0,
            false,
        ));

        let proxy = utils::get_last_program_id();

        run_to_next_block(None);
        assert!(Gear::is_initialized(proxy));
        assert!(Gear::is_initialized(program_address));

        assert_ok!(Gear::send_message(
            RuntimeOrigin::signed(USER_1),
            proxy,
            0u64.encode(),
            DEFAULT_GAS_LIMIT * 100,
            0,
            false,
        ));
        let proxy_msg_id = utils::get_last_message_id();

        // Run blocks to make message get into dispatch stash.
        run_to_block(3, None);

        let delay_holding_fee = gas_price(
            CostsPerBlockOf::<Test>::dispatch_stash().saturating_mul(
                delay
                    .saturating_add(CostsPerBlockOf::<Test>::reserve_for())
                    .saturated_into(),
            ),
        );

        let reservation_holding_fee = gas_price(
            80u64
                .saturating_add(CostsPerBlockOf::<Test>::reserve_for().unique_saturated_into())
                .saturating_mul(CostsPerBlockOf::<Test>::reservation()),
        );

        let delayed_id = MessageId::generate_outgoing(proxy_msg_id, 0);

        // Check that delayed task was created
        assert!(TaskPoolOf::<Test>::contains(
            &(delay + 3),
            &ScheduledTask::SendDispatch(delayed_id)
        ));

        // Check that correct amount locked for dispatch stash
        let gas_locked_in_gas_node =
            gas_price(Gas::get_lock(delayed_id, LockId::DispatchStash).unwrap());
        assert_eq!(gas_locked_in_gas_node, delay_holding_fee);

        // Gas should be reserved while message is being held in storage.
        assert_eq!(
            GearBank::<Test>::account_total(&USER_1),
            gas_price(reservation_amount) + reservation_holding_fee
        );

        // Run blocks to release message.
        run_to_block(delay + 2, None);

        // Check that delayed task was created
        assert!(TaskPoolOf::<Test>::contains(
            &(delay + 3),
            &ScheduledTask::SendDispatch(delayed_id)
        ));

        // Block where message processed
        run_to_next_block(None);

        // Check that last event is MessagesDispatched.
        assert_last_dequeued(2);

        assert_eq!(GearBank::<Test>::account_total(&USER_1), 0);
    }

    init_logger();

    for i in 2..4 {
        new_test_ext().execute_with(|| scenario(i));
    }
}

#[test]
fn delayed_program_creation_no_code() {
    init_logger();

    let wat = r#"
    (module
        (import "env" "memory" (memory 1))
        (import "env" "gr_create_program_wgas" (func $create_program_wgas (param i32 i32 i32 i32 i32 i64 i32 i32)))
        (export "init" (func $init))
        (func $init
            i32.const 0                 ;; zeroed cid_value ptr
            i32.const 0                 ;; salt ptr
            i32.const 0                 ;; salt len
            i32.const 0                 ;; payload ptr
            i32.const 0                 ;; payload len
            i64.const 1000000000        ;; gas limit
            i32.const 1                 ;; delay
            i32.const 111               ;; err_mid_pid ptr
            call $create_program_wgas   ;; calling fn

            ;; validating syscall
            i32.const 111 ;; err_mid_pid ptr
            i32.load
            (if
                (then unreachable)
                (else)
            )
        )
    )"#;

    new_test_ext().execute_with(|| {
        let code = ProgramCodeKind::Custom(wat).to_bytes();

        assert_ok!(Gear::upload_program(
            RuntimeOrigin::signed(USER_1),
            code,
            DEFAULT_SALT.to_vec(),
            EMPTY_PAYLOAD.to_vec(),
            DEFAULT_GAS_LIMIT * 100,
            0,
            false,
        ));

        let creator = utils::get_last_program_id();
        let init_msg_id = utils::get_last_message_id();

        run_to_block(2, None);
        assert!(Gear::is_initialized(creator));

        // Message sending delayed.
        let delayed_id = MessageId::generate_outgoing(init_msg_id, 0);
        assert!(TaskPoolOf::<Test>::contains(
            &3,
            &ScheduledTask::SendDispatch(delayed_id)
        ));

        let free_balance = Balances::free_balance(USER_1);
        let reserved_balance = GearBank::<Test>::account_total(&USER_1);

        run_to_next_block(None);
        // Delayed message sent.
        assert!(!TaskPoolOf::<Test>::contains(
            &3,
            &ScheduledTask::SendDispatch(delayed_id)
        ));

        // Message taken but not executed (can't be asserted due to black box between programs).
        //
        // Total dequeued: message to skip execution + error reply on it.
        //
        // One db read burned for querying program data from storage when creating program,
        // and one more to process error reply.
        assert_last_dequeued(2);

        let delayed_block_amount: u64 = 1;
        let delay_holding_fee = gas_price(
            delayed_block_amount.saturating_mul(CostsPerBlockOf::<Test>::dispatch_stash()),
        );
        let read_program_from_storage_fee =
            gas_price(DbWeightOf::<Test>::get().reads(1).ref_time());

        assert_eq!(
            Balances::free_balance(USER_1),
            free_balance + reserved_balance - delay_holding_fee - 2 * read_program_from_storage_fee
        );
        assert!(GearBank::<Test>::account_total(&USER_1).is_zero());
    })
}

#[test]
fn unstoppable_block_execution_works() {
    init_logger();

    let minimal_weight = mock::get_min_weight();

    new_test_ext().execute_with(|| {
        let user_balance = Balances::free_balance(USER_1);

        // This manipulations are required due to we have only gas to value conversion.
        let executions_amount = 100_u64;
        let gas_for_each_execution = BlockGasLimitOf::<Test>::get();

        let program_id = {
            let res = upload_program_default(USER_2, ProgramCodeKind::Default);
            assert_ok!(res);
            res.expect("submit result was asserted")
        };

        run_to_block(2, None);

        let GasInfo {
            burned: expected_burned_gas,
            may_be_returned,
            ..
        } = Gear::calculate_gas_info(
            USER_1.into_origin(),
            HandleKind::Handle(program_id),
            EMPTY_PAYLOAD.to_vec(),
            0,
            true,
            true,
        )
        .expect("calculate_gas_info failed");

        assert!(gas_for_each_execution > expected_burned_gas);

        for _ in 0..executions_amount {
            assert_ok!(Gear::send_message(
                RuntimeOrigin::signed(USER_1),
                program_id,
                EMPTY_PAYLOAD.to_vec(),
                gas_for_each_execution,
                0,
                false,
            ));
        }

        let real_gas_to_burn = expected_burned_gas
            + executions_amount.saturating_sub(1) * (expected_burned_gas - may_be_returned);

        assert!(gas_for_each_execution * executions_amount > real_gas_to_burn);

        run_to_block(3, Some(minimal_weight.ref_time() + real_gas_to_burn));

        assert_last_dequeued(executions_amount as u32);

        assert_eq!(GasAllowanceOf::<Test>::get(), 0);

        assert_eq!(
            Balances::free_balance(USER_1),
            user_balance - gas_price(real_gas_to_burn)
        );
    })
}

#[test]
fn read_state_works() {
    use demo_new_meta::{MessageInitIn, Wallet, WASM_BINARY};

    init_logger();
    new_test_ext().execute_with(|| {
        assert_ok!(Gear::upload_program(
            RuntimeOrigin::signed(USER_2),
            WASM_BINARY.to_vec(),
            DEFAULT_SALT.to_vec(),
            <MessageInitIn as Default>::default().encode(),
            DEFAULT_GAS_LIMIT * 100,
            10_000,
            false,
        ));

        let program_id = utils::get_last_program_id();

        run_to_next_block(None);

        assert!(Gear::is_initialized(program_id));

        let expected = Wallet::test_sequence().encode();

        let res = Gear::read_state_impl(program_id, Default::default(), None)
            .expect("Failed to read state");

        assert_eq!(res, expected);
    });
}

#[test]
fn read_state_using_wasm_works() {
    use demo_new_meta::{
        Id, MessageInitIn, Wallet, META_EXPORTS_V1, META_EXPORTS_V2, META_WASM_V1, META_WASM_V2,
        WASM_BINARY,
    };

    init_logger();
    new_test_ext().execute_with(|| {
        assert_ok!(Gear::upload_program(
            RuntimeOrigin::signed(USER_2),
            WASM_BINARY.to_vec(),
            DEFAULT_SALT.to_vec(),
            <MessageInitIn as Default>::default().encode(),
            DEFAULT_GAS_LIMIT * 100,
            10_000,
            false,
        ));

        let program_id = utils::get_last_program_id();

        run_to_next_block(None);

        assert!(Gear::is_initialized(program_id));

        let expected = Wallet::test_sequence().into_iter().last().encode();

        let func1 = "last_wallet";
        assert!(META_EXPORTS_V1.contains(&func1));

        let res = Gear::read_state_using_wasm_impl(
            program_id,
            Default::default(),
            func1,
            META_WASM_V1.to_vec(),
            None,
            None,
        )
        .expect("Failed to read state");

        assert_eq!(res, expected);

        let id = Id {
            decimal: 1,
            hex: vec![1],
        };

        let expected = Wallet::test_sequence()
            .into_iter()
            .find(|w| w.id == id)
            .encode();

        let func2 = "wallet_by_id";
        assert!(META_EXPORTS_V2.contains(&func2));
        assert!(!META_EXPORTS_V2.contains(&func1));

        let res = Gear::read_state_using_wasm_impl(
            program_id,
            Default::default(),
            func2,
            META_WASM_V2.to_vec(),
            Some(id.encode()),
            None,
        )
        .expect("Failed to read state");

        assert_eq!(res, expected);
    });
}

#[test]
fn read_state_bn_and_timestamp_works() {
    use demo_new_meta::{MessageInitIn, META_WASM_V3, WASM_BINARY};

    let check = |program_id: ProgramId| {
        let expected: u32 = Gear::block_number().unique_saturated_into();

        let res = Gear::read_state_using_wasm_impl(
            program_id,
            Default::default(),
            "block_number",
            META_WASM_V3.to_vec(),
            None,
            None,
        )
        .expect("Failed to read state");
        let res = u32::decode(&mut res.as_ref()).unwrap();

        assert_eq!(res, expected);

        let expected: u64 = Timestamp::get().unique_saturated_into();

        let res = Gear::read_state_using_wasm_impl(
            program_id,
            Default::default(),
            "block_timestamp",
            META_WASM_V3.to_vec(),
            None,
            None,
        )
        .expect("Failed to read state");
        let res = u64::decode(&mut res.as_ref()).unwrap();

        assert_eq!(res, expected);
    };

    init_logger();
    new_test_ext().execute_with(|| {
        assert_ok!(Gear::upload_program(
            RuntimeOrigin::signed(USER_2),
            WASM_BINARY.to_vec(),
            DEFAULT_SALT.to_vec(),
            <MessageInitIn as Default>::default().encode(),
            DEFAULT_GAS_LIMIT * 100,
            10_000,
            false,
        ));

        let program_id = utils::get_last_program_id();

        run_to_next_block(None);
        assert!(Gear::is_initialized(program_id));
        check(program_id);

        run_to_block(10, None);
        check(program_id);

        run_to_block(20, None);
        check(program_id);
    });
}

#[test]
fn wasm_metadata_generation_works() {
    use demo_new_meta::{
        MessageInitIn, META_EXPORTS_V1, META_EXPORTS_V2, META_WASM_V1, META_WASM_V2, WASM_BINARY,
    };

    init_logger();
    new_test_ext().execute_with(|| {
        assert_ok!(Gear::upload_program(
            RuntimeOrigin::signed(USER_2),
            WASM_BINARY.to_vec(),
            DEFAULT_SALT.to_vec(),
            <MessageInitIn as Default>::default().encode(),
            DEFAULT_GAS_LIMIT * 100,
            10_000,
            false,
        ));

        let program_id = utils::get_last_program_id();

        run_to_next_block(None);

        assert!(Gear::is_initialized(program_id));

        let m1 = Gear::read_state_using_wasm_impl(
            program_id,
            Default::default(),
            "metadata",
            META_WASM_V1.to_vec(),
            None,
            None,
        )
        .expect("Failed to read state");

        let metadata1 =
            gmeta::MetawasmData::decode(&mut m1.as_ref()).expect("Failed to decode metadata");
        let mut exports1 = metadata1.funcs.keys().cloned().collect::<Vec<_>>();
        exports1.push("metadata".into());
        exports1.sort();
        let mut expected_exports_1 = META_EXPORTS_V1.to_vec();
        expected_exports_1.sort();
        assert_eq!(exports1, expected_exports_1);

        let m2 = Gear::read_state_using_wasm_impl(
            program_id,
            Default::default(),
            "metadata",
            META_WASM_V2.to_vec(),
            None,
            None,
        )
        .expect("Failed to read state");

        let metadata2 =
            gmeta::MetawasmData::decode(&mut m2.as_ref()).expect("Failed to decode metadata");
        let mut exports2 = metadata2.funcs.keys().cloned().collect::<Vec<_>>();
        exports2.push("metadata".into());
        exports2.sort();
        let mut expected_exports_2 = META_EXPORTS_V2.to_vec();
        expected_exports_2.sort();
        assert_eq!(exports2, expected_exports_2);
    });
}

#[test]
fn read_state_using_wasm_errors() {
    use demo_new_meta::{MessageInitIn, WASM_BINARY};

    let wat = r#"
    (module
        (export "loop" (func $loop))
        (export "empty" (func $empty))
        (func $empty)
        (func $loop
            (loop)
        )
    )"#;

    init_logger();
    new_test_ext().execute_with(|| {
        let meta_wasm = ProgramCodeKind::Custom(wat).to_bytes().to_vec();

        assert_ok!(Gear::upload_program(
            RuntimeOrigin::signed(USER_2),
            WASM_BINARY.to_vec(),
            DEFAULT_SALT.to_vec(),
            <MessageInitIn as Default>::default().encode(),
            DEFAULT_GAS_LIMIT * 100,
            10_000,
            false,
        ));

        let program_id = utils::get_last_program_id();

        run_to_next_block(None);
        assert!(Gear::is_initialized(program_id));

        // Inexistent function
        assert!(Gear::read_state_using_wasm_impl(
            program_id,
            Default::default(),
            "inexistent",
            meta_wasm.clone(),
            None,
            None,
        )
        .is_err());
        // Empty function
        assert!(Gear::read_state_using_wasm_impl(
            program_id,
            Default::default(),
            "empty",
            meta_wasm.clone(),
            None,
            None,
        )
        .is_err());
        // Greed function
        assert!(Gear::read_state_using_wasm_impl(
            program_id,
            Default::default(),
            "loop",
            meta_wasm,
            None,
            None,
        )
        .is_err());
    });
}

#[test]
fn mailbox_rent_out_of_rent() {
    use demo_constructor::{demo_value_sender::TestData, Scheme};

    init_logger();
    new_test_ext().execute_with(|| {
        let (_init_mid, sender) = init_constructor_with_value(Scheme::empty(), 10_000);

        // Message removes due to out of rent condition.
        //
        // For both cases value moves back to program.
        let cases = [
            // Gasful message.
            TestData::gasful(<Test as Config>::MailboxThreshold::get() * 2, 1_000),
            // Gasless message.
            TestData::gasless(3_000, <Test as Config>::MailboxThreshold::get()),
        ];

        let mb_cost = CostsPerBlockOf::<Test>::mailbox();
        let reserve_for = CostsPerBlockOf::<Test>::reserve_for();

        for data in cases {
            let user_1_balance = Balances::free_balance(USER_1);
            assert_eq!(GearBank::<Test>::account_total(&USER_1), 0);

            let user_2_balance = Balances::free_balance(USER_2);
            assert_eq!(GearBank::<Test>::account_total(&USER_2), 0);

            let prog_balance = Balances::free_balance(sender.cast::<AccountId>());
            assert_eq!(GearBank::<Test>::account_total(&sender.cast()), 0);

            let (_, gas_info) = utils::calculate_handle_and_send_with_extra(
                USER_1,
                sender,
                data.request(USER_2.into_origin()).encode(),
                Some(data.extra_gas),
                0,
            );

            utils::assert_balance(
                USER_1,
                user_1_balance - gas_price(gas_info.min_limit + data.extra_gas),
                gas_price(gas_info.min_limit + data.extra_gas),
            );
            utils::assert_balance(USER_2, user_2_balance, 0u128);
            utils::assert_balance(sender, prog_balance, 0u128);
            assert!(MailboxOf::<Test>::is_empty(&USER_2));

            run_to_next_block(None);

            let hold_bound = HoldBoundBuilder::<Test>::new(StorageType::Mailbox)
                .maximum_for(data.gas_limit_to_send);

            let expected_duration =
                BlockNumberFor::<Test>::saturated_from(data.gas_limit_to_send / mb_cost)
                    - reserve_for;

            assert_eq!(hold_bound.expected_duration(), expected_duration);

            utils::assert_balance(
                USER_1,
                user_1_balance - gas_price(gas_info.burned + data.gas_limit_to_send),
                gas_price(data.gas_limit_to_send),
            );
            utils::assert_balance(USER_2, user_2_balance, 0u128);
            utils::assert_balance(sender, prog_balance - data.value, data.value);
            assert!(!MailboxOf::<Test>::is_empty(&USER_2));

            run_to_block(hold_bound.expected(), None);

            let gas_totally_burned = gas_info.burned + data.gas_limit_to_send
                - GasBalanceOf::<Test>::saturated_from(reserve_for) * mb_cost;

            utils::assert_balance(
                USER_1,
                user_1_balance - gas_price(gas_totally_burned),
                0u128,
            );
            utils::assert_balance(USER_2, user_2_balance + data.value, 0u128);
            utils::assert_balance(sender, prog_balance - data.value, 0u128);
            assert!(MailboxOf::<Test>::is_empty(&USER_2));

            run_to_next_block(None);

            // auto generated reply on out of rent from mailbox
            assert_last_dequeued(1);
        }
    });
}

#[test]
fn mailbox_rent_claimed() {
    use demo_constructor::{demo_value_sender::TestData, Scheme};

    init_logger();
    new_test_ext().execute_with(|| {
        let (_init_mid, sender) = init_constructor_with_value(Scheme::empty(), 10_000);

        // Message removes due to claim.
        //
        // For both cases value moves to destination user.
        let cases = [
            // Gasful message and 10 blocks of hold in mailbox.
            (TestData::gasful(20_000, 1_000), 10),
            // Gasless message and 5 blocks of hold in mailbox.
            (
                TestData::gasless(3_000, <Test as Config>::MailboxThreshold::get()),
                5,
            ),
        ];

        let mb_cost = CostsPerBlockOf::<Test>::mailbox();

        for (data, duration) in cases {
            let user_1_balance = Balances::free_balance(USER_1);
            assert_eq!(GearBank::<Test>::account_total(&USER_1), 0);

            let user_2_balance = Balances::free_balance(USER_2);
            assert_eq!(GearBank::<Test>::account_total(&USER_2), 0);
            let prog_balance = Balances::free_balance(sender.cast::<AccountId>());
            assert_eq!(GearBank::<Test>::account_total(&sender.cast()), 0);

            let (_, gas_info) = utils::calculate_handle_and_send_with_extra(
                USER_1,
                sender.cast(),
                data.request(USER_2.into_origin()).encode(),
                Some(data.extra_gas),
                0,
            );

            utils::assert_balance(
                USER_1,
                user_1_balance - gas_price(gas_info.min_limit + data.extra_gas),
                gas_price(gas_info.min_limit + data.extra_gas),
            );
            utils::assert_balance(USER_2, user_2_balance, 0u128);
            utils::assert_balance(sender, prog_balance, 0u128);
            assert!(MailboxOf::<Test>::is_empty(&USER_2));

            run_to_next_block(None);

            let message_id = utils::get_last_message_id();

            utils::assert_balance(
                USER_1,
                user_1_balance - gas_price(gas_info.burned + data.gas_limit_to_send),
                gas_price(data.gas_limit_to_send),
            );
            utils::assert_balance(USER_2, user_2_balance, 0u128);
            utils::assert_balance(sender, prog_balance - data.value, data.value);
            assert!(!MailboxOf::<Test>::is_empty(&USER_2));

            run_to_block(
                Gear::block_number() + duration.saturated_into::<BlockNumberFor<Test>>(),
                None,
            );

            utils::assert_balance(
                USER_1,
                user_1_balance - gas_price(gas_info.burned + data.gas_limit_to_send),
                gas_price(data.gas_limit_to_send),
            );
            utils::assert_balance(USER_2, user_2_balance, 0u128);
            utils::assert_balance(sender, prog_balance - data.value, data.value);
            assert!(!MailboxOf::<Test>::is_empty(&USER_2));

            assert_ok!(Gear::claim_value(RuntimeOrigin::signed(USER_2), message_id));

            utils::assert_balance(
                USER_1,
                user_1_balance - gas_price(gas_info.burned + duration * mb_cost),
                0u128,
            );
            utils::assert_balance(USER_2, user_2_balance + data.value, 0u128);
            utils::assert_balance(sender, prog_balance - data.value, 0u128);
            assert!(MailboxOf::<Test>::is_empty(&USER_2));
        }
    });
}

#[test]
fn mailbox_sending_instant_transfer() {
    use demo_constructor::{demo_value_sender::TestData, Scheme};

    init_logger();
    new_test_ext().execute_with(|| {
        let (_init_mid, sender) = init_constructor_with_value(Scheme::empty(), 10_000);

        // Message doesn't add to mailbox.
        //
        // For both cases value moves to destination user instantly.
        let cases = [
            // Zero gas for gasful sending.
            (Some(0), 1_000),
            // Gasless message.
            (None, 3_000),
        ];

        for (gas_limit, value) in cases {
            let user_1_balance = Balances::free_balance(USER_1);
            assert_eq!(GearBank::<Test>::account_total(&USER_1), 0);

            let user_2_balance = Balances::free_balance(USER_2);
            assert_eq!(GearBank::<Test>::account_total(&USER_2), 0);

            let prog_balance = Balances::free_balance(sender.cast::<AccountId>());
            assert_eq!(GearBank::<Test>::account_total(&sender.cast()), 0);

            let payload = if let Some(gas_limit) = gas_limit {
                TestData::gasful(gas_limit, value)
            } else {
                TestData::gasless(value, <Test as Config>::MailboxThreshold::get())
            };

            // Used like that, because calculate gas info always provides
            // message into mailbox while sending without gas.
            let gas_info = Gear::calculate_gas_info(
                USER_1.into_origin(),
                HandleKind::Handle(sender),
                payload.request(USER_2.into_origin()).encode(),
                0,
                true,
                true,
            )
            .expect("calculate_gas_info failed");

            assert_ok!(Gear::send_message(
                RuntimeOrigin::signed(USER_1),
                sender,
                payload.request(USER_2.into_origin()).encode(),
                gas_info.burned + gas_limit.unwrap_or_default(),
                0,
                false,
            ));

            utils::assert_balance(
                USER_1,
                user_1_balance - gas_price(gas_info.burned + gas_limit.unwrap_or_default()),
                gas_price(gas_info.burned + gas_limit.unwrap_or_default()),
            );
            utils::assert_balance(USER_2, user_2_balance, 0u128);
            utils::assert_balance(sender, prog_balance, 0u128);
            assert!(MailboxOf::<Test>::is_empty(&USER_2));

            run_to_next_block(None);

            utils::assert_balance(USER_1, user_1_balance - gas_price(gas_info.burned), 0u128);
            utils::assert_balance(USER_2, user_2_balance + value, 0u128);
            utils::assert_balance(sender, prog_balance - value, 0u128);
            assert!(MailboxOf::<Test>::is_empty(&USER_2));
        }
    });
}

#[test]
fn upload_program_expected_failure() {
    init_logger();
    new_test_ext().execute_with(|| {
        let balance = Balances::free_balance(USER_1);
        assert_noop!(
            Gear::upload_program(
                RuntimeOrigin::signed(USER_1),
                ProgramCodeKind::Default.to_bytes(),
                DEFAULT_SALT.to_vec(),
                EMPTY_PAYLOAD.to_vec(),
                DEFAULT_GAS_LIMIT,
                balance + 1,
                false,
            ),
            pallet_gear_bank::Error::<Test>::InsufficientBalance
        );

        assert_noop!(
            upload_program_default(LOW_BALANCE_USER, ProgramCodeKind::Default),
            pallet_gear_bank::Error::<Test>::InsufficientBalance
        );

        // Gas limit is too high
        let block_gas_limit = BlockGasLimitOf::<Test>::get();
        assert_noop!(
            Gear::upload_program(
                RuntimeOrigin::signed(USER_1),
                ProgramCodeKind::Default.to_bytes(),
                DEFAULT_SALT.to_vec(),
                EMPTY_PAYLOAD.to_vec(),
                block_gas_limit + 1,
                0,
                false,
            ),
            Error::<Test>::GasLimitTooHigh
        );
    })
}

#[test]
fn upload_program_fails_on_duplicate_id() {
    init_logger();
    new_test_ext().execute_with(|| {
        assert_ok!(upload_program_default(USER_1, ProgramCodeKind::Default));
        // Finalize block to let queue processing run
        run_to_block(2, None);
        // By now this program id is already in the storage
        assert_noop!(
            upload_program_default(USER_1, ProgramCodeKind::Default),
            Error::<Test>::ProgramAlreadyExists
        );
    })
}

#[test]
fn send_message_works() {
    init_logger();

    let minimal_weight = mock::get_min_weight();

    new_test_ext().execute_with(|| {
        let user1_initial_balance = Balances::free_balance(USER_1);
        let user2_initial_balance = Balances::free_balance(USER_2);

        // No gas has been created initially
        assert_eq!(GasHandlerOf::<Test>::total_supply(), 0);

        let program_id = {
            let res = upload_program_default(USER_1, ProgramCodeKind::Default);
            assert_ok!(res);
            res.expect("submit result was asserted")
        };

        assert_ok!(send_default_message(USER_1, program_id));

        // Balances check
        // Gas spends on sending 2 default messages (submit program and send message to program)
        let user1_potential_msgs_spends = gas_price(2 * DEFAULT_GAS_LIMIT);
        // User 1 has sent two messages
        assert_eq!(
            Balances::free_balance(USER_1),
            user1_initial_balance - user1_potential_msgs_spends
        );

        // Clear messages from the queue to refund unused gas
        run_to_block(2, None);

        // Checking that sending a message to a non-program address works as a value transfer
        let mail_value = 20_000;

        // Take note of up-to-date users balance
        let user1_initial_balance = Balances::free_balance(USER_1);

        assert_ok!(Gear::send_message(
            RuntimeOrigin::signed(USER_1),
            USER_2.into(),
            EMPTY_PAYLOAD.to_vec(),
            DEFAULT_GAS_LIMIT,
            mail_value,
            false,
        ));
        let message_id = get_last_message_id();

        // Transfer of `mail_value` completed.
        // Gas limit is ignored for messages headed to a mailbox - no funds have been reserved.
        assert_eq!(
            Balances::free_balance(USER_1),
            user1_initial_balance - mail_value
        );
        // The recipient has received the funds.
        // Interaction between users doesn't affect mailbox.
        assert_eq!(
            Balances::free_balance(USER_2),
            user2_initial_balance + mail_value
        );

        assert!(!MailboxOf::<Test>::contains(&USER_2, &message_id));

        // Ensure the message didn't burn any gas (i.e. never went through processing pipeline)
        let remaining_weight = 100_000;
        run_to_block(3, Some(remaining_weight));

        // Messages were sent by user 1 only
        let actual_gas_burned =
            remaining_weight - minimal_weight.ref_time() - GasAllowanceOf::<Test>::get();
        assert_eq!(actual_gas_burned, 0);

        // Ensure that no gas handlers were created
        assert_eq!(GasHandlerOf::<Test>::total_supply(), 0);
    });
}

#[test]
fn mailbox_threshold_works() {
    use demo_constructor::demo_proxy_with_gas;

    init_logger();
    new_test_ext().execute_with(|| {
        let (_init_mid, proxy) =
            init_constructor(demo_proxy_with_gas::scheme(USER_1.into_origin().into(), 0));

        let rent = <Test as Config>::MailboxThreshold::get();

        let check_result = |sufficient: bool| -> MessageId {
            run_to_next_block(None);

            let mailbox_key = USER_1.cast();
            let message_id = get_last_message_id();

            if sufficient {
                // * message has been inserted into the mailbox.
                // * the ValueNode has been created.
                assert!(MailboxOf::<Test>::contains(&mailbox_key, &message_id));
                // All gas in the gas node has been locked
                assert_ok!(GasHandlerOf::<Test>::get_limit(message_id), 0);
                assert_ok!(
                    GasHandlerOf::<Test>::get_lock(message_id, LockId::Mailbox),
                    rent
                );
            } else {
                // * message has not been inserted into the mailbox.
                // * the ValueNode has not been created.
                assert!(!MailboxOf::<Test>::contains(&mailbox_key, &message_id));
                assert_noop!(
                    GasHandlerOf::<Test>::get_limit(message_id),
                    pallet_gear_gas::Error::<Test>::NodeNotFound
                );
            }

            message_id
        };

        // send message with insufficient message rent
        assert_ok!(Gear::send_message(
            RuntimeOrigin::signed(USER_1),
            proxy,
            (rent - 1).encode(),
            BlockGasLimitOf::<Test>::get(),
            0,
            false,
        ));
        check_result(false);

        // send message with enough gas_limit
        assert_ok!(Gear::send_message(
            RuntimeOrigin::signed(USER_1),
            proxy,
            (rent).encode(),
            BlockGasLimitOf::<Test>::get(),
            0,
            false,
        ));
        let message_id = check_result(true);

        // send reply with enough gas_limit
        assert_ok!(Gear::send_reply(
            RuntimeOrigin::signed(USER_1),
            message_id,
            rent.encode(),
            BlockGasLimitOf::<Test>::get(),
            0,
            false,
        ));
        let message_id = check_result(true);

        // send reply with insufficient message rent
        assert_ok!(Gear::send_reply(
            RuntimeOrigin::signed(USER_1),
            message_id,
            (rent - 1).encode(),
            BlockGasLimitOf::<Test>::get(),
            0,
            false,
        ));
        check_result(false);
    });
}

#[test]
fn send_message_uninitialized_program() {
    init_logger();
    new_test_ext().execute_with(|| {
        // Submitting program and send message until it's uninitialized
        // Submitting first program and getting its id
        let code = ProgramCodeKind::Default.to_bytes();
        let salt = DEFAULT_SALT.to_vec();

        let program_id = Gear::upload_program(
            RuntimeOrigin::signed(USER_1),
            code,
            salt,
            EMPTY_PAYLOAD.to_vec(),
            DEFAULT_GAS_LIMIT,
            0,
            false,
        )
        .map(|_| get_last_program_id())
        .unwrap();

        assert!(Gear::is_active(program_id));
        assert!(!Gear::is_initialized(program_id));

        // Sending message while program is still not initialized
        assert_ok!(call_default_message(program_id).dispatch(RuntimeOrigin::signed(USER_1)));
        let message_id = get_last_message_id();

        run_to_block(2, None);

        assert_succeed(message_id);

        assert!(Gear::is_initialized(program_id));
    })
}

#[test]
fn send_message_expected_failure() {
    init_logger();
    new_test_ext().execute_with(|| {
        // Submitting failing in init program and check message is failed to be sent to it
        let program_id = {
            let res = upload_program_default(USER_1, ProgramCodeKind::GreedyInit);
            assert_ok!(res);
            res.expect("submit result was asserted")
        };

        run_to_block(2, None);

        assert_noop!(
            call_default_message(program_id).dispatch(RuntimeOrigin::signed(LOW_BALANCE_USER)),
            Error::<Test>::InactiveProgram
        );

        // Submit valid program and test failing actions on it
        let program_id = {
            let res = upload_program_default(USER_1, ProgramCodeKind::Default);
            assert_ok!(res);
            res.expect("submit result was asserted")
        };

        assert_noop!(
            call_default_message(program_id).dispatch(RuntimeOrigin::signed(LOW_BALANCE_USER)),
            pallet_gear_bank::Error::<Test>::InsufficientBalance
        );

        let low_balance_user_balance = Balances::free_balance(LOW_BALANCE_USER);
        let user_1_balance = Balances::free_balance(USER_1);
        let value = 1000;

        // Because destination is user, no gas will be reserved
        MailboxOf::<Test>::clear();
        assert_ok!(Gear::send_message(
            RuntimeOrigin::signed(LOW_BALANCE_USER),
            USER_1.into(),
            EMPTY_PAYLOAD.to_vec(),
            10,
            value,
            false,
        ));

        // And no message will be in mailbox
        assert!(MailboxOf::<Test>::is_empty(&USER_1));

        // Value transfers immediately.
        assert_eq!(
            low_balance_user_balance - value,
            Balances::free_balance(LOW_BALANCE_USER)
        );
        assert_eq!(user_1_balance + value, Balances::free_balance(USER_1));

        // Gas limit too high
        let block_gas_limit = BlockGasLimitOf::<Test>::get();
        assert_noop!(
            Gear::send_message(
                RuntimeOrigin::signed(USER_1),
                program_id,
                EMPTY_PAYLOAD.to_vec(),
                block_gas_limit + 1,
                0,
                false,
            ),
            Error::<Test>::GasLimitTooHigh
        );
    })
}

#[test]
fn messages_processing_works() {
    init_logger();
    new_test_ext().execute_with(|| {
        let program_id = {
            let res = upload_program_default(USER_1, ProgramCodeKind::Default);
            assert_ok!(res);
            res.expect("submit result was asserted")
        };
        assert_ok!(send_default_message(USER_1, program_id));

        run_to_block(2, None);

        assert_last_dequeued(2);

        assert_ok!(send_default_message(USER_1, USER_2.into()));
        assert_ok!(send_default_message(USER_1, program_id));

        run_to_block(3, None);

        // "Mail" from user to user should not be processed as messages
        assert_last_dequeued(1);
    });
}

#[test]
fn spent_gas_to_reward_block_author_works() {
    init_logger();

    let minimal_weight = mock::get_min_weight();

    new_test_ext().execute_with(|| {
        let block_author_initial_balance = Balances::free_balance(BLOCK_AUTHOR);
        assert_ok!(upload_program_default(USER_1, ProgramCodeKind::Default));
        run_to_block(2, None);

        assert_last_dequeued(1);

        // The block author should be paid the amount of Currency equal to
        // the `gas_charge` incurred while processing the `InitProgram` message
        let gas_spent = gas_price(
            BlockGasLimitOf::<Test>::get()
                .saturating_sub(GasAllowanceOf::<Test>::get())
                .saturating_sub(minimal_weight.ref_time()),
        );
        assert_eq!(
            Balances::free_balance(BLOCK_AUTHOR),
            block_author_initial_balance + gas_spent
        );
    })
}

#[test]
fn unused_gas_released_back_works() {
    init_logger();

    let minimal_weight = mock::get_min_weight();

    new_test_ext().execute_with(|| {
        let user1_initial_balance = Balances::free_balance(USER_1);
        // This amount is intentionally lower than that hardcoded in the
        // source of ProgramCodeKind::OutgoingWithValueInHandle so the
        // execution ends in a trap sending a message to user's mailbox.
        let huge_send_message_gas_limit = 40_000;

        // Initial value in all gas trees is 0
        assert_eq!(GasHandlerOf::<Test>::total_supply(), 0);

        let program_id = {
            let res = upload_program_default(USER_1, ProgramCodeKind::OutgoingWithValueInHandle);
            assert_ok!(res);
            res.expect("submit result was asserted")
        };

        assert_ok!(Gear::send_message(
            RuntimeOrigin::signed(USER_1),
            program_id,
            EMPTY_PAYLOAD.to_vec(),
            huge_send_message_gas_limit,
            0,
            false,
        ));

        // Spends for submit program with default gas limit and sending default message with a huge gas limit
        let user1_potential_msgs_spends =
            gas_price(DEFAULT_GAS_LIMIT + huge_send_message_gas_limit);

        assert_eq!(
            Balances::free_balance(USER_1),
            user1_initial_balance - user1_potential_msgs_spends
        );
        assert_eq!(
            GearBank::<Test>::account_total(&USER_1),
            user1_potential_msgs_spends
        );

        run_to_block(2, None);

        let user1_actual_msgs_spends = gas_price(
            BlockGasLimitOf::<Test>::get()
                .saturating_sub(GasAllowanceOf::<Test>::get())
                .saturating_sub(minimal_weight.ref_time()),
        );

        assert!(user1_potential_msgs_spends > user1_actual_msgs_spends);

        assert_eq!(
            Balances::free_balance(USER_1),
            user1_initial_balance - user1_actual_msgs_spends
        );

        // All created gas cancels out.
        assert!(GasHandlerOf::<Test>::total_supply().is_zero());
    })
}

#[test]
fn restrict_start_section() {
    // This test checks, that code with start section cannot be handled in process queue.
    let wat = r#"
    (module
        (import "env" "memory" (memory 1))
        (export "handle" (func $handle))
        (export "init" (func $init))
        (start $start)
        (func $init)
        (func $handle)
        (func $start
            unreachable
        )
    )"#;

    init_logger();
    new_test_ext().execute_with(|| {
        let code = ProgramCodeKind::Custom(wat).to_bytes();
        let salt = DEFAULT_SALT.to_vec();
        Gear::upload_program(
            RuntimeOrigin::signed(USER_1),
            code,
            salt,
            EMPTY_PAYLOAD.to_vec(),
            5_000_000,
            0,
            false,
        )
        .expect_err("Must throw err, because code contains start section");
    });
}

#[test]
fn memory_access_cases() {
    // This test access different pages in wasm linear memory.
    // Some pages accessed many times and some pages are freed and then allocated again
    // during one execution. This actions are helpful to identify problems with pages reallocations
    // and how lazy pages works with them.
    let wat = r#"
(module
    (import "env" "memory" (memory 1))
    (import "env" "alloc" (func $alloc (param i32) (result i32)))
    (import "env" "free" (func $free (param i32) (result i32)))
    (export "handle" (func $handle))
    (export "init" (func $init))
    (func $init
        ;; allocate 3 pages in init, so mem will contain 4 pages: 0, 1, 2, 3
        (block
            i32.const 0x0
            i32.const 0x3
            call $alloc
            i32.const 0x1
            i32.eq
            br_if 0
            unreachable
        )
        ;; free page 2, so pages 0, 1, 3 is allocated now
        (block
            i32.const 0x2
            call $free
            drop
        )
        ;; access page 1 and change it, so it will have data in storage
        (block
            i32.const 0x10001
            i32.const 0x42
            i32.store
        )
    )
    (func $handle
        (block
            i32.const 0x0
            i32.load
            i32.eqz
            br_if 0

            ;; second run check that pages are in correct state

            ;; 1st page
            (block
                i32.const 0x10001
                i32.load
                i32.const 0x142
                i32.eq
                br_if 0
                unreachable
            )

            ;; 2nd page
            (block
                i32.const 0x20001
                i32.load
                i32.const 0x42
                i32.eq
                br_if 0
                unreachable
            )

            ;; 3th page
            (block
                i32.const 0x30001
                i32.load
                i32.const 0x42
                i32.eq
                br_if 0
                unreachable
            )

            br 1
        )

        ;; in first run we will access some pages

        ;; alloc 2nd page
        (block
            i32.const 1
            call $alloc
            i32.const 2
            i32.eq
            br_if 0
            unreachable
        )
        ;; We freed 2nd page in init, so data will be default
        (block
            i32.const 0x20001
            i32.load
            i32.eqz
            br_if 0
            unreachable
        )
        ;; change 2nd page data
        i32.const 0x20001
        i32.const 0x42
        i32.store
        ;; free 2nd page
        i32.const 2
        call $free
        drop
        ;; alloc it again
        (block
            i32.const 1
            call $alloc
            i32.const 2
            i32.eq
            br_if 0
            unreachable
        )
        ;; write the same value
        i32.const 0x20001
        i32.const 0x42
        i32.store

        ;; 3th page. We have not access it yet, so data will be default
        (block
            i32.const 0x30001
            i32.load
            i32.eqz
            br_if 0
            unreachable
        )
        ;; change 3th page data
        i32.const 0x30001
        i32.const 0x42
        i32.store
        ;; free 3th page
        i32.const 3
        call $free
        drop
        ;; then alloc it again
        (block
            i32.const 1
            call $alloc
            i32.const 3
            i32.eq
            br_if 0
            unreachable
        )
        ;; write the same value
        i32.const 0x30001
        i32.const 0x42
        i32.store

        ;; 1st page. We have accessed this page before
        (block
            i32.const 0x10001
            i32.load
            i32.const 0x42
            i32.eq
            br_if 0
            unreachable
        )
        ;; change 1st page data
        i32.const 0x10001
        i32.const 0x142
        i32.store
        ;; free 1st page
        i32.const 1
        call $free
        drop
        ;; then alloc it again
        (block
            i32.const 1
            call $alloc
            i32.const 1
            i32.eq
            br_if 0
            unreachable
        )
        ;; write the same value
        i32.const 0x10001
        i32.const 0x142
        i32.store

        ;; set new handle case
        i32.const 0x0
        i32.const 0x1
        i32.store
    )
)
"#;

    init_logger();
    new_test_ext().execute_with(|| {
        let code = ProgramCodeKind::Custom(wat).to_bytes();
        let salt = DEFAULT_SALT.to_vec();
        let prog_id = generate_program_id(&code, &salt);
        let res = Gear::upload_program(
            RuntimeOrigin::signed(USER_1),
            code,
            salt,
            EMPTY_PAYLOAD.to_vec(),
            50_000_000_000,
            0,
            false,
        )
        .map(|_| prog_id);
        let pid = res.expect("submit result is not ok");

        run_to_block(2, None);
        assert_last_dequeued(1);
        assert!(MailboxOf::<Test>::is_empty(&USER_1));

        // First handle: access pages
        let res = Gear::send_message(
            RuntimeOrigin::signed(USER_1),
            pid,
            EMPTY_PAYLOAD.to_vec(),
            10_000_000_000,
            0,
            false,
        );
        assert_ok!(res);

        run_to_block(3, None);
        assert_last_dequeued(1);
        assert!(MailboxOf::<Test>::is_empty(&USER_1));

        // Second handle: check pages data
        let res = Gear::send_message(
            RuntimeOrigin::signed(USER_1),
            pid,
            EMPTY_PAYLOAD.to_vec(),
            10_000_000_000,
            0,
            false,
        );
        assert_ok!(res);

        run_to_block(4, None);
        assert_last_dequeued(1);
        assert!(MailboxOf::<Test>::is_empty(&USER_1));
    });
}

#[test]
fn gas_limit_exceeded_oob_case() {
    let wat = r#"(module
        (import "env" "memory" (memory 512))
        (import "env" "gr_send_init" (func $send_init (param i32)))
        (import "env" "gr_send_push" (func $send_push (param i32 i32 i32 i32)))
        (export "init" (func $init))
        (func $init
            (local $addr i32)
            (local $handle i32)

            ;; init message sending
            i32.const 0x0
            call $send_init

            ;; load handle and set it to local
            i32.const 0x0
            i32.load
            local.set $handle

            ;; push message payload out of bounds
            ;; each iteration we change gear page where error is returned
            (loop
                local.get $handle
                i32.const 0x1000_0000 ;; out of bounds payload addr
                i32.const 0x1
                local.get $addr
                call $send_push

                local.get $addr
                i32.const 0x4000
                i32.add
                local.tee $addr
                i32.const 0x0200_0000
                i32.ne
                br_if 0
            )
        )
    )"#;

    init_logger();
    new_test_ext().execute_with(|| {
        let gas_limit = 10_000_000_000;
        let code = ProgramCodeKind::Custom(wat).to_bytes();
        let salt = DEFAULT_SALT.to_vec();
        Gear::upload_program(
            RuntimeOrigin::signed(USER_1),
            code,
            salt,
            EMPTY_PAYLOAD.to_vec(),
            gas_limit,
            0,
            false,
        )
        .unwrap();

        let message_id = get_last_message_id();

        run_to_block(2, None);
        assert_last_dequeued(1);

        // We have sent message with `gas_limit`, but it must not be enough,
        // because one write access to memory costs 100_000_000 gas (storage write cost).
        // Fallible syscall error is written in each iteration to new gear page,
        // so to successfully finish execution must be at least 100_000_000 * 512 * 4 = 204_800_000_000 gas,
        // which is bigger than provided `gas_limit`.
        assert_failed(
            message_id,
            ActorExecutionErrorReplyReason::Trap(TrapExplanation::GasLimitExceeded),
        );
    });
}

#[test]
fn lazy_pages() {
    use gear_core::pages::GearPage;
    use gear_runtime_interface as gear_ri;
    use std::collections::BTreeSet;

    // This test access different pages in linear wasm memory
    // and check that lazy-pages (see gear-lazy-pages) works correct:
    // For each page, which has been loaded from storage <=> page has been accessed.
    let wat = r#"
    (module
        (import "env" "memory" (memory 1))
        (import "env" "alloc" (func $alloc (param i32) (result i32)))
        (export "handle" (func $handle))
        (export "init" (func $init))
        (func $init
            ;; allocate 9 pages in init, so mem will contain 10 pages
            i32.const 0x0
            i32.const 0x9
            call $alloc
            ;; store alloc result to 0x0 addr, so 0 page will be already accessed in handle
            i32.store
        )
        (func $handle
            ;; write access wasm page 0
            i32.const 0x0
            i32.const 0x42
            i32.store

            ;; write access wasm page 2
            ;; here we access two native pages, if native page is less or equal to 16kiB
            i32.const 0x23ffe
            i32.const 0x42
            i32.store

            ;; read access wasm page 5
            i32.const 0x0
            i32.const 0x50000
            i32.load
            i32.store

            ;; write access wasm pages 8 and 9 by one store
            i32.const 0x8fffc
            i64.const 0xffffffffffffffff
            i64.store
        )
    )"#;

    init_logger();
    new_test_ext().execute_with(|| {
        let pid = {
            let code = ProgramCodeKind::Custom(wat).to_bytes();
            let salt = DEFAULT_SALT.to_vec();
            let prog_id = generate_program_id(&code, &salt);
            let res = Gear::upload_program(
                RuntimeOrigin::signed(USER_1),
                code,
                salt,
                EMPTY_PAYLOAD.to_vec(),
                10_000_000_000,
                0,
                false,
            )
            .map(|_| prog_id);
            assert_ok!(res);
            res.expect("submit result was asserted")
        };

        run_to_block(2, None);
        assert_last_dequeued(1);

        let res = Gear::send_message(
            RuntimeOrigin::signed(USER_1),
            pid,
            EMPTY_PAYLOAD.to_vec(),
            10_000_000_000,
            1000,
            false,
        );
        assert_ok!(res);

        run_to_block(3, None);

        // Dirty hack: lazy pages info is stored in thread local static variables,
        // so after program execution lazy-pages information
        // remains correct and we can use it here.
        let write_accessed_pages: BTreeSet<_> = gear_ri::gear_ri::write_accessed_pages()
            .into_iter()
            .collect();

        // checks accessed pages set
        let mut expected_write_accessed_pages = BTreeSet::new();

        // released from 0 wasm page:
        expected_write_accessed_pages.insert(0);

        // released from 2 wasm page:
        expected_write_accessed_pages.insert(0x23ffe / GearPage::SIZE);
        expected_write_accessed_pages.insert(0x24001 / GearPage::SIZE);

        // nothing for 5 wasm page, because it's just read access

        // released from 8 and 9 wasm pages, must be several gear pages:
        expected_write_accessed_pages.insert(0x8fffc / GearPage::SIZE);
        expected_write_accessed_pages.insert(0x90003 / GearPage::SIZE);

        assert_eq!(write_accessed_pages, expected_write_accessed_pages);
    });
}

#[test]
fn initial_pages_cheaper_than_allocated_pages() {
    // When program has some amount of the initial pages, then it is simpler
    // for core processor and executor than process the same program
    // but with allocated pages.

    let wat_initial = r#"
    (module
        (import "env" "memory" (memory 0x10))
        (export "init" (func $init))
        (func $init
            (local $i i32)
            ;; make store, so pages are really used
            (loop
                local.get $i
                local.get $i
                i32.store

                local.get $i
                i32.const 0x1000
                i32.add
                local.set $i

                local.get $i
                i32.const 0x100000
                i32.ne
                br_if 0
            )
        )
    )"#;

    let wat_alloc = r#"
    (module
        (import "env" "memory" (memory 0))
        (import "env" "alloc" (func $alloc (param i32) (result i32)))
        (export "init" (func $init))
        (func $init
            (local $i i32)

            ;; alloc 0x100 pages, so mem pages are: 0..=0xff
            (block
                i32.const 0x10
                call $alloc
                i32.eqz
                br_if 0
                unreachable
            )

            ;; make store, so pages are really used
            (loop
                local.get $i
                local.get $i
                i32.store

                local.get $i
                i32.const 0x1000
                i32.add
                local.set $i

                local.get $i
                i32.const 0x100000
                i32.ne
                br_if 0
            )
        )
    )"#;

    init_logger();
    new_test_ext().execute_with(|| {
        let gas_spent = |wat| {
            let res = Gear::upload_program(
                RuntimeOrigin::signed(USER_1),
                ProgramCodeKind::Custom(wat).to_bytes(),
                DEFAULT_SALT.to_vec(),
                EMPTY_PAYLOAD.to_vec(),
                100_000_000_000,
                0,
                false,
            );
            assert_ok!(res);

            run_to_next_block(None);
            assert_last_dequeued(1);

            gas_price(BlockGasLimitOf::<Test>::get().saturating_sub(GasAllowanceOf::<Test>::get()))
        };

        let spent_for_initial_pages = gas_spent(wat_initial);
        let spent_for_allocated_pages = gas_spent(wat_alloc);
        assert!(
            spent_for_initial_pages < spent_for_allocated_pages,
            "spent {} gas for initial pages, spent {} gas for allocated pages",
            spent_for_initial_pages,
            spent_for_allocated_pages,
        );
    });
}

#[test]
fn block_gas_limit_works() {
    // Same as `ProgramCodeKind::OutgoingWithValueInHandle`, but without value sending
    let wat1 = r#"
    (module
        (import "env" "gr_send_wgas" (func $send (param i32 i32 i32 i64 i32 i32)))
        (import "env" "gr_source" (func $gr_source (param i32)))
        (import "env" "memory" (memory 1))
        (export "handle" (func $handle))
        (export "init" (func $init))
        (export "handle_reply" (func $handle_reply))
        (func $handle
            i32.const 111 ;; ptr
            i32.const 1 ;; value
            i32.store

            (call $send (i32.const 111) (i32.const 0) (i32.const 32) (i64.const 10000000) (i32.const 0) (i32.const 333))

            i32.const 333 ;; addr
            i32.load
            (if
                (then unreachable)
                (else)
            )
        )
        (func $handle_reply)
        (func $init)
    )"#;

    // Same as `ProgramCodeKind::GreedyInit`, but greedy handle
    let wat2 = r#"
    (module
        (import "env" "memory" (memory 1))
        (export "handle" (func $handle))
        (export "init" (func $init))
        (func $init)
        (func $doWork (param $size i32)
            (local $counter i32)
            i32.const 0
            local.set $counter
            loop $while
                local.get $counter
                i32.const 1
                i32.add
                local.set $counter
                local.get $counter
                local.get $size
                i32.lt_s
                if
                    br $while
                end
            end $while
        )
        (func $handle
            i32.const 10
            call $doWork
        )
    )"#;

    init_logger();

    let minimal_weight = mock::get_min_weight();
    let tasks_add_weight = mock::get_weight_of_adding_task();

    new_test_ext().execute_with(|| {
        // =========== BLOCK 2 ============

        // Submit programs and get their ids
        let pid1 = {
            let res = upload_program_default(USER_1, ProgramCodeKind::Custom(wat1));
            assert_ok!(res);
            res.expect("submit result was asserted")
        };
        let pid2 = {
            let res = upload_program_default(USER_1, ProgramCodeKind::Custom(wat2));
            assert_ok!(res);
            res.expect("submit result was asserted")
        };

        // here two programs got initialized
        run_to_next_block(None);
        assert_last_dequeued(2);
        assert_init_success(2);

        let calc_gas = || {
            // Count gas needed to process programs with default payload
            let gas1 = Gear::calculate_gas_info(
                USER_1.into_origin(),
                HandleKind::Handle(pid1),
                EMPTY_PAYLOAD.to_vec(),
                0,
                true,
                true,
            )
            .expect("calculate_gas_info failed");

            // cause pid1 sends messages
            assert!(gas1.burned < gas1.min_limit);

            let gas2 = Gear::calculate_gas_info(
                USER_1.into_origin(),
                HandleKind::Handle(pid2),
                EMPTY_PAYLOAD.to_vec(),
                0,
                true,
                true,
            )
            .expect("calculate_gas_info failed");

            // cause pid2 does nothing except calculations
            assert_eq!(gas2.burned, gas2.min_limit);
            (gas1, gas2)
        };

        // =========== BLOCK 3 ============

        let (gas1, gas2) = calc_gas();

        // showing that min_limit works as expected.
        assert_ok!(Gear::send_message(
            RuntimeOrigin::signed(USER_1),
            pid1,
            EMPTY_PAYLOAD.to_vec(),
            gas1.min_limit - 1,
            1000,
            false,
        ));
        let failed1 = get_last_message_id();

        assert_ok!(Gear::send_message(
            RuntimeOrigin::signed(USER_1),
            pid1,
            EMPTY_PAYLOAD.to_vec(),
            gas1.min_limit,
            1000,
            false,
        ));
        let succeed1 = get_last_message_id();

        assert_ok!(Gear::send_message(
            RuntimeOrigin::signed(USER_1),
            pid2,
            EMPTY_PAYLOAD.to_vec(),
            gas2.min_limit - 1,
            1000,
            false,
        ));
        let failed2 = get_last_message_id();

        assert_ok!(Gear::send_message(
            RuntimeOrigin::signed(USER_1),
            pid2,
            EMPTY_PAYLOAD.to_vec(),
            gas2.min_limit,
            1000,
            false,
        ));
        let succeed2 = get_last_message_id();

        run_to_next_block(None);

        assert_last_dequeued(4);
        assert_succeed(succeed1);
        assert_succeed(succeed2);

        assert_failed(
            failed1,
            ActorExecutionErrorReplyReason::Trap(TrapExplanation::GasLimitExceeded),
        );

        assert_failed(
            failed2,
            ActorExecutionErrorReplyReason::Trap(TrapExplanation::GasLimitExceeded),
        );

        // =========== BLOCK 4 ============

        let (gas1, gas2) = calc_gas();

        let send_with_min_limit_to = |pid: ProgramId, gas: &GasInfo| {
            assert_ok!(Gear::send_message(
                RuntimeOrigin::signed(USER_1),
                pid,
                EMPTY_PAYLOAD.to_vec(),
                gas.min_limit,
                1000,
                false,
            ));
        };

        send_with_min_limit_to(pid1, &gas1);
        send_with_min_limit_to(pid2, &gas2);

        assert!(gas1.burned + gas2.burned < gas1.min_limit + gas2.min_limit);

        // program1 sends message to a user and it goes to the TaskPool
        let weight = minimal_weight + tasks_add_weight;
        // both processed if gas allowance equals only burned count
        run_to_next_block(Some(weight.ref_time() + gas1.burned + gas2.burned + 1));
        assert_last_dequeued(2);
        assert_eq!(GasAllowanceOf::<Test>::get(), 1);

        // =========== BLOCK 5 ============
        let (gas1, gas2) = calc_gas();
        // Check that gas allowance has not changed after calc_gas execution
        assert_eq!(GasAllowanceOf::<Test>::get(), 1);

        send_with_min_limit_to(pid1, &gas1);
        send_with_min_limit_to(pid2, &gas2);
        send_with_min_limit_to(pid1, &gas1);

        // Try to process 3 messages
        run_to_next_block(Some(weight.ref_time() + gas1.burned + gas2.burned - 1));

        // Message #1 is dequeued and processed.
        // Message #2 tried to execute, but exceed gas_allowance is re-queued at the top.
        // Message #3 stays in the queue.
        //
        // | 1 |        | 2 |
        // | 2 |  ===>  | 3 |
        // | 3 |        |   |
        assert_last_dequeued(1);

        // Equals 0 due to trying execution of msg2.
        assert_eq!(GasAllowanceOf::<Test>::get(), 0);

        // =========== BLOCK 6 ============

        // Try to process 2 messages.
        let additional_weight = 12;
        run_to_next_block(Some(
            weight.ref_time() + gas2.burned + gas1.burned + additional_weight,
        ));

        // Both messages got processed.
        //
        // | 2 |        |   |
        // | 3 |  ===>  |   |
        // |   |        |   |

        assert_last_dequeued(2);
        assert_eq!(GasAllowanceOf::<Test>::get(), additional_weight);
    });
}

#[test]
fn mailbox_works() {
    init_logger();
    new_test_ext().execute_with(|| {
        // Initial value in all gas trees is 0
        assert_eq!(GasHandlerOf::<Test>::total_supply(), 0);

        // caution: runs to block 2
        let reply_to_id = setup_mailbox_test_state(USER_1);

        assert_eq!(
            GearBank::<Test>::account_total(&USER_1),
            gas_price(OUTGOING_WITH_VALUE_IN_HANDLE_VALUE_GAS)
        );

        let (mailbox_message, _bn) = {
            let res = MailboxOf::<Test>::remove(USER_1, reply_to_id);
            assert!(res.is_ok());
            res.expect("was asserted previously")
        };

        assert_eq!(mailbox_message.id(), reply_to_id);

        // Gas limit should have been ignored by the code that puts a message into a mailbox
        assert_eq!(mailbox_message.value(), 1000);

        // Gas is passed into mailboxed messages with reserved value `OUTGOING_WITH_VALUE_IN_HANDLE_VALUE_GAS`
        assert_eq!(
            GasHandlerOf::<Test>::total_supply(),
            OUTGOING_WITH_VALUE_IN_HANDLE_VALUE_GAS
        );
    })
}

#[test]
fn init_message_logging_works() {
    init_logger();
    new_test_ext().execute_with(|| {
        let mut next_block = 2;

        let codes = [
            (ProgramCodeKind::Default, None),
            // Will fail, because tests use default gas limit, which is very low for successful greedy init
            (
                ProgramCodeKind::GreedyInit,
                Some(ActorExecutionErrorReplyReason::Trap(
                    TrapExplanation::GasLimitExceeded,
                )),
            ),
        ];

        for (code_kind, trap) in codes {
            System::reset_events();

            assert_ok!(upload_program_default(USER_1, code_kind));

            let event = match System::events().last().map(|r| r.event.clone()) {
                Some(MockRuntimeEvent::Gear(e)) => e,
                _ => unreachable!("Should be one Gear event"),
            };

            run_to_block(next_block, None);

            let msg_id = match event {
                Event::MessageQueued { id, entry, .. } => {
                    if entry == MessageEntry::Init {
                        id
                    } else {
                        unreachable!("expect Event::InitMessageEnqueued")
                    }
                }
                _ => unreachable!("expect Event::InitMessageEnqueued"),
            };

            if let Some(trap) = trap {
                assert_failed(msg_id, trap);
            } else {
                assert_succeed(msg_id);
            }

            next_block += 1;
        }
    })
}

#[test]
fn program_lifecycle_works() {
    init_logger();
    new_test_ext().execute_with(|| {
        // Submitting first program and getting its id
        let program_id = {
            let res = upload_program_default(USER_1, ProgramCodeKind::Default);
            assert_ok!(res);
            res.expect("submit result was asserted")
        };

        assert!(!Gear::is_initialized(program_id));
        assert!(Gear::is_active(program_id));

        run_to_block(2, None);

        assert!(Gear::is_initialized(program_id));
        assert!(Gear::is_active(program_id));

        // Submitting second program, which fails on initialization, therefore is deleted
        let program_id = {
            let res = upload_program_default(USER_1, ProgramCodeKind::GreedyInit);
            assert_ok!(res);
            res.expect("submit result was asserted")
        };

        assert!(!Gear::is_initialized(program_id));
        assert!(Gear::is_active(program_id));

        run_to_block(3, None);

        assert!(!Gear::is_initialized(program_id));
        // while at the same time is terminated
        assert!(!Gear::is_active(program_id));
    })
}

#[test]
fn events_logging_works() {
    let wat_trap_in_handle = r#"
    (module
        (import "env" "memory" (memory 1))
        (export "handle" (func $handle))
        (export "init" (func $init))
        (func $handle
            unreachable
        )
        (func $init)
    )"#;

    let wat_trap_in_init = r#"
    (module
        (import "env" "memory" (memory 1))
        (export "handle" (func $handle))
        (export "init" (func $init))
        (func $handle)
        (func $init
            unreachable
        )
    )"#;

    init_logger();
    new_test_ext().execute_with(|| {
        let mut next_block = 2u64;

        let tests: [(_, _, Option<AssertFailedError>); 5] = [
            // Code, init failure reason, handle succeed flag
            (ProgramCodeKind::Default, None, None),
            (
                ProgramCodeKind::GreedyInit,
                Some(ActorExecutionErrorReplyReason::Trap(
                    TrapExplanation::GasLimitExceeded,
                )),
                Some(ErrorReplyReason::InactiveProgram.into()),
            ),
            (
                ProgramCodeKind::Custom(wat_trap_in_init),
                Some(ActorExecutionErrorReplyReason::Trap(
                    TrapExplanation::Unknown,
                )),
                Some(ErrorReplyReason::InactiveProgram.into()),
            ),
            // First try asserts by status code.
            (
                ProgramCodeKind::Custom(wat_trap_in_handle),
                None,
                Some(
                    ErrorReplyReason::Execution(SimpleExecutionError::UnreachableInstruction)
                        .into(),
                ),
            ),
            // Second similar try asserts by error payload explanation.
            (
                ProgramCodeKind::Custom(wat_trap_in_handle),
                None,
                Some(ActorExecutionErrorReplyReason::Trap(TrapExplanation::Unknown).into()),
            ),
        ];

        for (code_kind, init_failure_reason, handle_failure_reason) in tests {
            System::reset_events();
            let program_id = {
                let res = upload_program_default_with_salt(
                    USER_1,
                    next_block.to_le_bytes().to_vec(),
                    code_kind,
                );
                assert_ok!(res);
                res.expect("submit result was asserted")
            };

            let message_id = get_last_message_id();

            System::assert_last_event(
                Event::MessageQueued {
                    id: message_id,
                    source: USER_1,
                    destination: program_id,
                    entry: MessageEntry::Init,
                }
                .into(),
            );

            run_to_block(next_block, None);
            next_block += 1;

            // Init failed program checks
            if let Some(init_failure_reason) = init_failure_reason {
                assert_failed(message_id, init_failure_reason);

                // Sending messages to failed-to-init programs shouldn't be allowed
                assert_noop!(
                    call_default_message(program_id).dispatch(RuntimeOrigin::signed(USER_1)),
                    Error::<Test>::InactiveProgram
                );

                continue;
            }

            assert_succeed(message_id);

            // Messages to fully-initialized programs are accepted
            assert_ok!(send_default_message(USER_1, program_id));

            let message_id = get_last_message_id();

            System::assert_last_event(
                Event::MessageQueued {
                    id: message_id,
                    source: USER_1,
                    destination: program_id,
                    entry: MessageEntry::Handle,
                }
                .into(),
            );

            run_to_block(next_block, None);

            if let Some(handle_failure_reason) = handle_failure_reason {
                assert_failed(message_id, handle_failure_reason);
            } else {
                assert_succeed(message_id);
            }

            next_block += 1;
        }
    })
}

#[test]
fn send_reply_works() {
    init_logger();
    new_test_ext().execute_with(|| {
        // caution: runs to block 2
        let reply_to_id = setup_mailbox_test_state(USER_1);

        let prog_id = generate_program_id(
            &ProgramCodeKind::OutgoingWithValueInHandle.to_bytes(),
            DEFAULT_SALT.as_ref(),
        );

        // Top up program's account balance by 2000 to allow user claim 1000 from mailbox
        assert_ok!(<Balances as frame_support::traits::Currency<_>>::transfer(
            &USER_1,
            &prog_id.cast(),
            2000,
            frame_support::traits::ExistenceRequirement::AllowDeath
        ));

        assert_ok!(Gear::send_reply(
            RuntimeOrigin::signed(USER_1),
            reply_to_id,
            EMPTY_PAYLOAD.to_vec(),
            10_000_000,
            1000, // `prog_id` sent message with value of 1000 (see program code)
            false,
        ));
        let expected_reply_message_id = get_last_message_id();

        // global nonce is 2 before sending reply message
        // `upload_program` and `send_message` messages were sent before in `setup_mailbox_test_state`
        let event = match System::events().last().map(|r| r.event.clone()) {
            Some(MockRuntimeEvent::Gear(e)) => e,
            _ => unreachable!("Should be one Gear event"),
        };

        let actual_reply_message_id = match event {
            Event::MessageQueued {
                id,
                entry: MessageEntry::Reply(_reply_to_id),
                ..
            } => id,
            _ => unreachable!("expect Event::DispatchMessageEnqueued"),
        };

        assert_eq!(expected_reply_message_id, actual_reply_message_id);
    })
}

#[test]
fn send_reply_failure_to_claim_from_mailbox() {
    init_logger();
    new_test_ext().execute_with(|| {
        // Expecting error as long as the user doesn't have messages in mailbox
        assert_noop!(
            Gear::send_reply(
                RuntimeOrigin::signed(USER_1),
                5.cast(), // non existent `reply_to_id`
                EMPTY_PAYLOAD.to_vec(),
                DEFAULT_GAS_LIMIT,
                0,
                false,
            ),
            Error::<Test>::MessageNotFound
        );

        let prog_id = {
            let res = upload_program_default(USER_1, ProgramCodeKind::OutgoingWithValueInHandle);
            assert_ok!(res);
            res.expect("submit result was asserted")
        };

        if ProgramStorageOf::<Test>::get_program(prog_id)
            .expect("Failed to get program from storage")
            .is_terminated()
        {
            panic!("Program is terminated!");
        };

        populate_mailbox_from_program(prog_id, USER_1, 2, 2_000_000_000, 0);

        assert_init_success(1);
        assert_total_dequeued(2);
    })
}

#[test]
fn send_reply_value_claiming_works() {
    init_logger();
    new_test_ext().execute_with(|| {
        let prog_id = {
            let res = upload_program_default(USER_1, ProgramCodeKind::OutgoingWithValueInHandle);
            assert_ok!(res);
            res.expect("submit result was asserted")
        };

        // This value is actually a constants in WAT. Alternatively can be read from Mailbox.
        let locked_value = 1000;

        // Top up program's account so it could send value in message
        // When program sends message, message value (if not 0) is reserved.
        // If value can't be reserved, message is skipped.
        let send_to_program_amount = locked_value * 2;
        assert_ok!(<Balances as frame_support::traits::Currency<_>>::transfer(
            &USER_1,
            &prog_id.cast(),
            send_to_program_amount,
            frame_support::traits::ExistenceRequirement::AllowDeath
        ));

        let mut next_block = 2;

        let user_messages_data = [
            // gas limit, value
            (35_000_000, 4000),
            (45_000_000, 5000),
        ];

        for (gas_limit_to_reply, value_to_reply) in user_messages_data {
            // user 2 triggers program to send message to user 1
            // user 2 after this contains += OUTGOING_WITH_VALUE_IN_HANDLE_VALUE_GAS
            // reserved as MB holding fee
            //
            // here we also run process queue, so on second iteration user 1's
            // first reply got processed and funds freed
            let reply_to_id =
                populate_mailbox_from_program(prog_id, USER_2, next_block, 2_000_000_000, 0);
            next_block += 1;

            let user_balance = Balances::free_balance(USER_1);
            assert_eq!(GearBank::<Test>::account_total(&USER_1), 0);

            assert!(MailboxOf::<Test>::contains(&USER_1, &reply_to_id));

            assert_eq!(
                GearBank::<Test>::account_total(&USER_2),
                gas_price(OUTGOING_WITH_VALUE_IN_HANDLE_VALUE_GAS)
            );

            // nothing changed
            assert_eq!(Balances::free_balance(USER_1), user_balance);
            assert_eq!(GearBank::<Test>::account_total(&USER_1), 0);

            // auto-claim of "locked_value" + send is here
            assert_ok!(Gear::send_reply(
                RuntimeOrigin::signed(USER_1),
                reply_to_id,
                EMPTY_PAYLOAD.to_vec(),
                gas_limit_to_reply,
                value_to_reply,
                false,
            ));

            let currently_sent = value_to_reply + gas_price(gas_limit_to_reply);

            assert_eq!(
                Balances::free_balance(USER_1),
                user_balance + locked_value - currently_sent
            );
            assert_eq!(GearBank::<Test>::account_total(&USER_1), currently_sent);
            assert_eq!(GearBank::<Test>::account_total(&USER_2), 0,);
        }
    })
}

// user 1 sends to prog msg
// prog send to user 1 msg to mailbox
// user 1 claims it from mailbox -> goes auto-reply
#[test]
fn claim_value_works() {
    init_logger();
    new_test_ext().execute_with(|| {
        let sender_balance = Balances::free_balance(USER_2);
        assert_eq!(GearBank::<Test>::account_total(&USER_2), 0);
        let claimer_balance = Balances::free_balance(USER_1);
        assert_eq!(GearBank::<Test>::account_total(&USER_1), 0);

        let gas_sent = 10_000_000_000;
        let value_sent = 1000;

        let prog_id = {
            let res = upload_program_default(USER_3, ProgramCodeKind::OutgoingWithValueInHandle);
            assert_ok!(res);
            res.expect("submit result was asserted")
        };

        increase_prog_balance_for_mailbox_test(USER_3, prog_id);

        let reply_to_id = populate_mailbox_from_program(prog_id, USER_2, 2, gas_sent, value_sent);
        assert!(!MailboxOf::<Test>::is_empty(&USER_1));

        let bn_of_insertion = Gear::block_number();
        let holding_duration = 4;

        let GasInfo {
            burned: gas_burned,
            may_be_returned,
            ..
        } = Gear::calculate_gas_info(
            USER_1.into_origin(),
            HandleKind::Handle(prog_id),
            EMPTY_PAYLOAD.to_vec(),
            0,
            true,
            true,
        )
        .expect("calculate_gas_info failed");

        let gas_burned = gas_price(gas_burned - may_be_returned);

        run_to_block(bn_of_insertion + holding_duration, None);

        let balance_rent_pool = Balances::free_balance(RENT_POOL);

        assert_ok!(Gear::claim_value(
            RuntimeOrigin::signed(USER_1),
            reply_to_id,
        ));

        assert_eq!(GearBank::<Test>::account_total(&USER_1), 0);
        assert_eq!(GearBank::<Test>::account_total(&USER_2), 0);

        let expected_claimer_balance = claimer_balance + value_sent;
        assert_eq!(Balances::free_balance(USER_1), expected_claimer_balance);

        let burned_for_hold = gas_price(
            GasBalanceOf::<Test>::saturated_from(holding_duration)
                * CostsPerBlockOf::<Test>::mailbox(),
        );

        // In `calculate_gas_info` program start to work with page data in storage,
        // so need to take in account gas, which spent for data loading.
        let charged_for_page_load = gas_price(
            <Test as Config>::Schedule::get()
                .memory_weights
                .load_page_data
                .ref_time(),
        );

        // Gas left returns to sender from consuming of value tree while claiming.
        let expected_sender_balance =
            sender_balance + charged_for_page_load - value_sent - gas_burned - burned_for_hold;
        assert_eq!(Balances::free_balance(USER_2), expected_sender_balance);
        assert_eq!(
            Balances::free_balance(RENT_POOL),
            balance_rent_pool + burned_for_hold
        );

        System::assert_last_event(
            Event::UserMessageRead {
                id: reply_to_id,
                reason: UserMessageReadRuntimeReason::MessageClaimed.into_reason(),
            }
            .into(),
        );

        run_to_next_block(None);

        // Init + handle + auto-reply on claim
        assert_total_dequeued(3);
    })
}

#[test]
fn uninitialized_program_zero_gas() {
    use demo_init_wait::WASM_BINARY;

    init_logger();
    new_test_ext().execute_with(|| {
        System::reset_events();

        assert_ok!(Gear::upload_program(
            RuntimeOrigin::signed(USER_1),
            WASM_BINARY.to_vec(),
            vec![],
            Vec::new(),
            50_000_000_000u64,
            0u128,
            false,
        ));

        let init_message_id = utils::get_last_message_id();
        let program_id = utils::get_last_program_id();

        assert!(!Gear::is_initialized(program_id));
        assert!(Gear::is_active(program_id));

        run_to_block(2, None);

        assert!(!Gear::is_initialized(program_id));
        assert!(Gear::is_active(program_id));
        assert!(WaitlistOf::<Test>::contains(&program_id, &init_message_id));

        assert_ok!(Gear::send_message(
            RuntimeOrigin::signed(1),
            program_id,
            vec![],
            0, // that triggers unreachable code atm
            0,
            false,
        ));

        run_to_block(3, None);
    })
}

#[test]
fn distributor_initialize() {
    use demo_distributor::WASM_BINARY;

    init_logger();
    new_test_ext().execute_with(|| {
        let initial_balance = Balances::free_balance(USER_1) + Balances::free_balance(BLOCK_AUTHOR);

        assert_ok!(Gear::upload_program(
            RuntimeOrigin::signed(USER_1),
            WASM_BINARY.to_vec(),
            DEFAULT_SALT.to_vec(),
            EMPTY_PAYLOAD.to_vec(),
            10_000_000,
            0,
            false,
        ));

        run_to_block(2, None);

        // At this point there is a message in USER_1's mailbox, however, since messages in
        // mailbox are stripped of the `gas_limit`, the respective gas tree has been consumed
        // and the value unreserved back to the original sender (USER_1)
        let final_balance = Balances::free_balance(USER_1) + Balances::free_balance(BLOCK_AUTHOR);

        assert_eq!(initial_balance, final_balance);
    });
}

#[test]
fn distributor_distribute() {
    use demo_distributor::{Request, WASM_BINARY};

    init_logger();
    new_test_ext().execute_with(|| {
        let initial_balance = Balances::free_balance(USER_1) + Balances::free_balance(BLOCK_AUTHOR);

        // Initial value in all gas trees is 0
        assert_eq!(GasHandlerOf::<Test>::total_supply(), 0);

        let program_id = generate_program_id(WASM_BINARY, DEFAULT_SALT);

        assert_ok!(Gear::upload_program(
            RuntimeOrigin::signed(USER_1),
            WASM_BINARY.to_vec(),
            DEFAULT_SALT.to_vec(),
            EMPTY_PAYLOAD.to_vec(),
            10_000_000_000,
            0,
            false,
        ));

        run_to_block(2, None);

        assert_ok!(Gear::send_message(
            RuntimeOrigin::signed(USER_1),
            program_id,
            Request::Receive(10).encode(),
            30_000_000_000,
            0,
            false,
        ));

        run_to_block(3, None);

        // We sent two messages to user
        assert_eq!(utils::user_messages_sent(), (2, 0));

        // Despite some messages are still in the mailbox all gas locked in value trees
        // has been refunded to the sender so the free balances should add up
        let final_balance = Balances::free_balance(USER_1) + Balances::free_balance(BLOCK_AUTHOR);

        assert_eq!(initial_balance, final_balance);

        // All gas cancelled out in the end
        assert!(GasHandlerOf::<Test>::total_supply().is_zero());
    });
}

#[test]
fn test_code_submission_pass() {
    init_logger();
    new_test_ext().execute_with(|| {
        let code = ProgramCodeKind::Default.to_bytes();
        let code_id = CodeId::generate(&code);

        assert_ok!(Gear::upload_code(
            RuntimeOrigin::signed(USER_1),
            code.clone()
        ));

        let saved_code = <Test as Config>::CodeStorage::get_code(code_id);

        let schedule = <Test as Config>::Schedule::get();
        let code = Code::try_new(
            code,
            schedule.instruction_weights.version,
            |module| schedule.rules(module),
            schedule.limits.stack_height,
        )
        .expect("Error creating Code");
        assert_eq!(saved_code.unwrap().code(), code.code());

        let expected_meta = Some(common::CodeMetadata::new(USER_1.into_origin(), 1));
        let actual_meta = <Test as Config>::CodeStorage::get_metadata(code_id);
        assert_eq!(expected_meta, actual_meta);

        // TODO: replace this temporary (`None`) value
        // for expiration block number with properly
        // calculated one (issues #646 and #969).
        System::assert_last_event(
            Event::CodeChanged {
                id: code_id,
                change: CodeChangeKind::Active { expiration: None },
            }
            .into(),
        );
    })
}

#[test]
fn test_same_code_submission_fails() {
    init_logger();
    new_test_ext().execute_with(|| {
        let code = ProgramCodeKind::Default.to_bytes();

        assert_ok!(Gear::upload_code(
            RuntimeOrigin::signed(USER_1),
            code.clone()
        ),);
        // Trying to set the same code twice.
        assert_noop!(
            Gear::upload_code(RuntimeOrigin::signed(USER_1), code.clone()),
            Error::<Test>::CodeAlreadyExists,
        );
        // Trying the same from another origin
        assert_noop!(
            Gear::upload_code(RuntimeOrigin::signed(USER_2), code),
            Error::<Test>::CodeAlreadyExists,
        );
    })
}

#[test]
fn test_code_is_not_submitted_twice_after_program_submission() {
    init_logger();
    new_test_ext().execute_with(|| {
        let code = ProgramCodeKind::Default.to_bytes();
        let code_id = CodeId::generate(&code);

        // First submit program, which will set code and metadata
        assert_ok!(Gear::upload_program(
            RuntimeOrigin::signed(USER_1),
            code.clone(),
            DEFAULT_SALT.to_vec(),
            EMPTY_PAYLOAD.to_vec(),
            DEFAULT_GAS_LIMIT,
            0,
            false,
        ));

        // TODO: replace this temporary (`None`) value
        // for expiration block number with properly
        // calculated one (issues #646 and #969).
        System::assert_has_event(
            Event::CodeChanged {
                id: code_id,
                change: CodeChangeKind::Active { expiration: None },
            }
            .into(),
        );
        assert!(<Test as Config>::CodeStorage::exists(code_id));

        // Trying to set the same code twice.
        assert_noop!(
            Gear::upload_code(RuntimeOrigin::signed(USER_2), code),
            Error::<Test>::CodeAlreadyExists,
        );
    })
}

#[test]
fn test_code_is_not_reset_within_program_submission() {
    init_logger();
    new_test_ext().execute_with(|| {
        let code = ProgramCodeKind::Default.to_bytes();
        let code_id = CodeId::generate(&code);

        // First submit code
        assert_ok!(Gear::upload_code(
            RuntimeOrigin::signed(USER_1),
            code.clone()
        ));
        let expected_code_saved_events = 1;
        let expected_meta = <Test as Config>::CodeStorage::get_metadata(code_id);
        assert!(expected_meta.is_some());

        // Submit program from another origin. Should not change meta or code.
        assert_ok!(Gear::upload_program(
            RuntimeOrigin::signed(USER_2),
            code,
            DEFAULT_SALT.to_vec(),
            EMPTY_PAYLOAD.to_vec(),
            DEFAULT_GAS_LIMIT,
            0,
            false,
        ));
        let actual_meta = <Test as Config>::CodeStorage::get_metadata(code_id);
        let actual_code_saved_events = System::events()
            .iter()
            .filter(|e| {
                matches!(
                    e.event,
                    MockRuntimeEvent::Gear(Event::CodeChanged {
                        change: CodeChangeKind::Active { .. },
                        ..
                    })
                )
            })
            .count();

        assert_eq!(expected_meta, actual_meta);
        assert_eq!(expected_code_saved_events, actual_code_saved_events);
    })
}

#[test]
fn messages_to_uninitialized_program_wait() {
    use demo_init_wait::WASM_BINARY;

    init_logger();
    new_test_ext().execute_with(|| {
        System::reset_events();

        assert_ok!(Gear::upload_program(
            RuntimeOrigin::signed(1),
            WASM_BINARY.to_vec(),
            vec![],
            Vec::new(),
            50_000_000_000u64,
            0u128,
            false,
        ));

        let program_id = utils::get_last_program_id();

        assert!(!Gear::is_initialized(program_id));
        assert!(Gear::is_active(program_id));

        run_to_block(2, None);

        assert!(!Gear::is_initialized(program_id));
        assert!(Gear::is_active(program_id));

        assert_ok!(Gear::send_message(
            RuntimeOrigin::signed(1),
            program_id,
            vec![],
            10_000u64,
            0u128,
            false,
        ));

        run_to_block(3, None);

        assert_eq!(
            ProgramStorageOf::<Test>::waiting_init_take_messages(program_id).len(),
            1
        );
    })
}

#[test]
fn uninitialized_program_should_accept_replies() {
    use demo_init_wait::WASM_BINARY;

    init_logger();
    new_test_ext().execute_with(|| {
        System::reset_events();

        assert_ok!(Gear::upload_program(
            RuntimeOrigin::signed(USER_1),
            WASM_BINARY.to_vec(),
            vec![],
            Vec::new(),
            10_000_000_000u64,
            0u128,
            false,
        ));

        let program_id = utils::get_last_program_id();

        assert!(!Gear::is_initialized(program_id));
        assert!(Gear::is_active(program_id));

        run_to_block(2, None);

        // there should be one message for the program author
        let message_id = MailboxOf::<Test>::iter_key(USER_1)
            .next()
            .map(|(msg, _bn)| msg.id())
            .expect("Element should be");
        assert_eq!(MailboxOf::<Test>::len(&USER_1), 1);

        assert_ok!(Gear::send_reply(
            RuntimeOrigin::signed(USER_1),
            message_id,
            b"PONG".to_vec(),
            10_000_000_000u64,
            0,
            false,
        ));

        run_to_block(3, None);

        assert!(Gear::is_initialized(program_id));
    })
}

#[test]
fn defer_program_initialization() {
    use demo_init_wait::WASM_BINARY;

    init_logger();
    new_test_ext().execute_with(|| {
        System::reset_events();

        assert_ok!(Gear::upload_program(
            RuntimeOrigin::signed(USER_1),
            WASM_BINARY.to_vec(),
            vec![],
            Vec::new(),
            10_000_000_000u64,
            0u128,
            false,
        ));

        let program_id = utils::get_last_program_id();

        run_to_block(2, None);

        let message_id = MailboxOf::<Test>::iter_key(USER_1)
            .next()
            .map(|(msg, _bn)| msg.id())
            .expect("Element should be");

        assert_ok!(Gear::send_reply(
            RuntimeOrigin::signed(USER_1),
            message_id,
            b"PONG".to_vec(),
            10_000_000_000u64,
            0,
            false,
        ));

        run_to_block(3, None);

        assert_ok!(Gear::send_message(
            RuntimeOrigin::signed(USER_1),
            program_id,
            vec![],
            10_000_000_000u64,
            0u128,
            false,
        ));

        run_to_block(4, None);

        assert!(MailboxOf::<Test>::is_empty(&USER_1));
        assert_eq!(
            maybe_last_message(USER_1)
                .expect("Event should be")
                .payload_bytes(),
            b"Hello, world!".encode()
        );
    })
}

#[test]
fn wake_messages_after_program_inited() {
    use demo_init_wait::WASM_BINARY;

    init_logger();
    new_test_ext().execute_with(|| {
        System::reset_events();

        assert_ok!(Gear::upload_program(
            RuntimeOrigin::signed(USER_1),
            WASM_BINARY.to_vec(),
            vec![],
            Vec::new(),
            10_000_000_000u64,
            0u128,
            false,
        ));

        let program_id = utils::get_last_program_id();

        run_to_block(2, None);

        // While program is not inited all messages addressed to it are waiting.
        // There could be dozens of them.
        let n = 10;
        for _ in 0..n {
            assert_ok!(Gear::send_message(
                RuntimeOrigin::signed(USER_3),
                program_id,
                vec![],
                5_000_000_000u64,
                0u128,
                false,
            ));
        }

        run_to_block(3, None);

        let message_id = MailboxOf::<Test>::iter_key(USER_1)
            .next()
            .map(|(msg, _bn)| msg.id())
            .expect("Element should be");

        assert_ok!(Gear::send_reply(
            RuntimeOrigin::signed(USER_1),
            message_id,
            b"PONG".to_vec(),
            20_000_000_000u64,
            0,
            false,
        ));

        run_to_block(20, None);

        let actual_n = System::events()
            .into_iter()
            .filter_map(|e| match e.event {
                MockRuntimeEvent::Gear(Event::UserMessageSent { message, .. })
                    if message.destination().into_origin() == USER_3.into_origin() =>
                {
                    assert_eq!(message.payload_bytes().to_vec(), b"Hello, world!".encode());
                    Some(())
                }
                _ => None,
            })
            .count();

        assert_eq!(actual_n, n);
    })
}

#[test]
fn test_different_waits_success() {
    use demo_waiter::{Command, WaitSubcommand, WASM_BINARY};

    init_logger();
    new_test_ext().execute_with(|| {
        assert_ok!(Gear::upload_program(
            RuntimeOrigin::signed(USER_1),
            WASM_BINARY.to_vec(),
            DEFAULT_SALT.to_vec(),
            EMPTY_PAYLOAD.to_vec(),
            100_000_000u64,
            0u128,
            false,
        ));

        let program_id = get_last_program_id();

        run_to_next_block(None);

        assert!(Gear::is_active(program_id));

        let reserve_gas = CostsPerBlockOf::<Test>::reserve_for()
            .saturated_into::<u64>()
            .saturating_mul(CostsPerBlockOf::<Test>::waitlist());

        let duration_gas = |duration: u32| {
            duration
                .saturated_into::<u64>()
                .saturating_mul(CostsPerBlockOf::<Test>::waitlist())
        };

        let expiration = |duration: u32| -> BlockNumberFor<Test> {
            Gear::block_number().saturating_add(duration.unique_saturated_into())
        };

        let system_reservation = demo_waiter::system_reserve();

        // Command::Wait case.
        let payload = Command::Wait(WaitSubcommand::Wait).encode();
        let duration = 5;
        let wl_gas = duration_gas(duration) + reserve_gas;
        let value = 0;
        let balance_rent_pool = Balances::free_balance(RENT_POOL);

        let gas_info = Gear::calculate_gas_info(
            USER_1.into_origin(),
            HandleKind::Handle(program_id),
            payload.clone(),
            value,
            false,
            true,
        )
        .expect("calculate_gas_info failed");

        assert!(gas_info.waited);

        assert_ok!(Gear::send_message(
            RuntimeOrigin::signed(USER_1),
            program_id,
            payload,
            gas_info.burned + wl_gas + system_reservation,
            value,
            false,
        ));

        let wait_success = get_last_message_id();

        run_to_next_block(None);

        assert_eq!(get_waitlist_expiration(wait_success), expiration(duration));

        run_for_blocks(duration.into(), None);

        // rent for keeping the message in the wait list should go to the pool
        assert_eq!(
            Balances::free_balance(RENT_POOL),
            balance_rent_pool + gas_price(duration_gas(duration)),
        );

        // Command::WaitFor case.
        let duration = 5;
        let payload = Command::Wait(WaitSubcommand::WaitFor(duration)).encode();
        let wl_gas = duration_gas(duration) + reserve_gas + 100_000_000;
        let value = 0;

        let gas_info = Gear::calculate_gas_info(
            USER_1.into_origin(),
            HandleKind::Handle(program_id),
            payload.clone(),
            value,
            false,
            true,
        )
        .expect("calculate_gas_info failed");

        assert!(gas_info.waited);

        assert_ok!(Gear::send_message(
            RuntimeOrigin::signed(USER_1),
            program_id,
            payload,
            gas_info.burned + wl_gas + system_reservation,
            value,
            false,
        ));

        let wait_for_success = get_last_message_id();

        run_to_next_block(None);

        assert_eq!(
            get_waitlist_expiration(wait_for_success),
            expiration(duration)
        );

        // Command::WaitUpTo case.
        let duration = 5;
        let payload = Command::Wait(WaitSubcommand::WaitUpTo(duration)).encode();
        let wl_gas = duration_gas(duration) + reserve_gas + 100_000_000;
        let value = 0;

        let gas_info = Gear::calculate_gas_info(
            USER_1.into_origin(),
            HandleKind::Handle(program_id),
            payload.clone(),
            value,
            false,
            true,
        )
        .expect("calculate_gas_info failed");

        assert!(gas_info.waited);

        assert_ok!(Gear::send_message(
            RuntimeOrigin::signed(USER_1),
            program_id,
            payload,
            gas_info.burned + wl_gas + system_reservation,
            value,
            false,
        ));

        let wait_up_to_success = get_last_message_id();

        run_to_next_block(None);

        assert_eq!(
            get_waitlist_expiration(wait_up_to_success),
            expiration(duration)
        );
    });
}

#[test]
fn test_different_waits_fail() {
    use demo_waiter::{Command, WaitSubcommand, WASM_BINARY};

    init_logger();
    new_test_ext().execute_with(|| {
        assert_ok!(Gear::upload_program(
            RuntimeOrigin::signed(USER_1),
            WASM_BINARY.to_vec(),
            DEFAULT_SALT.to_vec(),
            EMPTY_PAYLOAD.to_vec(),
            100_000_000u64,
            0u128,
            false,
        ));

        let program_id = get_last_program_id();

        run_to_next_block(None);

        assert!(Gear::is_active(program_id));

        let system_reservation = demo_waiter::system_reserve();

        // Command::Wait case no gas.
        let payload = Command::Wait(WaitSubcommand::Wait).encode();
        let wl_gas = 0;
        let value = 0;

        let gas_info = Gear::calculate_gas_info(
            USER_1.into_origin(),
            HandleKind::Handle(program_id),
            payload.clone(),
            value,
            false,
            true,
        )
        .expect("calculate_gas_info failed");

        assert!(gas_info.waited);

        assert_ok!(Gear::send_message(
            RuntimeOrigin::signed(USER_1),
            program_id,
            payload,
            gas_info.burned + wl_gas + system_reservation,
            value,
            false,
        ));

        let wait_gas = get_last_message_id();

        run_to_next_block(None);

        assert_failed(
            wait_gas,
            ActorExecutionErrorReplyReason::Trap(TrapExplanation::UnrecoverableExt(
                UnrecoverableExtError::Execution(UnrecoverableExecutionError::NotEnoughGas),
            )),
        );

        // Command::WaitFor case no gas.
        let payload = Command::Wait(WaitSubcommand::WaitFor(10)).encode();
        let wl_gas = 0;
        let value = 0;

        let gas_info = Gear::calculate_gas_info(
            USER_1.into_origin(),
            HandleKind::Handle(program_id),
            payload.clone(),
            value,
            false,
            true,
        )
        .expect("calculate_gas_info failed");

        assert!(gas_info.waited);

        assert_ok!(Gear::send_message(
            RuntimeOrigin::signed(USER_1),
            program_id,
            payload,
            gas_info.burned + wl_gas + system_reservation,
            value,
            false,
        ));

        let wait_for_gas = get_last_message_id();

        run_to_next_block(None);

        assert_failed(
            wait_for_gas,
            ActorExecutionErrorReplyReason::Trap(TrapExplanation::UnrecoverableExt(
                UnrecoverableExtError::Execution(UnrecoverableExecutionError::NotEnoughGas),
            )),
        );

        // Command::WaitUpTo case no gas.
        let payload = Command::Wait(WaitSubcommand::WaitUpTo(10)).encode();
        let wl_gas = 0;
        let value = 0;

        let gas_info = Gear::calculate_gas_info(
            USER_1.into_origin(),
            HandleKind::Handle(program_id),
            payload.clone(),
            value,
            false,
            true,
        )
        .expect("calculate_gas_info failed");

        assert!(gas_info.waited);

        assert_ok!(Gear::send_message(
            RuntimeOrigin::signed(USER_1),
            program_id,
            payload,
            gas_info.burned + wl_gas + system_reservation,
            value,
            false,
        ));

        let wait_up_to_gas = get_last_message_id();

        run_to_next_block(None);

        assert_failed(
            wait_up_to_gas,
            ActorExecutionErrorReplyReason::Trap(TrapExplanation::UnrecoverableExt(
                UnrecoverableExtError::Execution(UnrecoverableExecutionError::NotEnoughGas),
            )),
        );

        // Command::WaitFor case invalid argument.
        let payload = Command::Wait(WaitSubcommand::WaitFor(0)).encode();
        let wl_gas = 10_000;
        let value = 0;

        let gas_info = Gear::calculate_gas_info(
            USER_1.into_origin(),
            HandleKind::Handle(program_id),
            // Hack to avoid calculating gas info fail.
            Command::Wait(WaitSubcommand::WaitFor(1)).encode(),
            value,
            false,
            true,
        )
        .expect("calculate_gas_info failed");

        assert!(gas_info.waited);

        assert_ok!(Gear::send_message(
            RuntimeOrigin::signed(USER_1),
            program_id,
            payload,
            gas_info.burned + wl_gas + system_reservation,
            value,
            false,
        ));

        let wait_for_arg = get_last_message_id();

        run_to_next_block(None);

        assert_failed(
            wait_for_arg,
            ActorExecutionErrorReplyReason::Trap(TrapExplanation::UnrecoverableExt(
                UnrecoverableExtError::Wait(UnrecoverableWaitError::ZeroDuration),
            )),
        );

        // Command::WaitUpTo case invalid argument.
        let payload = Command::Wait(WaitSubcommand::WaitUpTo(0)).encode();
        let wl_gas = 10_000;
        let value = 0;

        let gas_info = Gear::calculate_gas_info(
            USER_1.into_origin(),
            HandleKind::Handle(program_id),
            // Hack to avoid calculating gas info fail.
            Command::Wait(WaitSubcommand::WaitUpTo(1)).encode(),
            value,
            false,
            true,
        )
        .expect("calculate_gas_info failed");

        assert!(gas_info.waited);

        assert_ok!(Gear::send_message(
            RuntimeOrigin::signed(USER_1),
            program_id,
            payload,
            gas_info.burned + wl_gas + system_reservation,
            value,
            false,
        ));

        let wait_up_to_arg = get_last_message_id();

        run_to_next_block(None);

        assert_failed(
            wait_up_to_arg,
            ActorExecutionErrorReplyReason::Trap(TrapExplanation::UnrecoverableExt(
                UnrecoverableExtError::Wait(UnrecoverableWaitError::ZeroDuration),
            )),
        );
    });
}

#[test]
fn wait_after_reply() {
    use demo_waiter::{Command, WaitSubcommand, WASM_BINARY};

    let test = |subcommand: WaitSubcommand| {
        new_test_ext().execute_with(|| {
            log::debug!("{subcommand:?}");

            assert_ok!(Gear::upload_program(
                RuntimeOrigin::signed(USER_1),
                WASM_BINARY.to_vec(),
                DEFAULT_SALT.to_vec(),
                EMPTY_PAYLOAD.to_vec(),
                100_000_000u64,
                0u128,
                false,
            ));

            let program_id = get_last_program_id();

            run_to_next_block(None);
            assert!(Gear::is_active(program_id));

            assert_ok!(Gear::send_message(
                RuntimeOrigin::signed(USER_1),
                program_id,
                Command::ReplyAndWait(subcommand).encode(),
                BlockGasLimitOf::<Test>::get(),
                0,
                false,
            ));

            let message_id = utils::get_last_message_id();

            run_to_next_block(None);
            assert_failed(
                message_id,
                ActorExecutionErrorReplyReason::Trap(TrapExplanation::UnrecoverableExt(
                    UnrecoverableExtError::Wait(UnrecoverableWaitError::WaitAfterReply),
                )),
            );
        });
    };

    init_logger();
    test(WaitSubcommand::Wait);
    test(WaitSubcommand::WaitFor(15));
    test(WaitSubcommand::WaitUpTo(15));
}

// TODO:
//
// introduce new tests for this in #1485
#[test]
fn test_requeue_after_wait_for_timeout() {
    use demo_waiter::{Command, WASM_BINARY};

    init_logger();
    new_test_ext().execute_with(|| {
        assert_ok!(Gear::upload_program(
            RuntimeOrigin::signed(USER_1),
            WASM_BINARY.to_vec(),
            DEFAULT_SALT.to_vec(),
            EMPTY_PAYLOAD.to_vec(),
            100_000_000u64,
            0u128,
            false,
        ));

        let program_id = get_last_program_id();

        run_to_next_block(None);

        let duration = 10;
        let payload = Command::SendAndWaitFor(duration, USER_1.into_origin().into()).encode();
        assert_ok!(Gear::send_message(
            RuntimeOrigin::signed(USER_1),
            program_id,
            payload,
            30_000_000_000,
            0,
            false,
        ));

        // Fast forward blocks.
        let message_id = get_last_message_id();
        run_to_next_block(None);
        let now = System::block_number();

        System::set_block_number(duration.saturated_into::<u64>() + now - 1);
        Gear::set_block_number(duration.saturated_into::<u64>() + now - 1);

        // Clean previous events and mailbox.
        System::reset_events();
        MailboxOf::<Test>::clear();
        run_to_next_block(None);

        // `MessageWoken` dispatched.
        System::assert_has_event(MockRuntimeEvent::Gear(Event::MessageWoken {
            id: message_id,
            reason: Reason::Runtime(MessageWokenRuntimeReason::WakeCalled),
        }));

        // Message waited again.
        System::assert_has_event(MockRuntimeEvent::Gear(Event::MessageWaited {
            id: message_id,
            origin: None,
            reason: Reason::Runtime(MessageWaitedRuntimeReason::WaitForCalled),
            expiration: 23,
        }));

        // Message processed.
        assert_eq!(get_last_mail(USER_1).payload_bytes(), b"ping");
    })
}

#[test]
fn test_sending_waits() {
    use demo_waiter::{Command, WASM_BINARY};

    init_logger();
    new_test_ext().execute_with(|| {
        // utils
        let expiration = |duration: u32| -> BlockNumberFor<Test> {
            System::block_number().saturating_add(duration.unique_saturated_into())
        };

        // upload program
        assert_ok!(Gear::upload_program(
            RuntimeOrigin::signed(USER_1),
            WASM_BINARY.to_vec(),
            DEFAULT_SALT.to_vec(),
            EMPTY_PAYLOAD.to_vec(),
            20_000_000_000u64,
            0u128,
            false,
        ));

        let program_id = get_last_program_id();

        run_to_next_block(None);

        // Case 1 - `Command::SendFor`
        //
        // Send message and then wait_for.
        let duration = 5;
        let payload = Command::SendFor(USER_1.into_origin().into(), duration).encode();

        assert_ok!(Gear::send_message(
            RuntimeOrigin::signed(USER_1),
            program_id,
            payload,
            25_000_000_000,
            0,
            false,
        ));

        let wait_for = get_last_message_id();
        run_to_next_block(None);

        assert_eq!(get_waitlist_expiration(wait_for), expiration(duration));

        // Case 2 - `Command::SendUpTo`
        //
        // Send message and then wait_up_to.
        let duration = 10;
        let payload = Command::SendUpTo(USER_1.into_origin().into(), duration).encode();
        assert_ok!(Gear::send_message(
            RuntimeOrigin::signed(USER_1),
            program_id,
            payload,
            25_000_000_000,
            0,
            false,
        ));

        let wait_no_more = get_last_message_id();
        run_to_next_block(None);

        assert_eq!(get_waitlist_expiration(wait_no_more), expiration(duration));

        // Case 3 - `Command::SendUpToWait`
        //
        // Send message and then wait no_more, wake, wait no_more again.
        let duration = 10;
        let payload = Command::SendUpToWait(USER_2.into_origin().into(), duration).encode();
        assert_ok!(Gear::send_message(
            RuntimeOrigin::signed(USER_1),
            program_id,
            payload,
            30_000_000_000,
            0,
            false,
        ));

        let wait_wait = get_last_message_id();
        run_to_next_block(None);
        assert_eq!(get_waitlist_expiration(wait_wait), expiration(duration));

        let reply_to_id = MailboxOf::<Test>::iter_key(USER_2)
            .next()
            .map(|(msg, _bn)| msg.id())
            .expect("Element should be");

        // wake `wait_wait`
        assert_ok!(Gear::send_reply(
            RuntimeOrigin::signed(USER_2),
            reply_to_id,
            vec![],
            10_000_000_000,
            0,
            false,
        ));

        run_to_next_block(None);

        assert_eq!(
            get_waitlist_expiration(wait_wait),
            expiration(demo_waiter::default_wait_up_to_duration())
        );
    });
}

#[test]
fn test_wait_timeout() {
    use demo_wait_timeout::{Command, WASM_BINARY};

    init_logger();
    new_test_ext().execute_with(|| {
        // upload program
        assert_ok!(Gear::upload_program(
            RuntimeOrigin::signed(USER_1),
            WASM_BINARY.to_vec(),
            DEFAULT_SALT.to_vec(),
            EMPTY_PAYLOAD.to_vec(),
            10_000_000u64,
            0u128,
            false,
        ));

        let program_id = get_last_program_id();
        run_to_next_block(None);

        // `Command::SendTimeout`
        //
        // Emits error when locks are timeout
        let duration = 10u64;
        let payload = Command::SendTimeout(USER_1.into(), duration.saturated_into()).encode();
        assert_ok!(Gear::send_message(
            RuntimeOrigin::signed(USER_1),
            program_id,
            payload,
            30_000_000_000,
            0,
            false,
        ));

        run_to_next_block(None);
        let now = System::block_number();
        let target = duration + now - 1;

        // Try waking the processed message.
        assert_ok!(Gear::send_message(
            RuntimeOrigin::signed(USER_1),
            program_id,
            Command::Wake.encode(),
            10_000_000,
            0,
            false,
        ));

        run_to_next_block(None);
        System::set_block_number(target);
        Gear::set_block_number(target);
        System::reset_events();
        run_to_next_block(None);

        // Timeout still works.
        assert!(MailboxOf::<Test>::iter_key(USER_1)
            .any(|(msg, _bn)| msg.payload_bytes().to_vec() == b"timeout"));
    })
}

#[test]
fn test_join_wait_timeout() {
    use demo_wait_timeout::{Command, WASM_BINARY};

    init_logger();
    new_test_ext().execute_with(|| {
        assert_ok!(Gear::upload_program(
            RuntimeOrigin::signed(USER_1),
            WASM_BINARY.to_vec(),
            DEFAULT_SALT.to_vec(),
            EMPTY_PAYLOAD.to_vec(),
            10_000_000u64,
            0u128,
            false,
        ));

        let program_id = get_last_program_id();
        run_to_next_block(None);

        // Join two waited messages, futures complete at
        // the same time when both of them are finished.
        let duration_a: BlockNumber = 5;
        let duration_b: BlockNumber = 10;
        let payload = Command::JoinTimeout(
            USER_1.into(),
            duration_a.saturated_into(),
            duration_b.saturated_into(),
        )
        .encode();
        assert_ok!(Gear::send_message(
            RuntimeOrigin::signed(USER_1),
            program_id,
            payload,
            30_000_000_000,
            0,
            false,
        ));

        run_to_next_block(None);

        // Run to each of the targets and check if we can get the timeout result.
        let now = System::block_number();
        let targets = [duration_a, duration_b].map(|target| target + now - 1);
        let run_to_target = |target: BlockNumber| {
            System::set_block_number(target);
            Gear::set_block_number(target);
            run_to_next_block(None);
        };

        // Run to the end of the first duration.
        //
        // The timeout message has not been triggered yet.
        run_to_target(targets[0]);
        assert!(!MailboxOf::<Test>::iter_key(USER_1)
            .any(|(msg, _bn)| msg.payload_bytes().to_vec() == b"timeout"));

        // Run to the end of the second duration.
        //
        // The timeout message has been triggered.
        run_to_target(targets[1]);
        assert!(MailboxOf::<Test>::iter_key(USER_1)
            .any(|(msg, _bn)| msg.payload_bytes().to_vec() == b"timeout"));
    })
}

#[test]
fn test_select_wait_timeout() {
    use demo_wait_timeout::{Command, WASM_BINARY};

    init_logger();
    new_test_ext().execute_with(|| {
        assert_ok!(Gear::upload_program(
            RuntimeOrigin::signed(USER_1),
            WASM_BINARY.to_vec(),
            DEFAULT_SALT.to_vec(),
            EMPTY_PAYLOAD.to_vec(),
            10_000_000u64,
            0u128,
            false,
        ));

        let program_id = get_last_program_id();
        run_to_next_block(None);

        // Select from two waited messages, futures complete at
        // the same time when one of them getting failed.
        let duration_a: BlockNumber = 5;
        let duration_b: BlockNumber = 10;
        let payload = Command::SelectTimeout(
            USER_1.into(),
            duration_a.saturated_into(),
            duration_b.saturated_into(),
        )
        .encode();
        assert_ok!(Gear::send_message(
            RuntimeOrigin::signed(USER_1),
            program_id,
            payload,
            30_000_000_000,
            0,
            false,
        ));

        run_to_next_block(None);

        // Run to the end of the first duration.
        //
        // The timeout message has been triggered.
        let now = System::block_number();
        let target = duration_a + now - 1;
        System::set_block_number(target);
        Gear::set_block_number(target);
        run_to_next_block(None);

        assert!(MailboxOf::<Test>::iter_key(USER_1)
            .any(|(msg, _bn)| msg.payload_bytes().to_vec() == b"timeout"));
    })
}

#[test]
fn test_wait_lost() {
    use demo_wait_timeout::{Command, WASM_BINARY};

    init_logger();
    new_test_ext().execute_with(|| {
        assert_ok!(Gear::upload_program(
            RuntimeOrigin::signed(USER_1),
            WASM_BINARY.to_vec(),
            DEFAULT_SALT.to_vec(),
            EMPTY_PAYLOAD.to_vec(),
            10_000_000u64,
            0u128,
            false,
        ));

        let program_id = get_last_program_id();
        run_to_next_block(None);

        let duration_a: BlockNumber = 5;
        let duration_b: BlockNumber = 10;
        let payload = Command::WaitLost(USER_1.into()).encode();
        assert_ok!(Gear::send_message(
            RuntimeOrigin::signed(USER_1),
            program_id,
            payload,
            30_000_000_000,
            0,
            false,
        ));

        run_to_next_block(None);

        assert!(MailboxOf::<Test>::iter_key(USER_1).any(|(msg, _bn)| {
            if msg.payload_bytes() == b"ping" {
                assert_ok!(Gear::send_reply(
                    RuntimeOrigin::signed(USER_1),
                    msg.id(),
                    b"ping".to_vec(),
                    100_000_000,
                    0,
                    false,
                ));

                true
            } else {
                false
            }
        }));

        let now = System::block_number();
        let targets = [duration_a, duration_b].map(|target| target + now - 1);
        let run_to_target = |target: BlockNumber| {
            System::set_block_number(target);
            Gear::set_block_number(target);
            run_to_next_block(None);
        };

        // Run to the end of the first duration.
        //
        // The timeout message has been triggered.
        run_to_target(targets[0]);
        assert!(!MailboxOf::<Test>::iter_key(USER_1)
            .any(|(msg, _bn)| msg.payload_bytes() == b"unreachable"));

        // Run to the end of the second duration.
        //
        // The timeout message has been triggered.
        run_to_target(targets[1]);
        assert!(
            MailboxOf::<Test>::iter_key(USER_1).any(|(msg, _bn)| msg.payload_bytes() == b"timeout")
        );
        assert!(MailboxOf::<Test>::iter_key(USER_1)
            .any(|(msg, _bn)| msg.payload_bytes() == b"timeout2"));
        assert!(
            MailboxOf::<Test>::iter_key(USER_1).any(|(msg, _bn)| msg.payload_bytes() == b"success")
        );
    })
}

#[test]
fn test_message_processing_for_non_existing_destination() {
    init_logger();
    new_test_ext().execute_with(|| {
        let program_id =
            upload_program_default(USER_1, ProgramCodeKind::GreedyInit).expect("Failed to init");
        let code_hash =
            generate_code_hash(ProgramCodeKind::GreedyInit.to_bytes().as_slice()).into();
        let user_balance_before = Balances::free_balance(USER_1);

        // After running, first message will end up with init failure, so destination address won't exist.
        // However, message to that non existing address will be in message queue. So, we test that this message is not executed.
        assert_ok!(Gear::send_message(
            RuntimeOrigin::signed(USER_1),
            program_id,
            EMPTY_PAYLOAD.to_vec(),
            10_000,
            1_000,
            false,
        ));

        let skipped_message_id = get_last_message_id();
        assert!(MailboxOf::<Test>::is_empty(&USER_1));

        run_to_block(2, None);

        assert_not_executed(skipped_message_id);

        // some funds may be unreserved after processing init-message
        assert!(user_balance_before <= Balances::free_balance(USER_1));

        assert!(!Gear::is_active(program_id));
        assert!(<Test as Config>::CodeStorage::exists(code_hash));
    })
}

#[test]
fn exit_locking_funds() {
    use demo_constructor::{Calls, Scheme};

    init_logger();
    new_test_ext().execute_with(|| {
        let (_init_mid, program_id) = init_constructor(Scheme::empty());

        let user_2_balance = Balances::free_balance(USER_2);

        assert!(Gear::is_initialized(program_id));

        assert_balance(program_id, 0u128, 0u128);

        let value = 1_000;

        let calls = Calls::builder().send_value(program_id.into_bytes(), [], value);
        assert_ok!(Gear::send_message(
            RuntimeOrigin::signed(USER_1),
            program_id,
            calls.encode(),
            10_000_000_000,
            value,
            false,
        ));
        let message_1 = utils::get_last_message_id();

        let calls = Calls::builder().exit(<[u8; 32]>::from(USER_2.into_origin()));
        assert_ok!(Gear::send_message(
            RuntimeOrigin::signed(USER_1),
            program_id,
            calls.encode(),
            10_000_000_000,
            0,
            false,
        ));
        let message_2 = utils::get_last_message_id();

        run_to_next_block(None);

        assert_succeed(message_1);
        assert_succeed(message_2);

        assert_balance(USER_2, user_2_balance + value, 0u128);
        assert_balance(program_id, 0u128, 0u128);
    });
}

#[test]
fn terminated_locking_funds() {
    use demo_init_fail_sender::WASM_BINARY;

    init_logger();
    new_test_ext().execute_with(|| {
        let GasInfo {
            min_limit: gas_spent_init,
            waited: init_waited,
            ..
        } = Gear::calculate_gas_info(
            USER_1.into_origin(),
            HandleKind::Init(WASM_BINARY.to_vec()),
            USER_3.into_origin().encode(),
            5_000,
            true,
            true,
        )
        .expect("calculate_gas_info failed");

        assert!(init_waited);

        assert_ok!(Gear::upload_code(
            RuntimeOrigin::signed(USER_1),
            WASM_BINARY.to_vec(),
        ));

        let schedule = Schedule::<Test>::default();
        let code_id = get_last_code_id();
        let code = <Test as Config>::CodeStorage::get_code(code_id)
            .expect("code should be in the storage");
        let code_length = code.code().len();
        let read_cost = DbWeightOf::<Test>::get().reads(1).ref_time();
        let module_instantiation =
            schedule.module_instantiation_per_byte.ref_time() * code_length as u64;
        let system_reservation = demo_init_fail_sender::system_reserve();
        let reply_duration = demo_init_fail_sender::reply_duration();
        let gas_for_code_len = read_cost;

        // Value which must be returned to `USER1` after init message processing complete.
        let prog_free = 4000u128;
        // Reserved value, which is sent to user in init and then we wait for reply from user.
        let prog_reserve = 1000u128;

        let locked_gas_to_wl = CostsPerBlockOf::<Test>::waitlist()
            * GasBalanceOf::<Test>::saturated_from(
                reply_duration.saturated_into::<u64>() + CostsPerBlockOf::<Test>::reserve_for(),
            );
        let gas_spent_in_wl = CostsPerBlockOf::<Test>::waitlist();
        // Value, which will be returned to init message after wake.
        let returned_from_wait_list = gas_price(locked_gas_to_wl - gas_spent_in_wl);

        // Value, which will be returned to `USER1` after init message processing complete.
        let returned_from_system_reservation = gas_price(system_reservation);

        // Additional gas for loading resources on next wake up.
        // Must be exactly equal to gas, which we must pre-charge for program execution.
        let gas_for_second_init_execution = core_processor::calculate_gas_for_program(read_cost, 0)
            + gas_for_code_len
            + core_processor::calculate_gas_for_code(
                read_cost,
                <Test as Config>::Schedule::get()
                    .db_read_per_byte
                    .ref_time(),
                code_length as u64,
            )
            + module_instantiation
            + <Test as Config>::Schedule::get()
                .memory_weights
                .static_page
                .ref_time()
                * code.static_pages().raw() as u64;

        // Because we set gas for init message second execution only for resources loading, then
        // after execution system reserved gas and sended value and price for wait list must be returned
        // to user. This is because program will stop his execution on first wasm block, because of gas
        // limit exceeded. So, gas counter will be equal to amount of returned from wait list gas in handle reply.
        let expected_balance_difference =
            prog_free + returned_from_wait_list + returned_from_system_reservation;

        assert_ok!(Gear::create_program(
            RuntimeOrigin::signed(USER_1),
            code_id,
            DEFAULT_SALT.to_vec(),
            USER_3.into_origin().encode(),
            gas_spent_init + gas_for_second_init_execution,
            5_000u128,
            false
        ));

        let program_id = get_last_program_id();
        let message_id = get_last_message_id();

        run_to_next_block(None);

        assert!(Gear::is_active(program_id));
        assert_balance(program_id, prog_free, prog_reserve);

        let (_message_with_value, interval) = MailboxOf::<Test>::iter_key(USER_3)
            .next()
            .map(|(msg, interval)| (msg.id(), interval))
            .expect("Element should be");

        let message_to_reply = MailboxOf::<Test>::iter_key(USER_1)
            .next()
            .map(|(msg, _)| msg.id())
            .expect("Element should be");

        let GasInfo {
            min_limit: gas_spent_reply,
            ..
        } = Gear::calculate_gas_info(
            USER_1.into_origin(),
            HandleKind::Reply(
                message_to_reply,
                ReplyCode::Success(SuccessReplyReason::Manual),
            ),
            EMPTY_PAYLOAD.to_vec(),
            0,
            true,
            true,
        )
        .expect("calculate_gas_info failed");

        assert_ok!(Gear::send_reply(
            RuntimeOrigin::signed(USER_1),
            message_to_reply,
            EMPTY_PAYLOAD.to_vec(),
            gas_spent_reply,
            0,
            false,
        ));

        let reply_id = get_last_message_id();

        let user_1_balance = Balances::free_balance(USER_1);
        let user_3_balance = Balances::free_balance(USER_3);

        run_to_next_block(None);

        assert_succeed(reply_id);
        assert_failed(
            message_id,
            ActorExecutionErrorReplyReason::Trap(TrapExplanation::GasLimitExceeded),
        );
        assert!(Gear::is_terminated(program_id));
        assert_balance(program_id, 0u128, prog_reserve);

        let expected_balance = user_1_balance + expected_balance_difference;
        let user_1_balance = Balances::free_balance(USER_1);

        assert_eq!(user_1_balance, expected_balance);

        // Hack to fast spend blocks till expiration.
        System::set_block_number(interval.finish - 1);
        Gear::set_block_number(interval.finish - 1);

        run_to_next_block(None);

        assert!(MailboxOf::<Test>::is_empty(&USER_3));

        let extra_gas_to_mb = gas_price(
            CostsPerBlockOf::<Test>::mailbox()
                * GasBalanceOf::<Test>::saturated_from(CostsPerBlockOf::<Test>::reserve_for()),
        );

        assert_balance(program_id, 0u128, 0u128);
        assert_eq!(
            Balances::free_balance(USER_3),
            user_3_balance + prog_reserve
        );
        assert_eq!(
            Balances::free_balance(USER_1),
            user_1_balance + extra_gas_to_mb
        );
    });
}

#[test]
fn test_create_program_works() {
    use demo_init_wait::WASM_BINARY;

    init_logger();

    new_test_ext().execute_with(|| {
        System::reset_events();

        let code = WASM_BINARY.to_vec();
        assert_ok!(Gear::upload_code(
            RuntimeOrigin::signed(USER_1),
            code.clone(),
        ));

        // Parse wasm code.
        let schedule = <Test as Config>::Schedule::get();
        let code = Code::try_new(
            code,
            schedule.instruction_weights.version,
            |module| schedule.rules(module),
            schedule.limits.stack_height,
        )
        .expect("Code failed to load");

        let code_id = CodeId::generate(code.original_code());
        assert_ok!(Gear::create_program(
            RuntimeOrigin::signed(USER_1),
            code_id,
            vec![],
            Vec::new(),
            // # TODO
            //
            // Calculate the gas spent after #1242.
            10_000_000_000u64,
            0u128,
            false,
        ));

        let program_id = utils::get_last_program_id();

        assert!(!Gear::is_initialized(program_id));
        assert!(Gear::is_active(program_id));

        run_to_next_block(None);

        // there should be one message for the program author
        let message_id = MailboxOf::<Test>::iter_key(USER_1)
            .next()
            .map(|(msg, _bn)| msg.id())
            .expect("Element should be");
        assert_eq!(MailboxOf::<Test>::len(&USER_1), 1);

        assert_ok!(Gear::send_reply(
            RuntimeOrigin::signed(USER_1),
            message_id,
            b"PONG".to_vec(),
            // # TODO
            //
            // Calculate the gas spent after #1242.
            10_000_000_000u64,
            0,
            false,
        ));

        run_to_next_block(None);

        assert!(Gear::is_initialized(program_id));
    })
}

#[test]
fn test_create_program_no_code_hash() {
    use demo_program_factory::{CreateProgram, WASM_BINARY as PROGRAM_FACTORY_WASM_BINARY};

    let non_constructable_wat = r#"
    (module)
    "#;

    init_logger();
    new_test_ext().execute_with(|| {
        let factory_code = PROGRAM_FACTORY_WASM_BINARY;
        let factory_id = generate_program_id(factory_code, DEFAULT_SALT);

        let valid_code_hash = generate_code_hash(ProgramCodeKind::Default.to_bytes().as_slice());
        let invalid_prog_code_kind = ProgramCodeKind::Custom(non_constructable_wat);
        let invalid_prog_code_hash =
            generate_code_hash(invalid_prog_code_kind.to_bytes().as_slice());

        // Creating factory
        assert_ok!(Gear::upload_program(
            RuntimeOrigin::signed(USER_2),
            factory_code.to_vec(),
            DEFAULT_SALT.to_vec(),
            EMPTY_PAYLOAD.to_vec(),
            50_000_000_000,
            0,
            false,
        ));

        // Try to create a program with non existing code hash
        assert_ok!(Gear::send_message(
            RuntimeOrigin::signed(USER_1),
            factory_id,
            CreateProgram::Default.encode(),
            50_000_000_000,
            0,
            false,
        ));
        run_to_block(2, None);

        // Init and dispatch messages from the program are dequeued, but not executed
        // 2 error replies are generated, and executed (forwarded to USER_2 mailbox).
        assert_eq!(MailboxOf::<Test>::len(&USER_2), 2);
        assert_total_dequeued(4 + 2); // +2 for upload_program/send_messages
        assert_init_success(1); // 1 for submitting factory

        System::reset_events();
        MailboxOf::<Test>::clear();

        // Try to create multiple programs with non existing code hash
        assert_ok!(Gear::send_message(
            RuntimeOrigin::signed(USER_1),
            factory_id,
            CreateProgram::Custom(vec![
                (valid_code_hash, b"salt1".to_vec(), 5_000_000_000),
                (valid_code_hash, b"salt2".to_vec(), 5_000_000_000),
                (valid_code_hash, b"salt3".to_vec(), 5_000_000_000),
            ])
            .encode(),
            100_000_000_000,
            0,
            false,
        ));
        run_to_block(3, None);

        assert_eq!(MailboxOf::<Test>::len(&USER_2), 6);
        assert_total_dequeued(12 + 1);
        assert_init_success(0);

        assert_noop!(
            Gear::upload_code(
                RuntimeOrigin::signed(USER_1),
                invalid_prog_code_kind.to_bytes(),
            ),
            Error::<Test>::ProgramConstructionFailed,
        );

        System::reset_events();
        MailboxOf::<Test>::clear();

        // Try to create with invalid code hash
        assert_ok!(Gear::send_message(
            RuntimeOrigin::signed(USER_1),
            factory_id,
            CreateProgram::Custom(vec![
                (invalid_prog_code_hash, b"salt1".to_vec(), 5_000_000_000),
                (invalid_prog_code_hash, b"salt2".to_vec(), 5_000_000_000),
                (invalid_prog_code_hash, b"salt3".to_vec(), 5_000_000_000),
            ])
            .encode(),
            100_000_000_000,
            0,
            false,
        ));

        run_to_block(4, None);

        assert_eq!(MailboxOf::<Test>::len(&USER_2), 6);
        assert_total_dequeued(12 + 1);
        assert_init_success(0);
    });
}

#[test]
fn test_create_program_simple() {
    use demo_program_factory::{CreateProgram, WASM_BINARY as PROGRAM_FACTORY_WASM_BINARY};

    init_logger();
    new_test_ext().execute_with(|| {
        let factory_code = PROGRAM_FACTORY_WASM_BINARY;
        let factory_id = generate_program_id(factory_code, DEFAULT_SALT);
        let child_code = ProgramCodeKind::Default.to_bytes();
        let child_code_hash = generate_code_hash(&child_code);

        // Submit the code
        assert_ok!(Gear::upload_code(RuntimeOrigin::signed(USER_1), child_code,));

        // Creating factory
        assert_ok!(Gear::upload_program(
            RuntimeOrigin::signed(USER_2),
            factory_code.to_vec(),
            DEFAULT_SALT.to_vec(),
            EMPTY_PAYLOAD.to_vec(),
            50_000_000_000,
            0,
            false,
        ));
        run_to_block(2, None);

        // Test create one successful in init program
        assert_ok!(Gear::send_message(
            RuntimeOrigin::signed(USER_1),
            factory_id,
            CreateProgram::Default.encode(),
            50_000_000_000,
            0,
            false,
        ));
        run_to_block(3, None);

        // Test create one failing in init program
        assert_ok!(Gear::send_message(
            RuntimeOrigin::signed(USER_1),
            factory_id,
            CreateProgram::Custom(
                vec![(child_code_hash, b"some_data".to_vec(), 300_000)] // too little gas
            )
            .encode(),
            10_000_000_000,
            0,
            false,
        ));
        run_to_block(4, None);

        // First extrinsic call with successful program creation dequeues and executes init and dispatch messages
        // Second extrinsic is failing one, for each message it generates replies, which are executed (4 dequeued, 2 dispatched)
        assert_total_dequeued(6 + 3 + 2); // +3 for extrinsics +2 for auto generated replies
        assert_init_success(1 + 1); // +1 for submitting factory

        System::reset_events();

        // Create multiple successful init programs
        assert_ok!(Gear::send_message(
            RuntimeOrigin::signed(USER_1),
            factory_id,
            CreateProgram::Custom(vec![
                (child_code_hash, b"salt1".to_vec(), 200_000_000),
                (child_code_hash, b"salt2".to_vec(), 200_000_000),
            ])
            .encode(),
            50_000_000_000,
            0,
            false,
        ));
        run_to_block(5, None);

        // Create multiple successful init programs
        assert_ok!(Gear::send_message(
            RuntimeOrigin::signed(USER_1),
            factory_id,
            CreateProgram::Custom(vec![
                (child_code_hash, b"salt3".to_vec(), 300_000), // too little gas
                (child_code_hash, b"salt4".to_vec(), 300_000), // too little gas
            ])
            .encode(),
            50_000_000_000,
            0,
            false,
        ));
        run_to_block(6, None);

        assert_total_dequeued(12 + 2 + 4); // +2 for extrinsics +4 for auto generated replies
        assert_init_success(2);
    })
}

#[test]
fn state_request() {
    init_logger();
    new_test_ext().execute_with(|| {
        use demo_custom::{
            btree::{Request, StateRequest},
            InitMessage, WASM_BINARY,
        };

        let code = WASM_BINARY;
        let program_id = generate_program_id(code, DEFAULT_SALT);

        assert_ok!(Gear::upload_program(
            RuntimeOrigin::signed(USER_2),
            code.to_vec(),
            DEFAULT_SALT.to_vec(),
            InitMessage::BTree.encode(),
            50_000_000_000,
            0,
            false,
        ));

        let data = [(0u32, 1u32), (2, 4), (7, 8)];
        for (key, value) in data {
            assert_ok!(Gear::send_message(
                RuntimeOrigin::signed(USER_1),
                program_id,
                Request::Insert(key, value).encode(),
                1_000_000_000,
                0,
                false,
            ));
        }

        run_to_next_block(None);

        for (key, value) in data {
            let ret = Gear::read_state_impl(program_id, StateRequest::ForKey(key).encode(), None)
                .unwrap();
            assert_eq!(
                Option::<u32>::decode(&mut ret.as_slice()).unwrap().unwrap(),
                value
            );
        }

        let ret = Gear::read_state_impl(program_id, StateRequest::Full.encode(), None).unwrap();
        let ret = BTreeMap::<u32, u32>::decode(&mut ret.as_slice()).unwrap();
        let expected: BTreeMap<u32, u32> = data.into_iter().collect();
        assert_eq!(ret, expected);
    })
}

#[test]
fn test_create_program_duplicate() {
    use demo_program_factory::{CreateProgram, WASM_BINARY as PROGRAM_FACTORY_WASM_BINARY};
    init_logger();
    new_test_ext().execute_with(|| {
        let factory_code = PROGRAM_FACTORY_WASM_BINARY;
        let factory_id = generate_program_id(factory_code, DEFAULT_SALT);
        let child_code = ProgramCodeKind::Default.to_bytes();
        let child_code_hash = generate_code_hash(&child_code);

        // Submit the code
        assert_ok!(Gear::upload_code(
            RuntimeOrigin::signed(USER_1),
            child_code.clone(),
        ));

        // Creating factory
        assert_ok!(Gear::upload_program(
            RuntimeOrigin::signed(USER_2),
            factory_code.to_vec(),
            DEFAULT_SALT.to_vec(),
            EMPTY_PAYLOAD.to_vec(),
            20_000_000_000,
            0,
            false,
        ));
        run_to_block(2, None);

        // User creates a program
        assert_ok!(upload_program_default(USER_1, ProgramCodeKind::Default));
        run_to_block(3, None);

        // Program creates identical program
        assert_ok!(Gear::send_message(
            RuntimeOrigin::signed(USER_1),
            factory_id,
            CreateProgram::Custom(vec![(
                child_code_hash,
                DEFAULT_SALT.to_vec(),
                2_000_000_000
            )])
            .encode(),
            20_000_000_000,
            0,
            false,
        ));
        run_to_block(4, None);

        assert_total_dequeued(3 + 3 + 1); // +3 from extrinsics (2 upload_program, 1 send_message) +1 for auto generated reply
        assert_init_success(3); // (3 upload_program)

        System::reset_events();
        MailboxOf::<Test>::clear();

        // Create a new program from program
        assert_ok!(Gear::send_message(
            RuntimeOrigin::signed(USER_1),
            factory_id,
            CreateProgram::Custom(vec![(child_code_hash, b"salt1".to_vec(), 2_000_000_000)])
                .encode(),
            20_000_000_000,
            0,
            false,
        ));
        run_to_block(5, None);

        // Create an identical program from program
        assert_ok!(Gear::send_message(
            RuntimeOrigin::signed(USER_2),
            factory_id,
            CreateProgram::Custom(vec![(child_code_hash, b"salt1".to_vec(), 2_000_000_000)])
                .encode(),
            20_000_000_000,
            0,
            false,
        ));
        run_to_block(6, None);

        assert_total_dequeued(5 + 2 + 3); // +2 from extrinsics (send_message) +3 for auto generated replies
        assert_init_success(2); // Both uploads succeed due to unique program id generation

        assert_ok!(Gear::upload_program(
            RuntimeOrigin::signed(USER_1),
            child_code,
            b"salt1".to_vec(),
            EMPTY_PAYLOAD.to_vec(),
            10_000_000_000,
            0,
            false,
        ));
    });
}

#[test]
fn test_create_program_duplicate_in_one_execution() {
    use demo_program_factory::{CreateProgram, WASM_BINARY as PROGRAM_FACTORY_WASM_BINARY};

    init_logger();
    new_test_ext().execute_with(|| {
        let factory_code = PROGRAM_FACTORY_WASM_BINARY;
        let factory_id = generate_program_id(factory_code, DEFAULT_SALT);

        let child_code = ProgramCodeKind::Default.to_bytes();
        let child_code_hash = generate_code_hash(&child_code);

        assert_ok!(Gear::upload_code(RuntimeOrigin::signed(USER_2), child_code,));

        // Creating factory
        assert_ok!(Gear::upload_program(
            RuntimeOrigin::signed(USER_2),
            factory_code.to_vec(),
            DEFAULT_SALT.to_vec(),
            EMPTY_PAYLOAD.to_vec(),
            2_000_000_000,
            0,
            false,
        ));
        run_to_block(2, None);

        // Try to create duplicate during one execution
        assert_ok!(Gear::send_message(
            RuntimeOrigin::signed(USER_1),
            factory_id,
            CreateProgram::Custom(vec![
                (child_code_hash, b"salt1".to_vec(), 1_000_000_000), // could be successful init
                (child_code_hash, b"salt1".to_vec(), 1_000_000_000), // duplicate
            ])
            .encode(),
            20_000_000_000,
            0,
            false,
        ));

        run_to_block(3, None);

        // Duplicate init fails the call and returns error reply to the caller, which is USER_1.
        // State roll-back is performed.
        assert_total_dequeued(2); // 2 for extrinsics
        assert_init_success(1); // 1 for creating a factory

        System::reset_events();

        // Successful child creation
        assert_ok!(Gear::send_message(
            RuntimeOrigin::signed(USER_1),
            factory_id,
            CreateProgram::Custom(vec![(child_code_hash, b"salt1".to_vec(), 1_000_000_000)])
                .encode(),
            20_000_000_000,
            0,
            false,
        ));

        run_to_block(4, None);

        assert_total_dequeued(2 + 1 + 2); // 1 for extrinsics +2 for auto generated replies
        assert_init_success(1);
    });
}

#[test]
fn test_create_program_miscellaneous() {
    use demo_program_factory::{CreateProgram, WASM_BINARY as PROGRAM_FACTORY_WASM_BINARY};

    // Same as ProgramCodeKind::Default, but has a different hash (init and handle method are swapped)
    // So code hash is different
    let child2_wat = r#"
    (module
        (import "env" "memory" (memory 1))
        (export "handle" (func $handle))
        (export "init" (func $init))
        (func $init)
        (func $handle)
    )
    "#;
    init_logger();
    new_test_ext().execute_with(|| {
        let factory_code = PROGRAM_FACTORY_WASM_BINARY;
        let factory_id = generate_program_id(factory_code, DEFAULT_SALT);

        let child1_code = ProgramCodeKind::Default.to_bytes();
        let child2_code = ProgramCodeKind::Custom(child2_wat).to_bytes();

        let child1_code_hash = generate_code_hash(&child1_code);
        let child2_code_hash = generate_code_hash(&child2_code);

        assert_ok!(Gear::upload_code(
            RuntimeOrigin::signed(USER_2),
            child1_code,
        ));
        assert_ok!(Gear::upload_code(
            RuntimeOrigin::signed(USER_2),
            child2_code,
        ));

        // Creating factory
        assert_ok!(Gear::upload_program(
            RuntimeOrigin::signed(USER_2),
            factory_code.to_vec(),
            DEFAULT_SALT.to_vec(),
            EMPTY_PAYLOAD.to_vec(),
            50_000_000_000,
            0,
            false,
        ));

        run_to_block(2, None);

        assert_ok!(Gear::send_message(
            RuntimeOrigin::signed(USER_1),
            factory_id,
            CreateProgram::Custom(vec![
                // one successful init with one handle message (+2 dequeued, +1 dispatched, +1 successful init)
                (child1_code_hash, b"salt1".to_vec(), 200_000_000),
                // init fail (not enough gas) and reply generated (+2 dequeued, +1 dispatched),
                // handle message is processed, but not executed, reply generated (+2 dequeued, +1 dispatched)
                (child1_code_hash, b"salt2".to_vec(), 100_000),
            ])
            .encode(),
            50_000_000_000,
            0,
            false,
        ));

        run_to_block(3, None);

        assert_ok!(Gear::send_message(
            RuntimeOrigin::signed(USER_1),
            factory_id,
            CreateProgram::Custom(vec![
                // init fail (not enough gas) and reply generated (+2 dequeued, +1 dispatched),
                // handle message is processed, but not executed, reply generated (+2 dequeued, +1 dispatched)
                (child2_code_hash, b"salt1".to_vec(), 300_000),
                // one successful init with one handle message (+2 dequeued, +1 dispatched, +1 successful init)
                (child2_code_hash, b"salt2".to_vec(), 200_000_000),
            ])
            .encode(),
            50_000_000_000,
            0,
            false,
        ));

        run_to_block(4, None);

        assert_ok!(Gear::send_message(
            RuntimeOrigin::signed(USER_2),
            factory_id,
            CreateProgram::Custom(vec![
                // duplicate in the next block: init is executed due to new ProgramId generation, replies are generated (+4 dequeue, +2 dispatched)
                (child2_code_hash, b"salt1".to_vec(), 200_000_000),
                // one successful init with one handle message (+2 dequeued, +1 dispatched, +1 successful init)
                (child2_code_hash, b"salt3".to_vec(), 200_000_000),
            ])
            .encode(),
            50_000_000_000,
            0,
            false,
        ));

        run_to_block(5, None);

        assert_total_dequeued(18 + 4 + 6); // +4 for 3 send_message calls and 1 upload_program call +6 for auto generated replies
        assert_init_success(4 + 1); // +1 for submitting factory
    });
}

#[test]
fn exit_handle() {
    use demo_constructor::{demo_exit_handle, WASM_BINARY};

    init_logger();
    new_test_ext().execute_with(|| {
        let code_id = CodeId::generate(WASM_BINARY);

        let (_init_mid, program_id) = init_constructor(demo_exit_handle::scheme());

        // An expensive operation since "gr_exit" removes all program pages from storage.
        assert_ok!(Gear::send_message(
            RuntimeOrigin::signed(USER_1),
            program_id,
            vec![],
            50_000_000_000u64,
            0u128,
            false,
        ));

        run_to_block(3, None);

        assert!(!Gear::is_active(program_id));
        assert!(MailboxOf::<Test>::is_empty(&USER_3));
        assert!(!Gear::is_initialized(program_id));
        assert!(!Gear::is_active(program_id));

        assert!(<Test as Config>::CodeStorage::exists(code_id));

        // Program is not removed and can't be submitted again
        assert_noop!(
            Gear::create_program(
                RuntimeOrigin::signed(USER_1),
                code_id,
                DEFAULT_SALT.to_vec(),
                Vec::new(),
                2_000_000_000,
                0u128,
                false,
            ),
            Error::<Test>::ProgramAlreadyExists,
        );
    })
}

#[test]
fn no_redundant_gas_value_after_exiting() {
    init_logger();
    new_test_ext().execute_with(|| {
        use demo_constructor::demo_exit_handle;

        let (_init_mid, prog_id) = init_constructor(demo_exit_handle::scheme());

        let GasInfo {
            min_limit: gas_spent,
            ..
        } = Gear::calculate_gas_info(
            USER_1.into_origin(),
            HandleKind::Handle(prog_id),
            EMPTY_PAYLOAD.to_vec(),
            0,
            true,
            true,
        )
        .expect("calculate_gas_info failed");
        assert_ok!(Gear::send_message(
            RuntimeOrigin::signed(USER_1),
            prog_id,
            EMPTY_PAYLOAD.to_vec(),
            gas_spent,
            0,
            false,
        ));

        let msg_id = get_last_message_id();
        assert_ok!(GasHandlerOf::<Test>::get_limit(msg_id), gas_spent);

        // before execution
        let free_after_send = Balances::free_balance(USER_1);
        let reserved_after_send = GearBank::<Test>::account_total(&USER_1);
        assert_eq!(reserved_after_send, gas_price(gas_spent));

        run_to_block(3, None);

        // gas_limit has been recovered
        assert_noop!(
            GasHandlerOf::<Test>::get_limit(msg_id),
            pallet_gear_gas::Error::<Test>::NodeNotFound
        );

        // the (reserved_after_send - gas_spent) has been unreserved
        let free_after_execution = Balances::free_balance(USER_1);
        assert_eq!(
            free_after_execution,
            free_after_send + (reserved_after_send - gas_price(gas_spent))
        );

        // reserved balance after execution is zero
        let reserved_after_execution = GearBank::<Test>::account_total(&USER_1);
        assert!(reserved_after_execution.is_zero());
    })
}

#[test]
fn init_wait_reply_exit_cleaned_storage() {
    use demo_init_wait_reply_exit::WASM_BINARY;

    init_logger();
    new_test_ext().execute_with(|| {
        System::reset_events();

        assert_ok!(Gear::upload_program(
            RuntimeOrigin::signed(USER_1),
            WASM_BINARY.to_vec(),
            EMPTY_PAYLOAD.to_vec(),
            Vec::new(),
            50_000_000_000u64,
            0u128,
            false,
        ));
        let pid = get_last_program_id();

        // block 2
        //
        // - send messages to the program
        run_to_block(2, None);
        let count = 5;
        for _ in 0..count {
            assert_ok!(Gear::send_message(
                RuntimeOrigin::signed(USER_1),
                pid,
                vec![],
                10_000u64,
                0u128,
                false,
            ));
        }

        // block 3
        //
        // - count waiting init messages
        // - reply and wake program
        // - check program status
        run_to_block(3, None);
        assert_eq!(waiting_init_messages(pid).len(), count);
        assert_eq!(WaitlistOf::<Test>::iter_key(pid).count(), count + 1);

        let msg_id = MailboxOf::<Test>::iter_key(USER_1)
            .next()
            .map(|(msg, _bn)| msg.id())
            .expect("Element should be");

        assert_ok!(Gear::send_reply(
            RuntimeOrigin::signed(USER_1),
            msg_id,
            EMPTY_PAYLOAD.to_vec(),
            100_000_000_000u64,
            0,
            false,
        ));

        assert!(!Gear::is_initialized(pid));
        assert!(Gear::is_active(pid));

        // block 4
        //
        // - check if program has terminated
        // - check waiting_init storage is empty
        // - check wait list is empty
        run_to_block(4, None);
        assert!(!Gear::is_initialized(pid));
        assert!(!Gear::is_active(pid));
        assert_eq!(waiting_init_messages(pid).len(), 0);
        assert_eq!(WaitlistOf::<Test>::iter_key(pid).count(), 0);
    })
}

#[test]
fn locking_gas_for_waitlist() {
    use demo_constructor::{Calls, Scheme};
    use demo_gas_burned::WASM_BINARY as GAS_BURNED_BINARY;

    init_logger();
    new_test_ext().execute_with(|| {
        let waiter = upload_program_default(USER_1, ProgramCodeKind::Custom(utils::WAITER_WAT))
            .expect("submit result was asserted");

        // This program just does some calculations (burns gas) on each handle message.
        assert_ok!(Gear::upload_program(
            RuntimeOrigin::signed(USER_1),
            GAS_BURNED_BINARY.to_vec(),
            Default::default(),
            Default::default(),
            100_000_000_000,
            0,
            false,
        ));
        let calculator = get_last_program_id();

        // This program sends two empty gasless messages on each handle:
        // for this test first message is waiter, seconds is calculator.
        let (_init_mid, sender) =
            submit_constructor_with_args(USER_1, DEFAULT_SALT, Scheme::empty(), 0);

        run_to_block(2, None);

        assert!(Gear::is_initialized(waiter));
        assert!(Gear::is_initialized(calculator));
        assert!(Gear::is_initialized(sender));

        let calls = Calls::builder()
            .send(calculator.into_bytes(), [])
            .send(waiter.into_bytes(), []);

        calculate_handle_and_send_with_extra(USER_1, sender, calls.encode(), None, 0);
        let origin_msg_id = get_last_message_id();

        let message_to_be_waited = MessageId::generate_outgoing(origin_msg_id, 1);

        run_to_block(3, None);

        assert!(WaitlistOf::<Test>::contains(&waiter, &message_to_be_waited));

        let expiration = utils::get_waitlist_expiration(message_to_be_waited);

        // Expiration block may be really far from current one, so proper
        // `run_to_block` takes a lot, so we use hack here by setting
        // close block number to it to check that messages keeps in
        // waitlist before and leaves it as expected.
        System::set_block_number(expiration - 2);
        Gear::set_block_number(expiration - 2);

        run_to_next_block(None);

        assert!(WaitlistOf::<Test>::contains(&waiter, &message_to_be_waited));

        run_to_next_block(None);

        // And nothing panics here, because `message_to_be_waited`
        // contains enough founds to pay rent.

        assert!(!WaitlistOf::<Test>::contains(
            &waiter,
            &message_to_be_waited
        ));
    });
}

#[test]
fn calculate_init_gas() {
    use demo_gas_burned::WASM_BINARY;

    init_logger();
    let gas_info_1 = new_test_ext().execute_with(|| {
        Gear::calculate_gas_info(
            USER_1.into_origin(),
            HandleKind::Init(WASM_BINARY.to_vec()),
            EMPTY_PAYLOAD.to_vec(),
            0,
            true,
            true,
        )
        .unwrap()
    });

    let gas_info_2 = new_test_ext().execute_with(|| {
        assert_ok!(Gear::upload_code(
            RuntimeOrigin::signed(USER_1),
            WASM_BINARY.to_vec()
        ));

        let code_id = get_last_code_id();

        let gas_info = Gear::calculate_gas_info(
            USER_1.into_origin(),
            HandleKind::InitByHash(code_id),
            EMPTY_PAYLOAD.to_vec(),
            0,
            true,
            true,
        )
        .unwrap();

        assert_ok!(Gear::create_program(
            RuntimeOrigin::signed(USER_1),
            code_id,
            DEFAULT_SALT.to_vec(),
            EMPTY_PAYLOAD.to_vec(),
            gas_info.min_limit,
            0,
            false,
        ));

        let init_message_id = get_last_message_id();

        run_to_next_block(None);

        assert_succeed(init_message_id);

        gas_info
    });

    assert_eq!(gas_info_1, gas_info_2);
}

#[test]
fn gas_spent_vs_balance() {
    use demo_custom::{btree::Request, InitMessage, WASM_BINARY};

    init_logger();
    new_test_ext().execute_with(|| {
        let initial_balance = Balances::free_balance(USER_1);

        assert_ok!(Gear::upload_program(
            RuntimeOrigin::signed(USER_1),
            WASM_BINARY.to_vec(),
            DEFAULT_SALT.to_vec(),
            InitMessage::BTree.encode(),
            50_000_000_000,
            0,
            false,
        ));

        let prog_id = utils::get_last_program_id();

        run_to_block(2, None);

        let balance_after_init = Balances::free_balance(USER_1);

        let request = Request::Clear.encode();
        assert_ok!(Gear::send_message(
            RuntimeOrigin::signed(USER_1),
            prog_id,
            request.clone(),
            10_000_000_000,
            0,
            false,
        ));

        run_to_block(3, None);

        let balance_after_handle = Balances::free_balance(USER_1);
        let total_balance_after_handle = Balances::total_balance(&USER_1);

        let GasInfo {
            min_limit: init_gas_spent,
            ..
        } = Gear::calculate_gas_info(
            USER_1.into_origin(),
            HandleKind::Init(WASM_BINARY.to_vec()),
            InitMessage::BTree.encode(),
            0,
            true,
            true,
        )
        .unwrap();

        // check that all changes made by calculate_gas_info are rollbacked
        assert_eq!(balance_after_handle, Balances::free_balance(USER_1));
        assert_eq!(total_balance_after_handle, Balances::total_balance(&USER_1));

        assert_eq!(
            (initial_balance - balance_after_init),
            gas_price(init_gas_spent)
        );

        run_to_block(4, None);

        let GasInfo {
            min_limit: handle_gas_spent,
            ..
        } = Gear::calculate_gas_info(
            USER_1.into_origin(),
            HandleKind::Handle(prog_id),
            request,
            0,
            true,
            true,
        )
        .unwrap();

        assert_eq!(
            balance_after_init - balance_after_handle,
            gas_price(handle_gas_spent)
        );
    });
}

#[test]
fn gas_spent_precalculated() {
    use gear_wasm_instrument::parity_wasm::{
        self,
        elements::{Instruction, Module},
    };

    // After instrumentation will be:
    // (export "handle" (func $handle_export))
    // (func $add
    //      <-- call gas_charge -->
    //      local.get $0
    //      local.get $1
    //      i32.add
    //      local.set $2
    // )
    // (func $handle
    //      <-- call gas_charge -->
    //      <-- stack limit check and increase -->
    //      call $add (i32.const 2) (i32.const 2))
    //      <-- stack limit decrease -->
    // )
    // (func $handle_export
    //      <-- call gas_charge -->
    //      <-- stack limit check and increase -->
    //      call $handle
    //      <-- stack limit decrease -->
    // )
    let wat = r#"
    (module
        (import "env" "memory" (memory 1))
        (export "handle" (func $handle))
        (func $add (; 0 ;) (param $0 i32) (param $1 i32)
            (local $2 i32)
            local.get $0
            local.get $1
            i32.add
            local.set $2
        )
        (func $handle
            (call $add
                (i32.const 2)
                (i32.const 2)
            )
        )
    )"#;

    init_logger();
    new_test_ext().execute_with(|| {
        let pid = upload_program_default(USER_1, ProgramCodeKind::Custom(wat))
            .expect("submit result was asserted");

        run_to_block(2, None);

        let get_program_code = |pid| {
            let code_id = ProgramStorageOf::<Test>::get_program(pid)
                .and_then(|program| common::ActiveProgram::try_from(program).ok())
                .expect("program must exist")
                .code_hash
                .cast();

            <Test as Config>::CodeStorage::get_code(code_id).unwrap()
        };

        let get_program_code_len = |pid| get_program_code(pid).code().len() as u64;

        let get_gas_charged_for_code = |pid| {
            let schedule = <Test as Config>::Schedule::get();
            let per_byte_cost = schedule.db_read_per_byte.ref_time();
            let module_instantiation_per_byte = schedule.module_instantiation_per_byte.ref_time();
            let read_cost = DbWeightOf::<Test>::get().reads(1).ref_time();
            let code_len = get_program_code_len(pid);
            core_processor::calculate_gas_for_code(read_cost, per_byte_cost, code_len)
                + module_instantiation_per_byte * code_len
        };

        let instrumented_code = get_program_code(pid);
        let module = parity_wasm::deserialize_buffer::<Module>(instrumented_code.code())
            .expect("invalid wasm bytes");

        let (handle_export_func_body, gas_charge_func_body) = module
            .code_section()
            .and_then(|section| match section.bodies() {
                [.., handle_export, gas_charge] => Some((handle_export, gas_charge)),
                _ => None,
            })
            .expect("failed to locate `handle_export()` and `gas_charge()` functions");

        let gas_charge_call_cost = gas_charge_func_body
            .code()
            .elements()
            .iter()
            .find_map(|instruction| match instruction {
                Instruction::I64Const(cost) => Some(*cost as u64),
                _ => None,
            })
            .expect("failed to get cost of `gas_charge()` function");

        let handle_export_instructions = handle_export_func_body.code().elements();
        assert!(matches!(
            handle_export_instructions,
            [
                Instruction::I32Const(_), //stack check limit cost
                Instruction::Call(_),     //call to `gas_charge()`
                ..
            ]
        ));

        macro_rules! cost {
            ($name:ident) => {
                <Test as Config>::Schedule::get().instruction_weights.$name as u64
            };
        }

        let stack_check_limit_cost = handle_export_instructions
            .iter()
            .find_map(|instruction| match instruction {
                Instruction::I32Const(cost) => Some(*cost as u64),
                _ => None,
            })
            .expect("failed to get stack check limit cost")
            - cost!(call);

        let gas_spent_expected = {
            let execution_cost = cost!(call) * 2
                + cost!(i64const) * 2
                + cost!(local_set)
                + cost!(local_get) * 2
                + cost!(i32add)
                + gas_charge_call_cost * 3
                + stack_check_limit_cost * 2;

            let read_cost = DbWeightOf::<Test>::get().reads(1).ref_time();
            execution_cost
                // cost for loading program
                + core_processor::calculate_gas_for_program(read_cost, 0)
                // cost for loading code length
                + read_cost
                // cost for code loading and instantiation
                + get_gas_charged_for_code(pid)
                // cost for one static page in program
                + <Test as Config>::Schedule::get().memory_weights.static_page.ref_time()
        };

        let make_check = |gas_spent_expected| {
            let GasInfo {
                min_limit: gas_spent_calculated,
                ..
            } = Gear::calculate_gas_info(
                USER_1.into_origin(),
                HandleKind::Handle(pid),
                EMPTY_PAYLOAD.to_vec(),
                0,
                true,
                true,
            )
            .unwrap();

            assert_eq!(gas_spent_calculated, gas_spent_expected);
        };

        // Check also, that gas spent is the same if we calculate it twice.
        make_check(gas_spent_expected);
        make_check(gas_spent_expected);
    });
}

#[test]
fn test_two_programs_composition_works() {
    use demo_compose::WASM_BINARY as COMPOSE_WASM_BINARY;
    use demo_mul_by_const::WASM_BINARY as MUL_CONST_WASM_BINARY;

    init_logger();
    new_test_ext().execute_with(|| {
        // Initial value in all gas trees is 0
        assert_eq!(GasHandlerOf::<Test>::total_supply(), 0);

        let program_a_id = generate_program_id(MUL_CONST_WASM_BINARY, b"program_a");
        let program_b_id = generate_program_id(MUL_CONST_WASM_BINARY, b"program_b");
        let program_code_id = CodeId::generate(MUL_CONST_WASM_BINARY);
        let compose_id = generate_program_id(COMPOSE_WASM_BINARY, b"salt");

        assert_ok!(Gear::upload_program(
            RuntimeOrigin::signed(USER_1),
            MUL_CONST_WASM_BINARY.to_vec(),
            b"program_a".to_vec(),
            50_u64.encode(),
            10_000_000_000,
            0,
            false,
        ));

        assert_ok!(Gear::create_program(
            RuntimeOrigin::signed(USER_1),
            program_code_id,
            b"program_b".to_vec(),
            75_u64.encode(),
            10_000_000_000,
            0,
            false,
        ));

        assert_ok!(Gear::upload_program(
            RuntimeOrigin::signed(USER_1),
            COMPOSE_WASM_BINARY.to_vec(),
            b"salt".to_vec(),
            (
                <[u8; 32]>::from(program_a_id),
                <[u8; 32]>::from(program_b_id)
            )
                .encode(),
            10_000_000_000,
            0,
            false,
        ));

        run_to_block(2, None);

        assert_ok!(Gear::send_message(
            RuntimeOrigin::signed(USER_1),
            compose_id,
            100_u64.to_le_bytes().to_vec(),
            60_000_000_000,
            0,
            false,
        ));

        run_to_block(4, None);

        // Gas total issuance should have gone back to 0.
        assert_eq!(utils::user_messages_sent(), (4, 0));
        assert_eq!(GasHandlerOf::<Test>::total_supply(), 0);
    });
}

// Before introducing this test, upload_program extrinsic didn't check the value.
// Also value wasn't check in `create_program` syscall. There could be the next test case, which could affect badly.
//
// User submits program with value X, which is not checked. Say X < ED. If we send handle and reply messages with
// values during the init message processing, internal checks will result in errors (either, because sending value
// Y <= X < ED is not allowed, or because of Y > X, when X < ED).
// However, in this same situation of program being initialized and sending some message with value, if program send
// init message with value Y <= X < ED, no internal checks will occur, so such message sending will be passed further
// to manager, although having value less than ED.
//
// Note: on manager level message will not be included to the queue.
// But it's is not preferable to enter that `if` clause.
#[test]
fn test_create_program_with_value_lt_ed() {
    use demo_constructor::{Calls, Scheme, WASM_BINARY};

    init_logger();
    new_test_ext().execute_with(|| {
        // Ids of custom_destination
        let ed = get_ed();
        let msg_receiver_1 = 5u64;
        let msg_receiver_1_hash = <[u8; 32]>::from(msg_receiver_1.into_origin());
        let msg_receiver_2 = 6u64;
        let msg_receiver_2_hash = <[u8; 32]>::from(msg_receiver_2.into_origin());

        let default_calls = Calls::builder()
            .send_value(msg_receiver_1_hash, [], 500)
            .send_value(msg_receiver_2_hash, [], 500);

        // Submit the code
        let code = ProgramCodeKind::Default.to_bytes();
        let code_id = CodeId::generate(&code).into_bytes();
        assert_ok!(Gear::upload_code(RuntimeOrigin::signed(USER_1), code));

        // Can't initialize program with value less than ED
        assert_noop!(
            Gear::upload_program(
                RuntimeOrigin::signed(USER_1),
                ProgramCodeKind::Default.to_bytes(),
                b"test0".to_vec(),
                EMPTY_PAYLOAD.to_vec(),
                100_000_000,
                ed - 1,
                false,
            ),
            Error::<Test>::ValueLessThanMinimal,
        );

        let gas_limit = 200_000_001;

        // Simple passing test with values
        // Sending 500 value with "handle" messages. This should not fail.
        // Must be stated, that "handle" messages send value to some non-existing address
        // so messages will go to mailbox
        let calls = default_calls
            .clone()
            .create_program_wgas(code_id, [], [], gas_limit);

        let (_init_mid, _pid) =
            submit_constructor_with_args(USER_1, b"test1", Scheme::direct(calls), 1_000);

        run_to_block(2, None);

        // init messages sent by user and by program
        assert_total_dequeued(2 + 1);
        // programs deployed by user and by program
        assert_init_success(2);

        let origin_msg_id = MessageId::generate_from_user(1, USER_1.cast(), 0);
        let msg1_mailbox = MessageId::generate_outgoing(origin_msg_id, 0);
        let msg2_mailbox = MessageId::generate_outgoing(origin_msg_id, 1);
        assert!(MailboxOf::<Test>::contains(&msg_receiver_1, &msg1_mailbox));
        assert!(MailboxOf::<Test>::contains(&msg_receiver_2, &msg2_mailbox));

        System::reset_events();

        // Trying to send init message from program with value less than ED.
        // First two messages won't fail, because provided values are in a valid range
        // The last message value (which is the value of init message) will end execution with trap
        let calls = default_calls.create_program_value_wgas(code_id, [], [], gas_limit, ed - 1);

        assert_ok!(Gear::upload_program(
            RuntimeOrigin::signed(USER_1),
            WASM_BINARY.to_vec(),
            b"test2".to_vec(),
            Scheme::direct(calls).encode(),
            10_000_000_000,
            10_000,
            false,
        ));

        let msg_id = get_last_message_id();

        run_to_block(3, None);

        // User's message execution will result in trap, because program tries
        // to send init message with value in invalid range.
        assert_total_dequeued(1);

        let error_text = format!(
            "panicked with 'Failed to create program: {:?}'",
            GstdError::Core(ExtError::Message(MessageError::InsufficientValue).into())
        );

        assert_failed(
            msg_id,
            ActorExecutionErrorReplyReason::Trap(TrapExplanation::Panic(error_text.into())),
        );
    })
}

// Before introducing this test, upload_program extrinsic didn't check the value.
// Also value wasn't check in `create_program` syscall. There could be the next test case, which could affect badly.
//
// For instance, we have a guarantee that provided init message value is more than ED before executing message.
// User sends init message to the program, which, for example, in init function sends different kind of messages.
// Because of message value not being checked for init messages, program can send more value amount within init message,
// then it has on it's balance. Such message send will end up without any error/trap. So all in all execution will end
// up successfully with messages sent from program with total value more than was provided to the program.
//
// Again init message won't be added to the queue, because of the check here (https://github.com/gear-tech/gear/blob/master/pallets/gear/src/manager.rs#L351-L364).
// But it's is not preferable to enter that `if` clause.
#[test]
fn test_create_program_with_exceeding_value() {
    use demo_constructor::{Calls, Scheme, WASM_BINARY};

    init_logger();
    new_test_ext().execute_with(|| {
        let msg_value = 100001;
        let calls = Calls::builder().create_program_value([0; 32], [], [], msg_value);

        assert_ok!(Gear::upload_program(
            RuntimeOrigin::signed(USER_1),
            WASM_BINARY.to_vec(),
            DEFAULT_SALT.to_vec(),
            Scheme::direct(calls).encode(),
            10_000_000_000,
            msg_value - 1,
            false,
        ));

        let msg_id = get_last_message_id();

        run_to_next_block(None);

        // User's message execution will result in trap, because program tries
        // to send init message with value in invalid range.
        assert_total_dequeued(1);

        let error_text = format!(
            "panicked with 'Failed to create program: {:?}'",
            GstdError::Core(ExtError::Execution(ExecutionError::NotEnoughValue).into())
        );
        assert_failed(
            msg_id,
            ActorExecutionErrorReplyReason::Trap(TrapExplanation::Panic(error_text.into())),
        );
    })
}

#[test]
fn test_create_program_without_gas_works() {
    use demo_constructor::{Calls, Scheme};

    init_logger();
    new_test_ext().execute_with(|| {
        let code = ProgramCodeKind::Default.to_bytes();
        let code_id = CodeId::generate(&code);

        assert_ok!(Gear::upload_code(RuntimeOrigin::signed(USER_1), code));

        let calls = Calls::builder().create_program(code_id.into_bytes(), [], []);

        let _ = init_constructor(Scheme::direct(calls));

        assert_total_dequeued(2 + 1);
        assert_init_success(2);
    })
}

#[test]
fn demo_constructor_works() {
    init_logger();
    new_test_ext().execute_with(|| {
        use demo_constructor::{Arg, Calls, Scheme};

        let (_init_mid, constructor_id) = utils::init_constructor(Scheme::empty());

        let calls = Calls::builder()
            .source("source")
            .send_value("source", Arg::bytes("Hello, user!"), 100_000)
            .store_vec("message_id")
            .send("source", "message_id");

        assert_ok!(Gear::send_message(
            RuntimeOrigin::signed(USER_1),
            constructor_id,
            calls.encode(),
            BlockGasLimitOf::<Test>::get(),
            100_000,
            false,
        ));

        let message_id = get_last_message_id();

        run_to_next_block(None);

        let message_id = MessageId::generate_outgoing(message_id, 0);

        let last_mail = maybe_any_last_message().expect("Element should be");
        assert_eq!(last_mail.payload_bytes(), message_id.as_ref());

        let (first_mail, _bn) = {
            let res = MailboxOf::<Test>::remove(USER_1, message_id);
            assert!(res.is_ok());
            res.expect("was asserted previously")
        };

        assert_eq!(first_mail.value(), 100_000);
        assert_eq!(first_mail.payload_bytes(), b"Hello, user!");

        let calls = Calls::builder().panic("I just panic every time");

        assert_ok!(Gear::send_message(
            RuntimeOrigin::signed(USER_1),
            constructor_id,
            calls.encode(),
            BlockGasLimitOf::<Test>::get(),
            0,
            false,
        ));

        let message_id = get_last_message_id();

        run_to_next_block(None);

        let error_text = "panicked with 'I just panic every time'".to_owned();

        assert_failed(
            message_id,
            ActorExecutionErrorReplyReason::Trap(TrapExplanation::Panic(error_text.into())),
        );

        let reply = maybe_any_last_message().expect("Should be");
        assert_eq!(reply.id(), MessageId::generate_reply(message_id));
        assert_eq!(
            reply.reply_code().expect("Should be"),
            ReplyCode::error(SimpleExecutionError::UserspacePanic)
        )
    });
}

#[test]
fn demo_constructor_value_eq() {
    init_logger();
    new_test_ext().execute_with(|| {
        use demo_constructor::{Arg, Calls, Scheme};

        let (_init_mid, constructor_id) = utils::init_constructor(Scheme::empty());

        let calls = Calls::builder()
            .value_as_vec("value")
            .bytes_eq("bool", "value", 100_000u128.encode())
            .if_else(
                "bool",
                Calls::builder().reply(Arg::bytes("Eq")),
                Calls::builder().reply(Arg::bytes("Ne")),
            );

        assert_ok!(Gear::send_message(
            RuntimeOrigin::signed(USER_1),
            constructor_id,
            calls.encode(),
            BlockGasLimitOf::<Test>::get(),
            100_000,
            false,
        ));

        run_to_next_block(None);

        let last_mail = maybe_any_last_message().expect("Element should be");
        assert_eq!(last_mail.payload_bytes(), b"Eq");

        assert_ok!(Gear::send_message(
            RuntimeOrigin::signed(USER_1),
            constructor_id,
            calls.encode(),
            BlockGasLimitOf::<Test>::get(),
            0,
            false,
        ));

        run_to_next_block(None);

        let last_mail = maybe_any_last_message().expect("Element should be");
        assert_eq!(last_mail.payload_bytes(), b"Ne");
    });
}

#[test]
fn demo_constructor_is_demo_ping() {
    init_logger();
    new_test_ext().execute_with(|| {
        use demo_constructor::{Arg, Calls, Scheme};

        let ping = Arg::bytes("PING");
        let pong = Arg::bytes("PONG");

        let ping_branch = Calls::builder().send("source", pong);
        let noop_branch = Calls::builder().noop();

        let init = Calls::builder().reply(ping.clone());

        let handle = Calls::builder()
            .source("source")
            .load("payload")
            .bytes_eq("is_ping", "payload", ping)
            .if_else("is_ping", ping_branch, noop_branch);

        let handle_reply = Calls::builder().panic("I don't like replies");

        let scheme = Scheme::predefined(init, handle, handle_reply, Default::default());

        // checking init
        let (_init_mid, constructor_id) = utils::init_constructor(scheme);

        let init_reply = maybe_any_last_message().expect("Element should be");
        assert_eq!(init_reply.payload_bytes(), b"PING");

        let mut message_id_to_reply = None;

        // checking handle twice
        for _ in 0..2 {
            assert_ok!(Gear::send_message(
                RuntimeOrigin::signed(USER_1),
                constructor_id,
                b"PING".to_vec(),
                BlockGasLimitOf::<Test>::get(),
                0,
                false,
            ));

            run_to_next_block(None);

            let last_mail = maybe_any_last_message().expect("Element should be");
            assert_eq!(last_mail.payload_bytes(), b"PONG");
            message_id_to_reply = Some(last_mail.id());
        }

        let message_id_to_reply = message_id_to_reply.expect("Should be");

        assert_ok!(Gear::send_reply(
            RuntimeOrigin::signed(USER_1),
            message_id_to_reply,
            vec![],
            BlockGasLimitOf::<Test>::get(),
            0,
            false,
        ));

        let reply_id = get_last_message_id();

        run_to_next_block(None);

        // we don't assert fail reason since no error reply sent on reply,
        // but message id has stamp in MessagesDispatched event.
        let status = dispatch_status(reply_id).expect("Not found in `MessagesDispatched`");
        assert_eq!(status, DispatchStatus::Failed);
    });
}

#[test]
fn test_reply_to_terminated_program() {
    use demo_constructor::demo_exit_init;

    init_logger();
    new_test_ext().execute_with(|| {
        let (original_message_id, _program_id) =
            submit_constructor_with_args(USER_1, DEFAULT_SALT, demo_exit_init::scheme(true), 0);

        let mail_id = MessageId::generate_outgoing(original_message_id, 0);

        run_to_block(2, None);

        // Check mail in Mailbox
        assert_eq!(MailboxOf::<Test>::len(&USER_1), 1);

        // Send reply
        let reply_call = crate::mock::RuntimeCall::Gear(crate::Call::<Test>::send_reply {
            reply_to_id: mail_id,
            payload: EMPTY_PAYLOAD.to_vec(),
            gas_limit: 10_000_000,
            value: 0,
            keep_alive: false,
        });
        assert_noop!(
            reply_call.dispatch(RuntimeOrigin::signed(USER_1)),
            Error::<Test>::InactiveProgram,
        );

        // the only way to claim value from terminated destination is a corresponding extrinsic call
        assert_ok!(Gear::claim_value(RuntimeOrigin::signed(USER_1), mail_id,));

        assert!(MailboxOf::<Test>::is_empty(&USER_1));

        System::assert_last_event(
            Event::UserMessageRead {
                id: mail_id,
                reason: UserMessageReadRuntimeReason::MessageClaimed.into_reason(),
            }
            .into(),
        )
    })
}

#[test]
fn calculate_gas_info_for_wait_dispatch_works() {
    init_logger();
    new_test_ext().execute_with(|| {
        // Test should still be valid once #1173 solved.
        let GasInfo { waited, .. } = Gear::calculate_gas_info(
            USER_1.into_origin(),
            HandleKind::Init(demo_init_wait::WASM_BINARY.to_vec()),
            EMPTY_PAYLOAD.to_vec(),
            0,
            true,
            true,
        )
        .unwrap();

        assert!(waited);
    });
}

#[test]
fn delayed_sending() {
    use demo_delayed_sender::WASM_BINARY;

    init_logger();
    new_test_ext().execute_with(|| {
        let delay = 3u32;
        // Deploy program, which sends mail in "payload" amount of blocks.
        assert_ok!(Gear::upload_program(
            RuntimeOrigin::signed(USER_1),
            WASM_BINARY.to_vec(),
            DEFAULT_SALT.to_vec(),
            delay.to_le_bytes().to_vec(),
            BlockGasLimitOf::<Test>::get(),
            0,
            false,
        ));

        let prog = utils::get_last_program_id();

        run_to_next_block(None);
        assert!(Gear::is_active(prog));

        let auto_reply = maybe_last_message(USER_1).expect("Should be");
        assert!(auto_reply.details().is_some());
        assert!(auto_reply.payload_bytes().is_empty());
        assert_eq!(
            auto_reply.reply_code().expect("Should be"),
            ReplyCode::Success(SuccessReplyReason::Auto)
        );

        System::reset_events();

        for _ in 0..delay {
            assert!(maybe_last_message(USER_1).is_none());
            run_to_next_block(None);
        }

        assert!(!MailboxOf::<Test>::is_empty(&USER_1));
        assert_eq!(
            maybe_last_message(USER_1)
                .expect("Event should be")
                .payload_bytes(),
            b"Delayed hello!".encode()
        );
    });
}

#[test]
fn delayed_wake() {
    use demo_delayed_sender::WASM_BINARY;

    init_logger();
    new_test_ext().execute_with(|| {
        assert_ok!(Gear::upload_program(
            RuntimeOrigin::signed(USER_1),
            WASM_BINARY.to_vec(),
            DEFAULT_SALT.to_vec(),
            0u32.to_le_bytes().to_vec(),
            BlockGasLimitOf::<Test>::get(),
            0,
            false,
        ));

        let prog = utils::get_last_program_id();

        run_to_next_block(None);

        assert!(Gear::is_active(prog));

        assert!(maybe_last_message(USER_1).is_some());

        // This message will go into waitlist.
        assert_ok!(Gear::send_message(
            RuntimeOrigin::signed(USER_1),
            prog,
            // Non zero size payload to trigger other demos repr case.
            vec![0],
            BlockGasLimitOf::<Test>::get(),
            0,
            false,
        ));

        let mid = get_last_message_id();

        assert!(!WaitlistOf::<Test>::contains(&prog, &mid));

        run_to_next_block(None);

        assert!(WaitlistOf::<Test>::contains(&prog, &mid));

        let delay = 3u32;

        // This message will wake previous message in "payload" blocks
        assert_ok!(Gear::send_message(
            RuntimeOrigin::signed(USER_1),
            prog,
            delay.to_le_bytes().to_vec(),
            BlockGasLimitOf::<Test>::get(),
            0,
            false,
        ));

        run_to_next_block(None);

        for _ in 0..delay {
            assert!(WaitlistOf::<Test>::contains(&prog, &mid));
            run_to_next_block(None);
        }

        assert!(!WaitlistOf::<Test>::contains(&prog, &mid));
    });
}

#[test]
fn cascading_messages_with_value_do_not_overcharge() {
    use demo_mul_by_const::WASM_BINARY as MUL_CONST_WASM_BINARY;
    use demo_waiting_proxy::WASM_BINARY as WAITING_PROXY_WASM_BINARY;

    init_logger();
    new_test_ext().execute_with(|| {
        let program_id = generate_program_id(MUL_CONST_WASM_BINARY, b"program");
        let wrapper_id = generate_program_id(WAITING_PROXY_WASM_BINARY, b"salt");

        assert_ok!(Gear::upload_program(
            RuntimeOrigin::signed(USER_1),
            MUL_CONST_WASM_BINARY.to_vec(),
            b"program".to_vec(),
            50_u64.encode(),
            10_000_000_000,
            0,
            false,
        ));

        assert_ok!(Gear::upload_program(
            RuntimeOrigin::signed(USER_1),
            WAITING_PROXY_WASM_BINARY.to_vec(),
            b"salt".to_vec(),
            (<[u8; 32]>::from(program_id), 0u64).encode(),
            10_000_000_000,
            0,
            false,
        ));

        run_to_block(2, None);

        let payload = 100_u64.to_le_bytes().to_vec();

        let user_balance_before_calculating = Balances::free_balance(USER_1);

        run_to_block(3, None);

        // The constant added for checks.
        let value = 10_000_000;

        let GasInfo {
            min_limit: gas_reserved,
            burned: gas_to_spend,
            ..
        } = Gear::calculate_gas_info(
            USER_1.into_origin(),
            HandleKind::Handle(wrapper_id),
            payload.clone(),
            value,
            true,
            true,
        )
        .expect("Failed to get gas spent");

        assert!(gas_reserved >= gas_to_spend);

        run_to_block(4, None);

        // A message is sent to a waiting proxy program that passes execution
        // on to another program while keeping the `value`.
        // The overall gas expenditure is `gas_to_spend`. The message gas limit
        // is set to be just enough to cover this amount.
        // The sender's account has enough funds for both gas and `value`,
        // therefore expecting the message to be processed successfully.
        // Expected outcome: the sender's balance has decreased by the
        // (`gas_to_spend` + `value`).

        let user_initial_balance = Balances::free_balance(USER_1);

        assert_eq!(user_balance_before_calculating, user_initial_balance);
        // Zero because no message added into mailbox.
        assert_eq!(GearBank::<Test>::account_total(&USER_1), 0);
        assert!(MailboxOf::<Test>::is_empty(&USER_1));

        assert_ok!(Gear::send_message(
            RuntimeOrigin::signed(USER_1),
            wrapper_id,
            payload,
            gas_reserved,
            value,
            false,
        ));

        let gas_to_spend = gas_price(gas_to_spend);
        let gas_reserved = gas_price(gas_reserved);
        let reserved_balance = gas_reserved + value;

        assert_balance(
            USER_1,
            user_initial_balance - reserved_balance,
            reserved_balance,
        );
        run_to_block(5, None);

        assert!(MailboxOf::<Test>::is_empty(&USER_1));
        assert_balance(USER_1, user_initial_balance - gas_to_spend - value, 0u128);
    });
}

#[test]
fn free_storage_hold_on_scheduler_overwhelm() {
    use demo_constructor::{demo_value_sender::TestData, Scheme};

    init_logger();
    new_test_ext().execute_with(|| {
        let (_init_mid, sender) = init_constructor(Scheme::empty());

        let data = TestData::gasful(20_000, 0);

        let mb_cost = CostsPerBlockOf::<Test>::mailbox();
        let reserve_for = CostsPerBlockOf::<Test>::reserve_for();

        let user_1_balance = Balances::free_balance(USER_1);
        assert_eq!(GearBank::<Test>::account_total(&USER_1), 0);

        let user_2_balance = Balances::free_balance(USER_2);
        assert_eq!(GearBank::<Test>::account_total(&USER_2), 0);

        let prog_balance = Balances::free_balance(sender.cast::<AccountId>());
        assert_eq!(GearBank::<Test>::account_total(&sender.cast()), 0);

        let (_, gas_info) = utils::calculate_handle_and_send_with_extra(
            USER_1,
            sender,
            data.request(USER_2.into_origin()).encode(),
            Some(data.extra_gas),
            0,
        );

        utils::assert_balance(
            USER_1,
            user_1_balance - gas_price(gas_info.min_limit + data.extra_gas),
            gas_price(gas_info.min_limit + data.extra_gas),
        );
        utils::assert_balance(USER_2, user_2_balance, 0u128);
        utils::assert_balance(sender, prog_balance, 0u128);
        assert!(MailboxOf::<Test>::is_empty(&USER_2));

        run_to_next_block(None);

        let hold_bound =
            HoldBoundBuilder::<Test>::new(StorageType::Mailbox).maximum_for(data.gas_limit_to_send);

        let expected_duration =
            BlockNumberFor::<Test>::saturated_from(data.gas_limit_to_send / mb_cost) - reserve_for;

        assert_eq!(hold_bound.expected_duration(), expected_duration);

        utils::assert_balance(
            USER_1,
            user_1_balance - gas_price(gas_info.burned + data.gas_limit_to_send),
            gas_price(data.gas_limit_to_send),
        );
        utils::assert_balance(USER_2, user_2_balance, 0u128);
        utils::assert_balance(sender, prog_balance - data.value, data.value);
        assert!(!MailboxOf::<Test>::is_empty(&USER_2));

        // Expected block.
        run_to_block(hold_bound.expected(), Some(0));
        assert!(!MailboxOf::<Test>::is_empty(&USER_2));

        // Deadline block (can pay till this one).
        run_to_block(hold_bound.deadline(), Some(0));
        assert!(!MailboxOf::<Test>::is_empty(&USER_2));

        // Block which already can't be paid.
        run_to_next_block(None);

        let gas_totally_burned = gas_price(gas_info.burned + data.gas_limit_to_send);

        utils::assert_balance(USER_1, user_1_balance - gas_totally_burned, 0u128);
        utils::assert_balance(USER_2, user_2_balance, 0u128);
        utils::assert_balance(sender, prog_balance, 0u128);
        assert!(MailboxOf::<Test>::is_empty(&USER_2));
    });
}

#[test]
fn execution_over_blocks() {
    const MAX_BLOCK: u64 = 10_000_000_000;

    init_logger();

    let assert_last_message = |src: [u8; 32], count: u128| {
        use demo_calc_hash::verify_result;

        let last_message = maybe_last_message(USER_1).expect("Get last message failed.");
        let result =
            <[u8; 32]>::decode(&mut last_message.payload_bytes()).expect("Decode result failed");

        assert!(verify_result(src, count, result));

        System::reset_events();
    };

    let estimate_gas_per_calc = || -> (u64, u64) {
        use demo_calc_hash_in_one_block::{Package, WASM_BINARY};

        let (src, times) = ([0; 32], 1);

        let init_gas = Gear::calculate_gas_info(
            USER_1.into_origin(),
            HandleKind::Init(WASM_BINARY.to_vec()),
            EMPTY_PAYLOAD.to_vec(),
            0,
            true,
            true,
        )
        .expect("Failed to get gas spent");

        // deploy demo-calc-in-one-block
        assert_ok!(Gear::upload_program(
            RuntimeOrigin::signed(USER_1),
            WASM_BINARY.to_vec(),
            b"estimate threshold".to_vec(),
            EMPTY_PAYLOAD.to_vec(),
            init_gas.burned,
            0,
            false,
        ));
        let in_one_block = get_last_program_id();

        run_to_next_block(Some(MAX_BLOCK));

        // estimate start cost
        let pkg = Package::new(times, src);
        let gas = Gear::calculate_gas_info(
            USER_1.into_origin(),
            HandleKind::Handle(in_one_block),
            pkg.encode(),
            0,
            true,
            true,
        )
        .expect("Failed to get gas spent");

        (init_gas.min_limit, gas.min_limit)
    };

    new_test_ext().execute_with(|| {
        use demo_calc_hash_in_one_block::{Package, WASM_BINARY};

        // We suppose that gas limit is less than gas allowance
        let block_gas_limit = MAX_BLOCK - 10_000;

        // Deploy demo-calc-hash-in-one-block.
        assert_ok!(Gear::upload_program(
            RuntimeOrigin::signed(USER_1),
            WASM_BINARY.to_vec(),
            DEFAULT_SALT.to_vec(),
            EMPTY_PAYLOAD.to_vec(),
            5_000_000_000,
            0,
            false,
        ));
        let in_one_block = get_last_program_id();

        assert!(ProgramStorageOf::<Test>::program_exists(in_one_block));

        let src = [0; 32];

        let expected = 64;
        assert_ok!(Gear::send_message(
            RuntimeOrigin::signed(USER_1),
            in_one_block,
            Package::new(expected, src).encode(),
            block_gas_limit,
            0,
            false,
        ));

        run_to_next_block(Some(MAX_BLOCK));

        assert_last_message([0; 32], expected);

        assert_ok!(Gear::send_message(
            RuntimeOrigin::signed(USER_1),
            in_one_block,
            Package::new(1_024, src).encode(),
            block_gas_limit,
            0,
            false,
        ));

        let message_id = get_last_message_id();
        run_to_next_block(Some(MAX_BLOCK));

        assert_failed(
            message_id,
            ActorExecutionErrorReplyReason::Trap(TrapExplanation::GasLimitExceeded),
        );
    });

    new_test_ext().execute_with(|| {
        use demo_calc_hash::sha2_512_256;
        use demo_calc_hash_over_blocks::{Method, WASM_BINARY};
        let block_gas_limit = MAX_BLOCK;

        let (_, calc_threshold) = estimate_gas_per_calc();

        // deploy demo-calc-hash-over-blocks
        assert_ok!(Gear::upload_program(
            RuntimeOrigin::signed(USER_1),
            WASM_BINARY.to_vec(),
            DEFAULT_SALT.to_vec(),
            calc_threshold.encode(),
            9_000_000_000,
            0,
            false,
        ));
        let over_blocks = get_last_program_id();

        assert!(ProgramStorageOf::<Test>::program_exists(over_blocks));

        let (src, id, expected) = ([0; 32], sha2_512_256(b"42"), 512);

        // trigger calculation
        assert_ok!(Gear::send_message(
            RuntimeOrigin::signed(USER_1),
            over_blocks,
            Method::Start { src, id, expected }.encode(),
            9_000_000_000,
            0,
            false,
        ));

        run_to_next_block(Some(MAX_BLOCK));

        let mut count = 0;
        loop {
            let lm = maybe_last_message(USER_1);

            if !(lm.is_none() || lm.unwrap().payload_bytes().is_empty()) {
                break;
            }

            assert_ok!(Gear::send_message(
                RuntimeOrigin::signed(USER_1),
                over_blocks,
                Method::Refuel(id).encode(),
                block_gas_limit,
                0,
                false,
            ));

            count += 1;
            run_to_next_block(Some(MAX_BLOCK));
        }

        assert!(count > 1);
        assert_last_message(src, expected);
    });
}

#[test]
fn call_forbidden_function() {
    let wat = r#"
    (module
        (import "env" "memory" (memory 1))
        (import "env" "gr_gas_available" (func $gr_gas_available (param i32)))
        (export "handle" (func $handle))
        (func $handle
            i32.const 0
            call $gr_gas_available
        )
    )"#;

    init_logger();
    new_test_ext().execute_with(|| {
        let prog_id = upload_program_default(USER_1, ProgramCodeKind::Custom(wat))
            .expect("submit result was asserted");

        run_to_block(2, None);

        let err = Gear::calculate_gas_info(
            USER_1.into_origin(),
            HandleKind::Handle(prog_id),
            EMPTY_PAYLOAD.to_vec(),
            0,
            true,
            true,
        )
        .expect_err("Must return error");

        let trap = TrapExplanation::ForbiddenFunction;

        assert_eq!(err, format!("Program terminated with a trap: '{trap}'"));
    });
}

#[test]
fn waking_message_waiting_for_mx_lock_does_not_lead_to_deadlock() {
    use demo_waiter::{
        Command as WaiterCommand, LockContinuation, MxLockContinuation, WASM_BINARY as WAITER_WASM,
    };

    fn execution() {
        System::reset_events();

        Gear::upload_program(
            RuntimeOrigin::signed(USER_1),
            WAITER_WASM.to_vec(),
            DEFAULT_SALT.to_vec(),
            EMPTY_PAYLOAD.to_vec(),
            BlockGasLimitOf::<Test>::get(),
            0,
            false,
        )
        .expect("Failed to upload Waiter");
        let waiter_prog_id = get_last_program_id();
        run_to_next_block(None);

        let send_command_to_waiter = |command: WaiterCommand| {
            MailboxOf::<Test>::clear();
            Gear::send_message(
                RuntimeOrigin::signed(USER_1),
                waiter_prog_id,
                command.encode(),
                BlockGasLimitOf::<Test>::get(),
                0,
                false,
            )
            .unwrap_or_else(|_| panic!("Failed to send command {:?} to Waiter", command));
            let msg_id = get_last_message_id();
            let msg_block_number = System::block_number() + 1;
            run_to_next_block(None);
            (msg_id, msg_block_number)
        };

        let (lock_owner_msg_id, _lock_owner_msg_block_number) =
            send_command_to_waiter(WaiterCommand::MxLock(
                None,
                MxLockContinuation::General(LockContinuation::SleepFor(4)),
            ));

        let (lock_rival_1_msg_id, _) = send_command_to_waiter(WaiterCommand::MxLock(
            None,
            MxLockContinuation::General(LockContinuation::Nothing),
        ));

        send_command_to_waiter(WaiterCommand::WakeUp(lock_rival_1_msg_id.into()));

        let (lock_rival_2_msg_id, _) = send_command_to_waiter(WaiterCommand::MxLock(
            None,
            MxLockContinuation::General(LockContinuation::Nothing),
        ));

        assert!(WaitlistOf::<Test>::contains(
            &waiter_prog_id,
            &lock_owner_msg_id
        ));
        assert!(WaitlistOf::<Test>::contains(
            &waiter_prog_id,
            &lock_rival_1_msg_id
        ));
        assert!(WaitlistOf::<Test>::contains(
            &waiter_prog_id,
            &lock_rival_2_msg_id
        ));

        // Run for 1 block, so the lock owner wakes up after sleeping for 4 blocks,
        // releases the mutex so the lock rival 1 can acquire and release it for
        // the lock rival 2 to acquire it.
        run_for_blocks(1, None);

        assert_succeed(lock_owner_msg_id);
        assert_succeed(lock_rival_1_msg_id);
        assert_succeed(lock_rival_2_msg_id);
    }

    init_logger();
    new_test_ext().execute_with(execution);
}

#[test]
fn waking_message_waiting_for_rw_lock_does_not_lead_to_deadlock() {
    use demo_waiter::{
        Command as WaiterCommand, LockContinuation, RwLockContinuation, RwLockType,
        WASM_BINARY as WAITER_WASM,
    };

    fn execution() {
        System::reset_events();

        Gear::upload_program(
            RuntimeOrigin::signed(USER_1),
            WAITER_WASM.to_vec(),
            DEFAULT_SALT.to_vec(),
            EMPTY_PAYLOAD.to_vec(),
            BlockGasLimitOf::<Test>::get(),
            0,
            false,
        )
        .expect("Failed to upload Waiter");
        let waiter_prog_id = get_last_program_id();
        run_to_next_block(None);

        let send_command_to_waiter = |command: WaiterCommand| {
            MailboxOf::<Test>::clear();
            Gear::send_message(
                RuntimeOrigin::signed(USER_1),
                waiter_prog_id,
                command.encode(),
                BlockGasLimitOf::<Test>::get(),
                0,
                false,
            )
            .unwrap_or_else(|_| panic!("Failed to send command {:?} to Waiter", command));
            let msg_id = get_last_message_id();
            let msg_block_number = System::block_number() + 1;
            run_to_next_block(None);
            (msg_id, msg_block_number)
        };

        // For write lock
        {
            let (lock_owner_msg_id, _lock_owner_msg_block_number) =
                send_command_to_waiter(WaiterCommand::RwLock(
                    RwLockType::Read,
                    RwLockContinuation::General(LockContinuation::SleepFor(4)),
                ));

            let (lock_rival_1_msg_id, _) = send_command_to_waiter(WaiterCommand::RwLock(
                RwLockType::Write,
                RwLockContinuation::General(LockContinuation::Nothing),
            ));

            send_command_to_waiter(WaiterCommand::WakeUp(lock_rival_1_msg_id.into()));

            let (lock_rival_2_msg_id, _) = send_command_to_waiter(WaiterCommand::RwLock(
                RwLockType::Write,
                RwLockContinuation::General(LockContinuation::Nothing),
            ));

            assert!(WaitlistOf::<Test>::contains(
                &waiter_prog_id,
                &lock_owner_msg_id
            ));
            assert!(WaitlistOf::<Test>::contains(
                &waiter_prog_id,
                &lock_rival_1_msg_id
            ));
            assert!(WaitlistOf::<Test>::contains(
                &waiter_prog_id,
                &lock_rival_2_msg_id
            ));

            // Run for 1 block, so the lock owner wakes up after sleeping for 4 blocks,
            // releases the mutex so the lock rival 1 can acquire and release it for
            // the lock rival 2 to acquire it.
            run_for_blocks(1, None);

            assert_succeed(lock_owner_msg_id);
            assert_succeed(lock_rival_1_msg_id);
            assert_succeed(lock_rival_2_msg_id);
        }

        // For read lock
        {
            let (lock_owner_msg_id, _lock_owner_msg_block_number) =
                send_command_to_waiter(WaiterCommand::RwLock(
                    RwLockType::Write,
                    RwLockContinuation::General(LockContinuation::SleepFor(4)),
                ));

            let (lock_rival_1_msg_id, _) = send_command_to_waiter(WaiterCommand::RwLock(
                RwLockType::Read,
                RwLockContinuation::General(LockContinuation::Nothing),
            ));

            send_command_to_waiter(WaiterCommand::WakeUp(lock_rival_1_msg_id.into()));

            let (lock_rival_2_msg_id, _) = send_command_to_waiter(WaiterCommand::RwLock(
                RwLockType::Write,
                RwLockContinuation::General(LockContinuation::Nothing),
            ));

            assert!(WaitlistOf::<Test>::contains(
                &waiter_prog_id,
                &lock_owner_msg_id
            ));
            assert!(WaitlistOf::<Test>::contains(
                &waiter_prog_id,
                &lock_rival_1_msg_id
            ));
            assert!(WaitlistOf::<Test>::contains(
                &waiter_prog_id,
                &lock_rival_2_msg_id
            ));

            // Run for 1 block, so the lock owner wakes up after sleeping for 4 blocks,
            // releases the mutex so the lock rival 1 can acquire and release it for
            // the lock rival 2 to acquire it.
            run_for_blocks(1, None);

            assert_succeed(lock_owner_msg_id);
            assert_succeed(lock_rival_1_msg_id);
            assert_succeed(lock_rival_2_msg_id);
        }
    }

    init_logger();
    new_test_ext().execute_with(execution);
}

#[test]
fn mx_lock_ownership_exceedance() {
    use demo_waiter::{
        Command as WaiterCommand, LockContinuation, MxLockContinuation, WASM_BINARY as WAITER_WASM,
    };

    const LOCK_HOLD_DURATION: u32 = 3;

    fn execution() {
        System::reset_events();

        Gear::upload_program(
            RuntimeOrigin::signed(USER_1),
            WAITER_WASM.to_vec(),
            DEFAULT_SALT.to_vec(),
            EMPTY_PAYLOAD.to_vec(),
            BlockGasLimitOf::<Test>::get(),
            0,
            false,
        )
        .expect("Failed to upload Waiter");
        let waiter_prog_id = get_last_program_id();
        run_to_next_block(None);

        // Helper functions (collapse the block)
        let (run_test_case, get_lock_ownership_exceeded_trap) = {
            let send_command_to_waiter = |command: WaiterCommand| {
                MailboxOf::<Test>::clear();
                Gear::send_message(
                    RuntimeOrigin::signed(USER_1),
                    waiter_prog_id,
                    command.encode(),
                    BlockGasLimitOf::<Test>::get(),
                    0,
                    false,
                )
                .unwrap_or_else(|_| panic!("Failed to send command {:?} to Waiter", command));
                let msg_id = get_last_message_id();
                let msg_block_number = System::block_number() + 1;
                run_to_next_block(None);
                (msg_id, msg_block_number)
            };

            let run_test_case =
                move |command: WaiterCommand,
                      run_for_blocks_before_lock_assert: u32,
                      assert_command_result: &dyn Fn(MessageId),
                      assert_lock_result: &dyn Fn(MessageId, MessageId)| {
                    let (command_msg_id, _) = send_command_to_waiter(command);

                    // Subtract 1 because sending command to waiter below adds 1 block
                    run_for_blocks(
                        (run_for_blocks_before_lock_assert - 1).saturated_into(),
                        None,
                    );

                    assert_command_result(command_msg_id);

                    let (lock_msg_id, _) = send_command_to_waiter(WaiterCommand::MxLock(
                        Some(1),
                        MxLockContinuation::General(LockContinuation::Nothing),
                    ));

                    assert_lock_result(command_msg_id, lock_msg_id);
                };

            let get_lock_ownership_exceeded_trap = |command_msg_id| {
                ActorExecutionErrorReplyReason::Trap(TrapExplanation::Panic(
                    format!(
                        "panicked with 'Message 0x{} has exceeded lock ownership time'",
                        hex::encode(command_msg_id)
                    )
                    .into(),
                ))
            };

            (run_test_case, get_lock_ownership_exceeded_trap)
        };

        // Msg1 acquires lock and goes into waitlist
        // Msg2 acquires the lock after Msg1's lock ownership time has exceeded
        run_test_case(
            WaiterCommand::MxLock(
                Some(LOCK_HOLD_DURATION),
                MxLockContinuation::General(LockContinuation::Wait),
            ),
            LOCK_HOLD_DURATION,
            &|command_msg_id| {
                assert!(WaitlistOf::<Test>::contains(
                    &waiter_prog_id,
                    &command_msg_id
                ));
            },
            &|command_msg_id, lock_msg_id| {
                assert_failed(
                    command_msg_id,
                    get_lock_ownership_exceeded_trap(command_msg_id),
                );
                assert_succeed(lock_msg_id);
            },
        );

        // Msg1 acquires lock and goes into waitlist
        // Msg2 fails to acquire the lock because Msg1's lock ownership time has not exceeded
        run_test_case(
            WaiterCommand::MxLock(
                Some(LOCK_HOLD_DURATION),
                MxLockContinuation::General(LockContinuation::Wait),
            ),
            LOCK_HOLD_DURATION - 1,
            &|command_msg_id| {
                assert!(WaitlistOf::<Test>::contains(
                    &waiter_prog_id,
                    &command_msg_id
                ));
            },
            &|command_msg_id, lock_msg_id| {
                assert!(WaitlistOf::<Test>::contains(
                    &waiter_prog_id,
                    &command_msg_id
                ));
                assert!(WaitlistOf::<Test>::contains(&waiter_prog_id, &lock_msg_id));
            },
        );

        // Msg1 acquires lock and goes into waitlist
        // Msg2 fails to acquire the lock at the first attempt because Msg1's lock ownership
        // time has not exceeded, but succeeds at the second one after Msg1's lock ownership
        // time has exceeded
        run_test_case(
            WaiterCommand::MxLock(
                Some(LOCK_HOLD_DURATION),
                MxLockContinuation::General(LockContinuation::Wait),
            ),
            LOCK_HOLD_DURATION - 1,
            &|command_msg_id| {
                assert!(WaitlistOf::<Test>::contains(
                    &waiter_prog_id,
                    &command_msg_id
                ));
            },
            &|command_msg_id, lock_msg_id| {
                assert!(WaitlistOf::<Test>::contains(
                    &waiter_prog_id,
                    &command_msg_id
                ));
                assert!(WaitlistOf::<Test>::contains(&waiter_prog_id, &lock_msg_id));

                run_for_blocks(1, None);
                assert_failed(
                    command_msg_id,
                    get_lock_ownership_exceeded_trap(command_msg_id),
                );
                assert_succeed(lock_msg_id);
            },
        );

        // Msg1 acquires lock and forgets its lock guard
        // Msg2 acquires the lock after Msg1's lock ownership time has exceeded
        run_test_case(
            WaiterCommand::MxLock(
                Some(LOCK_HOLD_DURATION),
                MxLockContinuation::General(LockContinuation::Forget),
            ),
            LOCK_HOLD_DURATION,
            &|command_msg_id| {
                assert_succeed(command_msg_id);
            },
            &|_command_msg_id, lock_msg_id| {
                assert_succeed(lock_msg_id);
            },
        );

        // Msg1 acquires lock and forgets its lock guard
        // Msg2 fails to acquire the lock because Msg1's lock ownership time has not exceeded
        run_test_case(
            WaiterCommand::MxLock(
                Some(LOCK_HOLD_DURATION),
                MxLockContinuation::General(LockContinuation::Forget),
            ),
            LOCK_HOLD_DURATION - 1,
            &|command_msg_id| {
                assert_succeed(command_msg_id);
            },
            &|_command_msg_id, lock_msg_id| {
                assert!(WaitlistOf::<Test>::contains(&waiter_prog_id, &lock_msg_id));
            },
        );

        // Msg1 acquires lock and goes into sleep for longer than its lock ownership time
        // Msg2 acquires the lock after Msg1's lock ownership time has exceeded
        run_test_case(
            WaiterCommand::MxLock(
                Some(LOCK_HOLD_DURATION),
                MxLockContinuation::General(LockContinuation::SleepFor(LOCK_HOLD_DURATION * 2)),
            ),
            LOCK_HOLD_DURATION,
            &|command_msg_id| {
                assert!(WaitlistOf::<Test>::contains(
                    &waiter_prog_id,
                    &command_msg_id
                ));
            },
            &|command_msg_id, lock_msg_id| {
                assert_failed(
                    command_msg_id,
                    get_lock_ownership_exceeded_trap(command_msg_id),
                );
                assert_succeed(lock_msg_id);
            },
        );

        // Msg1 acquires lock and goes into sleep for longer than its lock ownership time
        // Msg2 fails to acquire the lock because Msg1's lock ownership time has not exceeded
        run_test_case(
            WaiterCommand::MxLock(
                Some(LOCK_HOLD_DURATION),
                MxLockContinuation::General(LockContinuation::SleepFor(LOCK_HOLD_DURATION * 2)),
            ),
            LOCK_HOLD_DURATION - 1,
            &|command_msg_id| {
                assert!(WaitlistOf::<Test>::contains(
                    &waiter_prog_id,
                    &command_msg_id
                ));
            },
            &|command_msg_id, lock_msg_id| {
                assert!(WaitlistOf::<Test>::contains(
                    &waiter_prog_id,
                    &command_msg_id
                ));
                assert!(WaitlistOf::<Test>::contains(&waiter_prog_id, &lock_msg_id));
            },
        );

        // Msg1 acquires lock and goes into sleep for shorter than its lock ownership time
        // Msg2 fails to acquire the lock because Msg1's lock ownership time has not exceeded,
        // but succeeds after Msg1 releases the lock after the sleep
        run_test_case(
            WaiterCommand::MxLock(
                Some(LOCK_HOLD_DURATION + 1),
                MxLockContinuation::General(LockContinuation::SleepFor(LOCK_HOLD_DURATION)),
            ),
            2,
            &|command_msg_id| {
                assert!(WaitlistOf::<Test>::contains(
                    &waiter_prog_id,
                    &command_msg_id
                ));
            },
            &|command_msg_id, lock_msg_id| {
                assert!(WaitlistOf::<Test>::contains(
                    &waiter_prog_id,
                    &command_msg_id
                ));
                assert!(WaitlistOf::<Test>::contains(&waiter_prog_id, &lock_msg_id));

                run_for_blocks(1, None);
                assert_succeed(command_msg_id);
                assert_succeed(lock_msg_id);
            },
        );

        // Msg1 acquires lock and tries to re-enter the same lock
        // Msg2 acquires the lock after Msg1's lock ownership time has exceeded
        run_test_case(
            WaiterCommand::MxLock(Some(LOCK_HOLD_DURATION), MxLockContinuation::Lock),
            LOCK_HOLD_DURATION,
            &|command_msg_id| {
                assert!(WaitlistOf::<Test>::contains(
                    &waiter_prog_id,
                    &command_msg_id
                ));
            },
            &|command_msg_id, lock_msg_id| {
                assert_failed(
                    command_msg_id,
                    get_lock_ownership_exceeded_trap(command_msg_id),
                );
                assert_succeed(lock_msg_id);
            },
        );

        // Msg1 acquires lock and tries to re-enter the same lock
        // Msg2 fails to acquire the lock because Msg1's lock ownership time has not exceeded
        run_test_case(
            WaiterCommand::MxLock(Some(LOCK_HOLD_DURATION), MxLockContinuation::Lock),
            LOCK_HOLD_DURATION - 1,
            &|command_msg_id| {
                assert!(WaitlistOf::<Test>::contains(
                    &waiter_prog_id,
                    &command_msg_id
                ));
            },
            &|command_msg_id, lock_msg_id| {
                assert!(WaitlistOf::<Test>::contains(
                    &waiter_prog_id,
                    &command_msg_id
                ));
                assert!(WaitlistOf::<Test>::contains(&waiter_prog_id, &lock_msg_id));
            },
        );
    }

    init_logger();
    new_test_ext().execute_with(execution);
}

#[test]
fn async_sleep_for() {
    use demo_waiter::{
        Command as WaiterCommand, SleepForWaitType as WaitType, WASM_BINARY as WAITER_WASM,
    };

    const SLEEP_FOR_BLOCKS: BlockNumber = 2;
    const LONGER_SLEEP_FOR_BLOCKS: BlockNumber = 3;

    init_logger();

    new_test_ext().execute_with(|| {
        System::reset_events();

        // Block 2
        Gear::upload_program(
            RuntimeOrigin::signed(USER_1),
            WAITER_WASM.to_vec(),
            DEFAULT_SALT.to_vec(),
            EMPTY_PAYLOAD.to_vec(),
            BlockGasLimitOf::<Test>::get(),
            0,
            false,
        )
        .expect("Failed to upload Waiter");
        let waiter_prog_id = get_last_program_id();
        run_to_next_block(None);

        // Helper functions (collapse the block)
        let (send_command_to_waiter, assert_waiter_single_reply) = {
            let send_command_to_waiter = |command: WaiterCommand| {
                MailboxOf::<Test>::clear();
                Gear::send_message(
                    RuntimeOrigin::signed(USER_1),
                    waiter_prog_id,
                    command.encode(),
                    BlockGasLimitOf::<Test>::get(),
                    0,
                    false,
                )
                .unwrap_or_else(|_| panic!("Failed to send command {:?} to Waiter", command));
                let msg_id = get_last_message_id();
                let msg_block_number = System::block_number() + 1;
                run_to_next_block(None);
                (msg_id, msg_block_number)
            };

            let assert_waiter_single_reply = |expected_reply| {
                assert_eq!(
                    MailboxOf::<Test>::len(&USER_1),
                    1,
                    "Asserting Waiter reply {}",
                    expected_reply
                );
                let waiter_reply = <String>::decode(&mut get_last_mail(USER_1).payload_bytes())
                    .expect("Failed to decode Waiter reply");
                assert_eq!(
                    waiter_reply, expected_reply,
                    "Asserting Waiter reply {}",
                    expected_reply
                );
            };

            (send_command_to_waiter, assert_waiter_single_reply)
        };

        // Block 3
        let (sleep_for_msg_id, sleep_for_block_number) = send_command_to_waiter(
            WaiterCommand::SleepFor(vec![SLEEP_FOR_BLOCKS.saturated_into()], WaitType::All),
        );

        // Assert the program replied with a message before the sleep.
        // The message payload is a number of the block the program received
        // the SleepFor message in.
        assert_waiter_single_reply(format!(
            "Before the sleep at block: {}",
            sleep_for_block_number
        ));

        // Assert the SleepFor message is in the waitlist.
        assert!(WaitlistOf::<Test>::contains(
            &waiter_prog_id,
            &sleep_for_msg_id
        ));

        // Block 4
        send_command_to_waiter(WaiterCommand::WakeUp(sleep_for_msg_id.into()));

        // Assert there are no any replies yet.
        assert_eq!(MailboxOf::<Test>::len(&USER_1), 0);

        // Assert the SleepFor message is still in the waitlist.
        assert!(WaitlistOf::<Test>::contains(
            &waiter_prog_id,
            &sleep_for_msg_id
        ));

        // Block 5
        run_to_next_block(None);

        // Assert the program replied with a message after the sleep.
        // The message payload is a number of the block the program
        // exited the delay, i.e. sleep_for_block_number + SLEEP_FOR_BLOCKS.
        assert_waiter_single_reply(format!(
            "After the sleep at block: {}",
            sleep_for_block_number + SLEEP_FOR_BLOCKS
        ));

        // Assert the SleepFor message is no longer in the waitlist.
        assert!(!WaitlistOf::<Test>::contains(
            &waiter_prog_id,
            &sleep_for_msg_id
        ));

        // let long_sleep = sleep_for(longer);
        // let short_sleep = sleep_for(shorter);
        // join!(long_sleep, short_sleep);
        {
            // Block 6
            let (sleep_for_msg_id, sleep_for_block_number) =
                send_command_to_waiter(WaiterCommand::SleepFor(
                    vec![
                        LONGER_SLEEP_FOR_BLOCKS.saturated_into(),
                        SLEEP_FOR_BLOCKS.saturated_into(),
                    ],
                    WaitType::All,
                ));
            // Clear the before sleep reply.
            MailboxOf::<Test>::clear();

            // Block 8
            run_for_blocks(SLEEP_FOR_BLOCKS, None);

            // Assert there are no any replies yet even though SLEEP_FOR_BLOCKS blocks
            // has just passed.
            assert_eq!(MailboxOf::<Test>::len(&USER_1), 0);

            // Assert the SleepFor message is still in the waitlist.
            assert!(WaitlistOf::<Test>::contains(
                &waiter_prog_id,
                &sleep_for_msg_id
            ));

            // Block 9
            run_to_next_block(None);

            // Assert the program replied with a message after the sleep.
            // The message payload is a number of the block the program
            // exited the delay, i.e. sleep_for_block_number + LONGER_SLEEP_FOR_BLOCKS.
            assert_waiter_single_reply(format!(
                "After the sleep at block: {}",
                sleep_for_block_number + LONGER_SLEEP_FOR_BLOCKS
            ));

            // Assert the SleepFor message is no longer in the waitlist.
            assert!(!WaitlistOf::<Test>::contains(
                &waiter_prog_id,
                &sleep_for_msg_id
            ));
        }

        // let short_sleep = sleep_for(shorter);
        // let long_sleep = sleep_for(longer);
        // join!(short_sleep, long_sleep);
        {
            // Block 10
            let (sleep_for_msg_id, sleep_for_block_number) =
                send_command_to_waiter(WaiterCommand::SleepFor(
                    vec![
                        LONGER_SLEEP_FOR_BLOCKS.saturated_into(),
                        SLEEP_FOR_BLOCKS.saturated_into(),
                    ],
                    WaitType::All,
                ));
            // Clear the before sleep reply.
            MailboxOf::<Test>::clear();

            // Block 12
            run_for_blocks(SLEEP_FOR_BLOCKS, None);

            // Assert there are no any replies yet even though SLEEP_FOR_BLOCKS blocks
            // has just passed.
            assert_eq!(MailboxOf::<Test>::len(&USER_1), 0);

            // Assert the SleepFor message is still in the waitlist.
            assert!(WaitlistOf::<Test>::contains(
                &waiter_prog_id,
                &sleep_for_msg_id
            ));

            // Block 13
            run_to_next_block(None);

            // Assert the program replied with a message after the sleep.
            // The message payload is a number of the block the program
            // exited the delay, i.e. sleep_for_block_number + LONGER_SLEEP_FOR_BLOCKS.
            assert_waiter_single_reply(format!(
                "After the sleep at block: {}",
                sleep_for_block_number + LONGER_SLEEP_FOR_BLOCKS
            ));

            // Assert the SleepFor message is no longer in the waitlist.
            assert!(!WaitlistOf::<Test>::contains(
                &waiter_prog_id,
                &sleep_for_msg_id
            ));
        }

        // let long_sleep = sleep_for(longer);
        // let short_sleep = sleep_for(shorter);
        // select!(short_sleep, long_sleep);
        {
            // Block 14
            let (sleep_for_msg_id, sleep_for_block_number) =
                send_command_to_waiter(WaiterCommand::SleepFor(
                    vec![
                        LONGER_SLEEP_FOR_BLOCKS.saturated_into(),
                        SLEEP_FOR_BLOCKS.saturated_into(),
                    ],
                    WaitType::Any,
                ));
            // Clear the before sleep reply.
            MailboxOf::<Test>::clear();

            // Block 16
            run_for_blocks(SLEEP_FOR_BLOCKS, None);

            // Assert the program replied with a message after the sleep.
            // The message payload is a number of the block the program
            // exited the delay, i.e. sleep_for_block_number + SLEEP_FOR_BLOCKS.
            assert_waiter_single_reply(format!(
                "After the sleep at block: {}",
                sleep_for_block_number + SLEEP_FOR_BLOCKS
            ));

            // Assert the SleepFor message is no longer in the waitlist.
            assert!(!WaitlistOf::<Test>::contains(
                &waiter_prog_id,
                &sleep_for_msg_id
            ));
        }

        // let short_sleep = sleep_for(shorter);
        // let long_sleep = sleep_for(longer);
        // select!(short_sleep, long_sleep);
        {
            // Block 17
            let (sleep_for_msg_id, sleep_for_block_number) =
                send_command_to_waiter(WaiterCommand::SleepFor(
                    vec![
                        LONGER_SLEEP_FOR_BLOCKS.saturated_into(),
                        SLEEP_FOR_BLOCKS.saturated_into(),
                    ],
                    WaitType::Any,
                ));
            // Clear the before sleep reply.
            MailboxOf::<Test>::clear();

            // Block 18
            run_for_blocks(SLEEP_FOR_BLOCKS, None);

            // Assert the program replied with a message after the sleep.
            // The message payload is a number of the block the program
            // exited the delay, i.e. sleep_for_block_number + SLEEP_FOR_BLOCKS.
            assert_waiter_single_reply(format!(
                "After the sleep at block: {}",
                sleep_for_block_number + SLEEP_FOR_BLOCKS
            ));

            // Assert the SleepFor message is no longer in the waitlist.
            assert!(!WaitlistOf::<Test>::contains(
                &waiter_prog_id,
                &sleep_for_msg_id
            ));
        }
    });
}

#[test]
fn test_async_messages() {
    use demo_async_tester::{Kind, WASM_BINARY};

    init_logger();
    new_test_ext().execute_with(|| {
        System::reset_events();

        assert_ok!(Gear::upload_program(
            RuntimeOrigin::signed(USER_1),
            WASM_BINARY.to_vec(),
            DEFAULT_SALT.to_vec(),
            EMPTY_PAYLOAD.to_vec(),
            10_000_000_000u64,
            0,
            false,
        ));

        let pid = get_last_program_id();
        for kind in &[
            Kind::Send,
            Kind::SendWithGas(DEFAULT_GAS_LIMIT),
            Kind::SendBytes,
            Kind::SendBytesWithGas(DEFAULT_GAS_LIMIT),
            Kind::SendCommit,
            Kind::SendCommitWithGas(DEFAULT_GAS_LIMIT),
        ] {
            run_to_next_block(None);
            assert_ok!(Gear::send_message(
                RuntimeOrigin::signed(USER_1),
                pid,
                kind.encode(),
                30_000_000_000u64,
                0,
                false,
            ));

            // check the message sent from the program
            run_to_next_block(None);
            let last_mail = get_last_mail(USER_1);
            assert_eq!(Kind::decode(&mut last_mail.payload_bytes()), Ok(*kind));

            // reply to the message
            let message_id = last_mail.id();
            assert_ok!(Gear::send_reply(
                RuntimeOrigin::signed(USER_1),
                message_id,
                EMPTY_PAYLOAD.to_vec(),
                10_000_000_000u64,
                0,
                false,
            ));

            // check the reply from the program
            run_to_next_block(None);
            let last_mail = get_last_mail(USER_1);
            assert_eq!(last_mail.payload_bytes(), b"PONG");
            assert_ok!(Gear::claim_value(
                RuntimeOrigin::signed(USER_1),
                last_mail.id()
            ));
        }

        assert!(Gear::is_active(pid));
    })
}

#[test]
fn program_generator_works() {
    use demo_program_generator::{CHILD_WAT, WASM_BINARY};

    init_logger();
    new_test_ext().execute_with(|| {
        let code = ProgramCodeKind::Custom(CHILD_WAT).to_bytes();
        let code_id = CodeId::generate(&code);

        assert_ok!(Gear::upload_code(RuntimeOrigin::signed(USER_1), code));

        assert_ok!(Gear::upload_program(
            RuntimeOrigin::signed(USER_1),
            WASM_BINARY.to_vec(),
            DEFAULT_SALT.to_vec(),
            EMPTY_PAYLOAD.to_vec(),
            BlockGasLimitOf::<Test>::get(),
            0,
            false,
        ));

        let generator_id = get_last_program_id();

        run_to_next_block(None);

        assert!(Gear::is_active(generator_id));

        assert_ok!(Gear::send_message(
            RuntimeOrigin::signed(USER_1),
            generator_id,
            EMPTY_PAYLOAD.to_vec(),
            BlockGasLimitOf::<Test>::get(),
            0,
            false,
        ));

        let message_id = get_last_message_id();

        run_to_next_block(None);

        assert_succeed(message_id);
        let expected_salt = [b"salt_generator", message_id.as_ref(), &0u64.to_be_bytes()].concat();
        let expected_child_id =
            ProgramId::generate_from_program(code_id, &expected_salt, message_id);
        assert!(ProgramStorageOf::<Test>::program_exists(expected_child_id))
    });
}

#[test]
fn wait_state_machine() {
    use demo_wait::WASM_BINARY;

    init_logger();

    let init = || {
        assert_ok!(Gear::upload_program(
            RuntimeOrigin::signed(USER_1),
            WASM_BINARY.to_vec(),
            DEFAULT_SALT.to_vec(),
            Default::default(),
            BlockGasLimitOf::<Test>::get(),
            0,
            false,
        ));

        let wait_id = get_last_program_id();

        run_to_next_block(None);

        assert!(Gear::is_active(wait_id));

        System::reset_events();

        wait_id
    };

    new_test_ext().execute_with(|| {
        let demo = init();

        let to_send = vec![b"FIRST".to_vec(), b"SECOND".to_vec(), b"THIRD".to_vec()];
        let ids = send_payloads(USER_1, demo, to_send);
        run_to_next_block(None);

        let to_assert = vec![
            Assertion::ReplyCode(ReplyCode::Success(SuccessReplyReason::Auto)),
            Assertion::ReplyCode(ReplyCode::Success(SuccessReplyReason::Auto)),
            Assertion::Payload(ids[0].as_ref().to_vec()),
            Assertion::ReplyCode(ReplyCode::Success(SuccessReplyReason::Auto)),
            Assertion::Payload(ids[1].as_ref().to_vec()),
        ];
        assert_responses_to_user(USER_1, to_assert);
    });
}

#[test]
fn missing_functions_are_not_executed() {
    // handle is copied from ProgramCodeKind::OutgoingWithValueInHandle
    let wat = r#"
    (module
        (import "env" "gr_send_wgas" (func $send (param i32 i32 i32 i64 i32 i32)))
        (import "env" "memory" (memory 10))
        (export "handle" (func $handle))
        (func $handle
            i32.const 111 ;; addr
            i32.const 1 ;; value
            i32.store

            i32.const 143 ;; addr + 32
            i32.const 1000
            i32.store

            (call $send (i32.const 111) (i32.const 0) (i32.const 32) (i64.const 10000000) (i32.const 0) (i32.const 333))

            i32.const 333 ;; addr
            i32.load
            (if
                (then unreachable)
                (else)
            )
        )
    )"#;

    init_logger();

    new_test_ext().execute_with(|| {
        let balance_before = Balances::free_balance(USER_1);

        let program_id = {
            let res = upload_program_default(USER_1, ProgramCodeKind::Custom(wat));
            assert_ok!(res);
            res.expect("submit result was asserted")
        };

        let GasInfo { min_limit, .. } = Gear::calculate_gas_info(
            USER_1.into_origin(),
            HandleKind::Init(ProgramCodeKind::Custom(wat).to_bytes()),
            EMPTY_PAYLOAD.to_vec(),
            0,
            true,
            true,
        )
        .expect("calculate_gas_info failed");

        let program_cost = core_processor::calculate_gas_for_program(
            DbWeightOf::<Test>::get().reads(1).ref_time(),
            <Test as Config>::Schedule::get()
                .db_read_per_byte
                .ref_time(),
        );
        // there is no execution so the values should be equal
        assert_eq!(min_limit, program_cost);

        run_to_next_block(None);

        // there is no 'init' so memory pages and code don't get loaded and
        // no execution is performed at all and hence user was not charged for program execution.
        assert_eq!(
            balance_before,
            Balances::free_balance(USER_1) + gas_price(program_cost)
        );

        // this value is actually a constant in the wat.
        let locked_value = 1_000;
        assert_ok!(<Balances as frame_support::traits::Currency<_>>::transfer(
            &USER_1,
            &program_id.cast(),
            locked_value,
            frame_support::traits::ExistenceRequirement::AllowDeath
        ));

        assert_ok!(Gear::send_message(
            RuntimeOrigin::signed(USER_3),
            program_id,
            EMPTY_PAYLOAD.to_vec(),
            1_000_000_000,
            0,
            false,
        ));

        run_to_next_block(None);

        let reply_to_id = get_last_mail(USER_1).id();

        let GasInfo { min_limit, .. } = Gear::calculate_gas_info(
            USER_1.into_origin(),
            HandleKind::Reply(reply_to_id, ReplyCode::Success(SuccessReplyReason::Manual)),
            EMPTY_PAYLOAD.to_vec(),
            0,
            true,
            true,
        )
        .expect("calculate_gas_info failed");

        assert_eq!(min_limit, program_cost);

        let balance_before = Balances::free_balance(USER_1);
        let reply_value = 1_500;
        assert_ok!(Gear::send_reply(
            RuntimeOrigin::signed(USER_1),
            reply_to_id,
            EMPTY_PAYLOAD.to_vec(),
            100_000_000,
            reply_value,
            false,
        ));

        run_to_next_block(None);

        assert_eq!(
            balance_before - reply_value + locked_value,
            Balances::free_balance(USER_1) + gas_price(program_cost)
        );
    });
}

#[test]
fn missing_handle_is_not_executed() {
    let wat = r#"
    (module
        (import "env" "memory" (memory 2))
        (export "init" (func $init))
        (func $init)
    )"#;

    let wat_handle = r#"
    (module
        (import "env" "memory" (memory 2))
        (export "init" (func $init))
        (export "handle" (func $handle))
        (func $init)
        (func $handle)
    )"#;

    init_logger();
    new_test_ext().execute_with(|| {
        let program_id = Gear::upload_program(
            RuntimeOrigin::signed(USER_1),
            ProgramCodeKind::Custom(wat).to_bytes(),
            vec![],
            EMPTY_PAYLOAD.to_vec(),
            1_000_000_000,
            0,
            false,
        )
        .map(|_| get_last_program_id())
        .expect("submit_program failed");

        let program_handle_id = Gear::upload_program(
            RuntimeOrigin::signed(USER_3),
            ProgramCodeKind::Custom(wat_handle).to_bytes(),
            vec![],
            EMPTY_PAYLOAD.to_vec(),
            1_000_000_000,
            0,
            false,
        )
        .map(|_| get_last_program_id())
        .expect("submit_program failed");

        run_to_next_block(None);

        let balance_before = Balances::free_balance(USER_1);
        let balance_before_handle = Balances::free_balance(USER_3);

        assert_ok!(Gear::send_message(
            RuntimeOrigin::signed(USER_1),
            program_id,
            EMPTY_PAYLOAD.to_vec(),
            1_000_000_000,
            0,
            false,
        ));

        assert_ok!(Gear::send_message(
            RuntimeOrigin::signed(USER_3),
            program_handle_id,
            EMPTY_PAYLOAD.to_vec(),
            1_000_000_000,
            0,
            false,
        ));

        run_to_next_block(None);

        let margin = balance_before - Balances::free_balance(USER_1);
        let margin_handle = balance_before_handle - Balances::free_balance(USER_3);

        assert!(margin < margin_handle);
    });
}

#[test]
fn invalid_memory_page_amount_rejected() {
    let Some(incorrect_amount) = code::MAX_WASM_PAGES_AMOUNT
        .to_page_number()
        .map(|p| p.inc().raw())
    else {
        // In case max memory is 4GB, then it's impossible to make invalid memory pages amount.
        return;
    };

    let wat = format!(
        r#"
            (module
                (import "env" "memory" (memory {incorrect_amount}))
                (export "init" (func $init))
                (func $init)
            )
        "#
    );

    init_logger();
    new_test_ext().execute_with(|| {
        assert_noop!(
            Gear::upload_code(
                RuntimeOrigin::signed(USER_1),
                ProgramCodeKind::Custom(&wat).to_bytes(),
            ),
            Error::<Test>::ProgramConstructionFailed
        );

        assert_noop!(
            Gear::upload_program(
                RuntimeOrigin::signed(USER_1),
                ProgramCodeKind::Custom(&wat).to_bytes(),
                vec![],
                EMPTY_PAYLOAD.to_vec(),
                1_000_000_000,
                0,
                false,
            ),
            Error::<Test>::ProgramConstructionFailed
        );
    });
}

#[test]
fn test_reinstrumentation_works() {
    init_logger();
    new_test_ext().execute_with(|| {
        let code_id = CodeId::generate(&ProgramCodeKind::Default.to_bytes());
        let pid = upload_program_default(USER_1, ProgramCodeKind::Default).unwrap();

        run_to_block(2, None);

        // check old version
        let _reset_guard = DynamicSchedule::mutate(|schedule| {
            let code = <Test as Config>::CodeStorage::get_code(code_id).unwrap();
            assert_eq!(
                code.instruction_weights_version(),
                schedule.instruction_weights.version
            );

            schedule.instruction_weights.version = 0xdeadbeef;
        });

        assert_ok!(Gear::send_message(
            RuntimeOrigin::signed(USER_1),
            pid,
            vec![],
            10_000_000_000,
            0,
            false,
        ));

        run_to_block(3, None);

        // check new version
        let code = <Test as Config>::CodeStorage::get_code(code_id).unwrap();
        assert_eq!(code.instruction_weights_version(), 0xdeadbeef);

        assert_ok!(Gear::send_message(
            RuntimeOrigin::signed(USER_1),
            pid,
            vec![],
            10_000_000_000,
            0,
            false,
        ));

        run_to_block(4, None);

        // check new version stands still
        let code = <Test as Config>::CodeStorage::get_code(code_id).unwrap();
        assert_eq!(code.instruction_weights_version(), 0xdeadbeef);
    })
}

#[test]
fn test_reinstrumentation_failure() {
    init_logger();
    new_test_ext().execute_with(|| {
        let code_id = CodeId::generate(&ProgramCodeKind::Default.to_bytes());
        let pid = upload_program_default(USER_1, ProgramCodeKind::Default).unwrap();

        run_to_block(2, None);

        let mut old_version = 0;
        let _reset_guard = DynamicSchedule::mutate(|schedule| {
            // Insert new original code to cause re-instrumentation failure.
            let wasm = ProgramCodeKind::Custom("(module)").to_bytes();
            <<Test as Config>::CodeStorage as CodeStorage>::OriginalCodeStorage::insert(
                code_id, wasm,
            );

            old_version = schedule.instruction_weights.version;
            schedule.instruction_weights.version = 0xdeadbeef;
        });

        assert_ok!(Gear::send_message(
            RuntimeOrigin::signed(USER_1),
            pid,
            vec![],
            10_000_000_000,
            0,
            false,
        ));

        let mid = get_last_message_id();

        run_to_block(3, None);

        // Must be active even after re-instrumentation failure.
        let program = ProgramStorageOf::<Test>::get_program(pid).unwrap();
        assert!(program.is_active());

        // After message processing the code must have the old instrumentation version.
        let code = <Test as Config>::CodeStorage::get_code(code_id).unwrap();
        assert_eq!(code.instruction_weights_version(), old_version);

        // Error reply must be returned with the reason of re-instrumentation failure.
        assert_failed(mid, ErrorReplyReason::ReinstrumentationFailure);
    })
}

#[test]
fn test_init_reinstrumentation_failure() {
    init_logger();

    new_test_ext().execute_with(|| {
        let code_id = CodeId::generate(&ProgramCodeKind::Default.to_bytes());
        let pid = upload_program_default(USER_1, ProgramCodeKind::Default).unwrap();

        let mut old_version = 0;
        let _reset_guard = DynamicSchedule::mutate(|schedule| {
            // Insert new original code to cause init re-instrumentation failure.
            let wasm = ProgramCodeKind::Custom("(module)").to_bytes();
            <<Test as Config>::CodeStorage as CodeStorage>::OriginalCodeStorage::insert(
                code_id, wasm,
            );

            old_version = schedule.instruction_weights.version;
            schedule.instruction_weights.version = 0xdeadbeef;
        });

        let mid = get_last_message_id();

        run_to_block(2, None);

        // Must be terminated after re-instrumentation failure, because it failed on init.
        let program = ProgramStorageOf::<Test>::get_program(pid).unwrap();
        assert!(program.is_terminated());

        // After message processing the code must have the old instrumentation version.
        let code = <Test as Config>::CodeStorage::get_code(code_id).unwrap();
        assert_eq!(code.instruction_weights_version(), old_version);

        // Error reply must be returned with the reason of re-instrumentation failure.
        assert_failed(mid, ErrorReplyReason::ReinstrumentationFailure);
    })
}

#[test]
fn test_mad_big_prog_instrumentation() {
    init_logger();
    new_test_ext().execute_with(|| {
        let path = "../../examples/big-wasm/big.wasm";
        let code_bytes = std::fs::read(path).expect("can't read big wasm");
        let schedule = <Test as Config>::Schedule::get();
        let code_inst_res = gear_core::code::Code::try_new(
            code_bytes,
            schedule.instruction_weights.version,
            |module| schedule.rules(module),
            schedule.limits.stack_height,
        );
        // In any case of the defined weights on the platform, instrumentation of the valid
        // huge wasm mustn't fail
        assert!(code_inst_res.is_ok());
    })
}

#[test]
fn reject_incorrect_binary() {
    let wat = r#"
    (module
        (import "env" "memory" (memory 1))
        (export "handle" (func $handle))
        (func $handle
            i32.const 5
        )
    )"#;

    init_logger();
    new_test_ext().execute_with(|| {
        assert_noop!(
            Gear::upload_code(
                RuntimeOrigin::signed(USER_1),
                ProgramCodeKind::CustomInvalid(wat).to_bytes()
            ),
            Error::<Test>::ProgramConstructionFailed
        );

        assert_noop!(
            upload_program_default(USER_1, ProgramCodeKind::CustomInvalid(wat)),
            Error::<Test>::ProgramConstructionFailed
        );
    });
}

#[test]
fn send_from_reservation() {
    use demo_send_from_reservation::{HandleAction, WASM_BINARY};

    init_logger();
    new_test_ext().execute_with(|| {
        let pid = Gear::upload_program(
            RuntimeOrigin::signed(USER_1),
            WASM_BINARY.to_vec(),
            vec![],
            EMPTY_PAYLOAD.to_vec(),
            10_000_000_000,
            0,
            false,
        )
        .map(|_| get_last_program_id())
        .unwrap();

        let pid2 = Gear::upload_program(
            RuntimeOrigin::signed(USER_1),
            WASM_BINARY.to_vec(),
            vec![2],
            EMPTY_PAYLOAD.to_vec(),
            10_000_000_000,
            0,
            false,
        )
        .map(|_| get_last_program_id())
        .unwrap();

        run_to_block(2, None);

        {
            assert_ok!(Gear::send_message(
                RuntimeOrigin::signed(USER_1),
                pid,
                HandleAction::SendToUser.encode(),
                10_000_000_000,
                1_000,
                false,
            ));

            run_to_block(3, None);

            let msg = get_last_mail(USER_1);
            assert_eq!(msg.value(), 500);
            assert_eq!(msg.payload_bytes(), b"send_to_user");
            let map = get_reservation_map(pid).unwrap();
            assert!(map.is_empty());
        }

        {
            MailboxOf::<Test>::clear();

            assert_ok!(Gear::send_message(
                RuntimeOrigin::signed(USER_1),
                pid,
                HandleAction::SendToProgram {
                    pid: pid2.into(),
                    user: USER_1.into_origin().into()
                }
                .encode(),
                10_000_000_000,
                1_000,
                false,
            ));

            let mid = get_last_message_id();

            run_to_block(4, None);

            assert_succeed(mid);

            let msg = get_last_mail(USER_1);
            assert_eq!(msg.value(), 700);
            assert_eq!(msg.payload_bytes(), b"receive_from_program");
            let map = get_reservation_map(pid).unwrap();
            assert!(map.is_empty());
        }

        {
            MailboxOf::<Test>::clear();

            assert_ok!(Gear::send_message(
                RuntimeOrigin::signed(USER_1),
                pid,
                HandleAction::SendToUserDelayed.encode(),
                10_000_000_000,
                1_000,
                false,
            ));

            run_to_block(5, None);

            assert!(MailboxOf::<Test>::is_empty(&USER_1));

            run_to_block(6, None);

            let msg = get_last_mail(USER_1);
            assert_eq!(msg.value(), 600);
            assert_eq!(msg.payload_bytes(), b"send_to_user_delayed");
            let map = get_reservation_map(pid).unwrap();
            assert!(map.is_empty());
        }

        {
            MailboxOf::<Test>::clear();

            assert_ok!(Gear::send_message(
                RuntimeOrigin::signed(USER_1),
                pid,
                HandleAction::SendToProgramDelayed {
                    pid: pid2.into(),
                    user: USER_1.into_origin().into()
                }
                .encode(),
                10_000_000_000,
                1_000,
                false,
            ));

            let mid = get_last_message_id();

            run_to_block(7, None);

            assert!(MailboxOf::<Test>::is_empty(&USER_1));
            assert_succeed(mid);

            run_to_block(8, None);

            let msg = get_last_mail(USER_1);
            assert_eq!(msg.value(), 800);
            assert_eq!(msg.payload_bytes(), b"receive_from_program_delayed");
            let map = get_reservation_map(pid).unwrap();
            assert!(map.is_empty());
        }
    });
}

#[test]
fn reply_from_reservation() {
    use demo_send_from_reservation::{HandleAction, WASM_BINARY};

    init_logger();
    new_test_ext().execute_with(|| {
        let pid = Gear::upload_program(
            RuntimeOrigin::signed(USER_1),
            WASM_BINARY.to_vec(),
            vec![],
            EMPTY_PAYLOAD.to_vec(),
            10_000_000_000,
            0,
            false,
        )
        .map(|_| get_last_program_id())
        .unwrap();

        let pid2 = Gear::upload_program(
            RuntimeOrigin::signed(USER_1),
            WASM_BINARY.to_vec(),
            vec![2],
            EMPTY_PAYLOAD.to_vec(),
            10_000_000_000,
            0,
            false,
        )
        .map(|_| get_last_program_id())
        .unwrap();

        run_to_block(2, None);

        {
            assert_ok!(Gear::send_message(
                RuntimeOrigin::signed(USER_1),
                pid,
                HandleAction::ReplyToUser.encode(),
                30_000_000_000,
                1_000,
                false,
            ));

            run_to_block(3, None);

            let msg = maybe_last_message(USER_1).expect("Should be");
            assert_eq!(msg.value(), 900);
            assert_eq!(msg.payload_bytes(), b"reply_to_user");
            let map = get_reservation_map(pid).unwrap();
            assert!(map.is_empty());
        }

        {
            MailboxOf::<Test>::clear();

            assert_ok!(Gear::send_message(
                RuntimeOrigin::signed(USER_1),
                pid,
                HandleAction::ReplyToProgram {
                    pid: pid2.into(),
                    user: USER_1.into_origin().into()
                }
                .encode(),
                30_000_000_000,
                1_000,
                false,
            ));

            let mid = get_last_message_id();

            run_to_block(4, None);

            assert_succeed(mid);

            let msg = maybe_last_message(USER_1).expect("Should be");
            assert_eq!(msg.value(), 900);
            assert_eq!(msg.payload_bytes(), b"reply");
            let map = get_reservation_map(pid).unwrap();
            assert!(map.is_empty());
        }
    });
}

#[test]
fn signal_recursion_not_occurs() {
    use demo_signal_entry::{HandleAction, WASM_BINARY};

    init_logger();
    new_test_ext().execute_with(|| {
        assert_ok!(Gear::upload_program(
            RuntimeOrigin::signed(USER_1),
            WASM_BINARY.to_vec(),
            DEFAULT_SALT.to_vec(),
            USER_1.encode(),
            10_000_000_000,
            0,
            false,
        ));

        let pid = get_last_program_id();

        run_to_block(2, None);

        assert!(Gear::is_initialized(pid));
        assert!(Gear::is_active(pid));

        assert_ok!(Gear::send_message(
            RuntimeOrigin::signed(USER_1),
            pid,
            HandleAction::PanicInSignal.encode(),
            10_000_000_000,
            0,
            false,
        ));

        let mid = get_last_message_id();

        let mut expiration = None;

        run_to_block(3, None);

        assert_ok!(GasHandlerOf::<Test>::get_system_reserve(mid));

        System::events().iter().for_each(|e| {
            if let MockRuntimeEvent::Gear(Event::MessageWaited {
                expiration: exp, ..
            }) = e.event
            {
                expiration = Some(exp);
            }
        });

        let expiration = expiration.unwrap();

        System::set_block_number(expiration - 1);
        Gear::set_block_number(expiration - 1);

        run_to_next_block(None);

        assert!(GasHandlerOf::<Test>::get_system_reserve(mid).is_err());

        // check signal dispatch panicked
        assert_eq!(MailboxOf::<Test>::iter_key(USER_1).last(), None);
        let signal_msg_id = MessageId::generate_signal(mid);
        let status = dispatch_status(signal_msg_id);
        assert_eq!(status, Some(DispatchStatus::Failed));

        MailboxOf::<Test>::clear();
        System::reset_events();
        run_to_next_block(None);

        // check nothing happens after
        assert!(MailboxOf::<Test>::is_empty(&USER_1));
        assert_eq!(System::events().len(), 0);
    });
}

#[test]
fn signal_during_precharge() {
    use demo_signal_entry::{HandleAction, WASM_BINARY};

    init_logger();
    new_test_ext().execute_with(|| {
        assert_ok!(Gear::upload_program(
            RuntimeOrigin::signed(USER_1),
            WASM_BINARY.to_vec(),
            DEFAULT_SALT.to_vec(),
            USER_1.encode(),
            10_000_000_000,
            0,
            false,
        ));

        let pid = get_last_program_id();

        run_to_block(2, None);

        assert_ok!(Gear::send_message(
            RuntimeOrigin::signed(USER_1),
            pid,
            HandleAction::WaitWithReserveAmountAndPanic(1).encode(),
            10_000_000_000,
            0,
            false,
        ));

        let mid = get_last_message_id();

        run_to_block(3, None);

        let reply_to_id = get_last_mail(USER_1).id();

        assert_ok!(GasHandlerOf::<Test>::get_system_reserve(mid));

        assert_ok!(Gear::send_reply(
            RuntimeOrigin::signed(USER_1),
            reply_to_id,
            EMPTY_PAYLOAD.to_vec(),
            10_000_000_000,
            0,
            false,
        ));

        run_to_block(4, None);

        assert!(GasHandlerOf::<Test>::get_system_reserve(mid).is_err());
        assert!(MailboxOf::<Test>::is_empty(&USER_1));
        assert_eq!(
            System::events()
                .into_iter()
                .filter(|e| {
                    matches!(
                        e.event,
                        MockRuntimeEvent::Gear(Event::UserMessageSent { .. })
                    )
                })
                .count(),
            2 + 1 // reply from program + reply to user because of panic +1 for auto generated replies
        );
    });
}

#[test]
fn signal_during_prepare() {
    use demo_signal_entry::{HandleAction, WASM_BINARY};

    init_logger();
    new_test_ext().execute_with(|| {
        assert_ok!(Gear::upload_program(
            RuntimeOrigin::signed(USER_1),
            WASM_BINARY.to_vec(),
            DEFAULT_SALT.to_vec(),
            USER_1.encode(),
            10_000_000_000,
            0,
            false,
        ));

        let pid = get_last_program_id();

        run_to_block(2, None);

        let read_cost = DbWeightOf::<Test>::get().reads(1).ref_time();
        let schedule = <Test as Config>::Schedule::get();
        let program_gas = core_processor::calculate_gas_for_program(
            read_cost,
            schedule.db_read_per_byte.ref_time(),
        );

        assert_ok!(Gear::send_message(
            RuntimeOrigin::signed(USER_1),
            pid,
            HandleAction::WaitWithReserveAmountAndPanic(program_gas).encode(),
            10_000_000_000,
            0,
            false,
        ));

        let mid = get_last_message_id();

        run_to_block(3, None);

        let reply_to_id = get_last_mail(USER_1).id();

        assert_ok!(GasHandlerOf::<Test>::get_system_reserve(mid));

        assert_ok!(Gear::send_reply(
            RuntimeOrigin::signed(USER_1),
            reply_to_id,
            EMPTY_PAYLOAD.to_vec(),
            10_000_000_000,
            0,
            false,
        ));

        run_to_block(4, None);

        assert!(GasHandlerOf::<Test>::get_system_reserve(mid).is_err());
        assert!(MailboxOf::<Test>::is_empty(&USER_1));
        assert_eq!(
            System::events()
                .into_iter()
                .filter(|e| {
                    matches!(
                        e.event,
                        MockRuntimeEvent::Gear(Event::UserMessageSent { .. })
                    )
                })
                .count(),
            2 + 1 // reply from program + reply to user because of panic +1 for auto generated replies
        );
    });
}

#[test]
fn signal_async_wait_works() {
    use demo_async_signal_entry::{InitAction, WASM_BINARY};

    init_logger();
    new_test_ext().execute_with(|| {
        assert_ok!(Gear::upload_program(
            RuntimeOrigin::signed(USER_1),
            WASM_BINARY.to_vec(),
            DEFAULT_SALT.to_vec(),
            InitAction::None.encode(),
            10_000_000_000,
            0,
            false,
        ));

        let pid = get_last_program_id();

        run_to_block(2, None);

        assert!(Gear::is_initialized(pid));
        assert!(Gear::is_active(pid));

        let GasInfo {
            min_limit: gas_spent,
            ..
        } = Gear::calculate_gas_info(
            USER_1.into_origin(),
            HandleKind::Handle(pid),
            EMPTY_PAYLOAD.to_vec(),
            0,
            true,
            true,
        )
        .expect("calculate_gas_info failed");

        assert_ok!(Gear::send_message(
            RuntimeOrigin::signed(USER_1),
            pid,
            EMPTY_PAYLOAD.to_vec(),
            gas_spent,
            0,
            false,
        ));

        let mid = get_last_message_id();

        let mut expiration = None;

        run_to_block(3, None);

        assert_ok!(GasHandlerOf::<Test>::get_system_reserve(mid));

        System::events().iter().for_each(|e| {
            if let MockRuntimeEvent::Gear(Event::MessageWaited {
                expiration: exp, ..
            }) = e.event
            {
                expiration = Some(exp);
            }
        });

        let expiration = expiration.unwrap();

        System::set_block_number(expiration - 1);
        Gear::set_block_number(expiration - 1);

        System::reset_events();
        run_to_next_block(None);

        assert!(GasHandlerOf::<Test>::get_system_reserve(mid).is_err());

        // check signal dispatch executed
        let _mail_msg = maybe_last_message(USER_1).expect("Should be");
    });
}

#[test]
fn signal_run_out_of_gas_works() {
    test_signal_code_works(
        SimpleExecutionError::RanOutOfGas.into(),
        demo_signal_entry::HandleAction::OutOfGas,
    );
}

#[test]
fn signal_run_out_of_gas_memory_access_works() {
    use demo_signal_entry::{HandleAction, WASM_BINARY};

    const GAS_LIMIT: u64 = 10_000_000_000;

    init_logger();
    new_test_ext().execute_with(|| {
        // Upload program
        assert_ok!(Gear::upload_program(
            RuntimeOrigin::signed(USER_1),
            WASM_BINARY.to_vec(),
            DEFAULT_SALT.to_vec(),
            USER_1.encode(),
            GAS_LIMIT,
            0,
            false,
        ));

        let pid = get_last_program_id();

        run_to_next_block(None);

        // Ensure that program is uploaded and initialized correctly
        assert!(Gear::is_active(pid));
        assert!(Gear::is_initialized(pid));

        // Save signal code to be compared with
        assert_ok!(Gear::send_message(
            RuntimeOrigin::signed(USER_1),
            pid,
            HandleAction::SaveSignal(SimpleExecutionError::RanOutOfGas.into()).encode(),
            GAS_LIMIT,
            0,
            false,
        ));

        run_to_next_block(None);

        // Calculate gas limit for this action
        let GasInfo { min_limit, .. } = Gear::calculate_gas_info(
            USER_1.into_origin(),
            HandleKind::Handle(pid),
            demo_signal_entry::HandleAction::MemoryAccess.encode(),
            0,
            true,
            true,
        )
        .expect("calculate_gas_info failed");

        // Send the action to trigger signal sending
        assert_ok!(Gear::send_message(
            RuntimeOrigin::signed(USER_1),
            pid,
            demo_signal_entry::HandleAction::MemoryAccess.encode(),
            min_limit - 1,
            0,
            false,
        ));

        let mid = get_last_message_id();

        // Assert that system reserve gas node is removed
        assert_ok!(GasHandlerOf::<Test>::get_system_reserve(mid));

        run_to_next_block(None);

        assert!(GasHandlerOf::<Test>::get_system_reserve(mid).is_err());

        // Ensure that signal code sent is signal code we saved
        let mail_msg = get_last_mail(USER_1);
        assert_eq!(mail_msg.payload_bytes(), true.encode());
    });
}

#[test]
fn signal_userspace_panic_works() {
    test_signal_code_works(
        SimpleExecutionError::UserspacePanic.into(),
        demo_signal_entry::HandleAction::Panic,
    );
}

#[test]
fn signal_backend_error_forbidden_action_works() {
    test_signal_code_works(
        SimpleExecutionError::BackendError.into(),
        demo_signal_entry::HandleAction::ForbiddenAction,
    );
}

#[test]
fn signal_backend_error_invalid_debug_works() {
    test_signal_code_works(
        SimpleExecutionError::BackendError.into(),
        demo_signal_entry::HandleAction::InvalidDebugCall,
    );
}

#[test]
fn signal_backend_error_unrecoverable_ext_works() {
    test_signal_code_works(
        SimpleExecutionError::BackendError.into(),
        demo_signal_entry::HandleAction::UnrecoverableExt,
    );
}

#[test]
fn signal_unreachable_instruction_works() {
    test_signal_code_works(
        SimpleExecutionError::UnreachableInstruction.into(),
        demo_signal_entry::HandleAction::UnreachableInstruction,
    );
}

#[test]
fn signal_unreachable_instruction_incorrect_free_works() {
    test_signal_code_works(
        SimpleExecutionError::UnreachableInstruction.into(),
        demo_signal_entry::HandleAction::IncorrectFree,
    );
}

#[test]
fn signal_memory_overflow_works() {
    test_signal_code_works(
        SimpleExecutionError::MemoryOverflow.into(),
        demo_signal_entry::HandleAction::ExceedMemory,
    );
}

#[test]
fn signal_removed_from_waitlist_works() {
    const GAS_LIMIT: u64 = 10_000_000_000;
    use demo_signal_entry::{HandleAction, WASM_BINARY};

    init_logger();
    new_test_ext().execute_with(|| {
        // Upload program
        assert_ok!(Gear::upload_program(
            RuntimeOrigin::signed(USER_1),
            WASM_BINARY.to_vec(),
            DEFAULT_SALT.to_vec(),
            USER_1.encode(),
            GAS_LIMIT,
            0,
            false,
        ));

        let pid = get_last_program_id();

        run_to_next_block(None);

        // Ensure that program is uploaded and initialized correctly
        assert!(Gear::is_active(pid));
        assert!(Gear::is_initialized(pid));

        // Save signal code to be compared with
        assert_ok!(Gear::send_message(
            RuntimeOrigin::signed(USER_1),
            pid,
            HandleAction::SaveSignal(SignalCode::RemovedFromWaitlist).encode(),
            GAS_LIMIT,
            0,
            false,
        ));

        run_to_next_block(None);

        // Send the action to trigger signal sending
        assert_ok!(Gear::send_message(
            RuntimeOrigin::signed(USER_1),
            pid,
            HandleAction::WaitWithoutSendingMessage.encode(),
            GAS_LIMIT,
            0,
            false,
        ));

        let mid = get_last_message_id();

        run_to_next_block(None);

        // Ensuring that gas is reserved
        assert_ok!(GasHandlerOf::<Test>::get_system_reserve(mid));

        // Getting block number when waitlist expiration should happen
        let expiration = get_waitlist_expiration(mid);

        // Hack to fast spend blocks till expiration
        System::set_block_number(expiration - 1);
        Gear::set_block_number(expiration - 1);

        // Expiring that message
        run_to_next_block(None);

        // Ensure that signal code sent is signal code we saved
        let mail_msg = get_last_mail(USER_1);
        assert_eq!(mail_msg.payload_bytes(), true.encode());
    });
}

#[test]
fn system_reservation_unreserve_works() {
    use demo_signal_entry::{HandleAction, WASM_BINARY};

    init_logger();
    new_test_ext().execute_with(|| {
        assert_ok!(Gear::upload_program(
            RuntimeOrigin::signed(USER_1),
            WASM_BINARY.to_vec(),
            DEFAULT_SALT.to_vec(),
            USER_1.encode(),
            10_000_000_000,
            0,
            false,
        ));

        let pid = get_last_program_id();

        run_to_block(2, None);

        let user_initial_balance = Balances::free_balance(USER_1);

        let GasInfo { burned, .. } = Gear::calculate_gas_info(
            USER_1.into_origin(),
            HandleKind::Handle(pid),
            HandleAction::Simple.encode(),
            0,
            true,
            true,
        )
        .expect("calculate_gas_info failed");

        assert_ok!(Gear::send_message(
            RuntimeOrigin::signed(USER_1),
            pid,
            HandleAction::Simple.encode(),
            10_000_000_000,
            0,
            false,
        ));

        let mid = get_last_message_id();

        run_to_block(3, None);

        assert!(GasHandlerOf::<Test>::get_system_reserve(mid).is_err());

        let burned = gas_price(burned);
        assert_eq!(
            Balances::free_balance(USER_1),
            user_initial_balance - burned
        );
    });
}

#[test]
fn few_system_reservations_across_waits_works() {
    use demo_signal_entry::{HandleAction, WASM_BINARY};

    init_logger();
    new_test_ext().execute_with(|| {
        assert_ok!(Gear::upload_program(
            RuntimeOrigin::signed(USER_1),
            WASM_BINARY.to_vec(),
            DEFAULT_SALT.to_vec(),
            USER_1.encode(),
            10_000_000_000,
            0,
            false,
        ));

        let pid = get_last_program_id();

        run_to_block(2, None);

        assert_ok!(Gear::send_message(
            RuntimeOrigin::signed(USER_1),
            pid,
            HandleAction::AcrossWaits.encode(),
            30_000_000_000,
            0,
            false,
        ));

        let mid = get_last_message_id();

        run_to_block(3, None);
        let mut reserved = GasHandlerOf::<Test>::get_system_reserve(mid).unwrap();

        for _ in 0..5 {
            assert_eq!(GasHandlerOf::<Test>::get_system_reserve(mid), Ok(reserved));
            reserved += 1_000_000_000;

            let reply_to_id = get_last_mail(USER_1).id();
            assert_ok!(Gear::send_reply(
                RuntimeOrigin::signed(USER_1),
                reply_to_id,
                EMPTY_PAYLOAD.to_vec(),
                30_000_000_000,
                0,
                false,
            ));

            run_to_next_block(None);
        }
    });
}

#[test]
fn system_reservation_panic_works() {
    use demo_signal_entry::{HandleAction, WASM_BINARY};

    init_logger();
    new_test_ext().execute_with(|| {
        assert_ok!(Gear::upload_program(
            RuntimeOrigin::signed(USER_1),
            WASM_BINARY.to_vec(),
            DEFAULT_SALT.to_vec(),
            USER_1.encode(),
            10_000_000_000,
            0,
            false,
        ));

        let pid = get_last_program_id();

        run_to_block(2, None);

        assert_ok!(Gear::send_message(
            RuntimeOrigin::signed(USER_1),
            pid,
            HandleAction::Panic.encode(),
            10_000_000_000,
            0,
            false,
        ));

        let mid = get_last_message_id();

        run_to_block(3, None);

        assert!(GasHandlerOf::<Test>::get_system_reserve(mid).is_err());

        // check signal dispatch executed
        let mail_msg = get_last_mail(USER_1);
        assert_eq!(mail_msg.payload_bytes(), b"handle_signal");
    });
}

#[test]
fn system_reservation_exit_works() {
    use demo_signal_entry::{HandleAction, WASM_BINARY};

    init_logger();
    new_test_ext().execute_with(|| {
        assert_ok!(Gear::upload_program(
            RuntimeOrigin::signed(USER_1),
            WASM_BINARY.to_vec(),
            DEFAULT_SALT.to_vec(),
            USER_1.encode(),
            10_000_000_000,
            0,
            false,
        ));

        let pid = get_last_program_id();

        run_to_block(2, None);

        assert_ok!(Gear::send_message(
            RuntimeOrigin::signed(USER_1),
            pid,
            HandleAction::Exit.encode(),
            10_000_000_000,
            0,
            false,
        ));

        let mid = get_last_message_id();

        run_to_block(3, None);

        assert_succeed(mid);
        assert!(GasHandlerOf::<Test>::get_system_reserve(mid).is_err());

        // check signal dispatch was not executed but `gr_exit` did
        assert_eq!(MailboxOf::<Test>::len(&USER_1), 0);
        let msg = maybe_last_message(USER_1).expect("Should be");
        assert_eq!(msg.payload_bytes(), b"exit");
    });
}

#[test]
fn system_reservation_wait_and_panic_works() {
    use demo_signal_entry::{HandleAction, WASM_BINARY};

    init_logger();
    new_test_ext().execute_with(|| {
        assert_ok!(Gear::upload_program(
            RuntimeOrigin::signed(USER_1),
            WASM_BINARY.to_vec(),
            DEFAULT_SALT.to_vec(),
            USER_1.encode(),
            10_000_000_000,
            0,
            false,
        ));

        let pid = get_last_program_id();

        run_to_block(2, None);

        assert_ok!(Gear::send_message(
            RuntimeOrigin::signed(USER_1),
            pid,
            HandleAction::WaitAndPanic.encode(),
            10_000_000_000,
            0,
            false,
        ));

        let mid = get_last_message_id();

        run_to_block(3, None);

        let reply_to_id = get_last_mail(USER_1).id();

        assert_ok!(GasHandlerOf::<Test>::get_system_reserve(mid));

        assert_ok!(Gear::send_reply(
            RuntimeOrigin::signed(USER_1),
            reply_to_id,
            EMPTY_PAYLOAD.to_vec(),
            10_000_000_000,
            0,
            false,
        ));

        run_to_block(4, None);

        assert!(GasHandlerOf::<Test>::get_system_reserve(mid).is_err());
    });
}

#[test]
fn system_reservation_wait_works() {
    use demo_signal_entry::{HandleAction, WASM_BINARY};

    init_logger();
    new_test_ext().execute_with(|| {
        assert_ok!(Gear::upload_program(
            RuntimeOrigin::signed(USER_1),
            WASM_BINARY.to_vec(),
            DEFAULT_SALT.to_vec(),
            USER_1.encode(),
            10_000_000_000,
            0,
            false,
        ));

        let pid = get_last_program_id();

        run_to_block(2, None);

        assert_ok!(Gear::send_message(
            RuntimeOrigin::signed(USER_1),
            pid,
            HandleAction::Wait.encode(),
            10_000_000_000,
            0,
            false,
        ));

        let mid = get_last_message_id();

        run_to_block(3, None);

        assert_ok!(GasHandlerOf::<Test>::get_system_reserve(mid));

        let mut expiration = None;

        run_to_block(3, None);

        assert_ok!(GasHandlerOf::<Test>::get_system_reserve(mid));

        System::events().iter().for_each(|e| {
            if let MockRuntimeEvent::Gear(Event::MessageWaited {
                expiration: exp, ..
            }) = e.event
            {
                expiration = Some(exp);
            }
        });

        let expiration = expiration.unwrap();

        System::set_block_number(expiration - 1);
        Gear::set_block_number(expiration - 1);

        run_to_next_block(None);

        assert!(GasHandlerOf::<Test>::get_system_reserve(mid).is_err());
    });
}

#[test]
fn system_reservation_wait_and_exit_works() {
    use demo_signal_entry::{HandleAction, WASM_BINARY};

    init_logger();
    new_test_ext().execute_with(|| {
        assert_ok!(Gear::upload_program(
            RuntimeOrigin::signed(USER_1),
            WASM_BINARY.to_vec(),
            DEFAULT_SALT.to_vec(),
            USER_1.encode(),
            10_000_000_000,
            0,
            false,
        ));

        let pid = get_last_program_id();

        run_to_block(2, None);

        assert_ok!(Gear::send_message(
            RuntimeOrigin::signed(USER_1),
            pid,
            HandleAction::WaitAndExit.encode(),
            10_000_000_000,
            0,
            false,
        ));

        let mid = get_last_message_id();

        run_to_block(3, None);

        let reply_to_id = get_last_mail(USER_1).id();

        assert_ok!(GasHandlerOf::<Test>::get_system_reserve(mid));

        assert_ok!(Gear::send_reply(
            RuntimeOrigin::signed(USER_1),
            reply_to_id,
            EMPTY_PAYLOAD.to_vec(),
            10_000_000_000,
            0,
            false,
        ));

        run_to_block(4, None);

        assert!(GasHandlerOf::<Test>::get_system_reserve(mid).is_err());

        // check `gr_exit` occurs
        let msg = get_last_mail(USER_1);
        assert_eq!(msg.payload_bytes(), b"wait_and_exit");
    });
}

#[test]
fn system_reservation_wait_and_reserve_with_panic_works() {
    use demo_signal_entry::{HandleAction, WAIT_AND_RESERVE_WITH_PANIC_GAS, WASM_BINARY};

    init_logger();
    new_test_ext().execute_with(|| {
        assert_ok!(Gear::upload_program(
            RuntimeOrigin::signed(USER_1),
            WASM_BINARY.to_vec(),
            DEFAULT_SALT.to_vec(),
            USER_1.encode(),
            10_000_000_000,
            0,
            false,
        ));

        let pid = get_last_program_id();

        run_to_block(2, None);

        assert_ok!(Gear::send_message(
            RuntimeOrigin::signed(USER_1),
            pid,
            HandleAction::WaitAndReserveWithPanic.encode(),
            30_000_000_000,
            0,
            false,
        ));

        let mid = get_last_message_id();

        run_to_block(3, None);

        assert_eq!(
            GasHandlerOf::<Test>::get_system_reserve(mid),
            Ok(WAIT_AND_RESERVE_WITH_PANIC_GAS)
        );

        let reply_to_id = get_last_mail(USER_1).id();
        assert_ok!(Gear::send_reply(
            RuntimeOrigin::signed(USER_1),
            reply_to_id,
            EMPTY_PAYLOAD.to_vec(),
            10_000_000_000,
            0,
            false,
        ));

        run_to_block(4, None);

        assert!(GasHandlerOf::<Test>::get_system_reserve(mid).is_err());

        // check signal dispatch executed
        let mail_msg = get_last_mail(USER_1);
        assert_eq!(mail_msg.payload_bytes(), b"handle_signal");
    });
}

#[test]
fn system_reservation_accumulate_works() {
    use demo_signal_entry::{HandleAction, WASM_BINARY};

    init_logger();
    new_test_ext().execute_with(|| {
        assert_ok!(Gear::upload_program(
            RuntimeOrigin::signed(USER_1),
            WASM_BINARY.to_vec(),
            DEFAULT_SALT.to_vec(),
            USER_1.encode(),
            10_000_000_000,
            0,
            false,
        ));

        let pid = get_last_program_id();

        run_to_block(2, None);

        assert_ok!(Gear::send_message(
            RuntimeOrigin::signed(USER_1),
            pid,
            HandleAction::Accumulate.encode(),
            10_000_000_000,
            0,
            false,
        ));

        let mid = get_last_message_id();

        run_to_block(3, None);

        let reserve = GasHandlerOf::<Test>::get_system_reserve(mid).unwrap();
        // we 1000 and then 234 amount of gas in demo
        assert_eq!(reserve, 1234);
    });
}

#[test]
fn system_reservation_zero_amount_panics() {
    use demo_signal_entry::{HandleAction, WASM_BINARY};

    init_logger();
    new_test_ext().execute_with(|| {
        assert_ok!(Gear::upload_program(
            RuntimeOrigin::signed(USER_1),
            WASM_BINARY.to_vec(),
            DEFAULT_SALT.to_vec(),
            USER_1.encode(),
            10_000_000_000,
            0,
            false,
        ));

        let pid = get_last_program_id();

        run_to_block(2, None);

        assert_ok!(Gear::send_message(
            RuntimeOrigin::signed(USER_1),
            pid,
            HandleAction::ZeroReserve.encode(),
            10_000_000_000,
            0,
            false,
        ));

        let mid = get_last_message_id();

        run_to_block(3, None);

        assert_succeed(mid);
    });
}

#[test]
fn gas_reservation_works() {
    use demo_reserve_gas::{HandleAction, InitAction, RESERVATION_AMOUNT};

    init_logger();
    new_test_ext().execute_with(|| {
        assert_ok!(Gear::upload_program(
            RuntimeOrigin::signed(USER_1),
            demo_reserve_gas::WASM_BINARY.to_vec(),
            DEFAULT_SALT.to_vec(),
            InitAction::Normal(vec![
                // orphan reservation; will be removed automatically
                (50_000, 3),
                // must be cleared during `gr_exit`
                (25_000, 5),
            ])
            .encode(),
            10_000_000_000,
            0,
            false,
        ));

        let pid = get_last_program_id();
        let balance_rent_pool = Balances::free_balance(RENT_POOL);

        run_to_block(2, None);

        // gas has been reserved 3 times
        let map = get_reservation_map(pid).unwrap();
        assert_eq!(map.len(), 3);

        let user_initial_balance = Balances::free_balance(USER_1);

        let GasInfo {
            min_limit: spent_gas,
            ..
        } = Gear::calculate_gas_info(
            USER_1.into_origin(),
            HandleKind::Handle(pid),
            HandleAction::Unreserve.encode(),
            0,
            true,
            true,
        )
        .expect("calculate_gas_info failed");

        assert_ok!(Gear::send_message(
            RuntimeOrigin::signed(USER_1),
            pid,
            HandleAction::Unreserve.encode(),
            spent_gas,
            0,
            false,
        ));

        run_to_block(3, None);

        // gas unreserved manually
        let map = get_reservation_map(pid).unwrap();
        assert_eq!(map.len(), 2);

        let gas_reserved = gas_price(spent_gas);
        let reservation_amount = gas_price(RESERVATION_AMOUNT);
        let reservation_holding = 15 * gas_price(CostsPerBlockOf::<Test>::reservation());

        assert_eq!(
            Balances::free_balance(USER_1),
            user_initial_balance - gas_reserved + reservation_amount + reservation_holding
        );
        // reservation was held for one block so the rent pool should be increased accordingly
        assert_eq!(
            Balances::free_balance(RENT_POOL),
            balance_rent_pool + gas_price(CostsPerBlockOf::<Test>::reservation())
        );

        run_to_block(2 + 2, None);

        // gas not yet unreserved automatically
        let map = get_reservation_map(pid).unwrap();
        assert_eq!(map.len(), 2);

        run_to_block(2 + 3, None);

        // gas unreserved automatically
        let map = get_reservation_map(pid).unwrap();
        assert_eq!(map.len(), 1);

        // check task is exist yet
        let (reservation_id, slot) = map.iter().next().unwrap();
        let task = ScheduledTask::RemoveGasReservation(pid, *reservation_id);
        assert!(TaskPoolOf::<Test>::contains(
            &slot.finish.saturated_into(),
            &task
        ));

        // `gr_exit` occurs
        assert_ok!(Gear::send_message(
            RuntimeOrigin::signed(USER_1),
            pid,
            HandleAction::Exit.encode(),
            50_000_000_000,
            0,
            false,
        ));

        run_to_block(2 + 4, None);

        // check task was cleared after `gr_exit` happened
        let map = get_reservation_map(pid);
        assert_eq!(map, None);
        assert!(!TaskPoolOf::<Test>::contains(
            &slot.finish.saturated_into(),
            &task
        ));
    });
}

#[test]
fn gas_reservations_cleaned_in_terminated_program() {
    use demo_reserve_gas::{InitAction, ReplyAction};

    init_logger();
    new_test_ext().execute_with(|| {
        assert_ok!(Gear::upload_program(
            RuntimeOrigin::signed(USER_1),
            demo_reserve_gas::WASM_BINARY.to_vec(),
            DEFAULT_SALT.to_vec(),
            InitAction::Wait.encode(),
            10_000_000_000,
            0,
            false,
        ));

        let pid = get_last_program_id();

        run_to_block(2, None);

        let message_id = get_last_mail(USER_1).id();

        assert!(!Gear::is_initialized(pid));
        assert!(Gear::is_active(pid));

        let map = get_reservation_map(pid).unwrap();
        assert_eq!(map.len(), 1);

        let (reservation_id, slot) = map.iter().next().unwrap();
        let task = ScheduledTask::RemoveGasReservation(pid, *reservation_id);
        assert!(TaskPoolOf::<Test>::contains(
            &slot.finish.saturated_into(),
            &task
        ));

        assert_ok!(Gear::send_reply(
            RuntimeOrigin::signed(USER_1),
            message_id,
            ReplyAction::Panic.encode(),
            BlockGasLimitOf::<Test>::get(),
            0,
            false,
        ));

        run_to_block(3, None);

        let map = get_reservation_map(pid);
        assert_eq!(map, None);
        assert!(!TaskPoolOf::<Test>::contains(
            &slot.finish.saturated_into(),
            &task
        ));
        assert!(!Gear::is_initialized(pid));
        assert!(!Gear::is_active(pid));
    });
}

#[test]
fn gas_reservation_wait_wake_exit() {
    use demo_reserve_gas::{InitAction, ReplyAction};

    init_logger();
    new_test_ext().execute_with(|| {
        assert_ok!(Gear::upload_program(
            RuntimeOrigin::signed(USER_1),
            demo_reserve_gas::WASM_BINARY.to_vec(),
            DEFAULT_SALT.to_vec(),
            InitAction::Wait.encode(),
            10_000_000_000,
            0,
            false,
        ));

        let pid = get_last_program_id();

        run_to_block(2, None);

        let message_id = get_last_mail(USER_1).id();

        assert!(!Gear::is_initialized(pid));
        assert!(Gear::is_active(pid));

        let map = get_reservation_map(pid).unwrap();
        assert_eq!(map.len(), 1);

        let (reservation_id, slot) = map.iter().next().unwrap();
        let task = ScheduledTask::RemoveGasReservation(pid, *reservation_id);
        assert!(TaskPoolOf::<Test>::contains(
            &slot.finish.saturated_into(),
            &task
        ));

        assert_ok!(Gear::send_reply(
            RuntimeOrigin::signed(USER_1),
            message_id,
            ReplyAction::Exit.encode(),
            BlockGasLimitOf::<Test>::get(),
            0,
            false,
        ));

        run_to_block(3, None);

        let map = get_reservation_map(pid);
        assert_eq!(map, None);
        assert!(!TaskPoolOf::<Test>::contains(
            &slot.finish.saturated_into(),
            &task
        ));
        assert!(!Gear::is_initialized(pid));
        assert!(!Gear::is_active(pid));
    });
}

#[test]
fn gas_reservations_check_params() {
    use demo_reserve_gas::InitAction;

    init_logger();
    new_test_ext().execute_with(|| {
        assert_ok!(Gear::upload_program(
            RuntimeOrigin::signed(USER_1),
            demo_reserve_gas::WASM_BINARY.to_vec(),
            DEFAULT_SALT.to_vec(),
            InitAction::CheckArgs {
                mailbox_threshold: <Test as Config>::MailboxThreshold::get(),
            }
            .encode(),
            10_000_000_000,
            0,
            false,
        ));

        let mid = get_last_message_id();

        run_to_block(2, None);

        assert_succeed(mid);
    });
}

#[test]
fn gas_reservations_fresh_reserve_unreserve() {
    use demo_reserve_gas::InitAction;

    init_logger();
    new_test_ext().execute_with(|| {
        assert_ok!(Gear::upload_program(
            RuntimeOrigin::signed(USER_1),
            demo_reserve_gas::WASM_BINARY.to_vec(),
            DEFAULT_SALT.to_vec(),
            InitAction::FreshReserveUnreserve.encode(),
            10_000_000_000,
            0,
            false,
        ));
        let mid = get_last_message_id();

        run_to_block(2, None);

        assert_succeed(mid);
        let msg = get_last_mail(USER_1);
        assert_eq!(msg.payload_bytes(), b"fresh_reserve_unreserve");
    });
}

#[test]
fn gas_reservations_existing_reserve_unreserve() {
    use demo_reserve_gas::{HandleAction, InitAction};

    init_logger();
    new_test_ext().execute_with(|| {
        assert_ok!(Gear::upload_program(
            RuntimeOrigin::signed(USER_1),
            demo_reserve_gas::WASM_BINARY.to_vec(),
            DEFAULT_SALT.to_vec(),
            InitAction::Normal(vec![]).encode(),
            10_000_000_000,
            0,
            false,
        ));
        let mid = get_last_message_id();
        let pid = get_last_program_id();

        run_to_block(2, None);

        assert_succeed(mid);

        assert_ok!(Gear::send_message(
            RuntimeOrigin::signed(USER_1),
            pid,
            HandleAction::SendFromReservationAndUnreserve.encode(),
            10_000_000_000,
            0,
            false,
        ));

        let mid = get_last_message_id();

        run_to_block(3, None);

        assert_succeed(mid);
        let msg = get_last_mail(USER_1);
        assert_eq!(msg.payload_bytes(), b"existing_reserve_unreserve");
    });
}

#[test]
fn custom_async_entrypoint_works() {
    use demo_async_custom_entry::WASM_BINARY;

    init_logger();
    new_test_ext().execute_with(|| {
        assert_ok!(Gear::upload_program(
            RuntimeOrigin::signed(USER_1),
            WASM_BINARY.to_vec(),
            DEFAULT_SALT.to_vec(),
            USER_1.encode(),
            30_000_000_000,
            0,
            false,
        ));

        let pid = get_last_program_id();

        run_to_block(2, None);

        assert_ok!(Gear::send_message(
            RuntimeOrigin::signed(USER_1),
            pid,
            EMPTY_PAYLOAD.to_vec(),
            30_000_000_000,
            0,
            false,
        ));

        run_to_block(3, None);

        let msg = get_last_mail(USER_1);
        assert_eq!(msg.payload_bytes(), b"my_handle_signal");

        assert_ok!(Gear::send_reply(
            RuntimeOrigin::signed(USER_1),
            msg.id(),
            EMPTY_PAYLOAD.to_vec(),
            30_000_000_000,
            0,
            false,
        ));

        run_to_block(4, None);

        let msg = get_last_mail(USER_1);
        assert_eq!(msg.payload_bytes(), b"my_handle_reply");
    });
}

#[test]
fn dispatch_kind_forbidden_function() {
    use demo_signal_entry::{HandleAction, WASM_BINARY};

    init_logger();
    new_test_ext().execute_with(|| {
        assert_ok!(Gear::upload_program(
            RuntimeOrigin::signed(USER_1),
            WASM_BINARY.to_vec(),
            DEFAULT_SALT.to_vec(),
            USER_1.encode(),
            10_000_000_000,
            0,
            false,
        ));

        let pid = get_last_program_id();

        run_to_block(2, None);

        assert!(Gear::is_initialized(pid));
        assert!(Gear::is_active(pid));

        assert_ok!(Gear::send_message(
            RuntimeOrigin::signed(USER_1),
            pid,
            HandleAction::ForbiddenCallInSignal(USER_1.into_origin().into()).encode(),
            10_000_000_000,
            0,
            false,
        ));

        let mid = get_last_message_id();

        let mut expiration = None;

        run_to_block(3, None);

        assert_ok!(GasHandlerOf::<Test>::get_system_reserve(mid));

        System::events().iter().for_each(|e| {
            if let MockRuntimeEvent::Gear(Event::MessageWaited {
                expiration: exp, ..
            }) = e.event
            {
                expiration = Some(exp);
            }
        });

        let expiration = expiration.unwrap();

        System::set_block_number(expiration - 1);
        Gear::set_block_number(expiration - 1);

        run_to_next_block(None);

        assert!(GasHandlerOf::<Test>::get_system_reserve(mid).is_err());

        // check signal dispatch panicked
        assert!(MailboxOf::<Test>::is_empty(&USER_1));
        let signal_msg_id = MessageId::generate_signal(mid);
        let status = dispatch_status(signal_msg_id);
        assert_eq!(status, Some(DispatchStatus::Failed));

        MailboxOf::<Test>::clear();
        System::reset_events();
        run_to_next_block(None);

        // check nothing happens after
        assert!(MailboxOf::<Test>::is_empty(&USER_1));
        assert_eq!(System::events().len(), 0);
    });
}

#[test]
fn system_reservation_gas_allowance_rollbacks() {
    use demo_signal_entry::{HandleAction, WASM_BINARY};

    init_logger();
    new_test_ext().execute_with(|| {
        assert_ok!(Gear::upload_program(
            RuntimeOrigin::signed(USER_1),
            WASM_BINARY.to_vec(),
            DEFAULT_SALT.to_vec(),
            USER_1.encode(),
            10_000_000_000,
            0,
            false,
        ));

        let pid = get_last_program_id();

        run_to_block(2, None);

        let GasInfo { min_limit, .. } = Gear::calculate_gas_info(
            USER_1.into_origin(),
            HandleKind::Handle(pid),
            HandleAction::Simple.encode(),
            0,
            true,
            true,
        )
        .expect("calculate_gas_info failed");

        assert_ok!(Gear::send_message(
            RuntimeOrigin::signed(USER_1),
            pid,
            HandleAction::Simple.encode(),
            min_limit,
            0,
            false,
        ));

        let mid = get_last_message_id();

        run_to_block(3, Some(min_limit - 1));

        assert_eq!(GasHandlerOf::<Test>::get_system_reserve(mid), Ok(0));
    });
}

#[test]
fn system_reservation_wait_and_exit_across_executions() {
    use demo_signal_entry::{HandleAction, WASM_BINARY};

    init_logger();
    new_test_ext().execute_with(|| {
        assert_ok!(Gear::upload_program(
            RuntimeOrigin::signed(USER_1),
            WASM_BINARY.to_vec(),
            DEFAULT_SALT.to_vec(),
            USER_1.encode(),
            10_000_000_000,
            0,
            false,
        ));

        let pid = get_last_program_id();

        run_to_block(2, None);

        assert_ok!(Gear::send_message(
            RuntimeOrigin::signed(USER_1),
            pid,
            HandleAction::Wait.encode(),
            10_000_000_000,
            0,
            false,
        ));

        let mid_wait = get_last_message_id();

        run_to_block(3, None);

        assert_ok!(GasHandlerOf::<Test>::get_system_reserve(mid_wait));

        assert_ok!(Gear::send_message(
            RuntimeOrigin::signed(USER_1),
            pid,
            HandleAction::Exit.encode(),
            10_000_000_000,
            0,
            false,
        ));

        let mid_exit = get_last_message_id();

        run_to_block(4, None);

        assert!(Gear::is_exited(pid));
        assert!(GasHandlerOf::<Test>::get_system_reserve(mid_wait).is_err());
        assert!(GasHandlerOf::<Test>::get_system_reserve(mid_exit).is_err());

        MailboxOf::<Test>::clear();

        let mut expiration = None;

        System::events().iter().for_each(|e| {
            if let MockRuntimeEvent::Gear(Event::MessageWaited {
                expiration: exp, ..
            }) = e.event
            {
                expiration = Some(exp);
            }
        });

        let expiration = expiration.unwrap();

        System::set_block_number(expiration - 1);
        Gear::set_block_number(expiration - 1);

        run_to_next_block(None);

        // nothing happened after
        assert!(MailboxOf::<Test>::is_empty(&USER_1));
    });
}

#[test]
fn signal_on_uninitialized_program() {
    use demo_async_signal_entry::{InitAction, WASM_BINARY};

    init_logger();

    new_test_ext().execute_with(|| {
        assert_ok!(Gear::upload_program(
            RuntimeOrigin::signed(USER_1),
            WASM_BINARY.to_vec(),
            DEFAULT_SALT.to_vec(),
            InitAction::Panic.encode(),
            10_000_000_000,
            0,
            false,
        ));

        let pid = get_last_program_id();
        let init_mid = get_last_message_id();

        run_to_block(2, None);

        assert!(Gear::is_active(pid));
        assert_ok!(GasHandlerOf::<Test>::get_system_reserve(init_mid));

        let msg = get_last_mail(USER_1);
        assert_eq!(msg.payload_bytes(), b"init");

        assert_ok!(Gear::send_reply(
            RuntimeOrigin::signed(USER_1),
            msg.id(),
            EMPTY_PAYLOAD.to_vec(),
            10_000_000_000,
            0,
            false,
        ));

        let reply_mid = get_last_message_id();

        run_to_block(3, None);

        assert!(!Gear::is_initialized(pid));
        assert!(GasHandlerOf::<Test>::get_system_reserve(init_mid).is_err());
        assert!(GasHandlerOf::<Test>::get_system_reserve(reply_mid).is_err());
    });
}

#[test]
fn missing_block_tasks_handled() {
    init_logger();
    new_test_ext().execute_with(|| {
        // https://github.com/gear-tech/gear/pull/2404#pullrequestreview-1399996879
        // possible case described by @breathx:
        // block N contains no tasks, first missed block = None
        // block N+1 contains tasks, but block producer missed run_queue extrinsic or runtime upgrade occurs
        // block N+2 contains tasks and starts execute them because missed blocks = None so tasks from block N+1 lost forever
        const N: BlockNumber = 3;

        let pid =
            upload_program_default(USER_1, ProgramCodeKind::OutgoingWithValueInHandle).unwrap();
        assert_ok!(Gear::send_message(
            RuntimeOrigin::signed(USER_1),
            pid,
            vec![],
            100_000_000,
            1000,
            false,
        ));

        run_to_block(N - 1, None);

        let mid = get_last_message_id();
        let task = ScheduledTask::RemoveFromMailbox(USER_1, mid);
        TaskPoolOf::<Test>::add(N + 1, task.clone()).unwrap();

        assert!(MailboxOf::<Test>::contains(&USER_1, &mid));

        // insert task
        run_to_block(N, None);

        // task was inserted
        assert!(TaskPoolOf::<Test>::contains(&(N + 1), &task));
        assert!(MailboxOf::<Test>::contains(&USER_1, &mid));

        // task must be skipped in this block
        run_to_block_maybe_with_queue(N + 1, Some(0), None);
        System::reset_events(); // remove `QueueProcessingReverted` event to run to block N + 2

        // task could be processed in N + 1 block but `Gear::run` extrinsic have been skipped
        assert!(TaskPoolOf::<Test>::contains(&(N + 1), &task));
        assert!(MailboxOf::<Test>::contains(&USER_1, &mid));

        // continue to process task from previous block
        run_to_block(N + 2, None);

        // task have been processed
        assert!(!TaskPoolOf::<Test>::contains(&(N + 1), &task));
        // so message should be removed from mailbox
        assert!(!MailboxOf::<Test>::contains(&USER_1, &mid));
    });
}

#[test]
fn async_does_not_duplicate_sync() {
    use demo_ping::WASM_BINARY as PING_BINARY;
    use demo_sync_duplicate::WASM_BINARY as SYNC_DUPLICATE_BINARY;

    init_logger();

    new_test_ext().execute_with(|| {
        assert_ok!(Gear::upload_program(
            RuntimeOrigin::signed(USER_1),
            PING_BINARY.to_vec(),
            DEFAULT_SALT.to_vec(),
            Default::default(),
            BlockGasLimitOf::<Test>::get(),
            0,
            false,
        ));

        let ping = get_last_program_id();

        assert_ok!(Gear::upload_program(
            RuntimeOrigin::signed(USER_1),
            SYNC_DUPLICATE_BINARY.to_vec(),
            DEFAULT_SALT.to_vec(),
            ping.encode(),
            BlockGasLimitOf::<Test>::get(),
            0,
            false,
        ));

        let sync = get_last_program_id();

        run_to_next_block(None);

        assert_ok!(Gear::send_message(
            RuntimeOrigin::signed(USER_1),
            sync,
            b"async".to_vec(),
            BlockGasLimitOf::<Test>::get(),
            0,
            false,
        ));

        run_to_next_block(None);

        let mail = maybe_any_last_message().expect("Element should be");
        assert_eq!(mail.destination().into_origin(), USER_1.into_origin());
        assert_eq!(mail.payload_bytes(), 1i32.to_le_bytes());
    })
}

#[test]
fn state_rollback() {
    use demo_state_rollback::WASM_BINARY;

    init_logger();

    let init = || {
        assert_ok!(Gear::upload_program(
            RuntimeOrigin::signed(USER_1),
            WASM_BINARY.to_vec(),
            DEFAULT_SALT.to_vec(),
            Default::default(),
            BlockGasLimitOf::<Test>::get(),
            0,
            false,
        ));

        let rollback = get_last_program_id();

        run_to_next_block(None);

        assert!(Gear::is_active(rollback));

        System::reset_events();

        rollback
    };

    let panic_bytes = b"panic".to_vec();
    let leave_bytes = b"leave".to_vec();

    // state-rollback
    new_test_ext().execute_with(|| {
        let program = init();

        let to_send = vec![0.encode(), panic_bytes, 1.encode()];
        send_payloads(USER_1, program, to_send);
        run_to_next_block(None);

        let to_assert = vec![
            Assertion::Payload(None::<Vec<u8>>.encode()),
            Assertion::Payload(Some(0.encode()).encode()),
            Assertion::ReplyCode(ReplyCode::error(SimpleExecutionError::UserspacePanic)),
            Assertion::Payload(Some(0.encode()).encode()),
            Assertion::Payload(Some(1.encode()).encode()),
        ];
        assert_responses_to_user(USER_1, to_assert);
    });

    // state-saving
    new_test_ext().execute_with(|| {
        let program = init();

        let to_send = vec![0.encode(), leave_bytes.clone(), 1.encode()];
        send_payloads(USER_1, program, to_send);
        run_to_next_block(None);

        let to_assert = vec![
            Assertion::Payload(None::<Vec<u8>>.encode()),
            Assertion::Payload(Some(0.encode()).encode()),
            Assertion::Payload(Some(0.encode()).encode()),
            Assertion::Payload(Some(leave_bytes.clone()).encode()),
            Assertion::Payload(Some(leave_bytes).encode()),
            Assertion::Payload(Some(1.encode()).encode()),
        ];
        assert_responses_to_user(USER_1, to_assert);
    })
}

#[test]
fn incomplete_async_payloads_kept() {
    use demo_incomplete_async_payloads::{Command, WASM_BINARY};
    use demo_ping::WASM_BINARY as PING_BINARY;

    init_logger();

    new_test_ext().execute_with(|| {
        assert_ok!(Gear::upload_program(
            RuntimeOrigin::signed(USER_1),
            PING_BINARY.to_vec(),
            DEFAULT_SALT.to_vec(),
            Default::default(),
            BlockGasLimitOf::<Test>::get(),
            0,
            false,
        ));

        let ping = get_last_program_id();

        assert_ok!(Gear::upload_program(
            RuntimeOrigin::signed(USER_1),
            WASM_BINARY.to_vec(),
            DEFAULT_SALT.to_vec(),
            ping.encode(),
            BlockGasLimitOf::<Test>::get(),
            0,
            false,
        ));

        let incomplete = get_last_program_id();

        run_to_next_block(None);

        System::reset_events();

        let to_send = [
            Command::Handle,
            Command::Reply,
            Command::HandleStore,
            Command::ReplyStore,
        ]
        .iter()
        .map(Encode::encode)
        .collect();
        send_payloads(USER_1, incomplete, to_send);
        run_to_next_block(None);

        // "None" are auto-replies.
        let to_assert = [
            None,
            Some("OK PING"),
            Some("OK REPLY"),
            None,
            Some("STORED COMMON"),
            Some("STORED REPLY"),
        ]
        .iter()
        .map(|v| {
            v.map(|s| Assertion::Payload(s.as_bytes().to_vec()))
                .unwrap_or_else(|| Assertion::ReplyCode(SuccessReplyReason::Auto.into()))
        })
        .collect::<Vec<_>>();
        assert_responses_to_user(USER_1, to_assert);
    })
}

#[test]
fn rw_lock_works() {
    use demo_ping::WASM_BINARY as PING_BINARY;
    use demo_rwlock::{Command, WASM_BINARY};

    init_logger();

    let upload = || {
        assert_ok!(Gear::upload_program(
            RuntimeOrigin::signed(USER_1),
            PING_BINARY.to_vec(),
            DEFAULT_SALT.to_vec(),
            Default::default(),
            BlockGasLimitOf::<Test>::get(),
            0,
            false,
        ));

        let ping = get_last_program_id();

        assert_ok!(Gear::upload_program(
            RuntimeOrigin::signed(USER_1),
            WASM_BINARY.to_vec(),
            DEFAULT_SALT.to_vec(),
            ping.encode(),
            BlockGasLimitOf::<Test>::get(),
            0,
            false,
        ));

        let prog_id = get_last_program_id();

        run_to_next_block(None);
        System::reset_events();

        prog_id
    };

    // RwLock wide
    new_test_ext().execute_with(|| {
        let rwlock = upload();

        let to_send = [
            Command::Get,
            Command::Inc,
            Command::Get,
            Command::PingGet,
            Command::IncPing,
        ]
        .iter()
        .map(Encode::encode)
        .collect();
        send_payloads(USER_1, rwlock, to_send);
        run_to_next_block(None);

        let to_assert = vec![
            Assertion::Payload(0u32.encode()),
            Assertion::ReplyCode(SuccessReplyReason::Auto.into()),
            Assertion::Payload(1u32.encode()),
            Assertion::ReplyCode(SuccessReplyReason::Auto.into()),
            Assertion::Payload(2u32.encode()),
        ];
        assert_responses_to_user(USER_1, to_assert);
    });

    // RwLock read while writing
    new_test_ext().execute_with(|| {
        let rwlock = upload();

        let to_send = [Command::IncPing, Command::Get]
            .iter()
            .map(Encode::encode)
            .collect();
        send_payloads(USER_1, rwlock, to_send);
        run_to_next_block(None);

        let to_assert = vec![
            Assertion::ReplyCode(SuccessReplyReason::Auto.into()),
            Assertion::Payload(1u32.encode()),
        ];
        assert_responses_to_user(USER_1, to_assert);
    });

    // RwLock write while reading
    new_test_ext().execute_with(|| {
        let rwlock = upload();

        let to_send = [Command::GetPing, Command::Get, Command::Inc]
            .iter()
            .map(Encode::encode)
            .collect();
        send_payloads(USER_1, rwlock, to_send);
        run_to_next_block(None);

        let to_assert = vec![
            Assertion::Payload(0i32.encode()),
            Assertion::Payload(0i32.encode()),
            Assertion::ReplyCode(SuccessReplyReason::Auto.into()),
        ];
        assert_responses_to_user(USER_1, to_assert);
    });

    // RwLock deadlock
    new_test_ext().execute_with(|| {
        let rwlock = upload();

        let to_send = [
            Default::default(), // None-Command
            Command::Get.encode(),
        ]
        .into_iter()
        .collect();
        send_payloads(USER_1, rwlock, to_send);
        run_to_next_block(None);

        let to_assert = vec![];
        assert_responses_to_user(USER_1, to_assert);
    });

    // RwLock check readers
    new_test_ext().execute_with(|| {
        let rwlock = upload();

        let to_send = vec![Command::CheckReaders.encode()];
        send_payloads(USER_1, rwlock, to_send);
        run_to_next_block(None);

        let to_assert = vec![Assertion::Payload(0i32.encode())];
        assert_responses_to_user(USER_1, to_assert);
    });
}

#[test]
fn async_works() {
    use demo_async::{Command, WASM_BINARY};
    use demo_ping::WASM_BINARY as PING_BINARY;

    init_logger();

    let upload = || {
        assert_ok!(Gear::upload_program(
            RuntimeOrigin::signed(USER_1),
            PING_BINARY.to_vec(),
            DEFAULT_SALT.to_vec(),
            Default::default(),
            BlockGasLimitOf::<Test>::get(),
            0,
            false,
        ));

        let ping = get_last_program_id();

        assert_ok!(Gear::upload_program(
            RuntimeOrigin::signed(USER_1),
            WASM_BINARY.to_vec(),
            DEFAULT_SALT.to_vec(),
            ping.encode(),
            BlockGasLimitOf::<Test>::get(),
            0,
            false,
        ));

        let prog_id = get_last_program_id();

        run_to_next_block(None);
        System::reset_events();

        prog_id
    };

    // Common async scenario
    new_test_ext().execute_with(|| {
        let demo = upload();

        let to_send = vec![Command::Common.encode()];
        let ids = send_payloads(USER_1, demo, to_send);
        run_to_next_block(None);

        let to_assert = vec![Assertion::Payload(ids[0].encode())];
        assert_responses_to_user(USER_1, to_assert);
    });

    // Mutex scenario
    new_test_ext().execute_with(|| {
        let demo = upload();

        let to_send = vec![Command::Mutex.encode(); 2];
        let ids = send_payloads(USER_1, demo, to_send);
        run_to_next_block(None);

        let to_assert = (0..4)
            .map(|i| Assertion::Payload(ids[i / 2].encode()))
            .collect();
        assert_responses_to_user(USER_1, to_assert);
    });
}

#[test]
fn futures_unordered() {
    use demo_async::WASM_BINARY as DEMO_ASYNC_BINARY;
    use demo_futures_unordered::{Command, WASM_BINARY};
    use demo_ping::WASM_BINARY as PING_BINARY;

    init_logger();

    let upload = || {
        assert_ok!(Gear::upload_program(
            RuntimeOrigin::signed(USER_1),
            PING_BINARY.to_vec(),
            DEFAULT_SALT.to_vec(),
            Default::default(),
            BlockGasLimitOf::<Test>::get(),
            0,
            false,
        ));

        let ping = get_last_program_id();

        assert_ok!(Gear::upload_program(
            RuntimeOrigin::signed(USER_1),
            DEMO_ASYNC_BINARY.to_vec(),
            DEFAULT_SALT.to_vec(),
            ping.encode(),
            BlockGasLimitOf::<Test>::get(),
            0,
            false,
        ));

        let demo_async = get_last_program_id();

        assert_ok!(Gear::upload_program(
            RuntimeOrigin::signed(USER_1),
            WASM_BINARY.to_vec(),
            DEFAULT_SALT.to_vec(),
            (demo_async, ping).encode(),
            BlockGasLimitOf::<Test>::get(),
            0,
            false,
        ));

        let prog_id = get_last_program_id();

        run_to_next_block(None);
        System::reset_events();

        prog_id
    };

    // FuturesUnordered
    new_test_ext().execute_with(|| {
        let demo = upload();

        let to_send = vec![Command::Unordered.encode()];
        let ids = send_payloads(USER_1, demo, to_send);
        run_to_next_block(None);

        let to_assert = vec![
            Assertion::Payload(b"PONG".to_vec()),
            Assertion::Payload(MessageId::generate_outgoing(ids[0], 0).encode()),
            Assertion::Payload(ids[0].encode()),
        ];
        assert_responses_to_user(USER_1, to_assert);
    });

    // Select
    new_test_ext().execute_with(|| {
        let demo = upload();

        let to_send = vec![Command::Select.encode()];
        let ids = send_payloads(USER_1, demo, to_send);
        run_to_next_block(None);

        let to_assert = vec![
            Assertion::Payload(b"PONG".to_vec()),
            Assertion::Payload(ids[0].encode()),
        ];
        assert_responses_to_user(USER_1, to_assert);
    });

    // Join
    new_test_ext().execute_with(|| {
        let demo = upload();

        let to_send = vec![Command::Join.encode()];
        let ids = send_payloads(USER_1, demo, to_send);
        run_to_next_block(None);

        let mut res = MessageId::generate_outgoing(ids[0], 0).encode();
        res.append(&mut b"PONG".to_vec());

        let to_assert = vec![Assertion::Payload(res), Assertion::Payload(ids[0].encode())];
        assert_responses_to_user(USER_1, to_assert);
    });
}

#[test]
fn async_recursion() {
    use demo_async_recursion::WASM_BINARY;
    use demo_ping::WASM_BINARY as PING_BINARY;

    init_logger();

    let upload = || {
        assert_ok!(Gear::upload_program(
            RuntimeOrigin::signed(USER_1),
            PING_BINARY.to_vec(),
            DEFAULT_SALT.to_vec(),
            Default::default(),
            BlockGasLimitOf::<Test>::get(),
            0,
            false,
        ));

        let ping = get_last_program_id();

        assert_ok!(Gear::upload_program(
            RuntimeOrigin::signed(USER_1),
            WASM_BINARY.to_vec(),
            DEFAULT_SALT.to_vec(),
            ping.encode(),
            BlockGasLimitOf::<Test>::get(),
            0,
            false,
        ));

        let prog_id = get_last_program_id();

        run_to_next_block(None);
        System::reset_events();

        prog_id
    };

    new_test_ext().execute_with(|| {
        let demo = upload();
        let arg = 100i32;

        let to_send = vec![arg.encode()];
        send_payloads(USER_1, demo, to_send);
        run_to_next_block(None);

        let mut to_assert = (1..=arg)
            .rev()
            .filter(|&i| i % 4 == 0)
            .map(|i| Assertion::Payload(i.encode()))
            .collect::<Vec<_>>();
        to_assert.insert(
            to_assert.len() - 1,
            Assertion::ReplyCode(SuccessReplyReason::Auto.into()),
        );
        assert_responses_to_user(USER_1, to_assert);
    });
}

#[test]
fn async_init() {
    use demo_async_init::{InputArgs, WASM_BINARY};
    use demo_ping::WASM_BINARY as PING_BINARY;

    init_logger();

    let upload = || {
        assert_ok!(Gear::upload_program(
            RuntimeOrigin::signed(USER_3),
            PING_BINARY.to_vec(),
            DEFAULT_SALT.to_vec(),
            Default::default(),
            BlockGasLimitOf::<Test>::get(),
            0,
            false,
        ));

        let ping = get_last_program_id();

        assert_ok!(Gear::upload_program(
            RuntimeOrigin::signed(USER_1),
            WASM_BINARY.to_vec(),
            DEFAULT_SALT.to_vec(),
            InputArgs::from_two(ping, ping).encode(),
            BlockGasLimitOf::<Test>::get(),
            0,
            false,
        ));

        get_last_program_id()
    };

    new_test_ext().execute_with(|| {
        let demo = upload();
        send_payloads(USER_1, demo, vec![b"PING".to_vec()]);
        run_to_next_block(None);

        assert_responses_to_user(
            USER_1,
            vec![
                Assertion::ReplyCode(SuccessReplyReason::Auto.into()),
                Assertion::Payload(2u8.encode()),
            ],
        );
    });
}

#[test]
fn wake_after_exit() {
    use demo_custom::{InitMessage, WASM_BINARY};
    use demo_ping::WASM_BINARY as PING_BINARY;

    init_logger();

    new_test_ext().execute_with(|| {
        assert_ok!(Gear::upload_program(
            RuntimeOrigin::signed(USER_3),
            PING_BINARY.to_vec(),
            DEFAULT_SALT.to_vec(),
            Default::default(),
            BlockGasLimitOf::<Test>::get(),
            0,
            false,
        ));

        let ping: [u8; 32] = get_last_program_id().into();

        assert_ok!(Gear::upload_program(
            RuntimeOrigin::signed(USER_1),
            WASM_BINARY.to_vec(),
            DEFAULT_SALT.to_vec(),
            InitMessage::WakeAfterExit(ping.into()).encode(),
            BlockGasLimitOf::<Test>::get(),
            1000,
            false,
        ));

        let mid = get_last_message_id();

        run_to_next_block(None);

        // Execution after wake must be skipped, so status must be NotExecuted.
        assert_not_executed(mid);
    });
}

#[test]
fn check_gear_stack_end_fail() {
    // This test checks, that in case user makes WASM file with incorrect
    // gear stack end export, then execution will end with an error.
    let wat_template = |addr| {
        format!(
            r#"
            (module
                (import "env" "memory" (memory 4))
                (export "init" (func $init))
                (func $init)
                (global (;0;) (mut i32) (i32.const {addr}))
                (export "{STACK_END_EXPORT_NAME}" (global 0))
            )"#,
        )
    };

    init_logger();
    new_test_ext().execute_with(|| {
        // Check error when stack end bigger then static mem size
        let wat = wat_template(0x50000);
        Gear::upload_program(
            RuntimeOrigin::signed(USER_1),
            ProgramCodeKind::Custom(wat.as_str()).to_bytes(),
            DEFAULT_SALT.to_vec(),
            EMPTY_PAYLOAD.to_vec(),
            50_000_000_000,
            0,
            false,
        )
        .expect("Failed to upload program");

        let message_id = get_last_message_id();

        run_to_next_block(None);
        assert_last_dequeued(1);
        assert_failed(
            message_id,
            ActorExecutionErrorReplyReason::PrepareMemory(
                ActorPrepareMemoryError::StackEndPageBiggerWasmMemSize(5.into(), 4.into()),
            ),
        );

        // Check error when stack end is not aligned
        let wat = wat_template(0x10001);
        Gear::upload_program(
            RuntimeOrigin::signed(USER_1),
            ProgramCodeKind::Custom(wat.as_str()).to_bytes(),
            DEFAULT_SALT.to_vec(),
            EMPTY_PAYLOAD.to_vec(),
            50_000_000_000,
            0,
            false,
        )
        .expect("Failed to upload program");

        let message_id = get_last_message_id();

        run_to_next_block(None);
        assert_last_dequeued(1);
        assert_failed(
            message_id,
            ActorExecutionErrorReplyReason::PrepareMemory(
                ActorPrepareMemoryError::StackIsNotAligned(65537),
            ),
        );

        // Check OK if stack end is suitable
        let wat = wat_template(0x10000);
        Gear::upload_program(
            RuntimeOrigin::signed(USER_1),
            ProgramCodeKind::Custom(wat.as_str()).to_bytes(),
            DEFAULT_SALT.to_vec(),
            EMPTY_PAYLOAD.to_vec(),
            50_000_000_000,
            0,
            false,
        )
        .expect("Failed to upload program");

        let message_id = get_last_message_id();

        run_to_next_block(None);
        assert_last_dequeued(1);
        assert_succeed(message_id);
    });
}

/// Test that error is generated in case `gr_read` requests out of bounds data from message.
#[test]
fn check_gr_read_error_works() {
    let wat = r#"
        (module
            (import "env" "memory" (memory 1))
            (import "env" "gr_read" (func $gr_read (param i32 i32 i32 i32)))
            (export "init" (func $init))
            (func $init
                (call $gr_read (i32.const 0) (i32.const 10) (i32.const 0) (i32.const 111))

                i32.const 111
                i32.load
                (if ;; validating that error len is not zero
                    (then)
                    (else
                        unreachable
                    )
                )
            )
        )"#;

    init_logger();
    new_test_ext().execute_with(|| {
        Gear::upload_program(
            RuntimeOrigin::signed(USER_1),
            ProgramCodeKind::Custom(wat).to_bytes(),
            DEFAULT_SALT.to_vec(),
            EMPTY_PAYLOAD.to_vec(),
            50_000_000_000,
            0,
            false,
        )
        .expect("Failed to upload program");

        let message_id = get_last_message_id();

        run_to_block(2, None);
        assert_succeed(message_id);
    });
}

/// Check that too large message, which is constructed by `gr_reply_push`,
/// leads to program execution error.
#[test]
fn check_reply_push_payload_exceed() {
    let wat = r#"
        (module
            (import "env" "memory" (memory 0x101))
            (import "env" "gr_reply_push" (func $gr (param i32 i32 i32)))
            (export "init" (func $init))
            (func $init
                ;; first reply push must be ok
                (block
                    (call $gr (i32.const 0) (i32.const 0x1000000) (i32.const 0x1000001))

                    (i32.load (i32.const 0x1000001))
                    i32.eqz
                    br_if 0
                    unreachable
                )
                ;; second must lead to overflow
                (block
                    (call $gr (i32.const 0) (i32.const 0x1000000) (i32.const 0x1000001))

                    (i32.load (i32.const 0x1000001))
                    i32.eqz
                    br_if 1
                    unreachable
                )
            )
        )"#;

    init_logger();
    new_test_ext().execute_with(|| {
        Gear::upload_program(
            RuntimeOrigin::signed(USER_1),
            ProgramCodeKind::Custom(wat).to_bytes(),
            DEFAULT_SALT.to_vec(),
            EMPTY_PAYLOAD.to_vec(),
            50_000_000_000,
            0,
            false,
        )
        .expect("Failed to upload program");

        let message_id = get_last_message_id();

        run_to_block(2, None);
        assert_last_dequeued(1);

        assert_failed(
            message_id,
            ActorExecutionErrorReplyReason::Trap(TrapExplanation::Unknown),
        );
    });
}

/// Check that random works and it's changing on next epoch.
#[test]
fn check_random_works() {
    use blake2_rfc::blake2b::blake2b;
    let wat = r#"
        (module
            (import "env" "gr_send_wgas" (func $send (param i32 i32 i32 i64 i32 i32)))
            (import "env" "gr_source" (func $gr_source (param i32)))
            (import "env" "gr_random" (func $gr_random (param i32 i32)))
            (import "env" "memory" (memory 1))
            (export "handle" (func $handle))
            (func $handle
                (i32.store (i32.const 111) (i32.const 1))

                (call $gr_random (i32.const 0) (i32.const 64))

                (call $send (i32.const 111) (i32.const 68) (i32.const 32) (i64.const 10000000) (i32.const 0) (i32.const 333))

                (i32.load (i32.const 333))
                i32.eqz
                br_if 0
                unreachable
            )
        )"#;

    init_logger();
    new_test_ext().execute_with(|| {
        Gear::upload_program(
            RuntimeOrigin::signed(USER_1),
            ProgramCodeKind::Custom(wat).to_bytes(),
            DEFAULT_SALT.to_vec(),
            EMPTY_PAYLOAD.to_vec(),
            50_000_000_000,
            0,
            false,
        )
        .expect("Failed to upload program");

        let sender = utils::get_last_program_id();

        let mut random_data = Vec::new();

        (1..10).for_each(|_| {
            assert_ok!(Gear::send_message(
                RuntimeOrigin::signed(USER_1),
                sender,
                EMPTY_PAYLOAD.to_vec(),
                50_000_000_000,
                0,
                false,
            ));

            let output: ([u8; 32], BlockNumber) =
                <Test as Config>::Randomness::random(get_last_message_id().as_ref());

            random_data.push([[0; 32], output.0].concat());
            run_to_block(System::block_number() + 1, None);
        });

        assert_eq!(random_data.len(), MailboxOf::<Test>::len(&USER_1));

        let mut sorted_mailbox: Vec<(UserStoredMessage, Interval<BlockNumber>)> =
            MailboxOf::<Test>::iter_key(USER_1).collect();
        sorted_mailbox.sort_by(|a, b| a.1.finish.cmp(&b.1.finish));

        sorted_mailbox
            .iter()
            .zip(random_data.iter())
            .for_each(|((msg, _bn), random_data)| {
                assert_eq!(
                    blake2b(32, &[], random_data).as_bytes(),
                    msg.payload_bytes()
                );
            });

        // assert_last_dequeued(1);
        // println!("{:?}", res);
        // assert_eq!(blake2b(32, &[], &output.0.encode()).as_bytes(), res.payload());
    });
}

#[test]
fn reply_with_small_non_zero_gas() {
    use demo_proxy_relay::{RelayCall, WASM_BINARY};

    init_logger();
    new_test_ext().execute_with(|| {
        let gas_limit = 1;
        assert!(gas_limit < <Test as Config>::MailboxThreshold::get());

        assert_ok!(Gear::upload_program(
            RuntimeOrigin::signed(USER_1),
            WASM_BINARY.to_vec(),
            DEFAULT_SALT.to_vec(),
            RelayCall::RereplyWithGas(gas_limit).encode(),
            50_000_000_000,
            0u128,
            false,
        ));

        let proxy = utils::get_last_program_id();

        run_to_next_block(None);
        assert!(Gear::is_active(proxy));

        let payload = b"it works";

        assert_ok!(Gear::send_message(
            RuntimeOrigin::signed(USER_1),
            proxy,
            payload.to_vec(),
            DEFAULT_GAS_LIMIT * 10,
            0,
            false,
        ));

        let message_id = utils::get_last_message_id();

        run_to_next_block(None);
        assert_succeed(message_id);
        assert_eq!(
            maybe_last_message(USER_1)
                .expect("Should be")
                .payload_bytes(),
            payload
        );
    });
}

#[test]
fn replies_denied_in_handle_reply() {
    use demo_proxy::{InputArgs, WASM_BINARY};

    init_logger();
    new_test_ext().execute_with(|| {
        assert_ok!(Gear::upload_program(
            RuntimeOrigin::signed(USER_1),
            WASM_BINARY.to_vec(),
            DEFAULT_SALT.to_vec(),
            InputArgs {
                destination: USER_1.into_origin().into()
            }
            .encode(),
            50_000_000_000,
            0u128,
            false,
        ));

        let proxy = utils::get_last_program_id();

        assert_ok!(Gear::send_message(
            RuntimeOrigin::signed(USER_1),
            proxy,
            vec![],
            50_000_000_000,
            0,
            false,
        ));

        let message_id = get_last_message_id();

        run_to_next_block(None);
        assert!(Gear::is_active(proxy));
        assert_succeed(message_id);

        assert_ok!(Gear::send_reply(
            RuntimeOrigin::signed(USER_1),
            get_last_mail(USER_1).id(),
            vec![],
            50_000_000_000,
            0,
            false,
        ));

        let reply_id = get_last_message_id();

        run_to_next_block(None);

        // we don't assert fail reason since no error reply sent on reply,
        // but message id has stamp in MessagesDispatched event.
        let status = dispatch_status(reply_id).expect("Not found in `MessagesDispatched`");
        assert_eq!(status, DispatchStatus::Failed);
    });
}

#[test]
fn relay_messages() {
    use demo_proxy_relay::{RelayCall, ResendPushData, WASM_BINARY};

    struct Expected {
        user: AccountId,
        payload: Vec<u8>,
    }

    let source = USER_1;

    init_logger();
    let test = |relay_call: RelayCall, payload: &[u8], expected: Vec<Expected>| {
        let execute = || {
            System::reset_events();

            let label = format!("{relay_call:?}");
            assert!(
                Gear::upload_program(
                    RuntimeOrigin::signed(source),
                    WASM_BINARY.to_vec(),
                    vec![],
                    relay_call.encode(),
                    50_000_000_000u64,
                    0u128,
                    false,
                )
                .is_ok(),
                "{}",
                label
            );

            let proxy = utils::get_last_program_id();

            run_to_next_block(None);

            assert!(Gear::is_active(proxy), "{}", label);

            assert!(
                Gear::send_message(
                    RuntimeOrigin::signed(source),
                    proxy,
                    payload.to_vec(),
                    DEFAULT_GAS_LIMIT * 10,
                    0,
                    false,
                )
                .is_ok(),
                "{}",
                label
            );

            // To clear auto reply on init message.
            System::reset_events();

            run_to_next_block(None);

            let received = System::events().into_iter().fold(0, |r, e| match e.event {
                MockRuntimeEvent::Gear(Event::UserMessageSent { message, .. }) => {
                    let Expected { user, payload } = &expected[r];

                    if message.destination().into_origin() == user.into_origin() {
                        assert_eq!(message.payload_bytes(), payload, "{label}");
                        r + 1
                    } else {
                        r
                    }
                }
                _ => r,
            });

            assert_eq!(received, expected.len(), "{label}");
        };

        new_test_ext().execute_with(execute);
    };

    let payload = b"Hi, USER_2! Ping USER_3.";

    let pairs = vec![
        (
            RelayCall::ResendPush(vec![
                // "Hi, USER_2!"
                ResendPushData {
                    destination: USER_2.into(),
                    start: None,
                    end: Some((10, true)),
                },
            ]),
            Expected {
                user: USER_2,
                payload: payload[..11].to_vec(),
            },
        ),
        (
            RelayCall::ResendPush(vec![
                // the same but end index specified in another way
                ResendPushData {
                    destination: USER_2.into(),
                    start: None,
                    end: Some((11, false)),
                },
            ]),
            Expected {
                user: USER_2,
                payload: payload[..11].to_vec(),
            },
        ),
        (
            RelayCall::ResendPush(vec![
                // "Ping USER_3."
                ResendPushData {
                    destination: USER_3.into(),
                    start: Some(12),
                    end: None,
                },
            ]),
            Expected {
                user: USER_3,
                payload: payload[12..].to_vec(),
            },
        ),
        (
            RelayCall::ResendPush(vec![
                // invalid range
                ResendPushData {
                    destination: USER_3.into(),
                    start: Some(2),
                    end: Some((0, true)),
                },
            ]),
            Expected {
                user: USER_3,
                payload: vec![],
            },
        ),
        (
            RelayCall::ResendPush(vec![
                // invalid range
                ResendPushData {
                    destination: USER_3.into(),
                    start: Some(payload.len() as u32),
                    end: Some((0, false)),
                },
            ]),
            Expected {
                user: USER_3,
                payload: vec![],
            },
        ),
    ];

    for (call, expectation) in pairs {
        test(call, payload, vec![expectation]);
    }

    test(
        RelayCall::Resend(USER_3.into()),
        payload,
        vec![Expected {
            user: USER_3,
            payload: payload.to_vec(),
        }],
    );
    test(
        RelayCall::ResendWithGas(USER_3.into(), 50_000),
        payload,
        vec![Expected {
            user: USER_3,
            payload: payload.to_vec(),
        }],
    );

    test(
        RelayCall::Rereply,
        payload,
        vec![Expected {
            user: source,
            payload: payload.to_vec(),
        }],
    );
    test(
        RelayCall::RereplyPush,
        payload,
        vec![Expected {
            user: source,
            payload: payload.to_vec(),
        }],
    );
    test(
        RelayCall::RereplyWithGas(60_000),
        payload,
        vec![Expected {
            user: source,
            payload: payload.to_vec(),
        }],
    );
}

// TODO: move to gear-core after #3736
#[test]
fn module_instantiation_error() {
    // Unknown global import leads to instantiation error.
    let wat = r#"
        (module
            (import "env" "memory" (memory 1))
            (import "env" "unknown" (global $unknown i32))
            (export "init" (func $init))
            (func $init)
        )
    "#;

    init_logger();
    new_test_ext().execute_with(|| {
        let code = ProgramCodeKind::Custom(wat).to_bytes();
        let salt = DEFAULT_SALT.to_vec();
        let prog_id = generate_program_id(&code, &salt);
        Gear::upload_program(
            RuntimeOrigin::signed(USER_1),
            code,
            salt,
            EMPTY_PAYLOAD.to_vec(),
            50_000_000_000,
            0,
            false,
        )
        .unwrap();

        let mid = get_last_message_id();

        run_to_next_block(None);

        assert!(Gear::is_terminated(prog_id));
        let err = get_last_event_error(mid);
        assert!(err.starts_with(&ActorExecutionErrorReplyReason::Environment.to_string()));
    });
}

#[test]
fn wrong_entry_type() {
    let wat = r#"
    (module
        (import "env" "memory" (memory 1))
        (export "init" (func $init))
        (func $init (param i32))
    )
    "#;

    init_logger();
    new_test_ext().execute_with(|| {
        assert!(matches!(
            Code::try_new(
                ProgramCodeKind::Custom(wat).to_bytes(),
                1,
                |_| ConstantCostRules::default(),
                None
            ),
            Err(CodeError::Export(ExportError::InvalidExportFnSignature(0)))
        ));
    });
}

#[test]
fn oom_handler_works() {
    use demo_out_of_memory::WASM_BINARY;

    init_logger();
    new_test_ext().execute_with(|| {
        let pid = Gear::upload_program(
            RuntimeOrigin::signed(USER_1),
            WASM_BINARY.to_vec(),
            DEFAULT_SALT.to_vec(),
            EMPTY_PAYLOAD.to_vec(),
            100_000_000_000_u64,
            0,
            false,
        )
        .map(|_| get_last_program_id())
        .unwrap();
        let mid = get_last_message_id();

        run_to_next_block(None);

        assert!(Gear::is_terminated(pid));
        assert_failed(
            mid,
            ActorExecutionErrorReplyReason::Trap(TrapExplanation::ProgramAllocOutOfBounds),
        );
    });
}

#[test]
#[ignore = "TODO: return this test if it's possible after #2226, or remove it."]
fn alloc_charge_error() {
    const WAT: &str = r#"
(module
    (import "env" "memory" (memory 1))
    (import "env" "alloc" (func $alloc (param i32) (result i32)))
    (export "init" (func $init))
    (func $init
        ;; we are trying to allocate so many pages with such small gas limit
        ;; that we will get `GasLimitExceeded` error
        i32.const 0xff
        call $alloc
        drop
    )
)
    "#;

    init_logger();
    new_test_ext().execute_with(|| {
        let pid = Gear::upload_program(
            RuntimeOrigin::signed(USER_1),
            ProgramCodeKind::Custom(WAT).to_bytes(),
            DEFAULT_SALT.to_vec(),
            EMPTY_PAYLOAD.to_vec(),
            500_000_000_u64,
            0,
            false,
        )
        .map(|_| get_last_program_id())
        .unwrap();
        let mid = get_last_message_id();

        run_to_next_block(None);

        assert!(Gear::is_terminated(pid));
        assert_failed(
            mid,
            ActorExecutionErrorReplyReason::Trap(TrapExplanation::GasLimitExceeded),
        );
    });
}

#[test]
fn free_usage_error() {
    const WAT: &str = r#"
(module
    (import "env" "memory" (memory 1))
    (import "env" "free" (func $free (param i32) (result i32)))
    (export "init" (func $init))
    (func $init
        ;; free impossible and non-existing page
        i32.const 0xffffffff
        call $free
        ;; free must return 1 so we will get `unreachable` instruction
        i32.const 0
        i32.eq
        br_if 0
        unreachable
    )
)
    "#;

    init_logger();
    new_test_ext().execute_with(|| {
        let pid = Gear::upload_program(
            RuntimeOrigin::signed(USER_1),
            ProgramCodeKind::Custom(WAT).to_bytes(),
            DEFAULT_SALT.to_vec(),
            EMPTY_PAYLOAD.to_vec(),
            500_000_000_u64,
            0,
            false,
        )
        .map(|_| get_last_program_id())
        .unwrap();
        let mid = get_last_message_id();

        run_to_next_block(None);

        assert!(Gear::is_terminated(pid));
        assert_failed(
            mid,
            ActorExecutionErrorReplyReason::Trap(TrapExplanation::Unknown),
        );
    });
}

#[test]
fn free_range_oob_error() {
    const WAT: &str = r#"
(module
    (import "env" "memory" (memory 1))
    (import "env" "free_range" (func $free_range (param i32) (param i32) (result i32)))
    (export "init" (func $init))
    (func $init
        ;; free impossible and non-existing range
        i32.const 0x0
        i32.const 0xffffff
        call $free_range
        i32.const 0x0
        i32.ne
        if
            unreachable
        end
    )
)
    "#;

    init_logger();
    new_test_ext().execute_with(|| {
        let pid = Gear::upload_program(
            RuntimeOrigin::signed(USER_1),
            ProgramCodeKind::Custom(WAT).to_bytes(),
            DEFAULT_SALT.to_vec(),
            EMPTY_PAYLOAD.to_vec(),
            10_000_000_000_u64,
            0,
            false,
        )
        .map(|_| get_last_program_id())
        .unwrap();
        let mid = get_last_message_id();

        run_to_next_block(None);

        assert!(Gear::is_terminated(pid));
        assert_failed(
            mid,
            ActorExecutionErrorReplyReason::Trap(TrapExplanation::Unknown),
        );
    });
}

#[test]
fn free_range_invalid_range_error() {
    const WAT: &str = r#"
(module
    (import "env" "memory" (memory 1))
    (import "env" "free_range" (func $free_range (param i32) (param i32) (result i32)))
    (export "init" (func $init))
    (func $init
        ;; free invalid range (start > end)
        i32.const 0x55
        i32.const 0x2
        call $free_range
        i32.const 0x1 ;; we expect an error
        i32.ne
        if
            unreachable
        end
    )
)
    "#;

    init_logger();
    new_test_ext().execute_with(|| {
        let pid = Gear::upload_program(
            RuntimeOrigin::signed(USER_1),
            ProgramCodeKind::Custom(WAT).to_bytes(),
            DEFAULT_SALT.to_vec(),
            EMPTY_PAYLOAD.to_vec(),
            500_000_000_u64,
            0,
            false,
        )
        .map(|_| get_last_program_id())
        .unwrap();
        let mid = get_last_message_id();

        run_to_next_block(None);
        assert!(!Gear::is_terminated(pid));
        assert_succeed(mid);
    });
}

#[test]
fn free_range_success() {
    const WAT: &str = r#"
(module
    (import "env" "memory" (memory 1))
    (import "env" "alloc" (func $alloc (param i32) (result i32)))
    (import "env" "free" (func $free (param i32) (result i32)))
    (import "env" "free_range" (func $free_range (param i32) (param i32) (result i32)))
    (export "init" (func $init))
    (func $init
        ;; allocate 4 pages
        i32.const 0x4
        call $alloc

        i32.const 1
        i32.ne
        if
            unreachable
        end

        ;; free one page in range
        i32.const 0x2
        call $free

        i32.const 0
        i32.ne
        if
            unreachable
        end

        ;; free range with one missing page
        i32.const 0x1
        i32.const 0x4
        call $free_range
        i32.const 0x0
        i32.ne
        if
            unreachable
        end
    )
)
    "#;

    init_logger();
    new_test_ext().execute_with(|| {
        let pid = Gear::upload_program(
            RuntimeOrigin::signed(USER_1),
            ProgramCodeKind::Custom(WAT).to_bytes(),
            DEFAULT_SALT.to_vec(),
            EMPTY_PAYLOAD.to_vec(),
            500_000_000_u64,
            0,
            false,
        )
        .map(|_| get_last_program_id())
        .unwrap();
        let mid = get_last_message_id();

        run_to_next_block(None);

        assert_succeed(mid);
        assert!(Gear::is_initialized(pid));
        assert!(Gear::is_active(pid));
    });
}

#[test]
fn reject_incorrect_stack_pointer() {
    let wat = format!(
        r#"
(module
    (import "env" "memory" (memory 1))
    (func $init)
    (global (;0;) i32 (i32.const 65536))
    (export "init" (func $init))
    (export "{STACK_END_EXPORT_NAME}" (global 0))
    (data $.rodata (i32.const 60000) "GEAR")
)
    "#
    );

    init_logger();
    new_test_ext().execute_with(|| {
        assert_noop!(
            Gear::upload_code(
                RuntimeOrigin::signed(USER_1),
                ProgramCodeKind::CustomInvalid(&wat).to_bytes()
            ),
            Error::<Test>::ProgramConstructionFailed
        );

        assert_noop!(
            upload_program_default(USER_1, ProgramCodeKind::CustomInvalid(&wat)),
            Error::<Test>::ProgramConstructionFailed
        );
    });
}

#[test]
fn calculate_gas_fails_when_calculation_limit_exceeded() {
    use demo_reserve_gas::{HandleAction as Command, InitAction as Init, WASM_BINARY};

    init_logger();
    new_test_ext().execute_with(|| {
        let pid = Gear::upload_program(
            RuntimeOrigin::signed(USER_1),
            WASM_BINARY.to_vec(),
            DEFAULT_SALT.to_vec(),
            Init::Normal(vec![]).encode(),
            BlockGasLimitOf::<Test>::get(),
            0,
            false,
        )
        .map(|_| get_last_program_id())
        .expect("Program uploading failed");

        run_to_next_block(None);

        // Make reservations exceeding calculation gas limit of RUNTIME_API_BLOCK_LIMITS_COUNT (6) blocks.
        for _ in 0..=RUNTIME_API_BLOCK_LIMITS_COUNT {
            Gear::send_message(
                RuntimeOrigin::signed(USER_1),
                pid,
                // 96% of block gas limit
                Command::AddReservationToList(BlockGasLimitOf::<Test>::get() / 100 * 96, 10)
                    .encode(),
                BlockGasLimitOf::<Test>::get(),
                0,
                false,
            )
            .expect("Making reservation failed");
        }

        run_to_next_block(None);

        let gas_info_result = Gear::calculate_gas_info(
            USER_1.into_origin(),
            HandleKind::Handle(pid),
            Command::ConsumeReservationsFromList.encode(),
            0,
            true,
            true,
        );

        assert!(gas_info_result.is_err());
        assert_eq!(gas_info_result.unwrap_err(), ALLOWANCE_LIMIT_ERR);

        // ok result when we use custom multiplier
        let gas_info_result = Gear::calculate_gas_info_impl(
            USER_1.into_origin(),
            HandleKind::Handle(pid),
            BlockGasLimitOf::<Test>::get(),
            Command::ConsumeReservationsFromList.encode(),
            0,
            true,
            false,
            Some(64),
        );

        assert!(gas_info_result.is_ok());
    });
}

#[test]
fn reservation_manager() {
    use demo_reservation_manager::{Action, WASM_BINARY};
    use utils::Assertion;

    init_logger();
    new_test_ext().execute_with(|| {
        let pid = Gear::upload_program(
            RuntimeOrigin::signed(USER_1),
            WASM_BINARY.to_vec(),
            DEFAULT_SALT.to_vec(),
            vec![],
            BlockGasLimitOf::<Test>::get(),
            0,
            false,
        )
        .map(|_| get_last_program_id())
        .expect("Program uploading failed");

        run_to_next_block(None);

        fn scenario(pid: ProgramId, payload: Action, expected: Vec<Assertion>) {
            System::reset_events();

            assert_ok!(Gear::send_message(
                RuntimeOrigin::signed(USER_1),
                pid,
                payload.encode(),
                BlockGasLimitOf::<Test>::get(),
                0,
                false,
            ));

            run_to_next_block(None);

            assert_responses_to_user(USER_1, expected);
        }

        // Try unreserve 100 gas when there's no reservations.
        scenario(
            pid,
            Action::SendMessageFromReservation { gas_amount: 100 },
            vec![Assertion::ReplyCode(ReplyCode::error(
                SimpleExecutionError::UserspacePanic,
            ))],
        );
        // Reserve 10_000 gas.
        scenario(
            pid,
            Action::Reserve {
                amount: 10_000,
                duration: 100,
            },
            vec![Assertion::ReplyCode(SuccessReplyReason::Auto.into())],
        );
        // Try to unreserve 50_000 gas.
        scenario(
            pid,
            Action::SendMessageFromReservation { gas_amount: 50_000 },
            vec![Assertion::ReplyCode(ReplyCode::error(
                SimpleExecutionError::UserspacePanic,
            ))],
        );
        // Try to unreserve 8_000 gas.
        scenario(
            pid,
            Action::SendMessageFromReservation { gas_amount: 8_000 },
            vec![
                // auto reply
                Assertion::ReplyCode(SuccessReplyReason::Auto.into()),
                // message with empty payload. not reply!
                Assertion::Payload(vec![]),
            ],
        );
        // Try to unreserve 8_000 gas again.
        scenario(
            pid,
            Action::SendMessageFromReservation { gas_amount: 8_000 },
            vec![Assertion::ReplyCode(ReplyCode::error(
                SimpleExecutionError::UserspacePanic,
            ))],
        );
    });
}

#[test]
fn check_mutable_global_exports_restriction() {
    init_logger();

    let wat_correct = format!(
        r#"
        (module
            (import "env" "memory" (memory 0))
            (func $init)
            (global (;0;) (mut i32) (i32.const 65536))
            (export "init" (func $init))
            (export "{STACK_END_EXPORT_NAME}" (global 0))
        )"#
    );

    let wat_incorrect = r#"
        (module
            (import "env" "memory" (memory 0))
            (func $init)
            (global (;0;) (mut i32) (i32.const 65536))
            (export "init" (func $init))
            (export "global" (global 0))
        )"#;

    new_test_ext().execute_with(|| {
        assert_ok!(upload_program_default(
            USER_1,
            ProgramCodeKind::CustomInvalid(&wat_correct)
        ));
        assert_noop!(
            upload_program_default(USER_1, ProgramCodeKind::CustomInvalid(wat_incorrect)),
            Error::<Test>::ProgramConstructionFailed
        );
    });
}

#[test]
fn send_gasless_message_works() {
    init_logger();

    let minimal_weight = mock::get_min_weight();

    new_test_ext().execute_with(|| {
        let user1_initial_balance = Balances::free_balance(USER_1);
        let user2_initial_balance = Balances::free_balance(USER_2);

        // No gas has been created initially
        assert_eq!(GasHandlerOf::<Test>::total_supply(), 0);

        let program_id = {
            let res = upload_program_default(USER_1, ProgramCodeKind::Default);
            assert_ok!(res);
            res.expect("submit result was asserted")
        };

        // Test 1: USER_2 sends a gasless message to the program (intending to use a voucher).
        // Expect failure because USER_2 has no voucher.
        assert_noop!(
            GearVoucher::call(
                RuntimeOrigin::signed(USER_2),
                12345.into_origin().cast(),
                PrepaidCall::SendMessage {
                    destination: program_id,
                    payload: EMPTY_PAYLOAD.to_vec(),
                    gas_limit: DEFAULT_GAS_LIMIT,
                    value: 0,
                    keep_alive: false,
                }
            ),
            pallet_gear_voucher::Error::<Test>::InexistentVoucher
        );

        // USER_1 as the program owner issues a voucher for USER_2 enough to send a message
        assert_ok!(GearVoucher::issue(
            RuntimeOrigin::signed(USER_1),
            USER_2,
            gas_price(DEFAULT_GAS_LIMIT),
            Some([program_id].into()),
            false,
            100,
        ));

        // Balances check
        // USER_1 can spend up to 2 default messages worth of gas (submit program and issue voucher)
        let user1_potential_msgs_spends = gas_price(2 * DEFAULT_GAS_LIMIT);
        assert_eq!(
            Balances::free_balance(USER_1),
            user1_initial_balance - user1_potential_msgs_spends
        );

        // Clear messages from the queue to refund unused gas
        run_to_block(2, None);

        // Balance check
        // Voucher has been issued, but not used yet, so funds should be still in the respective account
        let voucher_id = utils::get_last_voucher_id();
        assert_eq!(
            Balances::free_balance(voucher_id.cast::<AccountIdOf<Test>>()),
            gas_price(DEFAULT_GAS_LIMIT)
        );

        // Test 2: USER_2 sends a gasless message to the program (intending to use a voucher).
        // Now that voucher is issued, the message should be sent successfully.
        assert_ok!(GearVoucher::call(
            RuntimeOrigin::signed(USER_2),
            voucher_id,
            PrepaidCall::SendMessage {
                destination: program_id,
                payload: EMPTY_PAYLOAD.to_vec(),
                gas_limit: DEFAULT_GAS_LIMIT,
                value: 1_000_000,
                keep_alive: false,
            }
        ));

        // Balances check
        // USER_2 as a voucher holder can send one message completely free of charge
        // The value in message, however, is still offset against the USER_2's own balance
        let user2_potential_msgs_spends = 1_000_000_u128;
        assert_eq!(
            Balances::free_balance(USER_2),
            user2_initial_balance - user2_potential_msgs_spends
        );
        // Instead, the gas has been paid from the voucher
        assert_eq!(
            Balances::free_balance(voucher_id.cast::<AccountIdOf<Test>>()),
            0_u128
        );

        // Run the queue processing to figure out the actual gas burned
        let remaining_weight = 300_000_000;
        run_to_block(3, Some(remaining_weight));

        let actual_gas_burned =
            remaining_weight - minimal_weight.ref_time() - GasAllowanceOf::<Test>::get();
        assert_ne!(actual_gas_burned, 0);

        // Check that the gas leftover has been returned to the voucher
        assert_eq!(
            Balances::free_balance(voucher_id.cast::<AccountIdOf<Test>>()),
            gas_price(DEFAULT_GAS_LIMIT) - gas_price(actual_gas_burned)
        );

        // USER_2 total balance has been reduced by the value in the message
        assert_eq!(
            Balances::total_balance(&USER_2),
            user2_initial_balance - user2_potential_msgs_spends
        );

        // No gas has got stuck in the system
        assert_eq!(GasHandlerOf::<Test>::total_supply(), 0);
    });
}

#[test]
fn send_gasless_reply_works() {
    init_logger();
    new_test_ext().execute_with(|| {
        // USER_2 uploads a program and sends message to it which leads to
        // USER_1 having a message in his mailbox.
        // caution: runs to block 2
        let reply_to_id = setup_mailbox_test_state(USER_2);

        let prog_id = generate_program_id(
            &ProgramCodeKind::OutgoingWithValueInHandle.to_bytes(),
            DEFAULT_SALT.as_ref(),
        );

        // Top up program's account balance with some funds
        CurrencyOf::<Test>::resolve_creating(
            &prog_id.cast(),
            CurrencyOf::<Test>::issue(2_000_u128),
        );

        // USER_2 issues a voucher for USER_1 enough to send a reply
        assert_ok!(GearVoucher::issue(
            RuntimeOrigin::signed(USER_2),
            USER_1,
            gas_price(DEFAULT_GAS_LIMIT),
            Some([prog_id].into()),
            false,
            100,
        ));
        let voucher_id = utils::get_last_voucher_id();

        run_to_block(3, None);

        // Balance check
        assert_eq!(
            Balances::free_balance(voucher_id.cast::<AccountIdOf<Test>>()),
            gas_price(DEFAULT_GAS_LIMIT)
        );

        // USER_1 sends a gasless reply using a voucher
        let gas_limit = 10_000_000_u64;
        assert_ok!(GearVoucher::call(
            RuntimeOrigin::signed(USER_1),
            voucher_id,
            PrepaidCall::SendReply {
                reply_to_id,
                payload: EMPTY_PAYLOAD.to_vec(),
                gas_limit,
                value: 1_000,
                keep_alive: false,
            }
        ));
        let expected_reply_message_id = get_last_message_id();

        // global nonce is 2 before sending reply message
        // `upload_program` and `send_message` messages were sent before in `setup_mailbox_test_state`
        let event = match System::events().last().map(|r| r.event.clone()) {
            Some(MockRuntimeEvent::Gear(e)) => e,
            _ => unreachable!("Should be one Gear event"),
        };

        let actual_reply_message_id = match event {
            Event::MessageQueued {
                id,
                entry: MessageEntry::Reply(_reply_to_id),
                ..
            } => id,
            _ => unreachable!("expect Event::DispatchMessageEnqueued"),
        };

        assert_eq!(expected_reply_message_id, actual_reply_message_id);

        // Balances check before processing queue
        assert_eq!(
            Balances::free_balance(voucher_id.cast::<AccountIdOf<Test>>()),
            gas_price(DEFAULT_GAS_LIMIT.saturating_sub(gas_limit))
        );

        run_to_block(4, None);
        // Ensure that some gas leftover has been returned to the voucher account
        assert!(
            Balances::free_balance(voucher_id.cast::<AccountIdOf<Test>>())
                > gas_price(DEFAULT_GAS_LIMIT.saturating_sub(gas_limit))
        );
    })
}

/// Tests whether calling `gr_read` 2 times returns same result.
/// Test purpose is to check, that payload is given back to the
/// message.
#[test]
fn double_read_works() {
    use demo_constructor::{Calls, Scheme};

    init_logger();
    new_test_ext().execute_with(|| {
        let noop_branch = Calls::builder().noop();
        let panic_branch = Calls::builder().panic("Read payloads aren't equal");
        let handle = Calls::builder()
            .load("read1")
            .load("read2")
            .bytes_eq("is_eq", "read1", "read2")
            .if_else("is_eq", noop_branch, panic_branch);
        let predefined_scheme = Scheme::predefined(
            Default::default(),
            handle,
            Default::default(),
            Default::default(),
        );

        let (_, pid) = utils::init_constructor(predefined_scheme);

        // Resetting events to check the result of the last message.
        System::reset_events();

        assert_ok!(Gear::send_message(
            RuntimeOrigin::signed(USER_1),
            pid,
            b"PAYLOAD".to_vec(),
            BlockGasLimitOf::<Test>::get(),
            100_000,
            false,
        ));

        run_to_next_block(None);

        assert_responses_to_user(
            USER_1,
            vec![Assertion::ReplyCode(SuccessReplyReason::Auto.into())],
        );
    });
}

/// Tests gas allowance exceed handling.
/// More precisely, it checks one property:
/// no context data is stored within previously
/// executed message when gas allowance exceed
/// happened.
#[test]
fn test_gas_allowance_exceed_no_context() {
    use crate::QueueProcessingOf;
    use common::storage::{Counted, Queue, Toggler};

    init_logger();
    new_test_ext().execute_with(|| {
        let wat = r#"
            (module
            (import "env" "memory" (memory 1))
            (import "env" "gr_reply" (func $reply (param i32 i32 i32 i32)))
            (export "handle" (func $handle))
            (func $handle
                (call $reply (i32.const 0) (i32.const 32) (i32.const 10) (i32.const 333))
                (loop (br 0))
            )
        )"#;

        let pid = upload_program_default(USER_1, ProgramCodeKind::Custom(wat))
            .expect("failed uploading program");
        run_to_next_block(None);

        assert_ok!(send_default_message(USER_1, pid));
        let mid = get_last_message_id();
        // Setting to 100 million the gas allowance ends faster than gas limit
        run_to_next_block(Some(100_000_000));

        // Execution is denied after requeue
        assert!(QueueProcessingOf::<Test>::denied());

        // Low level check, that no execution context is saved after gas allowance exceeded error
        assert_eq!(QueueOf::<Test>::len(), 1);
        let msg = QueueOf::<Test>::dequeue()
            .ok()
            .flatten()
            .expect("must be message after requeue");
        assert_eq!(msg.id(), mid);
        assert!(msg.context().is_none());
        QueueOf::<Test>::requeue(msg).expect("requeue failed");

        // There should be now enough gas allowance, so the message is executed
        // and execution ends with `GasLimitExceeded`.
        run_to_next_block(None);

        assert_failed(
            mid,
            ErrorReplyReason::Execution(SimpleExecutionError::RanOutOfGas),
        );
        assert_last_dequeued(1);
    })
}

/// Does pretty same test as `test_gas_allowance_exceed_no_context`,
/// but this time executed message will have non zero context.
#[test]
fn test_gas_allowance_exceed_with_context() {
    use crate::QueueProcessingOf;
    use common::storage::*;
    use demo_constructor::{Arg, Calls, Scheme};

    init_logger();

    let process_task_weight = mock::get_min_weight();

    new_test_ext().execute_with(|| {
        let call_wait_key = "call_wait";

        // Initialize a program and set `call_wait' value to `true`.
        let init = Calls::builder().source("user1").bool(call_wait_key, true);
        let (_, pid) = utils::init_constructor(Scheme::direct(init));

        let execute = |calls: Calls, allowance: Option<u64>| {
            assert_ok!(Gear::send_message(
                RuntimeOrigin::signed(USER_1),
                pid,
                calls.encode(),
                BlockGasLimitOf::<Test>::get(),
                0,
                false,
            ));
            let msg_id = get_last_message_id();
            run_to_next_block(allowance);

            msg_id
        };

        // If `call_wait` is true, we execute a `wait`. Otherwise, we `reply` and `send`.
        // It's intended that the message will be executed several times.
        // That's to perform checks of the msg execution context when message
        // is in queue after wake (so it has some context), and after gas allowance exceeded
        // error (so the context remains unchanged).
        let wait_branch = Calls::builder().wait();
        let skip_wait_branch = Calls::builder().noop();
        let handle1 = Calls::builder()
            .if_else(
                Arg::Get(call_wait_key.to_string()),
                wait_branch,
                skip_wait_branch,
            )
            .reply(b"random_message".to_vec())
            .send("user1", b"another_random_message".to_vec());
        let handle1_mid = execute(handle1.clone(), None);

        // Check it waits.
        assert!(WaitlistOf::<Test>::contains(&pid, &handle1_mid));
        assert_eq!(WaitlistOf::<Test>::len(&pid), 1);

        // Taking the context for the check later.
        let handle1_ctx = WaitlistOf::<Test>::iter_key(pid)
            .next()
            .and_then(|(m, _)| m.context().clone());
        assert!(handle1_ctx.is_some());

        // This will set `call_wait` to false, wake the message with `handle1_mid` id.
        // We set the weight to such a value, so only message with `handle2`
        // payload is executed, That will allow us to reproduce the case in
        // `test_gas_allowance_exceed_no_context` test, but with message having
        // context already set.
        let handle2 = Calls::builder()
            .bool(call_wait_key, false)
            .wake(<[u8; 32]>::from(handle1_mid));
        let gas_info = Gear::calculate_gas_info(
            USER_1.into_origin(),
            HandleKind::Handle(pid),
            handle2.encode(),
            0,
            true,
            true,
        )
        .expect("failed getting gas info");
        // We add `process_task_weight` as block running requires not only executing message, but
        // some other read/writes. By adding such small value we guarantee that
        // message with `handle2` payload is executed, but message with `handle1_mid`
        // id will not reach the executor.
        execute(
            handle2,
            Some(gas_info.min_limit + process_task_weight.ref_time()),
        );

        assert_last_dequeued(1);
        assert!(QueueProcessingOf::<Test>::denied());

        // Now we calculate a required for the execution of the `handle1_mid` message.
        // The queue processing is denied from the previous execution, now allowing it,
        // to calculate gas properly.
        QueueProcessingOf::<Test>::allow();
        let gas_info = Gear::calculate_gas_info(
            USER_1.into_origin(),
            HandleKind::Handle(pid),
            handle1.encode(),
            0,
            true,
            true,
        )
        .expect("failed getting gas info");

        // Trigger gas allowance exceeded error while executing only `handle1_mid`.
        // With such gas allowance we are sure, that `reply` call from `handle1` calls set
        // is called successfully executed, but there's not enough allowance to end the
        // execution of the message.
        run_to_next_block(Some(gas_info.min_limit - 100_000));

        // Execution is denied after requeue.
        assert!(QueueProcessingOf::<Test>::denied());

        // Low level check, that no information on reply sent is saved in the execution
        // context after gas allowance exceeded error.
        assert_eq!(QueueOf::<Test>::len(), 1);
        let msg = QueueOf::<Test>::dequeue()
            .ok()
            .flatten()
            .expect("must be message after requeue");
        assert_eq!(msg.id(), handle1_mid);
        assert_eq!(msg.context(), &handle1_ctx);
        QueueOf::<Test>::requeue(msg).expect("requeue failed");

        run_to_next_block(None);
        assert_succeed(handle1_mid);
    })
}

/// Test that if a message is addressed to a terminated program (sent from program),
/// then no panic occurs and the message is not executed.
#[test]
fn test_send_to_terminated_from_program() {
    use demo_constructor::{Calls, Scheme, WASM_BINARY};

    init_logger();
    new_test_ext().execute_with(|| {
        let user_1_bytes = USER_1.into_origin().to_fixed_bytes();

        // Dies in init
        let init = Calls::builder().panic("Die in init");
        // "Bomb" in case after refactoring runtime we accidentally allow terminated programs to be executed.
        let handle = Calls::builder().send(user_1_bytes, b"REPLY_FROM_DEAD".to_vec());

        assert_ok!(Gear::upload_program(
            // Using `USER_2` not to pollute `USER_1` mailbox to make test easier.
            RuntimeOrigin::signed(USER_2),
            WASM_BINARY.to_vec(),
            b"salt1".to_vec(),
            Scheme::predefined(init, handle, Calls::default(), Calls::default()).encode(),
            BlockGasLimitOf::<Test>::get(),
            0,
            false,
        ));

        let pid_terminated = utils::get_last_program_id();

        // Check `pid_terminated` exists as an active program.
        assert!(Gear::is_active(pid_terminated));

        // Sends in handle message to the dead program
        let handle = Calls::builder().send(pid_terminated.into_bytes(), []);
        // Sends to USER_1 the error reply from the dead program
        let handle_reply = Calls::builder()
            .reply_code("err_reply")
            .send(user_1_bytes, "err_reply");
        let (_, proxy_pid) = utils::submit_constructor_with_args(
            // Using `USER_2` not to pollute `USER_1` mailbox to make test easier.
            USER_2,
            b"salt2",
            Scheme::predefined(Calls::default(), handle, handle_reply, Calls::default()),
            0,
        );

        run_to_next_block(None);

        assert!(Gear::is_terminated(pid_terminated));

        assert_ok!(Gear::send_message(
            RuntimeOrigin::signed(USER_1),
            proxy_pid,
            EMPTY_PAYLOAD.to_vec(),
            BlockGasLimitOf::<Test>::get(),
            0,
            false,
        ));

        run_to_next_block(None);

        // No panic occurred.
        // Need to check, that user has message in the mailbox with error reply (`InactiveProgram`).
        // Also check that user hasn't received anything from the dead program.
        let mut mails_from_proxy_iter = MailboxOf::<Test>::iter_key(USER_1)
            .filter_map(|(msg, _)| (msg.source() == proxy_pid).then_some(msg));
        let mail_from_proxy = mails_from_proxy_iter
            .next()
            .expect("internal error: no message from proxy");
        assert_eq!(
            mail_from_proxy.payload_bytes().to_vec(),
            ReplyCode::Error(ErrorReplyReason::InactiveProgram).encode()
        );
        assert_eq!(mails_from_proxy_iter.next(), None);

        let mails_from_terminated_count = MailboxOf::<Test>::iter_key(USER_1)
            .filter(|(msg, _)| msg.source() == pid_terminated)
            .count();
        assert_eq!(mails_from_terminated_count, 0);
    })
}

#[test]
fn remove_from_waitlist_after_exit_reply() {
    use demo_constructor::demo_wait_init_exit_reply;

    init_logger();

    new_test_ext().execute_with(|| {
        let (init_mid, program_id) = init_constructor(demo_wait_init_exit_reply::scheme());

        assert!(!Gear::is_initialized(program_id));
        assert!(Gear::is_active(program_id));

        run_to_next_block(None);

        let reply = maybe_last_message(USER_1).unwrap();
        let (waited_mid, remove_from_waitlist_block) = get_last_message_waited();
        assert_eq!(init_mid, waited_mid);

        run_to_next_block(None);

        assert!(TaskPoolOf::<Test>::contains(
            &remove_from_waitlist_block,
            &ScheduledTask::RemoveFromWaitlist(program_id, init_mid)
        ));

        assert_ok!(Gear::send_reply(
            RuntimeOrigin::signed(USER_1),
            reply.id(),
            vec![],
            1_500_000_000,
            0,
            false,
        ));

        run_to_next_block(None);

        assert!(Gear::is_exited(program_id));
        assert!(!TaskPoolOf::<Test>::contains(
            &remove_from_waitlist_block,
            &ScheduledTask::RemoveFromWaitlist(program_id, init_mid)
        ));

        System::set_block_number(remove_from_waitlist_block - 1);
        Gear::set_block_number(remove_from_waitlist_block - 1);

        run_to_next_block(None);
    })
}

// currently `parity_wasm` doesn't support WASM reference types
#[test]
fn wasm_ref_types_doesnt_work() {
    const WAT: &str = r#"
    (module
        (import "env" "memory" (memory 1))
        (export "init" (func $init))
        (elem declare func $init)
        (func $init
            ref.func $init
            call $test
        )
        (func $test (param funcref))
    )
    "#;

    init_logger();
    new_test_ext().execute_with(|| {
        let _pid = upload_program_default(USER_1, ProgramCodeKind::Custom(WAT)).unwrap_err();
    });
}

/// Test that the `Gear::run()` extrinsic can only run once per block,
/// even if somehow included in a block multiple times.
#[test]
fn gear_run_only_runs_once_per_block() {
    use frame_support::{
        dispatch::RawOrigin,
        traits::{OnFinalize, OnInitialize},
    };

    fn init_block(bn: BlockNumberFor<Test>) {
        System::set_block_number(bn);
        GasAllowanceOf::<Test>::put(1_000_000_000);
        Gear::on_initialize(bn);
    }

    init_logger();
    new_test_ext().execute_with(|| {
        init_block(2);
        assert_ok!(Gear::run(RawOrigin::None.into(), None,));
        // Second run in a block is not allowed
        assert_noop!(
            Gear::run(RawOrigin::None.into(), None,),
            Error::<Test>::GearRunAlreadyInBlock
        );
        Gear::on_finalize(2);

        // Everything goes back to normal in the next block
        init_block(3);
        assert_ok!(Gear::run(RawOrigin::None.into(), None,));
    })
}

/// Test that the Gear internal block numbering is consistent.
#[test]
fn gear_block_number_math_adds_up() {
    init_logger();
    new_test_ext().execute_with(|| {
        run_to_block(100, None);
        assert_eq!(Gear::block_number(), 100);

        run_to_block_maybe_with_queue(120, None, None);
        assert_eq!(System::block_number(), 120);
        assert_eq!(Gear::block_number(), 100);

        System::reset_events();
        run_to_block(150, None);
        assert_eq!(System::block_number(), 150);
        assert_eq!(Gear::block_number(), 130);
    })
}

#[test]
fn test_gas_info_of_terminated_program() {
    use demo_constructor::{Calls, Scheme, WASM_BINARY};

    init_logger();
    new_test_ext().execute_with(|| {
        // Dies in init
        let init_dead = Calls::builder().panic("Die in init");
        let handle_dead = Calls::builder().panic("Called after being terminated!");

        assert_ok!(Gear::upload_program(
            RuntimeOrigin::signed(USER_1),
            WASM_BINARY.to_vec(),
            b"salt1".to_vec(),
            Scheme::predefined(init_dead, handle_dead, Calls::default(), Calls::default()).encode(),
            BlockGasLimitOf::<Test>::get(),
            0,
            false,
        ));

        let pid_dead = utils::get_last_program_id();

        // Sends in handle message do dead program
        let handle_proxy = Calls::builder().send(pid_dead.into_bytes(), []);
        let (_, proxy_pid) = utils::submit_constructor_with_args(
            USER_1,
            b"salt2",
            Scheme::predefined(
                Calls::default(),
                handle_proxy,
                Calls::default(),
                Calls::default(),
            ),
            0,
        );

        run_to_next_block(None);

        let _gas_info = Gear::calculate_gas_info(
            USER_1.into_origin(),
            HandleKind::Handle(proxy_pid),
            EMPTY_PAYLOAD.to_vec(),
            0,
            true,
            true,
        )
        .expect("failed getting gas info");
    })
}

#[test]
fn test_handle_signal_wait() {
    use demo_constructor::{Arg, Calls, Scheme, WASM_BINARY};

    init_logger();
    new_test_ext().execute_with(|| {
        let init = Calls::builder().bool("first", true);
        let handle = Calls::builder().if_else(
            Arg::get("first"),
            Calls::builder()
                .bool("first", false)
                .system_reserve_gas(10_000_000_000)
                .wait_for(1),
            Calls::builder().panic(None),
        );
        let handle_signal = Calls::builder().wait();

        let scheme = Scheme::predefined(init, handle, Default::default(), handle_signal);

        assert_ok!(Gear::upload_program(
            RuntimeOrigin::signed(USER_1),
            WASM_BINARY.to_vec(),
            DEFAULT_SALT.to_vec(),
            scheme.encode(),
            100_000_000_000,
            0,
            false,
        ));

        let pid = get_last_program_id();

        run_to_next_block(None);

        assert!(Gear::is_active(pid));
        assert!(Gear::is_initialized(pid));

        assert_ok!(Gear::send_message(
            RuntimeOrigin::signed(USER_1),
            pid,
            EMPTY_PAYLOAD.to_vec(),
            100_000_000_000,
            0,
            false,
        ));

        let mid = get_last_message_id();

        run_to_next_block(None);

        assert_ok!(GasHandlerOf::<Test>::get_system_reserve(mid));
        assert!(WaitlistOf::<Test>::contains(&pid, &mid));

        run_to_next_block(None);

        let signal_mid = MessageId::generate_signal(mid);
        assert!(WaitlistOf::<Test>::contains(&pid, &signal_mid));

        let (mid, block) = get_last_message_waited();

        assert_eq!(mid, signal_mid);

        System::set_block_number(block - 1);
        Gear::set_block_number(block - 1);
        run_to_next_block(None);

        assert!(!WaitlistOf::<Test>::contains(&pid, &signal_mid));

        assert_total_dequeued(4);
    });
}

#[test]
fn test_constructor_if_else() {
    use demo_constructor::{Arg, Call, Calls, Scheme, WASM_BINARY};

    init_logger();
    new_test_ext().execute_with(|| {
        let init = Calls::builder().bool("switch", false);
        let handle = Calls::builder()
            .if_else(
                Arg::get("switch"),
                Calls::builder().add_call(Call::Bool(false)),
                Calls::builder().add_call(Call::Bool(true)),
            )
            .store("switch")
            .if_else(
                Arg::get("switch"),
                Calls::builder().wait_for(1),
                Calls::builder().exit(<[u8; 32]>::from(USER_1.into_origin())),
            );

        let scheme = Scheme::predefined(init, handle, Default::default(), Default::default());

        assert_ok!(Gear::upload_program(
            RuntimeOrigin::signed(USER_1),
            WASM_BINARY.to_vec(),
            DEFAULT_SALT.to_vec(),
            scheme.encode(),
            100_000_000_000,
            0,
            false,
        ));

        let pid = get_last_program_id();

        run_to_next_block(None);

        assert!(Gear::is_active(pid));
        assert!(Gear::is_initialized(pid));

        assert_ok!(Gear::send_message(
            RuntimeOrigin::signed(USER_1),
            pid,
            EMPTY_PAYLOAD.to_vec(),
            100_000_000_000,
            0,
            false,
        ));

        let mid = get_last_message_id();

        run_to_next_block(None);

        let task = ScheduledTask::WakeMessage(pid, mid);

        assert!(WaitlistOf::<Test>::contains(&pid, &mid));
        assert!(TaskPoolOf::<Test>::contains(
            &(Gear::block_number() + 1),
            &task
        ));

        run_to_next_block(None);

        assert!(!WaitlistOf::<Test>::contains(&pid, &mid));
    });
}

#[test]
fn calculate_gas_wait() {
    use demo_constructor::{Calls, Scheme};

    init_logger();
    new_test_ext().execute_with(|| {
        let waiter = upload_program_default(USER_1, ProgramCodeKind::Custom(WAITER_WAT))
            .expect("submit result was asserted");

        let (_init_mid, sender) =
            submit_constructor_with_args(USER_1, DEFAULT_SALT, Scheme::empty(), 0);

        run_to_next_block(None);

        assert!(Gear::is_initialized(waiter));
        assert!(Gear::is_initialized(sender));

        let calls = Calls::builder().send(waiter.into_bytes(), []);

        let allow_other_panics = true;
        let allow_skip_zero_replies = true;
        let GasInfo { burned, .. } = Gear::calculate_gas_info(
            USER_1.into_origin(),
            HandleKind::Handle(sender),
            calls.encode(),
            0,
            allow_other_panics,
            allow_skip_zero_replies,
        )
        .expect("calculate_gas_info failed");

        let cost = CostsPerBlockOf::<Test>::waitlist();
        let GasInfo {
            min_limit: limit_no_rent,
            ..
        } = Gear::run_with_ext_copy(|| {
            Gear::calculate_gas_info_impl(
                USER_1.into_origin(),
                HandleKind::Handle(sender),
                burned + cost - 1,
                calls.encode(),
                0,
                allow_other_panics,
                allow_skip_zero_replies,
                None,
            )
        })
        .expect("calculate_gas_info failed");

        let GasInfo { min_limit, .. } = Gear::run_with_ext_copy(|| {
            Gear::calculate_gas_info_impl(
                USER_1.into_origin(),
                HandleKind::Handle(sender),
                burned + 1_000_000 * cost,
                calls.encode(),
                0,
                allow_other_panics,
                allow_skip_zero_replies,
                None,
            )
        })
        .expect("calculate_gas_info failed");

        // 'wait' syscall greedily consumes all available gas so
        // calculated limits should not be equal
        assert!(min_limit > limit_no_rent);
    });
}

#[test]
fn critical_hook_works() {
    use demo_async_critical::{HandleAction, WASM_BINARY};

    init_logger();
    new_test_ext().execute_with(|| {
        assert_ok!(Gear::upload_program(
            RuntimeOrigin::signed(USER_1),
            WASM_BINARY.to_vec(),
            DEFAULT_SALT.to_vec(),
            vec![],
            10_000_000_000,
            0,
            false,
        ));
        let pid = get_last_program_id();

        run_to_block(2, None);

        assert!(Gear::is_initialized(pid));
        assert!(Gear::is_active(pid));

        assert_ok!(Gear::send_message(
            RuntimeOrigin::signed(USER_1),
            pid,
            HandleAction::Simple.encode(),
            10_000_000_000,
            0,
            false,
        ));

        let mid = get_last_message_id();

        run_to_block(3, None);

        let (waited, _) = get_last_message_waited();
        assert_eq!(mid, waited);
        assert_eq!(dispatch_status(mid), None);

        let msg = get_last_mail(USER_1);
        assert_eq!(msg.payload_bytes(), b"for_reply");

        assert_ok!(Gear::send_reply(
            RuntimeOrigin::signed(USER_1),
            msg.id(),
            EMPTY_PAYLOAD.to_vec(),
            10_000_000_000,
            0,
            false,
        ));

        run_to_block(4, None);

        assert_succeed(mid);
        assert_eq!(MailboxOf::<Test>::iter_key(USER_1).count(), 0);
    });
}

#[test]
fn critical_hook_with_panic() {
    use demo_async_critical::{HandleAction, WASM_BINARY};

    init_logger();
    new_test_ext().execute_with(|| {
        assert_ok!(Gear::upload_program(
            RuntimeOrigin::signed(USER_1),
            WASM_BINARY.to_vec(),
            DEFAULT_SALT.to_vec(),
            vec![],
            10_000_000_000,
            0,
            false,
        ));
        let pid = get_last_program_id();

        run_to_block(2, None);

        assert!(Gear::is_initialized(pid));
        assert!(Gear::is_active(pid));

        assert_ok!(Gear::send_message(
            RuntimeOrigin::signed(USER_1),
            pid,
            HandleAction::Panic.encode(),
            10_000_000_000,
            0,
            false,
        ));

        let mid = get_last_message_id();

        run_to_block(3, None);

        let msg = get_last_mail(USER_1);
        assert_eq!(msg.payload_bytes(), b"for_reply");

        assert_ok!(Gear::send_reply(
            RuntimeOrigin::signed(USER_1),
            msg.id(),
            EMPTY_PAYLOAD.to_vec(),
            10_000_000_000,
            0,
            false,
        ));

        run_to_block(4, None);

        assert_failed(
            mid,
            ErrorReplyReason::Execution(SimpleExecutionError::UserspacePanic),
        );

        let msg = get_last_mail(USER_1);
        assert_eq!(msg.payload_bytes(), b"critical");
    });
}

#[test]
fn critical_hook_in_handle_reply() {
    use demo_async_critical::{HandleAction, WASM_BINARY};

    init_logger();
    new_test_ext().execute_with(|| {
        assert_ok!(Gear::upload_program(
            RuntimeOrigin::signed(USER_1),
            WASM_BINARY.to_vec(),
            DEFAULT_SALT.to_vec(),
            vec![],
            10_000_000_000,
            0,
            false,
        ));
        let pid = get_last_program_id();

        run_to_block(2, None);

        assert!(Gear::is_initialized(pid));
        assert!(Gear::is_active(pid));

        assert_ok!(Gear::send_message(
            RuntimeOrigin::signed(USER_1),
            pid,
            HandleAction::InHandleReply.encode(),
            10_000_000_000,
            0,
            false,
        ));

        run_to_block(3, None);

        let msg = get_last_mail(USER_1);
        assert_eq!(msg.payload_bytes(), b"for_reply");

        assert_ok!(Gear::send_reply(
            RuntimeOrigin::signed(USER_1),
            msg.id(),
            EMPTY_PAYLOAD.to_vec(),
            10_000_000_000,
            0,
            false,
        ));

        let mid = get_last_message_id();

        run_to_block(4, None);

        assert_eq!(MailboxOf::<Test>::iter_key(USER_1).last(), None);
        let status = dispatch_status(mid);
        assert_eq!(status, Some(DispatchStatus::Failed));
    });
}

#[test]
fn critical_hook_in_handle_signal() {
    use demo_async_critical::{HandleAction, WASM_BINARY};

    init_logger();
    new_test_ext().execute_with(|| {
        assert_ok!(Gear::upload_program(
            RuntimeOrigin::signed(USER_1),
            WASM_BINARY.to_vec(),
            DEFAULT_SALT.to_vec(),
            vec![],
            10_000_000_000,
            0,
            false,
        ));
        let pid = get_last_program_id();

        run_to_block(2, None);

        assert!(Gear::is_initialized(pid));
        assert!(Gear::is_active(pid));

        assert_ok!(Gear::send_message(
            RuntimeOrigin::signed(USER_1),
            pid,
            HandleAction::InHandleSignal.encode(),
            10_000_000_000,
            0,
            false,
        ));

        let mid = get_last_message_id();

        run_to_block(3, None);

        let msg = get_last_mail(USER_1);
        assert_eq!(msg.payload_bytes(), b"for_reply");

        assert_ok!(Gear::send_reply(
            RuntimeOrigin::signed(USER_1),
            msg.id(),
            EMPTY_PAYLOAD.to_vec(),
            10_000_000_000,
            0,
            false,
        ));

        run_to_block(4, None);

        assert_eq!(MailboxOf::<Test>::iter_key(USER_1).last(), None);
        let signal_msg_id = MessageId::generate_signal(mid);
        let status = dispatch_status(signal_msg_id);
        assert_eq!(status, Some(DispatchStatus::Failed));
    });
}

#[test]
fn export_is_import() {
    let wat = r#"
        (module
            (import "env" "memory" (memory 1))
            (import "env" "gr_leave" (func $gr_leave))
            (export "init" (func $gr_leave))
            (func)
        )"#;

    init_logger();
    new_test_ext().execute_with(|| {
        let code = ProgramCodeKind::Custom(wat).to_bytes();
        assert_noop!(
            Gear::upload_code(RuntimeOrigin::signed(USER_1), code),
            Error::<Test>::ProgramConstructionFailed
        );
    });
}

#[test]
fn program_with_large_indexes() {
    // There is a security problem in module deserialization found by
    // casper-wasm https://github.com/casper-network/casper-wasm/pull/1,
    // parity-wasm results OOM on deserializing a module with large indexes.
    //
    // bytecodealliance/wasm-tools has similar tests:
    // https://github.com/bytecodealliance/wasm-tools/blob/main/crates/wasmparser/tests/big-module.rs
    //
    // This test is to make sure that we are not affected by the same problem.
    let code_len_limit = Limits::default().code_len;

    // Here we generate a valid program full with empty functions to reach the limit
    // of both the function indexes and the code length in our node.
    //
    // The testing program has length `60` with only 1 mocked function, each empty
    // function takes byte code size `4`.
    //
    // NOTE: Leaving 35 indexes (140 bytes) for injecting the stack limiter
    // [`wasm_instrument::InstrumentationBuilder::instrument`].
    let empty_prog_len = 60;
    let empty_fn_len = 4;
    let indexes_in_stack_limiter = 35;
    let indexes_limit = (code_len_limit - empty_prog_len) / empty_fn_len - indexes_in_stack_limiter;
    let funcs = "(func)".repeat(indexes_limit as usize);
    let wat = format!(
        r#"
          (module
           (type (func))
           (import "env" "memory" (memory (;0;) 17))
           {funcs}
           (export "handle" (func 0))
           (export "init" (func 0))
          )
    "#
    );

    let wasm = wabt::wat2wasm(&wat).expect("failed to compile wat to wasm");
    assert!(
        code_len_limit as usize - wasm.len() < 140,
        "Failed to reach the max limit of code size."
    );

    new_test_ext().execute_with(|| {
        let code = ProgramCodeKind::Custom(&wat).to_bytes();
        assert_ok!(Gear::upload_code(RuntimeOrigin::signed(USER_1), code));
    });
}

#[test]
fn outgoing_messages_bytes_limit_exceeded() {
    let error_code = MessageError::OutgoingMessagesBytesLimitExceeded as u32;

    let wat = format!(
        r#"
        (module
            (import "env" "memory" (memory 0x100))
            (import "env" "gr_send" (func $gr_send (param i32 i32 i32 i32 i32)))
            (export "init" (func $init))
            (func $init
                (loop $loop
                    i32.const 0        ;; destination and value ptr
                    i32.const 0        ;; payload ptr
                    i32.const 0x4c0000 ;; payload length
                    i32.const 0        ;; delay
                    i32.const 0x4d0000 ;; result ptr
                    call $gr_send

                    ;; if it's not an error, then continue the loop
                    (if (i32.eqz (i32.load (i32.const 0x4d0000))) (then (br $loop)))

                    ;; if it's sought-for error, then finish successfully
                    ;; if it's unknown error, then panic
                    (if (i32.eq (i32.const {error_code}) (i32.load (i32.const 0x4d0000)))
                        (then)
                        (else unreachable)
                    )
                )
            )
            (export "__gear_stack_end" (global 0))
            (global i32 (i32.const 0x1000000))     ;; all memory
        )"#
    );

    init_logger();
    new_test_ext().execute_with(|| {
        let code = ProgramCodeKind::Custom(wat.as_str()).to_bytes();
        assert_ok!(Gear::upload_program(
            RuntimeOrigin::signed(USER_1),
            code,
            DEFAULT_SALT.to_vec(),
            vec![],
            100_000_000_000,
            0,
            false,
        ));

        let mid = get_last_message_id();

        run_to_next_block(None);

        assert_succeed(mid);
    });
}

// TODO: this test must be moved to `core-processor` crate,
// but it's not possible currently, because mock for `core-processor` does not exist #3742
#[test]
fn incorrect_store_context() {
    init_logger();
    new_test_ext().execute_with(|| {
        assert_ok!(Gear::upload_program(
            RuntimeOrigin::signed(USER_1),
            ProgramCodeKind::Default.to_bytes(),
            DEFAULT_SALT.to_vec(),
            vec![],
            100_000_000_000,
            0,
            false,
        ));

        let pid = get_last_program_id();
        let mid = get_last_message_id();

        run_to_next_block(None);

        assert_succeed(mid);

        let gas_limit = 10_000_000_000;
        Gear::send_message(
            RuntimeOrigin::signed(USER_1),
            pid,
            vec![],
            gas_limit,
            0,
            true,
        )
        .unwrap();
        let mid = get_last_message_id();

        // Dequeue dispatch in order to queue corrupted dispatch with same id later
        QueueOf::<Test>::dequeue().unwrap().unwrap();

        // Start creating dispatch with outgoing messages total bytes limit exceeded
        let payload = Vec::new().try_into().unwrap();
        let message = IncomingMessage::new(mid, USER_1.cast(), payload, gas_limit, 0, None);

        // Get overloaded `StoreContext` using `MessageContext`
        let limit = <Test as Config>::OutgoingBytesLimit::get();
        let dispatch = IncomingDispatch::new(DispatchKind::Handle, message.clone(), None);
        let settings = ContextSettings::with_outgoing_limits(1024, limit + 1);
        let mut message_context = MessageContext::new(dispatch, pid, settings).unwrap();
        let mut counter = 0;
        // Fill until the limit is reached
        while counter < limit + 1 {
            let handle = message_context.send_init().unwrap();
            let len = (Payload::max_len() as u32).min(limit + 1 - counter);
            message_context
                .send_push(handle, &vec![1; len as usize])
                .unwrap();
            counter += len;
        }
        let (_, context_store) = message_context.drain();

        // Enqueue dispatch with corrupted context
        let message = message.into_stored(pid);
        let dispatch = StoredDispatch::new(DispatchKind::Handle, message, Some(context_store));
        QueueOf::<Test>::queue(dispatch).unwrap();

        run_to_next_block(None);

        assert_failed(mid, ActorExecutionErrorReplyReason::UnsupportedMessage);
    });
}

mod utils {
    #![allow(unused)]

    use super::{
        assert_ok, pallet, run_to_block, BlockNumber, Event, MailboxOf, MockRuntimeEvent,
        RuntimeOrigin, Test,
    };
    use crate::{
        mock::{run_to_next_block, Balances, Gear, System, USER_1},
        BalanceOf, BlockGasLimitOf, CurrencyOf, GasHandlerOf, GasInfo, GearBank, HandleKind,
        ProgramStorageOf, SentOf,
    };
    use common::{
        event::*,
        paused_program_storage::SessionId,
        storage::{CountedByKey, Counter, IterableByKeyMap},
        Origin, ProgramStorage, ReservableTree,
    };
    use core::fmt::Display;
    use core_processor::common::ActorExecutionErrorReplyReason;
    use demo_constructor::{Scheme, WASM_BINARY as DEMO_CONSTRUCTOR_WASM_BINARY};
    use frame_support::{
        codec::Decode,
        dispatch::{DispatchErrorWithPostInfo, DispatchResultWithPostInfo},
        traits::tokens::{currency::Currency, Balance},
    };
    use frame_system::pallet_prelude::{BlockNumberFor, OriginFor};
    use gear_core::{
        ids::{CodeId, MessageId, ProgramId},
        message::{Message, Payload, ReplyDetails, UserMessage, UserStoredMessage},
        reservation::GasReservationMap,
    };
    use gear_core_errors::*;
    use pallet_gear_voucher::VoucherId;
    use parity_scale_codec::Encode;
    use sp_core::H256;
    use sp_runtime::traits::UniqueSaturatedInto;
    use sp_std::{convert::TryFrom, fmt::Debug};

    pub(super) const DEFAULT_GAS_LIMIT: u64 = 200_000_000;
    pub(super) const DEFAULT_SALT: &[u8; 4] = b"salt";
    pub(super) const EMPTY_PAYLOAD: &[u8; 0] = b"";
    pub(super) const OUTGOING_WITH_VALUE_IN_HANDLE_VALUE_GAS: u64 = 10000000;
    // This program just waits on each handle message.
    pub(super) const WAITER_WAT: &str = r#"
        (module
            (import "env" "memory" (memory 1))
            (import "env" "gr_wait" (func $gr_wait))
            (export "handle" (func $handle))
            (func $handle call $gr_wait)
        )"#;

    pub(super) type DispatchCustomResult<T> = Result<T, DispatchErrorWithPostInfo>;
    pub(super) type AccountId = <Test as frame_system::Config>::AccountId;

    pub(super) fn hash(data: impl AsRef<[u8]>) -> [u8; 32] {
        sp_core::blake2_256(data.as_ref())
    }

    pub fn init_logger() {
        let _ = env_logger::Builder::from_default_env()
            .format_module_path(false)
            .format_level(true)
            .try_init();
    }

    #[track_caller]
    pub(crate) fn submit_constructor_with_args(
        origin: AccountId,
        salt: impl AsRef<[u8]>,
        scheme: Scheme,
        value: BalanceOf<Test>,
    ) -> (MessageId, ProgramId) {
        let GasInfo { min_limit, .. } = Gear::calculate_gas_info(
            origin.into_origin(),
            HandleKind::Init(DEMO_CONSTRUCTOR_WASM_BINARY.to_vec()),
            scheme.encode(),
            value,
            true,
            true,
        )
        .expect("calculate_gas_info failed");

        assert_ok!(Gear::upload_program(
            RuntimeOrigin::signed(origin),
            DEMO_CONSTRUCTOR_WASM_BINARY.to_vec(),
            salt.as_ref().to_vec(),
            scheme.encode(),
            min_limit,
            value,
            false,
        ));

        (get_last_message_id(), get_last_program_id())
    }

    #[track_caller]
    pub(crate) fn init_constructor_with_value(
        scheme: Scheme,
        value: BalanceOf<Test>,
    ) -> (MessageId, ProgramId) {
        let res = submit_constructor_with_args(USER_1, DEFAULT_SALT, scheme, value);

        run_to_next_block(None);
        assert!(Gear::is_active(res.1));

        res
    }

    #[track_caller]
    pub(crate) fn init_constructor(scheme: Scheme) -> (MessageId, ProgramId) {
        init_constructor_with_value(scheme, 0)
    }

    #[track_caller]
    pub(super) fn assert_balance(
        origin: impl common::Origin,
        free: impl Into<BalanceOf<Test>>,
        reserved: impl Into<BalanceOf<Test>>,
    ) {
        let account_id = origin.cast();
        assert_eq!(Balances::free_balance(account_id), free.into());
        assert_eq!(
            GearBank::<Test>::account_total(&account_id),
            reserved.into()
        );
    }

    #[track_caller]
    pub(super) fn calculate_handle_and_send_with_extra(
        origin: AccountId,
        destination: ProgramId,
        payload: Vec<u8>,
        gas_limit: Option<u64>,
        value: BalanceOf<Test>,
    ) -> (MessageId, GasInfo) {
        let gas_info = Gear::calculate_gas_info(
            origin.into_origin(),
            HandleKind::Handle(destination),
            payload.clone(),
            value,
            true,
            true,
        )
        .expect("calculate_gas_info failed");

        let limit = gas_info.min_limit + gas_limit.unwrap_or_default();

        assert_ok!(Gear::send_message(
            RuntimeOrigin::signed(origin),
            destination,
            payload,
            limit,
            value,
            false,
        ));

        let message_id = get_last_message_id();

        (message_id, gas_info)
    }

    pub(super) fn get_ed() -> u128 {
        CurrencyOf::<Test>::minimum_balance().unique_saturated_into()
    }

    #[track_caller]
    pub(super) fn assert_init_success(expected: u32) {
        let mut actual_children_amount = 0;
        System::events().iter().for_each(|e| {
            if let MockRuntimeEvent::Gear(Event::ProgramChanged {
                change: ProgramChangeKind::Active { .. },
                ..
            }) = e.event
            {
                actual_children_amount += 1
            }
        });

        assert_eq!(expected, actual_children_amount);
    }

    #[track_caller]
    pub(super) fn assert_last_dequeued(expected: u32) {
        let last_dequeued = System::events()
            .iter()
            .filter_map(|e| {
                if let MockRuntimeEvent::Gear(Event::MessagesDispatched { total, .. }) = e.event {
                    Some(total)
                } else {
                    None
                }
            })
            .last()
            .expect("Not found RuntimeEvent::MessagesDispatched");

        assert_eq!(expected, last_dequeued);
    }

    #[track_caller]
    pub(super) fn assert_total_dequeued(expected: u32) {
        let actual_dequeued: u32 = System::events()
            .iter()
            .filter_map(|e| {
                if let MockRuntimeEvent::Gear(Event::MessagesDispatched { total, .. }) = e.event {
                    Some(total)
                } else {
                    None
                }
            })
            .sum();

        assert_eq!(expected, actual_dequeued);
    }

    // Creates a new program and puts message from program to `user` in mailbox
    // using extrinsic calls. Imitates real-world sequence of calls.
    //
    // *NOTE*:
    // 1) usually called inside first block
    // 2) runs to block 2 all the messages place to message queue/storage
    //
    // Returns id of the message in the mailbox
    #[track_caller]
    pub(super) fn setup_mailbox_test_state(user: AccountId) -> MessageId {
        let prog_id = {
            let res = upload_program_default(user, ProgramCodeKind::OutgoingWithValueInHandle);
            assert_ok!(res);
            res.expect("submit result was asserted")
        };

        increase_prog_balance_for_mailbox_test(user, prog_id);
        populate_mailbox_from_program(prog_id, user, 2, 2_000_000_000, 0)
    }

    // Puts message from `prog_id` for the `user` in mailbox and returns its id
    #[track_caller]
    pub(super) fn populate_mailbox_from_program(
        prog_id: ProgramId,
        sender: AccountId,
        block_num: BlockNumber,
        gas_limit: u64,
        value: u128,
    ) -> MessageId {
        assert_ok!(Gear::send_message(
            RuntimeOrigin::signed(sender),
            prog_id,
            Vec::new(),
            gas_limit, // `prog_id` program sends message in handle which sets gas limit to 10_000_000.
            value,
            false,
        ));

        let message_id = get_last_message_id();
        run_to_block(block_num, None);

        {
            let expected_code = ProgramCodeKind::OutgoingWithValueInHandle.to_bytes();
            assert_eq!(
                ProgramStorageOf::<Test>::get_program(prog_id)
                    .and_then(|program| common::ActiveProgram::try_from(program).ok())
                    .expect("program must exist")
                    .code_hash,
                generate_code_hash(&expected_code).into(),
                "can invoke send to mailbox only from `ProgramCodeKind::OutgoingWithValueInHandle` program"
            );
        }

        MessageId::generate_outgoing(message_id, 0)
    }

    #[track_caller]
    pub(super) fn increase_prog_balance_for_mailbox_test(sender: AccountId, program_id: ProgramId) {
        let expected_code_hash: H256 = generate_code_hash(
            ProgramCodeKind::OutgoingWithValueInHandle
                .to_bytes()
                .as_slice(),
        )
        .into();
        let actual_code_hash = ProgramStorageOf::<Test>::get_program(program_id)
            .and_then(|program| common::ActiveProgram::try_from(program).ok())
            .map(|prog| prog.code_hash)
            .expect("invalid program address for the test");
        assert_eq!(
            expected_code_hash, actual_code_hash,
            "invalid program code for the test"
        );

        // This value is actually a constants in `ProgramCodeKind::OutgoingWithValueInHandle` wat. Alternatively can be read from Mailbox.
        let locked_value = 1000;

        // When program sends message, message value (if not 0) is reserved.
        // If value can't be reserved, message is skipped.
        assert_ok!(<Balances as frame_support::traits::Currency<_>>::transfer(
            &sender,
            &program_id.cast(),
            locked_value,
            frame_support::traits::ExistenceRequirement::AllowDeath
        ));
    }

    // Submits program with default options (salt, gas limit, value, payload)
    #[track_caller]
    pub(super) fn upload_program_default(
        user: AccountId,
        code_kind: ProgramCodeKind,
    ) -> DispatchCustomResult<ProgramId> {
        upload_program_default_with_salt(user, DEFAULT_SALT.to_vec(), code_kind)
    }

    // Submits program with default options (gas limit, value, payload)
    #[track_caller]
    pub(super) fn upload_program_default_with_salt(
        user: AccountId,
        salt: Vec<u8>,
        code_kind: ProgramCodeKind,
    ) -> DispatchCustomResult<ProgramId> {
        let code = code_kind.to_bytes();

        Gear::upload_program(
            RuntimeOrigin::signed(user),
            code,
            salt,
            EMPTY_PAYLOAD.to_vec(),
            DEFAULT_GAS_LIMIT,
            0,
            false,
        )
        .map(|_| get_last_program_id())
    }

    pub(super) fn generate_program_id(code: &[u8], salt: &[u8]) -> ProgramId {
        ProgramId::generate_from_user(CodeId::generate(code), salt)
    }

    pub(super) fn generate_code_hash(code: &[u8]) -> [u8; 32] {
        CodeId::generate(code).into()
    }

    pub(super) fn send_default_message(
        from: AccountId,
        to: ProgramId,
    ) -> DispatchResultWithPostInfo {
        Gear::send_message(
            RuntimeOrigin::signed(from),
            to,
            EMPTY_PAYLOAD.to_vec(),
            DEFAULT_GAS_LIMIT,
            0,
            false,
        )
    }

    pub(super) fn call_default_message(to: ProgramId) -> crate::mock::RuntimeCall {
        crate::mock::RuntimeCall::Gear(crate::Call::<Test>::send_message {
            destination: to,
            payload: EMPTY_PAYLOAD.to_vec(),
            gas_limit: DEFAULT_GAS_LIMIT,
            value: 0,
            keep_alive: false,
        })
    }

    #[track_caller]
    pub(super) fn dispatch_status(message_id: MessageId) -> Option<DispatchStatus> {
        let mut found_status: Option<DispatchStatus> = None;
        System::events().iter().for_each(|e| {
            if let MockRuntimeEvent::Gear(Event::MessagesDispatched { statuses, .. }) = &e.event {
                found_status = statuses.get(&message_id).cloned();
            }
        });

        found_status
    }

    #[track_caller]
    pub(super) fn assert_dispatched(message_id: MessageId) {
        assert!(dispatch_status(message_id).is_some())
    }

    #[track_caller]
    pub(super) fn assert_succeed(message_id: MessageId) {
        let status =
            dispatch_status(message_id).expect("Message not found in `Event::MessagesDispatched`");

        assert_eq!(status, DispatchStatus::Success)
    }

    #[track_caller]
    fn get_last_event_error_and_reply_code(message_id: MessageId) -> (String, ReplyCode) {
        let mut actual_error = None;

        System::events().into_iter().for_each(|e| {
            if let MockRuntimeEvent::Gear(Event::UserMessageSent { message, .. }) = e.event {
                if let Some(details) = message.details() {
                    let (mid, code) = details.into_parts();
                    if mid == message_id && code.is_error() {
                        actual_error = Some((
                            String::from_utf8(message.payload_bytes().to_vec())
                                .expect("Unable to decode string from error reply"),
                            code,
                        ));
                    }
                }
            }
        });

        let (actual_error, reply_code) =
            actual_error.expect("Error message not found in any `RuntimeEvent::UserMessageSent`");

        log::debug!("Actual error: {actual_error:?}\nReply code: {reply_code:?}");

        (actual_error, reply_code)
    }

    #[track_caller]
    pub(super) fn get_last_event_error(message_id: MessageId) -> String {
        get_last_event_error_and_reply_code(message_id).0
    }

    #[derive(derive_more::Display, derive_more::From)]
    pub(super) enum AssertFailedError {
        Execution(ActorExecutionErrorReplyReason),
        SimpleReply(ErrorReplyReason),
    }

    #[track_caller]
    pub(super) fn assert_failed(message_id: MessageId, error: impl Into<AssertFailedError>) {
        let error = error.into();
        let status =
            dispatch_status(message_id).expect("Message not found in `Event::MessagesDispatched`");

        assert_eq!(status, DispatchStatus::Failed, "Expected: {error}");

        let (mut actual_error, reply_code) = get_last_event_error_and_reply_code(message_id);

        match error {
            AssertFailedError::Execution(error) => {
                let mut expectations = error.to_string();

                // In many cases fallible syscall returns ExtError, which program unwraps afterwards.
                // This check handles display of the error inside.
                if actual_error.starts_with('\'') {
                    let j = actual_error.rfind('\'').expect("Checked above");
                    actual_error = String::from(&actual_error[..(j + 1)]);
                    expectations = format!("'{expectations}'");
                }

                assert_eq!(expectations, actual_error);
            }
            AssertFailedError::SimpleReply(error) => {
                assert_eq!(reply_code, ReplyCode::error(error));
            }
        }
    }

    #[track_caller]
    pub(super) fn assert_not_executed(message_id: MessageId) {
        let status =
            dispatch_status(message_id).expect("Message not found in `Event::MessagesDispatched`");

        assert_eq!(status, DispatchStatus::NotExecuted)
    }

    #[track_caller]
    pub(super) fn get_last_event() -> MockRuntimeEvent {
        System::events()
            .into_iter()
            .last()
            .expect("failed to get last event")
            .event
    }

    #[track_caller]
    pub(super) fn get_last_program_id() -> ProgramId {
        let event = match System::events().last().map(|r| r.event.clone()) {
            Some(MockRuntimeEvent::Gear(e)) => e,
            _ => unreachable!("Should be one Gear event"),
        };

        if let Event::MessageQueued {
            destination,
            entry: MessageEntry::Init,
            ..
        } = event
        {
            destination
        } else {
            unreachable!("expect RuntimeEvent::InitMessageEnqueued")
        }
    }

    #[track_caller]
    pub(super) fn get_last_code_id() -> CodeId {
        let event = match System::events().last().map(|r| r.event.clone()) {
            Some(MockRuntimeEvent::Gear(e)) => e,
            _ => unreachable!("Should be one Gear event"),
        };

        if let Event::CodeChanged {
            change: CodeChangeKind::Active { .. },
            id,
            ..
        } = event
        {
            id
        } else {
            unreachable!("expect Event::CodeChanged")
        }
    }

    #[track_caller]
    pub(super) fn filter_event_rev<F, R>(f: F) -> R
    where
        F: Fn(Event<Test>) -> Option<R>,
    {
        System::events()
            .iter()
            .rev()
            .filter_map(|r| {
                if let MockRuntimeEvent::Gear(e) = r.event.clone() {
                    Some(e)
                } else {
                    None
                }
            })
            .find_map(f)
            .expect("can't find message send event")
    }

    #[track_caller]
    pub(super) fn get_last_message_id() -> MessageId {
        System::events()
            .iter()
            .rev()
            .filter_map(|r| {
                if let MockRuntimeEvent::Gear(e) = r.event.clone() {
                    Some(e)
                } else {
                    None
                }
            })
            .find_map(|e| match e {
                Event::MessageQueued { id, .. } => Some(id),
                Event::UserMessageSent { message, .. } => Some(message.id()),
                _ => None,
            })
            .expect("can't find message send event")
    }

    #[track_caller]
    pub(super) fn get_last_voucher_id() -> VoucherId {
        System::events()
            .iter()
            .rev()
            .filter_map(|r| {
                if let MockRuntimeEvent::GearVoucher(e) = r.event.clone() {
                    Some(e)
                } else {
                    None
                }
            })
            .find_map(|e| match e {
                pallet_gear_voucher::Event::VoucherIssued { voucher_id, .. } => Some(voucher_id),
                _ => None,
            })
            .expect("can't find message send event")
    }

    #[track_caller]
    pub(super) fn get_waitlist_expiration(message_id: MessageId) -> BlockNumberFor<Test> {
        let mut exp = None;
        System::events()
            .into_iter()
            .rfind(|e| match e.event {
                MockRuntimeEvent::Gear(Event::MessageWaited {
                    id: message_id,
                    expiration,
                    ..
                }) => {
                    exp = Some(expiration);
                    true
                }
                _ => false,
            })
            .expect("Failed to find appropriate MessageWaited event");

        exp.unwrap()
    }

    #[track_caller]
    pub(super) fn get_mailbox_expiration(message_id: MessageId) -> BlockNumberFor<Test> {
        let mut exp = None;
        System::events()
            .into_iter()
            .rfind(|e| match &e.event {
                MockRuntimeEvent::Gear(Event::UserMessageSent {
                    message,
                    expiration: Some(expiration),
                    ..
                }) => {
                    if message.id() == message_id {
                        exp = Some(*expiration);
                        true
                    } else {
                        false
                    }
                }
                _ => false,
            })
            .expect("Failed to find appropriate UserMessageSent event");

        exp.unwrap()
    }

    #[track_caller]
    pub(super) fn get_last_message_waited() -> (MessageId, BlockNumberFor<Test>) {
        let mut message_id = None;
        let mut exp = None;
        System::events()
            .into_iter()
            .rfind(|e| {
                if let MockRuntimeEvent::Gear(Event::MessageWaited { id, expiration, .. }) = e.event
                {
                    message_id = Some(id);
                    exp = Some(expiration);
                    true
                } else {
                    false
                }
            })
            .expect("Failed to find appropriate MessageWaited event");

        (message_id.unwrap(), exp.unwrap())
    }

    #[track_caller]
    pub(super) fn get_last_session() -> (
        SessionId,
        BlockNumberFor<Test>,
        ProgramId,
        <Test as frame_system::Config>::AccountId,
    ) {
        match get_last_event() {
            MockRuntimeEvent::Gear(Event::ProgramResumeSessionStarted {
                session_id,
                session_end_block,
                account_id,
                program_id,
            }) => (session_id, session_end_block, program_id, account_id),
            _ => unreachable!(),
        }
    }

    #[track_caller]
    pub(super) fn maybe_last_message(account: AccountId) -> Option<UserMessage> {
        System::events().into_iter().rev().find_map(|e| {
            if let MockRuntimeEvent::Gear(Event::UserMessageSent { message, .. }) = e.event {
                if message.destination() == account.into() {
                    Some(message)
                } else {
                    None
                }
            } else {
                None
            }
        })
    }

    #[track_caller]
    // returns (amount of messages sent, amount of messages sent **to mailbox**)
    pub(super) fn user_messages_sent() -> (usize, usize) {
        System::events()
            .into_iter()
            .fold((0usize, 0usize), |(total, to_mailbox), e| {
                if let MockRuntimeEvent::Gear(Event::UserMessageSent { expiration, .. }) = e.event {
                    (total + 1, to_mailbox + expiration.is_some() as usize)
                } else {
                    (total, to_mailbox)
                }
            })
    }

    #[track_caller]
    pub(super) fn maybe_any_last_message() -> Option<UserMessage> {
        System::events().into_iter().rev().find_map(|e| {
            if let MockRuntimeEvent::Gear(Event::UserMessageSent { message, .. }) = e.event {
                Some(message)
            } else {
                None
            }
        })
    }

    #[track_caller]
    pub(super) fn get_last_mail(account: AccountId) -> UserStoredMessage {
        MailboxOf::<Test>::iter_key(account)
            .last()
            .map(|(msg, _bn)| msg)
            .expect("Element should be")
    }

    #[track_caller]
    pub(super) fn get_reservation_map(pid: ProgramId) -> Option<GasReservationMap> {
        let program = ProgramStorageOf::<Test>::get_program(pid).unwrap();
        if let common::Program::Active(common::ActiveProgram {
            gas_reservation_map,
            ..
        }) = program
        {
            Some(gas_reservation_map)
        } else {
            None
        }
    }

    #[derive(Debug, Copy, Clone)]
    pub(super) enum ProgramCodeKind<'a> {
        Default,
        Custom(&'a str),
        CustomInvalid(&'a str),
        GreedyInit,
        OutgoingWithValueInHandle,
    }

    impl<'a> ProgramCodeKind<'a> {
        pub(super) fn to_bytes(self) -> Vec<u8> {
            let mut validate = true;
            let source = match self {
                ProgramCodeKind::Default => {
                    r#"
                    (module
                        (import "env" "memory" (memory 1))
                        (export "handle" (func $handle))
                        (export "init" (func $init))
                        (func $handle)
                        (func $init)
                    )"#
                }
                ProgramCodeKind::GreedyInit => {
                    // Initialization function for that program requires a lot of gas.
                    // So, providing `DEFAULT_GAS_LIMIT` will end up processing with
                    // "Not enough gas to continue execution" a.k.a. "Gas limit exceeded"
                    // execution outcome error message.
                    r#"
                    (module
                        (import "env" "memory" (memory 1))
                        (export "init" (func $init))
                        (func $doWork (param $size i32)
                            (local $counter i32)
                            i32.const 0
                            local.set $counter
                            loop $while
                                local.get $counter
                                i32.const 1
                                i32.add
                                local.set $counter
                                local.get $counter
                                local.get $size
                                i32.lt_s
                                if
                                    br $while
                                end
                            end $while
                        )
                        (func $init
                            i32.const 0x7fff_ffff
                            call $doWork
                        )
                    )"#
                }
                ProgramCodeKind::OutgoingWithValueInHandle => {
                    // Handle function must exist, while init must not for auto-replies tests.
                    //
                    // Sending message to USER_1 is hardcoded!
                    // Program sends message in handle which sets gas limit to 10_000_000 and value to 1000.
                    // [warning] - program payload data is inaccurate, don't make assumptions about it!
                    r#"
                    (module
                        (import "env" "gr_send_wgas" (func $send (param i32 i32 i32 i64 i32 i32)))
                        (import "env" "memory" (memory 1))
                        (export "handle" (func $handle))
                        (export "handle_reply" (func $handle_reply))
                        (func $handle
                            i32.const 111 ;; addr
                            i32.const 1 ;; value
                            i32.store

                            i32.const 143 ;; addr + 32
                            i32.const 1000
                            i32.store

                            (call $send (i32.const 111) (i32.const 0) (i32.const 32) (i64.const 10000000) (i32.const 0) (i32.const 333))

                            i32.const 333 ;; addr
                            i32.load
                            (if
                                (then unreachable)
                                (else)
                            )
                        )
                        (func $handle_reply)
                    )"#
                }
                ProgramCodeKind::Custom(code) => code,
                ProgramCodeKind::CustomInvalid(code) => {
                    validate = false;
                    code
                }
            };

            wabt::Wat2Wasm::new()
                .validate(validate)
                .convert(source)
                .expect("failed to parse module")
                .as_ref()
                .to_vec()
        }
    }

    pub(super) fn print_gear_events() {
        let v = System::events()
            .into_iter()
            .map(|r| r.event)
            .collect::<Vec<_>>();

        println!("Gear events");
        for (pos, line) in v.iter().enumerate() {
            println!("{pos}). {line:?}");
        }
    }

    pub(super) fn waiting_init_messages(pid: ProgramId) -> Vec<MessageId> {
        ProgramStorageOf::<Test>::waiting_init_get_messages(pid)
    }

    #[track_caller]
    pub(super) fn send_payloads(
        user_id: AccountId,
        program_id: ProgramId,
        payloads: Vec<Vec<u8>>,
    ) -> Vec<MessageId> {
        payloads
            .into_iter()
            .map(|payload| {
                assert_ok!(Gear::send_message(
                    RuntimeOrigin::signed(user_id),
                    program_id,
                    payload,
                    BlockGasLimitOf::<Test>::get(),
                    0,
                    false,
                ));

                get_last_message_id()
            })
            .collect()
    }

    #[derive(Clone, Debug, Eq, PartialEq)]
    pub(super) enum Assertion {
        Payload(Vec<u8>),
        ReplyCode(ReplyCode),
    }

    #[track_caller]
    pub(super) fn assert_responses_to_user(user_id: AccountId, assertions: Vec<Assertion>) {
        let mut res = vec![];

        System::events().iter().for_each(|e| {
            if let MockRuntimeEvent::Gear(Event::UserMessageSent { message, .. }) = &e.event {
                if message.destination() == user_id.into() {
                    match assertions[res.len()] {
                        Assertion::Payload(_) => {
                            res.push(Assertion::Payload(message.payload_bytes().to_vec()))
                        }
                        Assertion::ReplyCode(_) => {
                            // `ReplyCode::Unsupported` used to avoid options here.
                            res.push(Assertion::ReplyCode(
                                message.reply_code().unwrap_or(ReplyCode::Unsupported),
                            ))
                        }
                    }
                }
            }
        });

        assert_eq!(res, assertions);
    }

    #[track_caller]
    pub(super) fn test_signal_code_works(
        signal_code: SignalCode,
        action: demo_signal_entry::HandleAction,
    ) {
        use crate::tests::new_test_ext;
        use demo_signal_entry::{HandleAction, WASM_BINARY};

        const GAS_LIMIT: u64 = 10_000_000_000;

        init_logger();
        new_test_ext().execute_with(|| {
            // Upload program
            assert_ok!(Gear::upload_program(
                RuntimeOrigin::signed(USER_1),
                WASM_BINARY.to_vec(),
                DEFAULT_SALT.to_vec(),
                USER_1.encode(),
                GAS_LIMIT,
                0,
                false,
            ));

            let pid = get_last_program_id();

            run_to_next_block(None);

            // Ensure that program is uploaded and initialized correctly
            assert!(Gear::is_active(pid));
            assert!(Gear::is_initialized(pid));

            // Save signal code to be compared with
            assert_ok!(Gear::send_message(
                RuntimeOrigin::signed(USER_1),
                pid,
                HandleAction::SaveSignal(signal_code).encode(),
                GAS_LIMIT,
                0,
                false,
            ));

            run_to_next_block(None);

            // Send the action to trigger signal sending
            assert_ok!(Gear::send_message(
                RuntimeOrigin::signed(USER_1),
                pid,
                action.encode(),
                GAS_LIMIT,
                0,
                false,
            ));

            let mid = get_last_message_id();

            // Assert that system reserve gas node is removed
            assert_ok!(GasHandlerOf::<Test>::get_system_reserve(mid));

            run_to_next_block(None);

            assert!(GasHandlerOf::<Test>::get_system_reserve(mid).is_err());

            // Ensure that signal code sent is signal code we saved
            let mail_msg = get_last_mail(USER_1);
            assert_eq!(mail_msg.payload_bytes(), true.encode());
        });
    }

    pub(super) fn gas_price(gas: u64) -> u128 {
        <Test as pallet_gear_bank::Config>::GasMultiplier::get().gas_to_value(gas)
    }
}<|MERGE_RESOLUTION|>--- conflicted
+++ resolved
@@ -47,16 +47,11 @@
 use gear_core::{
     code::{self, Code, CodeAndId, CodeError, ExportError, InstrumentedCodeAndId},
     ids::{CodeId, MessageId, ProgramId},
-<<<<<<< HEAD
-    message::UserStoredMessage,
-    pages::PageNumber,
-=======
     message::{
         ContextSettings, DispatchKind, IncomingDispatch, IncomingMessage, MessageContext, Payload,
         StoredDispatch, UserStoredMessage,
     },
-    pages::{PageNumber, PageU32Size, WasmPage},
->>>>>>> 4798d009
+    pages::PageNumber,
 };
 use gear_core_backend::error::{
     TrapExplanation, UnrecoverableExecutionError, UnrecoverableExtError, UnrecoverableWaitError,
