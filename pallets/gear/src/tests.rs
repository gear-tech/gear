// This file is part of Gear.

// Copyright (C) 2021 Gear Technologies Inc.
// SPDX-License-Identifier: GPL-3.0-or-later WITH Classpath-exception-2.0

// This program is free software: you can redistribute it and/or modify
// it under the terms of the GNU General Public License as published by
// the Free Software Foundation, either version 3 of the License, or
// (at your option) any later version.

// This program is distributed in the hope that it will be useful,
// but WITHOUT ANY WARRANTY; without even the implied warranty of
// MERCHANTABILITY or FITNESS FOR A PARTICULAR PURPOSE. See the
// GNU General Public License for more details.

// You should have received a copy of the GNU General Public License
// along with this program. If not, see <https://www.gnu.org/licenses/>.

use super::*;
use crate::mock::*;
use codec::Encode;
use common::{self, IntermediateMessage, Origin as _};
use frame_support::{assert_noop, assert_ok};
use frame_system::RawOrigin;
use gear_core::program::{Program, ProgramId};
use hex_literal::hex;
use sp_core::H256;

pub(crate) fn init_logger() {
    let _ = env_logger::Builder::from_default_env()
        .format_module_path(false)
        .format_level(true)
        .try_init();
}

fn parse_wat(source: &str) -> Vec<u8> {
    wabt::Wat2Wasm::new()
        .validate(false)
        .convert(source)
        .expect("failed to parse module")
        .as_ref()
        .to_vec()
}

#[test]
fn submit_program_works() {
    let wat = r#"
    (module
    )"#;

    init_logger();
    new_test_ext().execute_with(|| {
        let code = parse_wat(wat);

        let messages: Option<Vec<IntermediateMessage>> = Gear::message_queue();
        assert!(messages.is_none());

        assert_ok!(Pallet::<Test>::submit_program(
            Origin::signed(1).into(),
            code.clone(),
            b"salt".to_vec(),
            Vec::new(),
            10_000u64,
            0_u128
        ));

        let messages: Vec<IntermediateMessage> =
            Gear::message_queue().expect("There should be a message in the queue");
        assert_eq!(messages.len(), 1);

        let (msg_origin, msg_code, program_id, message_id) = match &messages[0] {
            IntermediateMessage::InitProgram {
                origin,
                code,
                program_id,
                init_message_id,
                ..
            } => (*origin, code.to_vec(), *program_id, *init_message_id),
            _ => (
                Default::default(),
                Vec::new(),
                Default::default(),
                Default::default(),
            ),
        };
        assert_eq!(msg_origin, 1_u64.into_origin());
        assert_eq!(msg_code, code);
        System::assert_last_event(
            crate::Event::InitMessageEnqueued(crate::MessageInfo {
                message_id,
                program_id,
            })
            .into(),
        );
    })
}

#[test]
fn submit_program_expected_failure() {
    let wat = r#"
    (module
    )"#;

    init_logger();
    new_test_ext().execute_with(|| {
        let code = parse_wat(wat);

        // Insufficient account balance to reserve gas
        assert_noop!(
            Pallet::<Test>::submit_program(
                Origin::signed(2),
                code.clone(),
                b"salt".to_vec(),
                Vec::new(),
                10_000_u64,
                10_u128
            ),
            Error::<Test>::NotEnoughBalanceForReserve
        );

        // Gas limit is too high
        assert_noop!(
            Pallet::<Test>::submit_program(
                Origin::signed(1),
                code.clone(),
                b"salt".to_vec(),
                Vec::new(),
                100_000_001_u64,
                0_u128
            ),
            Error::<Test>::GasLimitTooHigh
        );
    })
}
#[test]
fn submit_program_fails_on_duplicate_id() {
    let wat = r#"(module
        (import "env" "memory" (memory 1))
        (export "init" (func $init))
        (func $init)
    )"#;

    init_logger();
    new_test_ext().execute_with(|| {
        let code = parse_wat(wat);

        assert_ok!(Pallet::<Test>::submit_program(
            Origin::signed(1).into(),
            code.clone(),
            b"salt".to_vec(),
            Vec::new(),
            10_000u64,
            0_u128
        ));

        // Finalize block to let queue processing run
        run_to_block(2, None);

        // By now this program id is already in the storage
        assert_noop!(
            Pallet::<Test>::submit_program(
                Origin::signed(1),
                code.clone(),
                b"salt".to_vec(),
                Vec::new(),
                10_000_u64,
                0_u128
            ),
            Error::<Test>::ProgramAlreadyExists
        );
    })
}

#[test]
fn send_message_works() {
    init_logger();

    new_test_ext().execute_with(|| {
        // Make sure we have a program in the program storage
        let program_id = H256::from_low_u64_be(1001);
        let program = Program::new(
            ProgramId::from_slice(&program_id[..]),
            parse_wat(
                r#"(module
                    (import "env" "memory" (memory 1))
                    (export "handle" (func $handle))
                    (func $handle)
                )"#,
            ),
            Default::default(),
        )
        .unwrap();
        common::native::set_program(program);

        let messages: Option<Vec<IntermediateMessage>> = Gear::message_queue();
        assert!(messages.is_none());

        assert_ok!(Pallet::<Test>::send_message(
            Origin::signed(1).into(),
            program_id,
            b"payload".to_vec(),
            10_000_u64,
            0_u128
        ));

        let messages: Vec<IntermediateMessage> =
            Gear::message_queue().expect("There should be a message in the queue");
        assert_eq!(messages.len(), 1);

        let mut id = b"payload".to_vec().encode();
        id.extend_from_slice(&0_u128.to_le_bytes());
        let id: H256 = sp_io::hashing::blake2_256(&id).into();

        let msg_id = match &messages[0] {
            IntermediateMessage::DispatchMessage { id, .. } => *id,
            _ => Default::default(),
        };
        assert_eq!(msg_id, id);

        // Sending message to a non-program address works as a simple value transfer
        assert_eq!(Balances::free_balance(1), 99990000);
        assert_eq!(Balances::free_balance(2), 1);
        assert_ok!(Pallet::<Test>::send_message(
            Origin::signed(1).into(),
            2.into_origin(),
            Vec::new(),
            10_000_u64,
            20_000_u128,
        ));
        // `value + gas_limit` have been deducted from the sender's balance
        assert_eq!(Balances::free_balance(1), 99_960_000);
        // However, only `value` has been transferred to the recepient yet
        assert_eq!(Balances::free_balance(2), 20_001);
        // The `gas_limit` part will be released to the recepient in the next block
        run_to_block(2, Some(100_000));
        assert_eq!(Balances::free_balance(2), 30_001);
    })
}

#[test]
fn send_message_expected_failure() {
    init_logger();
    new_test_ext().execute_with(|| {
        let program_id = H256::from_low_u64_be(1001);
        let program = Program::new(
            ProgramId::from_slice(&program_id[..]),
            parse_wat(
                r#"(module
                    (import "env" "memory" (memory 1))
                )"#,
            ),
            Default::default(),
        )
        .expect("Program failed to instantiate");
        common::native::set_program(program);

        assert_noop!(
            Pallet::<Test>::send_message(
                Origin::signed(2).into(),
                program_id,
                b"payload".to_vec(),
                10_000_u64,
                0_u128
            ),
            Error::<Test>::NotEnoughBalanceForReserve
        );

        // Sending message to a non-program address triggers balance tansfer
        assert_noop!(
            Pallet::<Test>::send_message(
                Origin::signed(2).into(),
                H256::from_low_u64_be(1002),
                b"payload".to_vec(),
                0_u64,
                100_u128
            ),
            pallet_balances::Error::<Test>::InsufficientBalance
        );

        // Gas limit too high
        assert_noop!(
            Pallet::<Test>::send_message(
                Origin::signed(1).into(),
                program_id,
                b"payload".to_vec(),
                100_000_001_u64,
                0_u128
            ),
            Error::<Test>::GasLimitTooHigh
        );
    })
}

#[test]
fn messages_processing_works() {
    let wat = r#"
    (module
        (import "env" "gr_send" (func $send (param i32 i32 i32 i64 i32 i32)))
        (import "env" "memory" (memory 1))
        (export "handle" (func $handle))
        (export "init" (func $init))
        (func $handle
            i32.const 0
            i32.const 32
            i32.const 32
            i64.const 1000000000
            i32.const 1024
            i32.const 40000
            call $send
        )
        (func $init)
    )"#;

    init_logger();
    new_test_ext().execute_with(|| {
        let code = parse_wat(wat);
        let program_id = H256::from_low_u64_be(1001);

        MessageQueue::<Test>::put(vec![
            IntermediateMessage::InitProgram {
                origin: 1.into_origin(),
                code,
                program_id,
                init_message_id: H256::from_low_u64_be(1000001),
                payload: Vec::new(),
                gas_limit: 10000,
                value: 0,
            },
            IntermediateMessage::DispatchMessage {
                id: H256::from_low_u64_be(102),
                origin: 1.into_origin(),
                destination: program_id,
                payload: Vec::new(),
                gas_limit: 10000,
                value: 0,
                reply: None,
            },
        ]);
        assert_eq!(
            Gear::message_queue()
                .expect("Failed to get messages from queue")
                .len(),
            2
        );

        let none_origin: <Test as frame_system::Config>::Origin = RawOrigin::None.into();

        crate::Pallet::<Test>::process_queue(none_origin.clone()).expect("Failed to process queue");
        System::assert_last_event(crate::Event::MessagesDequeued(2).into());

        // `InitProgram` doesn't increase the counter, but the reply message does; hence 1.
        assert_eq!(Gear::messages_processed(), 1);

        // First message is sent to a non-existing program - and should get into log.
        // Second message still gets processed thereby adding 1 to the total processed messages counter.
        MessageQueue::<Test>::put(vec![
            IntermediateMessage::DispatchMessage {
                id: H256::from_low_u64_be(102),
                origin: 1.into_origin(),
                destination: 2.into_origin(),
                payload: Vec::new(),
                gas_limit: 10000,
                value: 100,
                reply: None,
            },
            IntermediateMessage::DispatchMessage {
                id: H256::from_low_u64_be(103),
                origin: 1.into_origin(),
                destination: program_id,
                payload: Vec::new(),
                gas_limit: 10000,
                value: 0,
                reply: None,
            },
        ]);
        crate::Pallet::<Test>::process_queue(none_origin.clone()).expect("Failed to process queue");
        System::assert_last_event(crate::Event::MessagesDequeued(2).into());
        assert_eq!(Gear::messages_processed(), 3); // Counter not reset, 1 added
    })
}

#[test]
fn dequeue_limit_works() {
    let wat = r#"
    (module
        (import "env" "gr_send" (func $send (param i32 i32 i32 i64 i32 i32)))
        (import "env" "memory" (memory 1))
        (export "handle" (func $handle))
        (export "init" (func $init))
        (func $handle
            i32.const 0
            i32.const 32
            i32.const 32
            i64.const 1000000000
            i32.const 1024
            i32.const 40000
            call $send
        )
        (func $init)
    )"#;

    init_logger();
    new_test_ext().execute_with(|| {
        let code = parse_wat(wat);
        let program_id = H256::from_low_u64_be(1001);

        // Set dequeue limit
        DequeueLimit::<Test>::put(1);

        MessageQueue::<Test>::put(vec![
            IntermediateMessage::InitProgram {
                origin: 1.into_origin(),
                code,
                program_id,
                init_message_id: H256::from_low_u64_be(1000001),
                payload: Vec::new(),
                gas_limit: 10000,
                value: 0,
            },
            IntermediateMessage::DispatchMessage {
                id: H256::from_low_u64_be(102),
                origin: 1.into_origin(),
                destination: program_id,
                payload: Vec::new(),
                gas_limit: 10000,
                value: 0,
                reply: None,
            },
            IntermediateMessage::DispatchMessage {
                id: H256::from_low_u64_be(103),
                origin: 1.into_origin(),
                destination: program_id,
                payload: Vec::new(),
                gas_limit: 10000,
                value: 100,
                reply: None,
            },
        ]);
        assert_eq!(
            Gear::message_queue()
                .expect("Failed to get messages from queue")
                .len(),
            3
        );

        let none_origin: <Test as frame_system::Config>::Origin = RawOrigin::None.into();
        crate::Pallet::<Test>::process_queue(none_origin.clone()).expect("Failed to process queue");

        // Expect only one message to have been processed
        assert_eq!(Gear::messages_processed(), 1);
        System::assert_last_event(crate::Event::MessagesDequeued(2).into());

        // Put another message in queue
        MessageQueue::<Test>::put(vec![IntermediateMessage::DispatchMessage {
            id: H256::from_low_u64_be(104),
            origin: 1.into_origin(),
            destination: program_id,
            payload: Vec::new(),
            gas_limit: 10000,
            value: 200,
            reply: None,
        }]);
        assert_eq!(
            Gear::message_queue()
                .expect("Failed to get messages from queue")
                .len(),
            1
        );
        crate::Pallet::<Test>::process_queue(none_origin).expect("Failed to process queue");

        // This time we are already above the dequeue limit, hence no messages end up being processed
        assert_eq!(Gear::messages_processed(), 1);
    })
}

#[test]
fn spent_gas_to_reward_block_author_works() {
    let wat = r#"
    (module
        (import "env" "gr_send" (func $send (param i32 i32 i32 i64 i32 i32)))
        (import "env" "memory" (memory 1))
        (export "handle" (func $handle))
        (export "init" (func $init))
        (func $handle
            i32.const 0
            i32.const 32
            i32.const 32
            i64.const 1000000000
            i32.const 1024
            i32.const 40000
            call $send
        )
        (func $init
            call $handle
        )
    )"#;

    init_logger();
    new_test_ext().execute_with(|| {
        let code = parse_wat(wat);
        let program_id = H256::from_low_u64_be(1001);

        MessageQueue::<Test>::put(vec![IntermediateMessage::InitProgram {
            origin: 1.into_origin(),
            code,
            program_id,
            init_message_id: H256::from_low_u64_be(1000001),
            payload: "init".as_bytes().to_vec(),
            gas_limit: 10000,
            value: 0,
        }]);

        let block_author_initial_balance = Balances::free_balance(BLOCK_AUTHOR);
        let none_origin: <Test as frame_system::Config>::Origin = RawOrigin::None.into();

        crate::Pallet::<Test>::process_queue(none_origin.clone()).expect("Failed to process queue");
        System::assert_last_event(crate::Event::MessagesDequeued(1).into());

        // The block author should be paid the amount of Currency equal to
        // the `gas_charge` incurred while processing the `InitProgram` message
        assert_eq!(
            Balances::free_balance(BLOCK_AUTHOR),
            block_author_initial_balance.saturating_add(6_000)
        );
    })
}

#[test]
fn unused_gas_released_back_works() {
    let wat = r#"
    (module
        (import "env" "gr_send" (func $send (param i32 i32 i32 i64 i32 i32)))
        (import "env" "memory" (memory 1))
        (export "handle" (func $handle))
        (export "init" (func $init))
        (func $handle
            i32.const 0
            i32.const 32
            i32.const 32
            i64.const 1000000000
            i32.const 1024
            i32.const 40000
            call $send
        )
        (func $init)
    )"#;

    init_logger();
    new_test_ext().execute_with(|| {
        let code = parse_wat(wat);
        let program_id = H256::from_low_u64_be(1001);

        let none_origin: <Test as frame_system::Config>::Origin = RawOrigin::None.into();

        MessageQueue::<Test>::put(vec![IntermediateMessage::InitProgram {
            origin: 1.into_origin(),
            code,
            program_id,
            init_message_id: H256::from_low_u64_be(1000001),
            payload: "init".as_bytes().to_vec(),
<<<<<<< HEAD
            gas_limit: 100_000_u64,
=======
            gas_limit: 5000_u64,
>>>>>>> 87622da7
            value: 0_u128,
        }]);
        crate::Pallet::<Test>::process_queue(none_origin.clone()).expect("Failed to process queue");

        let external_origin_initial_balance = Balances::free_balance(1);
        assert_ok!(Pallet::<Test>::send_message(
            Origin::signed(1).into(),
            program_id,
            Vec::new(),
            20_000_u64,
            0_u128,
        ));
        // send_message reserves balance on the sender's account
        assert_eq!(
            Balances::free_balance(1),
            external_origin_initial_balance.saturating_sub(20_000)
        );

        crate::Pallet::<Test>::process_queue(none_origin.clone()).expect("Failed to process queue");

        // Unused gas should be converted back to currency and released to the external origin
        assert_eq!(
            Balances::free_balance(1),
<<<<<<< HEAD
            external_origin_initial_balance.saturating_sub(10_000)
=======
            external_origin_initial_balance.saturating_sub(9_000)
>>>>>>> 87622da7
        );
    })
}

pub fn init_test_program(origin: H256, program_id: H256, wat: &str) {
    let code = parse_wat(wat);

    MessageQueue::<Test>::put(vec![IntermediateMessage::InitProgram {
        origin,
        code,
        program_id,
        init_message_id: H256::from_low_u64_be(1000001),
        payload: "init".as_bytes().to_vec(),
        gas_limit: 10_000_000_u64,
        value: 0_u128,
    }]);
    crate::Pallet::<Test>::process_queue(RawOrigin::None.into()).expect("Failed to process queue");
}

#[test]
fn block_gas_limit_works() {
    // A module with $handle function being worth 6000 gas
    let wat1 = r#"
	(module
		(import "env" "gr_send" (func $send (param i32 i32 i32 i64 i32 i32)))
		(import "env" "memory" (memory 1))
		(export "handle" (func $handle))
		(export "init" (func $init))
		(func $handle
			i32.const 0
			i32.const 32
			i32.const 32
			i64.const 1000000000
			i32.const 1024
			i32.const 40000
			call $send
		)
		(func $init)
	)"#;

    // A module with $handle function being worth 94000 gas
    let wat2 = r#"
	(module
		(import "env" "memory" (memory 1))
		(export "handle" (func $handle))
		(export "init" (func $init))
		(func $init)
        (func $doWork (param $size i32)
            (local $counter i32)
            i32.const 0
            set_local $counter
            loop $while
                get_local $counter
                i32.const 1
                i32.add
                set_local $counter
                get_local $counter
                get_local $size
                i32.lt_s
                if
                    br $while
                end
            end $while
        )
        (func $handle
            i32.const 10
            call $doWork
		)
	)"#;

    init_logger();
    new_test_ext().execute_with(|| {
        let code1 = parse_wat(wat1);
        let code2 = parse_wat(wat2);
        let pid1 = H256::from_low_u64_be(1001);
        let pid2 = H256::from_low_u64_be(1002);

        MessageQueue::<Test>::put(vec![
            IntermediateMessage::InitProgram {
                origin: 1.into_origin(),
                code: code1,
                program_id: pid1,
                init_message_id: H256::from_low_u64_be(1000001),
                payload: Vec::new(),
                gas_limit: 10_000,
                value: 0,
            },
            IntermediateMessage::DispatchMessage {
                id: H256::from_low_u64_be(102),
                origin: 1.into_origin(),
                destination: pid1,
                payload: Vec::new(),
                gas_limit: 10_000,
                value: 0,
                reply: None,
            },
            IntermediateMessage::DispatchMessage {
                id: H256::from_low_u64_be(103),
                origin: 1.into_origin(),
                destination: pid1,
                payload: Vec::new(),
                gas_limit: 10_000,
                value: 100,
                reply: None,
            },
            IntermediateMessage::InitProgram {
                origin: 1.into_origin(),
                code: code2,
                program_id: pid2,
                init_message_id: H256::from_low_u64_be(1000002),
                payload: Vec::new(),
                gas_limit: 10_000,
                value: 0,
            },
        ]);

        // Run to block #2 where the queue processing takes place
        run_to_block(2, Some(100_000));
        System::assert_last_event(crate::Event::MessagesDequeued(4).into());

        // Run to the next block to reset the gas limit
        run_to_block(3, Some(100_000));

        assert!(MessageQueue::<Test>::get().is_none());

        // Add more messages to queue
        // Total `gas_limit` of three messages exceeds the block gas limit
        // Messages #1 abd #3 take 6000 gas
        // Message #2 takes 94000 gas
        MessageQueue::<Test>::put(vec![
            IntermediateMessage::DispatchMessage {
                id: H256::from_low_u64_be(104),
                origin: 1.into_origin(),
                destination: pid1,
                payload: Vec::new(),
                gas_limit: 10_000,
                value: 0,
                reply: None,
            },
            IntermediateMessage::DispatchMessage {
                id: H256::from_low_u64_be(105),
                origin: 1.into_origin(),
                destination: pid2,
                payload: Vec::new(),
                gas_limit: 95_000,
                value: 100,
                reply: None,
            },
            IntermediateMessage::DispatchMessage {
                id: H256::from_low_u64_be(106),
                origin: 1.into_origin(),
                destination: pid1,
                payload: Vec::new(),
                gas_limit: 20_000,
                value: 200,
                reply: None,
            },
        ]);

        run_to_block(4, Some(100_000));

        // Message #2 steps beyond the block gas allowance and is requeued
        // Message #1 is dequeued and processed, message #3 stays in the queue:
        //
        // | 1 |        | 3 |
        // | 2 |  ===>  | 2 |
        // | 3 |        |   |
        //
        System::assert_last_event(crate::Event::MessagesDequeued(1).into());
        assert_eq!(Gear::gas_allowance(), 90_000);

        // Run to the next block to reset the gas limit
        run_to_block(5, Some(100_000));

        // Message #3 get dequeued and processed
        // Message #2 gas limit still exceeds the remaining allowance:
        //
        // | 3 |        | 2 |
        // | 2 |  ===>  |   |
        //
        System::assert_last_event(crate::Event::MessagesDequeued(1).into());
        assert_eq!(Gear::gas_allowance(), 90_000);

        run_to_block(6, Some(100_000));

        // This time message #2 makes it into the block:
        //
        // | 2 |        |   |
        // |   |  ===>  |   |
        //
        System::assert_last_event(crate::Event::MessagesDequeued(1).into());
        assert_eq!(Gear::gas_allowance(), 11_000);
    });
}

#[test]
fn mailbox_works() {
    let wat = r#"
    (module
        (import "env" "gr_send" (func $send (param i32 i32 i32 i64 i32 i32)))
        (import "env" "gr_source" (func $gr_source (param i32)))
        (import "env" "memory" (memory 1))
        (export "handle" (func $handle))
        (export "init" (func $init))
        (export "handle_reply" (func $handle_reply))
        (func $handle
            i32.const 16384
            call $gr_source
            i32.const 16384
            i32.const 0
            i32.const 32
            i64.const 1000000
            i32.const 1024
            i32.const 40000
            call $send
        )
        (func $handle_reply)
        (func $init)
    )"#;

    init_logger();
    new_test_ext().execute_with(|| {
        let program_id = H256::from_low_u64_be(1001);

        let none_origin: <Test as frame_system::Config>::Origin = RawOrigin::None.into();

        init_test_program(1.into_origin(), program_id, wat);

        assert_ok!(Pallet::<Test>::send_message(
            Origin::signed(1).into(),
            program_id,
            Vec::new(),
            2_000_000_u64,
            0_u128,
        ));
        crate::Pallet::<Test>::process_queue(none_origin.clone()).expect("Failed to process queue");

        let mailbox_message = crate::Pallet::<Test>::remove_from_mailbox(
            1.into_origin(),
            // this is fixed (nonce based)
            hex!("211a310ae0d68d7a4523ccecc7e5c0fd435496008c56ba8c86c5bba45d466e3a").into(),
        )
        .expect("There should be a message for user #1 in the mailbox");

        assert_eq!(
            mailbox_message.id,
            hex!("211a310ae0d68d7a4523ccecc7e5c0fd435496008c56ba8c86c5bba45d466e3a").into(),
        );

        assert_eq!(mailbox_message.payload, vec![0u8; 32]);

        assert_eq!(mailbox_message.gas_limit, 1000000);
    })
}

#[test]
fn init_message_logging_works() {
    let wat1 = r#"
    (module
        (import "env" "memory" (memory 1))
        (export "init" (func $init))
        (func $init)
    )"#;

    let wat2 = r#"
	(module
		(import "env" "memory" (memory 1))
		(export "init" (func $init))
        (func $doWork (param $size i32)
            (local $counter i32)
            i32.const 0
            set_local $counter
            loop $while
                get_local $counter
                i32.const 1
                i32.add
                set_local $counter
                get_local $counter
                get_local $size
                i32.lt_s
                if
                    br $while
                end
            end $while
        )
        (func $init
            i32.const 4
            call $doWork
		)
	)"#;

    init_logger();
    new_test_ext().execute_with(|| {
        let code = parse_wat(wat1);

        System::reset_events();

        assert_ok!(Pallet::<Test>::submit_program(
            Origin::signed(1).into(),
            code.clone(),
            b"salt".to_vec(),
            Vec::new(),
            10_000u64,
            0_u128
        ));

        let messages: Vec<IntermediateMessage> =
            Gear::message_queue().expect("There should be a message in the queue");

        let (program_id, message_id) = match &messages[0] {
            IntermediateMessage::InitProgram {
                program_id,
                init_message_id,
                ..
            } => (*program_id, *init_message_id),
            _ => Default::default(),
        };
        System::assert_last_event(
            crate::Event::InitMessageEnqueued(crate::MessageInfo {
                message_id,
                program_id,
            })
            .into(),
        );

        run_to_block(2, None);

        // Expecting the log to have an InitSuccess event
        System::assert_has_event(
            crate::Event::InitSuccess(crate::MessageInfo {
                message_id,
                program_id,
            })
            .into(),
        );

        let code = parse_wat(wat2);
        System::reset_events();
        assert_ok!(Pallet::<Test>::submit_program(
            Origin::signed(1).into(),
            code.clone(),
            b"salt".to_vec(),
            Vec::new(),
            10_000u64,
            0_u128
        ));

        let messages: Vec<IntermediateMessage> =
            Gear::message_queue().expect("There should be a message in the queue");

        let (program_id, message_id) = match &messages[0] {
            IntermediateMessage::InitProgram {
                program_id,
                init_message_id,
                ..
            } => (*program_id, *init_message_id),
            _ => Default::default(),
        };
        System::assert_last_event(
            crate::Event::InitMessageEnqueued(crate::MessageInfo {
                message_id,
                program_id,
            })
            .into(),
        );

        run_to_block(3, None);

        // Expecting the log to have an InitFailure event (due to insufficient gas)
        System::assert_has_event(
            crate::Event::InitFailure(
                crate::MessageInfo {
                    message_id,
                    program_id,
                },
                crate::Reason::Dispatch(hex!("48476173206c696d6974206578636565646564").into()),
            )
            .into(),
        );
    })
}

#[test]
fn program_lifecycle_works() {
    let wat1 = r#"
    (module
        (import "env" "memory" (memory 1))
        (export "init" (func $init))
        (func $init)
    )"#;

    let wat2 = r#"
	(module
		(import "env" "memory" (memory 1))
		(export "init" (func $init))
        (func $doWork (param $size i32)
            (local $counter i32)
            i32.const 0
            set_local $counter
            loop $while
                get_local $counter
                i32.const 1
                i32.add
                set_local $counter
                get_local $counter
                get_local $size
                i32.lt_s
                if
                    br $while
                end
            end $while
        )
        (func $init
            i32.const 4
            call $doWork
		)
	)"#;

    init_logger();
    new_test_ext().execute_with(|| {
        let code = parse_wat(wat1);

        System::reset_events();

        assert_ok!(Pallet::<Test>::submit_program(
            Origin::signed(1).into(),
            code.clone(),
            b"salt".to_vec(),
            Vec::new(),
            10_000u64,
            0_u128
        ));

        let messages: Vec<IntermediateMessage> =
            Gear::message_queue().expect("There should be a message in the queue");
        let program_id = match &messages[0] {
            IntermediateMessage::InitProgram { program_id, .. } => *program_id,
            _ => Default::default(),
        };
        assert!(common::get_program(program_id).is_none());
        run_to_block(2, None);
        // Expect the program to be in PS by now
        assert!(common::get_program(program_id).is_some());

        // Submitting another program
        let code = parse_wat(wat2);
        System::reset_events();
        assert_ok!(Pallet::<Test>::submit_program(
            Origin::signed(1).into(),
            code.clone(),
            b"salt".to_vec(),
            Vec::new(),
            10_000u64,
            0_u128
        ));

        let messages: Vec<IntermediateMessage> =
            Gear::message_queue().expect("There should be a message in the queue");
        let program_id = match &messages[0] {
            IntermediateMessage::InitProgram { program_id, .. } => *program_id,
            _ => Default::default(),
        };

        assert!(common::get_program(program_id).is_none());
        run_to_block(3, None);
        // Expect the program to have made it to the PS
        assert!(common::get_program(program_id).is_some());
        // while at the same time being stuck in "limbo"
        assert!(crate::Pallet::<Test>::is_uninitialized(program_id));
        assert_eq!(
            ProgramsLimbo::<Test>::get(program_id).unwrap(),
            1.into_origin()
        );
        // Program author is allowed to remove the program and reclaim funds
        assert_ok!(Pallet::<Test>::remove_stale_program(
            Origin::signed(1).into(),
            program_id,
        ));
        run_to_block(4, None);
        assert!(common::get_program(program_id).is_none());
        assert!(ProgramsLimbo::<Test>::get(program_id).is_none());
    })
}

#[test]
fn events_logging_works() {
    let wat_ok = r#"
	(module
		(import "env" "gr_send" (func $send (param i32 i32 i32 i64 i32 i32)))
		(import "env" "memory" (memory 1))
		(export "handle" (func $handle))
		(export "init" (func $init))
		(func $handle
			i32.const 0
			i32.const 32
			i32.const 32
			i64.const 1000000
			i32.const 1024
            i32.const 40000
			call $send
		)
		(func $init)
	)"#;

    let wat_greedy_init = r#"
	(module
		(import "env" "memory" (memory 1))
		(export "init" (func $init))
        (func $doWork (param $size i32)
            (local $counter i32)
            i32.const 0
            set_local $counter
            loop $while
                get_local $counter
                i32.const 1
                i32.add
                set_local $counter
                get_local $counter
                get_local $size
                i32.lt_s
                if
                    br $while
                end
            end $while
        )
        (func $init
            i32.const 4
            call $doWork
		)
	)"#;

    let wat_trap_in_handle = r#"
	(module
		(import "env" "memory" (memory 1))
		(export "handle" (func $handle))
		(export "init" (func $init))
		(func $handle
			unreachable
		)
		(func $init)
	)"#;

    let wat_trap_in_init = r#"
	(module
		(import "env" "memory" (memory 1))
		(export "handle" (func $handle))
		(export "init" (func $init))
		(func $handle)
		(func $init
            unreachable
        )
	)"#;

    init_logger();
    new_test_ext().execute_with(|| {
        let code_ok = parse_wat(wat_ok);
        let code_greedy_init = parse_wat(wat_greedy_init);
        let code_trap_in_init = parse_wat(wat_trap_in_init);
        let code_trap_in_handle = parse_wat(wat_trap_in_handle);

        System::reset_events();

        // init ok
        assert_ok!(Pallet::<Test>::submit_program(
            Origin::signed(1).into(),
            code_ok.clone(),
            b"0001".to_vec(),
            vec![],
            10_000u64,
            0_u128
        ));
        // init out-of-gas
        assert_ok!(Pallet::<Test>::submit_program(
            Origin::signed(1).into(),
            code_greedy_init.clone(),
            b"0002".to_vec(),
            vec![],
            10_000u64,
            0_u128
        ));
        // init trapped
        assert_ok!(Pallet::<Test>::submit_program(
            Origin::signed(1).into(),
            code_trap_in_init.clone(),
            b"0003".to_vec(),
            vec![],
            10_000u64,
            0_u128
        ));
        // init ok
        assert_ok!(Pallet::<Test>::submit_program(
            Origin::signed(1).into(),
            code_trap_in_handle.clone(),
            b"0004".to_vec(),
            vec![],
            10_000u64,
            0_u128
        ));

        let messages: Vec<IntermediateMessage> =
            Gear::message_queue().expect("There should be a message in the queue");

        let mut init_msg = vec![];
        for message in messages {
            match message {
                IntermediateMessage::InitProgram {
                    program_id,
                    init_message_id,
                    ..
                } => {
                    init_msg.push((init_message_id, program_id));
                    System::assert_has_event(
                        crate::Event::InitMessageEnqueued(crate::MessageInfo {
                            message_id: init_message_id,
                            program_id,
                        })
                        .into(),
                    );
                }
                _ => (),
            }
        }
        assert_eq!(init_msg.len(), 4);

        run_to_block(2, None);

        // Expecting programs 1 and 4 to have been inited successfully
        System::assert_has_event(
            crate::Event::InitSuccess(crate::MessageInfo {
                message_id: init_msg[0].0,
                program_id: init_msg[0].1,
            })
            .into(),
        );
        System::assert_has_event(
            crate::Event::InitSuccess(crate::MessageInfo {
                message_id: init_msg[3].0,
                program_id: init_msg[3].1,
            })
            .into(),
        );

        // Expecting programs 2 and 3 to have failed to init
        System::assert_has_event(
            crate::Event::InitFailure(
                crate::MessageInfo {
                    message_id: init_msg[1].0,
                    program_id: init_msg[1].1,
                },
                crate::Reason::Dispatch(hex!("48476173206c696d6974206578636565646564").into()),
            )
            .into(),
        );
        System::assert_has_event(
            crate::Event::InitFailure(
                crate::MessageInfo {
                    message_id: init_msg[2].0,
                    program_id: init_msg[2].1,
                },
                crate::Reason::Dispatch(vec![]),
            )
            .into(),
        );

        System::reset_events();

        // Sending messages to failed-to-init programs shouldn't be allowed
        assert_noop!(
            Pallet::<Test>::send_message(
                Origin::signed(1).into(),
                init_msg[1].1,
                vec![],
                10_000_u64,
                0_u128
            ),
            Error::<Test>::ProgramIsNotInitialized
        );
        assert_noop!(
            Pallet::<Test>::send_message(
                Origin::signed(1).into(),
                init_msg[2].1,
                vec![],
                10_000_u64,
                0_u128
            ),
            Error::<Test>::ProgramIsNotInitialized
        );

        // Messages to fully-initialized programs are accepted
        assert_ok!(Pallet::<Test>::send_message(
            Origin::signed(1).into(),
            init_msg[0].1,
            vec![],
            10_000_000_u64,
            0_u128
        ));
        assert_ok!(Pallet::<Test>::send_message(
            Origin::signed(1).into(),
            init_msg[3].1,
            vec![],
            10_000_u64,
            0_u128
        ));

        let messages: Vec<IntermediateMessage> =
            Gear::message_queue().expect("There should be a message in the queue");

        let mut dispatch_msg = vec![];
        for message in messages {
            match message {
                IntermediateMessage::DispatchMessage { id, .. } => {
                    dispatch_msg.push(id);
                    System::assert_has_event(crate::Event::DispatchMessageEnqueued(id).into());
                }
                _ => (),
            }
        }
        assert_eq!(dispatch_msg.len(), 2);

        run_to_block(3, None);

        // First program completed successfully
        System::assert_has_event(
            crate::Event::MessageDispatched(DispatchOutcome {
                message_id: dispatch_msg[0],
                outcome: ExecutionResult::Success,
            })
            .into(),
        );
        // Fourth program failed to handle message
        System::assert_has_event(
            crate::Event::MessageDispatched(DispatchOutcome {
                message_id: dispatch_msg[1],
                outcome: ExecutionResult::Failure(vec![]),
            })
            .into(),
        );
    })
}<|MERGE_RESOLUTION|>--- conflicted
+++ resolved
@@ -558,11 +558,7 @@
             program_id,
             init_message_id: H256::from_low_u64_be(1000001),
             payload: "init".as_bytes().to_vec(),
-<<<<<<< HEAD
-            gas_limit: 100_000_u64,
-=======
             gas_limit: 5000_u64,
->>>>>>> 87622da7
             value: 0_u128,
         }]);
         crate::Pallet::<Test>::process_queue(none_origin.clone()).expect("Failed to process queue");
@@ -586,11 +582,7 @@
         // Unused gas should be converted back to currency and released to the external origin
         assert_eq!(
             Balances::free_balance(1),
-<<<<<<< HEAD
             external_origin_initial_balance.saturating_sub(10_000)
-=======
-            external_origin_initial_balance.saturating_sub(9_000)
->>>>>>> 87622da7
         );
     })
 }
