--- conflicted
+++ resolved
@@ -9806,17 +9806,7 @@
 
 #[test]
 fn invalid_memory_page_amount_rejected() {
-<<<<<<< HEAD
-    let Some(incorrect_amount) = code::MAX_WASM_PAGES_AMOUNT
-        .to_page_number()
-        .map(|p| u32::from(p.inc()))
-    else {
-        // In case max memory is 4GB, then it's impossible to make invalid memory pages amount.
-        return;
-    };
-=======
     let incorrect_amount = code::MAX_WASM_PAGES_AMOUNT + 1;
->>>>>>> dfe0cbed
 
     let wat = format!(
         r#"
