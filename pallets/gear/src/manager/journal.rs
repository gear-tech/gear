--- conflicted
+++ resolved
@@ -19,8 +19,8 @@
 use crate::{
     internal::HoldBoundBuilder,
     manager::{CodeInfo, ExtManager},
-    Config, CurrencyOf, Event, GasAllowanceOf, GasHandlerOf, GasTree, GearBank, Pallet,
-    ProgramStorageOf, QueueOf, RentFreePeriodOf, TaskPoolOf, WaitlistOf,
+    Config, Event, GasAllowanceOf, GasHandlerOf, GasTree, GearBank, Pallet, ProgramStorageOf,
+    QueueOf, RentFreePeriodOf, TaskPoolOf, WaitlistOf,
 };
 use common::{
     event::*,
@@ -29,14 +29,7 @@
     CodeStorage, LockableTree, Origin, Program, ProgramState, ProgramStorage, ReservableTree,
 };
 use core_processor::common::{DispatchOutcome as CoreDispatchOutcome, JournalHandler};
-<<<<<<< HEAD
-use frame_support::{
-    sp_runtime::Saturating,
-    traits::{Currency, ExistenceRequirement},
-};
-=======
-use frame_support::{sp_runtime::Saturating, traits::ReservableCurrency};
->>>>>>> 2774fc7d
+use frame_support::sp_runtime::Saturating;
 use frame_system::pallet_prelude::BlockNumberFor;
 use gear_core::{
     ids::{CodeId, MessageId, ProgramId, ReservationId},
