// This file is part of Gear.

// Copyright (C) 2021-2022 Gear Technologies Inc.
// SPDX-License-Identifier: GPL-3.0-or-later WITH Classpath-exception-2.0

// This program is free software: you can redistribute it and/or modify
// it under the terms of the GNU General Public License as published by
// the Free Software Foundation, either version 3 of the License, or
// (at your option) any later version.

// This program is distributed in the hope that it will be useful,
// but WITHOUT ANY WARRANTY; without even the implied warranty of
// MERCHANTABILITY or FITNESS FOR A PARTICULAR PURPOSE. See the
// GNU General Public License for more details.

// You should have received a copy of the GNU General Public License
// along with this program. If not, see <https://www.gnu.org/licenses/>.

use crate::{
    manager::ExtManager, Config, CurrencyOf, Event, GasAllowanceOf, GasHandlerOf,
    GearProgramPallet, Pallet, QueueOf, SentOf, WaitlistOf,
};
use common::{event::*, storage::*, CodeStorage, GasTree, Origin, Program};
use core_processor::common::{DispatchOutcome as CoreDispatchOutcome, JournalHandler};
use frame_support::traits::{Currency, ExistenceRequirement, ReservableCurrency};
use gear_core::{
    ids::{CodeId, MessageId, ProgramId},
    memory::{PageBuf, PageNumber},
    message::{Dispatch, StoredDispatch},
};
use sp_runtime::traits::{UniqueSaturatedInto, Zero};

use sp_std::{
    collections::{btree_map::BTreeMap, btree_set::BTreeSet},
    prelude::*,
};

impl<T: Config> JournalHandler for ExtManager<T>
where
    T::AccountId: Origin,
{
    fn message_dispatched(
        &mut self,
        message_id: MessageId,
        source: ProgramId,
        outcome: CoreDispatchOutcome,
    ) {
        use CoreDispatchOutcome::*;

        let wake_waiting_init_msgs = |p_id: ProgramId| {
            common::waiting_init_take_messages(p_id)
                .into_iter()
                .for_each(|m_id| {
                    if let Some(m) = Pallet::<T>::wake_dispatch(
                        p_id,
                        m_id,
                        MessageWokenSystemReason::ProgramGotInitialized.into_reason(),
                    ) {
                        QueueOf::<T>::queue(m)
                            .unwrap_or_else(|e| unreachable!("Message queue corrupted! {:?}", e));
                    } else {
                        log::error!("Cannot find message in wl")
                    }
                })
        };

        let status = match outcome {
            Exit { program_id } => {
                log::trace!("Dispatch outcome exit: {:?}", message_id);

                Pallet::<T>::deposit_event(Event::ProgramChanged {
                    id: program_id,
                    change: ProgramChangeKind::Inactive,
                });

                DispatchStatus::Success
            }
            Success => {
                log::trace!("Dispatch outcome success: {:?}", message_id);

                DispatchStatus::Success
            }
            MessageTrap { program_id, trap } => {
                log::trace!("Dispatch outcome trap: {:?}", message_id);
                log::debug!(
                    "🪤 Program {} terminated with a trap: {}",
                    program_id.into_origin(),
                    trap
                );

                DispatchStatus::Failed
            }
            InitSuccess { program_id, .. } => {
                log::trace!(
                    "Dispatch ({:?}) init success for program {:?}",
                    message_id,
                    program_id
                );

                wake_waiting_init_msgs(program_id);
                common::set_program_initialized(program_id.into_origin());

                // TODO: replace this temporary (zero) value for expiration
                // block number with properly calculated one
                // (issues #646 and #969).
                Pallet::<T>::deposit_event(Event::ProgramChanged {
                    id: program_id,
                    change: ProgramChangeKind::Active {
                        expiration: T::BlockNumber::zero(),
                    },
                });

                DispatchStatus::Success
            }
            InitFailure { program_id, .. } => {
                log::trace!(
                    "Dispatch ({:?}) init failure for program {:?}",
                    message_id,
                    program_id
                );

                // Some messages addressed to the program could be processed
                // in the queue before init message. For example, that could
                // happen when init message had more gas limit then rest block
                // gas allowance, but a dispatch message to the program was
                // dequeued. The other case is async init.
                wake_waiting_init_msgs(program_id);

                common::set_program_terminated_status(program_id.into_origin())
                    .expect("Only active program can cause init failure");

                DispatchStatus::Failed
            }
            CoreDispatchOutcome::NoExecution => {
                log::trace!("Dispatch ({:?}) for program wasn't executed", message_id);

                DispatchStatus::NotExecuted
            }
        };

        if self.check_user_id(&source) {
            self.dispatch_statuses.insert(message_id, status);
        }
    }

    fn gas_burned(&mut self, message_id: MessageId, amount: u64) {
        log::debug!("Burned: {:?} from: {:?}", amount, message_id);

        GasAllowanceOf::<T>::decrease(amount);

        Pallet::<T>::spend_gas(message_id, amount)
    }

    fn exit_dispatch(&mut self, id_exited: ProgramId, value_destination: ProgramId) {
        let reason = MessageWokenSystemReason::ProgramGotInitialized.into_reason();

        WaitlistOf::<T>::drain_key(id_exited).for_each(|entry| {
            let message = Pallet::<T>::wake_dispatch_requirements(entry, reason.clone());

            QueueOf::<T>::queue(message)
                .unwrap_or_else(|e| unreachable!("Message queue corrupted! {:?}", e));
        });

        let _ = common::waiting_init_take_messages(id_exited);
        let res = common::set_program_terminated_status(id_exited.into_origin());
        assert!(res.is_ok(), "`exit` can be called only from active program");

        let program_account = &<T::AccountId as Origin>::from_origin(id_exited.into_origin());
        let balance = CurrencyOf::<T>::total_balance(program_account);
        if !balance.is_zero() {
            CurrencyOf::<T>::transfer(
                program_account,
                &<T::AccountId as Origin>::from_origin(value_destination.into_origin()),
                balance,
                ExistenceRequirement::AllowDeath,
            )
            .expect("balance is not zero; should not fail");
        }
    }

    fn message_consumed(&mut self, message_id: MessageId) {
        Pallet::<T>::consume_message(message_id)
    }

    fn send_dispatch(&mut self, message_id: MessageId, dispatch: Dispatch) {
        if self.check_program_id(&dispatch.destination()) {
            let gas_limit = dispatch.gas_limit();
            let dispatch = dispatch.into_stored();

            log::debug!(
                "Sending message {:?} from {:?} with gas limit {:?}",
                dispatch.message(),
                message_id,
                gas_limit,
            );

            if dispatch.value() != 0 {
                CurrencyOf::<T>::reserve(
                    &<T::AccountId as Origin>::from_origin(dispatch.source().into_origin()),
                    dispatch.value().unique_saturated_into(),
                ).unwrap_or_else(|_| unreachable!("Value reservation can't fail due to value sending rules. For more info, see module docs."));
            }

            if let Some(gas_limit) = gas_limit {
                // # Safety
                //
                // 1. There is no logic spliting value from the reserved nodes.
                // 2. The `gas_limit` has been checked inside message queue processing.
                // 3. The `value` of the value node has been checked before.
                // 4. The `dispatch.id()` is new genreated by system from a checked
                //    ( inside message queue processing ) `message_id`.
                GasHandlerOf::<T>::split_with_value(message_id, dispatch.id(), gas_limit)
                    .unwrap_or_else(|e| unreachable!("GasTree corrupted! {:?}", e));
            } else {
                // # Safety
                //
                // 1. There is no logic spliting value from the reserved nodes.
                // 2. The `dispatch.id()` is new genreated by system from a checked
                //    ( inside message queue processing ) `message_id`.
                GasHandlerOf::<T>::split(message_id, dispatch.id())
                    .unwrap_or_else(|e| unreachable!("GasTree corrupted! {:?}", e));
            }

            QueueOf::<T>::queue(dispatch)
                .unwrap_or_else(|e| unreachable!("Message queue corrupted! {:?}", e));
        } else {
<<<<<<< HEAD
            let message = match dispatch.exit_code() {
                Some(0) | None => dispatch.into_parts().1,
                _ => {
                    let message = dispatch.into_parts().1;
                    message
                        .clone()
                        .with_string_payload::<ExecutionErrorReason>()
                        .unwrap_or(message)
                }
            };

            let mailbox_threshold = T::MailboxThreshold::get();

            let gas_limit = gas_limit.unwrap_or_else(|| {
                // # Safety
                //
                // The `get_limit` has been checked inside message queue processing.
                GasHandlerOf::<T>::get_limit(message_id)
                    .ok()
                    .flatten()
                    .map(|(v, _)| v)
                    .unwrap_or_else(|| unreachable!("Checked before."))
                    .min(mailbox_threshold)
            });

            if gas_limit >= mailbox_threshold {
                // TODO: replace this temporary (zero) value for expiration
                // block number with properly calculated one
                // (issues #646 and #969).
                MailboxOf::<T>::insert(message.clone(), T::BlockNumber::zero())
                    .unwrap_or_else(|e| unreachable!("Mailbox corrupted! {:?}", e));

                // # Safety
                //
                // 1. There is no logic spliting value from the reserved nodes.
                // 2. The `gas_limit` has been checked inside message queue processing..
                // 3. The `value` of the value node has been checked before.
                // 4. The `message.id()` is generated from `message_id` by system, and
                //    the `message_id` has been checked inside message queue processing.
                GasHandlerOf::<T>::cut(message_id, message.id(), gas_limit)
                    .unwrap_or_else(|e| unreachable!("GasTree corrupted! {:?}", e));

                Pallet::<T>::deposit_event(Event::UserMessageSent {
                    message,
                    expiration: Some(T::BlockNumber::zero()),
                })
            } else {
                Pallet::<T>::deposit_event(Event::UserMessageSent {
                    message,
                    expiration: None,
                });
            }
=======
            log::debug!(
                "Sending user message {:?} from {:?} with gas limit {:?}",
                dispatch.message(),
                message_id,
                dispatch.gas_limit(),
            );
            Pallet::<T>::send_user_message(message_id, dispatch.into_parts().1);
>>>>>>> 733173e9
        }
    }

    fn wait_dispatch(&mut self, dispatch: StoredDispatch) {
        Pallet::<T>::wait_dispatch(
            dispatch,
            MessageWaitedRuntimeReason::WaitCalled.into_reason(),
        )
    }

    fn wake_message(
        &mut self,
        message_id: MessageId,
        program_id: ProgramId,
        awakening_id: MessageId,
    ) {
        if let Some(dispatch) = Pallet::<T>::wake_dispatch(
            program_id,
            awakening_id,
            MessageWokenRuntimeReason::WakeCalled.into_reason(),
        ) {
            QueueOf::<T>::queue(dispatch)
                .unwrap_or_else(|e| unreachable!("Message queue corrupted! {:?}", e));
        } else {
            log::debug!(
                "Attempt to wake unknown message {:?} from {:?}",
                awakening_id,
                message_id
            );
        }
    }

    fn update_pages_data(
        &mut self,
        program_id: ProgramId,
        pages_data: BTreeMap<PageNumber, PageBuf>,
    ) {
        self.state_changes.insert(program_id);
        let program_id = program_id.into_origin();
        let program = common::get_program(program_id)
            .expect("page update guaranteed to be called only for existing and active program");
        if let Program::Active(mut program) = program {
            for (page, data) in pages_data {
                common::set_program_page_data(program_id, page, data);
                program.pages_with_data.insert(page);
            }
            common::set_program(program_id, program);
        }
    }

    fn update_allocations(
        &mut self,
        program_id: ProgramId,
        allocations: BTreeSet<gear_core::memory::WasmPageNumber>,
    ) {
        let program_id = program_id.into_origin();
        let program = common::get_program(program_id)
            .expect("page update guaranteed to be called only for existing and active program");
        if let Program::Active(mut program) = program {
            let removed_pages = program.allocations.difference(&allocations);
            for page in removed_pages.flat_map(|p| p.to_gear_pages_iter()) {
                if program.pages_with_data.remove(&page) {
                    common::remove_program_page_data(program_id, page);
                }
            }
            program.allocations = allocations;
            common::set_program(program_id, program);
        }
    }

    fn send_value(&mut self, from: ProgramId, to: Option<ProgramId>, value: u128) {
        let from = <T::AccountId as Origin>::from_origin(from.into_origin());
        let to = to.map(|v| <T::AccountId as Origin>::from_origin(v.into_origin()));
        let value = value.unique_saturated_into();

        Pallet::<T>::transfer_reserved(&from, to.as_ref().unwrap_or(&from), value);
    }

    fn store_new_programs(&mut self, code_id: CodeId, candidates: Vec<(ProgramId, MessageId)>) {
        if T::CodeStorage::get_code(code_id).is_some() {
            for (candidate_id, init_message) in candidates {
                if !GearProgramPallet::<T>::program_exists(candidate_id) {
                    self.set_program(candidate_id, code_id, init_message);
                } else {
                    log::debug!("Program with id {:?} already exists", candidate_id);
                }
            }
        } else {
            log::debug!(
                "No referencing code with code hash {:?} for candidate programs",
                code_id
            );
            for (candidate, _) in candidates {
                self.programs.insert(candidate);
            }
        }
    }

    fn stop_processing(&mut self, dispatch: StoredDispatch, gas_burned: u64) {
        log::debug!(
            "Not enough gas for processing msg id {}, allowance equals {}, gas tried to burn at least {}",
            dispatch.id(),
            GasAllowanceOf::<T>::get(),
            gas_burned,
        );

        SentOf::<T>::increase();
        GasAllowanceOf::<T>::decrease(gas_burned);
        QueueOf::<T>::requeue(dispatch)
            .unwrap_or_else(|e| unreachable!("Message queue corrupted! {:?}", e));
    }
}<|MERGE_RESOLUTION|>--- conflicted
+++ resolved
@@ -224,60 +224,6 @@
             QueueOf::<T>::queue(dispatch)
                 .unwrap_or_else(|e| unreachable!("Message queue corrupted! {:?}", e));
         } else {
-<<<<<<< HEAD
-            let message = match dispatch.exit_code() {
-                Some(0) | None => dispatch.into_parts().1,
-                _ => {
-                    let message = dispatch.into_parts().1;
-                    message
-                        .clone()
-                        .with_string_payload::<ExecutionErrorReason>()
-                        .unwrap_or(message)
-                }
-            };
-
-            let mailbox_threshold = T::MailboxThreshold::get();
-
-            let gas_limit = gas_limit.unwrap_or_else(|| {
-                // # Safety
-                //
-                // The `get_limit` has been checked inside message queue processing.
-                GasHandlerOf::<T>::get_limit(message_id)
-                    .ok()
-                    .flatten()
-                    .map(|(v, _)| v)
-                    .unwrap_or_else(|| unreachable!("Checked before."))
-                    .min(mailbox_threshold)
-            });
-
-            if gas_limit >= mailbox_threshold {
-                // TODO: replace this temporary (zero) value for expiration
-                // block number with properly calculated one
-                // (issues #646 and #969).
-                MailboxOf::<T>::insert(message.clone(), T::BlockNumber::zero())
-                    .unwrap_or_else(|e| unreachable!("Mailbox corrupted! {:?}", e));
-
-                // # Safety
-                //
-                // 1. There is no logic spliting value from the reserved nodes.
-                // 2. The `gas_limit` has been checked inside message queue processing..
-                // 3. The `value` of the value node has been checked before.
-                // 4. The `message.id()` is generated from `message_id` by system, and
-                //    the `message_id` has been checked inside message queue processing.
-                GasHandlerOf::<T>::cut(message_id, message.id(), gas_limit)
-                    .unwrap_or_else(|e| unreachable!("GasTree corrupted! {:?}", e));
-
-                Pallet::<T>::deposit_event(Event::UserMessageSent {
-                    message,
-                    expiration: Some(T::BlockNumber::zero()),
-                })
-            } else {
-                Pallet::<T>::deposit_event(Event::UserMessageSent {
-                    message,
-                    expiration: None,
-                });
-            }
-=======
             log::debug!(
                 "Sending user message {:?} from {:?} with gas limit {:?}",
                 dispatch.message(),
@@ -285,7 +231,6 @@
                 dispatch.gas_limit(),
             );
             Pallet::<T>::send_user_message(message_id, dispatch.into_parts().1);
->>>>>>> 733173e9
         }
     }
 
