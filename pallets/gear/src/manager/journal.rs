--- conflicted
+++ resolved
@@ -19,13 +19,8 @@
 use crate::{
     internal::HoldBoundBuilder,
     manager::{CodeInfo, ExtManager},
-<<<<<<< HEAD
-    Authorship, Config, CostsPerBlockOf, CurrencyOf, Event, GasAllowanceOf, GasHandlerOf, Pallet,
-    ProgramStorageOf, QueueOf, RentFreePeriodOf, SentOf, TaskPoolOf, WaitlistOf,
-=======
-    Config, CurrencyOf, Event, GasAllowanceOf, GasHandlerOf, Pallet, ProgramStorageOf, QueueOf,
-    RentFreePeriodOf, SentOf, TaskPoolOf, WaitlistOf,
->>>>>>> 1067149a
+    Authorship, Config, CurrencyOf, Event, GasAllowanceOf, GasHandlerOf, Pallet, ProgramStorageOf,
+    QueueOf, RentFreePeriodOf, SentOf, TaskPoolOf, WaitlistOf,
 };
 use common::{
     event::*,
