// This file is part of Gear.

// Copyright (C) 2021-2022 Gear Technologies Inc.
// SPDX-License-Identifier: GPL-3.0-or-later WITH Classpath-exception-2.0

// This program is free software: you can redistribute it and/or modify
// it under the terms of the GNU General Public License as published by
// the Free Software Foundation, either version 3 of the License, or
// (at your option) any later version.

// This program is distributed in the hope that it will be useful,
// but WITHOUT ANY WARRANTY; without even the implied warranty of
// MERCHANTABILITY or FITNESS FOR A PARTICULAR PURPOSE. See the
// GNU General Public License for more details.

// You should have received a copy of the GNU General Public License
// along with this program. If not, see <https://www.gnu.org/licenses/>.

use crate::{
    internal::HoldBound,
    manager::{CodeInfo, ExtManager},
    Config, CostsPerBlockOf, CurrencyOf, Event, GasAllowanceOf, GasHandlerOf, GearProgramPallet,
    Pallet, QueueOf, SentOf, TaskPoolOf, WaitlistOf,
};
use common::{
    event::*,
    scheduler::{ScheduledTask, SchedulingCostsPerBlock, TaskHandler, TaskPool},
    storage::*,
    CodeStorage, GasTree, Origin, Program,
};
use core_processor::common::{DispatchOutcome as CoreDispatchOutcome, JournalHandler};
use frame_support::{
    sp_runtime::Saturating,
    traits::{Currency, ExistenceRequirement, ReservableCurrency},
};
use frame_system::{pallet_prelude::BlockNumberFor, Pallet as SystemPallet};
use gear_core::{
    ids::{CodeId, MessageId, ProgramId, ReservationId},
    memory::{PageBuf, PageNumber},
<<<<<<< HEAD
    message::{Dispatch, StoredDispatch},
    reservation::GasReserver,
=======
    message::{Dispatch, MessageWaitedType, StoredDispatch},
>>>>>>> fa8ea728
};
use sp_runtime::traits::{UniqueSaturatedInto, Zero};
use sp_std::{
    collections::{btree_map::BTreeMap, btree_set::BTreeSet},
    prelude::*,
};

impl<T: Config> JournalHandler for ExtManager<T>
where
    T::AccountId: Origin,
{
    fn message_dispatched(
        &mut self,
        message_id: MessageId,
        source: ProgramId,
        outcome: CoreDispatchOutcome,
    ) {
        use CoreDispatchOutcome::*;

        let wake_waiting_init_msgs = |p_id: ProgramId| {
            common::waiting_init_take_messages(p_id)
                .into_iter()
                .for_each(|m_id| {
                    if let Some(m) = Pallet::<T>::wake_dispatch(
                        p_id,
                        m_id,
                        MessageWokenSystemReason::ProgramGotInitialized.into_reason(),
                    ) {
                        QueueOf::<T>::queue(m)
                            .unwrap_or_else(|e| unreachable!("Message queue corrupted! {:?}", e));
                    } else {
                        log::error!("Cannot find message in wl")
                    }
                })
        };

        let status = match outcome {
            Exit { program_id } => {
                log::trace!("Dispatch outcome exit: {:?}", message_id);

                Pallet::<T>::deposit_event(Event::ProgramChanged {
                    id: program_id,
                    change: ProgramChangeKind::Inactive,
                });

                DispatchStatus::Success
            }
            Success => {
                log::trace!("Dispatch outcome success: {:?}", message_id);

                DispatchStatus::Success
            }
            MessageTrap { program_id, trap } => {
                log::trace!("Dispatch outcome trap: {:?}", message_id);
                log::debug!(
                    "🪤 Program {} terminated with a trap: {}",
                    program_id.into_origin(),
                    trap
                );

                DispatchStatus::Failed
            }
            InitSuccess { program_id, .. } => {
                log::trace!(
                    "Dispatch ({:?}) init success for program {:?}",
                    message_id,
                    program_id
                );

                wake_waiting_init_msgs(program_id);
                common::set_program_initialized(program_id.into_origin());

                // TODO: replace this temporary (zero) value for expiration
                // block number with properly calculated one
                // (issues #646 and #969).
                Pallet::<T>::deposit_event(Event::ProgramChanged {
                    id: program_id,
                    change: ProgramChangeKind::Active {
                        expiration: T::BlockNumber::zero(),
                    },
                });

                DispatchStatus::Success
            }
            InitFailure {
                program_id, origin, ..
            } => {
                log::trace!(
                    "Dispatch ({:?}) init failure for program {:?}",
                    message_id,
                    program_id
                );

                // Some messages addressed to the program could be processed
                // in the queue before init message. For example, that could
                // happen when init message had more gas limit then rest block
                // gas allowance, but a dispatch message to the program was
                // dequeued. The other case is async init.
                wake_waiting_init_msgs(program_id);

                self.clean_reservation_tasks(program_id);

                common::set_program_terminated_status(program_id.into_origin(), origin)
                    .expect("Only active program can cause init failure");

                let program_id = <T::AccountId as Origin>::from_origin(program_id.into_origin());

                let balance = CurrencyOf::<T>::free_balance(&program_id);
                let destination = Pallet::<T>::inheritor_for(origin);
                let destination = <T::AccountId as Origin>::from_origin(destination.into_origin());

                if !balance.is_zero() {
                    CurrencyOf::<T>::transfer(
                        &program_id,
                        &destination,
                        balance,
                        ExistenceRequirement::AllowDeath,
                    )
                    .unwrap_or_else(|e| unreachable!("Failed to transfer value: {:?}", e));
                }

                DispatchStatus::Failed
            }
            CoreDispatchOutcome::NoExecution => {
                log::trace!("Dispatch ({:?}) for program wasn't executed", message_id);

                DispatchStatus::NotExecuted
            }
        };

        if self.check_user_id(&source) {
            self.dispatch_statuses.insert(message_id, status);
        }
    }

    fn gas_burned(&mut self, message_id: MessageId, amount: u64) {
        log::debug!("Burned: {:?} from: {:?}", amount, message_id);

        GasAllowanceOf::<T>::decrease(amount);

        Pallet::<T>::spend_gas(message_id, amount)
    }

    fn exit_dispatch(&mut self, id_exited: ProgramId, value_destination: ProgramId) {
        let reason = MessageWokenSystemReason::ProgramGotInitialized.into_reason();

        WaitlistOf::<T>::drain_key(id_exited).for_each(|entry| {
            let message = Pallet::<T>::wake_dispatch_requirements(entry, reason.clone());

            QueueOf::<T>::queue(message)
                .unwrap_or_else(|e| unreachable!("Message queue corrupted! {:?}", e));
        });

        let _ = common::waiting_init_take_messages(id_exited);

        self.clean_reservation_tasks(id_exited);

        let id_exited = id_exited.into_origin();

        common::set_program_exited_status(id_exited, value_destination).unwrap_or_else(|e| {
            unreachable!("`exit` can be called only from active program: {}", e)
        });

        let program_account = &<T::AccountId as Origin>::from_origin(id_exited);
        let balance = CurrencyOf::<T>::free_balance(program_account);

        let destination = Pallet::<T>::inheritor_for(value_destination);
        let destination = <T::AccountId as Origin>::from_origin(destination.into_origin());

        if !balance.is_zero() {
            CurrencyOf::<T>::transfer(
                program_account,
                &destination,
                balance,
                ExistenceRequirement::AllowDeath,
            )
            .unwrap_or_else(|e| unreachable!("Failed to transfer value: {:?}", e));
        }
    }

    fn message_consumed(&mut self, message_id: MessageId) {
        Pallet::<T>::consume_and_retrieve(message_id)
    }

    fn send_dispatch(&mut self, message_id: MessageId, dispatch: Dispatch, delay: u32) {
        // This method shouldn't reduce gas allowance for enqueueing dispatch,
        // because message already charged for it within the env.

        let to_user = self.check_user_id(&dispatch.destination());

        if !delay.is_zero() {
            log::debug!("Sending delayed for {delay} blocks dispatch");
            Pallet::<T>::send_delayed_dispatch(message_id, dispatch, delay, to_user)
        } else if !to_user {
            let gas_limit = dispatch.gas_limit();
            let dispatch = dispatch.into_stored();

            log::debug!(
                "Sending message {:?} from {:?} with gas limit {:?}",
                dispatch.message(),
                message_id,
                gas_limit,
            );

            if dispatch.value() != 0 {
                CurrencyOf::<T>::reserve(
                    &<T::AccountId as Origin>::from_origin(dispatch.source().into_origin()),
                    dispatch.value().unique_saturated_into(),
                ).unwrap_or_else(|_| unreachable!("Value reservation can't fail due to value sending rules. For more info, see module docs."));
            }

            if let Some(gas_limit) = gas_limit {
                // # Safety
                //
                // 1. There is no logic splitting value from the reserved nodes.
                // 2. The `gas_limit` has been checked inside message queue processing.
                // 3. The `value` of the value node has been checked before.
                // 4. The `dispatch.id()` is new generated by system from a checked
                //    ( inside message queue processing ) `message_id`.
                GasHandlerOf::<T>::split_with_value(message_id, dispatch.id(), gas_limit)
                    .unwrap_or_else(|e| unreachable!("GasTree corrupted! {:?}", e));
            } else {
                // # Safety
                //
                // 1. There is no logic splitting value from the reserved nodes.
                // 2. The `dispatch.id()` is new generated by system from a checked
                //    ( inside message queue processing ) `message_id`.
                GasHandlerOf::<T>::split(message_id, dispatch.id())
                    .unwrap_or_else(|e| unreachable!("GasTree corrupted! {:?}", e));
            }

            QueueOf::<T>::queue(dispatch)
                .unwrap_or_else(|e| unreachable!("Message queue corrupted! {:?}", e));
        } else {
            log::debug!(
                "Sending user message {:?} from {:?} with gas limit {:?}",
                dispatch.message(),
                message_id,
                dispatch.gas_limit(),
            );
            Pallet::<T>::send_user_message(message_id, dispatch.into_parts().1);
        }
    }

    fn wait_dispatch(
        &mut self,
        dispatch: StoredDispatch,
        duration: Option<u32>,
        waited_type: MessageWaitedType,
    ) {
        // This method shouldn't reduce gas allowance for waiting dispatch,
        // because message already charged for it within the env.
        Pallet::<T>::wait_dispatch(
            dispatch,
            duration.map(UniqueSaturatedInto::unique_saturated_into),
            MessageWaitedRuntimeReason::from(waited_type).into_reason(),
        )
    }

    fn wake_message(
        &mut self,
        message_id: MessageId,
        program_id: ProgramId,
        awakening_id: MessageId,
        delay: u32,
    ) {
        // This method shouldn't reduce gas allowance for waking dispatch,
        // because message already charged for it within the env.

        if delay.is_zero() {
            if let Some(dispatch) = Pallet::<T>::wake_dispatch(
                program_id,
                awakening_id,
                MessageWokenRuntimeReason::WakeCalled.into_reason(),
            ) {
                QueueOf::<T>::queue(dispatch)
                    .unwrap_or_else(|e| unreachable!("Message queue corrupted! {:?}", e));

                return;
            }
        } else if WaitlistOf::<T>::contains(&program_id, &awakening_id) {
            let expected_bn =
                SystemPallet::<T>::block_number().saturating_add(delay.unique_saturated_into());
            let task = ScheduledTask::WakeMessage(program_id, awakening_id);

            // This validation helps us to avoid returning error on insertion into `TaskPool` in case of duplicate wake.
            if !TaskPoolOf::<T>::contains(&expected_bn, &task) {
                TaskPoolOf::<T>::add(expected_bn, task)
                    .unwrap_or_else(|e| unreachable!("Scheduling logic invalidated! {:?}", e));
            }

            return;
        }

        log::debug!(
            "Attempt to wake unknown message {:?} from {:?}",
            awakening_id,
            message_id
        );
    }

    fn update_pages_data(
        &mut self,
        program_id: ProgramId,
        pages_data: BTreeMap<PageNumber, PageBuf>,
    ) {
        self.state_changes.insert(program_id);
        let program_id = program_id.into_origin();
        let program = common::get_program(program_id)
            .expect("page update guaranteed to be called only for existing and active program");
        if let Program::Active(mut program) = program {
            for (page, data) in pages_data {
                common::set_program_page_data(program_id, page, data);
                program.pages_with_data.insert(page);
            }
            common::set_program(program_id, program);
        }
    }

    fn update_allocations(
        &mut self,
        program_id: ProgramId,
        allocations: BTreeSet<gear_core::memory::WasmPageNumber>,
    ) {
        let program_id = program_id.into_origin();
        let program = common::get_program(program_id)
            .expect("page update guaranteed to be called only for existing and active program");
        if let Program::Active(mut program) = program {
            let removed_pages = program.allocations.difference(&allocations);
            for page in removed_pages.flat_map(|p| p.to_gear_pages_iter()) {
                if program.pages_with_data.remove(&page) {
                    common::remove_program_page_data(program_id, page);
                }
            }
            program.allocations = allocations;
            common::set_program(program_id, program);
        }
    }

    fn send_value(&mut self, from: ProgramId, to: Option<ProgramId>, value: u128) {
        let to = Pallet::<T>::inheritor_for(to.unwrap_or(from));
        let to = <T::AccountId as Origin>::from_origin(to.into_origin());
        let from = <T::AccountId as Origin>::from_origin(from.into_origin());
        let value = value.unique_saturated_into();

        Pallet::<T>::transfer_reserved(&from, &to, value);
    }

    fn store_new_programs(&mut self, code_id: CodeId, candidates: Vec<(MessageId, ProgramId)>) {
        if let Some(code) = T::CodeStorage::get_code(code_id) {
            let code_info = CodeInfo::from_code(&code_id, &code);
            for (init_message, candidate_id) in candidates {
                if !GearProgramPallet::<T>::program_exists(candidate_id) {
                    self.set_program(candidate_id, &code_info, init_message);
                } else {
                    log::debug!("Program with id {:?} already exists", candidate_id);
                }
            }
        } else {
            log::debug!(
                "No referencing code with code hash {:?} for candidate programs",
                code_id
            );
            for (_, candidate) in candidates {
                self.programs.insert(candidate);
            }
        }
    }

    fn stop_processing(&mut self, dispatch: StoredDispatch, gas_burned: u64) {
        log::debug!(
            "Not enough gas for processing msg id {}, allowance equals {}, gas tried to burn at least {}",
            dispatch.id(),
            GasAllowanceOf::<T>::get(),
            gas_burned,
        );

        SentOf::<T>::increase();
        GasAllowanceOf::<T>::decrease(gas_burned);
        QueueOf::<T>::requeue(dispatch)
            .unwrap_or_else(|e| unreachable!("Message queue corrupted! {:?}", e));
    }

    fn reserve_gas(
        &mut self,
        message_id: MessageId,
        reservation_id: ReservationId,
        program_id: ProgramId,
        amount: u64,
        duration: u32,
    ) {
        log::debug!(
            "Reserved: {:?} from {:?} with {:?} for {} blocks",
            amount,
            message_id,
            reservation_id,
            duration
        );

        let hold = HoldBound::<T>::by(CostsPerBlockOf::<T>::reservation())
            .duration(BlockNumberFor::<T>::from(duration));

        // Validating holding duration.
        if hold.expected_duration().is_zero() {
            unreachable!("Threshold for reservation invalidated")
        }

        log::error!("!!!TEST!!! {:?}", hold.expected());

        let total_amount = amount.saturating_add(hold.lock());

        GasHandlerOf::<T>::reserve(message_id, reservation_id, total_amount)
            .unwrap_or_else(|e| unreachable!("GasTree corrupted: {:?}", e));

        GasHandlerOf::<T>::lock(reservation_id, hold.lock())
            .unwrap_or_else(|e| unreachable!("GasTree corrupted! {:?}", e));

        TaskPoolOf::<T>::add(
            hold.deadline(),
            ScheduledTask::RemoveGasReservation(program_id, reservation_id),
        )
        .unwrap_or_else(|e| unreachable!("Scheduling logic invalidated! {:?}", e));
    }

    fn unreserve_gas(&mut self, reservation_id: ReservationId, program_id: ProgramId, bn: u32) {
        // TODO: consider move `TaskPool::delete` into `remove_gas_reservation`
        <Self as TaskHandler<T::AccountId>>::remove_gas_reservation(
            self,
            program_id,
            reservation_id,
        );

        let _ = TaskPoolOf::<T>::delete(
            BlockNumberFor::<T>::from(bn),
            ScheduledTask::RemoveGasReservation(program_id, reservation_id),
        );
    }

    fn update_gas_reservation(&mut self, program_id: ProgramId, reserver: GasReserver) {
        let pid = program_id.into_origin();
        let prog = common::get_program(pid).unwrap_or_else(|| {
            unreachable!("gas reservation update guaranteed to be called only on existing program")
        });
        if let Program::Active(mut prog) = prog {
            prog.gas_reservation_map = reserver.into_map(|duration| {
                HoldBound::<T>::by(CostsPerBlockOf::<T>::reservation())
                    .duration(BlockNumberFor::<T>::from(duration))
                    .deadline()
                    .unique_saturated_into()
            });
            common::set_program(pid, prog);
        }
    }
}<|MERGE_RESOLUTION|>--- conflicted
+++ resolved
@@ -37,12 +37,8 @@
 use gear_core::{
     ids::{CodeId, MessageId, ProgramId, ReservationId},
     memory::{PageBuf, PageNumber},
-<<<<<<< HEAD
-    message::{Dispatch, StoredDispatch},
+    message::{Dispatch, MessageWaitedType, StoredDispatch},
     reservation::GasReserver,
-=======
-    message::{Dispatch, MessageWaitedType, StoredDispatch},
->>>>>>> fa8ea728
 };
 use sp_runtime::traits::{UniqueSaturatedInto, Zero};
 use sp_std::{
