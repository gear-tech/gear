// This file is part of Gear.

// Copyright (C) 2021-2022 Gear Technologies Inc.
// SPDX-License-Identifier: GPL-3.0-or-later WITH Classpath-exception-2.0

// This program is free software: you can redistribute it and/or modify
// it under the terms of the GNU General Public License as published by
// the Free Software Foundation, either version 3 of the License, or
// (at your option) any later version.

// This program is distributed in the hope that it will be useful,
// but WITHOUT ANY WARRANTY; without even the implied warranty of
// MERCHANTABILITY or FITNESS FOR A PARTICULAR PURPOSE. See the
// GNU General Public License for more details.

// You should have received a copy of the GNU General Public License
// along with this program. If not, see <https://www.gnu.org/licenses/>.

use crate::{
    internal::HoldBoundBuilder,
    manager::{CodeInfo, ExtManager},
<<<<<<< HEAD
    Config, CurrencyOf, Event, GasAllowanceOf, GasHandlerOf, Pallet, ProgramStorageOf, QueueOf,
    SentOf, TaskPoolOf, WaitlistOf,
=======
    Config, CostsPerBlockOf, CurrencyOf, Event, GasAllowanceOf, GasHandlerOf, Pallet,
    ProgramStorageOf, QueueOf, RentFreePeriodOf, SentOf, TaskPoolOf, WaitlistOf,
>>>>>>> ca9827fe
};
use common::{
    event::*,
    scheduler::{ScheduledTask, StorageType, TaskHandler, TaskPool},
    storage::*,
    CodeStorage, GasTree, LockableTree, Origin, Program, ProgramState, ProgramStorage,
    ReservableTree,
};
use core_processor::common::{DispatchOutcome as CoreDispatchOutcome, JournalHandler};
use frame_support::{
    sp_runtime::Saturating,
    traits::{Currency, ExistenceRequirement, ReservableCurrency},
};
use frame_system::pallet_prelude::BlockNumberFor;
use gear_core::{
    ids::{CodeId, MessageId, ProgramId, ReservationId},
    memory::{GearPage, PageBuf, PageU32Size},
    message::{Dispatch, MessageWaitedType, StoredDispatch},
    reservation::GasReserver,
};
use gear_core_errors::SimpleSignalError;
use sp_core::Get as _;
use sp_runtime::traits::{UniqueSaturatedInto, Zero};
use sp_std::{
    collections::{btree_map::BTreeMap, btree_set::BTreeSet},
    prelude::*,
};

impl<T> JournalHandler for ExtManager<T>
where
    T: Config,
    T::AccountId: Origin,
{
    fn message_dispatched(
        &mut self,
        message_id: MessageId,
        source: ProgramId,
        outcome: CoreDispatchOutcome,
    ) {
        use CoreDispatchOutcome::*;

        let wake_waiting_init_msgs = |p_id: ProgramId| {
            ProgramStorageOf::<T>::waiting_init_take_messages(p_id)
                .into_iter()
                .for_each(|m_id| {
                    if let Some(m) = Pallet::<T>::wake_dispatch(
                        p_id,
                        m_id,
                        MessageWokenSystemReason::ProgramGotInitialized.into_reason(),
                    ) {
                        QueueOf::<T>::queue(m)
                            .unwrap_or_else(|e| unreachable!("Message queue corrupted! {:?}", e));
                    } else {
                        log::error!("Cannot find message in wl")
                    }
                })
        };

        let status = match outcome {
            Exit { program_id } => {
                log::trace!("Dispatch outcome exit: {:?}", message_id);

                Pallet::<T>::deposit_event(Event::ProgramChanged {
                    id: program_id,
                    change: ProgramChangeKind::Inactive,
                });

                DispatchStatus::Success
            }
            Success => {
                log::trace!("Dispatch outcome success: {:?}", message_id);

                DispatchStatus::Success
            }
            MessageTrap { program_id, trap } => {
                log::trace!("Dispatch outcome trap: {:?}", message_id);
                log::debug!(
                    "🪤 Program {} terminated with a trap: {}",
                    program_id.into_origin(),
                    trap
                );

                DispatchStatus::Failed
            }
            InitSuccess { program_id, .. } => {
                log::trace!(
                    "Dispatch ({:?}) init success for program {:?}",
                    message_id,
                    program_id
                );

                wake_waiting_init_msgs(program_id);
                let expiration =
                    ProgramStorageOf::<T>::update_program_if_active(program_id, |p, bn| {
                        match p {
                            Program::Active(active) => active.state = ProgramState::Initialized,
                            _ => unreachable!("Only active programs are able to initialize"),
                        }

                        bn
                    })
                    .unwrap_or_else(|e| {
                        unreachable!(
                            "Program initialized status may only be set to active program {:?}",
                            e
                        );
                    });

                Pallet::<T>::deposit_event(Event::ProgramChanged {
                    id: program_id,
                    change: ProgramChangeKind::Active { expiration },
                });

                DispatchStatus::Success
            }
            InitFailure {
                program_id,
                origin,
                executed,
                ..
            } => {
                log::trace!(
                    "Dispatch ({:?}) init failure for program {:?}",
                    message_id,
                    program_id
                );

                // Some messages addressed to the program could be processed
                // in the queue before init message. For example, that could
                // happen when init message had more gas limit then rest block
                // gas allowance, but a dispatch message to the program was
                // dequeued. The other case is async init.
                wake_waiting_init_msgs(program_id);

                // If we run into `InitFailure` after real execution (not
                // prepare or precharge) processor methods, then we are
                // sure that it was active program.
                let maybe_inactive = !executed;

                self.clean_reservation_tasks(program_id, maybe_inactive);

                ProgramStorageOf::<T>::update_program_if_active(program_id, |p, bn| {
                    let _ = TaskPoolOf::<T>::delete(
                        bn,
                        ScheduledTask::PauseProgram(program_id),
                    );

                    *p = Program::Terminated(origin);
                }).unwrap_or_else(|e| {
                    if !maybe_inactive {
                        unreachable!(
                            "Program terminated status may only be set to an existing active program: {:?}",
                            e,
                        );
                    }
                });

                ProgramStorageOf::<T>::remove_program_pages(program_id);

                let event = Event::ProgramChanged {
                    id: program_id,
                    change: ProgramChangeKind::Terminated,
                };

                let program_id = <T::AccountId as Origin>::from_origin(program_id.into_origin());

                let balance = CurrencyOf::<T>::free_balance(&program_id);
                let destination = Pallet::<T>::inheritor_for(origin);
                let destination = <T::AccountId as Origin>::from_origin(destination.into_origin());

                if !balance.is_zero() {
                    CurrencyOf::<T>::transfer(
                        &program_id,
                        &destination,
                        balance,
                        ExistenceRequirement::AllowDeath,
                    )
                    .unwrap_or_else(|e| unreachable!("Failed to transfer value: {:?}", e));
                }

                Pallet::<T>::deposit_event(event);

                DispatchStatus::Failed
            }
            NoExecution => {
                log::trace!("Dispatch ({:?}) for program wasn't executed", message_id);

                DispatchStatus::NotExecuted
            }
        };

        if self.check_user_id(&source) {
            self.dispatch_statuses.insert(message_id, status);
        }
    }

    fn gas_burned(&mut self, message_id: MessageId, amount: u64) {
        log::debug!("Burned: {:?} from: {:?}", amount, message_id);

        GasAllowanceOf::<T>::decrease(amount);

        Pallet::<T>::spend_gas(message_id, amount)
    }

    fn exit_dispatch(&mut self, id_exited: ProgramId, value_destination: ProgramId) {
        log::debug!("Exit dispatch");

        let reason = MessageWokenSystemReason::ProgramGotInitialized.into_reason();

        WaitlistOf::<T>::drain_key(id_exited).for_each(|entry| {
            let message = Pallet::<T>::wake_dispatch_requirements(entry, reason.clone());

            QueueOf::<T>::queue(message)
                .unwrap_or_else(|e| unreachable!("Message queue corrupted! {:?}", e));
        });

        let _ = ProgramStorageOf::<T>::waiting_init_take_messages(id_exited);

        // Program can't be inactive, cause it was executed.
        self.clean_reservation_tasks(id_exited, false);

        ProgramStorageOf::<T>::update_program_if_active(id_exited, |p, bn| {
            let _ = TaskPoolOf::<T>::delete(bn, ScheduledTask::PauseProgram(id_exited));

            *p = Program::Exited(value_destination);
        })
        .unwrap_or_else(|e| {
            unreachable!("`exit` can be called only from active program: {:?}", e);
        });

        ProgramStorageOf::<T>::remove_program_pages(id_exited);

        let program_account = &<T::AccountId as Origin>::from_origin(id_exited.into_origin());
        let balance = CurrencyOf::<T>::free_balance(program_account);

        let destination = Pallet::<T>::inheritor_for(value_destination);
        let destination = <T::AccountId as Origin>::from_origin(destination.into_origin());

        if !balance.is_zero() {
            CurrencyOf::<T>::transfer(
                program_account,
                &destination,
                balance,
                ExistenceRequirement::AllowDeath,
            )
            .unwrap_or_else(|e| unreachable!("Failed to transfer value: {:?}", e));
        }
    }

    fn message_consumed(&mut self, message_id: MessageId) {
        Pallet::<T>::consume_and_retrieve(message_id)
    }

    fn send_dispatch(
        &mut self,
        message_id: MessageId,
        dispatch: Dispatch,
        delay: u32,
        reservation: Option<ReservationId>,
    ) {
        // This method shouldn't reduce gas allowance for enqueueing dispatch,
        // because message already charged for it within the env.

        let to_user = self.check_user_id(&dispatch.destination());

        if !delay.is_zero() {
            log::debug!("Sending delayed for {delay} blocks dispatch");
            Pallet::<T>::send_delayed_dispatch(message_id, dispatch, delay, to_user, reservation)
        } else if !to_user {
            let gas_limit = dispatch.gas_limit();
            let dispatch = dispatch.into_stored();

            log::debug!(
                "Sending message {:?} from {:?} with gas limit {:?}",
                dispatch.message(),
                message_id,
                gas_limit,
            );

            if dispatch.value() != 0 {
                CurrencyOf::<T>::reserve(
                    &<T::AccountId as Origin>::from_origin(dispatch.source().into_origin()),
                    dispatch.value().unique_saturated_into(),
                ).unwrap_or_else(|_| unreachable!("Value reservation can't fail due to value sending rules. For more info, see module docs."));
            }

            match (gas_limit, reservation) {
                (Some(gas_limit), None) => {
                    // # Safety
                    //
                    // 1. There is no logic splitting value from the reserved nodes.
                    // 2. The `gas_limit` has been checked inside message queue processing.
                    // 3. The `value` of the value node has been checked before.
                    // 4. The `dispatch.id()` is new generated by system from a checked
                    //    ( inside message queue processing ) `message_id`.
                    GasHandlerOf::<T>::split_with_value(message_id, dispatch.id(), gas_limit)
                        .unwrap_or_else(|e| unreachable!("GasTree corrupted! {:?}", e));
                }
                (None, None) => {
                    // # Safety
                    //
                    // 1. There is no logic splitting value from the reserved nodes.
                    // 2. The `dispatch.id()` is new generated by system from a checked
                    //    ( inside message queue processing ) `message_id`.
                    GasHandlerOf::<T>::split(message_id, dispatch.id())
                        .unwrap_or_else(|e| unreachable!("GasTree corrupted! {:?}", e));
                }
                (Some(_gas_limit), Some(_reservation_id)) => {
                    // TODO: #1828
                    unreachable!(
                        "Sending dispatch with gas limit from reservation \
                    is currently unimplemented and there is no way to send such dispatch"
                    );
                }
                (None, Some(reservation_id)) => {
                    GasHandlerOf::<T>::split(reservation_id, dispatch.id())
                        .unwrap_or_else(|e| unreachable!("GasTree corrupted! {:?}", e));

                    Pallet::<T>::remove_gas_reservation_with_task(
                        dispatch.source(),
                        reservation_id,
                    );
                }
            }

            QueueOf::<T>::queue(dispatch)
                .unwrap_or_else(|e| unreachable!("Message queue corrupted! {:?}", e));
        } else {
            log::debug!(
                "Sending user message {:?} from {:?} with gas limit {:?}",
                dispatch.message(),
                message_id,
                dispatch.gas_limit(),
            );
            Pallet::<T>::send_user_message(message_id, dispatch.into_parts().1, reservation);
        }
    }

    fn wait_dispatch(
        &mut self,
        dispatch: StoredDispatch,
        duration: Option<u32>,
        waited_type: MessageWaitedType,
    ) {
        // This method shouldn't reduce gas allowance for waiting dispatch,
        // because message already charged for it within the env.
        Pallet::<T>::wait_dispatch(
            dispatch,
            duration.map(UniqueSaturatedInto::unique_saturated_into),
            MessageWaitedRuntimeReason::from(waited_type).into_reason(),
        )
    }

    fn wake_message(
        &mut self,
        message_id: MessageId,
        program_id: ProgramId,
        awakening_id: MessageId,
        delay: u32,
    ) {
        // This method shouldn't reduce gas allowance for waking dispatch,
        // because message already charged for it within the env.

        if delay.is_zero() {
            if let Some(dispatch) = Pallet::<T>::wake_dispatch(
                program_id,
                awakening_id,
                MessageWokenRuntimeReason::WakeCalled.into_reason(),
            ) {
                QueueOf::<T>::queue(dispatch)
                    .unwrap_or_else(|e| unreachable!("Message queue corrupted! {:?}", e));

                return;
            }
        } else if WaitlistOf::<T>::contains(&program_id, &awakening_id) {
            let expected_bn =
                Pallet::<T>::block_number().saturating_add(delay.unique_saturated_into());
            let task = ScheduledTask::WakeMessage(program_id, awakening_id);

            // This validation helps us to avoid returning error on insertion into `TaskPool` in case of duplicate wake.
            if !TaskPoolOf::<T>::contains(&expected_bn, &task) {
                TaskPoolOf::<T>::add(expected_bn, task)
                    .unwrap_or_else(|e| unreachable!("Scheduling logic invalidated! {:?}", e));
            }

            return;
        }

        log::debug!(
            "Attempt to wake unknown message {:?} from {:?}",
            awakening_id,
            message_id
        );
    }

    fn update_pages_data(
        &mut self,
        program_id: ProgramId,
        pages_data: BTreeMap<GearPage, PageBuf>,
    ) {
        self.state_changes.insert(program_id);

        ProgramStorageOf::<T>::update_active_program(program_id, |p| {
            for (page, data) in pages_data {
                ProgramStorageOf::<T>::set_program_page_data(program_id, page, data);
                p.pages_with_data.insert(page);
            }
        })
        .unwrap_or_else(|e| {
            unreachable!(
                "Page update guaranteed to be called only for existing and active program: {:?}",
                e
            )
        });
    }

    fn update_allocations(
        &mut self,
        program_id: ProgramId,
        allocations: BTreeSet<gear_core::memory::WasmPage>,
    ) {
        ProgramStorageOf::<T>::update_active_program(program_id, |p| {
            let removed_pages = p.allocations.difference(&allocations);
            for page in removed_pages.flat_map(|page| page.to_pages_iter()) {
                if p.pages_with_data.remove(&page) {
                    ProgramStorageOf::<T>::remove_program_page_data(program_id, page);
                }
            }

            p.allocations = allocations;
        }).unwrap_or_else(|e| {
            unreachable!("Allocations update guaranteed to be called only for existing and active program: {:?}", e)
        });
    }

    fn send_value(&mut self, from: ProgramId, to: Option<ProgramId>, value: u128) {
        let to = Pallet::<T>::inheritor_for(to.unwrap_or(from));
        let to = <T::AccountId as Origin>::from_origin(to.into_origin());
        let from = <T::AccountId as Origin>::from_origin(from.into_origin());
        let value = value.unique_saturated_into();

        Pallet::<T>::transfer_reserved(&from, &to, value);
    }

    fn store_new_programs(&mut self, code_id: CodeId, candidates: Vec<(MessageId, ProgramId)>) {
        if let Some(code) = T::CodeStorage::get_code(code_id) {
            let code_info = CodeInfo::from_code(&code_id, &code);
            for (init_message, candidate_id) in candidates {
                if !Pallet::<T>::program_exists(candidate_id) {
                    let block_number = Pallet::<T>::block_number();
                    let expiration_block =
                        block_number.saturating_add(RentFreePeriodOf::<T>::get());
                    self.set_program(candidate_id, &code_info, init_message, expiration_block);

                    let task = ScheduledTask::PauseProgram(candidate_id);
                    TaskPoolOf::<T>::add(expiration_block, task)
                        .unwrap_or_else(|e| unreachable!("Scheduling logic invalidated! {:?}", e));

                    Pallet::<T>::deposit_event(Event::ProgramChanged {
                        id: candidate_id,
                        change: ProgramChangeKind::ProgramSet {
                            expiration: expiration_block,
                        },
                    });
                } else {
                    log::debug!("Program with id {:?} already exists", candidate_id);
                }
            }
        } else {
            log::debug!(
                "No referencing code with code hash {:?} for candidate programs",
                code_id
            );
            for (_, candidate) in candidates {
                self.programs.insert(candidate);
            }
        }
    }

    fn stop_processing(&mut self, dispatch: StoredDispatch, gas_burned: u64) {
        log::debug!(
            "Not enough gas for processing msg id {}, allowance equals {}, gas tried to burn at least {}",
            dispatch.id(),
            GasAllowanceOf::<T>::get(),
            gas_burned,
        );

        SentOf::<T>::increase();
        GasAllowanceOf::<T>::decrease(gas_burned);
        QueueOf::<T>::requeue(dispatch)
            .unwrap_or_else(|e| unreachable!("Message queue corrupted! {:?}", e));
    }

    fn reserve_gas(
        &mut self,
        message_id: MessageId,
        reservation_id: ReservationId,
        program_id: ProgramId,
        amount: u64,
        duration: u32,
    ) {
        log::debug!(
            "Reserved: {:?} from {:?} with {:?} for {} blocks",
            amount,
            message_id,
            reservation_id,
            duration
        );

        let hold = HoldBoundBuilder::<T>::new(StorageType::Reservation)
            .duration(BlockNumberFor::<T>::from(duration));

        // Validating holding duration.
        if hold.expected_duration().is_zero() {
            unreachable!("Threshold for reservation invalidated")
        }

        let total_amount = amount.saturating_add(hold.lock_amount());

        GasHandlerOf::<T>::reserve(message_id, reservation_id, total_amount)
            .unwrap_or_else(|e| unreachable!("GasTree corrupted: {:?}", e));

        let lock_id = hold.lock_id().unwrap_or_else(|| {
            unreachable!("Every type of storage must have an associated lock id")
        });
        GasHandlerOf::<T>::lock(reservation_id, lock_id, hold.lock_amount())
            .unwrap_or_else(|e| unreachable!("GasTree corrupted! {:?}", e));

        TaskPoolOf::<T>::add(
            hold.expected(),
            ScheduledTask::RemoveGasReservation(program_id, reservation_id),
        )
        .unwrap_or_else(|e| unreachable!("Scheduling logic invalidated! {:?}", e));
    }

    fn unreserve_gas(
        &mut self,
        reservation_id: ReservationId,
        program_id: ProgramId,
        expiration: u32,
    ) {
        <Self as TaskHandler<T::AccountId>>::remove_gas_reservation(
            self,
            program_id,
            reservation_id,
        );

        let _ = TaskPoolOf::<T>::delete(
            BlockNumberFor::<T>::from(expiration),
            ScheduledTask::RemoveGasReservation(program_id, reservation_id),
        );
    }

    fn update_gas_reservation(&mut self, program_id: ProgramId, reserver: GasReserver) {
        ProgramStorageOf::<T>::update_active_program(program_id, |p| {
            p.gas_reservation_map = reserver.into_map(
                Pallet::<T>::block_number().unique_saturated_into(),
                |duration| {
                    HoldBoundBuilder::<T>::new(StorageType::Reservation)
                        .duration(BlockNumberFor::<T>::from(duration))
                        .expected()
                        .unique_saturated_into()
                },
            );
        })
        .unwrap_or_else(|e| {
            unreachable!(
                "Gas reservation update guaranteed to be called only on an existing program: {:?}",
                e
            )
        });
    }

    fn system_reserve_gas(&mut self, message_id: MessageId, amount: u64) {
        log::debug!("Reserve {} of gas for system from {}", amount, message_id);

        GasHandlerOf::<T>::system_reserve(message_id, amount)
            .unwrap_or_else(|e| unreachable!("GasTree corrupted! {:?}", e));
    }

    fn system_unreserve_gas(&mut self, message_id: MessageId) {
        let amount = GasHandlerOf::<T>::system_unreserve(message_id)
            .unwrap_or_else(|e| unreachable!("GasTree corrupted! {:?}", e));

        if amount != 0 {
            log::debug!("Unreserved {} gas for system from {}", amount, message_id);
        } else {
            log::debug!(
                "Gas for system was not unreserved from {} as there is no supply",
                message_id
            );
        }
    }

    fn send_signal(
        &mut self,
        message_id: MessageId,
        destination: ProgramId,
        err: SimpleSignalError,
    ) {
        ExtManager::send_signal(self, message_id, destination, err)
    }
}<|MERGE_RESOLUTION|>--- conflicted
+++ resolved
@@ -19,13 +19,8 @@
 use crate::{
     internal::HoldBoundBuilder,
     manager::{CodeInfo, ExtManager},
-<<<<<<< HEAD
     Config, CurrencyOf, Event, GasAllowanceOf, GasHandlerOf, Pallet, ProgramStorageOf, QueueOf,
-    SentOf, TaskPoolOf, WaitlistOf,
-=======
-    Config, CostsPerBlockOf, CurrencyOf, Event, GasAllowanceOf, GasHandlerOf, Pallet,
-    ProgramStorageOf, QueueOf, RentFreePeriodOf, SentOf, TaskPoolOf, WaitlistOf,
->>>>>>> ca9827fe
+    RentFreePeriodOf, SentOf, TaskPoolOf, WaitlistOf,
 };
 use common::{
     event::*,
