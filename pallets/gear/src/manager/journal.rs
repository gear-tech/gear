--- conflicted
+++ resolved
@@ -34,13 +34,8 @@
 use gear_core::{
     ids::{CodeId, MessageId, ProgramId, ReservationId},
     memory::PageBuf,
-<<<<<<< HEAD
-    message::{Dispatch, MessageWaitedType, StoredDispatch},
+    message::{Dispatch, IncomingDispatch, MessageWaitedType, StoredDispatch},
     pages::{GearPage, WasmPage},
-=======
-    message::{Dispatch, IncomingDispatch, MessageWaitedType, StoredDispatch},
-    pages::{GearPage, PageU32Size, WasmPage},
->>>>>>> 36efa0e6
     reservation::GasReserver,
 };
 use gear_core_errors::SignalCode;
