--- conflicted
+++ resolved
@@ -277,19 +277,14 @@
         }
     }
 
-<<<<<<< HEAD
     fn wait_dispatch(
         &mut self,
         dispatch: StoredDispatch,
         duration: Option<u32>,
         waited_type: MessageWaitedType,
     ) {
-=======
-    fn wait_dispatch(&mut self, dispatch: StoredDispatch, duration: Option<u32>) {
         // This method shouldn't reduce gas allowance for waiting dispatch,
         // because message already charged for it within the env.
-
->>>>>>> 6feb9e4d
         Pallet::<T>::wait_dispatch(
             dispatch,
             duration.map(UniqueSaturatedInto::unique_saturated_into),
