// This file is part of Gear.

// Copyright (C) 2021-2023 Gear Technologies Inc.
// SPDX-License-Identifier: GPL-3.0-or-later WITH Classpath-exception-2.0

// This program is free software: you can redistribute it and/or modify
// it under the terms of the GNU General Public License as published by
// the Free Software Foundation, either version 3 of the License, or
// (at your option) any later version.

// This program is distributed in the hope that it will be useful,
// but WITHOUT ANY WARRANTY; without even the implied warranty of
// MERCHANTABILITY or FITNESS FOR A PARTICULAR PURPOSE. See the
// GNU General Public License for more details.

// You should have received a copy of the GNU General Public License
// along with this program. If not, see <https://www.gnu.org/licenses/>.

use crate::{
    manager::ExtManager, Config, CurrencyOf, DispatchStashOf, Event, Pallet, ProgramStorageOf,
    QueueOf, WaitlistOf,
};
use alloc::string::ToString;
use common::{
    event::{
        MessageWokenRuntimeReason, MessageWokenSystemReason, ProgramChangeKind, RuntimeReason,
        SystemReason, UserMessageReadSystemReason,
    },
    paused_program_storage::SessionId,
    scheduler::*,
    storage::*,
    Origin, PausedProgramStorage, Program, ProgramStorage,
};
use frame_support::traits::{Currency, ExistenceRequirement};
use gear_core::{
    ids::{CodeId, MessageId, ProgramId, ReservationId},
    message::{DispatchKind, ReplyMessage},
};
<<<<<<< HEAD
use gear_core_errors::{ErrorReason, SignalCode};
=======
use gear_core_errors::{ErrorReplyReason, SignalCode};
>>>>>>> 6dd7f4cb
use sp_runtime::traits::Zero;

impl<T: Config> TaskHandler<T::AccountId> for ExtManager<T>
where
    T::AccountId: Origin,
{
    fn pause_program(&mut self, program_id: ProgramId) {
        log::debug!("pause_program; id = {:?}", program_id);

        let program = ProgramStorageOf::<T>::get_program(program_id)
            .unwrap_or_else(|| unreachable!("Program to pause not found."));

        let Some(init_message_id) = program.is_uninitialized() else {
            // pause initialized program
            let gas_reservation_map = ProgramStorageOf::<T>::pause_program(program_id, Pallet::<T>::block_number())
                .unwrap_or_else(|e| unreachable!("Failed to pause program: {:?}", e));

            // clean wait list from the messages
            let reason = MessageWokenSystemReason::ProgramGotInitialized.into_reason();
            WaitlistOf::<T>::drain_key(program_id).for_each(|entry| {
                let message = Pallet::<T>::wake_dispatch_requirements(entry, reason.clone());

                QueueOf::<T>::queue(message)
                    .unwrap_or_else(|e| unreachable!("Message queue corrupted! {:?}", e));
            });

            Self::remove_gas_reservation_map(program_id, gas_reservation_map);
            Pallet::<T>::deposit_event(Event::ProgramChanged {
                id: program_id,
                change: ProgramChangeKind::Paused,
            });

            return;
        };

        // terminate uninitialized program

        // clean wait list from the messages
        let reason = MessageWokenSystemReason::ProgramGotInitialized.into_reason();
        let origin = WaitlistOf::<T>::drain_key(program_id)
            .fold(None, |maybe_origin, entry| {
                let message = Pallet::<T>::wake_dispatch_requirements(entry, reason.clone());
                let result = match maybe_origin {
                    Some(_) => maybe_origin,
                    None if init_message_id == message.message().id() => {
                        Some(message.message().source())
                    }
                    _ => None,
                };

                QueueOf::<T>::queue(message)
                    .unwrap_or_else(|e| unreachable!("Message queue corrupted! {:?}", e));

                result
            })
            .unwrap_or_else(|| unreachable!("Failed to find init-message."));

        // set program status to Terminated
        let gas_reservations =
            ProgramStorageOf::<T>::update_program_if_active(program_id, |p, _bn| {
                let gas_reservations = match p {
                    Program::Active(program) => core::mem::take(&mut program.gas_reservation_map),
                    _ => unreachable!("Action executed only for active program"),
                };

                *p = Program::Terminated(origin);

                gas_reservations
            })
            .unwrap_or_else(|e| {
                unreachable!(
                    "Program terminated status may only be set to an existing active program: {:?}",
                    e,
                );
            });

        // remove program's resources
        Self::remove_gas_reservation_map(program_id, gas_reservations);
        ProgramStorageOf::<T>::remove_program_pages(program_id);
        ProgramStorageOf::<T>::waiting_init_remove(program_id);

        let event = Event::ProgramChanged {
            id: program_id,
            change: ProgramChangeKind::Terminated,
        };

        // transfer program's balance to the origin
        let program_id = <T::AccountId as Origin>::from_origin(program_id.into_origin());

        let balance = CurrencyOf::<T>::free_balance(&program_id);
        let destination = Pallet::<T>::inheritor_for(origin);
        let destination = <T::AccountId as Origin>::from_origin(destination.into_origin());

        if !balance.is_zero() {
            CurrencyOf::<T>::transfer(
                &program_id,
                &destination,
                balance,
                ExistenceRequirement::AllowDeath,
            )
            .unwrap_or_else(|e| unreachable!("Failed to transfer value: {:?}", e));
        }

        Pallet::<T>::deposit_event(event);
    }

    fn remove_code(&mut self, _code_id: CodeId) {
        todo!("#646");
    }

    fn remove_from_mailbox(&mut self, user_id: T::AccountId, message_id: MessageId) {
        // Read reason.
        let reason = UserMessageReadSystemReason::OutOfRent.into_reason();

        let message = ReplyMessage::auto(message_id);

        Pallet::<T>::create(user_id.clone(), message.id(), 0, true);

        // Reading message from mailbox.
        let mailboxed = Pallet::<T>::read_message(user_id, message_id, reason)
            .unwrap_or_else(|| unreachable!("Scheduling logic invalidated!"));

        // Converting reply message into appropriate type for queueing.
        let dispatch = message.into_stored_dispatch(
            mailboxed.destination(),
            mailboxed.source(),
            mailboxed.id(),
        );

        // Queueing dispatch.
        QueueOf::<T>::queue(dispatch)
            .unwrap_or_else(|e| unreachable!("Message queue corrupted! {:?}", e));
    }

    fn remove_from_waitlist(&mut self, program_id: ProgramId, message_id: MessageId) {
        // Wake reason.
        let reason = MessageWokenSystemReason::OutOfRent.into_reason();

        // Waking dispatch.
        let waitlisted = Pallet::<T>::wake_dispatch(program_id, message_id, reason)
            .unwrap_or_else(|| unreachable!("Scheduling logic invalidated!"));

        self.send_signal(
            message_id,
            waitlisted.destination(),
            SignalCode::RemovedFromWaitlist,
        );

        if !waitlisted.is_reply() && waitlisted.kind() != DispatchKind::Signal {
            // Trap explanation.
<<<<<<< HEAD
            let err = ErrorReason::RemovedFromWaitlist;
=======
            let err = ErrorReplyReason::RemovedFromWaitlist;
>>>>>>> 6dd7f4cb

            // Trap reply payload.
            let err_payload = err
                .to_string()
                .into_bytes()
                .try_into()
                .unwrap_or_else(|_| unreachable!("Error message is too large"));

            let trap_reply = ReplyMessage::system(message_id, err_payload, err);

            // Generate trap reply.
            if self.check_program_id(&waitlisted.source()) {
                let trap_dispatch =
                    trap_reply.into_stored_dispatch(program_id, waitlisted.source(), message_id);

                // Creating `GasNode` for the reply.
                Pallet::<T>::split(
                    waitlisted.id(),
                    trap_dispatch.id(),
                    trap_dispatch.is_reply(),
                );

                // Queueing dispatch.
                QueueOf::<T>::queue(trap_dispatch)
                    .unwrap_or_else(|e| unreachable!("Message queue corrupted! {:?}", e));
            } else {
                // Sending trap reply to user, by depositing event.
                //
                // There is no reason to use `Pallet::<T>::send_user_message( .. )`,
                // because there is no need in reply in future, so no reason
                // and funds to pay mailbox rent for it.
                let trap_reply =
                    trap_reply.into_stored(program_id, waitlisted.source(), message_id);
                let trap_reply = trap_reply
                    .try_into()
                    .unwrap_or_else(|_| unreachable!("Signal message sent to user"));

                // Depositing appropriate event.
                Pallet::<T>::deposit_event(Event::UserMessageSent {
                    message: trap_reply,
                    expiration: None,
                });
            }
        }

        // Consuming gas handler for waitlisted message.
        Pallet::<T>::consume_and_retrieve(waitlisted.id());
    }

    fn remove_paused_program(&mut self, _program_id: ProgramId) {
        todo!("#646");
    }

    fn wake_message(&mut self, program_id: ProgramId, message_id: MessageId) {
        if let Some(dispatch) = Pallet::<T>::wake_dispatch(
            program_id,
            message_id,
            MessageWokenRuntimeReason::WakeCalled.into_reason(),
        ) {
            QueueOf::<T>::queue(dispatch)
                .unwrap_or_else(|e| unreachable!("Message queue corrupted! {:?}", e));
        }
    }

    fn send_dispatch(&mut self, stashed_message_id: MessageId) {
        // No validation required. If program doesn't exist, then NotExecuted appears.

        let (dispatch, hold_interval) = DispatchStashOf::<T>::take(stashed_message_id)
            .unwrap_or_else(|| unreachable!("Scheduler & Stash logic invalidated!"));

        // Charging locked gas for holding in dispatch stash.
        Pallet::<T>::charge_for_hold(dispatch.id(), hold_interval, StorageType::DispatchStash);

        QueueOf::<T>::queue(dispatch)
            .unwrap_or_else(|e| unreachable!("Message queue corrupted! {:?}", e));
    }

    fn send_user_message(&mut self, stashed_message_id: MessageId, to_mailbox: bool) {
        // TODO: validate here destination and send error reply, if required.
        // Atm despite the fact that program may exist, message goes into mailbox / event.
        let (message, hold_interval) = DispatchStashOf::<T>::take(stashed_message_id)
            .map(|(dispatch, interval)| (dispatch.into_parts().1, interval))
            .unwrap_or_else(|| unreachable!("Scheduler & Stash logic invalidated!"));

        // Charge gas for message save.
        Pallet::<T>::charge_for_hold(message.id(), hold_interval, StorageType::DispatchStash);

        // Cast message type.
        let message = message
            .try_into()
            .unwrap_or_else(|_| unreachable!("Signal message sent to user"));
        Pallet::<T>::send_user_message_after_delay(message, to_mailbox);
    }

    fn remove_gas_reservation(&mut self, program_id: ProgramId, reservation_id: ReservationId) {
        let _slot = Self::remove_gas_reservation_impl(program_id, reservation_id);
    }

    fn remove_resume_session(&mut self, session_id: SessionId) {
        log::debug!("Execute task to remove resume session with session_id = {session_id}");
        ProgramStorageOf::<T>::remove_resume_session(session_id)
            .unwrap_or_else(|e| unreachable!("ProgramStorage corrupted! {:?}", e));
    }
}<|MERGE_RESOLUTION|>--- conflicted
+++ resolved
@@ -36,11 +36,7 @@
     ids::{CodeId, MessageId, ProgramId, ReservationId},
     message::{DispatchKind, ReplyMessage},
 };
-<<<<<<< HEAD
-use gear_core_errors::{ErrorReason, SignalCode};
-=======
 use gear_core_errors::{ErrorReplyReason, SignalCode};
->>>>>>> 6dd7f4cb
 use sp_runtime::traits::Zero;
 
 impl<T: Config> TaskHandler<T::AccountId> for ExtManager<T>
@@ -191,11 +187,7 @@
 
         if !waitlisted.is_reply() && waitlisted.kind() != DispatchKind::Signal {
             // Trap explanation.
-<<<<<<< HEAD
-            let err = ErrorReason::RemovedFromWaitlist;
-=======
             let err = ErrorReplyReason::RemovedFromWaitlist;
->>>>>>> 6dd7f4cb
 
             // Trap reply payload.
             let err_payload = err
