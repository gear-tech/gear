// This file is part of Gear.

// Copyright (C) 2021-2022 Gear Technologies Inc.
// SPDX-License-Identifier: GPL-3.0-or-later WITH Classpath-exception-2.0

// This program is free software: you can redistribute it and/or modify
// it under the terms of the GNU General Public License as published by
// the Free Software Foundation, either version 3 of the License, or
// (at your option) any later version.

// This program is distributed in the hope that it will be useful,
// but WITHOUT ANY WARRANTY; without even the implied warranty of
// MERCHANTABILITY or FITNESS FOR A PARTICULAR PURPOSE. See the
// GNU General Public License for more details.

// You should have received a copy of the GNU General Public License
// along with this program. If not, see <https://www.gnu.org/licenses/>.

<<<<<<< HEAD
use crate::{manager::ExtManager, Config, DispatchStashOf, Event, Pallet, QueueOf};
=======
use crate::{
    manager::ExtManager, Config, CostsPerBlockOf, CurrencyOf, DispatchStashOf, Event, GasHandlerOf,
    Pallet, ProgramStorageOf, QueueOf, WaitlistOf,
};
>>>>>>> ca9827fe
use alloc::string::ToString;
use common::{
    event::{
        MessageWokenRuntimeReason, MessageWokenSystemReason, ProgramChangeKind, RuntimeReason,
        SystemReason, UserMessageReadSystemReason,
    },
    scheduler::*,
    storage::*,
<<<<<<< HEAD
    Origin,
=======
    GasTree, Origin, PausedProgramStorage, Program, ProgramStorage,
>>>>>>> ca9827fe
};
use core::convert::TryInto;
use frame_support::traits::{Currency, ExistenceRequirement};
use gear_core::{
    ids::{CodeId, MessageId, ProgramId, ReservationId},
    message::ReplyMessage,
};
use gear_core_errors::{SimpleReplyError, SimpleSignalError};
use sp_runtime::traits::Zero;

impl<T: Config> TaskHandler<T::AccountId> for ExtManager<T>
where
    T::AccountId: Origin,
{
    fn pause_program(&mut self, program_id: ProgramId) {
        log::debug!("pause_program; id = {:?}", program_id);

        let program = ProgramStorageOf::<T>::get_program(program_id)
            .unwrap_or_else(|| unreachable!("Program to pause not found."));

        let Some(init_message_id) = program.is_uninitialized() else {
            // pause initialized program
            let gas_reservation_map = ProgramStorageOf::<T>::pause_program(program_id, Pallet::<T>::block_number())
                .unwrap_or_else(|e| unreachable!("Failed to pause program: {:?}", e));

            // clean wait list from the messages
            let reason = MessageWokenSystemReason::ProgramGotInitialized.into_reason();
            WaitlistOf::<T>::drain_key(program_id).for_each(|entry| {
                let message = Pallet::<T>::wake_dispatch_requirements(entry, reason.clone());

                QueueOf::<T>::queue(message)
                    .unwrap_or_else(|e| unreachable!("Message queue corrupted! {:?}", e));
            });

            Self::remove_gas_reservation_map(program_id, gas_reservation_map);
            Pallet::<T>::deposit_event(Event::ProgramChanged {
                id: program_id,
                change: ProgramChangeKind::Paused,
            });

            return;
        };

        // terminate uninitialized program

        // clean wait list from the messages
        let reason = MessageWokenSystemReason::ProgramGotInitialized.into_reason();
        let origin = WaitlistOf::<T>::drain_key(program_id)
            .fold(None, |maybe_origin, entry| {
                let message = Pallet::<T>::wake_dispatch_requirements(entry, reason.clone());
                let result = match maybe_origin {
                    Some(_) => maybe_origin,
                    None if init_message_id == message.message().id() => {
                        Some(message.message().source())
                    }
                    _ => None,
                };

                QueueOf::<T>::queue(message)
                    .unwrap_or_else(|e| unreachable!("Message queue corrupted! {:?}", e));

                result
            })
            .unwrap_or_else(|| unreachable!("Failed to find init-message."));

        // set program status to Terminated
        let gas_reservations =
            ProgramStorageOf::<T>::update_program_if_active(program_id, |p, _bn| {
                let gas_reservations = match p {
                    Program::Active(program) => core::mem::take(&mut program.gas_reservation_map),
                    _ => unreachable!("Action executed only for active program"),
                };

                *p = Program::Terminated(origin);

                gas_reservations
            })
            .unwrap_or_else(|e| {
                unreachable!(
                    "Program terminated status may only be set to an existing active program: {:?}",
                    e,
                );
            });

        // remove program's resources
        Self::remove_gas_reservation_map(program_id, gas_reservations);
        ProgramStorageOf::<T>::remove_program_pages(program_id);
        ProgramStorageOf::<T>::waiting_init_remove(program_id);

        let event = Event::ProgramChanged {
            id: program_id,
            change: ProgramChangeKind::Terminated,
        };

        // transfer program's balance to the origin
        let program_id = <T::AccountId as Origin>::from_origin(program_id.into_origin());

        let balance = CurrencyOf::<T>::free_balance(&program_id);
        let destination = Pallet::<T>::inheritor_for(origin);
        let destination = <T::AccountId as Origin>::from_origin(destination.into_origin());

        if !balance.is_zero() {
            CurrencyOf::<T>::transfer(
                &program_id,
                &destination,
                balance,
                ExistenceRequirement::AllowDeath,
            )
            .unwrap_or_else(|e| unreachable!("Failed to transfer value: {:?}", e));
        }

        Pallet::<T>::deposit_event(event);
    }

    fn remove_code(&mut self, _code_id: CodeId) {
        todo!("#646");
    }

    fn remove_from_mailbox(&mut self, user_id: T::AccountId, message_id: MessageId) {
        // Read reason.
        let reason = UserMessageReadSystemReason::OutOfRent.into_reason();

        // Reading message from mailbox.
        let mailboxed = Pallet::<T>::read_message(user_id, message_id, reason)
            .unwrap_or_else(|| unreachable!("Scheduling logic invalidated!"));

        // TODO: consider send signal to program itself (#1742)

        // Consuming gas handler for mailboxed message.
        Pallet::<T>::consume_and_retrieve(mailboxed.id());
    }

    fn remove_from_waitlist(&mut self, program_id: ProgramId, message_id: MessageId) {
        // Wake reason.
        let reason = MessageWokenSystemReason::OutOfRent.into_reason();

        // Waking dispatch.
        let waitlisted = Pallet::<T>::wake_dispatch(program_id, message_id, reason)
            .unwrap_or_else(|| unreachable!("Scheduling logic invalidated!"));

        self.send_signal(
            message_id,
            waitlisted.destination(),
            SimpleSignalError::RemovedFromWaitlist,
        );

        // Trap explanation.
        let err = SimpleReplyError::OutOfRent;

        // Generate trap reply.
        if self.check_program_id(&waitlisted.source()) {
            // TODO: consider wether alert `waitlisted.source()` and how (#1741)
        } else {
            // Sending trap reply to user, by depositing event.
            //
            // There is no reason to use `Pallet::<T>::send_user_message( .. )`,
            // because there is no need in reply in future, so no reason
            // and funds to pay mailbox rent for it.

            // Note: for users, trap replies always contain
            // string explanation of the error.
            let err_payload = err
                .to_string()
                .into_bytes()
                .try_into()
                .unwrap_or_else(|_| unreachable!("Error message is too large"));

            // Creating reply message.
            //
            // # Safety
            //
            // 1. The dispatch.id() has already been checked
            // 2. This reply message is generated by our system
            //
            // So, the message id of this reply message will not be duplicated.
            let trap_reply = ReplyMessage::system(message_id, err_payload, err).into_stored(
                program_id,
                waitlisted.source(),
                message_id,
            );

            // Depositing appropriate event.
            Pallet::<T>::deposit_event(Event::UserMessageSent {
                message: trap_reply,
                expiration: None,
            });
        }

        // Consuming gas handler for waitlisted message.
        Pallet::<T>::consume_and_retrieve(waitlisted.id());
    }

    fn remove_paused_program(&mut self, _program_id: ProgramId) {
        todo!("#646");
    }

    fn wake_message(&mut self, program_id: ProgramId, message_id: MessageId) {
        if let Some(dispatch) = Pallet::<T>::wake_dispatch(
            program_id,
            message_id,
            MessageWokenRuntimeReason::WakeCalled.into_reason(),
        ) {
            QueueOf::<T>::queue(dispatch)
                .unwrap_or_else(|e| unreachable!("Message queue corrupted! {:?}", e));
        }
    }

    fn send_dispatch(&mut self, stashed_message_id: MessageId) {
        // No validation required. If program doesn't exist, then NotExecuted appears.

        let (dispatch, hold_interval) = DispatchStashOf::<T>::take(stashed_message_id)
            .unwrap_or_else(|| unreachable!("Scheduler & Stash logic invalidated!"));

        // Charging locked gas for holding in dispatch stash.
        Pallet::<T>::charge_for_hold(dispatch.id(), hold_interval, StorageType::DispatchStash);

        QueueOf::<T>::queue(dispatch)
            .unwrap_or_else(|e| unreachable!("Message queue corrupted! {:?}", e));
    }

    fn send_user_message(&mut self, stashed_message_id: MessageId, to_mailbox: bool) {
        // TODO: validate here destination and send error reply, if required.
        // Atm despite the fact that program may exist, message goes into mailbox / event.
        let (message, hold_interval) = DispatchStashOf::<T>::take(stashed_message_id)
            .map(|(dispatch, interval)| (dispatch.into_parts().1, interval))
            .unwrap_or_else(|| unreachable!("Scheduler & Stash logic invalidated!"));

        // Charge gas for message save.
        Pallet::<T>::charge_for_hold(message.id(), hold_interval, StorageType::DispatchStash);

        Pallet::<T>::send_user_message_after_delay(message, to_mailbox);
    }

    fn remove_gas_reservation(&mut self, program_id: ProgramId, reservation_id: ReservationId) {
        let _slot = Self::remove_gas_reservation_impl(program_id, reservation_id);
    }
}<|MERGE_RESOLUTION|>--- conflicted
+++ resolved
@@ -16,14 +16,10 @@
 // You should have received a copy of the GNU General Public License
 // along with this program. If not, see <https://www.gnu.org/licenses/>.
 
-<<<<<<< HEAD
-use crate::{manager::ExtManager, Config, DispatchStashOf, Event, Pallet, QueueOf};
-=======
 use crate::{
-    manager::ExtManager, Config, CostsPerBlockOf, CurrencyOf, DispatchStashOf, Event, GasHandlerOf,
-    Pallet, ProgramStorageOf, QueueOf, WaitlistOf,
+    manager::ExtManager, Config, CurrencyOf, DispatchStashOf, Event, Pallet, ProgramStorageOf,
+    QueueOf, WaitlistOf,
 };
->>>>>>> ca9827fe
 use alloc::string::ToString;
 use common::{
     event::{
@@ -32,11 +28,7 @@
     },
     scheduler::*,
     storage::*,
-<<<<<<< HEAD
-    Origin,
-=======
-    GasTree, Origin, PausedProgramStorage, Program, ProgramStorage,
->>>>>>> ca9827fe
+    Origin, PausedProgramStorage, Program, ProgramStorage,
 };
 use core::convert::TryInto;
 use frame_support::traits::{Currency, ExistenceRequirement};
