// This file is part of Gear.

// Copyright (C) 2021-2023 Gear Technologies Inc.
// SPDX-License-Identifier: GPL-3.0-or-later WITH Classpath-exception-2.0

// This program is free software: you can redistribute it and/or modify
// it under the terms of the GNU General Public License as published by
// the Free Software Foundation, either version 3 of the License, or
// (at your option) any later version.

// This program is distributed in the hope that it will be useful,
// but WITHOUT ANY WARRANTY; without even the implied warranty of
// MERCHANTABILITY or FITNESS FOR A PARTICULAR PURPOSE. See the
// GNU General Public License for more details.

// You should have received a copy of the GNU General Public License
// along with this program. If not, see <https://www.gnu.org/licenses/>.

use crate::{
    manager::ExtManager, weights::WeightInfo, Config, DispatchStashOf, Event, Pallet, QueueOf,
};
use alloc::string::ToString;
use common::{
    event::{
        MessageWokenRuntimeReason, MessageWokenSystemReason, RuntimeReason, SystemReason,
        UserMessageReadSystemReason,
    },
    paused_program_storage::SessionId,
    scheduler::*,
    storage::*,
    Gas, Origin,
};
use core::cmp;
use gear_core::{
<<<<<<< HEAD
    code::MAX_WASM_PAGES_AMOUNT,
    ids::{CodeId, MessageId, ProgramId, ReservationId},
    message::{DispatchKind, ReplyMessage},
    pages::{GearPage, PageNumber, WasmPage},
=======
    ids::{CodeId, MessageId, ProgramId, ReservationId},
    message::{DispatchKind, ReplyMessage},
>>>>>>> 7c3aa6f2
};
use gear_core_errors::{ErrorReplyReason, SignalCode};

pub fn get_maximum_task_gas<T: Config>(task: &ScheduledTask<T::AccountId>) -> Gas {
    use ScheduledTask::*;

    match task {
<<<<<<< HEAD
        PauseProgram(_) => {
            // TODO: #3079
            if <T as Config>::ProgramRentEnabled::get() {
                let count = MAX_WASM_PAGES_AMOUNT.raw() * (WasmPage::SIZE / GearPage::SIZE) / 2;
                cmp::max(
                    <T as Config>::WeightInfo::tasks_pause_program(count).ref_time(),
                    <T as Config>::WeightInfo::tasks_pause_program_uninited(count).ref_time(),
                )
            } else {
                DbWeightOf::<T>::get().writes(2).ref_time()
            }
        }
=======
        PauseProgram(_) => 0,
>>>>>>> 7c3aa6f2
        RemoveCode(_) => todo!("#646"),
        RemoveFromMailbox(_, _) => {
            <T as Config>::WeightInfo::tasks_remove_from_mailbox().ref_time()
        }
        RemoveFromWaitlist(_, _) => {
            <T as Config>::WeightInfo::tasks_remove_from_waitlist().ref_time()
        }
        RemovePausedProgram(_) => todo!("#646"),
        WakeMessage(_, _) => cmp::max(
            <T as Config>::WeightInfo::tasks_wake_message().ref_time(),
            <T as Config>::WeightInfo::tasks_wake_message_no_wake().ref_time(),
        ),
        SendDispatch(_) => <T as Config>::WeightInfo::tasks_send_dispatch().ref_time(),
        SendUserMessage { .. } => cmp::max(
            <T as Config>::WeightInfo::tasks_send_user_message_to_mailbox().ref_time(),
            <T as Config>::WeightInfo::tasks_send_user_message().ref_time(),
        ),
        RemoveGasReservation(_, _) => {
            <T as Config>::WeightInfo::tasks_remove_gas_reservation().ref_time()
        }
        RemoveResumeSession(_) => 0,
    }
}

impl<T: Config> TaskHandler<T::AccountId> for ExtManager<T>
where
    T::AccountId: Origin,
{
<<<<<<< HEAD
    fn pause_program(&mut self, program_id: ProgramId) -> Gas {
        //
        // TODO: #3079
        //

        if !<T as Config>::ProgramRentEnabled::get() {
            log::debug!("Program rent logic is disabled.");

            let expiration_block =
                ProgramStorageOf::<T>::update_active_program(program_id, |program| {
                    program.expiration_block = program
                        .expiration_block
                        .saturating_add(<T as Config>::ProgramRentDisabledDelta::get());

                    program.expiration_block
                })
                .unwrap_or_else(|e| {
                    unreachable!("PauseProgram task executes only for an active program: {e:?}.")
                });

            let task = ScheduledTask::PauseProgram(program_id);
            TaskPoolOf::<T>::add(expiration_block, task)
                .unwrap_or_else(|e| unreachable!("Scheduling logic invalidated! {:?}", e));

            return DbWeightOf::<T>::get().writes(1).ref_time();
        }

        let program: ActiveProgram<_> = ProgramStorageOf::<T>::get_program(program_id)
            .unwrap_or_else(|| unreachable!("Program to pause not found."))
            .try_into()
            .unwrap_or_else(|e| unreachable!("Pause program task logic corrupted: {e:?}"));

        let pages_with_data = program.pages_with_data.points_amount().unwrap_or_else(|| {
            unreachable!("Pages with data amount is bigger then u32::MAX, which is impossible",)
        });

        let ProgramState::Uninitialized {
            message_id: init_message_id,
        } = program.state
        else {
            // pause initialized program
            let gas_reservation_map =
                ProgramStorageOf::<T>::pause_program(program_id, Pallet::<T>::block_number())
                    .unwrap_or_else(|e| unreachable!("Failed to pause program: {:?}", e));

            // clean wait list from the messages
            let reason = MessageWokenSystemReason::ProgramGotInitialized.into_reason();
            WaitlistOf::<T>::drain_key(program_id).for_each(|entry| {
                let message = Pallet::<T>::wake_dispatch_requirements(entry, reason.clone());

                QueueOf::<T>::queue(message)
                    .unwrap_or_else(|e| unreachable!("Message queue corrupted! {:?}", e));
            });

            Self::remove_gas_reservation_map(program_id, gas_reservation_map);
            Pallet::<T>::deposit_event(Event::ProgramChanged {
                id: program_id,
                change: ProgramChangeKind::Paused,
            });

            let gas = <T as Config>::WeightInfo::tasks_pause_program(pages_with_data).ref_time();
            log::trace!("Task gas: tasks_pause_program = {gas}");

            return gas;
        };

        // terminate uninitialized program

        // clean wait list from the messages
        let reason = MessageWokenSystemReason::ProgramGotInitialized.into_reason();
        let origin = WaitlistOf::<T>::drain_key(program_id)
            .fold(None, |maybe_origin, entry| {
                let message = Pallet::<T>::wake_dispatch_requirements(entry, reason.clone());
                let result = match maybe_origin {
                    Some(_) => maybe_origin,
                    None if init_message_id == message.message().id() => {
                        Some(message.message().source())
                    }
                    _ => None,
                };

                QueueOf::<T>::queue(message)
                    .unwrap_or_else(|e| unreachable!("Message queue corrupted! {:?}", e));

                result
            })
            .unwrap_or_else(|| unreachable!("Failed to find init-message."));

        ProgramStorageOf::<T>::waiting_init_remove(program_id);

        // set program status to Terminated
        ProgramStorageOf::<T>::update_program_if_active(program_id, |p, _bn| {
            match p {
                Program::Active(program) => {
                    Self::remove_gas_reservation_map(
                        program_id,
                        core::mem::take(&mut program.gas_reservation_map),
                    );

                    Self::clean_inactive_program(program_id, program.memory_infix, origin);
                }
                _ => unreachable!("Action executed only for active program"),
            }
=======
    fn pause_program(&mut self, _program_id: ProgramId) -> Gas {
        log::debug!("Program rent logic is disabled.");
>>>>>>> 7c3aa6f2

        0
    }

    fn remove_code(&mut self, _code_id: CodeId) -> Gas {
        todo!("#646")
    }

    fn remove_from_mailbox(&mut self, user_id: T::AccountId, message_id: MessageId) -> Gas {
        // Read reason.
        let reason = UserMessageReadSystemReason::OutOfRent.into_reason();

        let message = ReplyMessage::auto(message_id);

        Pallet::<T>::create(user_id.clone(), message.id(), 0, true);

        // Reading message from mailbox.
        let mailboxed = Pallet::<T>::read_message(user_id, message_id, reason)
            .unwrap_or_else(|| unreachable!("Scheduling logic invalidated!"));

        // Converting reply message into appropriate type for queueing.
        let dispatch = message.into_stored_dispatch(
            mailboxed.destination(),
            mailboxed.source(),
            mailboxed.id(),
        );

        // Queueing dispatch.
        QueueOf::<T>::queue(dispatch)
            .unwrap_or_else(|e| unreachable!("Message queue corrupted! {:?}", e));

        let gas = <T as Config>::WeightInfo::tasks_remove_from_mailbox().ref_time();
        log::trace!("Task gas: tasks_remove_from_mailbox = {gas}");

        gas
    }

    fn remove_from_waitlist(&mut self, program_id: ProgramId, message_id: MessageId) -> Gas {
        // Wake reason.
        let reason = MessageWokenSystemReason::OutOfRent.into_reason();

        // Waking dispatch.
        let waitlisted = Pallet::<T>::wake_dispatch(program_id, message_id, reason)
            .unwrap_or_else(|| unreachable!("Scheduling logic invalidated!"));

        self.send_signal(
            message_id,
            waitlisted.destination(),
            SignalCode::RemovedFromWaitlist,
        );

        if !waitlisted.is_reply() && waitlisted.kind() != DispatchKind::Signal {
            // Trap explanation.
            let err = ErrorReplyReason::RemovedFromWaitlist;

            // Trap reply payload.
            let err_payload = err
                .to_string()
                .into_bytes()
                .try_into()
                .unwrap_or_else(|_| unreachable!("Error message is too large"));

            let trap_reply = ReplyMessage::system(message_id, err_payload, err);

            // Generate trap reply.
            if self.check_program_id(&waitlisted.source()) {
                let trap_dispatch =
                    trap_reply.into_stored_dispatch(program_id, waitlisted.source(), message_id);

                // Creating `GasNode` for the reply.
                Pallet::<T>::split(
                    waitlisted.id(),
                    trap_dispatch.id(),
                    trap_dispatch.is_reply(),
                );

                // Queueing dispatch.
                QueueOf::<T>::queue(trap_dispatch)
                    .unwrap_or_else(|e| unreachable!("Message queue corrupted! {:?}", e));
            } else {
                // Sending trap reply to user, by depositing event.
                //
                // There is no reason to use `Pallet::<T>::send_user_message( .. )`,
                // because there is no need in reply in future, so no reason
                // and funds to pay mailbox rent for it.
                let trap_reply =
                    trap_reply.into_stored(program_id, waitlisted.source(), message_id);
                let trap_reply = trap_reply
                    .try_into()
                    .unwrap_or_else(|_| unreachable!("Signal message sent to user"));

                // Depositing appropriate event.
                Pallet::<T>::deposit_event(Event::UserMessageSent {
                    message: trap_reply,
                    expiration: None,
                });
            }
        }

        // Consuming gas handler for waitlisted message.
        Pallet::<T>::consume_and_retrieve(waitlisted.id());

        if waitlisted.kind() == DispatchKind::Init {
            let origin = waitlisted.source();
            Self::process_failed_init(program_id, origin, true);
        }

        let gas = <T as Config>::WeightInfo::tasks_remove_from_waitlist().ref_time();
        log::trace!("Task gas: tasks_remove_from_waitlist = {gas}");

        gas
    }

    fn remove_paused_program(&mut self, _program_id: ProgramId) -> Gas {
        todo!("#646")
    }

    fn wake_message(&mut self, program_id: ProgramId, message_id: MessageId) -> Gas {
        match Pallet::<T>::wake_dispatch(
            program_id,
            message_id,
            MessageWokenRuntimeReason::WakeCalled.into_reason(),
        ) {
            Some(dispatch) => {
                QueueOf::<T>::queue(dispatch)
                    .unwrap_or_else(|e| unreachable!("Message queue corrupted! {:?}", e));

                let gas = <T as Config>::WeightInfo::tasks_wake_message().ref_time();
                log::trace!("Task gas: tasks_wake_message = {gas}");

                gas
            }
            None => {
                let gas = <T as Config>::WeightInfo::tasks_wake_message_no_wake().ref_time();
                log::trace!("Task gas: tasks_wake_message_no_wake = {gas}");

                gas
            }
        }
    }

    fn send_dispatch(&mut self, stashed_message_id: MessageId) -> Gas {
        // No validation required. If program doesn't exist, then NotExecuted appears.

        let (dispatch, hold_interval) = DispatchStashOf::<T>::take(stashed_message_id)
            .unwrap_or_else(|| unreachable!("Scheduler & Stash logic invalidated!"));

        // Charging locked gas for holding in dispatch stash.
        Pallet::<T>::charge_for_hold(dispatch.id(), hold_interval, StorageType::DispatchStash);

        QueueOf::<T>::queue(dispatch)
            .unwrap_or_else(|e| unreachable!("Message queue corrupted! {:?}", e));

        let gas = <T as Config>::WeightInfo::tasks_send_dispatch().ref_time();
        log::trace!("Task gas: tasks_send_dispatch = {gas}");

        gas
    }

    fn send_user_message(&mut self, stashed_message_id: MessageId, to_mailbox: bool) -> Gas {
        // TODO: validate here destination and send error reply, if required.
        // Atm despite the fact that program may exist, message goes into mailbox / event.
        let (message, hold_interval) = DispatchStashOf::<T>::take(stashed_message_id)
            .map(|(dispatch, interval)| (dispatch.into_parts().1, interval))
            .unwrap_or_else(|| unreachable!("Scheduler & Stash logic invalidated!"));

        // Charge gas for message save.
        Pallet::<T>::charge_for_hold(message.id(), hold_interval, StorageType::DispatchStash);

        // Cast message type.
        let message = message
            .try_into()
            .unwrap_or_else(|_| unreachable!("Signal message sent to user"));
        Pallet::<T>::send_user_message_after_delay(message, to_mailbox);

        if to_mailbox {
            let gas = <T as Config>::WeightInfo::tasks_send_user_message_to_mailbox().ref_time();
            log::trace!("Task gas: tasks_send_user_message_to_mailbox = {gas}");

            gas
        } else {
            let gas = <T as Config>::WeightInfo::tasks_send_user_message().ref_time();
            log::trace!("Task gas: tasks_send_user_message = {gas}");

            gas
        }
    }

    fn remove_gas_reservation(
        &mut self,
        program_id: ProgramId,
        reservation_id: ReservationId,
    ) -> Gas {
        let _slot = Self::remove_gas_reservation_impl(program_id, reservation_id);

        let gas = <T as Config>::WeightInfo::tasks_remove_gas_reservation().ref_time();
        log::trace!("Task gas: tasks_remove_gas_reservation = {gas}");

        gas
    }

    fn remove_resume_session(&mut self, _session_id: SessionId) -> Gas {
        0
    }
}<|MERGE_RESOLUTION|>--- conflicted
+++ resolved
@@ -32,15 +32,8 @@
 };
 use core::cmp;
 use gear_core::{
-<<<<<<< HEAD
-    code::MAX_WASM_PAGES_AMOUNT,
     ids::{CodeId, MessageId, ProgramId, ReservationId},
     message::{DispatchKind, ReplyMessage},
-    pages::{GearPage, PageNumber, WasmPage},
-=======
-    ids::{CodeId, MessageId, ProgramId, ReservationId},
-    message::{DispatchKind, ReplyMessage},
->>>>>>> 7c3aa6f2
 };
 use gear_core_errors::{ErrorReplyReason, SignalCode};
 
@@ -48,22 +41,7 @@
     use ScheduledTask::*;
 
     match task {
-<<<<<<< HEAD
-        PauseProgram(_) => {
-            // TODO: #3079
-            if <T as Config>::ProgramRentEnabled::get() {
-                let count = MAX_WASM_PAGES_AMOUNT.raw() * (WasmPage::SIZE / GearPage::SIZE) / 2;
-                cmp::max(
-                    <T as Config>::WeightInfo::tasks_pause_program(count).ref_time(),
-                    <T as Config>::WeightInfo::tasks_pause_program_uninited(count).ref_time(),
-                )
-            } else {
-                DbWeightOf::<T>::get().writes(2).ref_time()
-            }
-        }
-=======
         PauseProgram(_) => 0,
->>>>>>> 7c3aa6f2
         RemoveCode(_) => todo!("#646"),
         RemoveFromMailbox(_, _) => {
             <T as Config>::WeightInfo::tasks_remove_from_mailbox().ref_time()
@@ -92,114 +70,8 @@
 where
     T::AccountId: Origin,
 {
-<<<<<<< HEAD
-    fn pause_program(&mut self, program_id: ProgramId) -> Gas {
-        //
-        // TODO: #3079
-        //
-
-        if !<T as Config>::ProgramRentEnabled::get() {
-            log::debug!("Program rent logic is disabled.");
-
-            let expiration_block =
-                ProgramStorageOf::<T>::update_active_program(program_id, |program| {
-                    program.expiration_block = program
-                        .expiration_block
-                        .saturating_add(<T as Config>::ProgramRentDisabledDelta::get());
-
-                    program.expiration_block
-                })
-                .unwrap_or_else(|e| {
-                    unreachable!("PauseProgram task executes only for an active program: {e:?}.")
-                });
-
-            let task = ScheduledTask::PauseProgram(program_id);
-            TaskPoolOf::<T>::add(expiration_block, task)
-                .unwrap_or_else(|e| unreachable!("Scheduling logic invalidated! {:?}", e));
-
-            return DbWeightOf::<T>::get().writes(1).ref_time();
-        }
-
-        let program: ActiveProgram<_> = ProgramStorageOf::<T>::get_program(program_id)
-            .unwrap_or_else(|| unreachable!("Program to pause not found."))
-            .try_into()
-            .unwrap_or_else(|e| unreachable!("Pause program task logic corrupted: {e:?}"));
-
-        let pages_with_data = program.pages_with_data.points_amount().unwrap_or_else(|| {
-            unreachable!("Pages with data amount is bigger then u32::MAX, which is impossible",)
-        });
-
-        let ProgramState::Uninitialized {
-            message_id: init_message_id,
-        } = program.state
-        else {
-            // pause initialized program
-            let gas_reservation_map =
-                ProgramStorageOf::<T>::pause_program(program_id, Pallet::<T>::block_number())
-                    .unwrap_or_else(|e| unreachable!("Failed to pause program: {:?}", e));
-
-            // clean wait list from the messages
-            let reason = MessageWokenSystemReason::ProgramGotInitialized.into_reason();
-            WaitlistOf::<T>::drain_key(program_id).for_each(|entry| {
-                let message = Pallet::<T>::wake_dispatch_requirements(entry, reason.clone());
-
-                QueueOf::<T>::queue(message)
-                    .unwrap_or_else(|e| unreachable!("Message queue corrupted! {:?}", e));
-            });
-
-            Self::remove_gas_reservation_map(program_id, gas_reservation_map);
-            Pallet::<T>::deposit_event(Event::ProgramChanged {
-                id: program_id,
-                change: ProgramChangeKind::Paused,
-            });
-
-            let gas = <T as Config>::WeightInfo::tasks_pause_program(pages_with_data).ref_time();
-            log::trace!("Task gas: tasks_pause_program = {gas}");
-
-            return gas;
-        };
-
-        // terminate uninitialized program
-
-        // clean wait list from the messages
-        let reason = MessageWokenSystemReason::ProgramGotInitialized.into_reason();
-        let origin = WaitlistOf::<T>::drain_key(program_id)
-            .fold(None, |maybe_origin, entry| {
-                let message = Pallet::<T>::wake_dispatch_requirements(entry, reason.clone());
-                let result = match maybe_origin {
-                    Some(_) => maybe_origin,
-                    None if init_message_id == message.message().id() => {
-                        Some(message.message().source())
-                    }
-                    _ => None,
-                };
-
-                QueueOf::<T>::queue(message)
-                    .unwrap_or_else(|e| unreachable!("Message queue corrupted! {:?}", e));
-
-                result
-            })
-            .unwrap_or_else(|| unreachable!("Failed to find init-message."));
-
-        ProgramStorageOf::<T>::waiting_init_remove(program_id);
-
-        // set program status to Terminated
-        ProgramStorageOf::<T>::update_program_if_active(program_id, |p, _bn| {
-            match p {
-                Program::Active(program) => {
-                    Self::remove_gas_reservation_map(
-                        program_id,
-                        core::mem::take(&mut program.gas_reservation_map),
-                    );
-
-                    Self::clean_inactive_program(program_id, program.memory_infix, origin);
-                }
-                _ => unreachable!("Action executed only for active program"),
-            }
-=======
     fn pause_program(&mut self, _program_id: ProgramId) -> Gas {
         log::debug!("Program rent logic is disabled.");
->>>>>>> 7c3aa6f2
 
         0
     }
