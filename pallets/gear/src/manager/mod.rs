--- conflicted
+++ resolved
@@ -364,15 +364,10 @@
     ) {
         Self::remove_gas_reservation_map(program_id, mem::take(&mut program.gas_reservation_map));
 
-<<<<<<< HEAD
         ProgramStorageOf::<T>::remove_program_pages(program_id, program.memory_infix);
 
-        let program_id = program_id.cast();
+        let program_account = program_id.cast();
         let value_destination = value_destination.cast();
-        let balance = CurrencyOf::<T>::free_balance(&program_id);
-        if !balance.is_zero() {
-=======
-        let program_account = program_id.cast();
 
         // Remove the ED lock to allow the account to be reaped.
         CurrencyOf::<T>::remove_lock(EXISTENTIAL_DEPOSIT_LOCK_ID, &program_account);
@@ -386,13 +381,10 @@
             Fortitude::Polite,
         );
         if !balance.is_zero() {
-            let destination = Pallet::<T>::inheritor_for(value_destination).cast();
-
             // The transfer is guaranteed to succeed since the amount contains at least the ED
             // from the deactivated program.
->>>>>>> b44ccba3
             CurrencyOf::<T>::transfer(
-                &program_id,
+                &program_account,
                 &value_destination,
                 balance,
                 ExistenceRequirement::AllowDeath,
