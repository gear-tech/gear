--- conflicted
+++ resolved
@@ -62,12 +62,7 @@
     CodeStorage, Origin, ProgramStorage, ReservableTree,
 };
 use core::fmt;
-<<<<<<< HEAD
-use frame_support::traits::{Currency, ExistenceRequirement};
-=======
-use core_processor::common::{Actor, ExecutableActorData};
 use frame_support::traits::{Currency, ExistenceRequirement, LockableCurrency};
->>>>>>> b44ccba3
 use frame_system::pallet_prelude::BlockNumberFor;
 use gear_core::{
     code::{CodeAndId, InstrumentedCode},
@@ -210,36 +205,6 @@
         !self.check_program_id(id)
     }
 
-<<<<<<< HEAD
-=======
-    /// NOTE: By calling this function we can't differ whether `None` returned, because
-    /// program with `id` doesn't exist or it's terminated
-    pub fn get_actor(&self, id: ProgramId) -> Option<Actor> {
-        let active: ActiveProgram<_> = ProgramStorageOf::<T>::get_program(id)?.try_into().ok()?;
-        let code_id = active.code_hash.cast();
-
-        let balance = <CurrencyOf<T> as fungible::Inspect<_>>::reducible_balance(
-            &id.cast(),
-            Preservation::Expendable,
-            Fortitude::Polite,
-        )
-        .unique_saturated_into();
-
-        Some(Actor {
-            balance,
-            destination_program: id,
-            executable_data: ExecutableActorData {
-                allocations: active.allocations.clone(),
-                code_id,
-                code_exports: active.code_exports,
-                static_pages: active.static_pages,
-                gas_reservation_map: active.gas_reservation_map,
-                memory_infix: active.memory_infix,
-            },
-        })
-    }
-
->>>>>>> b44ccba3
     pub fn set_program(
         &self,
         program_id: ProgramId,
