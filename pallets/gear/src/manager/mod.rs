// This file is part of Gear.

// Copyright (C) 2021-2024 Gear Technologies Inc.
// SPDX-License-Identifier: GPL-3.0-or-later WITH Classpath-exception-2.0

// This program is free software: you can redistribute it and/or modify
// it under the terms of the GNU General Public License as published by
// the Free Software Foundation, either version 3 of the License, or
// (at your option) any later version.

// This program is distributed in the hope that it will be useful,
// but WITHOUT ANY WARRANTY; without even the implied warranty of
// MERCHANTABILITY or FITNESS FOR A PARTICULAR PURPOSE. See the
// GNU General Public License for more details.

// You should have received a copy of the GNU General Public License
// along with this program. If not, see <https://www.gnu.org/licenses/>.

//! Manager which handles results of message processing.
//!
//! Should be mentioned, that if message contains value we have a guarantee that it will be sent further in case of successful execution,
//! or sent back in case execution ends up with an error. This guarantee is reached by the following conditions:
//! 1. **Reserve/unreserve model for transferring values**.
//! Ownership over message value is moved not by simple transfer operation, which decreases **free** balance of sender. That is done by
//! reserving value before message is executed and repatriating reserved in favor of beneficiary in case of successful execution, or unreserving
//! in case of execution resulting in a trap. So, it gives us a guarantee that regardless of the result of message execution, there is **always some
//! value** to perform asset management, i.e move tokens further to the recipient or give back to sender. The guarantee is implemented by using
//! corresponding `pallet_balances` functions (`reserve`, `repatriate_reserved`, `unreserve` along with `transfer`) in `pallet_gear` extrinsics,
//! [`JournalHandler::send_dispatch`](core_processor::common::JournalHandler::send_dispatch) and
//! [`JournalHandler::send_value`](core_processor::common::JournalHandler::send_value) procedures.
//!
//! 2. **Balance sufficiency before adding message with value to the queue**.
//! Before message is added to the queue, sender's balance is checked for having adequate amount of assets to send desired value. For actors, who
//! can sign transactions, these checks are done in extrinsic calls. For programs these checks are done on core backend level during execution. In details,
//! when a message is executed, it has some context, which is set from the pallet level, and a part of the context data is program's actual balance (current balance +
//! value sent within the executing message). So if during execution of the original message some other messages were sent, message send call is followed
//! by program's balance checks. The check gives guarantee that value reservation call in
//! [`JournalHandler::send_dispatch`](core_processor::common::JournalHandler::send_dispatch) for program's messages won't fail, because there is always a
//! sufficient balance for the call.
//!
//! 3. **Messages's value management considers existential deposit rule**.
//! It means that before message with value is added to the queue, value is checked to be in the valid range - `{0} ∪ [existential_deposit; +inf)`. This is
//! crucial for programs. The check gives guarantee that if funds were moved to the program, the program will definitely have an account in `pallet_balances`
//! registry and will be able then to manage these funds. Without this check, program could receive funds, but won't be able to use them.
//!
//! Due to these 3 conditions implemented in `pallet_gear`, we have a guarantee that value management calls, performed by user or program, won't fail.

mod journal;
mod task;

use gear_core_errors::{ReplyCode, SignalCode};
pub use task::*;

use crate::{
    BuiltinDispatcherFactory, Config, CurrencyOf, Event, GasHandlerOf, Pallet, ProgramStorageOf,
    QueueOf, TaskPoolOf, WaitlistOf,
};
use common::{
    event::*,
    scheduler::{ScheduledTask, StorageType, TaskPool},
    storage::{Interval, IterableByKeyMap, Queue},
    CodeStorage, Origin, ProgramStorage, ReservableTree,
};
use core::{fmt, mem};
use core_processor::common::{Actor, ExecutableActorData};
use frame_support::traits::{Currency, ExistenceRequirement};
use frame_system::pallet_prelude::BlockNumberFor;
use gear_core::{
    code::{CodeAndId, InstrumentedCode},
    ids::{CodeId, MessageId, ProgramId, ReservationId},
    message::{DispatchKind, SignalMessage},
    pages::WasmPagesAmount,
<<<<<<< HEAD
=======
    program::{ActiveProgram, MemoryInfix, Program, ProgramState},
>>>>>>> 3d06de05
    reservation::GasReservationSlot,
};
use primitive_types::H256;
use scale_info::TypeInfo;
use sp_runtime::{
    codec::{Decode, Encode},
    traits::{UniqueSaturatedInto, Zero},
};
use sp_std::{
    collections::{btree_map::BTreeMap, btree_set::BTreeSet},
    marker::PhantomData,
    prelude::*,
};

#[derive(Clone, Decode, Encode, TypeInfo)]
pub enum HandleKind {
    Init(Vec<u8>),
    InitByHash(CodeId),
    Handle(ProgramId),
    Reply(MessageId, ReplyCode),
    Signal(MessageId, SignalCode),
}

impl fmt::Debug for HandleKind {
    fn fmt(&self, f: &mut fmt::Formatter) -> fmt::Result {
        match self {
            HandleKind::Init(_) => f.debug_tuple("Init").field(&format_args!("[...]")).finish(),
            HandleKind::InitByHash(id) => f.debug_tuple("InitByHash").field(id).finish(),
            HandleKind::Handle(id) => f.debug_tuple("Handle").field(id).finish(),
            HandleKind::Reply(id, code) => f.debug_tuple("Reply").field(id).field(code).finish(),
            HandleKind::Signal(id, code) => f.debug_tuple("Signal").field(id).field(code).finish(),
        }
    }
}

#[derive(Debug)]
pub struct CodeInfo {
    id: H256,
    exports: BTreeSet<DispatchKind>,
    static_pages: WasmPagesAmount,
}

impl CodeInfo {
    pub fn from_code_and_id(code: &CodeAndId) -> Self {
        Self {
            id: code.code_id().into_origin(),
            exports: code.code().exports().clone(),
            static_pages: code.code().static_pages(),
        }
    }

    pub fn from_code(id: &CodeId, code: &InstrumentedCode) -> Self {
        Self {
            id: id.into_origin(),
            exports: code.exports().clone(),
            static_pages: code.static_pages(),
        }
    }
}

/// Journal handler implementation for `pallet_gear`.
pub struct ExtManager<T: Config> {
    /// Ids checked that they are users.
    users: BTreeSet<ProgramId>,
    /// Ids checked that they are programs.
    programs: BTreeSet<ProgramId>,
    /// Messages dispatches.
    dispatch_statuses: BTreeMap<MessageId, DispatchStatus>,
    /// Programs, which state changed.
    state_changes: BTreeSet<ProgramId>,
    /// Builtin programs.
    builtins: <T::BuiltinDispatcherFactory as BuiltinDispatcherFactory>::Output,
    /// Phantom data for generic usage.
    _phantom: PhantomData<T>,
}

/// Data need for depositing event about queue processing result.
pub struct QueuePostProcessingData {
    /// Message dispatches results.
    pub dispatch_statuses: BTreeMap<MessageId, DispatchStatus>,
    /// Programs, which state changed.
    pub state_changes: BTreeSet<ProgramId>,
}

impl<T: Config> From<ExtManager<T>> for QueuePostProcessingData {
    fn from(ext_manager: ExtManager<T>) -> Self {
        Self {
            dispatch_statuses: ext_manager.dispatch_statuses,
            state_changes: ext_manager.state_changes,
        }
    }
}

impl<T: Config> ExtManager<T>
where
    T::AccountId: Origin,
{
    pub fn new(
        builtins: <T::BuiltinDispatcherFactory as BuiltinDispatcherFactory>::Output,
    ) -> Self {
        Self {
            _phantom: PhantomData,
            users: Default::default(),
            programs: Default::default(),
            dispatch_statuses: Default::default(),
            state_changes: Default::default(),
            builtins,
        }
    }

    pub fn builtins(&self) -> &<T::BuiltinDispatcherFactory as BuiltinDispatcherFactory>::Output {
        &self.builtins
    }

    /// Check if id is program and save result.
    pub fn check_program_id(&mut self, id: &ProgramId) -> bool {
        // TODO: research how much need to charge for `program_exists` query.
        if self.programs.contains(id) {
            true
        } else if self.users.contains(id) {
            false
        } else if Pallet::<T>::program_exists(&self.builtins, *id) {
            self.programs.insert(*id);
            true
        } else {
            self.users.insert(*id);
            false
        }
    }

    /// Check if id is user and save result.
    pub fn check_user_id(&mut self, id: &ProgramId) -> bool {
        !self.check_program_id(id)
    }

    /// NOTE: By calling this function we can't differ whether `None` returned, because
    /// program with `id` doesn't exist or it's terminated
    pub fn get_actor(&self, id: ProgramId) -> Option<Actor> {
        let active: ActiveProgram<_> = ProgramStorageOf::<T>::get_program(id)?.try_into().ok()?;
        let code_id = active.code_hash.cast();

        let balance = CurrencyOf::<T>::free_balance(&id.cast()).unique_saturated_into();

        Some(Actor {
            balance,
            destination_program: id,
            executable_data: ExecutableActorData {
                allocations: active.allocations.clone(),
                code_id,
                code_exports: active.code_exports,
                static_pages: active.static_pages,
                gas_reservation_map: active.gas_reservation_map,
                memory_infix: active.memory_infix,
            },
        })
    }

    pub fn set_program(
        &self,
        program_id: ProgramId,
        code_info: &CodeInfo,
        message_id: MessageId,
        expiration_block: BlockNumberFor<T>,
    ) {
        // Program can be added to the storage only with code, which is done in
        // `submit_program` or `upload_code` extrinsic.
        //
        // Code can exist without program, but the latter can't exist without code.
        debug_assert!(
            T::CodeStorage::exists(code_info.id.cast()),
            "Program set must be called only when code exists",
        );

        // An empty program has been just constructed: it contains no mem allocations.
        let program = ActiveProgram {
            allocations: Default::default(),
            pages_with_data: Default::default(),
            code_hash: code_info.id,
            code_exports: code_info.exports.clone(),
            static_pages: code_info.static_pages,
            state: ProgramState::Uninitialized { message_id },
            gas_reservation_map: Default::default(),
            expiration_block,
            memory_infix: Default::default(),
        };

        ProgramStorageOf::<T>::add_program(program_id, program)
            .expect("set_program shouldn't be called for the existing id");
    }

    fn remove_gas_reservation_slot(
        reservation_id: ReservationId,
        slot: GasReservationSlot,
    ) -> GasReservationSlot {
        let interval = Interval {
            start: BlockNumberFor::<T>::from(slot.start),
            finish: BlockNumberFor::<T>::from(slot.finish),
        };

        Pallet::<T>::charge_for_hold(reservation_id, interval, StorageType::Reservation);

        Pallet::<T>::consume_and_retrieve(reservation_id);

        slot
    }

    pub fn remove_gas_reservation_impl(
        program_id: ProgramId,
        reservation_id: ReservationId,
    ) -> GasReservationSlot {
        let slot = ProgramStorageOf::<T>::update_active_program(program_id, |p| {
            p.gas_reservation_map
                .remove(&reservation_id)
                .unwrap_or_else(|| {
                    unreachable!(
                        "Gas reservation removing called on non-existing reservation ID: {}",
                        reservation_id
                    )
                })
        })
        .unwrap_or_else(|e| {
            unreachable!(
                "Gas reservation removing guaranteed to be called only on existing program: {:?}",
                e
            )
        });

        Self::remove_gas_reservation_slot(reservation_id, slot)
    }

    fn remove_gas_reservation_map(
        program_id: ProgramId,
        gas_reservation_map: BTreeMap<ReservationId, GasReservationSlot>,
    ) {
        for (reservation_id, slot) in gas_reservation_map {
            let slot = Self::remove_gas_reservation_slot(reservation_id, slot);

            let result = TaskPoolOf::<T>::delete(
                BlockNumberFor::<T>::from(slot.finish),
                ScheduledTask::RemoveGasReservation(program_id, reservation_id),
            );

            log::debug!(
                "remove_gas_reservation_map; program_id = {program_id:?}, result = {result:?}"
            );
        }
    }

    fn send_signal(&mut self, message_id: MessageId, destination: ProgramId, code: SignalCode) {
        let reserved = GasHandlerOf::<T>::system_unreserve(message_id)
            .unwrap_or_else(|e| unreachable!("GasTree corrupted! {:?}", e));
        if reserved != 0 {
            log::debug!(
                "Send signal issued by {} to {} with {} supply",
                message_id,
                destination,
                reserved
            );

            // Creating signal message.
            let trap_signal = SignalMessage::new(message_id, code)
                .into_dispatch(message_id, destination)
                .into_stored();

            // Splitting gas for newly created signal message.
            Pallet::<T>::split_with_value(
                message_id,
                trap_signal.id(),
                reserved,
                trap_signal.is_reply(),
            );

            // Enqueueing dispatch into message queue.
            QueueOf::<T>::queue(trap_signal)
                .unwrap_or_else(|e| unreachable!("Message queue corrupted! {:?}", e));
        } else {
            log::trace!("Signal wasn't sent due to inappropriate supply");
        }
    }

    /// Removes reservation map and memory pages of the program
    fn clean_inactive_program(
        program_id: ProgramId,
        program: &mut ActiveProgram<BlockNumberFor<T>>,
        value_destination: ProgramId,
    ) {
        Self::remove_gas_reservation_map(program_id, mem::take(&mut program.gas_reservation_map));

        ProgramStorageOf::<T>::remove_program_pages(program_id, program.memory_infix);

        let program_id = program_id.cast();
        let value_destination = value_destination.cast();
        let balance = CurrencyOf::<T>::free_balance(&program_id);
        if !balance.is_zero() {
            CurrencyOf::<T>::transfer(
                &program_id,
                &value_destination,
                balance,
                ExistenceRequirement::AllowDeath,
            )
            .unwrap_or_else(|e| unreachable!("Failed to transfer value: {e:?}"));
        }
    }

    /// Removes all messages to `program_id` from the waitlist.
    fn clean_waitlist(program_id: ProgramId) {
        let reason = MessageWokenSystemReason::ProgramGotInitialized.into_reason();

        WaitlistOf::<T>::drain_key(program_id).for_each(|entry| {
            let message = Pallet::<T>::wake_dispatch_requirements(entry, reason.clone());

            QueueOf::<T>::queue(message)
                .unwrap_or_else(|e| unreachable!("Message queue corrupted! {e:?}"));
        });
    }

    fn process_failed_init(program_id: ProgramId, origin: ProgramId) {
        // Some messages addressed to the program could be processed
        // in the queue before init message. For example, that could
        // happen when init message had more gas limit then rest block
        // gas allowance, but a dispatch message to the program was
        // dequeued. The other case is async init.
        Self::clean_waitlist(program_id);

        let _ = ProgramStorageOf::<T>::update_program_if_active(program_id, |p, bn| {
            let _ = TaskPoolOf::<T>::delete(bn, ScheduledTask::PauseProgram(program_id));

            if let Program::Active(program) = p {
                Self::clean_inactive_program(program_id, program, origin);
            }

            *p = Program::Terminated(origin);
        });

        Pallet::<T>::deposit_event(Event::ProgramChanged {
            id: program_id,
            change: ProgramChangeKind::Terminated,
        });
    }
}<|MERGE_RESOLUTION|>--- conflicted
+++ resolved
@@ -70,10 +70,7 @@
     ids::{CodeId, MessageId, ProgramId, ReservationId},
     message::{DispatchKind, SignalMessage},
     pages::WasmPagesAmount,
-<<<<<<< HEAD
-=======
-    program::{ActiveProgram, MemoryInfix, Program, ProgramState},
->>>>>>> 3d06de05
+    program::{ActiveProgram, Program, ProgramState},
     reservation::GasReservationSlot,
 };
 use primitive_types::H256;
