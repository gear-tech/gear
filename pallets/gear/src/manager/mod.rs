--- conflicted
+++ resolved
@@ -61,12 +61,7 @@
     storage::{Interval, IterableByKeyMap, Queue},
     CodeStorage, Origin, ProgramStorage, ReservableTree,
 };
-<<<<<<< HEAD
-use core::fmt;
-=======
 use core::{fmt, mem};
-use core_processor::common::{Actor, ExecutableActorData};
->>>>>>> 89802fd9
 use frame_support::traits::{Currency, ExistenceRequirement, LockableCurrency};
 use frame_system::pallet_prelude::BlockNumberFor;
 use gear_core::{
@@ -338,14 +333,10 @@
         program: &mut ActiveProgram<BlockNumberFor<T>>,
         value_destination: ProgramId,
     ) {
-<<<<<<< HEAD
+        Self::remove_gas_reservation_map(program_id, mem::take(&mut program.gas_reservation_map));
+
         ProgramStorageOf::<T>::clear_allocations(program_id);
-        ProgramStorageOf::<T>::clear_program_memory(program_id, memory_infix);
-=======
-        Self::remove_gas_reservation_map(program_id, mem::take(&mut program.gas_reservation_map));
-
-        ProgramStorageOf::<T>::remove_program_pages(program_id, program.memory_infix);
->>>>>>> 89802fd9
+        ProgramStorageOf::<T>::clear_program_memory(program_id, program.memory_infix);
 
         let program_account = program_id.cast();
         let value_destination = value_destination.cast();
