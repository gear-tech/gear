--- conflicted
+++ resolved
@@ -69,13 +69,8 @@
 use gear_core::{
     code::{CodeAndId, InstrumentedCode},
     ids::{CodeId, MessageId, ProgramId, ReservationId},
-<<<<<<< HEAD
-    message::{DispatchKind, SignalMessage, StatusCode},
+    message::{DispatchKind, SignalMessage},
     pages::WasmPage,
-=======
-    memory::WasmPage,
-    message::{DispatchKind, SignalMessage},
->>>>>>> ba15f037
     reservation::GasReservationSlot,
 };
 use primitive_types::H256;
