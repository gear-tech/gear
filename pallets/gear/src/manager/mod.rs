--- conflicted
+++ resolved
@@ -67,15 +67,8 @@
 use frame_support::traits::{Currency, ExistenceRequirement, LockableCurrency};
 use frame_system::pallet_prelude::BlockNumberFor;
 use gear_core::{
-<<<<<<< HEAD
-    code::{CodeAndId, InstrumentedCode},
-    message::{DispatchKind, SignalMessage},
-    pages::WasmPagesAmount,
+    message::SignalMessage,
     primitives::{ActorId, CodeId, MessageId, ReservationId},
-=======
-    ids::{ActorId, CodeId, MessageId, ReservationId},
-    message::SignalMessage,
->>>>>>> 50d91f95
     program::{ActiveProgram, Program, ProgramState},
     reservation::GasReservationSlot,
     tasks::ScheduledTask,
