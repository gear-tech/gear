// This file is part of Gear.

// Copyright (C) 2021-2022 Gear Technologies Inc.
// SPDX-License-Identifier: GPL-3.0-or-later WITH Classpath-exception-2.0

// This program is free software: you can redistribute it and/or modify
// it under the terms of the GNU General Public License as published by
// the Free Software Foundation, either version 3 of the License, or
// (at your option) any later version.

// This program is distributed in the hope that it will be useful,
// but WITHOUT ANY WARRANTY; without even the implied warranty of
// MERCHANTABILITY or FITNESS FOR A PARTICULAR PURPOSE. See the
// GNU General Public License for more details.

// You should have received a copy of the GNU General Public License
// along with this program. If not, see <https://www.gnu.org/licenses/>.

//! Manager which handles results of message processing.
//!
//! Should be mentioned, that if message contains value we have a guarantee that it will be sent further in case of successful execution,
//! or sent back in case execution ends up with an error. This guarantee is reached by the following conditions:
//! 1. **Reserve/unreserve model for transferring values**.
//! Ownership over message value is moved not by simple transfer operation, which decreases **free** balance of sender. That is done by
//! reserving value before message is executed and repatriating reserved in favor of beneficiary in case of successful execution, or unreserving
//! in case of execution resulting in a trap. So, it gives us a guarantee that regardless of the result of message execution, there is **always some
//! value** to perform asset management, i.e move tokens further to the recipient or give back to sender. The guarantee is implemented by using
//! corresponding `pallet_balances` functions (`reserve`, `repatriate_reserved`, `unreserve` along with `transfer`) in `pallet_gear` extrinsics,
//! [`JournalHandler::send_dispatch`](core_processor::common::JournalHandler::send_dispatch) and
//! [`JournalHandler::send_value`](core_processor::common::JournalHandler::send_value) procedures.
//!
//! 2. **Balance sufficiency before adding message with value to the queue**.
//! Before message is added to the queue, sender's balance is checked for having adequate amount of assets to send desired value. For actors, who
//! can sign transactions, these checks are done in extrinsic calls. For programs these checks are done on core backend level during execution. In details,
//! when a message is executed, it has some context, which is set from the pallet level, and a part of the context data is program's actual balance (current balance +
//! value sent within the executing message). So if during execution of the original message some other messages were sent, message send call is followed
//! by program's balance checks. The check gives guarantee that value reservation call in
//! [`JournalHandler::send_dispatch`](core_processor::common::JournalHandler::send_dispatch) for program's messages won't fail, because there is always a
//! sufficient balance for the call.
//!
//! 3. **Messages's value management considers existential deposit rule**.
//! It means that before message with value is added to the queue, value is checked to be in the valid range - `{0} ∪ [existential_deposit; +inf)`. This is
//! crucial for programs. The check gives guarantee that if funds were moved to the program, the program will definitely have an account in `pallet_balances`
//! registry and will be able then to manage these funds. Without this check, program could receive funds, but won't be able to use them.
//!
//! Due to these 3 conditions implemented in `pallet_gear`, we have a guarantee that value management calls, performed by user or program, won't fail.

mod journal;
mod task;

pub use journal::*;
pub use task::*;

use crate::{Config, CurrencyOf, GearProgramPallet, TaskPoolOf};
use codec::{Decode, Encode};
<<<<<<< HEAD
use common::{
    event::*,
    scheduler::{ScheduledTask, TaskHandler, TaskPool},
    ActiveProgram, CodeStorage, Origin, ProgramState,
};
=======
use common::{event::*, ActiveProgram, CodeStorage, Origin, ProgramState};
use core::fmt;
>>>>>>> e87ab9e4
use core_processor::common::{Actor, ExecutableActorData};
use frame_support::traits::Currency;
use frame_system::pallet_prelude::BlockNumberFor;
use gear_core::{
    code::{CodeAndId, InstrumentedCode},
    ids::{CodeId, MessageId, ProgramId},
    memory::WasmPageNumber,
    message::{DispatchKind, ExitCode},
};
use primitive_types::H256;
use sp_runtime::traits::UniqueSaturatedInto;
use sp_std::{
    collections::{btree_map::BTreeMap, btree_set::BTreeSet},
    convert::TryInto,
    marker::PhantomData,
    prelude::*,
};

#[derive(Clone, Decode, Encode)]
pub enum HandleKind {
    Init(Vec<u8>),
    InitByHash(CodeId),
    Handle(ProgramId),
    Reply(MessageId, ExitCode),
}

impl fmt::Debug for HandleKind {
    fn fmt(&self, f: &mut fmt::Formatter) -> fmt::Result {
        match self {
            HandleKind::Init(_) => f.debug_tuple("Init").field(&format_args!("[...]")).finish(),
            HandleKind::InitByHash(id) => f.debug_tuple("InitByHash").field(id).finish(),
            HandleKind::Handle(id) => f.debug_tuple("Handle").field(id).finish(),
            HandleKind::Reply(id, code) => f.debug_tuple("Reply").field(id).field(code).finish(),
        }
    }
}

#[derive(Debug)]
pub struct CodeInfo {
    id: H256,
    length_bytes: u32,
    exports: BTreeSet<DispatchKind>,
    static_pages: WasmPageNumber,
}

impl CodeInfo {
    pub fn from_code_and_id(code: &CodeAndId) -> Self {
        Self {
            id: code.code_id().into_origin(),
            length_bytes: code.code().code().len() as u32,
            exports: code.code().exports().clone(),
            static_pages: code.code().static_pages(),
        }
    }

    pub fn from_code(id: &CodeId, code: &InstrumentedCode) -> Self {
        Self {
            id: id.into_origin(),
            length_bytes: code.code().len() as u32,
            exports: code.exports().clone(),
            static_pages: code.static_pages(),
        }
    }
}

/// Journal handler implementation for `pallet_gear`.
pub struct ExtManager<T: Config> {
    /// Ids checked that they are users.
    users: BTreeSet<ProgramId>,
    /// Ids checked that they are programs.
    programs: BTreeSet<ProgramId>,
    /// Ids of programs which memory pages have been loaded earlier during processing a block.
    program_loaded_pages: BTreeSet<ProgramId>,
    /// Messages dispatches.
    dispatch_statuses: BTreeMap<MessageId, DispatchStatus>,
    /// Programs, which state changed.
    state_changes: BTreeSet<ProgramId>,
    /// Phantom data for generic usage.
    _phantom: PhantomData<T>,
}

/// Data need for depositing event about queue processing result.
pub struct QueuePostProcessingData {
    /// Message dispatches results.
    pub dispatch_statuses: BTreeMap<MessageId, DispatchStatus>,
    /// Programs, which state changed.
    pub state_changes: BTreeSet<ProgramId>,
}

impl<T: Config> From<ExtManager<T>> for QueuePostProcessingData {
    fn from(ext_manager: ExtManager<T>) -> Self {
        Self {
            dispatch_statuses: ext_manager.dispatch_statuses,
            state_changes: ext_manager.state_changes,
        }
    }
}

impl<T: Config> Default for ExtManager<T>
where
    T::AccountId: Origin,
{
    fn default() -> Self {
        ExtManager {
            _phantom: PhantomData,
            users: Default::default(),
            programs: Default::default(),
            program_loaded_pages: Default::default(),
            dispatch_statuses: Default::default(),
            state_changes: Default::default(),
        }
    }
}

impl<T: Config> ExtManager<T>
where
    T::AccountId: Origin,
{
    /// Check if id is program and save result.
    pub fn check_program_id(&mut self, id: &ProgramId) -> bool {
        // TODO: research how much need to charge for `program_exists` query.
        if self.programs.contains(id) {
            true
        } else if self.users.contains(id) {
            false
        } else if GearProgramPallet::<T>::program_exists(*id) {
            self.programs.insert(*id);
            true
        } else {
            self.users.insert(*id);
            false
        }
    }

    /// Check if id is user and save result.
    pub fn check_user_id(&mut self, id: &ProgramId) -> bool {
        !self.check_program_id(id)
    }

    /// Checks if memory pages of a program were loaded.
    pub fn program_pages_loaded(&self, id: &ProgramId) -> bool {
        self.program_loaded_pages.contains(id)
    }

    /// Adds program's id to the collection of programs with
    /// loaded memory pages.
    pub fn insert_program_id_loaded_pages(&mut self, id: ProgramId) {
        debug_assert!(self.check_program_id(&id));

        self.program_loaded_pages.insert(id);
    }
    /// NOTE: By calling this function we can't differ whether `None` returned, because
    /// program with `id` doesn't exist or it's terminated
    pub fn get_actor(&self, id: ProgramId) -> Option<Actor> {
        let active: ActiveProgram = common::get_program(id.into_origin())?.try_into().ok()?;
        let code_id = CodeId::from_origin(active.code_hash);

        let balance =
            CurrencyOf::<T>::free_balance(&<T::AccountId as Origin>::from_origin(id.into_origin()))
                .unique_saturated_into();

        Some(Actor {
            balance,
            destination_program: id,
            executable_data: Some(ExecutableActorData {
                allocations: active.allocations.clone(),
                code_id,
                code_exports: active.code_exports,
                code_length_bytes: active.code_length_bytes,
                static_pages: active.static_pages,
                initialized: matches!(active.state, ProgramState::Initialized),
                pages_with_data: active.pages_with_data,
                gas_reservation_map: active.gas_reservation_map,
            }),
        })
    }

    pub fn set_program(&self, program_id: ProgramId, code_info: &CodeInfo, message_id: MessageId) {
        // Program can be added to the storage only with code, which is done in
        // `submit_program` or `upload_code` extrinsic.
        //
        // Code can exist without program, but the latter can't exist without code.
        debug_assert!(
            T::CodeStorage::exists(CodeId::from_origin(code_info.id)),
            "Program set must be called only when code exists",
        );

        // An empty program has been just constructed: it contains no mem allocations.
        let program = common::ActiveProgram {
            allocations: Default::default(),
            pages_with_data: Default::default(),
            code_hash: code_info.id,
            code_length_bytes: code_info.length_bytes,
            code_exports: code_info.exports.clone(),
            static_pages: code_info.static_pages,
            state: common::ProgramState::Uninitialized { message_id },
            gas_reservation_map: Default::default(),
        };

        common::set_program(program_id.into_origin(), program);
    }

    fn clean_reservation_tasks(&mut self, program_id: ProgramId) {
        let active_program = common::get_active_program(program_id.into_origin())
            .expect("`exit` can be called only from active program; qed");
        for (reservation_id, reservation_slot) in active_program.gas_reservation_map {
            <Self as TaskHandler<T::AccountId>>::remove_gas_reservation(
                self,
                program_id,
                reservation_id,
            );

            let _ = TaskPoolOf::<T>::delete(
                BlockNumberFor::<T>::from(reservation_slot.bn),
                ScheduledTask::RemoveGasReservation(program_id, reservation_id),
            );
        }
    }
}<|MERGE_RESOLUTION|>--- conflicted
+++ resolved
@@ -53,16 +53,12 @@
 
 use crate::{Config, CurrencyOf, GearProgramPallet, TaskPoolOf};
 use codec::{Decode, Encode};
-<<<<<<< HEAD
 use common::{
     event::*,
     scheduler::{ScheduledTask, TaskHandler, TaskPool},
     ActiveProgram, CodeStorage, Origin, ProgramState,
 };
-=======
-use common::{event::*, ActiveProgram, CodeStorage, Origin, ProgramState};
 use core::fmt;
->>>>>>> e87ab9e4
 use core_processor::common::{Actor, ExecutableActorData};
 use frame_support::traits::Currency;
 use frame_system::pallet_prelude::BlockNumberFor;
