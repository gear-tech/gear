--- conflicted
+++ resolved
@@ -302,19 +302,12 @@
         reservation_id: ReservationId,
         slot: GasReservationSlot,
     ) -> GasReservationSlot {
-        GasHandlerOf::<T>::unlock_all(reservation_id)
-            .unwrap_or_else(|e| unreachable!("GasTree corrupted! {:?}", e));
-
         let interval = Interval {
             start: BlockNumberFor::<T>::from(slot.start),
             finish: BlockNumberFor::<T>::from(slot.finish),
         };
 
-        Pallet::<T>::charge_for_hold(
-            reservation_id,
-            interval,
-            CostsPerBlockOf::<T>::reservation(),
-        );
+        Pallet::<T>::charge_for_hold(reservation_id, interval, StorageType::Reservation);
 
         Pallet::<T>::consume_and_retrieve(reservation_id);
 
@@ -342,14 +335,6 @@
             )
         });
 
-<<<<<<< HEAD
-        let interval = Interval {
-            start: BlockNumberFor::<T>::from(slot.start),
-            finish: BlockNumberFor::<T>::from(slot.finish),
-        };
-
-        Pallet::<T>::charge_for_hold(reservation_id, interval, StorageType::Reservation);
-=======
         Self::remove_gas_reservation_slot(reservation_id, slot)
     }
 
@@ -359,7 +344,6 @@
     ) {
         for (reservation_id, slot) in gas_reservation_map {
             let slot = Self::remove_gas_reservation_slot(reservation_id, slot);
->>>>>>> ca9827fe
 
             let result = TaskPoolOf::<T>::delete(
                 BlockNumberFor::<T>::from(slot.finish),
