--- conflicted
+++ resolved
@@ -67,15 +67,8 @@
 use frame_support::traits::{Currency, ExistenceRequirement, LockableCurrency};
 use frame_system::pallet_prelude::BlockNumberFor;
 use gear_core::{
-<<<<<<< HEAD
-    ids::{CodeId, MessageId, ProgramId, ReservationId},
+    ids::{ActorId, CodeId, MessageId, ReservationId},
     message::SignalMessage,
-=======
-    code::{CodeAndId, InstrumentedCode},
-    ids::{ActorId, CodeId, MessageId, ReservationId},
-    message::{DispatchKind, SignalMessage},
-    pages::WasmPagesAmount,
->>>>>>> 663b11ab
     program::{ActiveProgram, Program, ProgramState},
     reservation::GasReservationSlot,
     tasks::ScheduledTask,
@@ -189,13 +182,8 @@
 
     pub fn set_program(
         &self,
-<<<<<<< HEAD
-        program_id: ProgramId,
+        program_id: ActorId,
         code_id: CodeId,
-=======
-        program_id: ActorId,
-        code_info: &CodeInfo,
->>>>>>> 663b11ab
         message_id: MessageId,
         expiration_block: BlockNumberFor<T>,
     ) {
