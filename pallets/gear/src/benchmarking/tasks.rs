// This file is part of Gear.

// Copyright (C) Gear Technologies Inc.
// SPDX-License-Identifier: GPL-3.0-or-later WITH Classpath-exception-2.0

// This program is free software: you can redistribute it and/or modify
// it under the terms of the GNU General Public License as published by
// the Free Software Foundation, either version 3 of the License, or
// (at your option) any later version.

// This program is distributed in the hope that it will be useful,
// but WITHOUT ANY WARRANTY; without even the implied warranty of
// MERCHANTABILITY or FITNESS FOR A PARTICULAR PURPOSE. See the
// GNU General Public License for more details.

use super::*;
use gear_core::ids::ReservationId;

#[track_caller]
fn send_user_message_prepare<T>(delay: u32)
where
    T: Config,
    T::AccountId: Origin,
{
    use demo_delayed_sender::WASM_BINARY;

    let caller = benchmarking::account("caller", 0, 0);
    let _ =
        CurrencyOf::<T>::deposit_creating(&caller, 200_000_000_000_000u128.unique_saturated_into());

    init_block::<T>(None);

    let salt = vec![];
    Gear::<T>::upload_program(
        RawOrigin::Signed(caller).into(),
        WASM_BINARY.to_vec(),
        salt,
        delay.encode(),
        100_000_000_000,
        0u32.into(),
        false,
    )
    .expect("submit program failed");

    Gear::<T>::process_queue(Default::default());
}

#[track_caller]
<<<<<<< HEAD
pub(super) fn pause_program_prepare<T>(c: u32, code: Vec<u8>) -> ProgramId
where
    T: Config,
    T::AccountId: Origin,
{
    let caller = benchmarking::account("caller", 0, 0);
    let _ =
        CurrencyOf::<T>::deposit_creating(&caller, 400_000_000_000_000u128.unique_saturated_into());

    init_block::<T>(None);

    let salt = vec![];
    let program_id = ProgramId::generate_from_user(CodeId::generate(&code), &salt);
    Gear::<T>::upload_program(
        RawOrigin::Signed(caller).into(),
        code,
        salt,
        b"init_payload".to_vec(),
        10_000_000_000,
        0u32.into(),
        false,
    )
    .expect("submit program failed");

    Gear::<T>::process_queue(Default::default());

    let memory_page = {
        let mut page = PageBuf::new_zeroed();
        page[0] = 1;

        page
    };

    ProgramStorageOf::<T>::update_active_program(program_id, |program| {
        for i in 0..c {
            let page = GearPage::from(i as u16);
            ProgramStorageOf::<T>::set_program_page_data(
                program_id,
                program.memory_infix,
                page,
                memory_page.clone(),
            );
            program.pages_with_data.insert(page);
        }

        let wasm_pages = (c as usize * GEAR_PAGE_SIZE) / WASM_PAGE_SIZE;
        program.allocations =
            BTreeSet::from_iter((0..wasm_pages).map(|i| WasmPage::from(i as u16)));
    })
    .expect("program should exist");

    program_id
}

#[track_caller]
pub(super) fn remove_resume_session<T>() -> SessionId
where
    T: Config,
    T::AccountId: Origin,
{
    let caller = benchmarking::account("caller", 0, 0);
    let _ =
        CurrencyOf::<T>::deposit_creating(&caller, 200_000_000_000_000u128.unique_saturated_into());
    let code = benchmarking::generate_wasm(16.into()).unwrap();
    let salt = vec![];
    let program_id = ProgramId::generate_from_user(CodeId::generate(&code), &salt);
    Gear::<T>::upload_program(
        RawOrigin::Signed(caller.clone()).into(),
        code,
        salt,
        b"init_payload".to_vec(),
        10_000_000_000,
        0u32.into(),
        false,
    )
    .expect("submit program failed");

    init_block::<T>(None);

    ProgramStorageOf::<T>::pause_program(program_id, 100u32.into()).unwrap();

    Gear::<T>::resume_session_init(
        RawOrigin::Signed(caller).into(),
        program_id,
        Default::default(),
        CodeId::default(),
    )
    .expect("failed to start resume session");

    get_last_session_id::<T>().unwrap()
}

#[track_caller]
=======
>>>>>>> db2522d8
pub(super) fn remove_gas_reservation<T>() -> (ProgramId, ReservationId)
where
    T: Config,
    T::AccountId: Origin,
{
    use demo_reserve_gas::{InitAction, WASM_BINARY};

    let caller = benchmarking::account("caller", 0, 0);
    let _ =
        CurrencyOf::<T>::deposit_creating(&caller, 200_000_000_000_000u128.unique_saturated_into());

    init_block::<T>(None);

    let salt = vec![];
    let program_id = ProgramId::generate_from_user(CodeId::generate(WASM_BINARY), &salt);
    Gear::<T>::upload_program(
        RawOrigin::Signed(caller).into(),
        WASM_BINARY.to_vec(),
        salt,
        InitAction::Normal(vec![(50_000, 100)]).encode(),
        10_000_000_000,
        0u32.into(),
        false,
    )
    .expect("submit program failed");

    Gear::<T>::process_queue(Default::default());

    let program: ActiveProgram<_> = ProgramStorageOf::<T>::get_program(program_id)
        .expect("program should exist")
        .try_into()
        .expect("program should be active");

    (
        program_id,
        program
            .gas_reservation_map
            .first_key_value()
            .map(|(k, _v)| *k)
            .unwrap(),
    )
}

#[track_caller]
pub(super) fn send_user_message<T>() -> MessageId
where
    T: Config,
    T::AccountId: Origin,
{
    let delay = 1u32;
    send_user_message_prepare::<T>(delay);

    let task = TaskPoolOf::<T>::iter_prefix_keys(Gear::<T>::block_number() + delay.into())
        .next()
        .expect("task should be scheduled");
    let (message_id, to_mailbox) = match task {
        ScheduledTask::SendUserMessage {
            message_id,
            to_mailbox,
        } => (message_id, to_mailbox),
        _ => unreachable!("task should be SendUserMessage"),
    };
    assert!(to_mailbox);

    message_id
}

#[track_caller]
pub(super) fn send_dispatch<T>() -> MessageId
where
    T: Config,
    T::AccountId: Origin,
{
    use demo_constructor::{Call, Calls, Scheme, WASM_BINARY};

    let caller = benchmarking::account("caller", 0, 0);
    let _ =
        CurrencyOf::<T>::deposit_creating(&caller, 200_000_000_000_000u128.unique_saturated_into());

    init_block::<T>(None);

    let salt = vec![];
    let program_id = ProgramId::generate_from_user(CodeId::generate(WASM_BINARY), &salt);
    Gear::<T>::upload_program(
        RawOrigin::Signed(caller.clone()).into(),
        WASM_BINARY.to_vec(),
        salt,
        Scheme::empty().encode(),
        10_000_000_000,
        0u32.into(),
        false,
    )
    .expect("submit program failed");

    let delay = 1u32;
    let calls = Calls::builder().add_call(Call::Send(
        <[u8; 32]>::from(program_id.into_origin()).into(),
        [].into(),
        Some(0u64.into()),
        0u128.into(),
        delay.into(),
    ));
    Gear::<T>::send_message(
        RawOrigin::Signed(caller).into(),
        program_id,
        calls.encode(),
        10_000_000_000,
        0u32.into(),
        false,
    )
    .expect("failed to send message");

    Gear::<T>::process_queue(Default::default());

    let task = TaskPoolOf::<T>::iter_prefix_keys(Gear::<T>::block_number() + delay.into())
        .next()
        .unwrap();

    match task {
        ScheduledTask::SendDispatch(message_id) => message_id,
        _ => unreachable!(),
    }
}

#[track_caller]
pub(super) fn wake_message<T>() -> (ProgramId, MessageId)
where
    T: Config,
    T::AccountId: Origin,
{
    use demo_waiter::{Command, WaitSubcommand, WASM_BINARY};

    let caller = benchmarking::account("caller", 0, 0);
    let _ =
        CurrencyOf::<T>::deposit_creating(&caller, 200_000_000_000_000u128.unique_saturated_into());

    init_block::<T>(None);

    let salt = vec![];
    let program_id = ProgramId::generate_from_user(CodeId::generate(WASM_BINARY), &salt);
    Gear::<T>::upload_program(
        RawOrigin::Signed(caller.clone()).into(),
        WASM_BINARY.to_vec(),
        salt,
        vec![],
        10_000_000_000,
        0u32.into(),
        false,
    )
    .expect("submit program failed");

    let delay = 10u32;
    Gear::<T>::send_message(
        RawOrigin::Signed(caller).into(),
        program_id,
        Command::Wait(WaitSubcommand::WaitFor(delay)).encode(),
        10_000_000_000,
        0u32.into(),
        false,
    )
    .expect("failed to send message");

    Gear::<T>::process_queue(Default::default());

    let task = TaskPoolOf::<T>::iter_prefix_keys(Gear::<T>::block_number() + delay.into())
        .next()
        .unwrap();
    let (_program_id, message_id) = match task {
        ScheduledTask::WakeMessage(program_id, message_id) => (program_id, message_id),
        _ => unreachable!(),
    };

    (program_id, message_id)
}

#[track_caller]
pub(super) fn remove_from_waitlist<T>() -> (ProgramId, MessageId)
where
    T: Config,
    T::AccountId: Origin,
{
    use demo_waiter::{Command, WaitSubcommand, WASM_BINARY};

    let caller = benchmarking::account("caller", 0, 0);
    let _ =
        CurrencyOf::<T>::deposit_creating(&caller, 200_000_000_000_000u128.unique_saturated_into());

    init_block::<T>(None);

    let salt = vec![];
    let program_id = ProgramId::generate_from_user(CodeId::generate(WASM_BINARY), &salt);
    Gear::<T>::upload_program(
        RawOrigin::Signed(caller.clone()).into(),
        WASM_BINARY.to_vec(),
        salt,
        vec![],
        10_000_000_000,
        0u32.into(),
        false,
    )
    .expect("submit program failed");

    Gear::<T>::send_message(
        RawOrigin::Signed(caller).into(),
        program_id,
        Command::Wait(WaitSubcommand::Wait).encode(),
        10_000_000_000,
        0u32.into(),
        false,
    )
    .expect("failed to send message");

    Gear::<T>::process_queue(Default::default());

    let expiration = find_latest_event::<T, _, _>(|event| match event {
        Event::MessageWaited { expiration, .. } => Some(expiration),
        _ => None,
    })
    .expect("message should be waited");

    let task = TaskPoolOf::<T>::iter_prefix_keys(expiration)
        .next()
        .unwrap();
    let (_program_id, message_id) = match task {
        ScheduledTask::RemoveFromWaitlist(program_id, message_id) => (program_id, message_id),
        _ => unreachable!(),
    };

    (program_id, message_id)
}

#[track_caller]
pub(super) fn remove_from_mailbox<T>() -> (ProgramId, MessageId)
where
    T: Config,
    T::AccountId: Origin,
{
    send_user_message_prepare::<T>(0u32);

    find_latest_event::<T, _, _>(|event| match event {
        Event::UserMessageSent { message, .. } => Some((message.destination(), message.id())),
        _ => None,
    })
    .expect("message should be sent")
}<|MERGE_RESOLUTION|>--- conflicted
+++ resolved
@@ -25,8 +25,7 @@
     use demo_delayed_sender::WASM_BINARY;
 
     let caller = benchmarking::account("caller", 0, 0);
-    let _ =
-        CurrencyOf::<T>::deposit_creating(&caller, 200_000_000_000_000u128.unique_saturated_into());
+    CurrencyOf::<T>::deposit_creating(&caller, 200_000_000_000_000u128.unique_saturated_into());
 
     init_block::<T>(None);
 
@@ -46,102 +45,6 @@
 }
 
 #[track_caller]
-<<<<<<< HEAD
-pub(super) fn pause_program_prepare<T>(c: u32, code: Vec<u8>) -> ProgramId
-where
-    T: Config,
-    T::AccountId: Origin,
-{
-    let caller = benchmarking::account("caller", 0, 0);
-    let _ =
-        CurrencyOf::<T>::deposit_creating(&caller, 400_000_000_000_000u128.unique_saturated_into());
-
-    init_block::<T>(None);
-
-    let salt = vec![];
-    let program_id = ProgramId::generate_from_user(CodeId::generate(&code), &salt);
-    Gear::<T>::upload_program(
-        RawOrigin::Signed(caller).into(),
-        code,
-        salt,
-        b"init_payload".to_vec(),
-        10_000_000_000,
-        0u32.into(),
-        false,
-    )
-    .expect("submit program failed");
-
-    Gear::<T>::process_queue(Default::default());
-
-    let memory_page = {
-        let mut page = PageBuf::new_zeroed();
-        page[0] = 1;
-
-        page
-    };
-
-    ProgramStorageOf::<T>::update_active_program(program_id, |program| {
-        for i in 0..c {
-            let page = GearPage::from(i as u16);
-            ProgramStorageOf::<T>::set_program_page_data(
-                program_id,
-                program.memory_infix,
-                page,
-                memory_page.clone(),
-            );
-            program.pages_with_data.insert(page);
-        }
-
-        let wasm_pages = (c as usize * GEAR_PAGE_SIZE) / WASM_PAGE_SIZE;
-        program.allocations =
-            BTreeSet::from_iter((0..wasm_pages).map(|i| WasmPage::from(i as u16)));
-    })
-    .expect("program should exist");
-
-    program_id
-}
-
-#[track_caller]
-pub(super) fn remove_resume_session<T>() -> SessionId
-where
-    T: Config,
-    T::AccountId: Origin,
-{
-    let caller = benchmarking::account("caller", 0, 0);
-    let _ =
-        CurrencyOf::<T>::deposit_creating(&caller, 200_000_000_000_000u128.unique_saturated_into());
-    let code = benchmarking::generate_wasm(16.into()).unwrap();
-    let salt = vec![];
-    let program_id = ProgramId::generate_from_user(CodeId::generate(&code), &salt);
-    Gear::<T>::upload_program(
-        RawOrigin::Signed(caller.clone()).into(),
-        code,
-        salt,
-        b"init_payload".to_vec(),
-        10_000_000_000,
-        0u32.into(),
-        false,
-    )
-    .expect("submit program failed");
-
-    init_block::<T>(None);
-
-    ProgramStorageOf::<T>::pause_program(program_id, 100u32.into()).unwrap();
-
-    Gear::<T>::resume_session_init(
-        RawOrigin::Signed(caller).into(),
-        program_id,
-        Default::default(),
-        CodeId::default(),
-    )
-    .expect("failed to start resume session");
-
-    get_last_session_id::<T>().unwrap()
-}
-
-#[track_caller]
-=======
->>>>>>> db2522d8
 pub(super) fn remove_gas_reservation<T>() -> (ProgramId, ReservationId)
 where
     T: Config,
@@ -150,8 +53,7 @@
     use demo_reserve_gas::{InitAction, WASM_BINARY};
 
     let caller = benchmarking::account("caller", 0, 0);
-    let _ =
-        CurrencyOf::<T>::deposit_creating(&caller, 200_000_000_000_000u128.unique_saturated_into());
+    CurrencyOf::<T>::deposit_creating(&caller, 200_000_000_000_000u128.unique_saturated_into());
 
     init_block::<T>(None);
 
@@ -218,8 +120,7 @@
     use demo_constructor::{Call, Calls, Scheme, WASM_BINARY};
 
     let caller = benchmarking::account("caller", 0, 0);
-    let _ =
-        CurrencyOf::<T>::deposit_creating(&caller, 200_000_000_000_000u128.unique_saturated_into());
+    CurrencyOf::<T>::deposit_creating(&caller, 200_000_000_000_000u128.unique_saturated_into());
 
     init_block::<T>(None);
 
@@ -275,8 +176,7 @@
     use demo_waiter::{Command, WaitSubcommand, WASM_BINARY};
 
     let caller = benchmarking::account("caller", 0, 0);
-    let _ =
-        CurrencyOf::<T>::deposit_creating(&caller, 200_000_000_000_000u128.unique_saturated_into());
+    CurrencyOf::<T>::deposit_creating(&caller, 200_000_000_000_000u128.unique_saturated_into());
 
     init_block::<T>(None);
 
@@ -326,8 +226,7 @@
     use demo_waiter::{Command, WaitSubcommand, WASM_BINARY};
 
     let caller = benchmarking::account("caller", 0, 0);
-    let _ =
-        CurrencyOf::<T>::deposit_creating(&caller, 200_000_000_000_000u128.unique_saturated_into());
+    CurrencyOf::<T>::deposit_creating(&caller, 200_000_000_000_000u128.unique_saturated_into());
 
     init_block::<T>(None);
 
