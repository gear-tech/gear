--- conflicted
+++ resolved
@@ -107,14 +107,9 @@
     T::AccountId: Origin,
 {
     let caller = benchmarking::account("caller", 0, 0);
-<<<<<<< HEAD
-    let _ =
-        CurrencyOf::<T>::deposit_creating(&caller, 200_000_000_000_000u128.unique_saturated_into());
-    let code = benchmarking::generate_wasm2(16.into()).unwrap();
-=======
-    CurrencyOf::<T>::deposit_creating(&caller, 200_000_000_000_000u128.unique_saturated_into());
+    let _ =
+        CurrencyOf::<T>::deposit_creating(&caller, 200_000_000_000_000u128.unique_saturated_into());
     let code = benchmarking::generate_wasm(16.into()).unwrap();
->>>>>>> 3d5382b2
     let salt = vec![];
     let program_id = ProgramId::generate_from_user(CodeId::generate(&code), &salt);
     Gear::<T>::upload_program(
