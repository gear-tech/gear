--- conflicted
+++ resolved
@@ -64,10 +64,7 @@
     storage::{Counter, *},
     CodeMetadata, CodeStorage, GasPrice, GasTree, Origin,
 };
-<<<<<<< HEAD
 use core::{convert::TryInto, ops::Range};
-=======
->>>>>>> dda96e01
 use core_processor::{
     common::{DispatchOutcome, JournalNote},
     configs::{BlockConfig, PageCosts, TESTS_MAX_PAGES_NUMBER},
