// This file is part of Gear.

// Copyright (C) 2022-2023 Gear Technologies Inc.
// SPDX-License-Identifier: GPL-3.0-or-later WITH Classpath-exception-2.0

// This program is free software: you can redistribute it and/or modify
// it under the terms of the GNU General Public License as published by
// the Free Software Foundation, either version 3 of the License, or
// (at your option) any later version.

// This program is distributed in the hope that it will be useful,
// but WITHOUT ANY WARRANTY; without even the implied warranty of
// MERCHANTABILITY or FITNESS FOR A PARTICULAR PURPOSE. See the
// GNU General Public License for more details.

// You should have received a copy of the GNU General Public License
// along with this program. If not, see <https://www.gnu.org/licenses/>.

//! Benchmarks for the gear pallet
//!
//! ## i32const benchmarking
//! Wasmer has many optimizations, that optimize i32const usage,
//! so calculate this instruction constant weight is not easy.
//! Because of this we suppose that i32const instruction has weight = 0,
//! in cases we subtract its weight from benchmark weight to calculate
//! benched instruction weight. But also we suppose i32const == i64const,
//! when we calculate block code weight. This is more safe solution,
//! but also more expensive.
//!
//! ## Drop, Block, End
//! This is virtual instruction for wasmer, they aren't really generated in target code,
//! the only thing they do - wasmer take them in account, when compiles wasm code.
//! So, we suppose this instruction have weight 0.

#![cfg(feature = "runtime-benchmarks")]

#[allow(dead_code)]
mod code;
mod sandbox;

mod syscalls;
mod utils;
use syscalls::Benches;

mod tests;
use tests::syscalls_integrity;

use self::{
    code::{
        body::{self, DynInstr::*},
        max_pages, ImportedMemory, Location, ModuleDefinition, TableSegment, WasmModule,
        OFFSET_AUX,
    },
    sandbox::Sandbox,
};
use crate::{
    manager::ExtManager,
    pallet,
    schedule::{API_BENCHMARK_BATCH_SIZE, INSTR_BENCHMARK_BATCH_SIZE},
    BalanceOf, BenchmarkStorage, Call, Config, CurrencyOf, Event, ExecutionEnvironment,
    Ext as Externalities, GasHandlerOf, GearBank, MailboxOf, Pallet as Gear, Pallet,
    ProgramStorageOf, QueueOf, RentFreePeriodOf, ResumeMinimalPeriodOf, Schedule,
};
use ::alloc::{
    collections::{BTreeMap, BTreeSet},
    vec,
};
use common::{
    self, benchmarking,
    paused_program_storage::SessionId,
    storage::{Counter, *},
    ActiveProgram, CodeMetadata, CodeStorage, GasTree, Origin, PausedProgramStorage,
    ProgramStorage, ReservableTree,
};
use core_processor::{
    common::{DispatchOutcome, JournalNote},
    configs::{BlockConfig, PageCosts, TESTS_MAX_PAGES_NUMBER},
    ProcessExecutionContext, ProcessorContext, ProcessorExternalities,
};
use frame_benchmarking::{benchmarks, whitelisted_caller};
use frame_support::{
    codec::Encode,
    traits::{Currency, Get, Hooks},
};
use frame_system::{Pallet as SystemPallet, RawOrigin};
use gear_backend_common::Environment;
use gear_backend_sandbox::{DefaultExecutorMemory, MemoryWrap};
use gear_core::{
    code::{Code, CodeAndId},
    gas::{GasAllowanceCounter, GasCounter, ValueCounter},
    ids::{CodeId, MessageId, ProgramId},
    memory::{AllocationsContext, Memory, PageBuf},
    message::{ContextSettings, DispatchKind, IncomingDispatch, MessageContext},
    pages::{GearPage, PageU32Size, WasmPage, GEAR_PAGE_SIZE, WASM_PAGE_SIZE},
    reservation::GasReserver,
};
use gear_core_errors::*;
use gear_sandbox::SandboxMemory;
use gear_wasm_instrument::{
    parity_wasm::elements::{BlockType, BrTableData, Instruction, SignExtInstruction, ValueType},
    syscalls::SysCallName,
};
use pallet_authorship::Pallet as AuthorshipPallet;
use sp_consensus_babe::{
    digests::{PreDigest, SecondaryPlainPreDigest},
    Slot, BABE_ENGINE_ID,
};
use sp_core::H256;
use sp_runtime::{
    traits::{Bounded, CheckedAdd, One, UniqueSaturatedInto, Zero},
    Digest, DigestItem, Perbill,
};
use sp_std::prelude::*;

const MAX_PAYLOAD_LEN: u32 = 32 * 64 * 1024;
const MAX_PAYLOAD_LEN_KB: u32 = MAX_PAYLOAD_LEN / 1024;
const MAX_PAGES: u32 = 512;

/// How many batches we do per API benchmark.
const API_BENCHMARK_BATCHES: u32 = 20;

/// How many batches we do per Instruction benchmark.
const INSTR_BENCHMARK_BATCHES: u32 = 50;

// Initializes new block.
fn init_block<T: Config>(previous: Option<T::BlockNumber>)
where
    T::AccountId: Origin,
{
    // All blocks are to be authored by validator at index 0
    let slot = Slot::from(0);
    let pre_digest = Digest {
        logs: vec![DigestItem::PreRuntime(
            BABE_ENGINE_ID,
            PreDigest::SecondaryPlain(SecondaryPlainPreDigest {
                slot,
                authority_index: 0,
            })
            .encode(),
        )],
    };

    let bn = previous
        .unwrap_or_else(Zero::zero)
        .checked_add(&One::one())
        .expect("overflow");

    SystemPallet::<T>::initialize(&bn, &SystemPallet::<T>::parent_hash(), &pre_digest);
    SystemPallet::<T>::set_block_number(bn);
    SystemPallet::<T>::on_initialize(bn);
    AuthorshipPallet::<T>::on_initialize(bn);
}

// Initializes block and runs queue processing.
fn process_queue<T: Config>()
where
    T::AccountId: Origin,
{
    init_block::<T>(None);

    Gear::<T>::process_queue(Default::default());
}

fn default_processor_context<T: Config>() -> ProcessorContext {
    ProcessorContext {
        gas_counter: GasCounter::new(0),
        gas_allowance_counter: GasAllowanceCounter::new(0),
        gas_reserver: GasReserver::new(
            &<IncomingDispatch as Default>::default(),
            Default::default(),
            T::ReservationsLimit::get(),
        ),
        system_reservation: None,
        value_counter: ValueCounter::new(0),
        allocations_context: AllocationsContext::new(
            Default::default(),
            Default::default(),
            Default::default(),
        ),
        message_context: MessageContext::new(
            Default::default(),
            Default::default(),
            ContextSettings::new(0, 0, 0, 0, 0, 0),
        ),
        block_info: Default::default(),
        max_pages: TESTS_MAX_PAGES_NUMBER.into(),
        page_costs: PageCosts::new_for_tests(),
        existential_deposit: 0,
        program_id: Default::default(),
        program_candidates_data: Default::default(),
        program_rents: Default::default(),
        host_fn_weights: Default::default(),
        forbidden_funcs: Default::default(),
        mailbox_threshold: 0,
        waitlist_cost: 0,
        dispatch_hold_cost: 0,
        reserve_for: 0,
        reservation: 0,
        random_data: ([0u8; 32].to_vec(), 0),
        rent_cost: 0,
    }
}

fn verify_process(notes: Vec<JournalNote>) {
    assert!(
        !notes.is_empty(),
        "Journal notes cannot be empty after execution"
    );

    let mut pages_data = BTreeMap::new();

    for note in notes {
        match note {
            JournalNote::MessageDispatched {
                outcome: DispatchOutcome::InitFailure { .. } | DispatchOutcome::MessageTrap { .. },
                ..
            } => {
                panic!("Process was not successful")
            }
            JournalNote::UpdatePage {
                page_number, data, ..
            } => {
                pages_data.insert(page_number, data);
            }
            _ => {}
        }
    }
}

fn run_process<T>(exec: Exec<T>) -> Vec<JournalNote>
where
    T: Config,
    T::AccountId: Origin,
{
    core_processor::process::<ExecutionEnvironment>(
        &exec.block_config,
        exec.context,
        exec.random_data,
        exec.memory_pages,
    )
    .unwrap_or_else(|e| unreachable!("core-processor logic invalidated: {}", e))
}

fn resume_session_prepare<T: Config>(
    c: u32,
    program_id: ProgramId,
    program: ActiveProgram<T::BlockNumber>,
    caller: T::AccountId,
    memory_page: &PageBuf,
) -> (SessionId, Vec<(GearPage, PageBuf)>)
where
    T::AccountId: Origin,
{
    ProgramStorageOf::<T>::pause_program(program_id, 100u32.into()).unwrap();

    Gear::<T>::resume_session_init(
        RawOrigin::Signed(caller).into(),
        program_id,
        program.allocations,
        CodeId::from_origin(program.code_hash),
    )
    .expect("failed to start resume session");

    let event_record = SystemPallet::<T>::events().pop().unwrap();
    let event = <<T as pallet::Config>::RuntimeEvent as From<_>>::from(event_record.event);
    let event: Result<Event<T>, _> = event.try_into();
    let session_id = match event {
        Ok(Event::ProgramResumeSessionStarted { session_id, .. }) => session_id,
        _ => unreachable!(),
    };

    let memory_pages = {
        let mut pages = Vec::with_capacity(c as usize);
        for i in 0..c {
            pages.push((GearPage::from(i as u16), memory_page.clone()));
        }

        pages
    };

    (session_id, memory_pages)
}

/// An instantiated and deployed program.
#[derive(Clone)]
struct Program<T: Config> {
    addr: H256,
    caller: T::AccountId,
}

impl<T: Config> Program<T>
where
    T: Config,
    T::AccountId: Origin,
{
    /// Create new program and use a default account id as instantiator.
    fn new(module: WasmModule<T>, data: Vec<u8>) -> Result<Program<T>, &'static str> {
        Self::with_index(0, module, data)
    }

    /// Create new program and use an account id derived from the supplied index as instantiator.
    fn with_index(
        index: u32,
        module: WasmModule<T>,
        data: Vec<u8>,
    ) -> Result<Program<T>, &'static str> {
        Self::with_caller(
            benchmarking::account("instantiator", index, 0),
            module,
            data,
        )
    }

    /// Create new program and use the supplied `caller` as instantiator.
    fn with_caller(
        caller: T::AccountId,
        module: WasmModule<T>,
        data: Vec<u8>,
    ) -> Result<Program<T>, &'static str> {
        let value = CurrencyOf::<T>::minimum_balance();
        CurrencyOf::<T>::make_free_balance_be(&caller, caller_funding::<T>());
        let salt = vec![0xff];
        let addr = ProgramId::generate(module.hash, &salt).into_origin();

        Gear::<T>::upload_program_raw(
            RawOrigin::Signed(caller.clone()).into(),
            module.code,
            salt,
            data,
            250_000_000_000,
            value,
        )?;

        process_queue::<T>();

        let result = Program { caller, addr };

        Ok(result)
    }
}

/// The funding that each account that either calls or instantiates programs is funded with.
fn caller_funding<T: pallet::Config>() -> BalanceOf<T> {
    BalanceOf::<T>::max_value() / 2u32.into()
}

pub struct Exec<T: Config> {
    #[allow(unused)]
    ext_manager: ExtManager<T>,
    block_config: BlockConfig,
    context: ProcessExecutionContext,
    random_data: (Vec<u8>, u32),
    memory_pages: BTreeMap<GearPage, PageBuf>,
}

benchmarks! {

    where_clause { where
        T::AccountId: Origin,
        T: pallet_gear_voucher::Config,
    }

    #[extra]
    check_all {
        syscalls_integrity::main_test::<T>();
        #[cfg(feature = "lazy-pages")]
        {
            tests::lazy_pages::lazy_pages_charging::<T>();
            tests::lazy_pages::lazy_pages_charging_special::<T>();
            tests::lazy_pages::lazy_pages_gas_exceed::<T>();
        }
    } : {}

    #[extra]
    check_lazy_pages_all {
        #[cfg(feature = "lazy-pages")]
        {
            tests::lazy_pages::lazy_pages_charging::<T>();
            tests::lazy_pages::lazy_pages_charging_special::<T>();
            tests::lazy_pages::lazy_pages_gas_exceed::<T>();
        }
    } : {}

    #[extra]
    check_syscalls_integrity {
        syscalls_integrity::main_test::<T>();
    }: {}

    #[extra]
    check_lazy_pages_charging {
        #[cfg(feature = "lazy-pages")]
        tests::lazy_pages::lazy_pages_charging::<T>();
    }: {}

    #[extra]
    check_lazy_pages_charging_special {
        #[cfg(feature = "lazy-pages")]
        tests::lazy_pages::lazy_pages_charging_special::<T>();
    }: {}

    #[extra]
    check_lazy_pages_gas_exceed {
        #[cfg(feature = "lazy-pages")]
        tests::lazy_pages::lazy_pages_gas_exceed::<T>();
    }: {}

    // This bench uses `StorageMap` as a storage, due to the fact that
    // the most of the gear storages represented with this type.
    db_write_per_kb {
        // Code is the biggest data could be written into storage in gear runtime.
        let c in 0 .. T::Schedule::get().limits.code_len / 1024;

        // Data to be written.
        let data = vec![c as u8; 1024 * c as usize];
    }: {
        // Inserting data into the storage.
        BenchmarkStorage::<T>::insert(c, data);
    }

    // This bench uses `StorageMap` as a storage, due to the fact that
    // the most of the gear storages represented with this type.
    db_read_per_kb {
        // Code is the biggest data could be written into storage in gear runtime.
        let c in 0 .. T::Schedule::get().limits.code_len / 1024;

        // Data to be queried further.
        let data = vec![c as u8; 1024 * c as usize];

        // Placing data in storage to be able to query it.
        BenchmarkStorage::<T>::insert(c, data);
    }: {
        // Querying data from storage.
        BenchmarkStorage::<T>::get(c).expect("Infallible: Key not found in storage");
    }

    // `c`: Size of the code in kilobytes.
    instantiate_module_per_kb {
        let c in 0 .. T::Schedule::get().limits.code_len / 1024;

        let WasmModule { code, .. } = WasmModule::<T>::sized(c * 1024, Location::Init);
    }: {
        let ext = Externalities::new(default_processor_context::<T>());
        ExecutionEnvironment::new(ext, &code, DispatchKind::Init, Default::default(), max_pages::<T>().into()).unwrap();
    }

    claim_value {
        let caller = benchmarking::account("caller", 0, 0);
        CurrencyOf::<T>::deposit_creating(&caller, 100_000_000_000_000_u128.unique_saturated_into());
        let program_id = benchmarking::account::<T::AccountId>("program", 0, 100);
        CurrencyOf::<T>::deposit_creating(&program_id, 100_000_000_000_000_u128.unique_saturated_into());
        let code = benchmarking::generate_wasm2(16.into()).unwrap();
        benchmarking::set_program::<ProgramStorageOf::<T>, _>(ProgramId::from_origin(program_id.clone().into_origin()), code, 1.into());
        let original_message_id = MessageId::from_origin(benchmarking::account::<T::AccountId>("message", 0, 100).into_origin());
        let gas_limit = 50000;
        let value = 10000u32.into();
        GasHandlerOf::<T>::create(program_id.clone(), original_message_id, gas_limit).expect("Failed to create gas handler");
        GearBank::<T>::deposit_gas::<T::GasPrice>(&program_id, gas_limit).unwrap_or_else(|e| unreachable!("Gear bank error: {e:?}"));
        GearBank::<T>::deposit_value(&program_id, value).unwrap_or_else(|e| unreachable!("Gear bank error: {e:?}"));
        MailboxOf::<T>::insert(gear_core::message::StoredMessage::new(
            original_message_id,
            ProgramId::from_origin(program_id.into_origin()),
            ProgramId::from_origin(caller.clone().into_origin()),
            Default::default(),
            value.unique_saturated_into(),
            None,
        ).try_into().unwrap_or_else(|_| unreachable!("Signal message sent to user")), u32::MAX.unique_saturated_into()).expect("Error during mailbox insertion");

        init_block::<T>(None);
    }: _(RawOrigin::Signed(caller.clone()), original_message_id)
    verify {
        let auto_reply = QueueOf::<T>::dequeue().expect("Error in algorithm").expect("Element should be");
        assert!(auto_reply.payload_bytes().is_empty());
        assert_eq!(auto_reply.reply_details().expect("Should be").to_reply_code(), ReplyCode::Success(SuccessReplyReason::Auto));
        assert!(MailboxOf::<T>::is_empty(&caller));
    }

    pay_program_rent {
        let caller = benchmarking::account("caller", 0, 0);
        CurrencyOf::<T>::deposit_creating(&caller, 200_000_000_000_000u128.unique_saturated_into());
        let minimum_balance = CurrencyOf::<T>::minimum_balance();
        let code = benchmarking::generate_wasm2(16.into()).unwrap();
        let salt = vec![];
        let program_id = ProgramId::generate(CodeId::generate(&code), &salt);
        Gear::<T>::upload_program(RawOrigin::Signed(caller.clone()).into(), code, salt, b"init_payload".to_vec(), 10_000_000_000, 0u32.into()).expect("submit program failed");

        let block_count = 1_000u32.into();

        init_block::<T>(None);
    }: _(RawOrigin::Signed(caller.clone()), program_id, block_count)
    verify {
        let program: ActiveProgram<_> = ProgramStorageOf::<T>::get_program(program_id)
            .expect("program should exist")
            .try_into()
            .expect("program should be active");
        assert_eq!(program.expiration_block, RentFreePeriodOf::<T>::get() + block_count);
    }

    resume_session_init {
        let caller = benchmarking::account("caller", 0, 0);
        CurrencyOf::<T>::deposit_creating(&caller, 200_000_000_000_000u128.unique_saturated_into());
        let code = benchmarking::generate_wasm2(16.into()).unwrap();
        let salt = vec![];
        let program_id = ProgramId::generate(CodeId::generate(&code), &salt);
        Gear::<T>::upload_program(RawOrigin::Signed(caller.clone()).into(), code, salt, b"init_payload".to_vec(), 10_000_000_000, 0u32.into()).expect("submit program failed");

        init_block::<T>(None);

        let program: ActiveProgram<_> = ProgramStorageOf::<T>::get_program(program_id)
            .expect("program should exist")
            .try_into()
            .expect("program should be active");
        ProgramStorageOf::<T>::pause_program(program_id, 100u32.into()).unwrap();
    }: _(RawOrigin::Signed(caller.clone()), program_id, program.allocations, CodeId::from_origin(program.code_hash))
    verify {
        assert!(ProgramStorageOf::<T>::paused_program_exists(&program_id));
        assert!(
            !Gear::<T>::is_active(program_id)
        );
        assert!(!ProgramStorageOf::<T>::program_exists(program_id));
    }

    resume_session_push {
        let c in 0 .. 16 * (WASM_PAGE_SIZE / GEAR_PAGE_SIZE) as u32;
        let caller = benchmarking::account("caller", 0, 0);
        CurrencyOf::<T>::deposit_creating(&caller, 200_000_000_000_000u128.unique_saturated_into());
        let code = benchmarking::generate_wasm2(16.into()).unwrap();
        let salt = vec![];
        let program_id = ProgramId::generate(CodeId::generate(&code), &salt);
        Gear::<T>::upload_program(RawOrigin::Signed(caller.clone()).into(), code, salt, b"init_payload".to_vec(), 10_000_000_000, 0u32.into()).expect("submit program failed");

        init_block::<T>(None);

        let program: ActiveProgram<_> = ProgramStorageOf::<T>::get_program(program_id)
            .expect("program should exist")
            .try_into()
            .expect("program should be active");

        let memory_page = {
            let mut page = PageBuf::new_zeroed();
            page[0] = 1;

            page
        };

        let (session_id, memory_pages) = resume_session_prepare::<T>(c, program_id, program, caller.clone(), &memory_page);
    }: _(RawOrigin::Signed(caller.clone()), session_id, memory_pages)
    verify {
        assert!(
            matches!(ProgramStorageOf::<T>::resume_session_page_count(&session_id), Some(count) if count == c)
        );
        assert!(ProgramStorageOf::<T>::paused_program_exists(&program_id));
        assert!(
            !Gear::<T>::is_active(program_id)
        );
        assert!(!ProgramStorageOf::<T>::program_exists(program_id));
    }

    resume_session_commit {
        let c in 0 .. (MAX_PAGES - 1) * (WASM_PAGE_SIZE / GEAR_PAGE_SIZE) as u32;
        let caller = benchmarking::account("caller", 0, 0);
        CurrencyOf::<T>::deposit_creating(&caller, 400_000_000_000_000u128.unique_saturated_into());
        let code = benchmarking::generate_wasm2(0.into()).unwrap();
        let salt = vec![];
        let program_id = ProgramId::generate(CodeId::generate(&code), &salt);
        Gear::<T>::upload_program(RawOrigin::Signed(caller.clone()).into(), code, salt, b"init_payload".to_vec(), 10_000_000_000, 0u32.into()).expect("submit program failed");

        init_block::<T>(None);

        let memory_page = {
            let mut page = PageBuf::new_zeroed();
            page[0] = 1;

            page
        };

        for i in 0 .. c {
            ProgramStorageOf::<T>::set_program_page_data(program_id, GearPage::from(i as u16), memory_page.clone());
        }

        let program: ActiveProgram<_> = ProgramStorageOf::<T>::update_active_program(program_id, |program| {
            program.pages_with_data = BTreeSet::from_iter((0..c).map(|i| GearPage::from(i as u16)));

            let wasm_pages = (c as usize * GEAR_PAGE_SIZE) / WASM_PAGE_SIZE;
            program.allocations = BTreeSet::from_iter((0..wasm_pages).map(|i| WasmPage::from(i as u16)));

            program.clone()
        }).expect("program should exist");

        let (session_id, memory_pages) = resume_session_prepare::<T>(c, program_id, program, caller.clone(), &memory_page);

        Gear::<T>::resume_session_push(RawOrigin::Signed(caller.clone()).into(), session_id, memory_pages).expect("failed to append memory pages");
    }: _(RawOrigin::Signed(caller.clone()), session_id, ResumeMinimalPeriodOf::<T>::get())
    verify {
        assert!(ProgramStorageOf::<T>::program_exists(program_id));
        assert!(
            Gear::<T>::is_active(program_id)
        );
        assert!(!ProgramStorageOf::<T>::paused_program_exists(&program_id));
    }

    // This constructs a program that is maximal expensive to instrument.
    // It creates a maximum number of metering blocks per byte.
    //
    // `c`: Size of the code in kilobytes.
    upload_code {
        let c in 0 .. Perbill::from_percent(49).mul_ceil(T::Schedule::get().limits.code_len) / 1024;
        let value = CurrencyOf::<T>::minimum_balance();
        let caller = whitelisted_caller();
        CurrencyOf::<T>::make_free_balance_be(&caller, caller_funding::<T>());
        let WasmModule { code, hash: code_id, .. } = WasmModule::<T>::sized(c * 1024, Location::Handle);
        let origin = RawOrigin::Signed(caller);

        init_block::<T>(None);
    }: _(origin, code)
    verify {
        assert!(<T as pallet::Config>::CodeStorage::exists(code_id));
    }

    // The size of the salt influences the runtime because is is hashed in order to
    // determine the program address.
    //
    // `s`: Size of the salt in kilobytes.
    create_program {
        let s in 0 .. code::max_pages::<T>() as u32 * 64 * 128;

        let caller = whitelisted_caller();
        let origin = RawOrigin::Signed(caller);

        let WasmModule { code, hash: code_id, .. } = WasmModule::<T>::dummy();
        Gear::<T>::upload_code(origin.into(), code).expect("submit code failed");

        let salt = vec![42u8; s as usize];
        let value = CurrencyOf::<T>::minimum_balance();
        let caller = whitelisted_caller();
        CurrencyOf::<T>::make_free_balance_be(&caller, caller_funding::<T>());
        let origin = RawOrigin::Signed(caller);

        init_block::<T>(None);
    }: _(origin, code_id, salt, vec![], 100_000_000_u64, value)
    verify {
        assert!(<T as pallet::Config>::CodeStorage::exists(code_id));
    }

    // This constructs a program that is maximal expensive to instrument.
    // It creates a maximum number of metering blocks per byte.
    // The size of the salt influences the runtime because is is hashed in order to
    // determine the program address.
    //
    // `c`: Size of the code in kilobytes.
    // `s`: Size of the salt in kilobytes.
    //
    // # Note
    //
    // We cannot let `c` grow to the maximum code size because the code is not allowed
    // to be larger than the maximum size **after instrumentation**.
    upload_program {
        let c in 0 .. Perbill::from_percent(49).mul_ceil(T::Schedule::get().limits.code_len) / 1024;
        let s in 0 .. code::max_pages::<T>() as u32 * 64 * 128;
        let salt = vec![42u8; s as usize];
        let value = CurrencyOf::<T>::minimum_balance();
        let caller = whitelisted_caller();
        CurrencyOf::<T>::make_free_balance_be(&caller, caller_funding::<T>());
        let WasmModule { code, hash, .. } = WasmModule::<T>::sized(c * 1024, Location::Handle);
        let origin = RawOrigin::Signed(caller);

        init_block::<T>(None);
    }: _(origin, code, salt, vec![], 100_000_000_u64, value)
    verify {
        assert!(matches!(QueueOf::<T>::dequeue(), Ok(Some(_))));
    }

    send_message {
        let p in 0 .. MAX_PAYLOAD_LEN;
        let caller = benchmarking::account("caller", 0, 0);
        CurrencyOf::<T>::deposit_creating(&caller, 100_000_000_000_000_u128.unique_saturated_into());
        let minimum_balance = CurrencyOf::<T>::minimum_balance();
        let program_id = ProgramId::from_origin(benchmarking::account::<T::AccountId>("program", 0, 100).into_origin());
        let code = benchmarking::generate_wasm2(16.into()).unwrap();
        benchmarking::set_program::<ProgramStorageOf::<T>, _>(program_id, code, 1.into());
        let payload = vec![0_u8; p as usize];
        let prepaid = false;

        init_block::<T>(None);
<<<<<<< HEAD
    }: _(RawOrigin::Signed(caller), program_id, payload, 100_000_000_u64, minimum_balance)
    verify {
        assert!(matches!(QueueOf::<T>::dequeue(), Ok(Some(_))));
    }

    send_message_with_voucher {
        let p in 0 .. MAX_PAYLOAD_LEN;

        let caller = benchmarking::account("caller", 0, 0);
        CurrencyOf::<T>::deposit_creating(&caller, 100_000_000_000_000_u128.unique_saturated_into());
        let minimum_balance = CurrencyOf::<T>::minimum_balance();
        let program_id = ProgramId::from_origin(benchmarking::account::<T::AccountId>("program", 0, 100).into_origin());
        let code = benchmarking::generate_wasm2(16.into()).unwrap();
        benchmarking::set_program::<ProgramStorageOf::<T>, _>(program_id, code, 1.into());
        let payload = vec![0_u8; p as usize];

        // Add voucher for the (caller, program_id) pair
        let voucher_id = pallet_gear_voucher::Pallet::<T>::voucher_account_id(&caller, &program_id);
        CurrencyOf::<T>::deposit_creating(&voucher_id, 100_000_000_000_000_u128.unique_saturated_into());

        init_block::<T>(None);
    }: _(RawOrigin::Signed(caller), program_id, payload, 100_000_000_u64, minimum_balance)
=======
    }: _(RawOrigin::Signed(caller), program_id, payload, 100_000_000_u64, minimum_balance, prepaid)
>>>>>>> 2638a27b
    verify {
        assert!(matches!(QueueOf::<T>::dequeue(), Ok(Some(_))));
    }

    send_reply {
        let p in 0 .. MAX_PAYLOAD_LEN;
        let caller = benchmarking::account("caller", 0, 0);
        CurrencyOf::<T>::deposit_creating(&caller, 100_000_000_000_000_u128.unique_saturated_into());
        let minimum_balance = CurrencyOf::<T>::minimum_balance();
        let program_id = benchmarking::account::<T::AccountId>("program", 0, 100);
        CurrencyOf::<T>::deposit_creating(&program_id, 100_000_000_000_000_u128.unique_saturated_into());
        let code = benchmarking::generate_wasm2(16.into()).unwrap();
        benchmarking::set_program::<ProgramStorageOf::<T>, _>(ProgramId::from_origin(program_id.clone().into_origin()), code, 1.into());
        let original_message_id = MessageId::from_origin(benchmarking::account::<T::AccountId>("message", 0, 100).into_origin());
        let gas_limit = 50000;
        let value = (p % 2).into();
        GasHandlerOf::<T>::create(program_id.clone(), original_message_id, gas_limit).expect("Failed to create gas handler");
        GearBank::<T>::deposit_gas::<T::GasPrice>(&program_id, gas_limit).unwrap_or_else(|e| unreachable!("Gear bank error: {e:?}"));
        GearBank::<T>::deposit_value(&program_id, value).unwrap_or_else(|e| unreachable!("Gear bank error: {e:?}"));
        MailboxOf::<T>::insert(gear_core::message::StoredMessage::new(
            original_message_id,
            ProgramId::from_origin(program_id.into_origin()),
            ProgramId::from_origin(caller.clone().into_origin()),
            Default::default(),
            value.unique_saturated_into(),
            None,
        ).try_into().unwrap_or_else(|_| unreachable!("Signal message sent to user")), u32::MAX.unique_saturated_into()).expect("Error during mailbox insertion");
        let payload = vec![0_u8; p as usize];
        let prepaid = false;

        init_block::<T>(None);
<<<<<<< HEAD
    }: _(RawOrigin::Signed(caller.clone()), original_message_id, payload, 100_000_000_u64, minimum_balance)
    verify {
        assert!(matches!(QueueOf::<T>::dequeue(), Ok(Some(_))));
        assert!(MailboxOf::<T>::is_empty(&caller))
    }

    send_reply_with_voucher {
        let p in 0 .. MAX_PAYLOAD_LEN;
        let caller = benchmarking::account("caller", 0, 0);
        CurrencyOf::<T>::deposit_creating(&caller, 100_000_000_000_000_u128.unique_saturated_into());
        let minimum_balance = CurrencyOf::<T>::minimum_balance();
        let program_id = benchmarking::account::<T::AccountId>("program", 0, 100);
        CurrencyOf::<T>::deposit_creating(&program_id, 100_000_000_000_000_u128.unique_saturated_into());
        let code = benchmarking::generate_wasm2(16.into()).unwrap();
        benchmarking::set_program::<ProgramStorageOf::<T>, _>(ProgramId::from_origin(program_id.clone().into_origin()), code, 1.into());
        let original_message_id = MessageId::from_origin(benchmarking::account::<T::AccountId>("message", 0, 100).into_origin());
        let gas_limit = 50000;
        let value = (p % 2).into();
        GasHandlerOf::<T>::create(program_id.clone(), original_message_id, gas_limit).expect("Failed to create gas handler");
        GearBank::<T>::deposit_gas::<T::GasPrice>(&program_id, gas_limit).unwrap_or_else(|e| unreachable!("Gear bank error: {e:?}"));
        GearBank::<T>::deposit_value(&program_id, value).unwrap_or_else(|e| unreachable!("Gear bank error: {e:?}"));
        let program_id = ProgramId::from_origin(program_id.into_origin());
        MailboxOf::<T>::insert(gear_core::message::StoredMessage::new(
            original_message_id,
            program_id,
            ProgramId::from_origin(caller.clone().into_origin()),
            Default::default(),
            value.unique_saturated_into(),
            None,
        ).try_into().unwrap_or_else(|_| unreachable!("Signal message sent to user")), u32::MAX.unique_saturated_into()).expect("Error during mailbox insertion");
        let payload = vec![0_u8; p as usize];

        // Add voucher for the (caller, program_id) pair
        let voucher_id = pallet_gear_voucher::Pallet::<T>::voucher_account_id(&caller, &program_id);
        CurrencyOf::<T>::deposit_creating(&voucher_id, 100_000_000_000_000_u128.unique_saturated_into());

        init_block::<T>(None);
    }: _(RawOrigin::Signed(caller.clone()), original_message_id, payload, 100_000_000_u64, minimum_balance)
=======
    }: _(RawOrigin::Signed(caller.clone()), original_message_id, payload, 100_000_000_u64, minimum_balance, prepaid)
>>>>>>> 2638a27b
    verify {
        assert!(matches!(QueueOf::<T>::dequeue(), Ok(Some(_))));
        assert!(MailboxOf::<T>::is_empty(&caller))
    }

    initial_allocation {
        let q in 1 .. MAX_PAGES;
        let q = q as u16;
        let caller: T::AccountId = benchmarking::account("caller", 0, 0);
        CurrencyOf::<T>::deposit_creating(&caller, (1u128 << 60).unique_saturated_into());
        let code = benchmarking::generate_wasm(q.into()).unwrap();
        let salt = vec![255u8; 32];
    }: {
        let _ = Gear::<T>::upload_program(RawOrigin::Signed(caller).into(), code, salt, vec![], 100_000_000u64, 0u32.into());
        process_queue::<T>();
    }
    verify {
        assert!(matches!(QueueOf::<T>::dequeue(), Ok(None)));
    }

    alloc_in_handle {
        let q in 0 .. MAX_PAGES;
        let q = q as u16;
        let caller: T::AccountId = benchmarking::account("caller", 0, 0);
        CurrencyOf::<T>::deposit_creating(&caller, (1_u128 << 60).unique_saturated_into());
        let code = benchmarking::generate_wasm2(q.into()).unwrap();
        let salt = vec![255u8; 32];
    }: {
        let _ = Gear::<T>::upload_program(RawOrigin::Signed(caller).into(), code, salt, vec![], 100_000_000u64, 0u32.into());
        process_queue::<T>();
    }
    verify {
        assert!(matches!(QueueOf::<T>::dequeue(), Ok(None)));
    }

    // This benchmarks the additional weight that is charged when a program is executed the
    // first time after a new schedule was deployed: For every new schedule a program needs
    // to re-run the instrumentation once.
    reinstrument_per_kb {
        let c in 0 .. T::Schedule::get().limits.code_len / 1_024;
        let WasmModule { code, hash, .. } = WasmModule::<T>::sized(c * 1_024, Location::Handle);
        let code = Code::new_raw(code, 1, None, false, true).unwrap();
        let code_and_id = CodeAndId::new(code);
        let code_id = code_and_id.code_id();

        let caller: T::AccountId = benchmarking::account("caller", 0, 0);
        let metadata = {
            let block_number = Pallet::<T>::block_number().unique_saturated_into();
            CodeMetadata::new(caller.into_origin(), block_number)
        };

        T::CodeStorage::add_code(code_and_id, metadata).unwrap();

        let schedule = T::Schedule::get();
    }: {
        Gear::<T>::reinstrument_code(code_id, &schedule);
    }

    // Alloc there 1 page because `alloc` execution time is non-linear along with other amounts of pages.
    alloc {
        let r in 0 .. API_BENCHMARK_BATCHES;
        let mut res = None;
        let exec = Benches::<T>::alloc(r, 1)?;
    }: {
        res.replace(run_process(exec));
    }
    verify {
        verify_process(res.unwrap());
    }

    alloc_per_page {
        let p in 1 .. MAX_PAGES;
        let mut res = None;
        let exec = Benches::<T>::alloc(1, p)?;
    }: {
        res.replace(run_process(exec));
    }
    verify {
        verify_process(res.unwrap());
    }

    free {
        let r in 0 .. API_BENCHMARK_BATCHES;
        let mut res = None;
        let exec = Benches::<T>::free(r)?;
    }: {
        res.replace(run_process(exec));
    }
    verify {
        verify_process(res.unwrap());
    }

    gr_reserve_gas {
        let r in 0 .. T::ReservationsLimit::get() as u32;
        let mut res = None;
        let exec = Benches::<T>::gr_reserve_gas(r)?;
    }: {
        res.replace(run_process(exec));
    }
    verify {
        verify_process(res.unwrap());
    }

    gr_unreserve_gas {
        let r in 0 .. T::ReservationsLimit::get() as u32;
        let mut res = None;
        let exec = Benches::<T>::gr_unreserve_gas(r)?;
    }: {
        res.replace(run_process(exec));
    }
    verify {
        verify_process(res.unwrap());
    }

    gr_system_reserve_gas {
        let r in 0 .. API_BENCHMARK_BATCHES;
        let mut res = None;
        let exec = Benches::<T>::gr_system_reserve_gas(r)?;
    }: {
        res.replace(run_process(exec));
    }
    verify {
        verify_process(res.unwrap());
    }

    gr_message_id {
        let r in 0 .. API_BENCHMARK_BATCHES;
        let mut res = None;
        let exec = Benches::<T>::getter(SysCallName::MessageId, r)?;
    }: {
        res.replace(run_process(exec));
    }
    verify {
        verify_process(res.unwrap());
    }

    gr_program_id {
        let r in 0 .. API_BENCHMARK_BATCHES;
        let mut res = None;
        let exec = Benches::<T>::getter(SysCallName::ProgramId, r)?;
    }: {
        res.replace(run_process(exec));
    }
    verify {
        verify_process(res.unwrap());
    }

    gr_source {
        let r in 0 .. API_BENCHMARK_BATCHES;
        let mut res = None;
        let exec = Benches::<T>::getter(SysCallName::Source, r)?;
    }: {
        res.replace(run_process(exec));
    }
    verify {
        verify_process(res.unwrap());
    }

    gr_value {
        let r in 0 .. API_BENCHMARK_BATCHES;
        let mut res = None;
        let exec = Benches::<T>::getter(SysCallName::Value, r)?;
    }: {
        res.replace(run_process(exec));
    }
    verify {
        verify_process(res.unwrap());
    }

    gr_value_available {
        let r in 0 .. API_BENCHMARK_BATCHES;
        let mut res = None;
        let exec = Benches::<T>::getter(SysCallName::ValueAvailable, r)?;
    }: {
        res.replace(run_process(exec));
    }
    verify {
        verify_process(res.unwrap());
    }

    gr_gas_available {
        let r in 0 .. API_BENCHMARK_BATCHES;
        let mut res = None;
        let exec = Benches::<T>::getter(SysCallName::GasAvailable, r)?;
    }: {
        res.replace(run_process(exec));
    }
    verify {
        verify_process(res.unwrap());
    }

    gr_size {
        let r in 0 .. API_BENCHMARK_BATCHES;
        let mut res = None;
        let exec = Benches::<T>::getter(SysCallName::Size, r)?;
    }: {
        res.replace(run_process(exec));
    }
    verify {
        verify_process(res.unwrap());
    }

    gr_read {
        let r in 0 .. API_BENCHMARK_BATCHES;
        let mut res = None;
        let exec = Benches::<T>::gr_read(r)?;
    }: {
        res.replace(run_process(exec));
    }
    verify {
        verify_process(res.unwrap());
    }

    gr_read_per_kb {
        let n in 0 .. MAX_PAYLOAD_LEN_KB;
        let mut res = None;
        let exec = Benches::<T>::gr_read_per_kb(n)?;
    }: {
        res.replace(run_process(exec));
    }
    verify {
        verify_process(res.unwrap());
    }

    gr_block_height {
        let r in 0 .. API_BENCHMARK_BATCHES;
        let mut res = None;
        let exec = Benches::<T>::getter(SysCallName::BlockHeight, r)?;
    }: {
        res.replace(run_process(exec));
    }
    verify {
        verify_process(res.unwrap());
    }

    gr_block_timestamp {
        let r in 0 .. API_BENCHMARK_BATCHES;
        let mut res = None;
        let exec = Benches::<T>::getter(SysCallName::BlockTimestamp, r)?;
    }: {
        res.replace(run_process(exec));
    }
    verify {
        verify_process(res.unwrap());
    }

    gr_random {
        let n in 0 .. API_BENCHMARK_BATCHES;
        let mut res = None;
        let exec = Benches::<T>::gr_random(n)?;
    }: {
        res.replace(run_process(exec));
    }
    verify {
        verify_process(res.unwrap());
    }

    gr_reply_deposit {
        let r in 0 .. API_BENCHMARK_BATCHES;
        let mut res = None;
        let exec = Benches::<T>::gr_reply_deposit(r)?;
    }: {
        res.replace(run_process(exec));
    }
    verify {
        verify_process(res.unwrap());
    }

    gr_send {
        let r in 0 .. API_BENCHMARK_BATCHES;
        let mut res = None;
        let exec = Benches::<T>::gr_send(r, None, false)?;
    }: {
        res.replace(run_process(exec));
    }
    verify {
        verify_process(res.unwrap());
    }

    gr_send_per_kb {
        let n in 0 .. MAX_PAYLOAD_LEN_KB;
        let mut res = None;
        let exec = Benches::<T>::gr_send(1, Some(n), false)?;
    }: {
        res.replace(run_process(exec));
    }
    verify {
        verify_process(res.unwrap());
    }

    gr_send_wgas {
        let r in 0 .. API_BENCHMARK_BATCHES;
        let mut res = None;
        let exec = Benches::<T>::gr_send(r, None, true)?;
    }: {
        res.replace(run_process(exec));
    }
    verify {
        verify_process(res.unwrap());
    }

    gr_send_wgas_per_kb {
        let n in 0 .. MAX_PAYLOAD_LEN_KB;
        let mut res = None;
        let exec = Benches::<T>::gr_send(1, Some(n), true)?;
    }: {
        res.replace(run_process(exec));
    }
    verify {
        verify_process(res.unwrap());
    }

    gr_send_input {
        let r in 0 .. API_BENCHMARK_BATCHES;
        let mut res = None;
        let exec = Benches::<T>::gr_send_input(r, None, false)?;
    }: {
        res.replace(run_process(exec));
    }
    verify {
        verify_process(res.unwrap());
    }

    gr_send_input_wgas {
        let r in 0 .. API_BENCHMARK_BATCHES;
        let mut res = None;
        let exec = Benches::<T>::gr_send_input(r, None, true)?;
    }: {
        res.replace(run_process(exec));
    }
    verify {
        verify_process(res.unwrap());
    }

    gr_send_init {
        let r in 0 .. API_BENCHMARK_BATCHES;
        let mut res = None;
        let exec = Benches::<T>::gr_send_init(r)?;
    }: {
        res.replace(run_process(exec));
    }
    verify {
        verify_process(res.unwrap());
    }

    gr_send_push {
        let r in 0 .. API_BENCHMARK_BATCHES;
        let mut res = None;
        let exec = Benches::<T>::gr_send_push(r)?;
    }: {
        res.replace(run_process(exec));
    }
    verify {
        verify_process(res.unwrap());
    }

    gr_send_push_per_kb {
        let n in 0 .. MAX_PAYLOAD_LEN_KB;
        let mut res = None;
        let exec = Benches::<T>::gr_send_push_per_kb(n)?;
    }: {
        res.replace(run_process(exec));
    }
    verify {
        verify_process(res.unwrap());
    }

    gr_send_commit {
        let r in 0 .. API_BENCHMARK_BATCHES;
        let mut res = None;
        let exec = Benches::<T>::gr_send_commit(r, false)?;
    }: {
        res.replace(run_process(exec));
    }
    verify {
        verify_process(res.unwrap());
    }

    gr_send_commit_wgas {
        let r in 0 .. API_BENCHMARK_BATCHES;
        let mut res = None;
        let exec = Benches::<T>::gr_send_commit(r, true)?;
    }: {
        res.replace(run_process(exec));
    }
    verify {
        verify_process(res.unwrap());
    }

    gr_reservation_send {
        let r in 0 .. API_BENCHMARK_BATCHES;
        let mut res = None;
        let exec = Benches::<T>::gr_reservation_send(r, None)?;
    }: {
        res.replace(run_process(exec));
    }
    verify {
        verify_process(res.unwrap());
    }

    gr_reservation_send_per_kb {
        let n in 0 .. MAX_PAYLOAD_LEN_KB;
        let mut res = None;
        let exec = Benches::<T>::gr_reservation_send(1, Some(n))?;
    }: {
        res.replace(run_process(exec));
    }
    verify {
        verify_process(res.unwrap());
    }

    gr_reservation_send_commit {
        let r in 0 .. API_BENCHMARK_BATCHES;
        let mut res = None;
        let exec = Benches::<T>::gr_reservation_send_commit(r)?;
    }: {
        res.replace(run_process(exec));
    }
    verify {
        verify_process(res.unwrap());
    }

    // We cannot call `gr_reply` multiple times. Therefore our weight determination is not
    // as precise as with other APIs.
    gr_reply {
        let r in 0 .. 1;
        let mut res = None;
        let exec = Benches::<T>::gr_reply(r, None, false)?;
    }: {
        res.replace(run_process(exec));
    }
    verify {
        verify_process(res.unwrap());
    }

    gr_reply_per_kb {
        let n in 0 .. MAX_PAYLOAD_LEN_KB;
        let mut res = None;
        let exec = Benches::<T>::gr_reply(1, Some(n), false)?;
    }: {
        res.replace(run_process(exec));
    }
    verify {
        verify_process(res.unwrap());
    }

    // We cannot call `gr_reply_wgas` multiple times. Therefore our weight determination is not
    // as precise as with other APIs.
    gr_reply_wgas {
        let r in 0 .. 1;
        let mut res = None;
        let exec = Benches::<T>::gr_reply(r, None, true)?;
    }: {
        res.replace(run_process(exec));
    }
    verify {
        verify_process(res.unwrap());
    }

    gr_reply_wgas_per_kb {
        let n in 0 .. MAX_PAYLOAD_LEN_KB;
        let mut res = None;
        let exec = Benches::<T>::gr_reply(1, Some(n), true)?;
    }: {
        res.replace(run_process(exec));
    }
    verify {
        verify_process(res.unwrap());
    }

    // We cannot call `gr_reply_commit` multiple times. Therefore our weight determination is not
    // as precise as with other APIs.
    gr_reply_commit {
        let r in 0 .. 1;
        let mut res = None;
        let exec = Benches::<T>::gr_reply_commit(r, false)?;
    }: {
        res.replace(run_process(exec));
    }
    verify {
        verify_process(res.unwrap());
    }

    // We cannot call `gr_reply_commit_wgas` multiple times. Therefore our weight determination is not
    // as precise as with other APIs.
    gr_reply_commit_wgas {
        let r in 0 .. 1;
        let mut res = None;
        let exec = Benches::<T>::gr_reply_commit(r, true)?;
    }: {
        res.replace(run_process(exec));
    }
    verify {
        verify_process(res.unwrap());
    }

    gr_reply_push {
        let r in 0 .. API_BENCHMARK_BATCHES;
        let mut res = None;
        let exec = Benches::<T>::gr_reply_push(r)?;
    }: {
        res.replace(run_process(exec));
    }
    verify {
        verify_process(res.unwrap());
    }

    gr_reply_push_per_kb {
        let n in 0 .. gear_core::message::MAX_PAYLOAD_SIZE as u32 / 1024;
        let mut res = None;
        let exec = Benches::<T>::gr_reply_push_per_kb(n)?;
    }: {
        res.replace(run_process(exec));
    }
    verify {
        verify_process(res.unwrap());
    }

    // We cannot call `gr_reply_input` multiple times. Therefore our weight determination is not
    // as precise as with other APIs.
    gr_reply_input {
        let r in 0 .. 1;
        let mut res = None;
        let exec = Benches::<T>::gr_reply_input(r, None, false)?;
    }: {
        res.replace(run_process(exec));
    }
    verify {
        verify_process(res.unwrap());
    }

    // We cannot call `gr_reply_input_wgas` multiple times. Therefore our weight determination is not
    // as precise as with other APIs.
    gr_reply_input_wgas {
        let r in 0 .. 1;
        let mut res = None;
        let exec = Benches::<T>::gr_reply_input(r, None, true)?;
    }: {
        res.replace(run_process(exec));
    }
    verify {
        verify_process(res.unwrap());
    }

    // We cannot call `gr_reservation_reply` multiple times. Therefore our weight determination is not
    // as precise as with other APIs.
    gr_reservation_reply {
        let r in 0 .. 1;
        let mut res = None;
        let exec = Benches::<T>::gr_reservation_reply(r, None)?;
    }: {
        res.replace(run_process(exec));
    }
    verify {
        verify_process(res.unwrap());
    }

    gr_reservation_reply_per_kb {
        let n in 0 .. MAX_PAYLOAD_LEN_KB;
        let mut res = None;
        let exec = Benches::<T>::gr_reservation_reply(1, Some(n))?;
    }: {
        res.replace(run_process(exec));
    }
    verify {
        verify_process(res.unwrap());
    }

    // We cannot call `gr_reservation_reply_commit` multiple times. Therefore our weight determination is not
    // as precise as with other APIs.
    gr_reservation_reply_commit {
        let r in 0 .. 1;
        let mut res = None;
        let exec = Benches::<T>::gr_reservation_reply_commit(r)?;
    }: {
        res.replace(run_process(exec));
    }
    verify {
        verify_process(res.unwrap());
    }

    gr_reservation_reply_commit_per_kb {
        let n in 0 .. MAX_PAYLOAD_LEN_KB;
        let mut res = None;
        let exec = Benches::<T>::gr_reservation_reply_commit_per_kb(n)?;
    }: {
        res.replace(run_process(exec));
    }
    verify {
        verify_process(res.unwrap());
    }

    gr_reply_to {
        let r in 0 .. API_BENCHMARK_BATCHES;
        let mut res = None;
        let exec = Benches::<T>::gr_reply_to(r)?;
    }: {
        res.replace(run_process(exec));
    }
    verify {
        verify_process(res.unwrap());
    }

    gr_signal_from {
        let r in 0 .. API_BENCHMARK_BATCHES;
        let mut res = None;
        let exec = Benches::<T>::gr_signal_from(r)?;
    }: {
        res.replace(run_process(exec));
    }
    verify {
        verify_process(res.unwrap());
    }

    gr_reply_push_input {
        let r in 0 .. API_BENCHMARK_BATCHES;
        let mut res = None;
        let exec = Benches::<T>::gr_reply_push_input(Some(r), None)?;
    }: {
        res.replace(run_process(exec));
    }
    verify {
        verify_process(res.unwrap());
    }

    gr_reply_push_input_per_kb {
        let n in 0 .. MAX_PAYLOAD_LEN_KB;
        let mut res = None;
        let exec = Benches::<T>::gr_reply_push_input(None, Some(n))?;
    }: {
        res.replace(run_process(exec));
    }
    verify {
        verify_process(res.unwrap());
    }

    gr_send_push_input {
        let r in 0 .. API_BENCHMARK_BATCHES;
        let mut res = None;
        let exec = Benches::<T>::gr_send_push_input(r, None)?;
    }: {
        res.replace(run_process(exec));
    }
    verify {
        verify_process(res.unwrap());
    }

    gr_send_push_input_per_kb {
        let n in 0 .. MAX_PAYLOAD_LEN_KB;
        let mut res = None;
        let exec = Benches::<T>::gr_send_push_input(1, Some(n))?;
    }: {
        res.replace(run_process(exec));
    }
    verify {
        verify_process(res.unwrap());
    }

    gr_debug {
        let r in 0 .. API_BENCHMARK_BATCHES;
        let mut res = None;
        let exec = Benches::<T>::gr_debug(r)?;
    }: {
        res.replace(run_process(exec));
    }
    verify {
        verify_process(res.unwrap());
    }

    gr_debug_per_kb {
        let n in 0 .. MAX_PAYLOAD_LEN_KB;
        let mut res = None;
        let exec = Benches::<T>::gr_debug_per_kb(n)?;
    }: {
        res.replace(run_process(exec));
    }
    verify {
        verify_process(res.unwrap());
    }

    gr_reply_code {
        let r in 0 .. API_BENCHMARK_BATCHES;
        let mut res = None;
        let exec = Benches::<T>::gr_reply_code(r)?;
    }: {
        res.replace(run_process(exec));
    }
    verify {
        verify_process(res.unwrap());
    }

    // We cannot call `gr_exit` multiple times. Therefore our weight determination is not
    // as precise as with other APIs.
    gr_exit {
        let r in 0 .. 1;
        let mut res = None;
        let exec = Benches::<T>::termination_bench(SysCallName::Exit, Some(0xff), r)?;
    }: {
        res.replace(run_process(exec));
    }
    verify {
        verify_process(res.unwrap());
    }

    // We cannot call `gr_leave` multiple times. Therefore our weight determination is not
    // as precise as with other APIs.
    gr_leave {
        let r in 0 .. 1;
        let mut res = None;
        let exec = Benches::<T>::termination_bench(SysCallName::Leave, None, r)?;
    }: {
        res.replace(run_process(exec));
    }
    verify {
        verify_process(res.unwrap());
    }

    // We cannot call `gr_wait` multiple times. Therefore our weight determination is not
    // as precise as with other APIs.
    gr_wait {
        let r in 0 .. 1;
        let mut res = None;
        let exec = Benches::<T>::termination_bench(SysCallName::Wait, None, r)?;
    }: {
        res.replace(run_process(exec));
    }
    verify {
        verify_process(res.unwrap());
    }

    // We cannot call `gr_wait_for` multiple times. Therefore our weight determination is not
    // as precise as with other APIs.
    gr_wait_for {
        let r in 0 .. 1;
        let mut res = None;
        let exec = Benches::<T>::termination_bench(SysCallName::WaitFor, Some(10), r)?;
    }: {
        res.replace(run_process(exec));
    }
    verify {
        verify_process(res.unwrap());
    }

    // We cannot call `gr_wait_up_to` multiple times. Therefore our weight determination is not
    // as precise as with other APIs.
    gr_wait_up_to {
        let r in 0 .. 1;
        let mut res = None;
        let exec = Benches::<T>::termination_bench(SysCallName::WaitUpTo, Some(100), r)?;
    }: {
        res.replace(run_process(exec));
    }
    verify {
        verify_process(res.unwrap());
    }

    gr_wake {
        let r in 0 .. API_BENCHMARK_BATCHES;
        let mut res = None;
        let exec = Benches::<T>::gr_wake(r)?;
    }: {
        res.replace(run_process(exec));
    }
    verify {
        verify_process(res.unwrap());
    }

    gr_create_program {
        let r in 0 .. API_BENCHMARK_BATCHES;
        let mut res = None;
        let exec = Benches::<T>::gr_create_program(r, None, None, false)?;
    }: {
        res.replace(run_process(exec));
    }
    verify {
        verify_process(res.unwrap());
    }

    gr_create_program_per_kb {
        let p in 0 .. MAX_PAYLOAD_LEN_KB;
        // salt cannot be zero because we cannot execute batch of sys-calls
        // as salt will be the same and we will get `ProgramAlreadyExists` error
        let s in 1 .. MAX_PAYLOAD_LEN_KB;
        let mut res = None;
        let exec = Benches::<T>::gr_create_program(1, Some(p), Some(s), false)?;
    }: {
        res.replace(run_process(exec));
    }
    verify {
        verify_process(res.unwrap());
    }

    gr_create_program_wgas {
        let r in 0 .. API_BENCHMARK_BATCHES;
        let mut res = None;
        let exec = Benches::<T>::gr_create_program(r, None, None, true)?;
    }: {
        res.replace(run_process(exec));
    }
    verify {
        verify_process(res.unwrap());
    }

    gr_create_program_wgas_per_kb {
        let p in 0 .. MAX_PAYLOAD_LEN_KB;
        // salt cannot be zero because we cannot execute batch of sys-calls
        // as salt will be the same and we will get `ProgramAlreadyExists` error
        let s in 1 .. MAX_PAYLOAD_LEN_KB;
        let mut res = None;
        let exec = Benches::<T>::gr_create_program(1, Some(p), Some(s), true)?;
    }: {
        res.replace(run_process(exec));
    }
    verify {
        verify_process(res.unwrap());
    }

    gr_pay_program_rent {
        let r in 0 .. API_BENCHMARK_BATCHES;
        let mut res = None;
        let exec = Benches::<T>::gr_pay_program_rent(r)?;
    }: {
        res.replace(run_process(exec));
    }
    verify {
        verify_process(res.unwrap());
    }

    lazy_pages_signal_read {
        let p in 0 .. code::max_pages::<T>() as u32;
        let mut res = None;
        let exec = Benches::<T>::lazy_pages_signal_read((p as u16).into())?;
    }: {
        res.replace(run_process(exec));
    }
    verify {
        verify_process(res.unwrap());
    }

    lazy_pages_signal_write {
        let p in 0 .. code::max_pages::<T>() as u32;
        let mut res = None;
        let exec = Benches::<T>::lazy_pages_signal_write((p as u16).into())?;
    }: {
        res.replace(run_process(exec));
    }
    verify {
        verify_process(res.unwrap());
    }

    lazy_pages_signal_write_after_read {
        let p in 0 .. code::max_pages::<T>() as u32;
        let mut res = None;
        let exec = Benches::<T>::lazy_pages_signal_write_after_read((p as u16).into())?;
    }: {
        res.replace(run_process(exec));
    }
    verify {
        verify_process(res.unwrap());
    }

    lazy_pages_load_page_storage_data {
        let p in 0 .. code::max_pages::<T>() as u32;
        let mut res = None;
        let exec = Benches::<T>::lazy_pages_load_page_storage_data((p as u16).into())?;
    }: {
        res.replace(run_process(exec));
    }
    verify {
        verify_process(res.unwrap());
    }

    lazy_pages_host_func_read {
        let p in 0 .. MAX_PAYLOAD_LEN / WasmPage::size();
        let mut res = None;
        let exec = Benches::<T>::lazy_pages_host_func_read((p as u16).into())?;
    }: {
        res.replace(run_process(exec));
    }
    verify {
        verify_process(res.unwrap());
    }

    lazy_pages_host_func_write {
        let p in 0 .. MAX_PAYLOAD_LEN / WasmPage::size();
        let mut res = None;
        let exec = Benches::<T>::lazy_pages_host_func_write((p as u16).into())?;
    }: {
        res.replace(run_process(exec));
    }
    verify {
        verify_process(res.unwrap());
    }

    lazy_pages_host_func_write_after_read {
        let p in 0 .. MAX_PAYLOAD_LEN / WasmPage::size();
        let mut res = None;
        let exec = Benches::<T>::lazy_pages_host_func_write_after_read((p as u16).into())?;
    }: {
        res.replace(run_process(exec));
    }
    verify {
        verify_process(res.unwrap());
    }

    mem_grow {
        let r in 0 .. API_BENCHMARK_BATCHES;
        let mut mem = MemoryWrap::new(DefaultExecutorMemory::new(1, None).unwrap());
    }: {
        for _ in 0..(r * API_BENCHMARK_BATCH_SIZE) {
            mem.grow(1.into()).unwrap();
        }
    }

    // w_load = w_bench
    instr_i64load {
        // Increased interval in order to increase accuracy
        let r in INSTR_BENCHMARK_BATCHES .. 10 * INSTR_BENCHMARK_BATCHES;
        let mem_pages = code::max_pages::<T>();
        let module = ModuleDefinition {
            memory: Some(ImportedMemory::new(mem_pages)),
            handle_body: Some(body::repeated_dyn(r * INSTR_BENCHMARK_BATCH_SIZE, vec![
                        RandomUnaligned(0, mem_pages as u32 * WasmPage::size() - 8),
                        Regular(Instruction::I64Load(3, 0)),
                        Regular(Instruction::Drop)])),
            .. Default::default()
        };
        let mut sbox = Sandbox::from_module_def::<T>(module);
    }: {
        sbox.invoke();
    }

    // w_load = w_bench
    instr_i32load {
        // Increased interval in order to increase accuracy
        let r in INSTR_BENCHMARK_BATCHES .. 10 * INSTR_BENCHMARK_BATCHES;
        let mem_pages = code::max_pages::<T>();
        let module = ModuleDefinition {
            memory: Some(ImportedMemory::new(mem_pages)),
            handle_body: Some(body::repeated_dyn(r * INSTR_BENCHMARK_BATCH_SIZE, vec![
                        RandomUnaligned(0, mem_pages as u32 * WasmPage::size() - 4),
                        Regular(Instruction::I32Load(2, 0)),
                        Regular(Instruction::Drop)])),
            .. Default::default()
        };
        let mut sbox = Sandbox::from_module_def::<T>(module);
    }: {
        sbox.invoke();
    }

    // w_store = w_bench - w_i64const
    instr_i64store {
        // Increased interval in order to increase accuracy
        let r in INSTR_BENCHMARK_BATCHES .. 10 * INSTR_BENCHMARK_BATCHES;
        let mem_pages = code::max_pages::<T>();
        let module = ModuleDefinition {
            memory: Some(ImportedMemory::new(mem_pages)),
            handle_body: Some(body::repeated_dyn(r * INSTR_BENCHMARK_BATCH_SIZE, vec![
                        RandomUnaligned(0, mem_pages as u32 * WasmPage::size() - 8),
                        RandomI64Repeated(1),
                        Regular(Instruction::I64Store(3, 0))])),
            .. Default::default()
        };
        let mut sbox = Sandbox::from_module_def::<T>(module);
    }: {
        sbox.invoke();
    }

    // w_store = w_bench
    instr_i32store {
        // Increased interval in order to increase accuracy
        let r in INSTR_BENCHMARK_BATCHES .. 10 * INSTR_BENCHMARK_BATCHES;
        let mem_pages = code::max_pages::<T>();
        let module = ModuleDefinition {
            memory: Some(ImportedMemory::new(mem_pages)),
            handle_body: Some(body::repeated_dyn(r * INSTR_BENCHMARK_BATCH_SIZE, vec![
                        RandomUnaligned(0, mem_pages as u32 * WasmPage::size() - 4),
                        RandomI32Repeated(1),
                        Regular(Instruction::I32Store(2, 0))])),
            .. Default::default()
        };
        let mut sbox = Sandbox::from_module_def::<T>(module);
    }: {
        sbox.invoke();
    }

    // w_select = w_bench - 2 * w_i64const
    instr_select {
        let r in 0 .. INSTR_BENCHMARK_BATCHES;
        let mut sbox = Sandbox::from(&WasmModule::<T>::from(ModuleDefinition {
            handle_body: Some(body::repeated_dyn(r * INSTR_BENCHMARK_BATCH_SIZE, vec![
                RandomI64Repeated(1),
                RandomI64Repeated(1),
                RandomI32(0, 2),
                Regular(Instruction::Select),
                Regular(Instruction::Drop),
            ])),
            .. Default::default()
        }));
    }: {
        sbox.invoke();
    }

    // w_if = w_bench
    instr_if {
        let r in 0 .. INSTR_BENCHMARK_BATCHES;
        let mut instructions = body::repeated_dyn_instr(
            r * INSTR_BENCHMARK_BATCH_SIZE,
            vec![
                Regular(Instruction::If(BlockType::Value(ValueType::I32))),
                RandomI32Repeated(1),
                Regular(Instruction::Else),
                RandomI32Repeated(1),
                Regular(Instruction::End),
            ],
            vec![Instruction::I32Const(1)],
        );
        instructions.push(Instruction::Drop);
        let body = body::from_instructions(instructions);
        let mut sbox = Sandbox::from(&WasmModule::<T>::from(ModuleDefinition {
            handle_body: Some(body),
            ..Default::default()
        }));
    }: {
        sbox.invoke();
    }

    // w_br = w_bench
    instr_br {
        let r in 0 .. INSTR_BENCHMARK_BATCHES;
        let mut sbox = Sandbox::from(&WasmModule::<T>::from(ModuleDefinition {
            handle_body: Some(body::repeated_dyn(r * INSTR_BENCHMARK_BATCH_SIZE, vec![
                Regular(Instruction::Block(BlockType::NoResult)),
                Regular(Instruction::Br(0)),
                Regular(Instruction::End),
            ])),
            .. Default::default()
        }));
    }: {
        sbox.invoke();
    }

    // w_br_if = w_bench - w_i64const
    instr_br_if {
        let r in 0 .. INSTR_BENCHMARK_BATCHES;
        let mut sbox = Sandbox::from(&WasmModule::<T>::from(ModuleDefinition {
            handle_body: Some(body::repeated_dyn(r * INSTR_BENCHMARK_BATCH_SIZE, vec![
                Regular(Instruction::Block(BlockType::NoResult)),
                RandomI32(0, 2),
                Regular(Instruction::BrIf(0)),
                Regular(Instruction::End),
            ])),
            .. Default::default()
        }));
    }: {
        sbox.invoke();
    }

    // w_br_table = w_bench
    instr_br_table {
        let r in 0 .. INSTR_BENCHMARK_BATCHES;
        let table = Box::new(BrTableData {
            table: Box::new([0]),
            default: 0,
        });
        let mut sbox = Sandbox::from(&WasmModule::<T>::from(ModuleDefinition {
            handle_body: Some(body::repeated_dyn(r * INSTR_BENCHMARK_BATCH_SIZE, vec![
                Regular(Instruction::Block(BlockType::NoResult)),
                RandomI32Repeated(1),
                Regular(Instruction::BrTable(table)),
                Regular(Instruction::End),
            ])),
            .. Default::default()
        }));
    }: {
        sbox.invoke();
    }

    // w_br_table_per_entry = w_bench
    instr_br_table_per_entry {
        let e in 1 .. T::Schedule::get().limits.br_table_size;
        let entry: Vec<u32> = [0, 1].iter()
            .cloned()
            .cycle()
            .take((e / 2) as usize).collect();
        let table = Box::new(BrTableData {
            table: entry.into_boxed_slice(),
            default: 0,
        });
        let mut sbox = Sandbox::from(&WasmModule::<T>::from(ModuleDefinition {
            handle_body: Some(body::repeated_dyn(INSTR_BENCHMARK_BATCH_SIZE, vec![
                Regular(Instruction::Block(BlockType::NoResult)),
                Regular(Instruction::Block(BlockType::NoResult)),
                Regular(Instruction::Block(BlockType::NoResult)),
                RandomI32(0, (e + 1) as i32), // Make sure the default entry is also used
                Regular(Instruction::BrTable(table)),
                RandomI64Repeated(1),
                Regular(Instruction::Drop),
                Regular(Instruction::End),
                RandomI64Repeated(1),
                Regular(Instruction::Drop),
                Regular(Instruction::End),
                RandomI64Repeated(1),
                Regular(Instruction::Drop),
                Regular(Instruction::End),
            ])),
            .. Default::default()
        }));
    }: {
        sbox.invoke();
    }

     // w_i64const = w_bench - w_call
     instr_call_const {
        let r in 0 .. INSTR_BENCHMARK_BATCHES;
        let mut sbox = Sandbox::from(&WasmModule::<T>::from(ModuleDefinition {
            aux_body: Some(body::from_instructions(vec![Instruction::I64Const(0x7ffffffff3ffffff)])),
            aux_res: Some(ValueType::I64),
            handle_body: Some(body::repeated(r * INSTR_BENCHMARK_BATCH_SIZE, &[
                Instruction::Call(OFFSET_AUX),
                Instruction::Drop,
            ])),
            .. Default::default()
        }));
    }: {
        sbox.invoke();
    }

    // w_call = w_bench
    instr_call {
        let r in 0 .. INSTR_BENCHMARK_BATCHES;
        let mut sbox = Sandbox::from(&WasmModule::<T>::from(ModuleDefinition {
            aux_body: Some(body::empty()),
            handle_body: Some(body::repeated(r * INSTR_BENCHMARK_BATCH_SIZE, &[
                Instruction::Call(OFFSET_AUX),
            ])),
            .. Default::default()
        }));
    }: {
        sbox.invoke();
    }

    // w_call_indirect = w_bench
    instr_call_indirect {
        let r in 0 .. INSTR_BENCHMARK_BATCHES;
        let num_elements = T::Schedule::get().limits.table_size;
        let mut sbox = Sandbox::from(&WasmModule::<T>::from(ModuleDefinition {
            aux_body: Some(body::empty()),
            handle_body: Some(body::repeated_dyn(r * INSTR_BENCHMARK_BATCH_SIZE, vec![
                RandomI32(0, num_elements as i32),
                Regular(Instruction::CallIndirect(0, 0)),
            ])),
            table: Some(TableSegment {
                num_elements,
                function_index: OFFSET_AUX,
            }),
            .. Default::default()
        }));
    }: {
        sbox.invoke();
    }

    // w_instr_call_indirect_per_param = w_bench - w_i64const
    // Calling a function indirectly causes it to go through a thunk function whose runtime
    // linearly depend on the amount of parameters to this function.
    instr_call_indirect_per_param {
        let p in 0 .. T::Schedule::get().limits.parameters;
        let num_elements = T::Schedule::get().limits.table_size;
        let mut sbox = Sandbox::from(&WasmModule::<T>::from(ModuleDefinition {
            aux_body: Some(body::empty()),
            aux_arg_num: p,
            handle_body: Some(body::repeated_dyn(INSTR_BENCHMARK_BATCH_SIZE, vec![
                RandomI64Repeated(p as usize),
                RandomI32(0, num_elements as i32),
                Regular(Instruction::CallIndirect(p.min(1), 0)), // aux signature: 1 or 0
            ])),
            table: Some(TableSegment {
                num_elements,
                function_index: OFFSET_AUX,
            }),
            .. Default::default()
        }));
    }: {
        sbox.invoke();
    }

    // w_per_local = w_bench
    instr_call_per_local {
        let l in 0 .. T::Schedule::get().limits.locals;
        let mut aux_body = body::empty();
        body::inject_locals(&mut aux_body, l);
        let mut sbox = Sandbox::from(&WasmModule::<T>::from(ModuleDefinition {
            aux_body: Some(aux_body),
            handle_body: Some(body::repeated(INSTR_BENCHMARK_BATCH_SIZE, &[
                Instruction::Call(2), // call aux
            ])),
            .. Default::default()
        }));
    }: {
        sbox.invoke();
    }

    // w_local_get = w_bench
    instr_local_get {
        let r in 0 .. INSTR_BENCHMARK_BATCHES;
        let max_locals = T::Schedule::get().limits.stack_height.unwrap_or(512);
        let mut handle_body = body::repeated_dyn(r * INSTR_BENCHMARK_BATCH_SIZE, vec![
            RandomGetLocal(0, max_locals),
            Regular(Instruction::Drop),
        ]);
        body::inject_locals(&mut handle_body, max_locals);
        let mut sbox = Sandbox::from(&WasmModule::<T>::from(ModuleDefinition {
            handle_body: Some(handle_body),
            .. Default::default()
        }));
    }: {
        sbox.invoke();
    }

    // w_local_set = w_bench - w_i64const
    instr_local_set {
        let r in 0 .. INSTR_BENCHMARK_BATCHES;
        let max_locals = T::Schedule::get().limits.stack_height.unwrap_or(512);
        let mut handle_body = body::repeated_dyn(r * INSTR_BENCHMARK_BATCH_SIZE, vec![
            RandomI64Repeated(1),
            RandomSetLocal(0, max_locals),
        ]);
        body::inject_locals(&mut handle_body, max_locals);
        let mut sbox = Sandbox::from(&WasmModule::<T>::from(ModuleDefinition {
            handle_body: Some(handle_body),
            .. Default::default()
        }));
    }: {
        sbox.invoke();
    }

    // w_local_tee = w_bench - w_i64const
    instr_local_tee {
        let r in 0 .. INSTR_BENCHMARK_BATCHES;
        let max_locals = T::Schedule::get().limits.stack_height.unwrap_or(512);
        let mut handle_body = body::repeated_dyn(r * INSTR_BENCHMARK_BATCH_SIZE, vec![
            RandomI64Repeated(1),
            RandomTeeLocal(0, max_locals),
            Regular(Instruction::Drop),
        ]);
        body::inject_locals(&mut handle_body, max_locals);
        let mut sbox = Sandbox::from(&WasmModule::<T>::from(ModuleDefinition {
            handle_body: Some(handle_body),
            .. Default::default()
        }));
    }: {
        sbox.invoke();
    }

    // w_global_get = w_bench
    instr_global_get {
        let r in 0 .. INSTR_BENCHMARK_BATCHES;
        let max_globals = T::Schedule::get().limits.globals;
        let mut sbox = Sandbox::from(&WasmModule::<T>::from(ModuleDefinition {
            handle_body: Some(body::repeated_dyn(r * INSTR_BENCHMARK_BATCH_SIZE, vec![
                RandomGetGlobal(0, max_globals),
                Regular(Instruction::Drop),
            ])),
            num_globals: max_globals,
            .. Default::default()
        }));
    }: {
        sbox.invoke();
    }

    // w_global_set = w_bench - w_i64const
    instr_global_set {
        let r in 0 .. INSTR_BENCHMARK_BATCHES;
        let max_globals = T::Schedule::get().limits.globals;
        let mut sbox = Sandbox::from(&WasmModule::<T>::from(ModuleDefinition {
            handle_body: Some(body::repeated_dyn(r * INSTR_BENCHMARK_BATCH_SIZE, vec![
                RandomI64Repeated(1),
                RandomSetGlobal(0, max_globals),
            ])),
            num_globals: max_globals,
            .. Default::default()
        }));
    }: {
        sbox.invoke();
    }

    // w_memory_get = w_bench
    instr_memory_current {
        let r in 0 .. INSTR_BENCHMARK_BATCHES;
        let mut sbox = Sandbox::from(&WasmModule::<T>::from(ModuleDefinition {
            memory: Some(ImportedMemory::max::<T>()),
            handle_body: Some(body::repeated(r * INSTR_BENCHMARK_BATCH_SIZE, &[
                Instruction::CurrentMemory(0),
                Instruction::Drop
            ])),
            .. Default::default()
        }));
    }: {
        sbox.invoke();
    }

    // Unary numeric instructions.
    // All use w = w_bench - w_i64const

    instr_i64clz {
        let r in 0 .. INSTR_BENCHMARK_BATCHES;
        let mut sbox = Sandbox::from(&WasmModule::<T>::unary_instr_64(
            Instruction::I64Clz,
            r * INSTR_BENCHMARK_BATCH_SIZE,
        ));
    }: {
        sbox.invoke();
    }

    instr_i32clz {
        let r in 0 .. INSTR_BENCHMARK_BATCHES;
        let mut sbox = Sandbox::from(&WasmModule::<T>::unary_instr_32(
            Instruction::I32Clz,
            r * INSTR_BENCHMARK_BATCH_SIZE,
        ));
    }: {
        sbox.invoke();
    }

    instr_i64ctz {
        let r in 0 .. INSTR_BENCHMARK_BATCHES;
        let mut sbox = Sandbox::from(&WasmModule::<T>::unary_instr_64(
            Instruction::I64Ctz,
            r * INSTR_BENCHMARK_BATCH_SIZE,
        ));
    }: {
        sbox.invoke();
    }

    instr_i32ctz {
        let r in 0 .. INSTR_BENCHMARK_BATCHES;
        let mut sbox = Sandbox::from(&WasmModule::<T>::unary_instr_32(
            Instruction::I32Ctz,
            r * INSTR_BENCHMARK_BATCH_SIZE,
        ));
    }: {
        sbox.invoke();
    }

    instr_i64popcnt {
        let r in 0 .. INSTR_BENCHMARK_BATCHES;
        let mut sbox = Sandbox::from(&WasmModule::<T>::unary_instr_64(
            Instruction::I64Popcnt,
            r * INSTR_BENCHMARK_BATCH_SIZE,
        ));
    }: {
        sbox.invoke();
    }

    instr_i32popcnt {
        let r in 0 .. INSTR_BENCHMARK_BATCHES;
        let mut sbox = Sandbox::from(&WasmModule::<T>::unary_instr_32(
            Instruction::I32Popcnt,
            r * INSTR_BENCHMARK_BATCH_SIZE,
        ));
    }: {
        sbox.invoke();
    }

    instr_i64eqz {
        let r in 0 .. INSTR_BENCHMARK_BATCHES;
        let mut sbox = Sandbox::from(&WasmModule::<T>::unary_instr_64(
            Instruction::I64Eqz,
            r * INSTR_BENCHMARK_BATCH_SIZE,
        ));
    }: {
        sbox.invoke();
    }

    instr_i32eqz {
        let r in 0 .. INSTR_BENCHMARK_BATCHES;
        let mut sbox = Sandbox::from(&WasmModule::<T>::unary_instr_32(
            Instruction::I32Eqz,
            r * INSTR_BENCHMARK_BATCH_SIZE,
        ));
    }: {
        sbox.invoke();
    }

    // w_extend = w_bench
    //
    // i32.extend8_s
    instr_i32extend8s {
        let r in 0 .. INSTR_BENCHMARK_BATCHES;
        let mut sbox = Sandbox::from(&WasmModule::<T>::from(ModuleDefinition {
            handle_body: Some(body::repeated_dyn(r * INSTR_BENCHMARK_BATCH_SIZE, vec![
                RandomI32Repeated(1),
                Regular(Instruction::SignExt(SignExtInstruction::I32Extend8S)),
                Regular(Instruction::Drop),
            ])),
            .. Default::default()
        }));
    }: {
        sbox.invoke();
    }

    // w_extend = w_bench
    //
    // i32.extend16_s
    instr_i32extend16s {
        let r in 0 .. INSTR_BENCHMARK_BATCHES;
        let mut sbox = Sandbox::from(&WasmModule::<T>::from(ModuleDefinition {
            handle_body: Some(body::repeated_dyn(r * INSTR_BENCHMARK_BATCH_SIZE, vec![
                RandomI32Repeated(1),
                Regular(Instruction::SignExt(SignExtInstruction::I32Extend16S)),
                Regular(Instruction::Drop),
            ])),
            .. Default::default()
        }));
    }: {
        sbox.invoke();
    }

    // w_extend = w_bench
    //
    // i64.extend8_s
    instr_i64extend8s {
        let r in 0 .. INSTR_BENCHMARK_BATCHES;
        let mut sbox = Sandbox::from(&WasmModule::<T>::from(ModuleDefinition {
            handle_body: Some(body::repeated_dyn(r * INSTR_BENCHMARK_BATCH_SIZE, vec![
                RandomI64Repeated(1),
                Regular(Instruction::SignExt(SignExtInstruction::I64Extend8S)),
                Regular(Instruction::Drop),
            ])),
            .. Default::default()
        }));
    }: {
        sbox.invoke();
    }

    // w_extend = w_bench
    //
    // i64.extend16_s
    instr_i64extend16s {
        let r in 0 .. INSTR_BENCHMARK_BATCHES;
        let mut sbox = Sandbox::from(&WasmModule::<T>::from(ModuleDefinition {
            handle_body: Some(body::repeated_dyn(r * INSTR_BENCHMARK_BATCH_SIZE, vec![
                RandomI64Repeated(1),
                Regular(Instruction::SignExt(SignExtInstruction::I64Extend16S)),
                Regular(Instruction::Drop),
            ])),
            .. Default::default()
        }));
    }: {
        sbox.invoke();
    }

    // w_extend = w_bench
    //
    // i64.extend32_s
    instr_i64extend32s {
        let r in 0 .. INSTR_BENCHMARK_BATCHES;
        let mut sbox = Sandbox::from(&WasmModule::<T>::from(ModuleDefinition {
            handle_body: Some(body::repeated_dyn(r * INSTR_BENCHMARK_BATCH_SIZE, vec![
                RandomI64Repeated(1),
                Regular(Instruction::SignExt(SignExtInstruction::I64Extend32S)),
                Regular(Instruction::Drop),
            ])),
            .. Default::default()
        }));
    }: {
        sbox.invoke();
    }

    // w_extends = w_bench
    instr_i64extendsi32 {
        let r in 0 .. INSTR_BENCHMARK_BATCHES;
        let mut sbox = Sandbox::from(&WasmModule::<T>::from(ModuleDefinition {
            handle_body: Some(body::repeated_dyn(r * INSTR_BENCHMARK_BATCH_SIZE, vec![
                RandomI32Repeated(1),
                Regular(Instruction::I64ExtendSI32),
                Regular(Instruction::Drop),
            ])),
            .. Default::default()
        }));
    }: {
        sbox.invoke();
    }

    // w_extendu = w_bench
    instr_i64extendui32 {
        let r in 0 .. INSTR_BENCHMARK_BATCHES;
        let mut sbox = Sandbox::from(&WasmModule::<T>::from(ModuleDefinition {
            handle_body: Some(body::repeated_dyn(r * INSTR_BENCHMARK_BATCH_SIZE, vec![
                RandomI32Repeated(1),
                Regular(Instruction::I64ExtendUI32),
                Regular(Instruction::Drop),
            ])),
            .. Default::default()
        }));
    }: {
        sbox.invoke();
    }

    instr_i32wrapi64 {
        let r in 0 .. INSTR_BENCHMARK_BATCHES;
        let mut sbox = Sandbox::from(&WasmModule::<T>::unary_instr_64(
            Instruction::I32WrapI64,
            r * INSTR_BENCHMARK_BATCH_SIZE,
        ));
    }: {
        sbox.invoke();
    }

    // Binary numeric instructions.
    // All use w = w_bench - 2 * w_i64const

    instr_i64eq {
        let r in 0 .. INSTR_BENCHMARK_BATCHES;
        let mut sbox = Sandbox::from(&WasmModule::<T>::binary_instr_64(
            Instruction::I64Eq,
            r * INSTR_BENCHMARK_BATCH_SIZE,
        ));
    }: {
        sbox.invoke();
    }

    instr_i32eq {
        let r in 0 .. INSTR_BENCHMARK_BATCHES;
        let mut sbox = Sandbox::from(&WasmModule::<T>::binary_instr_32(
            Instruction::I32Eq,
            r * INSTR_BENCHMARK_BATCH_SIZE,
        ));
    }: {
        sbox.invoke();
    }

    instr_i64ne {
        let r in 0 .. INSTR_BENCHMARK_BATCHES;
        let mut sbox = Sandbox::from(&WasmModule::<T>::binary_instr_64(
            Instruction::I64Ne,
            r * INSTR_BENCHMARK_BATCH_SIZE,
        ));
    }: {
        sbox.invoke();
    }

    instr_i32ne {
        let r in 0 .. INSTR_BENCHMARK_BATCHES;
        let mut sbox = Sandbox::from(&WasmModule::<T>::binary_instr_32(
            Instruction::I32Ne,
            r * INSTR_BENCHMARK_BATCH_SIZE,
        ));
    }: {
        sbox.invoke();
    }

    instr_i64lts {
        let r in 0 .. INSTR_BENCHMARK_BATCHES;
        let mut sbox = Sandbox::from(&WasmModule::<T>::binary_instr_64(
            Instruction::I64LtS,
            r * INSTR_BENCHMARK_BATCH_SIZE,
        ));
    }: {
        sbox.invoke();
    }

    instr_i32lts {
        let r in 0 .. INSTR_BENCHMARK_BATCHES;
        let mut sbox = Sandbox::from(&WasmModule::<T>::binary_instr_32(
            Instruction::I32LtS,
            r * INSTR_BENCHMARK_BATCH_SIZE,
        ));
    }: {
        sbox.invoke();
    }

    instr_i64ltu {
        let r in 0 .. INSTR_BENCHMARK_BATCHES;
        let mut sbox = Sandbox::from(&WasmModule::<T>::binary_instr_64(
            Instruction::I64LtU,
            r * INSTR_BENCHMARK_BATCH_SIZE,
        ));
    }: {
        sbox.invoke();
    }

    instr_i32ltu {
        let r in 0 .. INSTR_BENCHMARK_BATCHES;
        let mut sbox = Sandbox::from(&WasmModule::<T>::binary_instr_32(
            Instruction::I32LtU,
            r * INSTR_BENCHMARK_BATCH_SIZE,
        ));
    }: {
        sbox.invoke();
    }

    instr_i64gts {
        let r in 0 .. INSTR_BENCHMARK_BATCHES;
        let mut sbox = Sandbox::from(&WasmModule::<T>::binary_instr_64(
            Instruction::I64GtS,
            r * INSTR_BENCHMARK_BATCH_SIZE,
        ));
    }: {
        sbox.invoke();
    }

    instr_i32gts {
        let r in 0 .. INSTR_BENCHMARK_BATCHES;
        let mut sbox = Sandbox::from(&WasmModule::<T>::binary_instr_32(
            Instruction::I32GtS,
            r * INSTR_BENCHMARK_BATCH_SIZE,
        ));
    }: {
        sbox.invoke();
    }

    instr_i64gtu {
        let r in 0 .. INSTR_BENCHMARK_BATCHES;
        let mut sbox = Sandbox::from(&WasmModule::<T>::binary_instr_64(
            Instruction::I64GtU,
            r * INSTR_BENCHMARK_BATCH_SIZE,
        ));
    }: {
        sbox.invoke();
    }

    instr_i32gtu {
        let r in 0 .. INSTR_BENCHMARK_BATCHES;
        let mut sbox = Sandbox::from(&WasmModule::<T>::binary_instr_32(
            Instruction::I32GtU,
            r * INSTR_BENCHMARK_BATCH_SIZE,
        ));
    }: {
        sbox.invoke();
    }

    instr_i64les {
        let r in 0 .. INSTR_BENCHMARK_BATCHES;
        let mut sbox = Sandbox::from(&WasmModule::<T>::binary_instr_64(
            Instruction::I64LeS,
            r * INSTR_BENCHMARK_BATCH_SIZE,
        ));
    }: {
        sbox.invoke();
    }

    instr_i32les {
        let r in 0 .. INSTR_BENCHMARK_BATCHES;
        let mut sbox = Sandbox::from(&WasmModule::<T>::binary_instr_32(
            Instruction::I32LeS,
            r * INSTR_BENCHMARK_BATCH_SIZE,
        ));
    }: {
        sbox.invoke();
    }

    instr_i64leu {
        let r in 0 .. INSTR_BENCHMARK_BATCHES;
        let mut sbox = Sandbox::from(&WasmModule::<T>::binary_instr_64(
            Instruction::I64LeU,
            r * INSTR_BENCHMARK_BATCH_SIZE,
        ));
    }: {
        sbox.invoke();
    }

    instr_i32leu {
        let r in 0 .. INSTR_BENCHMARK_BATCHES;
        let mut sbox = Sandbox::from(&WasmModule::<T>::binary_instr_32(
            Instruction::I32LeU,
            r * INSTR_BENCHMARK_BATCH_SIZE,
        ));
    }: {
        sbox.invoke();
    }

    instr_i64ges {
        let r in 0 .. INSTR_BENCHMARK_BATCHES;
        let mut sbox = Sandbox::from(&WasmModule::<T>::binary_instr_64(
            Instruction::I64GeS,
            r * INSTR_BENCHMARK_BATCH_SIZE,
        ));
    }: {
        sbox.invoke();
    }

    instr_i32ges {
        let r in 0 .. INSTR_BENCHMARK_BATCHES;
        let mut sbox = Sandbox::from(&WasmModule::<T>::binary_instr_32(
            Instruction::I32GeS,
            r * INSTR_BENCHMARK_BATCH_SIZE,
        ));
    }: {
        sbox.invoke();
    }

    instr_i64geu {
        let r in 0 .. INSTR_BENCHMARK_BATCHES;
        let mut sbox = Sandbox::from(&WasmModule::<T>::binary_instr_64(
            Instruction::I64GeU,
            r * INSTR_BENCHMARK_BATCH_SIZE,
        ));
    }: {
        sbox.invoke();
    }

    instr_i32geu {
        let r in 0 .. INSTR_BENCHMARK_BATCHES;
        let mut sbox = Sandbox::from(&WasmModule::<T>::binary_instr_32(
            Instruction::I32GeU,
            r * INSTR_BENCHMARK_BATCH_SIZE,
        ));
    }: {
        sbox.invoke();
    }

    instr_i64add {
        let r in 0 .. INSTR_BENCHMARK_BATCHES;
        let mut sbox = Sandbox::from(&WasmModule::<T>::binary_instr_64(
            Instruction::I64Add,
            r * INSTR_BENCHMARK_BATCH_SIZE,
        ));
    }: {
        sbox.invoke();
    }

    instr_i32add {
        let r in 0 .. INSTR_BENCHMARK_BATCHES;
        let mut sbox = Sandbox::from(&WasmModule::<T>::binary_instr_32(
            Instruction::I32Add,
            r * INSTR_BENCHMARK_BATCH_SIZE,
        ));
    }: {
        sbox.invoke();
    }

    instr_i64sub {
        let r in 0 .. INSTR_BENCHMARK_BATCHES;
        let mut sbox = Sandbox::from(&WasmModule::<T>::binary_instr_64(
            Instruction::I64Sub,
            r * INSTR_BENCHMARK_BATCH_SIZE,
        ));
    }: {
        sbox.invoke();
    }

    instr_i32sub {
        let r in 0 .. INSTR_BENCHMARK_BATCHES;
        let mut sbox = Sandbox::from(&WasmModule::<T>::binary_instr_32(
            Instruction::I32Sub,
            r * INSTR_BENCHMARK_BATCH_SIZE,
        ));
    }: {
        sbox.invoke();
    }

    instr_i64mul {
        let r in 0 .. INSTR_BENCHMARK_BATCHES;
        let mut sbox = Sandbox::from(&WasmModule::<T>::binary_instr_64(
            Instruction::I64Mul,
            r * INSTR_BENCHMARK_BATCH_SIZE,
        ));
    }: {
        sbox.invoke();
    }

    instr_i32mul {
        let r in 0 .. INSTR_BENCHMARK_BATCHES;
        let mut sbox = Sandbox::from(&WasmModule::<T>::binary_instr_32(
            Instruction::I32Mul,
            r * INSTR_BENCHMARK_BATCH_SIZE,
        ));
    }: {
        sbox.invoke();
    }

    instr_i64divs {
        let r in 0 .. INSTR_BENCHMARK_BATCHES;
        let mut sbox = Sandbox::from(&WasmModule::<T>::binary_instr_64(
            Instruction::I64DivS,
            r * INSTR_BENCHMARK_BATCH_SIZE,
        ));
    }: {
        sbox.invoke();
    }

    instr_i32divs {
        let r in 0 .. INSTR_BENCHMARK_BATCHES;
        let mut sbox = Sandbox::from(&WasmModule::<T>::binary_instr_32(
            Instruction::I32DivS,
            r * INSTR_BENCHMARK_BATCH_SIZE,
        ));
    }: {
        sbox.invoke();
    }

    instr_i64divu {
        let r in 0 .. INSTR_BENCHMARK_BATCHES;
        let mut sbox = Sandbox::from(&WasmModule::<T>::binary_instr_64(
            Instruction::I64DivU,
            r * INSTR_BENCHMARK_BATCH_SIZE,
        ));
    }: {
        sbox.invoke();
    }

    instr_i32divu {
        let r in 0 .. INSTR_BENCHMARK_BATCHES;
        let mut sbox = Sandbox::from(&WasmModule::<T>::binary_instr_32(
            Instruction::I32DivU,
            r * INSTR_BENCHMARK_BATCH_SIZE,
        ));
    }: {
        sbox.invoke();
    }

    instr_i64rems {
        let r in 0 .. INSTR_BENCHMARK_BATCHES;
        let mut sbox = Sandbox::from(&WasmModule::<T>::binary_instr_64(
            Instruction::I64RemS,
            r * INSTR_BENCHMARK_BATCH_SIZE,
        ));
    }: {
        sbox.invoke();
    }

    instr_i32rems {
        let r in 0 .. INSTR_BENCHMARK_BATCHES;
        let mut sbox = Sandbox::from(&WasmModule::<T>::binary_instr_32(
            Instruction::I32RemS,
            r * INSTR_BENCHMARK_BATCH_SIZE,
        ));
    }: {
        sbox.invoke();
    }

    instr_i64remu {
        let r in 0 .. INSTR_BENCHMARK_BATCHES;
        let mut sbox = Sandbox::from(&WasmModule::<T>::binary_instr_64(
            Instruction::I64RemU,
            r * INSTR_BENCHMARK_BATCH_SIZE,
        ));
    }: {
        sbox.invoke();
    }

    instr_i32remu {
        let r in 0 .. INSTR_BENCHMARK_BATCHES;
        let mut sbox = Sandbox::from(&WasmModule::<T>::binary_instr_32(
            Instruction::I32RemU,
            r * INSTR_BENCHMARK_BATCH_SIZE,
        ));
    }: {
        sbox.invoke();
    }

    instr_i64and {
        let r in 0 .. INSTR_BENCHMARK_BATCHES;
        let mut sbox = Sandbox::from(&WasmModule::<T>::binary_instr_64(
            Instruction::I64And,
            r * INSTR_BENCHMARK_BATCH_SIZE,
        ));
    }: {
        sbox.invoke();
    }

    instr_i32and {
        let r in 0 .. INSTR_BENCHMARK_BATCHES;
        let mut sbox = Sandbox::from(&WasmModule::<T>::binary_instr_32(
            Instruction::I32And,
            r * INSTR_BENCHMARK_BATCH_SIZE,
        ));
    }: {
        sbox.invoke();
    }

    instr_i64or {
        let r in 0 .. INSTR_BENCHMARK_BATCHES;
        let mut sbox = Sandbox::from(&WasmModule::<T>::binary_instr_64(
            Instruction::I64Or,
            r * INSTR_BENCHMARK_BATCH_SIZE,
        ));
    }: {
        sbox.invoke();
    }

    instr_i32or {
        let r in 0 .. INSTR_BENCHMARK_BATCHES;
        let mut sbox = Sandbox::from(&WasmModule::<T>::binary_instr_32(
            Instruction::I32Or,
            r * INSTR_BENCHMARK_BATCH_SIZE,
        ));
    }: {
        sbox.invoke();
    }

    instr_i64xor {
        let r in 0 .. INSTR_BENCHMARK_BATCHES;
        let mut sbox = Sandbox::from(&WasmModule::<T>::binary_instr_64(
            Instruction::I64Xor,
            r * INSTR_BENCHMARK_BATCH_SIZE,
        ));
    }: {
        sbox.invoke();
    }

    instr_i32xor {
        let r in 0 .. INSTR_BENCHMARK_BATCHES;
        let mut sbox = Sandbox::from(&WasmModule::<T>::binary_instr_32(
            Instruction::I32Xor,
            r * INSTR_BENCHMARK_BATCH_SIZE,
        ));
    }: {
        sbox.invoke();
    }

    instr_i64shl {
        let r in 0 .. INSTR_BENCHMARK_BATCHES;
        let mut sbox = Sandbox::from(&WasmModule::<T>::binary_instr_64(
            Instruction::I64Shl,
            r * INSTR_BENCHMARK_BATCH_SIZE,
        ));
    }: {
        sbox.invoke();
    }

    instr_i32shl {
        let r in 0 .. INSTR_BENCHMARK_BATCHES;
        let mut sbox = Sandbox::from(&WasmModule::<T>::binary_instr_32(
            Instruction::I32Shl,
            r * INSTR_BENCHMARK_BATCH_SIZE,
        ));
    }: {
        sbox.invoke();
    }

    instr_i64shrs {
        let r in 0 .. INSTR_BENCHMARK_BATCHES;
        let mut sbox = Sandbox::from(&WasmModule::<T>::binary_instr_64(
            Instruction::I64ShrS,
            r * INSTR_BENCHMARK_BATCH_SIZE,
        ));
    }: {
        sbox.invoke();
    }

    instr_i32shrs {
        let r in 0 .. INSTR_BENCHMARK_BATCHES;
        let mut sbox = Sandbox::from(&WasmModule::<T>::binary_instr_32(
            Instruction::I32ShrS,
            r * INSTR_BENCHMARK_BATCH_SIZE,
        ));
    }: {
        sbox.invoke();
    }

    instr_i64shru {
        let r in 0 .. INSTR_BENCHMARK_BATCHES;
        let mut sbox = Sandbox::from(&WasmModule::<T>::binary_instr_64(
            Instruction::I64ShrU,
            r * INSTR_BENCHMARK_BATCH_SIZE,
        ));
    }: {
        sbox.invoke();
    }

    instr_i32shru {
        let r in 0 .. INSTR_BENCHMARK_BATCHES;
        let mut sbox = Sandbox::from(&WasmModule::<T>::binary_instr_32(
            Instruction::I32ShrU,
            r * INSTR_BENCHMARK_BATCH_SIZE,
        ));
    }: {
        sbox.invoke();
    }

    instr_i64rotl {
        let r in 0 .. INSTR_BENCHMARK_BATCHES;
        let mut sbox = Sandbox::from(&WasmModule::<T>::binary_instr_64(
            Instruction::I64Rotl,
            r * INSTR_BENCHMARK_BATCH_SIZE,
        ));
    }: {
        sbox.invoke();
    }

    instr_i32rotl {
        let r in 0 .. INSTR_BENCHMARK_BATCHES;
        let mut sbox = Sandbox::from(&WasmModule::<T>::binary_instr_32(
            Instruction::I32Rotl,
            r * INSTR_BENCHMARK_BATCH_SIZE,
        ));
    }: {
        sbox.invoke();
    }

    instr_i64rotr {
        let r in 0 .. INSTR_BENCHMARK_BATCHES;
        let mut sbox = Sandbox::from(&WasmModule::<T>::binary_instr_64(
            Instruction::I64Rotr,
            r * INSTR_BENCHMARK_BATCH_SIZE,
        ));
    }: {
        sbox.invoke();
    }

    instr_i32rotr {
        let r in 0 .. INSTR_BENCHMARK_BATCHES;
        let mut sbox = Sandbox::from(&WasmModule::<T>::binary_instr_32(
            Instruction::I32Rotr,
            r * INSTR_BENCHMARK_BATCH_SIZE,
        ));
    }: {
        sbox.invoke();
    }

    // This is no benchmark. It merely exist to have an easy way to pretty print the currently
    // configured `Schedule` during benchmark development.
    // It can be outputted using the following command:
    // cargo run --release --features runtime-benchmarks \
    //     -- benchmark --extra --dev --execution=native \
    //     -p pallet_gear -e print_schedule --no-median-slopes --no-min-squares
    #[extra]
    print_schedule {
        #[cfg(feature = "std")]
        {
            println!("{:#?}", Schedule::<T>::default());
        }
        #[cfg(not(feature = "std"))]
        Err("Run this bench with a native runtime in order to see the schedule.")?;
    }: {}

    impl_benchmark_test_suite!(
        Gear, crate::mock::new_test_ext(), crate::mock::Test
    )
}<|MERGE_RESOLUTION|>--- conflicted
+++ resolved
@@ -681,32 +681,7 @@
         let prepaid = false;
 
         init_block::<T>(None);
-<<<<<<< HEAD
-    }: _(RawOrigin::Signed(caller), program_id, payload, 100_000_000_u64, minimum_balance)
-    verify {
-        assert!(matches!(QueueOf::<T>::dequeue(), Ok(Some(_))));
-    }
-
-    send_message_with_voucher {
-        let p in 0 .. MAX_PAYLOAD_LEN;
-
-        let caller = benchmarking::account("caller", 0, 0);
-        CurrencyOf::<T>::deposit_creating(&caller, 100_000_000_000_000_u128.unique_saturated_into());
-        let minimum_balance = CurrencyOf::<T>::minimum_balance();
-        let program_id = ProgramId::from_origin(benchmarking::account::<T::AccountId>("program", 0, 100).into_origin());
-        let code = benchmarking::generate_wasm2(16.into()).unwrap();
-        benchmarking::set_program::<ProgramStorageOf::<T>, _>(program_id, code, 1.into());
-        let payload = vec![0_u8; p as usize];
-
-        // Add voucher for the (caller, program_id) pair
-        let voucher_id = pallet_gear_voucher::Pallet::<T>::voucher_account_id(&caller, &program_id);
-        CurrencyOf::<T>::deposit_creating(&voucher_id, 100_000_000_000_000_u128.unique_saturated_into());
-
-        init_block::<T>(None);
-    }: _(RawOrigin::Signed(caller), program_id, payload, 100_000_000_u64, minimum_balance)
-=======
     }: _(RawOrigin::Signed(caller), program_id, payload, 100_000_000_u64, minimum_balance, prepaid)
->>>>>>> 2638a27b
     verify {
         assert!(matches!(QueueOf::<T>::dequeue(), Ok(Some(_))));
     }
@@ -738,48 +713,7 @@
         let prepaid = false;
 
         init_block::<T>(None);
-<<<<<<< HEAD
-    }: _(RawOrigin::Signed(caller.clone()), original_message_id, payload, 100_000_000_u64, minimum_balance)
-    verify {
-        assert!(matches!(QueueOf::<T>::dequeue(), Ok(Some(_))));
-        assert!(MailboxOf::<T>::is_empty(&caller))
-    }
-
-    send_reply_with_voucher {
-        let p in 0 .. MAX_PAYLOAD_LEN;
-        let caller = benchmarking::account("caller", 0, 0);
-        CurrencyOf::<T>::deposit_creating(&caller, 100_000_000_000_000_u128.unique_saturated_into());
-        let minimum_balance = CurrencyOf::<T>::minimum_balance();
-        let program_id = benchmarking::account::<T::AccountId>("program", 0, 100);
-        CurrencyOf::<T>::deposit_creating(&program_id, 100_000_000_000_000_u128.unique_saturated_into());
-        let code = benchmarking::generate_wasm2(16.into()).unwrap();
-        benchmarking::set_program::<ProgramStorageOf::<T>, _>(ProgramId::from_origin(program_id.clone().into_origin()), code, 1.into());
-        let original_message_id = MessageId::from_origin(benchmarking::account::<T::AccountId>("message", 0, 100).into_origin());
-        let gas_limit = 50000;
-        let value = (p % 2).into();
-        GasHandlerOf::<T>::create(program_id.clone(), original_message_id, gas_limit).expect("Failed to create gas handler");
-        GearBank::<T>::deposit_gas::<T::GasPrice>(&program_id, gas_limit).unwrap_or_else(|e| unreachable!("Gear bank error: {e:?}"));
-        GearBank::<T>::deposit_value(&program_id, value).unwrap_or_else(|e| unreachable!("Gear bank error: {e:?}"));
-        let program_id = ProgramId::from_origin(program_id.into_origin());
-        MailboxOf::<T>::insert(gear_core::message::StoredMessage::new(
-            original_message_id,
-            program_id,
-            ProgramId::from_origin(caller.clone().into_origin()),
-            Default::default(),
-            value.unique_saturated_into(),
-            None,
-        ).try_into().unwrap_or_else(|_| unreachable!("Signal message sent to user")), u32::MAX.unique_saturated_into()).expect("Error during mailbox insertion");
-        let payload = vec![0_u8; p as usize];
-
-        // Add voucher for the (caller, program_id) pair
-        let voucher_id = pallet_gear_voucher::Pallet::<T>::voucher_account_id(&caller, &program_id);
-        CurrencyOf::<T>::deposit_creating(&voucher_id, 100_000_000_000_000_u128.unique_saturated_into());
-
-        init_block::<T>(None);
-    }: _(RawOrigin::Signed(caller.clone()), original_message_id, payload, 100_000_000_u64, minimum_balance)
-=======
     }: _(RawOrigin::Signed(caller.clone()), original_message_id, payload, 100_000_000_u64, minimum_balance, prepaid)
->>>>>>> 2638a27b
     verify {
         assert!(matches!(QueueOf::<T>::dequeue(), Ok(Some(_))));
         assert!(MailboxOf::<T>::is_empty(&caller))
