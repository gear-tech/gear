--- conflicted
+++ resolved
@@ -89,16 +89,11 @@
     code::{Code, CodeAndId},
     gas::{GasAllowanceCounter, GasCounter, ValueCounter},
     ids::{CodeId, MessageId, ProgramId},
-<<<<<<< HEAD
     memory::{
         AllocationsContext, GearPage, Memory, PageBuf, PageU32Size, WasmPage, GEAR_PAGE_SIZE,
         WASM_PAGE_SIZE,
     },
-    message::{ContextSettings, DispatchKind, MessageContext},
-=======
-    memory::{AllocationsContext, PageBuf},
     message::{ContextSettings, DispatchKind, IncomingDispatch, MessageContext},
->>>>>>> db0bf49b
     pages::{GearPage, PageU32Size, WasmPage, GEAR_PAGE_SIZE, WASM_PAGE_SIZE},
     reservation::GasReserver,
 };
