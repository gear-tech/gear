// This file is part of Gear.

// Copyright (C) 2022 Gear Technologies Inc.
// SPDX-License-Identifier: GPL-3.0-or-later WITH Classpath-exception-2.0

// This program is free software: you can redistribute it and/or modify
// it under the terms of the GNU General Public License as published by
// the Free Software Foundation, either version 3 of the License, or
// (at your option) any later version.

// This program is distributed in the hope that it will be useful,
// but WITHOUT ANY WARRANTY; without even the implied warranty of
// MERCHANTABILITY or FITNESS FOR A PARTICULAR PURPOSE. See the
// GNU General Public License for more details.

// You should have received a copy of the GNU General Public License
// along with this program. If not, see <https://www.gnu.org/licenses/>.

//! Benchmarks for the gear pallet

#![cfg(feature = "runtime-benchmarks")]

#[allow(dead_code)]
mod code;
mod sandbox;
mod syscalls;
use syscalls::*;

use self::{
    code::{
        body::{self, DynInstr::*},
        max_pages, ImportedMemory, Location, ModuleDefinition, WasmModule, OFFSET_AUX,
    },
    sandbox::Sandbox,
};
use crate::{
    manager::ExtManager, pallet, schedule::INSTR_BENCHMARK_BATCH_SIZE, BTreeMap, BalanceOf,
    BenchmarkStorage, Call, Config, ExecutionEnvironment, Ext as Externalities, GasHandlerOf,
    MailboxOf, Pallet as Gear, Pallet, QueueOf, Schedule,
};
use codec::Encode;
use common::{benchmarking, storage::*, CodeMetadata, CodeStorage, GasPrice, GasTree, Origin};
use core_processor::{
    common::{DispatchOutcome, JournalNote},
    configs::BlockConfig,
    ProcessExecutionContext, ProcessorContext, ProcessorExt,
};
use frame_benchmarking::{benchmarks, whitelisted_caller};
use frame_support::traits::{Currency, Get, Hooks, ReservableCurrency};
use frame_system::{Pallet as SystemPallet, RawOrigin};
use gear_backend_common::Environment;
use gear_core::{
    code::{Code, CodeAndId},
    gas::{GasAllowanceCounter, GasCounter, ValueCounter},
    ids::{MessageId, ProgramId},
    memory::{AllocationsContext, PageBuf, PageNumber},
    message::{ContextSettings, MessageContext},
    reservation::GasReserver,
};
use gear_wasm_instrument::parity_wasm::elements::{BlockType, BrTableData, Instruction, ValueType};
use pallet_authorship::Pallet as AuthorshipPallet;
use sp_consensus_babe::{
    digests::{PreDigest, SecondaryPlainPreDigest},
    Slot, BABE_ENGINE_ID,
};
use sp_core::H256;
use sp_runtime::{
    traits::{Bounded, One, UniqueSaturatedInto},
    Digest, DigestItem, Perbill,
};
use sp_std::prelude::*;

const MAX_PAYLOAD_LEN: u32 = 16 * 64 * 1024;
const MAX_PAGES: u32 = 512;

/// How many batches we do per API benchmark.
const API_BENCHMARK_BATCHES: u32 = 20;

/// How many batches we do per Instruction benchmark.
const INSTR_BENCHMARK_BATCHES: u32 = 50;

// Initializes new block.
fn init_block<T: Config>()
where
    T::AccountId: Origin,
{
    // All blocks are to be authored by validator at index 0
    let slot = Slot::from(0);
    let pre_digest = Digest {
        logs: vec![DigestItem::PreRuntime(
            BABE_ENGINE_ID,
            PreDigest::SecondaryPlain(SecondaryPlainPreDigest {
                slot,
                authority_index: 0,
            })
            .encode(),
        )],
    };

    let bn = One::one();

    SystemPallet::<T>::initialize(&bn, &SystemPallet::<T>::parent_hash(), &pre_digest);
    SystemPallet::<T>::set_block_number(bn);
    SystemPallet::<T>::on_initialize(bn);
    AuthorshipPallet::<T>::on_initialize(bn);
}

// Initializes block and runs queue processing.
fn process_queue<T: Config>()
where
    T::AccountId: Origin,
{
    init_block::<T>();

    Gear::<T>::process_queue(Default::default());
}

fn default_processor_context<T: Config>() -> ProcessorContext {
    ProcessorContext {
        gas_counter: GasCounter::new(0),
        gas_allowance_counter: GasAllowanceCounter::new(0),
        gas_reserver: GasReserver::new(
            Default::default(),
            0,
            Default::default(),
            T::ReservationsLimit::get(),
        ),
        value_counter: ValueCounter::new(0),
        allocations_context: AllocationsContext::new(
            Default::default(),
            Default::default(),
            Default::default(),
        ),
        message_context: MessageContext::new(
            Default::default(),
            Default::default(),
            None,
            ContextSettings::new(0, 0, 0, 0, 0),
        ),
        block_info: Default::default(),
        config: Default::default(),
        existential_deposit: 0,
        origin: Default::default(),
        program_id: Default::default(),
        program_candidates_data: Default::default(),
        host_fn_weights: Default::default(),
        forbidden_funcs: Default::default(),
        mailbox_threshold: 0,
        waitlist_cost: 0,
        reserve_for: 0,
        reservation: 0,
        random_data: ([0u8; 32].to_vec(), 0),
    }
}

fn verify_process(notes: Vec<JournalNote>) {
    assert!(
        !notes.is_empty(),
        "Journal notes cannot be empty after execution"
    );
    for note in notes {
        if let JournalNote::MessageDispatched { outcome, .. } = note {
            match outcome {
                DispatchOutcome::InitFailure { .. } | DispatchOutcome::MessageTrap { .. } => {
                    panic!("Process was not successful")
                }
                _ => {}
            }
        }
    }
}

fn run_process<T>(exec: Exec<T>) -> Vec<JournalNote>
where
    T: Config,
    T::AccountId: Origin,
{
    core_processor::process::<Externalities, ExecutionEnvironment>(
        &exec.block_config,
        exec.context,
        exec.memory_pages,
    )
}

/// An instantiated and deployed program.
struct Program<T: Config> {
    addr: H256,
    caller: T::AccountId,
}

impl<T: Config> Program<T>
where
    T: Config,
    T::AccountId: Origin,
{
    /// Create new program and use a default account id as instantiator.
    fn new(module: WasmModule<T>, data: Vec<u8>) -> Result<Program<T>, &'static str> {
        Self::with_index(0, module, data)
    }

    /// Create new program and use an account id derived from the supplied index as instantiator.
    fn with_index(
        index: u32,
        module: WasmModule<T>,
        data: Vec<u8>,
    ) -> Result<Program<T>, &'static str> {
        Self::with_caller(
            benchmarking::account("instantiator", index, 0),
            module,
            data,
        )
    }

    /// Create new program and use the supplied `caller` as instantiator.
    fn with_caller(
        caller: T::AccountId,
        module: WasmModule<T>,
        data: Vec<u8>,
    ) -> Result<Program<T>, &'static str> {
        let value = <T as pallet::Config>::Currency::minimum_balance();
        <T as pallet::Config>::Currency::make_free_balance_be(&caller, caller_funding::<T>());
        let salt = vec![0xff];
        let addr = ProgramId::generate(module.hash, &salt).into_origin();

        Gear::<T>::upload_program_raw(
            RawOrigin::Signed(caller.clone()).into(),
            module.code,
            salt,
            data,
            250_000_000_000,
            value,
        )?;

        process_queue::<T>();

        let result = Program { caller, addr };

        Ok(result)
    }
}

/// The funding that each account that either calls or instantiates programs is funded with.
fn caller_funding<T: pallet::Config>() -> BalanceOf<T> {
    BalanceOf::<T>::max_value() / 2u32.into()
}

pub struct Exec<T: Config> {
    #[allow(unused)]
    ext_manager: ExtManager<T>,
    block_config: BlockConfig,
    context: ProcessExecutionContext,
    memory_pages: BTreeMap<PageNumber, PageBuf>,
}

benchmarks! {

    where_clause { where
        T::AccountId: Origin,
    }

    // This bench uses `StorageMap` as a storage, due to the fact that
    // the most of the gear storages represented with this type.
    db_write_per_kb {
        // Code is the biggest data could be written into storage in gear runtime.
        let c in 0 .. T::Schedule::get().limits.code_len / 1024;

        // Data to be written.
        let data = vec![c as u8; 1024 * c as usize];
    }: {
        // Inserting data into the storage.
        BenchmarkStorage::<T>::insert(c, data);
    }

    // This bench uses `StorageMap` as a storage, due to the fact that
    // the most of the gear storages represented with this type.
    db_read_per_kb {
        // Code is the biggest data could be written into storage in gear runtime.
        let c in 0 .. T::Schedule::get().limits.code_len / 1024;

        // Data to be queried further.
        let data = vec![c as u8; 1024 * c as usize];

        // Placing data in storage to be able to query it.
        BenchmarkStorage::<T>::insert(c, data);
    }: {
        // Querying data from storage.
        BenchmarkStorage::<T>::get(c).expect("Infallible: Key not found in storage");
    }

    // `c`: Size of the code in kilobytes.
    instantiate_module_per_kb {
        let c in 0 .. T::Schedule::get().limits.code_len / 1024;

        #[cfg(feature = "lazy-pages")]
        type Ext = crate::ext::LazyPagesExt;

        #[cfg(not(feature = "lazy-pages"))]
        type Ext = core_processor::Ext;

        let WasmModule { code, .. } = WasmModule::<T>::sized(c * 1024, Location::Init);
    }: {
        let ext = Ext::new(default_processor_context::<T>());
        ExecutionEnvironment::new(ext, &code, Default::default(), max_pages::<T>().into()).unwrap();
    }

    claim_value {
        let caller = benchmarking::account("caller", 0, 0);
        <T as pallet::Config>::Currency::deposit_creating(&caller, 100_000_000_000_000_u128.unique_saturated_into());
        let program_id = benchmarking::account::<T::AccountId>("program", 0, 100);
        <T as pallet::Config>::Currency::deposit_creating(&program_id, 100_000_000_000_000_u128.unique_saturated_into());
        let code = benchmarking::generate_wasm2(16.into()).unwrap();
        benchmarking::set_program(program_id.clone().into_origin(), code, 1.into());
        let original_message_id = MessageId::from_origin(benchmarking::account::<T::AccountId>("message", 0, 100).into_origin());
        let gas_limit = 50000;
        let value = 10000u32.into();
        GasHandlerOf::<T>::create(program_id.clone(), original_message_id, gas_limit).expect("Failed to create gas handler");
        <T as pallet::Config>::Currency::reserve(&program_id, <T as pallet::Config>::GasPrice::gas_price(gas_limit) + value).expect("Failed to reserve");
        MailboxOf::<T>::insert(gear_core::message::StoredMessage::new(
            original_message_id,
            ProgramId::from_origin(program_id.into_origin()),
            ProgramId::from_origin(caller.clone().into_origin()),
            Default::default(),
            value.unique_saturated_into(),
            None,
        ), u32::MAX.unique_saturated_into()).expect("Error during mailbox insertion");

        init_block::<T>();
    }: _(RawOrigin::Signed(caller.clone()), original_message_id)
    verify {
        assert!(matches!(QueueOf::<T>::dequeue(), Ok(None)));
        assert!(MailboxOf::<T>::is_empty(&caller));
    }

    // This constructs a program that is maximal expensive to instrument.
    // It creates a maximum number of metering blocks per byte.
    //
    // `c`: Size of the code in kilobytes.
    upload_code {
        let c in 0 .. Perbill::from_percent(49).mul_ceil(T::Schedule::get().limits.code_len);
        let value = <T as pallet::Config>::Currency::minimum_balance();
        let caller = whitelisted_caller();
        <T as pallet::Config>::Currency::make_free_balance_be(&caller, caller_funding::<T>());
        let WasmModule { code, hash: code_id, .. } = WasmModule::<T>::sized(c, Location::Handle);
        let origin = RawOrigin::Signed(caller);

        init_block::<T>();
    }: _(origin, code)
    verify {
        assert!(<T as pallet::Config>::CodeStorage::exists(code_id));
    }

    // The size of the salt influences the runtime because is is hashed in order to
    // determine the program address.
    //
    // `s`: Size of the salt in kilobytes.
    create_program {
        let s in 0 .. code::max_pages::<T>() * 64 * 128;

        let caller = whitelisted_caller();
        let origin = RawOrigin::Signed(caller);

        let WasmModule { code, hash: code_id, .. } = WasmModule::<T>::dummy();
        Gear::<T>::upload_code(origin.into(), code).expect("submit code failed");

        let salt = vec![42u8; s as usize];
        let value = <T as pallet::Config>::Currency::minimum_balance();
        let caller = whitelisted_caller();
        <T as pallet::Config>::Currency::make_free_balance_be(&caller, caller_funding::<T>());
        let origin = RawOrigin::Signed(caller);

        init_block::<T>();
    }: _(origin, code_id, salt, vec![], 100_000_000_u64, value)
    verify {
        assert!(<T as pallet::Config>::CodeStorage::exists(code_id));
    }

    // This constructs a program that is maximal expensive to instrument.
    // It creates a maximum number of metering blocks per byte.
    // The size of the salt influences the runtime because is is hashed in order to
    // determine the program address.
    //
    // `c`: Size of the code in kilobytes.
    // `s`: Size of the salt in kilobytes.
    //
    // # Note
    //
    // We cannot let `c` grow to the maximum code size because the code is not allowed
    // to be larger than the maximum size **after instrumentation**.
    upload_program {
        let c in 0 .. Perbill::from_percent(49).mul_ceil(T::Schedule::get().limits.code_len);
        let s in 0 .. code::max_pages::<T>() * 64 * 128;
        let salt = vec![42u8; s as usize];
        let value = <T as pallet::Config>::Currency::minimum_balance();
        let caller = whitelisted_caller();
        <T as pallet::Config>::Currency::make_free_balance_be(&caller, caller_funding::<T>());
        let WasmModule { code, hash, .. } = WasmModule::<T>::sized(c, Location::Handle);
        let origin = RawOrigin::Signed(caller);

        init_block::<T>();
    }: _(origin, code, salt, vec![], 100_000_000_u64, value)
    verify {
        assert!(matches!(QueueOf::<T>::dequeue(), Ok(Some(_))));
    }

    send_message {
        let p in 0 .. MAX_PAYLOAD_LEN;
        let caller = benchmarking::account("caller", 0, 0);
        <T as pallet::Config>::Currency::deposit_creating(&caller, 100_000_000_000_000_u128.unique_saturated_into());
        let minimum_balance = <T as pallet::Config>::Currency::minimum_balance();
        let program_id = ProgramId::from_origin(benchmarking::account::<T::AccountId>("program", 0, 100).into_origin());
        let code = benchmarking::generate_wasm2(16.into()).unwrap();
        benchmarking::set_program(program_id.into_origin(), code, 1.into());
        let payload = vec![0_u8; p as usize];

        init_block::<T>();
    }: _(RawOrigin::Signed(caller), program_id, payload, 100_000_000_u64, minimum_balance)
    verify {
        assert!(matches!(QueueOf::<T>::dequeue(), Ok(Some(_))));
    }

    send_reply {
        let p in 0 .. MAX_PAYLOAD_LEN;
        let caller = benchmarking::account("caller", 0, 0);
        <T as pallet::Config>::Currency::deposit_creating(&caller, 100_000_000_000_000_u128.unique_saturated_into());
        let minimum_balance = <T as pallet::Config>::Currency::minimum_balance();
        let program_id = benchmarking::account::<T::AccountId>("program", 0, 100);
        <T as pallet::Config>::Currency::deposit_creating(&program_id, 100_000_000_000_000_u128.unique_saturated_into());
        let code = benchmarking::generate_wasm2(16.into()).unwrap();
        benchmarking::set_program(program_id.clone().into_origin(), code, 1.into());
        let original_message_id = MessageId::from_origin(benchmarking::account::<T::AccountId>("message", 0, 100).into_origin());
        let gas_limit = 50000;
        let value = (p % 2).into();
        GasHandlerOf::<T>::create(program_id.clone(), original_message_id, gas_limit).expect("Failed to create gas handler");
        <T as pallet::Config>::Currency::reserve(&program_id, <T as pallet::Config>::GasPrice::gas_price(gas_limit) + value).expect("Failed to reserve");
        MailboxOf::<T>::insert(gear_core::message::StoredMessage::new(
            original_message_id,
            ProgramId::from_origin(program_id.into_origin()),
            ProgramId::from_origin(caller.clone().into_origin()),
            Default::default(),
            value.unique_saturated_into(),
            None,
        ), u32::MAX.unique_saturated_into()).expect("Error during mailbox insertion");
        let payload = vec![0_u8; p as usize];

        init_block::<T>();
    }: _(RawOrigin::Signed(caller.clone()), original_message_id, payload, 100_000_000_u64, minimum_balance)
    verify {
        assert!(matches!(QueueOf::<T>::dequeue(), Ok(Some(_))));
        assert!(MailboxOf::<T>::is_empty(&caller))
    }

    initial_allocation {
        let q in 1 .. MAX_PAGES;
        let caller: T::AccountId = benchmarking::account("caller", 0, 0);
        <T as pallet::Config>::Currency::deposit_creating(&caller, (1u128 << 60).unique_saturated_into());
        let code = benchmarking::generate_wasm(q.into()).unwrap();
        let salt = vec![255u8; 32];
    }: {
        let _ = Gear::<T>::upload_program(RawOrigin::Signed(caller).into(), code, salt, vec![], 100_000_000u64, 0u32.into());
        process_queue::<T>();
    }
    verify {
        assert!(matches!(QueueOf::<T>::dequeue(), Ok(None)));
    }

    alloc_in_handle {
        let q in 0 .. MAX_PAGES;
        let caller: T::AccountId = benchmarking::account("caller", 0, 0);
        <T as pallet::Config>::Currency::deposit_creating(&caller, (1_u128 << 60).unique_saturated_into());
        let code = benchmarking::generate_wasm2(q.into()).unwrap();
        let salt = vec![255u8; 32];
    }: {
        let _ = Gear::<T>::upload_program(RawOrigin::Signed(caller).into(), code, salt, vec![], 100_000_000u64, 0u32.into());
        process_queue::<T>();
    }
    verify {
        assert!(matches!(QueueOf::<T>::dequeue(), Ok(None)));
    }

    // This benchmarks the additional weight that is charged when a program is executed the
    // first time after a new schedule was deployed: For every new schedule a program needs
    // to re-run the instrumentation once.
    reinstrument {
        let c in 0 .. T::Schedule::get().limits.code_len;
        let WasmModule { code, hash, .. } = WasmModule::<T>::sized(c, Location::Handle);
        let code = Code::new_raw(code, 1, None, false).unwrap();
        let code_and_id = CodeAndId::new(code);
        let code_id = code_and_id.code_id();

        let caller: T::AccountId = benchmarking::account("caller", 0, 0);
        let metadata = {
            let block_number = Pallet::<T>::block_number().unique_saturated_into();
            CodeMetadata::new(caller.into_origin(), block_number)
        };

        T::CodeStorage::add_code(code_and_id, metadata).unwrap();

        let schedule = T::Schedule::get();
    }: {
        Gear::<T>::reinstrument_code(code_id, &schedule)?;
    }

    alloc {
        let r in 0 .. API_BENCHMARK_BATCHES;
<<<<<<< HEAD
        let code = WasmModule::<T>::from(ModuleDefinition {
            memory: Some(ImportedMemory::max::<T>()),
            imported_functions: vec![ImportedFunction {
                module: "env",
                name: "alloc",
                params: vec![ValueType::I32],
                return_type: Some(ValueType::I32),
            }],
            handle_body: Some(body::repeated(r * API_BENCHMARK_BATCH_SIZE, &[
                Instruction::I32Const(0),
                Instruction::Call(0),
                Instruction::Drop,
            ])),
            .. Default::default()
        });
        let instance = Program::<T>::new(code, vec![])?;
        let Exec {
            ext_manager,
            block_config,
            context,
            memory_pages,
        } = prepare::<T>(instance.caller.into_origin(), HandleKind::Handle(ProgramId::from_origin(instance.addr)), vec![], 0u32.into())?;
    }: {
        core_processor::process::<
            Externalities,
            ExecutionEnvironment,
        >(&block_config, context, ([0u8; 32].to_vec(), 0), memory_pages);
    }

    // TODO: benchmark batches and size is bigger than memory limits
    // free {
    //     let r in 0 .. API_BENCHMARK_BATCHES;
    //     let code = WasmModule::<T>::from(ModuleDefinition {
    //         memory: Some(ImportedMemory::max::<T>()),
    //         imported_functions: vec![ImportedFunction {
    //             module: "env",
    //             name: "alloc",
    //             params: vec![ValueType::I32],
    //             return_type: Some(ValueType::I32),
    //         },
    //         ImportedFunction {
    //             module: "env",
    //             name: "free",
    //             params: vec![ValueType::I32],
    //             return_type: None,
    //         }],
    //         init_body: Some(body::plain(vec![
    //             Instruction::I32Const(1),
    //             Instruction::Call(0),
    //             Instruction::Drop,
    //         ])),
    //         handle_body: Some(body::repeated(r * API_BENCHMARK_BATCH_SIZE, &[
    //             Instruction::I32Const(1),
    //             Instruction::Call(0),
    //         ])),
    //         .. Default::default()
    //     });
    //     let instance = Program::<T>::new(code, vec![])?;
    // }: {
    //     Gear::<T>::process_message(instance.caller.into_origin(), HandleKind::Handle(ProgramId::from_origin(instance.addr)), vec![], 0u32.into())?;
    // }
=======
        let mut res = None;
        let exec = alloc_bench::<T>(r)?;
    }: {
        res.replace(run_process(exec));
    }
    verify {
        verify_process(res.unwrap());
    }
>>>>>>> e2f5501b

    free {
        let r in 0 .. API_BENCHMARK_BATCHES;
        let mut res = None;
        let exec = free_bench::<T>(r)?;
    }: {
<<<<<<< HEAD
        core_processor::process::<
            Externalities,
            ExecutionEnvironment,
        >(&block_config, context, ([0u8; 32].to_vec(), 0), memory_pages);
=======
        res.replace(run_process(exec));
    }
    verify {
        verify_process(res.unwrap());
>>>>>>> e2f5501b
    }

    gr_reserve_gas {
        let r in 0 .. API_BENCHMARK_BATCHES;
        let mut res = None;
        let exec = gr_reserve_gas_bench::<T>(r)?;
    }: {
<<<<<<< HEAD
        core_processor::process::<
            Externalities,
            ExecutionEnvironment,
        >(&block_config, context, ([0u8; 32].to_vec(), 0), memory_pages);
=======
        res.replace(run_process(exec));
    }
    verify {
        verify_process(res.unwrap());
>>>>>>> e2f5501b
    }

    gr_unreserve_gas {
        let r in 0 .. API_BENCHMARK_BATCHES;
        let mut res = None;
        let exec = gr_unreserve_gas_bench::<T>(r)?;
    }: {
<<<<<<< HEAD
        core_processor::process::<
            Externalities,
            ExecutionEnvironment,
        >(&block_config, context, ([0u8; 32].to_vec(), 0), memory_pages);
=======
        res.replace(run_process(exec));
    }
    verify {
        verify_process(res.unwrap());
>>>>>>> e2f5501b
    }

    gr_message_id {
        let r in 0 .. API_BENCHMARK_BATCHES;
<<<<<<< HEAD
        let instance = Program::<T>::new(WasmModule::getter(
            "env", "gr_message_id", r * API_BENCHMARK_BATCH_SIZE
        ), vec![])?;
        let Exec {
            ext_manager,
            block_config,
            context,
            memory_pages,
        } = prepare::<T>(instance.caller.into_origin(), HandleKind::Handle(ProgramId::from_origin(instance.addr)), vec![], 0u32.into())?;
    }: {
        core_processor::process::<
            Externalities,
            ExecutionEnvironment,
        >(&block_config, context, ([0u8; 32].to_vec(), 0), memory_pages);
=======
        let mut res = None;
        let exec = getter_bench::<T>("gr_message_id", r)?;
    }: {
        res.replace(run_process(exec));
    }
    verify {
        verify_process(res.unwrap());
>>>>>>> e2f5501b
    }

    gr_origin {
        let r in 0 .. API_BENCHMARK_BATCHES;
<<<<<<< HEAD
        let instance = Program::<T>::new(WasmModule::getter(
            "env", "gr_origin", r * API_BENCHMARK_BATCH_SIZE
        ), vec![])?;
        let Exec {
            ext_manager,
            block_config,
            context,
            memory_pages,
        } = prepare::<T>(instance.caller.into_origin(), HandleKind::Handle(ProgramId::from_origin(instance.addr)), vec![], 0u32.into())?;
    }: {
        core_processor::process::<
            Externalities,
            ExecutionEnvironment,
        >(&block_config, context, ([0u8; 32].to_vec(), 0), memory_pages);
=======
        let mut res = None;
        let exec = getter_bench::<T>("gr_origin", r)?;
    }: {
        res.replace(run_process(exec));
    }
    verify {
        verify_process(res.unwrap());
>>>>>>> e2f5501b
    }

    gr_program_id {
        let r in 0 .. API_BENCHMARK_BATCHES;
<<<<<<< HEAD
        let instance = Program::<T>::new(WasmModule::getter(
            "env", "gr_program_id", r * API_BENCHMARK_BATCH_SIZE
        ), vec![])?;
        let Exec {
            ext_manager,
            block_config,
            context,
            memory_pages,
        } = prepare::<T>(instance.caller.into_origin(), HandleKind::Handle(ProgramId::from_origin(instance.addr)), vec![], 0u32.into())?;
    }: {
        core_processor::process::<
            Externalities,
            ExecutionEnvironment,
        >(&block_config, context, ([0u8; 32].to_vec(), 0), memory_pages);
=======
        let mut res = None;
        let exec = getter_bench::<T>("gr_program_id", r)?;
    }: {
        res.replace(run_process(exec));
    }
    verify {
        verify_process(res.unwrap());
>>>>>>> e2f5501b
    }

    gr_source {
        let r in 0 .. API_BENCHMARK_BATCHES;
        let mut res = None;
        let exec = getter_bench::<T>("gr_source", r)?;
    }: {
<<<<<<< HEAD
        core_processor::process::<
            Externalities,
            ExecutionEnvironment,
        >(&block_config, context, ([0u8; 32].to_vec(), 0), memory_pages);
=======
        res.replace(run_process(exec));
    }
    verify {
        verify_process(res.unwrap());
>>>>>>> e2f5501b
    }

    gr_value {
        let r in 0 .. API_BENCHMARK_BATCHES;
<<<<<<< HEAD
        let instance = Program::<T>::new(WasmModule::getter(
            "env", "gr_value", r * API_BENCHMARK_BATCH_SIZE
        ), vec![])?;
        let Exec {
            ext_manager,
            block_config,
            context,
            memory_pages,
        } = prepare::<T>(instance.caller.into_origin(), HandleKind::Handle(ProgramId::from_origin(instance.addr)), vec![], 0u32.into())?;
    }: {
        core_processor::process::<
            Externalities,
            ExecutionEnvironment,
        >(&block_config, context, ([0u8; 32].to_vec(), 0), memory_pages);
=======
        let mut res = None;
        let exec = getter_bench::<T>("gr_value", r)?;
    }: {
        res.replace(run_process(exec));
    }
    verify {
        verify_process(res.unwrap());
>>>>>>> e2f5501b
    }

    gr_value_available {
        let r in 0 .. API_BENCHMARK_BATCHES;
<<<<<<< HEAD
        let instance = Program::<T>::new(WasmModule::getter(
            "env", "gr_value_available", r * API_BENCHMARK_BATCH_SIZE
        ), vec![])?;
        let Exec {
            ext_manager,
            block_config,
            context,
            memory_pages,
        } = prepare::<T>(instance.caller.into_origin(), HandleKind::Handle(ProgramId::from_origin(instance.addr)), vec![], 0u32.into())?;
    }: {
        core_processor::process::<
            Externalities,
            ExecutionEnvironment,
        >(&block_config, context, ([0u8; 32].to_vec(), 0), memory_pages);
=======
        let mut res = None;
        let exec = getter_bench::<T>("gr_value_available", r)?;
    }: {
        res.replace(run_process(exec));
    }
    verify {
        verify_process(res.unwrap());
    }

    gr_gas_available {
        let r in 0 .. API_BENCHMARK_BATCHES;
        let mut res = None;
        let exec = number_getter_bench::<T>("gr_gas_available", ValueType::I64, r)?;
    }: {
        res.replace(run_process(exec));
    }
    verify {
        verify_process(res.unwrap());
>>>>>>> e2f5501b
    }

    gr_size {
        let r in 0 .. API_BENCHMARK_BATCHES;
        let mut res = None;
        let exec = number_getter_bench::<T>("gr_size", ValueType::I32, r)?;
    }: {
<<<<<<< HEAD
        core_processor::process::<
            Externalities,
            ExecutionEnvironment,
        >(&block_config, context, ([0u8; 32].to_vec(), 0), memory_pages);
=======
        res.replace(run_process(exec));
    }
    verify {
        verify_process(res.unwrap());
>>>>>>> e2f5501b
    }

    gr_read {
        let r in 0 .. API_BENCHMARK_BATCHES;
        let mut res = None;
        let exec = gr_read_bench::<T>(r)?;
    }: {
<<<<<<< HEAD
        core_processor::process::<
            Externalities,
            ExecutionEnvironment,
        >(&block_config, context, ([0u8; 32].to_vec(), 0), memory_pages);
=======
        res.replace(run_process(exec));
    }
    verify {
        verify_process(res.unwrap());
>>>>>>> e2f5501b
    }

    gr_read_per_kb {
        let n in 0 .. T::Schedule::get().limits.payload_len / 1024;
        let mut res = None;
        let exec = gr_read_per_kb_bench::<T>(n)?;
    }: {
<<<<<<< HEAD
        core_processor::process::<
            Externalities,
            ExecutionEnvironment,
        >(&block_config, context, ([0u8; 32].to_vec(), 0), memory_pages);
    }

    gr_random {
        let r in 0 .. API_BENCHMARK_BATCHES;
        let code = WasmModule::<T>::from(ModuleDefinition {
            memory: Some(ImportedMemory::max::<T>()),
            imported_functions: vec![ImportedFunction {
                module: "env",
                name: "gr_random",
                params: vec![ValueType::I32, ValueType::I32, ValueType::I32, ValueType::I32],
                return_type: None,
            }],
            data_segments: vec![
                DataSegment {
                    offset: 0,
                    value: vec![0u8; 32],
                },
                DataSegment {
                    offset: 32,
                    value: vec![0u8; 4],
                },
            ],
            handle_body: Some(body::repeated(r * API_BENCHMARK_BATCH_SIZE, &[
                Instruction::I32Const(0), // subject_ptr
                Instruction::I32Const(0), // subject_len
                Instruction::I32Const(0), // random_ptr
                Instruction::I32Const(32), // bn_ptr
                Instruction::Call(0),
            ])),
            .. Default::default()
        });
        let instance = Program::<T>::new(code, vec![])?;
        let Exec {
            ext_manager,
            block_config,
            context,
            memory_pages,
        } = prepare::<T>(instance.caller.into_origin(), HandleKind::Handle(ProgramId::from_origin(instance.addr)), vec![], 0u32.into())?;
    }: {
        core_processor::process::<
            Externalities,
            ExecutionEnvironment,
        >(&block_config, context, ([0u8; 32].to_vec(), 0), memory_pages);
=======
        res.replace(run_process(exec));
    }
    verify {
        verify_process(res.unwrap());
>>>>>>> e2f5501b
    }

    gr_block_height {
        let r in 0 .. API_BENCHMARK_BATCHES;
        let mut res = None;
        let exec = number_getter_bench::<T>("gr_block_height", ValueType::I32, r)?;
    }: {
<<<<<<< HEAD
        core_processor::process::<
            Externalities,
            ExecutionEnvironment,
        >(&block_config, context, ([0u8; 32].to_vec(), 0), memory_pages);
=======
        res.replace(run_process(exec));
    }
    verify {
        verify_process(res.unwrap());
>>>>>>> e2f5501b
    }

    gr_block_timestamp {
        let r in 0 .. API_BENCHMARK_BATCHES;
        let mut res = None;
        let exec = number_getter_bench::<T>("gr_block_timestamp", ValueType::I64, r)?;
    }: {
<<<<<<< HEAD
        core_processor::process::<
            Externalities,
            ExecutionEnvironment,
        >(&block_config, context, ([0u8; 32].to_vec(), 0), memory_pages);
=======
        res.replace(run_process(exec));
    }
    verify {
        verify_process(res.unwrap());
>>>>>>> e2f5501b
    }

    gr_send_init {
        let r in 0 .. API_BENCHMARK_BATCHES;
        let mut res = None;
        let exec = gr_send_init_bench::<T>(r)?;
    }: {
<<<<<<< HEAD
        core_processor::process::<
            Externalities,
            ExecutionEnvironment,
        >(&block_config, context, ([0u8; 32].to_vec(), 0), memory_pages);
=======
        res.replace(run_process(exec));
    }
    verify {
        verify_process(res.unwrap());
>>>>>>> e2f5501b
    }

    gr_send_push {
        let r in 0 .. API_BENCHMARK_BATCHES;
        let mut res = None;
        let exec = gr_send_push_bench::<T>(r)?;
    }: {
<<<<<<< HEAD
        core_processor::process::<
            Externalities,
            ExecutionEnvironment,
        >(&block_config, context, ([0u8; 32].to_vec(), 0), memory_pages);
=======
        res.replace(run_process(exec));
    }
    verify {
        verify_process(res.unwrap());
>>>>>>> e2f5501b
    }

    gr_send_push_per_kb {
        let n in 0 .. T::Schedule::get().limits.payload_len / 1024;
<<<<<<< HEAD
        let code = WasmModule::<T>::from(ModuleDefinition {
            memory: Some(ImportedMemory::max::<T>()),
            imported_functions: vec![ImportedFunction {
                module: "env",
                name: "gr_send_init",
                params: vec![ValueType::I32],
                return_type: Some(ValueType::I32),
            },
            ImportedFunction {
                module: "env",
                name: "gr_send_push",
                params: vec![ValueType::I32, ValueType::I32, ValueType::I32],
                return_type: Some(ValueType::I32),
            }],
            handle_body: Some(body::repeated(API_BENCHMARK_BATCH_SIZE, &[
                Instruction::I32Const(0), // handle ptr
                Instruction::Call(0), // get handle
                Instruction::Drop,
                Instruction::I32Const(0), // handle ptr
                Instruction::I32Const(0), // payload ptr
                Instruction::I32Const((n * 1024) as i32), // payload_len
                Instruction::Call(1), // send_push
                Instruction::Drop,
            ])),
            .. Default::default()
        });
        let instance = Program::<T>::new(code, vec![])?;
        let Exec {
            ext_manager,
            block_config,
            context,
            memory_pages,
        } = prepare::<T>(instance.caller.into_origin(), HandleKind::Handle(ProgramId::from_origin(instance.addr)), vec![], 0u32.into())?;
    }: {
        core_processor::process::<
            Externalities,
            ExecutionEnvironment,
        >(&block_config, context, ([0u8; 32].to_vec(), 0), memory_pages);
    }

    // Benchmark the `gr_send_commit` call.
    // `gr_send` call is shortcut for `gr_send_init` + `gr_send_commit`
=======
        let mut res = None;
        let exec = gr_send_push_per_kb_bench::<T>(n)?;
    }: {
        res.replace(run_process(exec));
    }
    verify {
        verify_process(res.unwrap());
    }

>>>>>>> e2f5501b
    gr_send_commit {
        let r in 0 .. API_BENCHMARK_BATCHES;
        let mut res = None;
        let exec = gr_send_commit_bench::<T>(r)?;
    }: {
<<<<<<< HEAD
        core_processor::process::<
            Externalities,
            ExecutionEnvironment,
        >(&block_config, context, ([0u8; 32].to_vec(), 0), memory_pages);
=======
        res.replace(run_process(exec));
    }
    verify {
        verify_process(res.unwrap());
>>>>>>> e2f5501b
    }

    gr_send_commit_per_kb {
        let n in 0 .. T::Schedule::get().limits.payload_len / 1024;
        let mut res = None;
        let exec = gr_send_commit_per_kb_bench::<T>(n)?;
    }: {
<<<<<<< HEAD
        core_processor::process::<
            Externalities,
            ExecutionEnvironment,
        >(&block_config, context, ([0u8; 32].to_vec(), 0), memory_pages);
=======
        res.replace(run_process(exec));
    }
    verify {
        verify_process(res.unwrap());
>>>>>>> e2f5501b
    }

    // Benchmark the `gr_reply_commit` call.
    gr_reply_commit {
        let r in 0 .. API_BENCHMARK_BATCHES;
        let mut res = None;
        let exec = gr_reply_commit_bench::<T>(r)?;
    }: {
<<<<<<< HEAD
        core_processor::process::<
            Externalities,
            ExecutionEnvironment,
        >(&block_config, context, ([0u8; 32].to_vec(), 0), memory_pages);
    }

    gr_reply_commit_per_kb {
        let n in 0 .. T::Schedule::get().limits.payload_len / 1024;
        let value_bytes = 0_u128.encode();
        let value_len = value_bytes.len();
        let code = WasmModule::<T>::from(ModuleDefinition {
            memory: Some(ImportedMemory::max::<T>()),
            imported_functions: vec![ImportedFunction {
                module: "env",
                name: "gr_reply_commit",
                params: vec![ValueType::I32, ValueType::I32, ValueType::I32],
                return_type: Some(ValueType::I32),
            }],
            data_segments: vec![
                DataSegment {
                    offset: 0u32,
                    value: value_bytes,
                },
            ],
            handle_body: Some(body::repeated(API_BENCHMARK_BATCH_SIZE, &[
                Instruction::I32Const(0), // payload_ptr
                Instruction::I32Const((n * 1024) as i32), // payload_len
                Instruction::I32Const(0), // value_ptr
                Instruction::Call(0),
                Instruction::Drop,
                ])),
                .. Default::default()
        });
        let instance = Program::<T>::new(code, vec![])?;
        let Exec {
            ext_manager,
            block_config,
            context,
            memory_pages,
        } = prepare::<T>(instance.caller.into_origin(), HandleKind::Handle(ProgramId::from_origin(instance.addr)), vec![], 10000000u32.into())?;
    }: {
        core_processor::process::<
            Externalities,
            ExecutionEnvironment,
        >(&block_config, context, ([0u8; 32].to_vec(), 0), memory_pages);
=======
        res.replace(run_process(exec));
    }
    verify {
        verify_process(res.unwrap());
>>>>>>> e2f5501b
    }

    // Benchmark the `gr_reply_push` call.
    gr_reply_push {
        let r in 0 .. API_BENCHMARK_BATCHES;
        let mut res = None;
        let exec = gr_reply_push_bench::<T>(r)?;
    }: {
<<<<<<< HEAD
        core_processor::process::<
            Externalities,
            ExecutionEnvironment,
        >(&block_config, context, ([0u8; 32].to_vec(), 0), memory_pages);
=======
        res.replace(run_process(exec));
    }
    verify {
        verify_process(res.unwrap());
>>>>>>> e2f5501b
    }

    gr_reply_push_per_kb {
        let n in 0 .. T::Schedule::get().limits.payload_len / 1024;
        let mut res = None;
        let exec = gr_reply_push_per_kb_bench::<T>(n)?;
    }: {
<<<<<<< HEAD
        core_processor::process::<
            Externalities,
            ExecutionEnvironment,
        >(&block_config, context, ([0u8; 32].to_vec(), 0), memory_pages);
=======
        res.replace(run_process(exec));
    }
    verify {
        verify_process(res.unwrap());
>>>>>>> e2f5501b
    }

    gr_reply_to {
        let r in 0 .. API_BENCHMARK_BATCHES;
<<<<<<< HEAD
        let code = WasmModule::<T>::from(ModuleDefinition {
            memory: Some(ImportedMemory::max::<T>()),
            imported_functions: vec![ImportedFunction {
                module: "env",
                name: "gr_reply_to",
                params: vec![ValueType::I32],
                return_type: None,
            }],
            reply_body: Some(body::repeated(r * API_BENCHMARK_BATCH_SIZE, &[
                // dest_ptr
                Instruction::I32Const(0),
                Instruction::Call(0),
                ])),
            .. Default::default()
        });
        let instance = Program::<T>::new(code, vec![])?;
        let msg_id = MessageId::from(10);
        let msg = gear_core::message::Message::new(msg_id, instance.addr.as_bytes().into(), ProgramId::from(instance.caller.clone().into_origin().as_bytes()), Default::default(), Some(1_000_000), 0, None).into_stored();
        MailboxOf::<T>::insert(msg, u32::MAX.unique_saturated_into()).expect("Error during mailbox insertion");
        let Exec {
            ext_manager,
            block_config,
            context,
            memory_pages,
        } = prepare::<T>(instance.caller.into_origin(), HandleKind::Reply(msg_id, 0), vec![], 0u32.into())?;
    }: {
        core_processor::process::<
            Externalities,
            ExecutionEnvironment,
        >(&block_config, context, ([0u8; 32].to_vec(), 0), memory_pages);
=======
        let mut res = None;
        let exec = gr_reply_to_bench::<T>(r)?;
    }: {
        res.replace(run_process(exec));
    }
    verify {
        verify_process(res.unwrap());
>>>>>>> e2f5501b
    }

    gr_debug {
        let r in 0 .. API_BENCHMARK_BATCHES;
        let mut res = None;
        let exec = gr_debug_bench::<T>(r)?;
    }: {
<<<<<<< HEAD
        core_processor::process::<
            Externalities,
            ExecutionEnvironment,
        >(&block_config, context, ([0u8; 32].to_vec(), 0), memory_pages);
=======
        res.replace(run_process(exec));
    }
    verify {
        verify_process(res.unwrap());
    }

    gr_debug_per_kb {
        let n in 0 .. T::Schedule::get().limits.payload_len / 1024;
        let mut res = None;
        let exec = gr_debug_per_kb_bench::<T>(n)?;
    }: {
        res.replace(run_process(exec));
    }
    verify {
        verify_process(res.unwrap());
>>>>>>> e2f5501b
    }

    gr_exit_code {
        let r in 0 .. API_BENCHMARK_BATCHES;
<<<<<<< HEAD
        let code = WasmModule::<T>::from(ModuleDefinition {
            memory: Some(ImportedMemory::max::<T>()),
            imported_functions: vec![ImportedFunction {
                module: "env",
                name: "gr_exit_code",
                params: vec![],
                return_type: Some(ValueType::I32),
            }],
            reply_body: Some(body::repeated(r * API_BENCHMARK_BATCH_SIZE, &[
                Instruction::Call(0),
                Instruction::Drop,
            ])),
            .. Default::default()
        });
        let instance = Program::<T>::new(code, vec![])?;
        let msg_id = MessageId::from(10);
        let msg = gear_core::message::Message::new(msg_id, instance.addr.as_bytes().into(), ProgramId::from(instance.caller.clone().into_origin().as_bytes()), Default::default(), Some(1_000_000), 0, None).into_stored();
        MailboxOf::<T>::insert(msg, u32::MAX.unique_saturated_into()).expect("Error during mailbox insertion");
        let Exec {
            ext_manager,
            block_config,
            context,
            memory_pages,
        } = prepare::<T>(instance.caller.into_origin(), HandleKind::Reply(msg_id, 0), vec![], 0u32.into())?;
    }: {
        core_processor::process::<
            Externalities,
            ExecutionEnvironment,
        >(&block_config, context, ([0u8; 32].to_vec(), 0), memory_pages);
=======
        let mut res = None;
        let exec = gr_exit_code_bench::<T>(r)?;
    }: {
        res.replace(run_process(exec));
    }
    verify {
        verify_process(res.unwrap());
>>>>>>> e2f5501b
    }

    // We cannot call `gr_exit` multiple times. Therefore our weight determination is not
    // as precise as with other APIs.
    gr_exit {
        let r in 0 .. 1;
        let mut res = None;
        let exec = no_return_bench::<T>("gr_exit", Some(0xff), r)?;
    }: {
<<<<<<< HEAD
        core_processor::process::<
            Externalities,
            ExecutionEnvironment,
        >(&block_config, context, ([0u8; 32].to_vec(), 0), memory_pages);
=======
        res.replace(run_process(exec));
    }
    verify {
        verify_process(res.unwrap());
>>>>>>> e2f5501b
    }

    // We cannot call `gr_leave` multiple times. Therefore our weight determination is not
    // as precise as with other APIs.
    gr_leave {
        let r in 0 .. 1;
        let mut res = None;
        let exec = no_return_bench::<T>("gr_leave", None, r)?;
    }: {
<<<<<<< HEAD
        core_processor::process::<
            Externalities,
            ExecutionEnvironment,
        >(&block_config, context, ([0u8; 32].to_vec(), 0), memory_pages);
=======
        res.replace(run_process(exec));
    }
    verify {
        verify_process(res.unwrap());
>>>>>>> e2f5501b
    }

    // We cannot call `gr_wait` multiple times. Therefore our weight determination is not
    // as precise as with other APIs.
    gr_wait {
        let r in 0 .. 1;
        let mut res = None;
        let exec = no_return_bench::<T>("gr_wait", None, r)?;
    }: {
<<<<<<< HEAD
        core_processor::process::<
            Externalities,
            ExecutionEnvironment,
        >(&block_config, context, ([0u8; 32].to_vec(), 0), memory_pages);
=======
        res.replace(run_process(exec));
    }
    verify {
        verify_process(res.unwrap());
>>>>>>> e2f5501b
    }

    // We cannot call `gr_wait_for` multiple times. Therefore our weight determination is not
    // as precise as with other APIs.
    gr_wait_for {
        let r in 0 .. 1;
        let mut res = None;
        let exec = no_return_bench::<T>("gr_wait_for", Some(10), r)?;
    }: {
<<<<<<< HEAD
        core_processor::process::<
            Externalities,
            ExecutionEnvironment,
        >(&block_config, context, ([0u8; 32].to_vec(), 0), memory_pages);
=======
        res.replace(run_process(exec));
    }
    verify {
        verify_process(res.unwrap());
>>>>>>> e2f5501b
    }

    // We cannot call `gr_wait_up_to` multiple times. Therefore our weight determination is not
    // as precise as with other APIs.
    gr_wait_up_to {
        let r in 0 .. 1;
        let mut res = None;
        let exec = no_return_bench::<T>("gr_wait_up_to", Some(100), r)?;
    }: {
<<<<<<< HEAD
        core_processor::process::<
            Externalities,
            ExecutionEnvironment,
        >(&block_config, context, ([0u8; 32].to_vec(), 0), memory_pages);
=======
        res.replace(run_process(exec));
    }
    verify {
        verify_process(res.unwrap());
>>>>>>> e2f5501b
    }

    gr_wake {
        let r in 0 .. API_BENCHMARK_BATCHES;
        let mut res = None;
        let exec = gr_wake_bench::<T>(r)?;
    }: {
<<<<<<< HEAD
        core_processor::process::<
            Externalities,
            ExecutionEnvironment,
        >(&block_config, context, ([0u8; 32].to_vec(), 0), memory_pages);
=======
        res.replace(run_process(exec));
    }
    verify {
        verify_process(res.unwrap());
>>>>>>> e2f5501b
    }

    gr_create_program_wgas {
        let r in 0 .. API_BENCHMARK_BATCHES;
        let mut res = None;
        let exec = gr_create_program_wgas_bench::<T>(r)?;
    }: {
<<<<<<< HEAD
        core_processor::process::<
            Externalities,
            ExecutionEnvironment,
        >(&block_config, context, ([0u8; 32].to_vec(), 0), memory_pages);
    }

    gr_create_program_wgas_per_kb {
        let n in 0 .. T::Schedule::get().limits.payload_len / 1024;
        let module = WasmModule::<T>::dummy();
        let code_hash_bytes = module.hash.encode();
        let code_hash_len = code_hash_bytes.len();
        let salt_bytes = n.encode();
        let salt_bytes_len = salt_bytes.len();
        let value_bytes = 0_u128.encode();
        let value_bytes_len = value_bytes.len();
        let pid_bytes = ProgramId::from(101).encode();
        let _ = Gear::<T>::upload_code_raw(RawOrigin::Signed(benchmarking::account("instantiator", 0, 0)).into(), module.code);
        let code = WasmModule::<T>::from(ModuleDefinition {
            memory: Some(ImportedMemory::max::<T>()),
            imported_functions: vec![ImportedFunction {
                module: "env",
                name: "gr_create_program_wgas",
                params: vec![ValueType::I32, ValueType::I32, ValueType::I32, ValueType::I32, ValueType::I32, ValueType::I64, ValueType::I32, ValueType::I32],
                return_type: None,
            }],
            data_segments: vec![
                DataSegment {
                    offset: 0_u32,
                    value: code_hash_bytes,
                },
                DataSegment {
                    offset: code_hash_len as u32,
                    value: salt_bytes,
                },
                DataSegment {
                    offset: (salt_bytes_len + code_hash_len) as u32,
                    value: value_bytes,
                },
                DataSegment {
                    offset: (value_bytes_len + salt_bytes_len + code_hash_len) as u32,
                    value: pid_bytes,
                },
            ],
            handle_body: Some(body::repeated_dyn(API_BENCHMARK_BATCH_SIZE, vec![
                Regular(Instruction::I32Const(0)),
                Regular(Instruction::I32Const(code_hash_len as i32)),
                Counter(0_u32, API_BENCHMARK_BATCH_SIZE), // salt len
                Regular(Instruction::I32Const(0)),
                Regular(Instruction::I32Const((n * 1024) as i32)), // payload_len
                Regular(Instruction::I64Const(100000000)),
                Regular(Instruction::I32Const((salt_bytes_len + code_hash_len) as i32)),
                Regular(Instruction::I32Const((value_bytes_len + salt_bytes_len + code_hash_len) as i32)),
                Regular(Instruction::Call(0)),
            ])),
            .. Default::default()
        });
        let instance = Program::<T>::new(code, vec![])?;
        let Exec {
            ext_manager,
            block_config,
            context,
            memory_pages,
        } = prepare::<T>(instance.caller.into_origin(), HandleKind::Handle(ProgramId::from_origin(instance.addr)), vec![], 0u32.into())?;
    }: {
        core_processor::process::<
            Externalities,
            ExecutionEnvironment,
        >(&block_config, context, ([0u8; 32].to_vec(), 0), memory_pages);
=======
        res.replace(run_process(exec));
    }
    verify {
        verify_process(res.unwrap());
    }

    gr_create_program_wgas_per_kb {
        let p in 0 .. T::Schedule::get().limits.payload_len / 1024;
        let s in 0 .. T::Schedule::get().limits.payload_len / 1024;
        let mut res = None;
        let exec = gr_create_program_wgas_per_kb_bench::<T>(p, s)?;
    }: {
        res.replace(run_process(exec));
    }
    verify {
        verify_process(res.unwrap());
>>>>>>> e2f5501b
    }

    // We make the assumption that pushing a constant and dropping a value takes roughly
    // the same amount of time. We follow that `t.load` and `drop` both have the weight
    // of this benchmark / 2. We need to make this assumption because there is no way
    // to measure them on their own using a valid wasm module. We need their individual
    // values to derive the weight of individual instructions (by subtraction) from
    // benchmarks that include those for parameter pushing and return type dropping.
    // We call the weight of `t.load` and `drop`: `w_param`.
    // The weight that would result from the respective benchmark we call: `w_bench`.
    //
    // w_i{32,64}const = w_drop = w_bench / 2
    instr_i64const {
        let r in 0 .. INSTR_BENCHMARK_BATCHES;
        let mut sbox = Sandbox::from(&WasmModule::<T>::from(ModuleDefinition {
            handle_body: Some(body::repeated_dyn(r * INSTR_BENCHMARK_BATCH_SIZE, vec![
                RandomI64Repeated(1),
                Regular(Instruction::Drop),
            ])),
            .. Default::default()
        }));
    }: {
        sbox.invoke();
    }

    // w_i{32,64}load = w_bench - 2 * w_param
    instr_i64load {
        let r in 0 .. INSTR_BENCHMARK_BATCHES;
        let mut sbox = Sandbox::from(&WasmModule::<T>::from(ModuleDefinition {
            memory: Some(ImportedMemory::max::<T>()),
            handle_body: Some(body::repeated_dyn(r * INSTR_BENCHMARK_BATCH_SIZE, vec![
                RandomUnaligned(0, 2 * 64 * 1024 - 8),
                Regular(Instruction::I64Load(3, 0)),
                Regular(Instruction::Drop),
            ])),
            .. Default::default()
        }));
    }: {
        sbox.invoke();
    }

    // w_i{32,64}store{...} = w_bench - 2 * w_param
    instr_i64store {
        let r in 0 .. INSTR_BENCHMARK_BATCHES;
        let mut sbox = Sandbox::from(&WasmModule::<T>::from(ModuleDefinition {
            memory: Some(ImportedMemory::max::<T>()),
            handle_body: Some(body::repeated_dyn(r * INSTR_BENCHMARK_BATCH_SIZE, vec![
                RandomUnaligned(0, 2 * 64 * 1024 - 8),
                RandomI64Repeated(1),
                Regular(Instruction::I64Store(3, 0)),
            ])),
            .. Default::default()
        }));
    }: {
        sbox.invoke();
    }

    // w_select = w_bench - 4 * w_param
    instr_select {
        let r in 0 .. INSTR_BENCHMARK_BATCHES;
        let mut sbox = Sandbox::from(&WasmModule::<T>::from(ModuleDefinition {
            handle_body: Some(body::repeated_dyn(r * INSTR_BENCHMARK_BATCH_SIZE, vec![
                RandomI64Repeated(1),
                RandomI64Repeated(1),
                RandomI32(0, 2),
                Regular(Instruction::Select),
                Regular(Instruction::Drop),
            ])),
            .. Default::default()
        }));
    }: {
        sbox.invoke();
    }

    // w_if = w_bench - 3 * w_param
    instr_if {
        let r in 0 .. INSTR_BENCHMARK_BATCHES;
        let mut sbox = Sandbox::from(&WasmModule::<T>::from(ModuleDefinition {
            handle_body: Some(body::repeated_dyn(r * INSTR_BENCHMARK_BATCH_SIZE, vec![
                RandomI32(0, 2),
                Regular(Instruction::If(BlockType::Value(ValueType::I64))),
                RandomI64Repeated(1),
                Regular(Instruction::Else),
                RandomI64Repeated(1),
                Regular(Instruction::End),
                Regular(Instruction::Drop),
            ])),
            .. Default::default()
        }));
    }: {
        sbox.invoke();
    }

    // w_br = w_bench - 2 * w_param
    // Block instructions are not counted.
    instr_br {
        let r in 0 .. INSTR_BENCHMARK_BATCHES;
        let mut sbox = Sandbox::from(&WasmModule::<T>::from(ModuleDefinition {
            handle_body: Some(body::repeated_dyn(r * INSTR_BENCHMARK_BATCH_SIZE, vec![
                Regular(Instruction::Block(BlockType::NoResult)),
                Regular(Instruction::Block(BlockType::NoResult)),
                Regular(Instruction::Block(BlockType::NoResult)),
                Regular(Instruction::Br(1)),
                RandomI64Repeated(1),
                Regular(Instruction::Drop),
                Regular(Instruction::End),
                RandomI64Repeated(1),
                Regular(Instruction::Drop),
                Regular(Instruction::End),
                RandomI64Repeated(1),
                Regular(Instruction::Drop),
                Regular(Instruction::End),
            ])),
            .. Default::default()
        }));
    }: {
        sbox.invoke();
    }

    // w_br_if = w_bench - 3 * w_param
    // Block instructions are not counted.
    instr_br_if {
        let r in 0 .. INSTR_BENCHMARK_BATCHES;
        let mut sbox = Sandbox::from(&WasmModule::<T>::from(ModuleDefinition {
            handle_body: Some(body::repeated_dyn(r * INSTR_BENCHMARK_BATCH_SIZE, vec![
                Regular(Instruction::Block(BlockType::NoResult)),
                Regular(Instruction::Block(BlockType::NoResult)),
                Regular(Instruction::Block(BlockType::NoResult)),
                Regular(Instruction::I32Const(1)),
                Regular(Instruction::BrIf(1)),
                RandomI64Repeated(1),
                Regular(Instruction::Drop),
                Regular(Instruction::End),
                RandomI64Repeated(1),
                Regular(Instruction::Drop),
                Regular(Instruction::End),
                RandomI64Repeated(1),
                Regular(Instruction::Drop),
                Regular(Instruction::End),
            ])),
            .. Default::default()
        }));
    }: {
        sbox.invoke();
    }

    // w_br_table = w_bench - 3 * w_param
    // Block instructions are not counted.
    instr_br_table {
        let r in 0 .. INSTR_BENCHMARK_BATCHES;
        let table = Box::new(BrTableData {
            table: Box::new([1, 1, 1]),
            default: 1,
        });
        let mut sbox = Sandbox::from(&WasmModule::<T>::from(ModuleDefinition {
            handle_body: Some(body::repeated_dyn(r * INSTR_BENCHMARK_BATCH_SIZE, vec![
                Regular(Instruction::Block(BlockType::NoResult)),
                Regular(Instruction::Block(BlockType::NoResult)),
                Regular(Instruction::Block(BlockType::NoResult)),
                RandomI32(0, 4),
                Regular(Instruction::BrTable(table)),
                RandomI64Repeated(1),
                Regular(Instruction::Drop),
                Regular(Instruction::End),
                RandomI64Repeated(1),
                Regular(Instruction::Drop),
                Regular(Instruction::End),
                RandomI64Repeated(1),
                Regular(Instruction::Drop),
                Regular(Instruction::End),
            ])),
            .. Default::default()
        }));
    }: {
        sbox.invoke();
    }

    // w_br_table_per_entry = w_bench
    instr_br_table_per_entry {
        let e in 1 .. T::Schedule::get().limits.br_table_size;
        let entry: Vec<u32> = [0, 1].iter()
            .cloned()
            .cycle()
            .take((e / 2) as usize).collect();
        let table = Box::new(BrTableData {
            table: entry.into_boxed_slice(),
            default: 0,
        });
        let mut sbox = Sandbox::from(&WasmModule::<T>::from(ModuleDefinition {
            handle_body: Some(body::repeated_dyn(INSTR_BENCHMARK_BATCH_SIZE, vec![
                Regular(Instruction::Block(BlockType::NoResult)),
                Regular(Instruction::Block(BlockType::NoResult)),
                Regular(Instruction::Block(BlockType::NoResult)),
                RandomI32(0, (e + 1) as i32), // Make sure the default entry is also used
                Regular(Instruction::BrTable(table)),
                RandomI64Repeated(1),
                Regular(Instruction::Drop),
                Regular(Instruction::End),
                RandomI64Repeated(1),
                Regular(Instruction::Drop),
                Regular(Instruction::End),
                RandomI64Repeated(1),
                Regular(Instruction::Drop),
                Regular(Instruction::End),
            ])),
            .. Default::default()
        }));
    }: {
        sbox.invoke();
    }

    // w_call = w_bench - 2 * w_param
    instr_call {
        let r in 0 .. INSTR_BENCHMARK_BATCHES;
        let mut sbox = Sandbox::from(&WasmModule::<T>::from(ModuleDefinition {
            // We need to make use of the stack here in order to trigger stack height
            // instrumentation.
            aux_body: Some(body::plain(vec![
                Instruction::I64Const(42),
                Instruction::Drop,
                Instruction::End,
            ])),
            handle_body: Some(body::repeated(r * INSTR_BENCHMARK_BATCH_SIZE, &[
                Instruction::Call(OFFSET_AUX),
            ])),
            inject_stack_metering: false,
            .. Default::default()
        }));
    }: {
        sbox.invoke();
    }

    // w_call_indirect = w_bench - 3 * w_param
    instr_call_indirect {
        let r in 0 .. INSTR_BENCHMARK_BATCHES;
        let num_elements = T::Schedule::get().limits.table_size;
        use self::code::TableSegment;
        let mut sbox = Sandbox::from(&WasmModule::<T>::from(ModuleDefinition {
            // We need to make use of the stack here in order to trigger stack height
            // instrumentation.
            aux_body: Some(body::plain(vec![
                Instruction::I64Const(42),
                Instruction::Drop,
                Instruction::End,
            ])),
            handle_body: Some(body::repeated_dyn(r * INSTR_BENCHMARK_BATCH_SIZE, vec![
                RandomI32(0, num_elements as i32),
                Regular(Instruction::CallIndirect(0, 0)), // we only have one sig: 0
            ])),
            inject_stack_metering: false,
            table: Some(TableSegment {
                num_elements,
                function_index: OFFSET_AUX,
            }),
            .. Default::default()
        }));
    }: {
        sbox.invoke();
    }

    // w_instr_call_indirect_per_param = w_bench - 1 * w_param
    // Calling a function indirectly causes it to go through a thunk function whose runtime
    // linearly depend on the amount of parameters to this function.
    // Please note that this is not necessary with a direct call.
    instr_call_indirect_per_param {
        let p in 0 .. T::Schedule::get().limits.parameters;
        let num_elements = T::Schedule::get().limits.table_size;
        use self::code::TableSegment;
        let mut sbox = Sandbox::from(&WasmModule::<T>::from(ModuleDefinition {
            // We need to make use of the stack here in order to trigger stack height
            // instrumentation.
            aux_body: Some(body::plain(vec![
                Instruction::I64Const(42),
                Instruction::Drop,
                Instruction::End,
            ])),
            aux_arg_num: p,
            handle_body: Some(body::repeated_dyn(INSTR_BENCHMARK_BATCH_SIZE, vec![
                RandomI64Repeated(p as usize),
                RandomI32(0, num_elements as i32),
                Regular(Instruction::CallIndirect(p.min(1), 0)), // aux signature: 1 or 0
            ])),
            inject_stack_metering: false,
            table: Some(TableSegment {
                num_elements,
                function_index: OFFSET_AUX,
            }),
            .. Default::default()
        }));
    }: {
        sbox.invoke();
    }

    // w_local_get = w_bench - 1 * w_param
    instr_local_get {
        let r in 0 .. INSTR_BENCHMARK_BATCHES;
        let max_locals = T::Schedule::get().limits.stack_height.unwrap_or(512);
        let mut handle_body = body::repeated_dyn(r * INSTR_BENCHMARK_BATCH_SIZE, vec![
            RandomGetLocal(0, max_locals),
            Regular(Instruction::Drop),
        ]);
        body::inject_locals(&mut handle_body, max_locals);
        let mut sbox = Sandbox::from(&WasmModule::<T>::from(ModuleDefinition {
            handle_body: Some(handle_body),
            .. Default::default()
        }));
    }: {
        sbox.invoke();
    }

    // w_local_set = w_bench - 1 * w_param
    instr_local_set {
        let r in 0 .. INSTR_BENCHMARK_BATCHES;
        let max_locals = T::Schedule::get().limits.stack_height.unwrap_or(512);
        let mut handle_body = body::repeated_dyn(r * INSTR_BENCHMARK_BATCH_SIZE, vec![
            RandomI64Repeated(1),
            RandomSetLocal(0, max_locals),
        ]);
        body::inject_locals(&mut handle_body, max_locals);
        let mut sbox = Sandbox::from(&WasmModule::<T>::from(ModuleDefinition {
            handle_body: Some(handle_body),
            .. Default::default()
        }));
    }: {
        sbox.invoke();
    }

    // w_local_tee = w_bench - 2 * w_param
    instr_local_tee {
        let r in 0 .. INSTR_BENCHMARK_BATCHES;
        let max_locals = T::Schedule::get().limits.stack_height.unwrap_or(512);
        let mut handle_body = body::repeated_dyn(r * INSTR_BENCHMARK_BATCH_SIZE, vec![
            RandomI64Repeated(1),
            RandomTeeLocal(0, max_locals),
            Regular(Instruction::Drop),
        ]);
        body::inject_locals(&mut handle_body, max_locals);
        let mut sbox = Sandbox::from(&WasmModule::<T>::from(ModuleDefinition {
            handle_body: Some(handle_body),
            .. Default::default()
        }));
    }: {
        sbox.invoke();
    }

    // w_global_get = w_bench - 1 * w_param
    instr_global_get {
        let r in 0 .. INSTR_BENCHMARK_BATCHES;
        let max_globals = T::Schedule::get().limits.globals;
        let mut sbox = Sandbox::from(&WasmModule::<T>::from(ModuleDefinition {
            handle_body: Some(body::repeated_dyn(r * INSTR_BENCHMARK_BATCH_SIZE, vec![
                RandomGetGlobal(0, max_globals),
                Regular(Instruction::Drop),
            ])),
            num_globals: max_globals,
            .. Default::default()
        }));
    }: {
        sbox.invoke();
    }

    // w_global_set = w_bench - 1 * w_param
    instr_global_set {
        let r in 0 .. INSTR_BENCHMARK_BATCHES;
        let max_globals = T::Schedule::get().limits.globals;
        let mut sbox = Sandbox::from(&WasmModule::<T>::from(ModuleDefinition {
            handle_body: Some(body::repeated_dyn(r * INSTR_BENCHMARK_BATCH_SIZE, vec![
                RandomI64Repeated(1),
                RandomSetGlobal(0, max_globals),
            ])),
            num_globals: max_globals,
            .. Default::default()
        }));
    }: {
        sbox.invoke();
    }

    // w_memory_get = w_bench - 1 * w_param
    instr_memory_current {
        let r in 0 .. INSTR_BENCHMARK_BATCHES;
        let mut sbox = Sandbox::from(&WasmModule::<T>::from(ModuleDefinition {
            memory: Some(ImportedMemory::max::<T>()),
            handle_body: Some(body::repeated(r * INSTR_BENCHMARK_BATCH_SIZE, &[
                Instruction::CurrentMemory(0),
                Instruction::Drop
            ])),
            .. Default::default()
        }));
    }: {
        sbox.invoke();
    }

    // Unary numeric instructions.
    // All use w = w_bench - 2 * w_param.

    instr_i64clz {
        let r in 0 .. INSTR_BENCHMARK_BATCHES;
        let mut sbox = Sandbox::from(&WasmModule::<T>::unary_instr(
            Instruction::I64Clz,
            r * INSTR_BENCHMARK_BATCH_SIZE,
        ));
    }: {
        sbox.invoke();
    }

    instr_i64ctz {
        let r in 0 .. INSTR_BENCHMARK_BATCHES;
        let mut sbox = Sandbox::from(&WasmModule::<T>::unary_instr(
            Instruction::I64Ctz,
            r * INSTR_BENCHMARK_BATCH_SIZE,
        ));
    }: {
        sbox.invoke();
    }

    instr_i64popcnt {
        let r in 0 .. INSTR_BENCHMARK_BATCHES;
        let mut sbox = Sandbox::from(&WasmModule::<T>::unary_instr(
            Instruction::I64Popcnt,
            r * INSTR_BENCHMARK_BATCH_SIZE,
        ));
    }: {
        sbox.invoke();
    }

    instr_i64eqz {
        let r in 0 .. INSTR_BENCHMARK_BATCHES;
        let mut sbox = Sandbox::from(&WasmModule::<T>::unary_instr(
            Instruction::I64Eqz,
            r * INSTR_BENCHMARK_BATCH_SIZE,
        ));
    }: {
        sbox.invoke();
    }

    instr_i64extendsi32 {
        let r in 0 .. INSTR_BENCHMARK_BATCHES;
        let mut sbox = Sandbox::from(&WasmModule::<T>::from(ModuleDefinition {
            handle_body: Some(body::repeated_dyn(r * INSTR_BENCHMARK_BATCH_SIZE, vec![
                RandomI32Repeated(1),
                Regular(Instruction::I64ExtendSI32),
                Regular(Instruction::Drop),
            ])),
            .. Default::default()
        }));
    }: {
        sbox.invoke();
    }

    instr_i64extendui32 {
        let r in 0 .. INSTR_BENCHMARK_BATCHES;
        let mut sbox = Sandbox::from(&WasmModule::<T>::from(ModuleDefinition {
            handle_body: Some(body::repeated_dyn(r * INSTR_BENCHMARK_BATCH_SIZE, vec![
                RandomI32Repeated(1),
                Regular(Instruction::I64ExtendUI32),
                Regular(Instruction::Drop),
            ])),
            .. Default::default()
        }));
    }: {
        sbox.invoke();
    }

    instr_i32wrapi64 {
        let r in 0 .. INSTR_BENCHMARK_BATCHES;
        let mut sbox = Sandbox::from(&WasmModule::<T>::unary_instr(
            Instruction::I32WrapI64,
            r * INSTR_BENCHMARK_BATCH_SIZE,
        ));
    }: {
        sbox.invoke();
    }

    // Binary numeric instructions.
    // All use w = w_bench - 3 * w_param.

    instr_i64eq {
        let r in 0 .. INSTR_BENCHMARK_BATCHES;
        let mut sbox = Sandbox::from(&WasmModule::<T>::binary_instr(
            Instruction::I64Eq,
            r * INSTR_BENCHMARK_BATCH_SIZE,
        ));
    }: {
        sbox.invoke();
    }

    instr_i64ne {
        let r in 0 .. INSTR_BENCHMARK_BATCHES;
        let mut sbox = Sandbox::from(&WasmModule::<T>::binary_instr(
            Instruction::I64Ne,
            r * INSTR_BENCHMARK_BATCH_SIZE,
        ));
    }: {
        sbox.invoke();
    }

    instr_i64lts {
        let r in 0 .. INSTR_BENCHMARK_BATCHES;
        let mut sbox = Sandbox::from(&WasmModule::<T>::binary_instr(
            Instruction::I64LtS,
            r * INSTR_BENCHMARK_BATCH_SIZE,
        ));
    }: {
        sbox.invoke();
    }

    instr_i64ltu {
        let r in 0 .. INSTR_BENCHMARK_BATCHES;
        let mut sbox = Sandbox::from(&WasmModule::<T>::binary_instr(
            Instruction::I64LtU,
            r * INSTR_BENCHMARK_BATCH_SIZE,
        ));
    }: {
        sbox.invoke();
    }

    instr_i64gts {
        let r in 0 .. INSTR_BENCHMARK_BATCHES;
        let mut sbox = Sandbox::from(&WasmModule::<T>::binary_instr(
            Instruction::I64GtS,
            r * INSTR_BENCHMARK_BATCH_SIZE,
        ));
    }: {
        sbox.invoke();
    }

    instr_i64gtu {
        let r in 0 .. INSTR_BENCHMARK_BATCHES;
        let mut sbox = Sandbox::from(&WasmModule::<T>::binary_instr(
            Instruction::I64GtU,
            r * INSTR_BENCHMARK_BATCH_SIZE,
        ));
    }: {
        sbox.invoke();
    }

    instr_i64les {
        let r in 0 .. INSTR_BENCHMARK_BATCHES;
        let mut sbox = Sandbox::from(&WasmModule::<T>::binary_instr(
            Instruction::I64LeS,
            r * INSTR_BENCHMARK_BATCH_SIZE,
        ));
    }: {
        sbox.invoke();
    }

    instr_i64leu {
        let r in 0 .. INSTR_BENCHMARK_BATCHES;
        let mut sbox = Sandbox::from(&WasmModule::<T>::binary_instr(
            Instruction::I64LeU,
            r * INSTR_BENCHMARK_BATCH_SIZE,
        ));
    }: {
        sbox.invoke();
    }

    instr_i64ges {
        let r in 0 .. INSTR_BENCHMARK_BATCHES;
        let mut sbox = Sandbox::from(&WasmModule::<T>::binary_instr(
            Instruction::I64GeS,
            r * INSTR_BENCHMARK_BATCH_SIZE,
        ));
    }: {
        sbox.invoke();
    }

    instr_i64geu {
        let r in 0 .. INSTR_BENCHMARK_BATCHES;
        let mut sbox = Sandbox::from(&WasmModule::<T>::binary_instr(
            Instruction::I64GeU,
            r * INSTR_BENCHMARK_BATCH_SIZE,
        ));
    }: {
        sbox.invoke();
    }

    instr_i64add {
        let r in 0 .. INSTR_BENCHMARK_BATCHES;
        let mut sbox = Sandbox::from(&WasmModule::<T>::binary_instr(
            Instruction::I64Add,
            r * INSTR_BENCHMARK_BATCH_SIZE,
        ));
    }: {
        sbox.invoke();
    }

    instr_i64sub {
        let r in 0 .. INSTR_BENCHMARK_BATCHES;
        let mut sbox = Sandbox::from(&WasmModule::<T>::binary_instr(
            Instruction::I64Sub,
            r * INSTR_BENCHMARK_BATCH_SIZE,
        ));
    }: {
        sbox.invoke();
    }

    instr_i64mul {
        let r in 0 .. INSTR_BENCHMARK_BATCHES;
        let mut sbox = Sandbox::from(&WasmModule::<T>::binary_instr(
            Instruction::I64Mul,
            r * INSTR_BENCHMARK_BATCH_SIZE,
        ));
    }: {
        sbox.invoke();
    }

    instr_i64divs {
        let r in 0 .. INSTR_BENCHMARK_BATCHES;
        let mut sbox = Sandbox::from(&WasmModule::<T>::binary_instr(
            Instruction::I64DivS,
            r * INSTR_BENCHMARK_BATCH_SIZE,
        ));
    }: {
        sbox.invoke();
    }

    instr_i64divu {
        let r in 0 .. INSTR_BENCHMARK_BATCHES;
        let mut sbox = Sandbox::from(&WasmModule::<T>::binary_instr(
            Instruction::I64DivU,
            r * INSTR_BENCHMARK_BATCH_SIZE,
        ));
    }: {
        sbox.invoke();
    }

    instr_i64rems {
        let r in 0 .. INSTR_BENCHMARK_BATCHES;
        let mut sbox = Sandbox::from(&WasmModule::<T>::binary_instr(
            Instruction::I64RemS,
            r * INSTR_BENCHMARK_BATCH_SIZE,
        ));
    }: {
        sbox.invoke();
    }

    instr_i64remu {
        let r in 0 .. INSTR_BENCHMARK_BATCHES;
        let mut sbox = Sandbox::from(&WasmModule::<T>::binary_instr(
            Instruction::I64RemU,
            r * INSTR_BENCHMARK_BATCH_SIZE,
        ));
    }: {
        sbox.invoke();
    }

    instr_i64and {
        let r in 0 .. INSTR_BENCHMARK_BATCHES;
        let mut sbox = Sandbox::from(&WasmModule::<T>::binary_instr(
            Instruction::I64And,
            r * INSTR_BENCHMARK_BATCH_SIZE,
        ));
    }: {
        sbox.invoke();
    }

    instr_i64or {
        let r in 0 .. INSTR_BENCHMARK_BATCHES;
        let mut sbox = Sandbox::from(&WasmModule::<T>::binary_instr(
            Instruction::I64Or,
            r * INSTR_BENCHMARK_BATCH_SIZE,
        ));
    }: {
        sbox.invoke();
    }

    instr_i64xor {
        let r in 0 .. INSTR_BENCHMARK_BATCHES;
        let mut sbox = Sandbox::from(&WasmModule::<T>::binary_instr(
            Instruction::I64Xor,
            r * INSTR_BENCHMARK_BATCH_SIZE,
        ));
    }: {
        sbox.invoke();
    }

    instr_i64shl {
        let r in 0 .. INSTR_BENCHMARK_BATCHES;
        let mut sbox = Sandbox::from(&WasmModule::<T>::binary_instr(
            Instruction::I64Shl,
            r * INSTR_BENCHMARK_BATCH_SIZE,
        ));
    }: {
        sbox.invoke();
    }

    instr_i64shrs {
        let r in 0 .. INSTR_BENCHMARK_BATCHES;
        let mut sbox = Sandbox::from(&WasmModule::<T>::binary_instr(
            Instruction::I64ShrS,
            r * INSTR_BENCHMARK_BATCH_SIZE,
        ));
    }: {
        sbox.invoke();
    }

    instr_i64shru {
        let r in 0 .. INSTR_BENCHMARK_BATCHES;
        let mut sbox = Sandbox::from(&WasmModule::<T>::binary_instr(
            Instruction::I64ShrU,
            r * INSTR_BENCHMARK_BATCH_SIZE,
        ));
    }: {
        sbox.invoke();
    }

    instr_i64rotl {
        let r in 0 .. INSTR_BENCHMARK_BATCHES;
        let mut sbox = Sandbox::from(&WasmModule::<T>::binary_instr(
            Instruction::I64Rotl,
            r * INSTR_BENCHMARK_BATCH_SIZE,
        ));
    }: {
        sbox.invoke();
    }

    instr_i64rotr {
        let r in 0 .. INSTR_BENCHMARK_BATCHES;
        let mut sbox = Sandbox::from(&WasmModule::<T>::binary_instr(
            Instruction::I64Rotr,
            r * INSTR_BENCHMARK_BATCH_SIZE,
        ));
    }: {
        sbox.invoke();
    }

    // This is no benchmark. It merely exist to have an easy way to pretty print the currently
    // configured `Schedule` during benchmark development.
    // It can be outputted using the following command:
    // cargo run --release --features runtime-benchmarks \
    //     -- benchmark --extra --dev --execution=native \
    //     -p pallet_gear -e print_schedule --no-median-slopes --no-min-squares
    #[extra]
    print_schedule {
        #[cfg(feature = "std")]
        {
            println!("{:#?}", Schedule::<T>::default());
        }
        #[cfg(not(feature = "std"))]
        Err("Run this bench with a native runtime in order to see the schedule.")?;
    }: {}

    impl_benchmark_test_suite!(
        Gear, crate::mock::new_test_ext(), crate::mock::Test
    )
}<|MERGE_RESOLUTION|>--- conflicted
+++ resolved
@@ -178,6 +178,7 @@
     core_processor::process::<Externalities, ExecutionEnvironment>(
         &exec.block_config,
         exec.context,
+        exec.random_data,
         exec.memory_pages,
     )
 }
@@ -249,6 +250,7 @@
     ext_manager: ExtManager<T>,
     block_config: BlockConfig,
     context: ProcessExecutionContext,
+    random_data: (Vec<u8>, u32),
     memory_pages: BTreeMap<PageNumber, PageBuf>,
 }
 
@@ -502,69 +504,6 @@
 
     alloc {
         let r in 0 .. API_BENCHMARK_BATCHES;
-<<<<<<< HEAD
-        let code = WasmModule::<T>::from(ModuleDefinition {
-            memory: Some(ImportedMemory::max::<T>()),
-            imported_functions: vec![ImportedFunction {
-                module: "env",
-                name: "alloc",
-                params: vec![ValueType::I32],
-                return_type: Some(ValueType::I32),
-            }],
-            handle_body: Some(body::repeated(r * API_BENCHMARK_BATCH_SIZE, &[
-                Instruction::I32Const(0),
-                Instruction::Call(0),
-                Instruction::Drop,
-            ])),
-            .. Default::default()
-        });
-        let instance = Program::<T>::new(code, vec![])?;
-        let Exec {
-            ext_manager,
-            block_config,
-            context,
-            memory_pages,
-        } = prepare::<T>(instance.caller.into_origin(), HandleKind::Handle(ProgramId::from_origin(instance.addr)), vec![], 0u32.into())?;
-    }: {
-        core_processor::process::<
-            Externalities,
-            ExecutionEnvironment,
-        >(&block_config, context, ([0u8; 32].to_vec(), 0), memory_pages);
-    }
-
-    // TODO: benchmark batches and size is bigger than memory limits
-    // free {
-    //     let r in 0 .. API_BENCHMARK_BATCHES;
-    //     let code = WasmModule::<T>::from(ModuleDefinition {
-    //         memory: Some(ImportedMemory::max::<T>()),
-    //         imported_functions: vec![ImportedFunction {
-    //             module: "env",
-    //             name: "alloc",
-    //             params: vec![ValueType::I32],
-    //             return_type: Some(ValueType::I32),
-    //         },
-    //         ImportedFunction {
-    //             module: "env",
-    //             name: "free",
-    //             params: vec![ValueType::I32],
-    //             return_type: None,
-    //         }],
-    //         init_body: Some(body::plain(vec![
-    //             Instruction::I32Const(1),
-    //             Instruction::Call(0),
-    //             Instruction::Drop,
-    //         ])),
-    //         handle_body: Some(body::repeated(r * API_BENCHMARK_BATCH_SIZE, &[
-    //             Instruction::I32Const(1),
-    //             Instruction::Call(0),
-    //         ])),
-    //         .. Default::default()
-    //     });
-    //     let instance = Program::<T>::new(code, vec![])?;
-    // }: {
-    //     Gear::<T>::process_message(instance.caller.into_origin(), HandleKind::Handle(ProgramId::from_origin(instance.addr)), vec![], 0u32.into())?;
-    // }
-=======
         let mut res = None;
         let exec = alloc_bench::<T>(r)?;
     }: {
@@ -573,24 +512,16 @@
     verify {
         verify_process(res.unwrap());
     }
->>>>>>> e2f5501b
 
     free {
         let r in 0 .. API_BENCHMARK_BATCHES;
         let mut res = None;
         let exec = free_bench::<T>(r)?;
     }: {
-<<<<<<< HEAD
-        core_processor::process::<
-            Externalities,
-            ExecutionEnvironment,
-        >(&block_config, context, ([0u8; 32].to_vec(), 0), memory_pages);
-=======
-        res.replace(run_process(exec));
-    }
-    verify {
-        verify_process(res.unwrap());
->>>>>>> e2f5501b
+        res.replace(run_process(exec));
+    }
+    verify {
+        verify_process(res.unwrap());
     }
 
     gr_reserve_gas {
@@ -598,17 +529,10 @@
         let mut res = None;
         let exec = gr_reserve_gas_bench::<T>(r)?;
     }: {
-<<<<<<< HEAD
-        core_processor::process::<
-            Externalities,
-            ExecutionEnvironment,
-        >(&block_config, context, ([0u8; 32].to_vec(), 0), memory_pages);
-=======
-        res.replace(run_process(exec));
-    }
-    verify {
-        verify_process(res.unwrap());
->>>>>>> e2f5501b
+        res.replace(run_process(exec));
+    }
+    verify {
+        verify_process(res.unwrap());
     }
 
     gr_unreserve_gas {
@@ -616,37 +540,14 @@
         let mut res = None;
         let exec = gr_unreserve_gas_bench::<T>(r)?;
     }: {
-<<<<<<< HEAD
-        core_processor::process::<
-            Externalities,
-            ExecutionEnvironment,
-        >(&block_config, context, ([0u8; 32].to_vec(), 0), memory_pages);
-=======
-        res.replace(run_process(exec));
-    }
-    verify {
-        verify_process(res.unwrap());
->>>>>>> e2f5501b
+        res.replace(run_process(exec));
+    }
+    verify {
+        verify_process(res.unwrap());
     }
 
     gr_message_id {
         let r in 0 .. API_BENCHMARK_BATCHES;
-<<<<<<< HEAD
-        let instance = Program::<T>::new(WasmModule::getter(
-            "env", "gr_message_id", r * API_BENCHMARK_BATCH_SIZE
-        ), vec![])?;
-        let Exec {
-            ext_manager,
-            block_config,
-            context,
-            memory_pages,
-        } = prepare::<T>(instance.caller.into_origin(), HandleKind::Handle(ProgramId::from_origin(instance.addr)), vec![], 0u32.into())?;
-    }: {
-        core_processor::process::<
-            Externalities,
-            ExecutionEnvironment,
-        >(&block_config, context, ([0u8; 32].to_vec(), 0), memory_pages);
-=======
         let mut res = None;
         let exec = getter_bench::<T>("gr_message_id", r)?;
     }: {
@@ -654,27 +555,10 @@
     }
     verify {
         verify_process(res.unwrap());
->>>>>>> e2f5501b
     }
 
     gr_origin {
         let r in 0 .. API_BENCHMARK_BATCHES;
-<<<<<<< HEAD
-        let instance = Program::<T>::new(WasmModule::getter(
-            "env", "gr_origin", r * API_BENCHMARK_BATCH_SIZE
-        ), vec![])?;
-        let Exec {
-            ext_manager,
-            block_config,
-            context,
-            memory_pages,
-        } = prepare::<T>(instance.caller.into_origin(), HandleKind::Handle(ProgramId::from_origin(instance.addr)), vec![], 0u32.into())?;
-    }: {
-        core_processor::process::<
-            Externalities,
-            ExecutionEnvironment,
-        >(&block_config, context, ([0u8; 32].to_vec(), 0), memory_pages);
-=======
         let mut res = None;
         let exec = getter_bench::<T>("gr_origin", r)?;
     }: {
@@ -682,27 +566,10 @@
     }
     verify {
         verify_process(res.unwrap());
->>>>>>> e2f5501b
     }
 
     gr_program_id {
         let r in 0 .. API_BENCHMARK_BATCHES;
-<<<<<<< HEAD
-        let instance = Program::<T>::new(WasmModule::getter(
-            "env", "gr_program_id", r * API_BENCHMARK_BATCH_SIZE
-        ), vec![])?;
-        let Exec {
-            ext_manager,
-            block_config,
-            context,
-            memory_pages,
-        } = prepare::<T>(instance.caller.into_origin(), HandleKind::Handle(ProgramId::from_origin(instance.addr)), vec![], 0u32.into())?;
-    }: {
-        core_processor::process::<
-            Externalities,
-            ExecutionEnvironment,
-        >(&block_config, context, ([0u8; 32].to_vec(), 0), memory_pages);
-=======
         let mut res = None;
         let exec = getter_bench::<T>("gr_program_id", r)?;
     }: {
@@ -710,7 +577,6 @@
     }
     verify {
         verify_process(res.unwrap());
->>>>>>> e2f5501b
     }
 
     gr_source {
@@ -718,37 +584,14 @@
         let mut res = None;
         let exec = getter_bench::<T>("gr_source", r)?;
     }: {
-<<<<<<< HEAD
-        core_processor::process::<
-            Externalities,
-            ExecutionEnvironment,
-        >(&block_config, context, ([0u8; 32].to_vec(), 0), memory_pages);
-=======
-        res.replace(run_process(exec));
-    }
-    verify {
-        verify_process(res.unwrap());
->>>>>>> e2f5501b
+        res.replace(run_process(exec));
+    }
+    verify {
+        verify_process(res.unwrap());
     }
 
     gr_value {
         let r in 0 .. API_BENCHMARK_BATCHES;
-<<<<<<< HEAD
-        let instance = Program::<T>::new(WasmModule::getter(
-            "env", "gr_value", r * API_BENCHMARK_BATCH_SIZE
-        ), vec![])?;
-        let Exec {
-            ext_manager,
-            block_config,
-            context,
-            memory_pages,
-        } = prepare::<T>(instance.caller.into_origin(), HandleKind::Handle(ProgramId::from_origin(instance.addr)), vec![], 0u32.into())?;
-    }: {
-        core_processor::process::<
-            Externalities,
-            ExecutionEnvironment,
-        >(&block_config, context, ([0u8; 32].to_vec(), 0), memory_pages);
-=======
         let mut res = None;
         let exec = getter_bench::<T>("gr_value", r)?;
     }: {
@@ -756,27 +599,10 @@
     }
     verify {
         verify_process(res.unwrap());
->>>>>>> e2f5501b
     }
 
     gr_value_available {
         let r in 0 .. API_BENCHMARK_BATCHES;
-<<<<<<< HEAD
-        let instance = Program::<T>::new(WasmModule::getter(
-            "env", "gr_value_available", r * API_BENCHMARK_BATCH_SIZE
-        ), vec![])?;
-        let Exec {
-            ext_manager,
-            block_config,
-            context,
-            memory_pages,
-        } = prepare::<T>(instance.caller.into_origin(), HandleKind::Handle(ProgramId::from_origin(instance.addr)), vec![], 0u32.into())?;
-    }: {
-        core_processor::process::<
-            Externalities,
-            ExecutionEnvironment,
-        >(&block_config, context, ([0u8; 32].to_vec(), 0), memory_pages);
-=======
         let mut res = None;
         let exec = getter_bench::<T>("gr_value_available", r)?;
     }: {
@@ -795,7 +621,6 @@
     }
     verify {
         verify_process(res.unwrap());
->>>>>>> e2f5501b
     }
 
     gr_size {
@@ -803,17 +628,10 @@
         let mut res = None;
         let exec = number_getter_bench::<T>("gr_size", ValueType::I32, r)?;
     }: {
-<<<<<<< HEAD
-        core_processor::process::<
-            Externalities,
-            ExecutionEnvironment,
-        >(&block_config, context, ([0u8; 32].to_vec(), 0), memory_pages);
-=======
-        res.replace(run_process(exec));
-    }
-    verify {
-        verify_process(res.unwrap());
->>>>>>> e2f5501b
+        res.replace(run_process(exec));
+    }
+    verify {
+        verify_process(res.unwrap());
     }
 
     gr_read {
@@ -821,17 +639,10 @@
         let mut res = None;
         let exec = gr_read_bench::<T>(r)?;
     }: {
-<<<<<<< HEAD
-        core_processor::process::<
-            Externalities,
-            ExecutionEnvironment,
-        >(&block_config, context, ([0u8; 32].to_vec(), 0), memory_pages);
-=======
-        res.replace(run_process(exec));
-    }
-    verify {
-        verify_process(res.unwrap());
->>>>>>> e2f5501b
+        res.replace(run_process(exec));
+    }
+    verify {
+        verify_process(res.unwrap());
     }
 
     gr_read_per_kb {
@@ -839,96 +650,43 @@
         let mut res = None;
         let exec = gr_read_per_kb_bench::<T>(n)?;
     }: {
-<<<<<<< HEAD
-        core_processor::process::<
-            Externalities,
-            ExecutionEnvironment,
-        >(&block_config, context, ([0u8; 32].to_vec(), 0), memory_pages);
+        res.replace(run_process(exec));
+    }
+    verify {
+        verify_process(res.unwrap());
+    }
+
+    gr_block_height {
+        let r in 0 .. API_BENCHMARK_BATCHES;
+        let mut res = None;
+        let exec = number_getter_bench::<T>("gr_block_height", ValueType::I32, r)?;
+    }: {
+        res.replace(run_process(exec));
+    }
+    verify {
+        verify_process(res.unwrap());
+    }
+
+    gr_block_timestamp {
+        let r in 0 .. API_BENCHMARK_BATCHES;
+        let mut res = None;
+        let exec = number_getter_bench::<T>("gr_block_timestamp", ValueType::I64, r)?;
+    }: {
+        res.replace(run_process(exec));
+    }
+    verify {
+        verify_process(res.unwrap());
     }
 
     gr_random {
         let r in 0 .. API_BENCHMARK_BATCHES;
-        let code = WasmModule::<T>::from(ModuleDefinition {
-            memory: Some(ImportedMemory::max::<T>()),
-            imported_functions: vec![ImportedFunction {
-                module: "env",
-                name: "gr_random",
-                params: vec![ValueType::I32, ValueType::I32, ValueType::I32, ValueType::I32],
-                return_type: None,
-            }],
-            data_segments: vec![
-                DataSegment {
-                    offset: 0,
-                    value: vec![0u8; 32],
-                },
-                DataSegment {
-                    offset: 32,
-                    value: vec![0u8; 4],
-                },
-            ],
-            handle_body: Some(body::repeated(r * API_BENCHMARK_BATCH_SIZE, &[
-                Instruction::I32Const(0), // subject_ptr
-                Instruction::I32Const(0), // subject_len
-                Instruction::I32Const(0), // random_ptr
-                Instruction::I32Const(32), // bn_ptr
-                Instruction::Call(0),
-            ])),
-            .. Default::default()
-        });
-        let instance = Program::<T>::new(code, vec![])?;
-        let Exec {
-            ext_manager,
-            block_config,
-            context,
-            memory_pages,
-        } = prepare::<T>(instance.caller.into_origin(), HandleKind::Handle(ProgramId::from_origin(instance.addr)), vec![], 0u32.into())?;
-    }: {
-        core_processor::process::<
-            Externalities,
-            ExecutionEnvironment,
-        >(&block_config, context, ([0u8; 32].to_vec(), 0), memory_pages);
-=======
-        res.replace(run_process(exec));
-    }
-    verify {
-        verify_process(res.unwrap());
->>>>>>> e2f5501b
-    }
-
-    gr_block_height {
-        let r in 0 .. API_BENCHMARK_BATCHES;
-        let mut res = None;
-        let exec = number_getter_bench::<T>("gr_block_height", ValueType::I32, r)?;
-    }: {
-<<<<<<< HEAD
-        core_processor::process::<
-            Externalities,
-            ExecutionEnvironment,
-        >(&block_config, context, ([0u8; 32].to_vec(), 0), memory_pages);
-=======
-        res.replace(run_process(exec));
-    }
-    verify {
-        verify_process(res.unwrap());
->>>>>>> e2f5501b
-    }
-
-    gr_block_timestamp {
-        let r in 0 .. API_BENCHMARK_BATCHES;
-        let mut res = None;
-        let exec = number_getter_bench::<T>("gr_block_timestamp", ValueType::I64, r)?;
-    }: {
-<<<<<<< HEAD
-        core_processor::process::<
-            Externalities,
-            ExecutionEnvironment,
-        >(&block_config, context, ([0u8; 32].to_vec(), 0), memory_pages);
-=======
-        res.replace(run_process(exec));
-    }
-    verify {
-        verify_process(res.unwrap());
->>>>>>> e2f5501b
+        let mut res = None;
+        let exec = gr_random_bench::<T>(r)?;
+    }: {
+        res.replace(run_process(exec));
+    }
+    verify {
+        verify_process(res.unwrap());
     }
 
     gr_send_init {
@@ -936,17 +694,10 @@
         let mut res = None;
         let exec = gr_send_init_bench::<T>(r)?;
     }: {
-<<<<<<< HEAD
-        core_processor::process::<
-            Externalities,
-            ExecutionEnvironment,
-        >(&block_config, context, ([0u8; 32].to_vec(), 0), memory_pages);
-=======
-        res.replace(run_process(exec));
-    }
-    verify {
-        verify_process(res.unwrap());
->>>>>>> e2f5501b
+        res.replace(run_process(exec));
+    }
+    verify {
+        verify_process(res.unwrap());
     }
 
     gr_send_push {
@@ -954,65 +705,14 @@
         let mut res = None;
         let exec = gr_send_push_bench::<T>(r)?;
     }: {
-<<<<<<< HEAD
-        core_processor::process::<
-            Externalities,
-            ExecutionEnvironment,
-        >(&block_config, context, ([0u8; 32].to_vec(), 0), memory_pages);
-=======
-        res.replace(run_process(exec));
-    }
-    verify {
-        verify_process(res.unwrap());
->>>>>>> e2f5501b
+        res.replace(run_process(exec));
+    }
+    verify {
+        verify_process(res.unwrap());
     }
 
     gr_send_push_per_kb {
         let n in 0 .. T::Schedule::get().limits.payload_len / 1024;
-<<<<<<< HEAD
-        let code = WasmModule::<T>::from(ModuleDefinition {
-            memory: Some(ImportedMemory::max::<T>()),
-            imported_functions: vec![ImportedFunction {
-                module: "env",
-                name: "gr_send_init",
-                params: vec![ValueType::I32],
-                return_type: Some(ValueType::I32),
-            },
-            ImportedFunction {
-                module: "env",
-                name: "gr_send_push",
-                params: vec![ValueType::I32, ValueType::I32, ValueType::I32],
-                return_type: Some(ValueType::I32),
-            }],
-            handle_body: Some(body::repeated(API_BENCHMARK_BATCH_SIZE, &[
-                Instruction::I32Const(0), // handle ptr
-                Instruction::Call(0), // get handle
-                Instruction::Drop,
-                Instruction::I32Const(0), // handle ptr
-                Instruction::I32Const(0), // payload ptr
-                Instruction::I32Const((n * 1024) as i32), // payload_len
-                Instruction::Call(1), // send_push
-                Instruction::Drop,
-            ])),
-            .. Default::default()
-        });
-        let instance = Program::<T>::new(code, vec![])?;
-        let Exec {
-            ext_manager,
-            block_config,
-            context,
-            memory_pages,
-        } = prepare::<T>(instance.caller.into_origin(), HandleKind::Handle(ProgramId::from_origin(instance.addr)), vec![], 0u32.into())?;
-    }: {
-        core_processor::process::<
-            Externalities,
-            ExecutionEnvironment,
-        >(&block_config, context, ([0u8; 32].to_vec(), 0), memory_pages);
-    }
-
-    // Benchmark the `gr_send_commit` call.
-    // `gr_send` call is shortcut for `gr_send_init` + `gr_send_commit`
-=======
         let mut res = None;
         let exec = gr_send_push_per_kb_bench::<T>(n)?;
     }: {
@@ -1022,23 +722,15 @@
         verify_process(res.unwrap());
     }
 
->>>>>>> e2f5501b
     gr_send_commit {
         let r in 0 .. API_BENCHMARK_BATCHES;
         let mut res = None;
         let exec = gr_send_commit_bench::<T>(r)?;
     }: {
-<<<<<<< HEAD
-        core_processor::process::<
-            Externalities,
-            ExecutionEnvironment,
-        >(&block_config, context, ([0u8; 32].to_vec(), 0), memory_pages);
-=======
-        res.replace(run_process(exec));
-    }
-    verify {
-        verify_process(res.unwrap());
->>>>>>> e2f5501b
+        res.replace(run_process(exec));
+    }
+    verify {
+        verify_process(res.unwrap());
     }
 
     gr_send_commit_per_kb {
@@ -1046,17 +738,10 @@
         let mut res = None;
         let exec = gr_send_commit_per_kb_bench::<T>(n)?;
     }: {
-<<<<<<< HEAD
-        core_processor::process::<
-            Externalities,
-            ExecutionEnvironment,
-        >(&block_config, context, ([0u8; 32].to_vec(), 0), memory_pages);
-=======
-        res.replace(run_process(exec));
-    }
-    verify {
-        verify_process(res.unwrap());
->>>>>>> e2f5501b
+        res.replace(run_process(exec));
+    }
+    verify {
+        verify_process(res.unwrap());
     }
 
     // Benchmark the `gr_reply_commit` call.
@@ -1065,58 +750,10 @@
         let mut res = None;
         let exec = gr_reply_commit_bench::<T>(r)?;
     }: {
-<<<<<<< HEAD
-        core_processor::process::<
-            Externalities,
-            ExecutionEnvironment,
-        >(&block_config, context, ([0u8; 32].to_vec(), 0), memory_pages);
-    }
-
-    gr_reply_commit_per_kb {
-        let n in 0 .. T::Schedule::get().limits.payload_len / 1024;
-        let value_bytes = 0_u128.encode();
-        let value_len = value_bytes.len();
-        let code = WasmModule::<T>::from(ModuleDefinition {
-            memory: Some(ImportedMemory::max::<T>()),
-            imported_functions: vec![ImportedFunction {
-                module: "env",
-                name: "gr_reply_commit",
-                params: vec![ValueType::I32, ValueType::I32, ValueType::I32],
-                return_type: Some(ValueType::I32),
-            }],
-            data_segments: vec![
-                DataSegment {
-                    offset: 0u32,
-                    value: value_bytes,
-                },
-            ],
-            handle_body: Some(body::repeated(API_BENCHMARK_BATCH_SIZE, &[
-                Instruction::I32Const(0), // payload_ptr
-                Instruction::I32Const((n * 1024) as i32), // payload_len
-                Instruction::I32Const(0), // value_ptr
-                Instruction::Call(0),
-                Instruction::Drop,
-                ])),
-                .. Default::default()
-        });
-        let instance = Program::<T>::new(code, vec![])?;
-        let Exec {
-            ext_manager,
-            block_config,
-            context,
-            memory_pages,
-        } = prepare::<T>(instance.caller.into_origin(), HandleKind::Handle(ProgramId::from_origin(instance.addr)), vec![], 10000000u32.into())?;
-    }: {
-        core_processor::process::<
-            Externalities,
-            ExecutionEnvironment,
-        >(&block_config, context, ([0u8; 32].to_vec(), 0), memory_pages);
-=======
-        res.replace(run_process(exec));
-    }
-    verify {
-        verify_process(res.unwrap());
->>>>>>> e2f5501b
+        res.replace(run_process(exec));
+    }
+    verify {
+        verify_process(res.unwrap());
     }
 
     // Benchmark the `gr_reply_push` call.
@@ -1125,17 +762,10 @@
         let mut res = None;
         let exec = gr_reply_push_bench::<T>(r)?;
     }: {
-<<<<<<< HEAD
-        core_processor::process::<
-            Externalities,
-            ExecutionEnvironment,
-        >(&block_config, context, ([0u8; 32].to_vec(), 0), memory_pages);
-=======
-        res.replace(run_process(exec));
-    }
-    verify {
-        verify_process(res.unwrap());
->>>>>>> e2f5501b
+        res.replace(run_process(exec));
+    }
+    verify {
+        verify_process(res.unwrap());
     }
 
     gr_reply_push_per_kb {
@@ -1143,53 +773,14 @@
         let mut res = None;
         let exec = gr_reply_push_per_kb_bench::<T>(n)?;
     }: {
-<<<<<<< HEAD
-        core_processor::process::<
-            Externalities,
-            ExecutionEnvironment,
-        >(&block_config, context, ([0u8; 32].to_vec(), 0), memory_pages);
-=======
-        res.replace(run_process(exec));
-    }
-    verify {
-        verify_process(res.unwrap());
->>>>>>> e2f5501b
+        res.replace(run_process(exec));
+    }
+    verify {
+        verify_process(res.unwrap());
     }
 
     gr_reply_to {
         let r in 0 .. API_BENCHMARK_BATCHES;
-<<<<<<< HEAD
-        let code = WasmModule::<T>::from(ModuleDefinition {
-            memory: Some(ImportedMemory::max::<T>()),
-            imported_functions: vec![ImportedFunction {
-                module: "env",
-                name: "gr_reply_to",
-                params: vec![ValueType::I32],
-                return_type: None,
-            }],
-            reply_body: Some(body::repeated(r * API_BENCHMARK_BATCH_SIZE, &[
-                // dest_ptr
-                Instruction::I32Const(0),
-                Instruction::Call(0),
-                ])),
-            .. Default::default()
-        });
-        let instance = Program::<T>::new(code, vec![])?;
-        let msg_id = MessageId::from(10);
-        let msg = gear_core::message::Message::new(msg_id, instance.addr.as_bytes().into(), ProgramId::from(instance.caller.clone().into_origin().as_bytes()), Default::default(), Some(1_000_000), 0, None).into_stored();
-        MailboxOf::<T>::insert(msg, u32::MAX.unique_saturated_into()).expect("Error during mailbox insertion");
-        let Exec {
-            ext_manager,
-            block_config,
-            context,
-            memory_pages,
-        } = prepare::<T>(instance.caller.into_origin(), HandleKind::Reply(msg_id, 0), vec![], 0u32.into())?;
-    }: {
-        core_processor::process::<
-            Externalities,
-            ExecutionEnvironment,
-        >(&block_config, context, ([0u8; 32].to_vec(), 0), memory_pages);
-=======
         let mut res = None;
         let exec = gr_reply_to_bench::<T>(r)?;
     }: {
@@ -1197,7 +788,6 @@
     }
     verify {
         verify_process(res.unwrap());
->>>>>>> e2f5501b
     }
 
     gr_debug {
@@ -1205,12 +795,6 @@
         let mut res = None;
         let exec = gr_debug_bench::<T>(r)?;
     }: {
-<<<<<<< HEAD
-        core_processor::process::<
-            Externalities,
-            ExecutionEnvironment,
-        >(&block_config, context, ([0u8; 32].to_vec(), 0), memory_pages);
-=======
         res.replace(run_process(exec));
     }
     verify {
@@ -1226,42 +810,10 @@
     }
     verify {
         verify_process(res.unwrap());
->>>>>>> e2f5501b
     }
 
     gr_exit_code {
         let r in 0 .. API_BENCHMARK_BATCHES;
-<<<<<<< HEAD
-        let code = WasmModule::<T>::from(ModuleDefinition {
-            memory: Some(ImportedMemory::max::<T>()),
-            imported_functions: vec![ImportedFunction {
-                module: "env",
-                name: "gr_exit_code",
-                params: vec![],
-                return_type: Some(ValueType::I32),
-            }],
-            reply_body: Some(body::repeated(r * API_BENCHMARK_BATCH_SIZE, &[
-                Instruction::Call(0),
-                Instruction::Drop,
-            ])),
-            .. Default::default()
-        });
-        let instance = Program::<T>::new(code, vec![])?;
-        let msg_id = MessageId::from(10);
-        let msg = gear_core::message::Message::new(msg_id, instance.addr.as_bytes().into(), ProgramId::from(instance.caller.clone().into_origin().as_bytes()), Default::default(), Some(1_000_000), 0, None).into_stored();
-        MailboxOf::<T>::insert(msg, u32::MAX.unique_saturated_into()).expect("Error during mailbox insertion");
-        let Exec {
-            ext_manager,
-            block_config,
-            context,
-            memory_pages,
-        } = prepare::<T>(instance.caller.into_origin(), HandleKind::Reply(msg_id, 0), vec![], 0u32.into())?;
-    }: {
-        core_processor::process::<
-            Externalities,
-            ExecutionEnvironment,
-        >(&block_config, context, ([0u8; 32].to_vec(), 0), memory_pages);
-=======
         let mut res = None;
         let exec = gr_exit_code_bench::<T>(r)?;
     }: {
@@ -1269,7 +821,6 @@
     }
     verify {
         verify_process(res.unwrap());
->>>>>>> e2f5501b
     }
 
     // We cannot call `gr_exit` multiple times. Therefore our weight determination is not
@@ -1279,17 +830,10 @@
         let mut res = None;
         let exec = no_return_bench::<T>("gr_exit", Some(0xff), r)?;
     }: {
-<<<<<<< HEAD
-        core_processor::process::<
-            Externalities,
-            ExecutionEnvironment,
-        >(&block_config, context, ([0u8; 32].to_vec(), 0), memory_pages);
-=======
-        res.replace(run_process(exec));
-    }
-    verify {
-        verify_process(res.unwrap());
->>>>>>> e2f5501b
+        res.replace(run_process(exec));
+    }
+    verify {
+        verify_process(res.unwrap());
     }
 
     // We cannot call `gr_leave` multiple times. Therefore our weight determination is not
@@ -1299,17 +843,10 @@
         let mut res = None;
         let exec = no_return_bench::<T>("gr_leave", None, r)?;
     }: {
-<<<<<<< HEAD
-        core_processor::process::<
-            Externalities,
-            ExecutionEnvironment,
-        >(&block_config, context, ([0u8; 32].to_vec(), 0), memory_pages);
-=======
-        res.replace(run_process(exec));
-    }
-    verify {
-        verify_process(res.unwrap());
->>>>>>> e2f5501b
+        res.replace(run_process(exec));
+    }
+    verify {
+        verify_process(res.unwrap());
     }
 
     // We cannot call `gr_wait` multiple times. Therefore our weight determination is not
@@ -1319,17 +856,10 @@
         let mut res = None;
         let exec = no_return_bench::<T>("gr_wait", None, r)?;
     }: {
-<<<<<<< HEAD
-        core_processor::process::<
-            Externalities,
-            ExecutionEnvironment,
-        >(&block_config, context, ([0u8; 32].to_vec(), 0), memory_pages);
-=======
-        res.replace(run_process(exec));
-    }
-    verify {
-        verify_process(res.unwrap());
->>>>>>> e2f5501b
+        res.replace(run_process(exec));
+    }
+    verify {
+        verify_process(res.unwrap());
     }
 
     // We cannot call `gr_wait_for` multiple times. Therefore our weight determination is not
@@ -1339,17 +869,10 @@
         let mut res = None;
         let exec = no_return_bench::<T>("gr_wait_for", Some(10), r)?;
     }: {
-<<<<<<< HEAD
-        core_processor::process::<
-            Externalities,
-            ExecutionEnvironment,
-        >(&block_config, context, ([0u8; 32].to_vec(), 0), memory_pages);
-=======
-        res.replace(run_process(exec));
-    }
-    verify {
-        verify_process(res.unwrap());
->>>>>>> e2f5501b
+        res.replace(run_process(exec));
+    }
+    verify {
+        verify_process(res.unwrap());
     }
 
     // We cannot call `gr_wait_up_to` multiple times. Therefore our weight determination is not
@@ -1359,17 +882,10 @@
         let mut res = None;
         let exec = no_return_bench::<T>("gr_wait_up_to", Some(100), r)?;
     }: {
-<<<<<<< HEAD
-        core_processor::process::<
-            Externalities,
-            ExecutionEnvironment,
-        >(&block_config, context, ([0u8; 32].to_vec(), 0), memory_pages);
-=======
-        res.replace(run_process(exec));
-    }
-    verify {
-        verify_process(res.unwrap());
->>>>>>> e2f5501b
+        res.replace(run_process(exec));
+    }
+    verify {
+        verify_process(res.unwrap());
     }
 
     gr_wake {
@@ -1377,17 +893,10 @@
         let mut res = None;
         let exec = gr_wake_bench::<T>(r)?;
     }: {
-<<<<<<< HEAD
-        core_processor::process::<
-            Externalities,
-            ExecutionEnvironment,
-        >(&block_config, context, ([0u8; 32].to_vec(), 0), memory_pages);
-=======
-        res.replace(run_process(exec));
-    }
-    verify {
-        verify_process(res.unwrap());
->>>>>>> e2f5501b
+        res.replace(run_process(exec));
+    }
+    verify {
+        verify_process(res.unwrap());
     }
 
     gr_create_program_wgas {
@@ -1395,76 +904,6 @@
         let mut res = None;
         let exec = gr_create_program_wgas_bench::<T>(r)?;
     }: {
-<<<<<<< HEAD
-        core_processor::process::<
-            Externalities,
-            ExecutionEnvironment,
-        >(&block_config, context, ([0u8; 32].to_vec(), 0), memory_pages);
-    }
-
-    gr_create_program_wgas_per_kb {
-        let n in 0 .. T::Schedule::get().limits.payload_len / 1024;
-        let module = WasmModule::<T>::dummy();
-        let code_hash_bytes = module.hash.encode();
-        let code_hash_len = code_hash_bytes.len();
-        let salt_bytes = n.encode();
-        let salt_bytes_len = salt_bytes.len();
-        let value_bytes = 0_u128.encode();
-        let value_bytes_len = value_bytes.len();
-        let pid_bytes = ProgramId::from(101).encode();
-        let _ = Gear::<T>::upload_code_raw(RawOrigin::Signed(benchmarking::account("instantiator", 0, 0)).into(), module.code);
-        let code = WasmModule::<T>::from(ModuleDefinition {
-            memory: Some(ImportedMemory::max::<T>()),
-            imported_functions: vec![ImportedFunction {
-                module: "env",
-                name: "gr_create_program_wgas",
-                params: vec![ValueType::I32, ValueType::I32, ValueType::I32, ValueType::I32, ValueType::I32, ValueType::I64, ValueType::I32, ValueType::I32],
-                return_type: None,
-            }],
-            data_segments: vec![
-                DataSegment {
-                    offset: 0_u32,
-                    value: code_hash_bytes,
-                },
-                DataSegment {
-                    offset: code_hash_len as u32,
-                    value: salt_bytes,
-                },
-                DataSegment {
-                    offset: (salt_bytes_len + code_hash_len) as u32,
-                    value: value_bytes,
-                },
-                DataSegment {
-                    offset: (value_bytes_len + salt_bytes_len + code_hash_len) as u32,
-                    value: pid_bytes,
-                },
-            ],
-            handle_body: Some(body::repeated_dyn(API_BENCHMARK_BATCH_SIZE, vec![
-                Regular(Instruction::I32Const(0)),
-                Regular(Instruction::I32Const(code_hash_len as i32)),
-                Counter(0_u32, API_BENCHMARK_BATCH_SIZE), // salt len
-                Regular(Instruction::I32Const(0)),
-                Regular(Instruction::I32Const((n * 1024) as i32)), // payload_len
-                Regular(Instruction::I64Const(100000000)),
-                Regular(Instruction::I32Const((salt_bytes_len + code_hash_len) as i32)),
-                Regular(Instruction::I32Const((value_bytes_len + salt_bytes_len + code_hash_len) as i32)),
-                Regular(Instruction::Call(0)),
-            ])),
-            .. Default::default()
-        });
-        let instance = Program::<T>::new(code, vec![])?;
-        let Exec {
-            ext_manager,
-            block_config,
-            context,
-            memory_pages,
-        } = prepare::<T>(instance.caller.into_origin(), HandleKind::Handle(ProgramId::from_origin(instance.addr)), vec![], 0u32.into())?;
-    }: {
-        core_processor::process::<
-            Externalities,
-            ExecutionEnvironment,
-        >(&block_config, context, ([0u8; 32].to_vec(), 0), memory_pages);
-=======
         res.replace(run_process(exec));
     }
     verify {
@@ -1481,7 +920,6 @@
     }
     verify {
         verify_process(res.unwrap());
->>>>>>> e2f5501b
     }
 
     // We make the assumption that pushing a constant and dropping a value takes roughly
