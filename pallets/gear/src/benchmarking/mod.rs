--- conflicted
+++ resolved
@@ -45,20 +45,14 @@
     PrepareResult, PreparedMessageExecutionContext,
 };
 use frame_benchmarking::{benchmarks, whitelisted_caller};
-<<<<<<< HEAD
-use frame_support::traits::{Currency, Get, ReservableCurrency};
-use frame_system::RawOrigin;
+use frame_support::traits::{Currency, Get, Hooks, ReservableCurrency};
+use frame_system::{Pallet as SystemPallet, RawOrigin};
 use gear_core::{
     ids::{MessageId, ProgramId},
     memory::{PageBuf, PageNumber},
 };
-=======
-use frame_support::traits::{Currency, Get, Hooks, ReservableCurrency};
-use frame_system::{Pallet as SystemPallet, RawOrigin};
-use gear_core::ids::{MessageId, ProgramId};
 use pallet_authorship::Pallet as AuthorshipPallet;
 use sp_consensus_aura::{Slot, AURA_ENGINE_ID};
->>>>>>> b4f017fd
 use sp_core::H256;
 use sp_runtime::{
     traits::{Bounded, One, UniqueSaturatedInto},
@@ -918,12 +912,7 @@
         core_processor::process::<
             ext::LazyPagesExt,
             SandboxEnvironment<ext::LazyPagesExt>,
-<<<<<<< HEAD
-        >(&block_config, context, memory_pages);
-        core_processor::handle_journal(journal, &mut ext_manager);
-=======
-        >(&block_config, message_execution_context);
->>>>>>> b4f017fd
+        >(&block_config, context, memory_pages);
     }
 
     gr_send_push {
@@ -965,12 +954,7 @@
         core_processor::process::<
             ext::LazyPagesExt,
             SandboxEnvironment<ext::LazyPagesExt>,
-<<<<<<< HEAD
-        >(&block_config, context, memory_pages);
-        core_processor::handle_journal(journal, &mut ext_manager);
-=======
-        >(&block_config, message_execution_context);
->>>>>>> b4f017fd
+        >(&block_config, context, memory_pages);
     }
 
     gr_send_push_per_kb {
@@ -1012,12 +996,7 @@
         core_processor::process::<
             ext::LazyPagesExt,
             SandboxEnvironment<ext::LazyPagesExt>,
-<<<<<<< HEAD
-        >(&block_config, context, memory_pages);
-        core_processor::handle_journal(journal, &mut ext_manager);
-=======
-        >(&block_config, message_execution_context);
->>>>>>> b4f017fd
+        >(&block_config, context, memory_pages);
     }
 
     // Benchmark the `gr_send_commit` call.
@@ -1070,12 +1049,7 @@
         core_processor::process::<
             ext::LazyPagesExt,
             SandboxEnvironment<ext::LazyPagesExt>,
-<<<<<<< HEAD
-        >(&block_config, context, memory_pages);
-        core_processor::handle_journal(journal, &mut ext_manager);
-=======
-        >(&block_config, message_execution_context);
->>>>>>> b4f017fd
+        >(&block_config, context, memory_pages);
     }
 
     // Benchmark the `gr_send_commit` call.
@@ -1128,12 +1102,7 @@
         core_processor::process::<
             ext::LazyPagesExt,
             SandboxEnvironment<ext::LazyPagesExt>,
-<<<<<<< HEAD
-        >(&block_config, context, memory_pages);
-        core_processor::handle_journal(journal, &mut ext_manager);
-=======
-        >(&block_config, message_execution_context);
->>>>>>> b4f017fd
+        >(&block_config, context, memory_pages);
     }
 
     // Benchmark the `gr_reply_commit` call.
@@ -1176,12 +1145,7 @@
         core_processor::process::<
             ext::LazyPagesExt,
             SandboxEnvironment<ext::LazyPagesExt>,
-<<<<<<< HEAD
-        >(&block_config, context, memory_pages);
-        core_processor::handle_journal(journal, &mut ext_manager);
-=======
-        >(&block_config, message_execution_context);
->>>>>>> b4f017fd
+        >(&block_config, context, memory_pages);
     }
 
     gr_reply_commit_per_kb {
@@ -1222,12 +1186,7 @@
         core_processor::process::<
             ext::LazyPagesExt,
             SandboxEnvironment<ext::LazyPagesExt>,
-<<<<<<< HEAD
-        >(&block_config, context, memory_pages);
-        core_processor::handle_journal(journal, &mut ext_manager);
-=======
-        >(&block_config, message_execution_context);
->>>>>>> b4f017fd
+        >(&block_config, context, memory_pages);
     }
 
     // Benchmark the `gr_reply_push` call.
@@ -1342,12 +1301,7 @@
         core_processor::process::<
             ext::LazyPagesExt,
             SandboxEnvironment<ext::LazyPagesExt>,
-<<<<<<< HEAD
-        >(&block_config, context, memory_pages);
-        core_processor::handle_journal(journal, &mut ext_manager);
-=======
-        >(&block_config, message_execution_context);
->>>>>>> b4f017fd
+        >(&block_config, context, memory_pages);
     }
 
     gr_debug {
@@ -1378,12 +1332,7 @@
         core_processor::process::<
             ext::LazyPagesExt,
             SandboxEnvironment<ext::LazyPagesExt>,
-<<<<<<< HEAD
-        >(&block_config, context, memory_pages);
-        core_processor::handle_journal(journal, &mut ext_manager);
-=======
-        >(&block_config, message_execution_context);
->>>>>>> b4f017fd
+        >(&block_config, context, memory_pages);
     }
 
     gr_exit_code {
@@ -1416,12 +1365,7 @@
         core_processor::process::<
             ext::LazyPagesExt,
             SandboxEnvironment<ext::LazyPagesExt>,
-<<<<<<< HEAD
-        >(&block_config, context, memory_pages);
-        core_processor::handle_journal(journal, &mut ext_manager);
-=======
-        >(&block_config, message_execution_context);
->>>>>>> b4f017fd
+        >(&block_config, context, memory_pages);
     }
 
     // We cannot call `gr_exit` multiple times. Therefore our weight determination is not
@@ -1461,12 +1405,7 @@
         core_processor::process::<
             ext::LazyPagesExt,
             SandboxEnvironment<ext::LazyPagesExt>,
-<<<<<<< HEAD
-        >(&block_config, context, memory_pages);
-        core_processor::handle_journal(journal, &mut ext_manager);
-=======
-        >(&block_config, message_execution_context);
->>>>>>> b4f017fd
+        >(&block_config, context, memory_pages);
     }
 
     // We cannot call `gr_leave` multiple times. Therefore our weight determination is not
@@ -1497,12 +1436,7 @@
         core_processor::process::<
             ext::LazyPagesExt,
             SandboxEnvironment<ext::LazyPagesExt>,
-<<<<<<< HEAD
-        >(&block_config, context, memory_pages);
-        core_processor::handle_journal(journal, &mut ext_manager);
-=======
-        >(&block_config, message_execution_context);
->>>>>>> b4f017fd
+        >(&block_config, context, memory_pages);
     }
 
     // We cannot call `gr_wait` multiple times. Therefore our weight determination is not
@@ -1533,12 +1467,7 @@
         core_processor::process::<
             ext::LazyPagesExt,
             SandboxEnvironment<ext::LazyPagesExt>,
-<<<<<<< HEAD
-        >(&block_config, context, memory_pages);
-        core_processor::handle_journal(journal, &mut ext_manager);
-=======
-        >(&block_config, message_execution_context);
->>>>>>> b4f017fd
+        >(&block_config, context, memory_pages);
     }
 
     gr_wake {
@@ -1584,12 +1513,7 @@
         core_processor::process::<
             ext::LazyPagesExt,
             SandboxEnvironment<ext::LazyPagesExt>,
-<<<<<<< HEAD
-        >(&block_config, context, memory_pages);
-        core_processor::handle_journal(journal, &mut ext_manager);
-=======
-        >(&block_config, message_execution_context);
->>>>>>> b4f017fd
+        >(&block_config, context, memory_pages);
     }
 
     gr_create_program_wgas {
@@ -1653,13 +1577,7 @@
         core_processor::process::<
             ext::LazyPagesExt,
             SandboxEnvironment<ext::LazyPagesExt>,
-<<<<<<< HEAD
-        >(&block_config, context, memory_pages);
-        core_processor::handle_journal(journal, &mut ext_manager);
-
-=======
-        >(&block_config, message_execution_context);
->>>>>>> b4f017fd
+        >(&block_config, context, memory_pages);
     }
 
     gr_create_program_wgas_per_kb {
@@ -1723,13 +1641,7 @@
         core_processor::process::<
             ext::LazyPagesExt,
             SandboxEnvironment<ext::LazyPagesExt>,
-<<<<<<< HEAD
-        >(&block_config, context, memory_pages);
-        core_processor::handle_journal(journal, &mut ext_manager);
-
-=======
-        >(&block_config, message_execution_context);
->>>>>>> b4f017fd
+        >(&block_config, context, memory_pages);
     }
 
     // We make the assumption that pushing a constant and dropping a value takes roughly
