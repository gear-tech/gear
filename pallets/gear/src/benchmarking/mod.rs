// This file is part of Gear.

// Copyright (C) 2022 Gear Technologies Inc.
// SPDX-License-Identifier: GPL-3.0-or-later WITH Classpath-exception-2.0

// This program is free software: you can redistribute it and/or modify
// it under the terms of the GNU General Public License as published by
// the Free Software Foundation, either version 3 of the License, or
// (at your option) any later version.

// This program is distributed in the hope that it will be useful,
// but WITHOUT ANY WARRANTY; without even the implied warranty of
// MERCHANTABILITY or FITNESS FOR A PARTICULAR PURPOSE. See the
// GNU General Public License for more details.

// You should have received a copy of the GNU General Public License
// along with this program. If not, see <https://www.gnu.org/licenses/>.

//! Benchmarks for the gear pallet
//!
//! ## i32const benchmarking
//! Wasmer has many optimizations, that optimize i32const usage,
//! so calculate this instruction constant weight is not easy.
//! Because of this we suppose that i32const instruction has weight = 0,
//! in cases we subtract its weight from benchmark weight to calculate
//! benched instruction weight. But also we suppose i32const == i64const,
//! when we calculate block code weight. This is more safe solution,
//! but also more expensive.
//!
//! ## Drop, Block, End
//! This is virtual instruction for wasmer, they aren't really generated in target code,
//! the only thing they do - wasmer take them in account, when compiles wasm code.
//! So, we suppose this instruction have weight 0.

#![cfg(feature = "runtime-benchmarks")]

#[allow(dead_code)]
mod code;
mod sandbox;
use ::alloc::vec;

mod syscalls;
mod tests;
use syscalls::Benches;
use tests::syscalls_integrity;

use self::{
    code::{
        body::{self, DynInstr::*},
        max_pages, ImportedMemory, Location, ModuleDefinition, TableSegment, WasmModule,
        OFFSET_AUX,
    },
    sandbox::Sandbox,
};
use crate::{
    manager::ExtManager, pallet, schedule::INSTR_BENCHMARK_BATCH_SIZE, BTreeMap, BalanceOf,
    BenchmarkStorage, Call, Config, ExecutionEnvironment, Ext as Externalities, GasHandlerOf,
    MailboxOf, Pallet as Gear, Pallet, QueueOf, Schedule,
};
use codec::Encode;
use common::{
    self, benchmarking,
    storage::{Counter, *},
    CodeMetadata, CodeStorage, GasPrice, GasTree, Origin, QueueRunner,
};
use core_processor::{
    common::{DispatchOutcome, JournalNote},
    configs::BlockConfig,
    ProcessExecutionContext, ProcessorContext, ProcessorExt,
};
use frame_benchmarking::{benchmarks, whitelisted_caller};
use frame_support::traits::{Currency, Get, Hooks, ReservableCurrency};
use frame_system::{Pallet as SystemPallet, RawOrigin};
use gear_backend_common::Environment;
use gear_core::{
    code::{Code, CodeAndId},
    gas::{GasAllowanceCounter, GasCounter, ValueCounter},
    ids::{MessageId, ProgramId},
    memory::{AllocationsContext, PageBuf, PageNumber, WasmPageNumber},
    message::{ContextSettings, DispatchKind, MessageContext},
    reservation::GasReserver,
};
use gear_wasm_instrument::parity_wasm::elements::{BlockType, BrTableData, Instruction, ValueType};
use pallet_authorship::Pallet as AuthorshipPallet;
use sp_consensus_babe::{
    digests::{PreDigest, SecondaryPlainPreDigest},
    Slot, BABE_ENGINE_ID,
};
use sp_core::H256;
use sp_runtime::{
    traits::{Bounded, CheckedAdd, One, UniqueSaturatedInto, Zero},
    Digest, DigestItem, Perbill,
};
use sp_std::prelude::*;

const MAX_PAYLOAD_LEN: u32 = 16 * 64 * 1024;
const MAX_PAYLOAD_LEN_KB: u32 = MAX_PAYLOAD_LEN / 1024;
const MAX_PAGES: u32 = 512;

/// How many batches we do per API benchmark.
const API_BENCHMARK_BATCHES: u32 = 20;

/// How many batches we do per Instruction benchmark.
const INSTR_BENCHMARK_BATCHES: u32 = 50;

// Initializes new block.
fn init_block<T: Config>(previous: Option<T::BlockNumber>)
where
    T::AccountId: Origin,
{
    // All blocks are to be authored by validator at index 0
    let slot = Slot::from(0);
    let pre_digest = Digest {
        logs: vec![DigestItem::PreRuntime(
            BABE_ENGINE_ID,
            PreDigest::SecondaryPlain(SecondaryPlainPreDigest {
                slot,
                authority_index: 0,
            })
            .encode(),
        )],
    };

    let bn = previous
        .unwrap_or_else(Zero::zero)
        .checked_add(&One::one())
        .expect("overflow");

    SystemPallet::<T>::initialize(&bn, &SystemPallet::<T>::parent_hash(), &pre_digest);
    SystemPallet::<T>::set_block_number(bn);
    SystemPallet::<T>::on_initialize(bn);
    AuthorshipPallet::<T>::on_initialize(bn);
}

// Initializes block and runs queue processing.
fn process_queue<T: Config>()
where
    T::AccountId: Origin,
{
    init_block::<T>(None);

    Gear::<T>::process_queue(Default::default());
}

fn default_processor_context<T: Config>() -> ProcessorContext {
    ProcessorContext {
        gas_counter: GasCounter::new(0),
        gas_allowance_counter: GasAllowanceCounter::new(0),
        gas_reserver: GasReserver::new(
            Default::default(),
            0,
            Default::default(),
            T::ReservationsLimit::get(),
        ),
        system_reservation: None,
        value_counter: ValueCounter::new(0),
        allocations_context: AllocationsContext::new(
            Default::default(),
            Default::default(),
            Default::default(),
        ),
        message_context: MessageContext::new(
            Default::default(),
            Default::default(),
            None,
            ContextSettings::new(0, 0, 0, 0, 0, 0),
        ),
        block_info: Default::default(),
        config: Default::default(),
        existential_deposit: 0,
        origin: Default::default(),
        program_id: Default::default(),
        program_candidates_data: Default::default(),
        host_fn_weights: Default::default(),
        forbidden_funcs: Default::default(),
        mailbox_threshold: 0,
        waitlist_cost: 0,
        reserve_for: 0,
        reservation: 0,
        random_data: ([0u8; 32].to_vec(), 0),
    }
}

fn verify_process(notes: Vec<JournalNote>) {
    assert!(
        !notes.is_empty(),
        "Journal notes cannot be empty after execution"
    );
    for note in notes {
        if let JournalNote::MessageDispatched { outcome, .. } = note {
            match outcome {
                DispatchOutcome::InitFailure { .. } | DispatchOutcome::MessageTrap { .. } => {
                    panic!("Process was not successful")
                }
                _ => {}
            }
        }
    }
}

fn run_process<T>(exec: Exec<T>) -> Vec<JournalNote>
where
    T: Config,
    T::AccountId: Origin,
{
    core_processor::process::<Externalities, ExecutionEnvironment>(
        &exec.block_config,
        exec.context,
        exec.random_data,
        exec.memory_pages,
    )
}

/// An instantiated and deployed program.
struct Program<T: Config> {
    addr: H256,
    caller: T::AccountId,
}

impl<T: Config> Program<T>
where
    T: Config,
    T::AccountId: Origin,
{
    /// Create new program and use a default account id as instantiator.
    fn new(module: WasmModule<T>, data: Vec<u8>) -> Result<Program<T>, &'static str> {
        Self::with_index(0, module, data)
    }

    /// Create new program and use an account id derived from the supplied index as instantiator.
    fn with_index(
        index: u32,
        module: WasmModule<T>,
        data: Vec<u8>,
    ) -> Result<Program<T>, &'static str> {
        Self::with_caller(
            benchmarking::account("instantiator", index, 0),
            module,
            data,
        )
    }

    /// Create new program and use the supplied `caller` as instantiator.
    fn with_caller(
        caller: T::AccountId,
        module: WasmModule<T>,
        data: Vec<u8>,
    ) -> Result<Program<T>, &'static str> {
        let value = <T as pallet::Config>::Currency::minimum_balance();
        <T as pallet::Config>::Currency::make_free_balance_be(&caller, caller_funding::<T>());
        let salt = vec![0xff];
        let addr = ProgramId::generate(module.hash, &salt).into_origin();

        Gear::<T>::upload_program_raw(
            RawOrigin::Signed(caller.clone()).into(),
            module.code,
            salt,
            data,
            250_000_000_000,
            value,
        )?;

        process_queue::<T>();

        let result = Program { caller, addr };

        Ok(result)
    }
}

/// The funding that each account that either calls or instantiates programs is funded with.
fn caller_funding<T: pallet::Config>() -> BalanceOf<T> {
    BalanceOf::<T>::max_value() / 2u32.into()
}

pub struct Exec<T: Config> {
    #[allow(unused)]
    ext_manager: ExtManager<T>,
    block_config: BlockConfig,
    context: ProcessExecutionContext,
    random_data: (Vec<u8>, u32),
    memory_pages: BTreeMap<PageNumber, PageBuf>,
}

benchmarks! {

    where_clause { where
        T::AccountId: Origin,
    }

    #[extra]
    check_syscalls_integrity {
        syscalls_integrity::main_test::<T>();
    }: {}

    // This bench uses `StorageMap` as a storage, due to the fact that
    // the most of the gear storages represented with this type.
    db_write_per_kb {
        // Code is the biggest data could be written into storage in gear runtime.
        let c in 0 .. T::Schedule::get().limits.code_len / 1024;

        // Data to be written.
        let data = vec![c as u8; 1024 * c as usize];
    }: {
        // Inserting data into the storage.
        BenchmarkStorage::<T>::insert(c, data);
    }

    // This bench uses `StorageMap` as a storage, due to the fact that
    // the most of the gear storages represented with this type.
    db_read_per_kb {
        // Code is the biggest data could be written into storage in gear runtime.
        let c in 0 .. T::Schedule::get().limits.code_len / 1024;

        // Data to be queried further.
        let data = vec![c as u8; 1024 * c as usize];

        // Placing data in storage to be able to query it.
        BenchmarkStorage::<T>::insert(c, data);
    }: {
        // Querying data from storage.
        BenchmarkStorage::<T>::get(c).expect("Infallible: Key not found in storage");
    }

    // `c`: Size of the code in kilobytes.
    instantiate_module_per_kb {
        let c in 0 .. T::Schedule::get().limits.code_len / 1024;

        let WasmModule { code, .. } = WasmModule::<T>::sized(c * 1024, Location::Init);
    }: {
<<<<<<< HEAD
        let ext = Ext::new(default_processor_context::<T>());
        ExecutionEnvironment::new(ext, &code, DispatchKind::Init, Default::default(), max_pages::<T>().into()).unwrap();
=======
        let ext = Externalities::new(default_processor_context::<T>());
        ExecutionEnvironment::new(ext, &code, Default::default(), max_pages::<T>().into()).unwrap();
>>>>>>> 766c35b3
    }

    claim_value {
        let caller = benchmarking::account("caller", 0, 0);
        <T as pallet::Config>::Currency::deposit_creating(&caller, 100_000_000_000_000_u128.unique_saturated_into());
        let program_id = benchmarking::account::<T::AccountId>("program", 0, 100);
        <T as pallet::Config>::Currency::deposit_creating(&program_id, 100_000_000_000_000_u128.unique_saturated_into());
        let code = benchmarking::generate_wasm2(16.into()).unwrap();
        benchmarking::set_program(program_id.clone().into_origin(), code, 1.into());
        let original_message_id = MessageId::from_origin(benchmarking::account::<T::AccountId>("message", 0, 100).into_origin());
        let gas_limit = 50000;
        let value = 10000u32.into();
        GasHandlerOf::<T>::create(program_id.clone(), original_message_id, gas_limit).expect("Failed to create gas handler");
        <T as pallet::Config>::Currency::reserve(&program_id, <T as pallet::Config>::GasPrice::gas_price(gas_limit) + value).expect("Failed to reserve");
        MailboxOf::<T>::insert(gear_core::message::StoredMessage::new(
            original_message_id,
            ProgramId::from_origin(program_id.into_origin()),
            ProgramId::from_origin(caller.clone().into_origin()),
            Default::default(),
            value.unique_saturated_into(),
            None,
        ), u32::MAX.unique_saturated_into()).expect("Error during mailbox insertion");

        init_block::<T>(None);
    }: _(RawOrigin::Signed(caller.clone()), original_message_id)
    verify {
        assert!(matches!(QueueOf::<T>::dequeue(), Ok(None)));
        assert!(MailboxOf::<T>::is_empty(&caller));
    }

    // This constructs a program that is maximal expensive to instrument.
    // It creates a maximum number of metering blocks per byte.
    //
    // `c`: Size of the code in kilobytes.
    upload_code {
        let c in 0 .. Perbill::from_percent(49).mul_ceil(T::Schedule::get().limits.code_len) / 1024;
        let value = <T as pallet::Config>::Currency::minimum_balance();
        let caller = whitelisted_caller();
        <T as pallet::Config>::Currency::make_free_balance_be(&caller, caller_funding::<T>());
        let WasmModule { code, hash: code_id, .. } = WasmModule::<T>::sized(c * 1024, Location::Handle);
        let origin = RawOrigin::Signed(caller);

        init_block::<T>(None);
    }: _(origin, code)
    verify {
        assert!(<T as pallet::Config>::CodeStorage::exists(code_id));
    }

    // The size of the salt influences the runtime because is is hashed in order to
    // determine the program address.
    //
    // `s`: Size of the salt in kilobytes.
    create_program {
        let s in 0 .. code::max_pages::<T>() * 64 * 128;

        let caller = whitelisted_caller();
        let origin = RawOrigin::Signed(caller);

        let WasmModule { code, hash: code_id, .. } = WasmModule::<T>::dummy();
        Gear::<T>::upload_code(origin.into(), code).expect("submit code failed");

        let salt = vec![42u8; s as usize];
        let value = <T as pallet::Config>::Currency::minimum_balance();
        let caller = whitelisted_caller();
        <T as pallet::Config>::Currency::make_free_balance_be(&caller, caller_funding::<T>());
        let origin = RawOrigin::Signed(caller);

        init_block::<T>(None);
    }: _(origin, code_id, salt, vec![], 100_000_000_u64, value)
    verify {
        assert!(<T as pallet::Config>::CodeStorage::exists(code_id));
    }

    // This constructs a program that is maximal expensive to instrument.
    // It creates a maximum number of metering blocks per byte.
    // The size of the salt influences the runtime because is is hashed in order to
    // determine the program address.
    //
    // `c`: Size of the code in kilobytes.
    // `s`: Size of the salt in kilobytes.
    //
    // # Note
    //
    // We cannot let `c` grow to the maximum code size because the code is not allowed
    // to be larger than the maximum size **after instrumentation**.
    upload_program {
        let c in 0 .. Perbill::from_percent(49).mul_ceil(T::Schedule::get().limits.code_len) / 1024;
        let s in 0 .. code::max_pages::<T>() * 64 * 128;
        let salt = vec![42u8; s as usize];
        let value = <T as pallet::Config>::Currency::minimum_balance();
        let caller = whitelisted_caller();
        <T as pallet::Config>::Currency::make_free_balance_be(&caller, caller_funding::<T>());
        let WasmModule { code, hash, .. } = WasmModule::<T>::sized(c * 1024, Location::Handle);
        let origin = RawOrigin::Signed(caller);

        init_block::<T>(None);
    }: _(origin, code, salt, vec![], 100_000_000_u64, value)
    verify {
        assert!(matches!(QueueOf::<T>::dequeue(), Ok(Some(_))));
    }

    send_message {
        let p in 0 .. MAX_PAYLOAD_LEN;
        let caller = benchmarking::account("caller", 0, 0);
        <T as pallet::Config>::Currency::deposit_creating(&caller, 100_000_000_000_000_u128.unique_saturated_into());
        let minimum_balance = <T as pallet::Config>::Currency::minimum_balance();
        let program_id = ProgramId::from_origin(benchmarking::account::<T::AccountId>("program", 0, 100).into_origin());
        let code = benchmarking::generate_wasm2(16.into()).unwrap();
        benchmarking::set_program(program_id.into_origin(), code, 1.into());
        let payload = vec![0_u8; p as usize];

        init_block::<T>(None);
    }: _(RawOrigin::Signed(caller), program_id, payload, 100_000_000_u64, minimum_balance)
    verify {
        assert!(matches!(QueueOf::<T>::dequeue(), Ok(Some(_))));
    }

    send_reply {
        let p in 0 .. MAX_PAYLOAD_LEN;
        let caller = benchmarking::account("caller", 0, 0);
        <T as pallet::Config>::Currency::deposit_creating(&caller, 100_000_000_000_000_u128.unique_saturated_into());
        let minimum_balance = <T as pallet::Config>::Currency::minimum_balance();
        let program_id = benchmarking::account::<T::AccountId>("program", 0, 100);
        <T as pallet::Config>::Currency::deposit_creating(&program_id, 100_000_000_000_000_u128.unique_saturated_into());
        let code = benchmarking::generate_wasm2(16.into()).unwrap();
        benchmarking::set_program(program_id.clone().into_origin(), code, 1.into());
        let original_message_id = MessageId::from_origin(benchmarking::account::<T::AccountId>("message", 0, 100).into_origin());
        let gas_limit = 50000;
        let value = (p % 2).into();
        GasHandlerOf::<T>::create(program_id.clone(), original_message_id, gas_limit).expect("Failed to create gas handler");
        <T as pallet::Config>::Currency::reserve(&program_id, <T as pallet::Config>::GasPrice::gas_price(gas_limit) + value).expect("Failed to reserve");
        MailboxOf::<T>::insert(gear_core::message::StoredMessage::new(
            original_message_id,
            ProgramId::from_origin(program_id.into_origin()),
            ProgramId::from_origin(caller.clone().into_origin()),
            Default::default(),
            value.unique_saturated_into(),
            None,
        ), u32::MAX.unique_saturated_into()).expect("Error during mailbox insertion");
        let payload = vec![0_u8; p as usize];

        init_block::<T>(None);
    }: _(RawOrigin::Signed(caller.clone()), original_message_id, payload, 100_000_000_u64, minimum_balance)
    verify {
        assert!(matches!(QueueOf::<T>::dequeue(), Ok(Some(_))));
        assert!(MailboxOf::<T>::is_empty(&caller))
    }

    initial_allocation {
        let q in 1 .. MAX_PAGES;
        let caller: T::AccountId = benchmarking::account("caller", 0, 0);
        <T as pallet::Config>::Currency::deposit_creating(&caller, (1u128 << 60).unique_saturated_into());
        let code = benchmarking::generate_wasm(q.into()).unwrap();
        let salt = vec![255u8; 32];
    }: {
        let _ = Gear::<T>::upload_program(RawOrigin::Signed(caller).into(), code, salt, vec![], 100_000_000u64, 0u32.into());
        process_queue::<T>();
    }
    verify {
        assert!(matches!(QueueOf::<T>::dequeue(), Ok(None)));
    }

    alloc_in_handle {
        let q in 0 .. MAX_PAGES;
        let caller: T::AccountId = benchmarking::account("caller", 0, 0);
        <T as pallet::Config>::Currency::deposit_creating(&caller, (1_u128 << 60).unique_saturated_into());
        let code = benchmarking::generate_wasm2(q.into()).unwrap();
        let salt = vec![255u8; 32];
    }: {
        let _ = Gear::<T>::upload_program(RawOrigin::Signed(caller).into(), code, salt, vec![], 100_000_000u64, 0u32.into());
        process_queue::<T>();
    }
    verify {
        assert!(matches!(QueueOf::<T>::dequeue(), Ok(None)));
    }

    // This benchmarks the additional weight that is charged when a program is executed the
    // first time after a new schedule was deployed: For every new schedule a program needs
    // to re-run the instrumentation once.
    reinstrument {
        let c in 0 .. T::Schedule::get().limits.code_len;
        let WasmModule { code, hash, .. } = WasmModule::<T>::sized(c, Location::Handle);
        let code = Code::new_raw(code, 1, None, false).unwrap();
        let code_and_id = CodeAndId::new(code);
        let code_id = code_and_id.code_id();

        let caller: T::AccountId = benchmarking::account("caller", 0, 0);
        let metadata = {
            let block_number = Pallet::<T>::block_number().unique_saturated_into();
            CodeMetadata::new(caller.into_origin(), block_number)
        };

        T::CodeStorage::add_code(code_and_id, metadata).unwrap();

        let schedule = T::Schedule::get();
    }: {
        Gear::<T>::reinstrument_code(code_id, &schedule)?;
    }

    alloc {
        let r in 0 .. API_BENCHMARK_BATCHES;
        let mut res = None;
        let exec = Benches::<T>::alloc(r)?;
    }: {
        res.replace(run_process(exec));
    }
    verify {
        verify_process(res.unwrap());
    }

    free {
        let r in 0 .. API_BENCHMARK_BATCHES;
        let mut res = None;
        let exec = Benches::<T>::free(r)?;
    }: {
        res.replace(run_process(exec));
    }
    verify {
        verify_process(res.unwrap());
    }

    gr_reserve_gas {
        let r in 0 .. API_BENCHMARK_BATCHES;
        let mut res = None;
        let exec = Benches::<T>::gr_reserve_gas(r)?;
    }: {
        res.replace(run_process(exec));
    }
    verify {
        verify_process(res.unwrap());
    }

    gr_unreserve_gas {
        let r in 0 .. API_BENCHMARK_BATCHES;
        let mut res = None;
        let exec = Benches::<T>::gr_unreserve_gas(r)?;
    }: {
        res.replace(run_process(exec));
    }
    verify {
        verify_process(res.unwrap());
    }

    gr_system_reserve_gas {
        let r in 0 .. API_BENCHMARK_BATCHES;
        let mut res = None;
        let exec = Benches::<T>::gr_system_reserve_gas(r)?;
    }: {
        res.replace(run_process(exec));
    }
    verify {
        verify_process(res.unwrap());
    }

    gr_message_id {
        let r in 0 .. API_BENCHMARK_BATCHES;
        let mut res = None;
        let exec = Benches::<T>::getter("gr_message_id", r)?;
    }: {
        res.replace(run_process(exec));
    }
    verify {
        verify_process(res.unwrap());
    }

    gr_origin {
        let r in 0 .. API_BENCHMARK_BATCHES;
        let mut res = None;
        let exec = Benches::<T>::getter("gr_origin", r)?;
    }: {
        res.replace(run_process(exec));
    }
    verify {
        verify_process(res.unwrap());
    }

    gr_program_id {
        let r in 0 .. API_BENCHMARK_BATCHES;
        let mut res = None;
        let exec = Benches::<T>::getter("gr_program_id", r)?;
    }: {
        res.replace(run_process(exec));
    }
    verify {
        verify_process(res.unwrap());
    }

    gr_source {
        let r in 0 .. API_BENCHMARK_BATCHES;
        let mut res = None;
        let exec = Benches::<T>::getter("gr_source", r)?;
    }: {
        res.replace(run_process(exec));
    }
    verify {
        verify_process(res.unwrap());
    }

    gr_value {
        let r in 0 .. API_BENCHMARK_BATCHES;
        let mut res = None;
        let exec = Benches::<T>::getter("gr_value", r)?;
    }: {
        res.replace(run_process(exec));
    }
    verify {
        verify_process(res.unwrap());
    }

    gr_value_available {
        let r in 0 .. API_BENCHMARK_BATCHES;
        let mut res = None;
        let exec = Benches::<T>::getter("gr_value_available", r)?;
    }: {
        res.replace(run_process(exec));
    }
    verify {
        verify_process(res.unwrap());
    }

    gr_gas_available {
        let r in 0 .. API_BENCHMARK_BATCHES;
        let mut res = None;
        let exec = Benches::<T>::getter("gr_gas_available", r)?;
    }: {
        res.replace(run_process(exec));
    }
    verify {
        verify_process(res.unwrap());
    }

    gr_size {
        let r in 0 .. API_BENCHMARK_BATCHES;
        let mut res = None;
        let exec = Benches::<T>::getter("gr_size", r)?;
    }: {
        res.replace(run_process(exec));
    }
    verify {
        verify_process(res.unwrap());
    }

    gr_read {
        let r in 0 .. API_BENCHMARK_BATCHES;
        let mut res = None;
        let exec = Benches::<T>::gr_read(r)?;
    }: {
        res.replace(run_process(exec));
    }
    verify {
        verify_process(res.unwrap());
    }

    gr_read_per_kb {
        let n in 0 .. MAX_PAYLOAD_LEN_KB;
        let mut res = None;
        let exec = Benches::<T>::gr_read_per_kb(n)?;
    }: {
        res.replace(run_process(exec));
    }
    verify {
        verify_process(res.unwrap());
    }

    gr_block_height {
        let r in 0 .. API_BENCHMARK_BATCHES;
        let mut res = None;
        let exec = Benches::<T>::getter("gr_block_height", r)?;
    }: {
        res.replace(run_process(exec));
    }
    verify {
        verify_process(res.unwrap());
    }

    gr_block_timestamp {
        let r in 0 .. API_BENCHMARK_BATCHES;
        let mut res = None;
        let exec = Benches::<T>::getter("gr_block_timestamp", r)?;
    }: {
        res.replace(run_process(exec));
    }
    verify {
        verify_process(res.unwrap());
    }

    gr_random {
        let n in 0 .. API_BENCHMARK_BATCHES;
        let mut res = None;
        let exec = Benches::<T>::gr_random(n)?;
    }: {
        res.replace(run_process(exec));
    }
    verify {
        verify_process(res.unwrap());
    }

    gr_send_init {
        let r in 0 .. API_BENCHMARK_BATCHES;
        let mut res = None;
        let exec = Benches::<T>::gr_send_init(r)?;
    }: {
        res.replace(run_process(exec));
    }
    verify {
        verify_process(res.unwrap());
    }

    gr_send_push {
        let r in 0 .. API_BENCHMARK_BATCHES;
        let mut res = None;
        let exec = Benches::<T>::gr_send_push(r)?;
    }: {
        res.replace(run_process(exec));
    }
    verify {
        verify_process(res.unwrap());
    }

    gr_send_push_per_kb {
        let n in 0 .. MAX_PAYLOAD_LEN_KB;
        let mut res = None;
        let exec = Benches::<T>::gr_send_push_per_kb(n)?;
    }: {
        res.replace(run_process(exec));
    }
    verify {
        verify_process(res.unwrap());
    }

    gr_send_commit {
        let r in 0 .. API_BENCHMARK_BATCHES;
        let mut res = None;
        let exec = Benches::<T>::gr_send_commit(r)?;
    }: {
        res.replace(run_process(exec));
    }
    verify {
        verify_process(res.unwrap());
    }

    gr_send_commit_per_kb {
        let n in 0 .. MAX_PAYLOAD_LEN_KB;
        let mut res = None;
        let exec = Benches::<T>::gr_send_commit_per_kb(n)?;
    }: {
        res.replace(run_process(exec));
    }
    verify {
        verify_process(res.unwrap());
    }

    gr_reservation_send_commit {
        let r in 0 .. API_BENCHMARK_BATCHES;
        let mut res = None;
        let exec = Benches::<T>::gr_reservation_send_commit(r)?;
    }: {
        res.replace(run_process(exec));
    }
    verify {
        verify_process(res.unwrap());
    }

    gr_reservation_send_commit_per_kb {
        let n in 0 .. MAX_PAYLOAD_LEN_KB;
        let mut res = None;
        let exec = Benches::<T>::gr_reservation_send_commit_per_kb(n)?;
    }: {
        res.replace(run_process(exec));
    }
    verify {
        verify_process(res.unwrap());
    }

    gr_reply_commit {
        let r in 0 .. API_BENCHMARK_BATCHES;
        let mut res = None;
        let exec = Benches::<T>::gr_reply_commit(r)?;
    }: {
        res.replace(run_process(exec));
    }
    verify {
        verify_process(res.unwrap());
    }

    gr_reply_push {
        let r in 0 .. API_BENCHMARK_BATCHES;
        let mut res = None;
        let exec = Benches::<T>::gr_reply_push(r)?;
    }: {
        res.replace(run_process(exec));
    }
    verify {
        verify_process(res.unwrap());
    }

    gr_reply_push_per_kb {
        let n in 0 .. MAX_PAYLOAD_LEN_KB;
        let mut res = None;
        let exec = Benches::<T>::gr_reply_push_per_kb(n)?;
    }: {
        res.replace(run_process(exec));
    }
    verify {
        verify_process(res.unwrap());
    }

    gr_reservation_reply_commit {
        let r in 0 .. API_BENCHMARK_BATCHES;
        let mut res = None;
        let exec = Benches::<T>::gr_reservation_reply_commit(r)?;
    }: {
        res.replace(run_process(exec));
    }
    verify {
        verify_process(res.unwrap());
    }

    gr_reply_to {
        let r in 0 .. API_BENCHMARK_BATCHES;
        let mut res = None;
        let exec = Benches::<T>::gr_reply_to(r)?;
    }: {
        res.replace(run_process(exec));
    }
    verify {
        verify_process(res.unwrap());
    }

    gr_signal_from {
        let r in 0 .. API_BENCHMARK_BATCHES;
        let mut res = None;
        let exec = Benches::<T>::gr_signal_from(r)?;
    }: {
        res.replace(run_process(exec));
    }
    verify {
        verify_process(res.unwrap());
    }

    gr_reply_push_input {
        let r in 0 .. API_BENCHMARK_BATCHES;
        let mut res = None;
        let exec = Benches::<T>::gr_reply_push_input(r)?;
    }: {
        res.replace(run_process(exec));
    }
    verify {
        verify_process(res.unwrap());
    }

    gr_reply_push_input_per_kb {
        let n in 0 .. T::Schedule::get().limits.payload_len / 1024;
        let mut res = None;
        let exec = Benches::<T>::gr_reply_push_input_per_kb(n)?;
    }: {
        res.replace(run_process(exec));
    }
    verify {
        verify_process(res.unwrap());
    }

    gr_send_push_input {
        let r in 0 .. API_BENCHMARK_BATCHES;
        let mut res = None;
        let exec = Benches::<T>::gr_send_push_input(r)?;
    }: {
        res.replace(run_process(exec));
    }
    verify {
        verify_process(res.unwrap());
    }

    gr_send_push_input_per_kb {
        let n in 0 .. MAX_PAYLOAD_LEN_KB;
        let mut res = None;
        let exec = Benches::<T>::gr_send_push_input_per_kb(n)?;
    }: {
        res.replace(run_process(exec));
    }
    verify {
        verify_process(res.unwrap());
    }

    gr_debug {
        let r in 0 .. API_BENCHMARK_BATCHES;
        let mut res = None;
        let exec = Benches::<T>::gr_debug(r)?;
    }: {
        res.replace(run_process(exec));
    }
    verify {
        verify_process(res.unwrap());
    }

    gr_debug_per_kb {
        let n in 0 .. MAX_PAYLOAD_LEN_KB;
        let mut res = None;
        let exec = Benches::<T>::gr_debug_per_kb(n)?;
    }: {
        res.replace(run_process(exec));
    }
    verify {
        verify_process(res.unwrap());
    }

    gr_error {
        let r in 0 .. API_BENCHMARK_BATCHES;
        let mut res = None;
        let exec = Benches::<T>::gr_error(r)?;
    }: {
        res.replace(run_process(exec));
    }
    verify {
        verify_process(res.unwrap());
    }

    gr_status_code {
        let r in 0 .. API_BENCHMARK_BATCHES;
        let mut res = None;
        let exec = Benches::<T>::gr_status_code(r)?;
    }: {
        res.replace(run_process(exec));
    }
    verify {
        verify_process(res.unwrap());
    }

    // We cannot call `gr_exit` multiple times. Therefore our weight determination is not
    // as precise as with other APIs.
    gr_exit {
        let r in 0 .. 1;
        let mut res = None;
        let exec = Benches::<T>::termination_bench("gr_exit", Some(0xff), r)?;
    }: {
        res.replace(run_process(exec));
    }
    verify {
        verify_process(res.unwrap());
    }

    // We cannot call `gr_leave` multiple times. Therefore our weight determination is not
    // as precise as with other APIs.
    gr_leave {
        let r in 0 .. 1;
        let mut res = None;
        let exec = Benches::<T>::termination_bench("gr_leave", None, r)?;
    }: {
        res.replace(run_process(exec));
    }
    verify {
        verify_process(res.unwrap());
    }

    // We cannot call `gr_wait` multiple times. Therefore our weight determination is not
    // as precise as with other APIs.
    gr_wait {
        let r in 0 .. 1;
        let mut res = None;
        let exec = Benches::<T>::termination_bench("gr_wait", None, r)?;
    }: {
        res.replace(run_process(exec));
    }
    verify {
        verify_process(res.unwrap());
    }

    // We cannot call `gr_wait_for` multiple times. Therefore our weight determination is not
    // as precise as with other APIs.
    gr_wait_for {
        let r in 0 .. 1;
        let mut res = None;
        let exec = Benches::<T>::termination_bench("gr_wait_for", Some(10), r)?;
    }: {
        res.replace(run_process(exec));
    }
    verify {
        verify_process(res.unwrap());
    }

    // We cannot call `gr_wait_up_to` multiple times. Therefore our weight determination is not
    // as precise as with other APIs.
    gr_wait_up_to {
        let r in 0 .. 1;
        let mut res = None;
        let exec = Benches::<T>::termination_bench("gr_wait_up_to", Some(100), r)?;
    }: {
        res.replace(run_process(exec));
    }
    verify {
        verify_process(res.unwrap());
    }

    gr_wake {
        let r in 0 .. API_BENCHMARK_BATCHES;
        let mut res = None;
        let exec = Benches::<T>::gr_wake(r)?;
    }: {
        res.replace(run_process(exec));
    }
    verify {
        verify_process(res.unwrap());
    }

    gr_create_program_wgas {
        let r in 0 .. API_BENCHMARK_BATCHES;
        let mut res = None;
        let exec = Benches::<T>::gr_create_program_wgas(r)?;
    }: {
        res.replace(run_process(exec));
    }
    verify {
        verify_process(res.unwrap());
    }

    gr_create_program_wgas_per_kb {
        let p in 0 .. MAX_PAYLOAD_LEN_KB;
        let s in 0 .. MAX_PAYLOAD_LEN_KB;
        let mut res = None;
        let exec = Benches::<T>::gr_create_program_wgas_per_kb(p, s)?;
    }: {
        res.replace(run_process(exec));
    }
    verify {
        verify_process(res.unwrap());
    }

    lazy_pages_read_access {
        let p in 0 .. code::max_pages::<T>();
        let mut res = None;
        let exec = Benches::<T>::lazy_pages_read_access(p)?;
    }: {
        res.replace(run_process(exec));
    }
    verify {
        verify_process(res.unwrap());
    }

    lazy_pages_write_access {
        let p in 0 .. code::max_pages::<T>();
        let mut res = None;
        let exec = Benches::<T>::lazy_pages_write_access(p)?;
    }: {
        res.replace(run_process(exec));
    }
    verify {
        verify_process(res.unwrap());
    }

    // w_load = w_bench
    instr_i64load {
        let r in 0 .. INSTR_BENCHMARK_BATCHES;
        let mem_pages = code::max_pages::<T>();
        // Warm up memory.
        let mut instrs = body::write_access_all_pages_instrs(mem_pages, vec![]);
        instrs = body::repeated_dyn_instr(r * INSTR_BENCHMARK_BATCH_SIZE, vec![
                        RandomUnaligned(0, mem_pages * WasmPageNumber::size() as u32 - 8),
                        Regular(Instruction::I64Load(3, 0)),
                        Regular(Instruction::Drop)], instrs);
        let mut sbox = Sandbox::from(&WasmModule::<T>::from(ModuleDefinition {
            memory: Some(ImportedMemory{min_pages: mem_pages}),
            handle_body: Some(body::from_instructions(instrs)),
            .. Default::default()
        }));
    }: {
        sbox.invoke();
    }

    // w_store = w_bench - w_i64const
    instr_i64store {
        let r in 0 .. INSTR_BENCHMARK_BATCHES;
        let mem_pages = code::max_pages::<T>();
        // Warm up memory.
        let mut instrs = body::write_access_all_pages_instrs(mem_pages, vec![]);
        instrs = body::repeated_dyn_instr(r * INSTR_BENCHMARK_BATCH_SIZE, vec![
                        RandomUnaligned(0, mem_pages * WasmPageNumber::size() as u32 - 8),
                        RandomI64Repeated(1),
                        Regular(Instruction::I64Store(3, 0))], instrs);
        let mut sbox = Sandbox::from(&WasmModule::<T>::from(ModuleDefinition {
            memory: Some(ImportedMemory{min_pages: mem_pages}),
            handle_body: Some(body::from_instructions(instrs)),
            .. Default::default()
        }));
    }: {
        sbox.invoke();
    }

    // w_select = w_bench - 2 * w_i64const
    instr_select {
        let r in 0 .. INSTR_BENCHMARK_BATCHES;
        let mut sbox = Sandbox::from(&WasmModule::<T>::from(ModuleDefinition {
            handle_body: Some(body::repeated_dyn(r * INSTR_BENCHMARK_BATCH_SIZE, vec![
                RandomI64Repeated(1),
                RandomI64Repeated(1),
                RandomI32(0, 2),
                Regular(Instruction::Select),
                Regular(Instruction::Drop),
            ])),
            .. Default::default()
        }));
    }: {
        sbox.invoke();
    }

    // w_if = w_bench
    instr_if {
        let r in 0 .. INSTR_BENCHMARK_BATCHES;
        let mut instructions = body::repeated_dyn_instr(
            r * INSTR_BENCHMARK_BATCH_SIZE,
            vec![
                Regular(Instruction::If(BlockType::Value(ValueType::I32))),
                RandomI32Repeated(1),
                Regular(Instruction::Else),
                RandomI32Repeated(1),
                Regular(Instruction::End),
            ],
            vec![Instruction::I32Const(1)],
        );
        instructions.push(Instruction::Drop);
        let body = body::from_instructions(instructions);
        let mut sbox = Sandbox::from(&WasmModule::<T>::from(ModuleDefinition {
            handle_body: Some(body),
            ..Default::default()
        }));
    }: {
        sbox.invoke();
    }

    // w_br = w_bench
    instr_br {
        let r in 0 .. INSTR_BENCHMARK_BATCHES;
        let mut sbox = Sandbox::from(&WasmModule::<T>::from(ModuleDefinition {
            handle_body: Some(body::repeated_dyn(r * INSTR_BENCHMARK_BATCH_SIZE, vec![
                Regular(Instruction::Block(BlockType::NoResult)),
                Regular(Instruction::Br(0)),
                Regular(Instruction::End),
            ])),
            .. Default::default()
        }));
    }: {
        sbox.invoke();
    }

    // w_br_if = w_bench - w_i64const
    instr_br_if {
        let r in 0 .. INSTR_BENCHMARK_BATCHES;
        let mut sbox = Sandbox::from(&WasmModule::<T>::from(ModuleDefinition {
            handle_body: Some(body::repeated_dyn(r * INSTR_BENCHMARK_BATCH_SIZE, vec![
                Regular(Instruction::Block(BlockType::NoResult)),
                RandomI32(0, 2),
                Regular(Instruction::BrIf(0)),
                Regular(Instruction::End),
            ])),
            .. Default::default()
        }));
    }: {
        sbox.invoke();
    }

    // w_br_table = w_bench
    instr_br_table {
        let r in 0 .. INSTR_BENCHMARK_BATCHES;
        let table = Box::new(BrTableData {
            table: Box::new([0]),
            default: 0,
        });
        let mut sbox = Sandbox::from(&WasmModule::<T>::from(ModuleDefinition {
            handle_body: Some(body::repeated_dyn(r * INSTR_BENCHMARK_BATCH_SIZE, vec![
                Regular(Instruction::Block(BlockType::NoResult)),
                RandomI32Repeated(1),
                Regular(Instruction::BrTable(table)),
                Regular(Instruction::End),
            ])),
            .. Default::default()
        }));
    }: {
        sbox.invoke();
    }

    // w_br_table_per_entry = w_bench
    instr_br_table_per_entry {
        let e in 1 .. T::Schedule::get().limits.br_table_size;
        let entry: Vec<u32> = [0, 1].iter()
            .cloned()
            .cycle()
            .take((e / 2) as usize).collect();
        let table = Box::new(BrTableData {
            table: entry.into_boxed_slice(),
            default: 0,
        });
        let mut sbox = Sandbox::from(&WasmModule::<T>::from(ModuleDefinition {
            handle_body: Some(body::repeated_dyn(INSTR_BENCHMARK_BATCH_SIZE, vec![
                Regular(Instruction::Block(BlockType::NoResult)),
                Regular(Instruction::Block(BlockType::NoResult)),
                Regular(Instruction::Block(BlockType::NoResult)),
                RandomI32(0, (e + 1) as i32), // Make sure the default entry is also used
                Regular(Instruction::BrTable(table)),
                RandomI64Repeated(1),
                Regular(Instruction::Drop),
                Regular(Instruction::End),
                RandomI64Repeated(1),
                Regular(Instruction::Drop),
                Regular(Instruction::End),
                RandomI64Repeated(1),
                Regular(Instruction::Drop),
                Regular(Instruction::End),
            ])),
            .. Default::default()
        }));
    }: {
        sbox.invoke();
    }

    // w_call = w_bench
    instr_call {
        let r in 0 .. INSTR_BENCHMARK_BATCHES;
        let mut sbox = Sandbox::from(&WasmModule::<T>::from(ModuleDefinition {
            aux_body: Some(body::plain(vec![Instruction::End])),
            handle_body: Some(body::repeated(r * INSTR_BENCHMARK_BATCH_SIZE, &[
                Instruction::Call(OFFSET_AUX),
            ])),
            .. Default::default()
        }));
    }: {
        sbox.invoke();
    }

     // w_i64const = w_bench - w_call
     instr_call_const {
         let r in 0 .. INSTR_BENCHMARK_BATCHES;
         let mut sbox = Sandbox::from(&WasmModule::<T>::from(ModuleDefinition {
             aux_body: Some(body::plain(vec![Instruction::I64Const(0x7ffffffff3ffffff), Instruction::End])),
             aux_res: Some(ValueType::I64),
             handle_body: Some(body::repeated(r * INSTR_BENCHMARK_BATCH_SIZE, &[
                 Instruction::Call(OFFSET_AUX),
                 Instruction::Drop,
             ])),
             .. Default::default()
         }));
     }: {
         sbox.invoke();
     }

    // w_call_indirect = w_bench
    instr_call_indirect {
        let r in 0 .. INSTR_BENCHMARK_BATCHES;
        let num_elements = T::Schedule::get().limits.table_size;
        let mut sbox = Sandbox::from(&WasmModule::<T>::from(ModuleDefinition {
            aux_body: Some(body::plain(vec![Instruction::End])),
            handle_body: Some(body::repeated_dyn(r * INSTR_BENCHMARK_BATCH_SIZE, vec![
                RandomI32(0, num_elements as i32),
                Regular(Instruction::CallIndirect(0, 0)),
            ])),
            table: Some(TableSegment {
                num_elements,
                function_index: OFFSET_AUX,
            }),
            .. Default::default()
        }));
    }: {
        sbox.invoke();
    }

    // w_instr_call_indirect_per_param = w_bench - w_i64const
    // Calling a function indirectly causes it to go through a thunk function whose runtime
    // linearly depend on the amount of parameters to this function.
    instr_call_indirect_per_param {
        let p in 0 .. T::Schedule::get().limits.parameters;
        let num_elements = T::Schedule::get().limits.table_size;
        let mut sbox = Sandbox::from(&WasmModule::<T>::from(ModuleDefinition {
            aux_body: Some(body::plain(vec![Instruction::End])),
            aux_arg_num: p,
            handle_body: Some(body::repeated_dyn(INSTR_BENCHMARK_BATCH_SIZE, vec![
                RandomI64Repeated(p as usize),
                RandomI32(0, num_elements as i32),
                Regular(Instruction::CallIndirect(p.min(1), 0)), // aux signature: 1 or 0
            ])),
            table: Some(TableSegment {
                num_elements,
                function_index: OFFSET_AUX,
            }),
            .. Default::default()
        }));
    }: {
        sbox.invoke();
    }

    // w_local_get = w_bench
    instr_local_get {
        let r in 0 .. INSTR_BENCHMARK_BATCHES;
        let max_locals = T::Schedule::get().limits.stack_height.unwrap_or(512);
        let mut handle_body = body::repeated_dyn(r * INSTR_BENCHMARK_BATCH_SIZE, vec![
            RandomGetLocal(0, max_locals),
            Regular(Instruction::Drop),
        ]);
        body::inject_locals(&mut handle_body, max_locals);
        let mut sbox = Sandbox::from(&WasmModule::<T>::from(ModuleDefinition {
            handle_body: Some(handle_body),
            .. Default::default()
        }));
    }: {
        sbox.invoke();
    }

    // w_local_set = w_bench - w_i64const
    instr_local_set {
        let r in 0 .. INSTR_BENCHMARK_BATCHES;
        let max_locals = T::Schedule::get().limits.stack_height.unwrap_or(512);
        let mut handle_body = body::repeated_dyn(r * INSTR_BENCHMARK_BATCH_SIZE, vec![
            RandomI64Repeated(1),
            RandomSetLocal(0, max_locals),
        ]);
        body::inject_locals(&mut handle_body, max_locals);
        let mut sbox = Sandbox::from(&WasmModule::<T>::from(ModuleDefinition {
            handle_body: Some(handle_body),
            .. Default::default()
        }));
    }: {
        sbox.invoke();
    }

    // w_local_tee = w_bench - w_i64const
    instr_local_tee {
        let r in 0 .. INSTR_BENCHMARK_BATCHES;
        let max_locals = T::Schedule::get().limits.stack_height.unwrap_or(512);
        let mut handle_body = body::repeated_dyn(r * INSTR_BENCHMARK_BATCH_SIZE, vec![
            RandomI64Repeated(1),
            RandomTeeLocal(0, max_locals),
            Regular(Instruction::Drop),
        ]);
        body::inject_locals(&mut handle_body, max_locals);
        let mut sbox = Sandbox::from(&WasmModule::<T>::from(ModuleDefinition {
            handle_body: Some(handle_body),
            .. Default::default()
        }));
    }: {
        sbox.invoke();
    }

    // w_global_get = w_bench
    instr_global_get {
        let r in 0 .. INSTR_BENCHMARK_BATCHES;
        let max_globals = T::Schedule::get().limits.globals;
        let mut sbox = Sandbox::from(&WasmModule::<T>::from(ModuleDefinition {
            handle_body: Some(body::repeated_dyn(r * INSTR_BENCHMARK_BATCH_SIZE, vec![
                RandomGetGlobal(0, max_globals),
                Regular(Instruction::Drop),
            ])),
            num_globals: max_globals,
            .. Default::default()
        }));
    }: {
        sbox.invoke();
    }

    // w_global_set = w_bench - w_i64const
    instr_global_set {
        let r in 0 .. INSTR_BENCHMARK_BATCHES;
        let max_globals = T::Schedule::get().limits.globals;
        let mut sbox = Sandbox::from(&WasmModule::<T>::from(ModuleDefinition {
            handle_body: Some(body::repeated_dyn(r * INSTR_BENCHMARK_BATCH_SIZE, vec![
                RandomI64Repeated(1),
                RandomSetGlobal(0, max_globals),
            ])),
            num_globals: max_globals,
            .. Default::default()
        }));
    }: {
        sbox.invoke();
    }

    // w_memory_get = w_bench
    instr_memory_current {
        let r in 0 .. INSTR_BENCHMARK_BATCHES;
        let mut sbox = Sandbox::from(&WasmModule::<T>::from(ModuleDefinition {
            memory: Some(ImportedMemory::max::<T>()),
            handle_body: Some(body::repeated(r * INSTR_BENCHMARK_BATCH_SIZE, &[
                Instruction::CurrentMemory(0),
                Instruction::Drop
            ])),
            .. Default::default()
        }));
    }: {
        sbox.invoke();
    }

    // Unary numeric instructions.
    // All use w = w_bench - w_i64const

    instr_i64clz {
        let r in 0 .. INSTR_BENCHMARK_BATCHES;
        let mut sbox = Sandbox::from(&WasmModule::<T>::unary_instr(
            Instruction::I64Clz,
            r * INSTR_BENCHMARK_BATCH_SIZE,
        ));
    }: {
        sbox.invoke();
    }

    instr_i64ctz {
        let r in 0 .. INSTR_BENCHMARK_BATCHES;
        let mut sbox = Sandbox::from(&WasmModule::<T>::unary_instr(
            Instruction::I64Ctz,
            r * INSTR_BENCHMARK_BATCH_SIZE,
        ));
    }: {
        sbox.invoke();
    }

    instr_i64popcnt {
        let r in 0 .. INSTR_BENCHMARK_BATCHES;
        let mut sbox = Sandbox::from(&WasmModule::<T>::unary_instr(
            Instruction::I64Popcnt,
            r * INSTR_BENCHMARK_BATCH_SIZE,
        ));
    }: {
        sbox.invoke();
    }

    instr_i64eqz {
        let r in 0 .. INSTR_BENCHMARK_BATCHES;
        let mut sbox = Sandbox::from(&WasmModule::<T>::unary_instr(
            Instruction::I64Eqz,
            r * INSTR_BENCHMARK_BATCH_SIZE,
        ));
    }: {
        sbox.invoke();
    }

    // w_extends = w_bench
    instr_i64extendsi32 {
        let r in 0 .. INSTR_BENCHMARK_BATCHES;
        let mut sbox = Sandbox::from(&WasmModule::<T>::from(ModuleDefinition {
            handle_body: Some(body::repeated_dyn(r * INSTR_BENCHMARK_BATCH_SIZE, vec![
                RandomI32Repeated(1),
                Regular(Instruction::I64ExtendSI32),
                Regular(Instruction::Drop),
            ])),
            .. Default::default()
        }));
    }: {
        sbox.invoke();
    }

    // w_extendu = w_bench
    instr_i64extendui32 {
        let r in 0 .. INSTR_BENCHMARK_BATCHES;
        let mut sbox = Sandbox::from(&WasmModule::<T>::from(ModuleDefinition {
            handle_body: Some(body::repeated_dyn(r * INSTR_BENCHMARK_BATCH_SIZE, vec![
                RandomI32Repeated(1),
                Regular(Instruction::I64ExtendUI32),
                Regular(Instruction::Drop),
            ])),
            .. Default::default()
        }));
    }: {
        sbox.invoke();
    }

    instr_i32wrapi64 {
        let r in 0 .. INSTR_BENCHMARK_BATCHES;
        let mut sbox = Sandbox::from(&WasmModule::<T>::unary_instr(
            Instruction::I32WrapI64,
            r * INSTR_BENCHMARK_BATCH_SIZE,
        ));
    }: {
        sbox.invoke();
    }

    // Binary numeric instructions.
    // All use w = w_bench - 2 * w_i64const

    instr_i64eq {
        let r in 0 .. INSTR_BENCHMARK_BATCHES;
        let mut sbox = Sandbox::from(&WasmModule::<T>::binary_instr(
            Instruction::I64Eq,
            r * INSTR_BENCHMARK_BATCH_SIZE,
        ));
    }: {
        sbox.invoke();
    }

    instr_i64ne {
        let r in 0 .. INSTR_BENCHMARK_BATCHES;
        let mut sbox = Sandbox::from(&WasmModule::<T>::binary_instr(
            Instruction::I64Ne,
            r * INSTR_BENCHMARK_BATCH_SIZE,
        ));
    }: {
        sbox.invoke();
    }

    instr_i64lts {
        let r in 0 .. INSTR_BENCHMARK_BATCHES;
        let mut sbox = Sandbox::from(&WasmModule::<T>::binary_instr(
            Instruction::I64LtS,
            r * INSTR_BENCHMARK_BATCH_SIZE,
        ));
    }: {
        sbox.invoke();
    }

    instr_i64ltu {
        let r in 0 .. INSTR_BENCHMARK_BATCHES;
        let mut sbox = Sandbox::from(&WasmModule::<T>::binary_instr(
            Instruction::I64LtU,
            r * INSTR_BENCHMARK_BATCH_SIZE,
        ));
    }: {
        sbox.invoke();
    }

    instr_i64gts {
        let r in 0 .. INSTR_BENCHMARK_BATCHES;
        let mut sbox = Sandbox::from(&WasmModule::<T>::binary_instr(
            Instruction::I64GtS,
            r * INSTR_BENCHMARK_BATCH_SIZE,
        ));
    }: {
        sbox.invoke();
    }

    instr_i64gtu {
        let r in 0 .. INSTR_BENCHMARK_BATCHES;
        let mut sbox = Sandbox::from(&WasmModule::<T>::binary_instr(
            Instruction::I64GtU,
            r * INSTR_BENCHMARK_BATCH_SIZE,
        ));
    }: {
        sbox.invoke();
    }

    instr_i64les {
        let r in 0 .. INSTR_BENCHMARK_BATCHES;
        let mut sbox = Sandbox::from(&WasmModule::<T>::binary_instr(
            Instruction::I64LeS,
            r * INSTR_BENCHMARK_BATCH_SIZE,
        ));
    }: {
        sbox.invoke();
    }

    instr_i64leu {
        let r in 0 .. INSTR_BENCHMARK_BATCHES;
        let mut sbox = Sandbox::from(&WasmModule::<T>::binary_instr(
            Instruction::I64LeU,
            r * INSTR_BENCHMARK_BATCH_SIZE,
        ));
    }: {
        sbox.invoke();
    }

    instr_i64ges {
        let r in 0 .. INSTR_BENCHMARK_BATCHES;
        let mut sbox = Sandbox::from(&WasmModule::<T>::binary_instr(
            Instruction::I64GeS,
            r * INSTR_BENCHMARK_BATCH_SIZE,
        ));
    }: {
        sbox.invoke();
    }

    instr_i64geu {
        let r in 0 .. INSTR_BENCHMARK_BATCHES;
        let mut sbox = Sandbox::from(&WasmModule::<T>::binary_instr(
            Instruction::I64GeU,
            r * INSTR_BENCHMARK_BATCH_SIZE,
        ));
    }: {
        sbox.invoke();
    }

    instr_i64add {
        let r in 0 .. INSTR_BENCHMARK_BATCHES;
        let mut sbox = Sandbox::from(&WasmModule::<T>::binary_instr(
            Instruction::I64Add,
            r * INSTR_BENCHMARK_BATCH_SIZE,
        ));
    }: {
        sbox.invoke();
    }

    instr_i64sub {
        let r in 0 .. INSTR_BENCHMARK_BATCHES;
        let mut sbox = Sandbox::from(&WasmModule::<T>::binary_instr(
            Instruction::I64Sub,
            r * INSTR_BENCHMARK_BATCH_SIZE,
        ));
    }: {
        sbox.invoke();
    }

    instr_i64mul {
        let r in 0 .. INSTR_BENCHMARK_BATCHES;
        let mut sbox = Sandbox::from(&WasmModule::<T>::binary_instr(
            Instruction::I64Mul,
            r * INSTR_BENCHMARK_BATCH_SIZE,
        ));
    }: {
        sbox.invoke();
    }

    instr_i64divs {
        let r in 0 .. INSTR_BENCHMARK_BATCHES;
        let mut sbox = Sandbox::from(&WasmModule::<T>::binary_instr(
            Instruction::I64DivS,
            r * INSTR_BENCHMARK_BATCH_SIZE,
        ));
    }: {
        sbox.invoke();
    }

    instr_i64divu {
        let r in 0 .. INSTR_BENCHMARK_BATCHES;
        let mut sbox = Sandbox::from(&WasmModule::<T>::binary_instr(
            Instruction::I64DivU,
            r * INSTR_BENCHMARK_BATCH_SIZE,
        ));
    }: {
        sbox.invoke();
    }

    instr_i64rems {
        let r in 0 .. INSTR_BENCHMARK_BATCHES;
        let mut sbox = Sandbox::from(&WasmModule::<T>::binary_instr(
            Instruction::I64RemS,
            r * INSTR_BENCHMARK_BATCH_SIZE,
        ));
    }: {
        sbox.invoke();
    }

    instr_i64remu {
        let r in 0 .. INSTR_BENCHMARK_BATCHES;
        let mut sbox = Sandbox::from(&WasmModule::<T>::binary_instr(
            Instruction::I64RemU,
            r * INSTR_BENCHMARK_BATCH_SIZE,
        ));
    }: {
        sbox.invoke();
    }

    instr_i64and {
        let r in 0 .. INSTR_BENCHMARK_BATCHES;
        let mut sbox = Sandbox::from(&WasmModule::<T>::binary_instr(
            Instruction::I64And,
            r * INSTR_BENCHMARK_BATCH_SIZE,
        ));
    }: {
        sbox.invoke();
    }

    instr_i64or {
        let r in 0 .. INSTR_BENCHMARK_BATCHES;
        let mut sbox = Sandbox::from(&WasmModule::<T>::binary_instr(
            Instruction::I64Or,
            r * INSTR_BENCHMARK_BATCH_SIZE,
        ));
    }: {
        sbox.invoke();
    }

    instr_i64xor {
        let r in 0 .. INSTR_BENCHMARK_BATCHES;
        let mut sbox = Sandbox::from(&WasmModule::<T>::binary_instr(
            Instruction::I64Xor,
            r * INSTR_BENCHMARK_BATCH_SIZE,
        ));
    }: {
        sbox.invoke();
    }

    instr_i64shl {
        let r in 0 .. INSTR_BENCHMARK_BATCHES;
        let mut sbox = Sandbox::from(&WasmModule::<T>::binary_instr(
            Instruction::I64Shl,
            r * INSTR_BENCHMARK_BATCH_SIZE,
        ));
    }: {
        sbox.invoke();
    }

    instr_i64shrs {
        let r in 0 .. INSTR_BENCHMARK_BATCHES;
        let mut sbox = Sandbox::from(&WasmModule::<T>::binary_instr(
            Instruction::I64ShrS,
            r * INSTR_BENCHMARK_BATCH_SIZE,
        ));
    }: {
        sbox.invoke();
    }

    instr_i64shru {
        let r in 0 .. INSTR_BENCHMARK_BATCHES;
        let mut sbox = Sandbox::from(&WasmModule::<T>::binary_instr(
            Instruction::I64ShrU,
            r * INSTR_BENCHMARK_BATCH_SIZE,
        ));
    }: {
        sbox.invoke();
    }

    instr_i64rotl {
        let r in 0 .. INSTR_BENCHMARK_BATCHES;
        let mut sbox = Sandbox::from(&WasmModule::<T>::binary_instr(
            Instruction::I64Rotl,
            r * INSTR_BENCHMARK_BATCH_SIZE,
        ));
    }: {
        sbox.invoke();
    }

    instr_i64rotr {
        let r in 0 .. INSTR_BENCHMARK_BATCHES;
        let mut sbox = Sandbox::from(&WasmModule::<T>::binary_instr(
            Instruction::I64Rotr,
            r * INSTR_BENCHMARK_BATCH_SIZE,
        ));
    }: {
        sbox.invoke();
    }

    // This is no benchmark. It merely exist to have an easy way to pretty print the currently
    // configured `Schedule` during benchmark development.
    // It can be outputted using the following command:
    // cargo run --release --features runtime-benchmarks \
    //     -- benchmark --extra --dev --execution=native \
    //     -p pallet_gear -e print_schedule --no-median-slopes --no-min-squares
    #[extra]
    print_schedule {
        #[cfg(feature = "std")]
        {
            println!("{:#?}", Schedule::<T>::default());
        }
        #[cfg(not(feature = "std"))]
        Err("Run this bench with a native runtime in order to see the schedule.")?;
    }: {}

    impl_benchmark_test_suite!(
        Gear, crate::mock::new_test_ext(), crate::mock::Test
    )
}<|MERGE_RESOLUTION|>--- conflicted
+++ resolved
@@ -328,13 +328,8 @@
 
         let WasmModule { code, .. } = WasmModule::<T>::sized(c * 1024, Location::Init);
     }: {
-<<<<<<< HEAD
-        let ext = Ext::new(default_processor_context::<T>());
+        let ext = Externalities::new(default_processor_context::<T>());
         ExecutionEnvironment::new(ext, &code, DispatchKind::Init, Default::default(), max_pages::<T>().into()).unwrap();
-=======
-        let ext = Externalities::new(default_processor_context::<T>());
-        ExecutionEnvironment::new(ext, &code, Default::default(), max_pages::<T>().into()).unwrap();
->>>>>>> 766c35b3
     }
 
     claim_value {
