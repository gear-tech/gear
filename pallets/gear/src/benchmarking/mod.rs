--- conflicted
+++ resolved
@@ -738,40 +738,6 @@
     //     Gear::<T>::process_message(instance.caller.into_origin(), HandleKind::Handle(ProgramId::from_origin(instance.addr)), vec![], 0u32.into())?;
     // }
 
-<<<<<<< HEAD
-    gas {
-        let r in 0 .. API_BENCHMARK_BATCHES;
-        let code = WasmModule::<T>::from(ModuleDefinition {
-            memory: Some(ImportedMemory::max::<T>()),
-            imported_functions: vec![ImportedFunction {
-                module: "env",
-                name: "gas",
-                params: vec![ValueType::I32],
-                return_type: None,
-            }],
-            handle_body: Some(body::repeated(r * API_BENCHMARK_BATCH_SIZE, &[
-                Instruction::I32Const(42),
-                Instruction::Call(0),
-            ])),
-            .. Default::default()
-        });
-        let instance = Program::<T>::new(code, vec![])?;
-        let Exec {
-            ext_manager,
-            block_config,
-            context,
-            memory_pages,
-        } = prepare::<T>(instance.caller.into_origin(), HandleKind::Handle(ProgramId::from_origin(instance.addr)), vec![], 0u32.into())?;
-    }: {
-
-        core_processor::process::<
-            Externalities,
-            ExecutionEnvironment,
-        >(&block_config, context, ([0u8; 32].to_vec(), 0), memory_pages);
-    }
-
-=======
->>>>>>> e4473330
     gr_gas_available {
         let r in 0 .. API_BENCHMARK_BATCHES;
         let code = WasmModule::<T>::from(ModuleDefinition {
