--- conflicted
+++ resolved
@@ -231,14 +231,9 @@
 
     let dispatch = dispatch.into_stored();
 
-<<<<<<< HEAD
-    QueueOf::<T>::remove_all();
+    QueueOf::<T>::clear();
 
     QueueOf::<T>::queue(dispatch).map_err(|_| "Messages storage corrupted")?;
-=======
-    QueueOf::<T>::clear();
-    QueueOf::<T>::queue(dispatch).map_err(|_| "Unable to push message")?;
->>>>>>> c4cfb72a
 
     let block_info = BlockInfo {
         height: <frame_system::Pallet<T>>::block_number().unique_saturated_into(),
