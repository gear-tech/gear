// This file is part of Gear.

// Copyright (C) 2022 Gear Technologies Inc.
// SPDX-License-Identifier: GPL-3.0-or-later WITH Classpath-exception-2.0

// This program is free software: you can redistribute it and/or modify
// it under the terms of the GNU General Public License as published by
// the Free Software Foundation, either version 3 of the License, or
// (at your option) any later version.

// This program is distributed in the hope that it will be useful,
// but WITHOUT ANY WARRANTY; without even the implied warranty of
// MERCHANTABILITY or FITNESS FOR A PARTICULAR PURPOSE. See the
// GNU General Public License for more details.

// You should have received a copy of the GNU General Public License
// along with this program. If not, see <https://www.gnu.org/licenses/>.

//! Benchmarks for the gear pallet

#![cfg(feature = "runtime-benchmarks")]

#[allow(dead_code)]
mod code;
mod sandbox;
mod syscalls;
use syscalls::Benches;

use self::{
    code::{
        body::{self, DynInstr::*},
        max_pages, ImportedMemory, Location, ModuleDefinition, WasmModule, OFFSET_AUX,
    },
    sandbox::Sandbox,
};
use crate::{
    manager::ExtManager, pallet, schedule::INSTR_BENCHMARK_BATCH_SIZE, BTreeMap, BalanceOf,
    BenchmarkStorage, Call, Config, ExecutionEnvironment, Ext as Externalities, GasHandlerOf,
    MailboxOf, Pallet as Gear, Pallet, QueueOf, Schedule,
};
use codec::Encode;
use common::{benchmarking, storage::*, CodeMetadata, CodeStorage, GasPrice, GasTree, Origin};
use core_processor::{
    common::{DispatchOutcome, JournalNote},
    configs::BlockConfig,
    ProcessExecutionContext, ProcessorContext, ProcessorExt,
};
use frame_benchmarking::{benchmarks, whitelisted_caller};
use frame_support::traits::{Currency, Get, Hooks, ReservableCurrency};
use frame_system::{Pallet as SystemPallet, RawOrigin};
use gear_backend_common::Environment;
use gear_core::{
    code::{Code, CodeAndId},
    gas::{GasAllowanceCounter, GasCounter, ValueCounter},
    ids::{MessageId, ProgramId},
    memory::{AllocationsContext, PageBuf, PageNumber},
    message::{ContextSettings, MessageContext},
    reservation::GasReserver,
};
use gear_wasm_instrument::parity_wasm::elements::{BlockType, BrTableData, Instruction, ValueType};
use pallet_authorship::Pallet as AuthorshipPallet;
use sp_consensus_babe::{
    digests::{PreDigest, SecondaryPlainPreDigest},
    Slot, BABE_ENGINE_ID,
};
use sp_core::H256;
use sp_runtime::{
    traits::{Bounded, One, UniqueSaturatedInto},
    Digest, DigestItem, Perbill,
};
use sp_std::prelude::*;

const MAX_PAYLOAD_LEN: u32 = 16 * 64 * 1024;
const MAX_PAGES: u32 = 512;

/// How many batches we do per API benchmark.
const API_BENCHMARK_BATCHES: u32 = 20;

/// How many batches we do per Instruction benchmark.
const INSTR_BENCHMARK_BATCHES: u32 = 50;

// Initializes new block.
fn init_block<T: Config>()
where
    T::AccountId: Origin,
{
    // All blocks are to be authored by validator at index 0
    let slot = Slot::from(0);
    let pre_digest = Digest {
        logs: vec![DigestItem::PreRuntime(
            BABE_ENGINE_ID,
            PreDigest::SecondaryPlain(SecondaryPlainPreDigest {
                slot,
                authority_index: 0,
            })
            .encode(),
        )],
    };

    let bn = One::one();

    SystemPallet::<T>::initialize(&bn, &SystemPallet::<T>::parent_hash(), &pre_digest);
    SystemPallet::<T>::set_block_number(bn);
    SystemPallet::<T>::on_initialize(bn);
    AuthorshipPallet::<T>::on_initialize(bn);
}

// Initializes block and runs queue processing.
fn process_queue<T: Config>()
where
    T::AccountId: Origin,
{
    init_block::<T>();

    Gear::<T>::process_queue(Default::default());
}

fn default_processor_context<T: Config>() -> ProcessorContext {
    ProcessorContext {
        gas_counter: GasCounter::new(0),
        gas_allowance_counter: GasAllowanceCounter::new(0),
        gas_reserver: GasReserver::new(
            Default::default(),
            0,
            Default::default(),
            T::ReservationsLimit::get(),
        ),
        value_counter: ValueCounter::new(0),
        allocations_context: AllocationsContext::new(
            Default::default(),
            Default::default(),
            Default::default(),
        ),
        message_context: MessageContext::new(
            Default::default(),
            Default::default(),
            None,
            ContextSettings::new(0, 0, 0, 0, 0),
        ),
        block_info: Default::default(),
        config: Default::default(),
        existential_deposit: 0,
        origin: Default::default(),
        program_id: Default::default(),
        program_candidates_data: Default::default(),
        host_fn_weights: Default::default(),
        forbidden_funcs: Default::default(),
        mailbox_threshold: 0,
        waitlist_cost: 0,
        reserve_for: 0,
        reservation: 0,
        random_data: ([0u8; 32].to_vec(), 0),
    }
}

fn verify_process(notes: Vec<JournalNote>) {
    assert!(
        !notes.is_empty(),
        "Journal notes cannot be empty after execution"
    );
    for note in notes {
        if let JournalNote::MessageDispatched { outcome, .. } = note {
            match outcome {
                DispatchOutcome::InitFailure { .. } | DispatchOutcome::MessageTrap { .. } => {
                    panic!("Process was not successful")
                }
                _ => {}
            }
        }
    }
}

fn run_process<T>(exec: Exec<T>) -> Vec<JournalNote>
where
    T: Config,
    T::AccountId: Origin,
{
    core_processor::process::<Externalities, ExecutionEnvironment>(
        &exec.block_config,
        exec.context,
        exec.random_data,
        exec.memory_pages,
    )
}

/// An instantiated and deployed program.
struct Program<T: Config> {
    addr: H256,
    caller: T::AccountId,
}

impl<T: Config> Program<T>
where
    T: Config,
    T::AccountId: Origin,
{
    /// Create new program and use a default account id as instantiator.
    fn new(module: WasmModule<T>, data: Vec<u8>) -> Result<Program<T>, &'static str> {
        Self::with_index(0, module, data)
    }

    /// Create new program and use an account id derived from the supplied index as instantiator.
    fn with_index(
        index: u32,
        module: WasmModule<T>,
        data: Vec<u8>,
    ) -> Result<Program<T>, &'static str> {
        Self::with_caller(
            benchmarking::account("instantiator", index, 0),
            module,
            data,
        )
    }

    /// Create new program and use the supplied `caller` as instantiator.
    fn with_caller(
        caller: T::AccountId,
        module: WasmModule<T>,
        data: Vec<u8>,
    ) -> Result<Program<T>, &'static str> {
        let value = <T as pallet::Config>::Currency::minimum_balance();
        <T as pallet::Config>::Currency::make_free_balance_be(&caller, caller_funding::<T>());
        let salt = vec![0xff];
        let addr = ProgramId::generate(module.hash, &salt).into_origin();

        Gear::<T>::upload_program_raw(
            RawOrigin::Signed(caller.clone()).into(),
            module.code,
            salt,
            data,
            250_000_000_000,
            value,
        )?;

        process_queue::<T>();

        let result = Program { caller, addr };

        Ok(result)
    }
}

/// The funding that each account that either calls or instantiates programs is funded with.
fn caller_funding<T: pallet::Config>() -> BalanceOf<T> {
    BalanceOf::<T>::max_value() / 2u32.into()
}

pub struct Exec<T: Config> {
    #[allow(unused)]
    ext_manager: ExtManager<T>,
    block_config: BlockConfig,
    context: ProcessExecutionContext,
    random_data: (Vec<u8>, u32),
    memory_pages: BTreeMap<PageNumber, PageBuf>,
}

benchmarks! {

    where_clause { where
        T::AccountId: Origin,
    }

    // This bench uses `StorageMap` as a storage, due to the fact that
    // the most of the gear storages represented with this type.
    db_write_per_kb {
        // Code is the biggest data could be written into storage in gear runtime.
        let c in 0 .. T::Schedule::get().limits.code_len / 1024;

        // Data to be written.
        let data = vec![c as u8; 1024 * c as usize];
    }: {
        // Inserting data into the storage.
        BenchmarkStorage::<T>::insert(c, data);
    }

    // This bench uses `StorageMap` as a storage, due to the fact that
    // the most of the gear storages represented with this type.
    db_read_per_kb {
        // Code is the biggest data could be written into storage in gear runtime.
        let c in 0 .. T::Schedule::get().limits.code_len / 1024;

        // Data to be queried further.
        let data = vec![c as u8; 1024 * c as usize];

        // Placing data in storage to be able to query it.
        BenchmarkStorage::<T>::insert(c, data);
    }: {
        // Querying data from storage.
        BenchmarkStorage::<T>::get(c).expect("Infallible: Key not found in storage");
    }

    // `c`: Size of the code in kilobytes.
    instantiate_module_per_kb {
        let c in 0 .. T::Schedule::get().limits.code_len / 1024;

        #[cfg(feature = "lazy-pages")]
        type Ext = crate::ext::LazyPagesExt;

        #[cfg(not(feature = "lazy-pages"))]
        type Ext = core_processor::Ext;

        let WasmModule { code, .. } = WasmModule::<T>::sized(c * 1024, Location::Init);
    }: {
        let ext = Ext::new(default_processor_context::<T>());
        ExecutionEnvironment::new(ext, &code, Default::default(), max_pages::<T>().into()).unwrap();
    }

    claim_value {
        let caller = benchmarking::account("caller", 0, 0);
        <T as pallet::Config>::Currency::deposit_creating(&caller, 100_000_000_000_000_u128.unique_saturated_into());
        let program_id = benchmarking::account::<T::AccountId>("program", 0, 100);
        <T as pallet::Config>::Currency::deposit_creating(&program_id, 100_000_000_000_000_u128.unique_saturated_into());
        let code = benchmarking::generate_wasm2(16.into()).unwrap();
        benchmarking::set_program(program_id.clone().into_origin(), code, 1.into());
        let original_message_id = MessageId::from_origin(benchmarking::account::<T::AccountId>("message", 0, 100).into_origin());
        let gas_limit = 50000;
        let value = 10000u32.into();
        GasHandlerOf::<T>::create(program_id.clone(), original_message_id, gas_limit).expect("Failed to create gas handler");
        <T as pallet::Config>::Currency::reserve(&program_id, <T as pallet::Config>::GasPrice::gas_price(gas_limit) + value).expect("Failed to reserve");
        MailboxOf::<T>::insert(gear_core::message::StoredMessage::new(
            original_message_id,
            ProgramId::from_origin(program_id.into_origin()),
            ProgramId::from_origin(caller.clone().into_origin()),
            Default::default(),
            value.unique_saturated_into(),
            None,
        ), u32::MAX.unique_saturated_into()).expect("Error during mailbox insertion");

        init_block::<T>();
    }: _(RawOrigin::Signed(caller.clone()), original_message_id)
    verify {
        assert!(matches!(QueueOf::<T>::dequeue(), Ok(None)));
        assert!(MailboxOf::<T>::is_empty(&caller));
    }

    // This constructs a program that is maximal expensive to instrument.
    // It creates a maximum number of metering blocks per byte.
    //
    // `c`: Size of the code in kilobytes.
    upload_code {
        let c in 0 .. Perbill::from_percent(49).mul_ceil(T::Schedule::get().limits.code_len);
        let value = <T as pallet::Config>::Currency::minimum_balance();
        let caller = whitelisted_caller();
        <T as pallet::Config>::Currency::make_free_balance_be(&caller, caller_funding::<T>());
        let WasmModule { code, hash: code_id, .. } = WasmModule::<T>::sized(c, Location::Handle);
        let origin = RawOrigin::Signed(caller);

        init_block::<T>();
    }: _(origin, code)
    verify {
        assert!(<T as pallet::Config>::CodeStorage::exists(code_id));
    }

    // The size of the salt influences the runtime because is is hashed in order to
    // determine the program address.
    //
    // `s`: Size of the salt in kilobytes.
    create_program {
        let s in 0 .. code::max_pages::<T>() * 64 * 128;

        let caller = whitelisted_caller();
        let origin = RawOrigin::Signed(caller);

        let WasmModule { code, hash: code_id, .. } = WasmModule::<T>::dummy();
        Gear::<T>::upload_code(origin.into(), code).expect("submit code failed");

        let salt = vec![42u8; s as usize];
        let value = <T as pallet::Config>::Currency::minimum_balance();
        let caller = whitelisted_caller();
        <T as pallet::Config>::Currency::make_free_balance_be(&caller, caller_funding::<T>());
        let origin = RawOrigin::Signed(caller);

        init_block::<T>();
    }: _(origin, code_id, salt, vec![], 100_000_000_u64, value)
    verify {
        assert!(<T as pallet::Config>::CodeStorage::exists(code_id));
    }

    // This constructs a program that is maximal expensive to instrument.
    // It creates a maximum number of metering blocks per byte.
    // The size of the salt influences the runtime because is is hashed in order to
    // determine the program address.
    //
    // `c`: Size of the code in kilobytes.
    // `s`: Size of the salt in kilobytes.
    //
    // # Note
    //
    // We cannot let `c` grow to the maximum code size because the code is not allowed
    // to be larger than the maximum size **after instrumentation**.
    upload_program {
        let c in 0 .. Perbill::from_percent(49).mul_ceil(T::Schedule::get().limits.code_len);
        let s in 0 .. code::max_pages::<T>() * 64 * 128;
        let salt = vec![42u8; s as usize];
        let value = <T as pallet::Config>::Currency::minimum_balance();
        let caller = whitelisted_caller();
        <T as pallet::Config>::Currency::make_free_balance_be(&caller, caller_funding::<T>());
        let WasmModule { code, hash, .. } = WasmModule::<T>::sized(c, Location::Handle);
        let origin = RawOrigin::Signed(caller);

        init_block::<T>();
    }: _(origin, code, salt, vec![], 100_000_000_u64, value)
    verify {
        assert!(matches!(QueueOf::<T>::dequeue(), Ok(Some(_))));
    }

    send_message {
        let p in 0 .. MAX_PAYLOAD_LEN;
        let caller = benchmarking::account("caller", 0, 0);
        <T as pallet::Config>::Currency::deposit_creating(&caller, 100_000_000_000_000_u128.unique_saturated_into());
        let minimum_balance = <T as pallet::Config>::Currency::minimum_balance();
        let program_id = ProgramId::from_origin(benchmarking::account::<T::AccountId>("program", 0, 100).into_origin());
        let code = benchmarking::generate_wasm2(16.into()).unwrap();
        benchmarking::set_program(program_id.into_origin(), code, 1.into());
        let payload = vec![0_u8; p as usize];

        init_block::<T>();
    }: _(RawOrigin::Signed(caller), program_id, payload, 100_000_000_u64, minimum_balance)
    verify {
        assert!(matches!(QueueOf::<T>::dequeue(), Ok(Some(_))));
    }

    send_reply {
        let p in 0 .. MAX_PAYLOAD_LEN;
        let caller = benchmarking::account("caller", 0, 0);
        <T as pallet::Config>::Currency::deposit_creating(&caller, 100_000_000_000_000_u128.unique_saturated_into());
        let minimum_balance = <T as pallet::Config>::Currency::minimum_balance();
        let program_id = benchmarking::account::<T::AccountId>("program", 0, 100);
        <T as pallet::Config>::Currency::deposit_creating(&program_id, 100_000_000_000_000_u128.unique_saturated_into());
        let code = benchmarking::generate_wasm2(16.into()).unwrap();
        benchmarking::set_program(program_id.clone().into_origin(), code, 1.into());
        let original_message_id = MessageId::from_origin(benchmarking::account::<T::AccountId>("message", 0, 100).into_origin());
        let gas_limit = 50000;
        let value = (p % 2).into();
        GasHandlerOf::<T>::create(program_id.clone(), original_message_id, gas_limit).expect("Failed to create gas handler");
        <T as pallet::Config>::Currency::reserve(&program_id, <T as pallet::Config>::GasPrice::gas_price(gas_limit) + value).expect("Failed to reserve");
        MailboxOf::<T>::insert(gear_core::message::StoredMessage::new(
            original_message_id,
            ProgramId::from_origin(program_id.into_origin()),
            ProgramId::from_origin(caller.clone().into_origin()),
            Default::default(),
            value.unique_saturated_into(),
            None,
        ), u32::MAX.unique_saturated_into()).expect("Error during mailbox insertion");
        let payload = vec![0_u8; p as usize];

        init_block::<T>();
    }: _(RawOrigin::Signed(caller.clone()), original_message_id, payload, 100_000_000_u64, minimum_balance)
    verify {
        assert!(matches!(QueueOf::<T>::dequeue(), Ok(Some(_))));
        assert!(MailboxOf::<T>::is_empty(&caller))
    }

    initial_allocation {
        let q in 1 .. MAX_PAGES;
        let caller: T::AccountId = benchmarking::account("caller", 0, 0);
        <T as pallet::Config>::Currency::deposit_creating(&caller, (1u128 << 60).unique_saturated_into());
        let code = benchmarking::generate_wasm(q.into()).unwrap();
        let salt = vec![255u8; 32];
    }: {
        let _ = Gear::<T>::upload_program(RawOrigin::Signed(caller).into(), code, salt, vec![], 100_000_000u64, 0u32.into());
        process_queue::<T>();
    }
    verify {
        assert!(matches!(QueueOf::<T>::dequeue(), Ok(None)));
    }

    alloc_in_handle {
        let q in 0 .. MAX_PAGES;
        let caller: T::AccountId = benchmarking::account("caller", 0, 0);
        <T as pallet::Config>::Currency::deposit_creating(&caller, (1_u128 << 60).unique_saturated_into());
        let code = benchmarking::generate_wasm2(q.into()).unwrap();
        let salt = vec![255u8; 32];
    }: {
        let _ = Gear::<T>::upload_program(RawOrigin::Signed(caller).into(), code, salt, vec![], 100_000_000u64, 0u32.into());
        process_queue::<T>();
    }
    verify {
        assert!(matches!(QueueOf::<T>::dequeue(), Ok(None)));
    }

    // This benchmarks the additional weight that is charged when a program is executed the
    // first time after a new schedule was deployed: For every new schedule a program needs
    // to re-run the instrumentation once.
    reinstrument {
        let c in 0 .. T::Schedule::get().limits.code_len;
        let WasmModule { code, hash, .. } = WasmModule::<T>::sized(c, Location::Handle);
        let code = Code::new_raw(code, 1, None, false).unwrap();
        let code_and_id = CodeAndId::new(code);
        let code_id = code_and_id.code_id();

        let caller: T::AccountId = benchmarking::account("caller", 0, 0);
        let metadata = {
            let block_number = Pallet::<T>::block_number().unique_saturated_into();
            CodeMetadata::new(caller.into_origin(), block_number)
        };

        T::CodeStorage::add_code(code_and_id, metadata).unwrap();

        let schedule = T::Schedule::get();
    }: {
        Gear::<T>::reinstrument_code(code_id, &schedule)?;
    }

    alloc {
        let r in 0 .. API_BENCHMARK_BATCHES;
        let mut res = None;
        let exec = Benches::<T>::alloc(r)?;
    }: {
        res.replace(run_process(exec));
    }
    verify {
        verify_process(res.unwrap());
    }

    free {
        let r in 0 .. API_BENCHMARK_BATCHES;
        let mut res = None;
        let exec = Benches::<T>::free(r)?;
    }: {
        res.replace(run_process(exec));
    }
    verify {
        verify_process(res.unwrap());
    }

    gr_reserve_gas {
        let r in 0 .. API_BENCHMARK_BATCHES;
        let mut res = None;
        let exec = Benches::<T>::gr_reserve_gas(r)?;
    }: {
        res.replace(run_process(exec));
    }
    verify {
        verify_process(res.unwrap());
    }

    gr_unreserve_gas {
        let r in 0 .. API_BENCHMARK_BATCHES;
        let mut res = None;
        let exec = Benches::<T>::gr_unreserve_gas(r)?;
    }: {
        res.replace(run_process(exec));
    }
    verify {
        verify_process(res.unwrap());
    }

    gr_system_reserve_gas {
        let r in 0 .. API_BENCHMARK_BATCHES;
        let mut res = None;
        let exec = gr_system_reserve_gas_bench::<T>(r)?;
    }: {
        res.replace(run_process(exec));
    }
    verify {
        verify_process(res.unwrap());
    }

    gr_message_id {
        let r in 0 .. API_BENCHMARK_BATCHES;
        let mut res = None;
        let exec = Benches::<T>::getter("gr_message_id", r)?;
    }: {
        res.replace(run_process(exec));
    }
    verify {
        verify_process(res.unwrap());
    }

    gr_origin {
        let r in 0 .. API_BENCHMARK_BATCHES;
        let mut res = None;
        let exec = Benches::<T>::getter("gr_origin", r)?;
    }: {
        res.replace(run_process(exec));
    }
    verify {
        verify_process(res.unwrap());
    }

    gr_program_id {
        let r in 0 .. API_BENCHMARK_BATCHES;
        let mut res = None;
        let exec = Benches::<T>::getter("gr_program_id", r)?;
    }: {
        res.replace(run_process(exec));
    }
    verify {
        verify_process(res.unwrap());
    }

    gr_source {
        let r in 0 .. API_BENCHMARK_BATCHES;
        let mut res = None;
        let exec = Benches::<T>::getter("gr_source", r)?;
    }: {
        res.replace(run_process(exec));
    }
    verify {
        verify_process(res.unwrap());
    }

    gr_value {
        let r in 0 .. API_BENCHMARK_BATCHES;
        let mut res = None;
        let exec = Benches::<T>::getter("gr_value", r)?;
    }: {
        res.replace(run_process(exec));
    }
    verify {
        verify_process(res.unwrap());
    }

    gr_value_available {
        let r in 0 .. API_BENCHMARK_BATCHES;
        let mut res = None;
        let exec = Benches::<T>::getter("gr_value_available", r)?;
    }: {
        res.replace(run_process(exec));
    }
    verify {
        verify_process(res.unwrap());
    }

    gr_gas_available {
        let r in 0 .. API_BENCHMARK_BATCHES;
        let mut res = None;
        let exec = Benches::<T>::number_getter("gr_gas_available", r)?;
    }: {
        res.replace(run_process(exec));
    }
    verify {
        verify_process(res.unwrap());
    }

    gr_size {
        let r in 0 .. API_BENCHMARK_BATCHES;
        let mut res = None;
        let exec = Benches::<T>::number_getter("gr_size", r)?;
    }: {
        res.replace(run_process(exec));
    }
    verify {
        verify_process(res.unwrap());
    }

    gr_read {
        let r in 0 .. API_BENCHMARK_BATCHES;
        let mut res = None;
        let exec = Benches::<T>::gr_read(r)?;
    }: {
        res.replace(run_process(exec));
    }
    verify {
        verify_process(res.unwrap());
    }

    gr_read_per_kb {
        let n in 0 .. T::Schedule::get().limits.payload_len / 1024;
        let mut res = None;
        let exec = Benches::<T>::gr_read_per_kb(n)?;
    }: {
        res.replace(run_process(exec));
    }
    verify {
        verify_process(res.unwrap());
    }

    gr_block_height {
        let r in 0 .. API_BENCHMARK_BATCHES;
        let mut res = None;
        let exec = Benches::<T>::number_getter("gr_block_height", r)?;
    }: {
        res.replace(run_process(exec));
    }
    verify {
        verify_process(res.unwrap());
    }

    gr_block_timestamp {
        let r in 0 .. API_BENCHMARK_BATCHES;
        let mut res = None;
        let exec = Benches::<T>::number_getter("gr_block_timestamp", r)?;
    }: {
        res.replace(run_process(exec));
    }
    verify {
        verify_process(res.unwrap());
    }

    gr_random {
        let r in 0 .. API_BENCHMARK_BATCHES;
        let mut res = None;
        let exec = Benches::<T>::gr_random(r)?;
    }: {
        res.replace(run_process(exec));
    }
    verify {
        verify_process(res.unwrap());
    }

    gr_send_init {
        let r in 0 .. API_BENCHMARK_BATCHES;
        let mut res = None;
        let exec = Benches::<T>::gr_send_init(r)?;
    }: {
        res.replace(run_process(exec));
    }
    verify {
        verify_process(res.unwrap());
    }

    gr_send_push {
        let r in 0 .. API_BENCHMARK_BATCHES;
        let mut res = None;
        let exec = Benches::<T>::gr_send_push(r)?;
    }: {
        res.replace(run_process(exec));
    }
    verify {
        verify_process(res.unwrap());
    }

    gr_send_push_per_kb {
        let n in 0 .. T::Schedule::get().limits.payload_len / 1024;
        let mut res = None;
        let exec = Benches::<T>::gr_send_push_per_kb(n)?;
    }: {
        res.replace(run_process(exec));
    }
    verify {
        verify_process(res.unwrap());
    }

    gr_send_commit {
        let r in 0 .. API_BENCHMARK_BATCHES;
        let mut res = None;
        let exec = Benches::<T>::gr_send_commit(r)?;
    }: {
        res.replace(run_process(exec));
    }
    verify {
        verify_process(res.unwrap());
    }

    gr_send_commit_per_kb {
        let n in 0 .. T::Schedule::get().limits.payload_len / 1024;
        let mut res = None;
        let exec = Benches::<T>::gr_send_commit_per_kb(n)?;
    }: {
        res.replace(run_process(exec));
    }
    verify {
        verify_process(res.unwrap());
    }

    // Benchmark the `gr_reply_commit` call.
    gr_reply_commit {
        let r in 0 .. API_BENCHMARK_BATCHES;
        let mut res = None;
        let exec = Benches::<T>::gr_reply_commit(r)?;
    }: {
        res.replace(run_process(exec));
    }
    verify {
        verify_process(res.unwrap());
    }

    // Benchmark the `gr_reply_push` call.
    gr_reply_push {
        let r in 0 .. API_BENCHMARK_BATCHES;
        let mut res = None;
        let exec = Benches::<T>::gr_reply_push(r)?;
    }: {
        res.replace(run_process(exec));
    }
    verify {
        verify_process(res.unwrap());
    }

    gr_reply_push_per_kb {
        let n in 0 .. T::Schedule::get().limits.payload_len / 1024;
        let mut res = None;
        let exec = Benches::<T>::gr_reply_push_per_kb(n)?;
    }: {
        res.replace(run_process(exec));
    }
    verify {
        verify_process(res.unwrap());
    }

    gr_reply_to {
        let r in 0 .. API_BENCHMARK_BATCHES;
        let mut res = None;
        let exec = Benches::<T>::gr_reply_to(r)?;
    }: {
        res.replace(run_process(exec));
    }
    verify {
        verify_process(res.unwrap());
    }

    gr_debug {
        let r in 0 .. API_BENCHMARK_BATCHES;
        let mut res = None;
        let exec = Benches::<T>::gr_debug(r)?;
    }: {
        res.replace(run_process(exec));
    }
    verify {
        verify_process(res.unwrap());
    }

    gr_debug_per_kb {
        let n in 0 .. T::Schedule::get().limits.payload_len / 1024;
        let mut res = None;
        let exec = Benches::<T>::gr_debug_per_kb(n)?;
    }: {
        res.replace(run_process(exec));
    }
    verify {
        verify_process(res.unwrap());
    }

    gr_status_code {
        let r in 0 .. API_BENCHMARK_BATCHES;
        let mut res = None;
<<<<<<< HEAD
        let exec = gr_status_code_bench::<T>(r)?;
=======
        let exec = Benches::<T>::gr_exit_code(r)?;
>>>>>>> ccad2559
    }: {
        res.replace(run_process(exec));
    }
    verify {
        verify_process(res.unwrap());
    }

    // We cannot call `gr_exit` multiple times. Therefore our weight determination is not
    // as precise as with other APIs.
    gr_exit {
        let r in 0 .. 1;
        let mut res = None;
        let exec = Benches::<T>::no_return_bench("gr_exit", Some(0xff), r)?;
    }: {
        res.replace(run_process(exec));
    }
    verify {
        verify_process(res.unwrap());
    }

    // We cannot call `gr_leave` multiple times. Therefore our weight determination is not
    // as precise as with other APIs.
    gr_leave {
        let r in 0 .. 1;
        let mut res = None;
        let exec = Benches::<T>::no_return_bench("gr_leave", None, r)?;
    }: {
        res.replace(run_process(exec));
    }
    verify {
        verify_process(res.unwrap());
    }

    // We cannot call `gr_wait` multiple times. Therefore our weight determination is not
    // as precise as with other APIs.
    gr_wait {
        let r in 0 .. 1;
        let mut res = None;
        let exec = Benches::<T>::no_return_bench("gr_wait", None, r)?;
    }: {
        res.replace(run_process(exec));
    }
    verify {
        verify_process(res.unwrap());
    }

    // We cannot call `gr_wait_for` multiple times. Therefore our weight determination is not
    // as precise as with other APIs.
    gr_wait_for {
        let r in 0 .. 1;
        let mut res = None;
        let exec = Benches::<T>::no_return_bench("gr_wait_for", Some(10), r)?;
    }: {
        res.replace(run_process(exec));
    }
    verify {
        verify_process(res.unwrap());
    }

    // We cannot call `gr_wait_up_to` multiple times. Therefore our weight determination is not
    // as precise as with other APIs.
    gr_wait_up_to {
        let r in 0 .. 1;
        let mut res = None;
        let exec = Benches::<T>::no_return_bench("gr_wait_up_to", Some(100), r)?;
    }: {
        res.replace(run_process(exec));
    }
    verify {
        verify_process(res.unwrap());
    }

    gr_wake {
        let r in 0 .. API_BENCHMARK_BATCHES;
        let mut res = None;
        let exec = Benches::<T>::gr_wake(r)?;
    }: {
        res.replace(run_process(exec));
    }
    verify {
        verify_process(res.unwrap());
    }

    gr_create_program_wgas {
        let r in 0 .. API_BENCHMARK_BATCHES;
        let mut res = None;
        let exec = Benches::<T>::gr_create_program_wgas(r)?;
    }: {
        res.replace(run_process(exec));
    }
    verify {
        verify_process(res.unwrap());
    }

    gr_create_program_wgas_per_kb {
        let p in 0 .. T::Schedule::get().limits.payload_len / 1024;
        let s in 0 .. T::Schedule::get().limits.payload_len / 1024;
        let mut res = None;
        let exec = Benches::<T>::gr_create_program_wgas_per_kb(p, s)?;
    }: {
        res.replace(run_process(exec));
    }
    verify {
        verify_process(res.unwrap());
    }

    // We make the assumption that pushing a constant and dropping a value takes roughly
    // the same amount of time. We follow that `t.load` and `drop` both have the weight
    // of this benchmark / 2. We need to make this assumption because there is no way
    // to measure them on their own using a valid wasm module. We need their individual
    // values to derive the weight of individual instructions (by subtraction) from
    // benchmarks that include those for parameter pushing and return type dropping.
    // We call the weight of `t.load` and `drop`: `w_param`.
    // The weight that would result from the respective benchmark we call: `w_bench`.
    //
    // w_i{32,64}const = w_drop = w_bench / 2
    instr_i64const {
        let r in 0 .. INSTR_BENCHMARK_BATCHES;
        let mut sbox = Sandbox::from(&WasmModule::<T>::from(ModuleDefinition {
            handle_body: Some(body::repeated_dyn(r * INSTR_BENCHMARK_BATCH_SIZE, vec![
                RandomI64Repeated(1),
                Regular(Instruction::Drop),
            ])),
            .. Default::default()
        }));
    }: {
        sbox.invoke();
    }

    // w_i{32,64}load = w_bench - 2 * w_param
    instr_i64load {
        let r in 0 .. INSTR_BENCHMARK_BATCHES;
        let mut sbox = Sandbox::from(&WasmModule::<T>::from(ModuleDefinition {
            memory: Some(ImportedMemory::max::<T>()),
            handle_body: Some(body::repeated_dyn(r * INSTR_BENCHMARK_BATCH_SIZE, vec![
                RandomUnaligned(0, 2 * 64 * 1024 - 8),
                Regular(Instruction::I64Load(3, 0)),
                Regular(Instruction::Drop),
            ])),
            .. Default::default()
        }));
    }: {
        sbox.invoke();
    }

    // w_i{32,64}store{...} = w_bench - 2 * w_param
    instr_i64store {
        let r in 0 .. INSTR_BENCHMARK_BATCHES;
        let mut sbox = Sandbox::from(&WasmModule::<T>::from(ModuleDefinition {
            memory: Some(ImportedMemory::max::<T>()),
            handle_body: Some(body::repeated_dyn(r * INSTR_BENCHMARK_BATCH_SIZE, vec![
                RandomUnaligned(0, 2 * 64 * 1024 - 8),
                RandomI64Repeated(1),
                Regular(Instruction::I64Store(3, 0)),
            ])),
            .. Default::default()
        }));
    }: {
        sbox.invoke();
    }

    // w_select = w_bench - 4 * w_param
    instr_select {
        let r in 0 .. INSTR_BENCHMARK_BATCHES;
        let mut sbox = Sandbox::from(&WasmModule::<T>::from(ModuleDefinition {
            handle_body: Some(body::repeated_dyn(r * INSTR_BENCHMARK_BATCH_SIZE, vec![
                RandomI64Repeated(1),
                RandomI64Repeated(1),
                RandomI32(0, 2),
                Regular(Instruction::Select),
                Regular(Instruction::Drop),
            ])),
            .. Default::default()
        }));
    }: {
        sbox.invoke();
    }

    // w_if = w_bench - 3 * w_param
    instr_if {
        let r in 0 .. INSTR_BENCHMARK_BATCHES;
        let mut sbox = Sandbox::from(&WasmModule::<T>::from(ModuleDefinition {
            handle_body: Some(body::repeated_dyn(r * INSTR_BENCHMARK_BATCH_SIZE, vec![
                RandomI32(0, 2),
                Regular(Instruction::If(BlockType::Value(ValueType::I64))),
                RandomI64Repeated(1),
                Regular(Instruction::Else),
                RandomI64Repeated(1),
                Regular(Instruction::End),
                Regular(Instruction::Drop),
            ])),
            .. Default::default()
        }));
    }: {
        sbox.invoke();
    }

    // w_br = w_bench - 2 * w_param
    // Block instructions are not counted.
    instr_br {
        let r in 0 .. INSTR_BENCHMARK_BATCHES;
        let mut sbox = Sandbox::from(&WasmModule::<T>::from(ModuleDefinition {
            handle_body: Some(body::repeated_dyn(r * INSTR_BENCHMARK_BATCH_SIZE, vec![
                Regular(Instruction::Block(BlockType::NoResult)),
                Regular(Instruction::Block(BlockType::NoResult)),
                Regular(Instruction::Block(BlockType::NoResult)),
                Regular(Instruction::Br(1)),
                RandomI64Repeated(1),
                Regular(Instruction::Drop),
                Regular(Instruction::End),
                RandomI64Repeated(1),
                Regular(Instruction::Drop),
                Regular(Instruction::End),
                RandomI64Repeated(1),
                Regular(Instruction::Drop),
                Regular(Instruction::End),
            ])),
            .. Default::default()
        }));
    }: {
        sbox.invoke();
    }

    // w_br_if = w_bench - 3 * w_param
    // Block instructions are not counted.
    instr_br_if {
        let r in 0 .. INSTR_BENCHMARK_BATCHES;
        let mut sbox = Sandbox::from(&WasmModule::<T>::from(ModuleDefinition {
            handle_body: Some(body::repeated_dyn(r * INSTR_BENCHMARK_BATCH_SIZE, vec![
                Regular(Instruction::Block(BlockType::NoResult)),
                Regular(Instruction::Block(BlockType::NoResult)),
                Regular(Instruction::Block(BlockType::NoResult)),
                Regular(Instruction::I32Const(1)),
                Regular(Instruction::BrIf(1)),
                RandomI64Repeated(1),
                Regular(Instruction::Drop),
                Regular(Instruction::End),
                RandomI64Repeated(1),
                Regular(Instruction::Drop),
                Regular(Instruction::End),
                RandomI64Repeated(1),
                Regular(Instruction::Drop),
                Regular(Instruction::End),
            ])),
            .. Default::default()
        }));
    }: {
        sbox.invoke();
    }

    // w_br_table = w_bench - 3 * w_param
    // Block instructions are not counted.
    instr_br_table {
        let r in 0 .. INSTR_BENCHMARK_BATCHES;
        let table = Box::new(BrTableData {
            table: Box::new([1, 1, 1]),
            default: 1,
        });
        let mut sbox = Sandbox::from(&WasmModule::<T>::from(ModuleDefinition {
            handle_body: Some(body::repeated_dyn(r * INSTR_BENCHMARK_BATCH_SIZE, vec![
                Regular(Instruction::Block(BlockType::NoResult)),
                Regular(Instruction::Block(BlockType::NoResult)),
                Regular(Instruction::Block(BlockType::NoResult)),
                RandomI32(0, 4),
                Regular(Instruction::BrTable(table)),
                RandomI64Repeated(1),
                Regular(Instruction::Drop),
                Regular(Instruction::End),
                RandomI64Repeated(1),
                Regular(Instruction::Drop),
                Regular(Instruction::End),
                RandomI64Repeated(1),
                Regular(Instruction::Drop),
                Regular(Instruction::End),
            ])),
            .. Default::default()
        }));
    }: {
        sbox.invoke();
    }

    // w_br_table_per_entry = w_bench
    instr_br_table_per_entry {
        let e in 1 .. T::Schedule::get().limits.br_table_size;
        let entry: Vec<u32> = [0, 1].iter()
            .cloned()
            .cycle()
            .take((e / 2) as usize).collect();
        let table = Box::new(BrTableData {
            table: entry.into_boxed_slice(),
            default: 0,
        });
        let mut sbox = Sandbox::from(&WasmModule::<T>::from(ModuleDefinition {
            handle_body: Some(body::repeated_dyn(INSTR_BENCHMARK_BATCH_SIZE, vec![
                Regular(Instruction::Block(BlockType::NoResult)),
                Regular(Instruction::Block(BlockType::NoResult)),
                Regular(Instruction::Block(BlockType::NoResult)),
                RandomI32(0, (e + 1) as i32), // Make sure the default entry is also used
                Regular(Instruction::BrTable(table)),
                RandomI64Repeated(1),
                Regular(Instruction::Drop),
                Regular(Instruction::End),
                RandomI64Repeated(1),
                Regular(Instruction::Drop),
                Regular(Instruction::End),
                RandomI64Repeated(1),
                Regular(Instruction::Drop),
                Regular(Instruction::End),
            ])),
            .. Default::default()
        }));
    }: {
        sbox.invoke();
    }

    // w_call = w_bench - 2 * w_param
    instr_call {
        let r in 0 .. INSTR_BENCHMARK_BATCHES;
        let mut sbox = Sandbox::from(&WasmModule::<T>::from(ModuleDefinition {
            // We need to make use of the stack here in order to trigger stack height
            // instrumentation.
            aux_body: Some(body::plain(vec![
                Instruction::I64Const(42),
                Instruction::Drop,
                Instruction::End,
            ])),
            handle_body: Some(body::repeated(r * INSTR_BENCHMARK_BATCH_SIZE, &[
                Instruction::Call(OFFSET_AUX),
            ])),
            inject_stack_metering: false,
            .. Default::default()
        }));
    }: {
        sbox.invoke();
    }

    // w_call_indirect = w_bench - 3 * w_param
    instr_call_indirect {
        let r in 0 .. INSTR_BENCHMARK_BATCHES;
        let num_elements = T::Schedule::get().limits.table_size;
        use self::code::TableSegment;
        let mut sbox = Sandbox::from(&WasmModule::<T>::from(ModuleDefinition {
            // We need to make use of the stack here in order to trigger stack height
            // instrumentation.
            aux_body: Some(body::plain(vec![
                Instruction::I64Const(42),
                Instruction::Drop,
                Instruction::End,
            ])),
            handle_body: Some(body::repeated_dyn(r * INSTR_BENCHMARK_BATCH_SIZE, vec![
                RandomI32(0, num_elements as i32),
                Regular(Instruction::CallIndirect(0, 0)), // we only have one sig: 0
            ])),
            inject_stack_metering: false,
            table: Some(TableSegment {
                num_elements,
                function_index: OFFSET_AUX,
            }),
            .. Default::default()
        }));
    }: {
        sbox.invoke();
    }

    // w_instr_call_indirect_per_param = w_bench - 1 * w_param
    // Calling a function indirectly causes it to go through a thunk function whose runtime
    // linearly depend on the amount of parameters to this function.
    // Please note that this is not necessary with a direct call.
    instr_call_indirect_per_param {
        let p in 0 .. T::Schedule::get().limits.parameters;
        let num_elements = T::Schedule::get().limits.table_size;
        use self::code::TableSegment;
        let mut sbox = Sandbox::from(&WasmModule::<T>::from(ModuleDefinition {
            // We need to make use of the stack here in order to trigger stack height
            // instrumentation.
            aux_body: Some(body::plain(vec![
                Instruction::I64Const(42),
                Instruction::Drop,
                Instruction::End,
            ])),
            aux_arg_num: p,
            handle_body: Some(body::repeated_dyn(INSTR_BENCHMARK_BATCH_SIZE, vec![
                RandomI64Repeated(p as usize),
                RandomI32(0, num_elements as i32),
                Regular(Instruction::CallIndirect(p.min(1), 0)), // aux signature: 1 or 0
            ])),
            inject_stack_metering: false,
            table: Some(TableSegment {
                num_elements,
                function_index: OFFSET_AUX,
            }),
            .. Default::default()
        }));
    }: {
        sbox.invoke();
    }

    // w_local_get = w_bench - 1 * w_param
    instr_local_get {
        let r in 0 .. INSTR_BENCHMARK_BATCHES;
        let max_locals = T::Schedule::get().limits.stack_height.unwrap_or(512);
        let mut handle_body = body::repeated_dyn(r * INSTR_BENCHMARK_BATCH_SIZE, vec![
            RandomGetLocal(0, max_locals),
            Regular(Instruction::Drop),
        ]);
        body::inject_locals(&mut handle_body, max_locals);
        let mut sbox = Sandbox::from(&WasmModule::<T>::from(ModuleDefinition {
            handle_body: Some(handle_body),
            .. Default::default()
        }));
    }: {
        sbox.invoke();
    }

    // w_local_set = w_bench - 1 * w_param
    instr_local_set {
        let r in 0 .. INSTR_BENCHMARK_BATCHES;
        let max_locals = T::Schedule::get().limits.stack_height.unwrap_or(512);
        let mut handle_body = body::repeated_dyn(r * INSTR_BENCHMARK_BATCH_SIZE, vec![
            RandomI64Repeated(1),
            RandomSetLocal(0, max_locals),
        ]);
        body::inject_locals(&mut handle_body, max_locals);
        let mut sbox = Sandbox::from(&WasmModule::<T>::from(ModuleDefinition {
            handle_body: Some(handle_body),
            .. Default::default()
        }));
    }: {
        sbox.invoke();
    }

    // w_local_tee = w_bench - 2 * w_param
    instr_local_tee {
        let r in 0 .. INSTR_BENCHMARK_BATCHES;
        let max_locals = T::Schedule::get().limits.stack_height.unwrap_or(512);
        let mut handle_body = body::repeated_dyn(r * INSTR_BENCHMARK_BATCH_SIZE, vec![
            RandomI64Repeated(1),
            RandomTeeLocal(0, max_locals),
            Regular(Instruction::Drop),
        ]);
        body::inject_locals(&mut handle_body, max_locals);
        let mut sbox = Sandbox::from(&WasmModule::<T>::from(ModuleDefinition {
            handle_body: Some(handle_body),
            .. Default::default()
        }));
    }: {
        sbox.invoke();
    }

    // w_global_get = w_bench - 1 * w_param
    instr_global_get {
        let r in 0 .. INSTR_BENCHMARK_BATCHES;
        let max_globals = T::Schedule::get().limits.globals;
        let mut sbox = Sandbox::from(&WasmModule::<T>::from(ModuleDefinition {
            handle_body: Some(body::repeated_dyn(r * INSTR_BENCHMARK_BATCH_SIZE, vec![
                RandomGetGlobal(0, max_globals),
                Regular(Instruction::Drop),
            ])),
            num_globals: max_globals,
            .. Default::default()
        }));
    }: {
        sbox.invoke();
    }

    // w_global_set = w_bench - 1 * w_param
    instr_global_set {
        let r in 0 .. INSTR_BENCHMARK_BATCHES;
        let max_globals = T::Schedule::get().limits.globals;
        let mut sbox = Sandbox::from(&WasmModule::<T>::from(ModuleDefinition {
            handle_body: Some(body::repeated_dyn(r * INSTR_BENCHMARK_BATCH_SIZE, vec![
                RandomI64Repeated(1),
                RandomSetGlobal(0, max_globals),
            ])),
            num_globals: max_globals,
            .. Default::default()
        }));
    }: {
        sbox.invoke();
    }

    // w_memory_get = w_bench - 1 * w_param
    instr_memory_current {
        let r in 0 .. INSTR_BENCHMARK_BATCHES;
        let mut sbox = Sandbox::from(&WasmModule::<T>::from(ModuleDefinition {
            memory: Some(ImportedMemory::max::<T>()),
            handle_body: Some(body::repeated(r * INSTR_BENCHMARK_BATCH_SIZE, &[
                Instruction::CurrentMemory(0),
                Instruction::Drop
            ])),
            .. Default::default()
        }));
    }: {
        sbox.invoke();
    }

    // Unary numeric instructions.
    // All use w = w_bench - 2 * w_param.

    instr_i64clz {
        let r in 0 .. INSTR_BENCHMARK_BATCHES;
        let mut sbox = Sandbox::from(&WasmModule::<T>::unary_instr(
            Instruction::I64Clz,
            r * INSTR_BENCHMARK_BATCH_SIZE,
        ));
    }: {
        sbox.invoke();
    }

    instr_i64ctz {
        let r in 0 .. INSTR_BENCHMARK_BATCHES;
        let mut sbox = Sandbox::from(&WasmModule::<T>::unary_instr(
            Instruction::I64Ctz,
            r * INSTR_BENCHMARK_BATCH_SIZE,
        ));
    }: {
        sbox.invoke();
    }

    instr_i64popcnt {
        let r in 0 .. INSTR_BENCHMARK_BATCHES;
        let mut sbox = Sandbox::from(&WasmModule::<T>::unary_instr(
            Instruction::I64Popcnt,
            r * INSTR_BENCHMARK_BATCH_SIZE,
        ));
    }: {
        sbox.invoke();
    }

    instr_i64eqz {
        let r in 0 .. INSTR_BENCHMARK_BATCHES;
        let mut sbox = Sandbox::from(&WasmModule::<T>::unary_instr(
            Instruction::I64Eqz,
            r * INSTR_BENCHMARK_BATCH_SIZE,
        ));
    }: {
        sbox.invoke();
    }

    instr_i64extendsi32 {
        let r in 0 .. INSTR_BENCHMARK_BATCHES;
        let mut sbox = Sandbox::from(&WasmModule::<T>::from(ModuleDefinition {
            handle_body: Some(body::repeated_dyn(r * INSTR_BENCHMARK_BATCH_SIZE, vec![
                RandomI32Repeated(1),
                Regular(Instruction::I64ExtendSI32),
                Regular(Instruction::Drop),
            ])),
            .. Default::default()
        }));
    }: {
        sbox.invoke();
    }

    instr_i64extendui32 {
        let r in 0 .. INSTR_BENCHMARK_BATCHES;
        let mut sbox = Sandbox::from(&WasmModule::<T>::from(ModuleDefinition {
            handle_body: Some(body::repeated_dyn(r * INSTR_BENCHMARK_BATCH_SIZE, vec![
                RandomI32Repeated(1),
                Regular(Instruction::I64ExtendUI32),
                Regular(Instruction::Drop),
            ])),
            .. Default::default()
        }));
    }: {
        sbox.invoke();
    }

    instr_i32wrapi64 {
        let r in 0 .. INSTR_BENCHMARK_BATCHES;
        let mut sbox = Sandbox::from(&WasmModule::<T>::unary_instr(
            Instruction::I32WrapI64,
            r * INSTR_BENCHMARK_BATCH_SIZE,
        ));
    }: {
        sbox.invoke();
    }

    // Binary numeric instructions.
    // All use w = w_bench - 3 * w_param.

    instr_i64eq {
        let r in 0 .. INSTR_BENCHMARK_BATCHES;
        let mut sbox = Sandbox::from(&WasmModule::<T>::binary_instr(
            Instruction::I64Eq,
            r * INSTR_BENCHMARK_BATCH_SIZE,
        ));
    }: {
        sbox.invoke();
    }

    instr_i64ne {
        let r in 0 .. INSTR_BENCHMARK_BATCHES;
        let mut sbox = Sandbox::from(&WasmModule::<T>::binary_instr(
            Instruction::I64Ne,
            r * INSTR_BENCHMARK_BATCH_SIZE,
        ));
    }: {
        sbox.invoke();
    }

    instr_i64lts {
        let r in 0 .. INSTR_BENCHMARK_BATCHES;
        let mut sbox = Sandbox::from(&WasmModule::<T>::binary_instr(
            Instruction::I64LtS,
            r * INSTR_BENCHMARK_BATCH_SIZE,
        ));
    }: {
        sbox.invoke();
    }

    instr_i64ltu {
        let r in 0 .. INSTR_BENCHMARK_BATCHES;
        let mut sbox = Sandbox::from(&WasmModule::<T>::binary_instr(
            Instruction::I64LtU,
            r * INSTR_BENCHMARK_BATCH_SIZE,
        ));
    }: {
        sbox.invoke();
    }

    instr_i64gts {
        let r in 0 .. INSTR_BENCHMARK_BATCHES;
        let mut sbox = Sandbox::from(&WasmModule::<T>::binary_instr(
            Instruction::I64GtS,
            r * INSTR_BENCHMARK_BATCH_SIZE,
        ));
    }: {
        sbox.invoke();
    }

    instr_i64gtu {
        let r in 0 .. INSTR_BENCHMARK_BATCHES;
        let mut sbox = Sandbox::from(&WasmModule::<T>::binary_instr(
            Instruction::I64GtU,
            r * INSTR_BENCHMARK_BATCH_SIZE,
        ));
    }: {
        sbox.invoke();
    }

    instr_i64les {
        let r in 0 .. INSTR_BENCHMARK_BATCHES;
        let mut sbox = Sandbox::from(&WasmModule::<T>::binary_instr(
            Instruction::I64LeS,
            r * INSTR_BENCHMARK_BATCH_SIZE,
        ));
    }: {
        sbox.invoke();
    }

    instr_i64leu {
        let r in 0 .. INSTR_BENCHMARK_BATCHES;
        let mut sbox = Sandbox::from(&WasmModule::<T>::binary_instr(
            Instruction::I64LeU,
            r * INSTR_BENCHMARK_BATCH_SIZE,
        ));
    }: {
        sbox.invoke();
    }

    instr_i64ges {
        let r in 0 .. INSTR_BENCHMARK_BATCHES;
        let mut sbox = Sandbox::from(&WasmModule::<T>::binary_instr(
            Instruction::I64GeS,
            r * INSTR_BENCHMARK_BATCH_SIZE,
        ));
    }: {
        sbox.invoke();
    }

    instr_i64geu {
        let r in 0 .. INSTR_BENCHMARK_BATCHES;
        let mut sbox = Sandbox::from(&WasmModule::<T>::binary_instr(
            Instruction::I64GeU,
            r * INSTR_BENCHMARK_BATCH_SIZE,
        ));
    }: {
        sbox.invoke();
    }

    instr_i64add {
        let r in 0 .. INSTR_BENCHMARK_BATCHES;
        let mut sbox = Sandbox::from(&WasmModule::<T>::binary_instr(
            Instruction::I64Add,
            r * INSTR_BENCHMARK_BATCH_SIZE,
        ));
    }: {
        sbox.invoke();
    }

    instr_i64sub {
        let r in 0 .. INSTR_BENCHMARK_BATCHES;
        let mut sbox = Sandbox::from(&WasmModule::<T>::binary_instr(
            Instruction::I64Sub,
            r * INSTR_BENCHMARK_BATCH_SIZE,
        ));
    }: {
        sbox.invoke();
    }

    instr_i64mul {
        let r in 0 .. INSTR_BENCHMARK_BATCHES;
        let mut sbox = Sandbox::from(&WasmModule::<T>::binary_instr(
            Instruction::I64Mul,
            r * INSTR_BENCHMARK_BATCH_SIZE,
        ));
    }: {
        sbox.invoke();
    }

    instr_i64divs {
        let r in 0 .. INSTR_BENCHMARK_BATCHES;
        let mut sbox = Sandbox::from(&WasmModule::<T>::binary_instr(
            Instruction::I64DivS,
            r * INSTR_BENCHMARK_BATCH_SIZE,
        ));
    }: {
        sbox.invoke();
    }

    instr_i64divu {
        let r in 0 .. INSTR_BENCHMARK_BATCHES;
        let mut sbox = Sandbox::from(&WasmModule::<T>::binary_instr(
            Instruction::I64DivU,
            r * INSTR_BENCHMARK_BATCH_SIZE,
        ));
    }: {
        sbox.invoke();
    }

    instr_i64rems {
        let r in 0 .. INSTR_BENCHMARK_BATCHES;
        let mut sbox = Sandbox::from(&WasmModule::<T>::binary_instr(
            Instruction::I64RemS,
            r * INSTR_BENCHMARK_BATCH_SIZE,
        ));
    }: {
        sbox.invoke();
    }

    instr_i64remu {
        let r in 0 .. INSTR_BENCHMARK_BATCHES;
        let mut sbox = Sandbox::from(&WasmModule::<T>::binary_instr(
            Instruction::I64RemU,
            r * INSTR_BENCHMARK_BATCH_SIZE,
        ));
    }: {
        sbox.invoke();
    }

    instr_i64and {
        let r in 0 .. INSTR_BENCHMARK_BATCHES;
        let mut sbox = Sandbox::from(&WasmModule::<T>::binary_instr(
            Instruction::I64And,
            r * INSTR_BENCHMARK_BATCH_SIZE,
        ));
    }: {
        sbox.invoke();
    }

    instr_i64or {
        let r in 0 .. INSTR_BENCHMARK_BATCHES;
        let mut sbox = Sandbox::from(&WasmModule::<T>::binary_instr(
            Instruction::I64Or,
            r * INSTR_BENCHMARK_BATCH_SIZE,
        ));
    }: {
        sbox.invoke();
    }

    instr_i64xor {
        let r in 0 .. INSTR_BENCHMARK_BATCHES;
        let mut sbox = Sandbox::from(&WasmModule::<T>::binary_instr(
            Instruction::I64Xor,
            r * INSTR_BENCHMARK_BATCH_SIZE,
        ));
    }: {
        sbox.invoke();
    }

    instr_i64shl {
        let r in 0 .. INSTR_BENCHMARK_BATCHES;
        let mut sbox = Sandbox::from(&WasmModule::<T>::binary_instr(
            Instruction::I64Shl,
            r * INSTR_BENCHMARK_BATCH_SIZE,
        ));
    }: {
        sbox.invoke();
    }

    instr_i64shrs {
        let r in 0 .. INSTR_BENCHMARK_BATCHES;
        let mut sbox = Sandbox::from(&WasmModule::<T>::binary_instr(
            Instruction::I64ShrS,
            r * INSTR_BENCHMARK_BATCH_SIZE,
        ));
    }: {
        sbox.invoke();
    }

    instr_i64shru {
        let r in 0 .. INSTR_BENCHMARK_BATCHES;
        let mut sbox = Sandbox::from(&WasmModule::<T>::binary_instr(
            Instruction::I64ShrU,
            r * INSTR_BENCHMARK_BATCH_SIZE,
        ));
    }: {
        sbox.invoke();
    }

    instr_i64rotl {
        let r in 0 .. INSTR_BENCHMARK_BATCHES;
        let mut sbox = Sandbox::from(&WasmModule::<T>::binary_instr(
            Instruction::I64Rotl,
            r * INSTR_BENCHMARK_BATCH_SIZE,
        ));
    }: {
        sbox.invoke();
    }

    instr_i64rotr {
        let r in 0 .. INSTR_BENCHMARK_BATCHES;
        let mut sbox = Sandbox::from(&WasmModule::<T>::binary_instr(
            Instruction::I64Rotr,
            r * INSTR_BENCHMARK_BATCH_SIZE,
        ));
    }: {
        sbox.invoke();
    }

    // This is no benchmark. It merely exist to have an easy way to pretty print the currently
    // configured `Schedule` during benchmark development.
    // It can be outputted using the following command:
    // cargo run --release --features runtime-benchmarks \
    //     -- benchmark --extra --dev --execution=native \
    //     -p pallet_gear -e print_schedule --no-median-slopes --no-min-squares
    #[extra]
    print_schedule {
        #[cfg(feature = "std")]
        {
            println!("{:#?}", Schedule::<T>::default());
        }
        #[cfg(not(feature = "std"))]
        Err("Run this bench with a native runtime in order to see the schedule.")?;
    }: {}

    impl_benchmark_test_suite!(
        Gear, crate::mock::new_test_ext(), crate::mock::Test
    )
}<|MERGE_RESOLUTION|>--- conflicted
+++ resolved
@@ -549,7 +549,7 @@
     gr_system_reserve_gas {
         let r in 0 .. API_BENCHMARK_BATCHES;
         let mut res = None;
-        let exec = gr_system_reserve_gas_bench::<T>(r)?;
+        let exec = Benches::<T>::gr_system_reserve_gas::<T>(r)?;
     }: {
         res.replace(run_process(exec));
     }
@@ -826,11 +826,7 @@
     gr_status_code {
         let r in 0 .. API_BENCHMARK_BATCHES;
         let mut res = None;
-<<<<<<< HEAD
-        let exec = gr_status_code_bench::<T>(r)?;
-=======
-        let exec = Benches::<T>::gr_exit_code(r)?;
->>>>>>> ccad2559
+        let exec = Benches::<T>::gr_status_code(r)?;
     }: {
         res.replace(run_process(exec));
     }
