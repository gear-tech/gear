// This file is part of Gear.

// Copyright (C) 2022 Gear Technologies Inc.
// SPDX-License-Identifier: GPL-3.0-or-later WITH Classpath-exception-2.0

// This program is free software: you can redistribute it and/or modify
// it under the terms of the GNU General Public License as published by
// the Free Software Foundation, either version 3 of the License, or
// (at your option) any later version.

// This program is distributed in the hope that it will be useful,
// but WITHOUT ANY WARRANTY; without even the implied warranty of
// MERCHANTABILITY or FITNESS FOR A PARTICULAR PURPOSE. See the
// GNU General Public License for more details.

// You should have received a copy of the GNU General Public License
// along with this program. If not, see <https://www.gnu.org/licenses/>.

//! Benchmarks for the gear pallet
//!
//! ## i32const benchmarking
//! Wasmer has many optimizations, that optimize i32const usage,
//! so calculate this instruction constant weight is not easy.
//! Because of this we suppose that i32const instruction has weight = 0,
//! in cases we subtract its weight from benchmark weight to calculate
//! benched instruction weight. But also we suppose i32const == i64const,
//! when we calculate block code weight. This is more safe solution,
//! but also more expensive.
//!
//! ## Drop, Block, End
//! This is virtual instruction for wasmer, they aren't really generated in target code,
//! the only thing they do - wasmer take them in account, when compiles wasm code.
//! So, we suppose this instruction have weight 0.

#![cfg(feature = "runtime-benchmarks")]

#[allow(dead_code)]
mod code;
mod sandbox;
use ::alloc::vec;

mod syscalls;
mod tests;
use syscalls::Benches;
use tests::syscalls_integrity;

use self::{
    code::{
        body::{self, DynInstr::*},
        max_pages, ImportedMemory, Location, ModuleDefinition, TableSegment, WasmModule,
        OFFSET_AUX,
    },
    sandbox::Sandbox,
};
use crate::{
    manager::ExtManager, pallet, schedule::INSTR_BENCHMARK_BATCH_SIZE, BTreeMap, BalanceOf,
    BenchmarkStorage, Call, Config, ExecutionEnvironment, Ext as Externalities, GasHandlerOf,
    MailboxOf, Pallet as Gear, Pallet, QueueOf, Schedule,
};
use codec::Encode;
use common::{
    self, benchmarking,
    storage::{Counter, *},
    CodeMetadata, CodeStorage, GasPrice, GasTree, Origin, QueueRunner,
};
use core_processor::{
    common::{DispatchOutcome, JournalNote},
    configs::BlockConfig,
    ProcessExecutionContext, ProcessorContext, ProcessorExt,
};
use frame_benchmarking::{benchmarks, whitelisted_caller};
use frame_support::traits::{Currency, Get, Hooks, ReservableCurrency};
use frame_system::{Pallet as SystemPallet, RawOrigin};
use gear_backend_common::Environment;
use gear_core::{
    code::{Code, CodeAndId},
    gas::{GasAllowanceCounter, GasCounter, ValueCounter},
    ids::{MessageId, ProgramId},
    memory::{AllocationsContext, PageBuf, PageNumber, WasmPageNumber},
    message::{ContextSettings, DispatchKind, MessageContext},
    reservation::GasReserver,
};
use gear_wasm_instrument::{
    parity_wasm::elements::{BlockType, BrTableData, Instruction, ValueType},
    syscalls::SysCallName,
};
use pallet_authorship::Pallet as AuthorshipPallet;
use sp_consensus_babe::{
    digests::{PreDigest, SecondaryPlainPreDigest},
    Slot, BABE_ENGINE_ID,
};
use sp_core::H256;
use sp_runtime::{
    traits::{Bounded, CheckedAdd, One, UniqueSaturatedInto, Zero},
    Digest, DigestItem, Perbill,
};
use sp_std::prelude::*;

const MAX_PAYLOAD_LEN: u32 = 16 * 64 * 1024;
const MAX_PAYLOAD_LEN_KB: u32 = MAX_PAYLOAD_LEN / 1024;
const MAX_PAGES: u32 = 512;

/// How many batches we do per API benchmark.
const API_BENCHMARK_BATCHES: u32 = 20;

/// How many batches we do per Instruction benchmark.
const INSTR_BENCHMARK_BATCHES: u32 = 50;

// Initializes new block.
fn init_block<T: Config>(previous: Option<T::BlockNumber>)
where
    T::AccountId: Origin,
{
    // All blocks are to be authored by validator at index 0
    let slot = Slot::from(0);
    let pre_digest = Digest {
        logs: vec![DigestItem::PreRuntime(
            BABE_ENGINE_ID,
            PreDigest::SecondaryPlain(SecondaryPlainPreDigest {
                slot,
                authority_index: 0,
            })
            .encode(),
        )],
    };

    let bn = previous
        .unwrap_or_else(Zero::zero)
        .checked_add(&One::one())
        .expect("overflow");

    SystemPallet::<T>::initialize(&bn, &SystemPallet::<T>::parent_hash(), &pre_digest);
    SystemPallet::<T>::set_block_number(bn);
    SystemPallet::<T>::on_initialize(bn);
    AuthorshipPallet::<T>::on_initialize(bn);
}

// Initializes block and runs queue processing.
fn process_queue<T: Config>()
where
    T::AccountId: Origin,
{
    init_block::<T>(None);

    Gear::<T>::process_queue(Default::default());
}

fn default_processor_context<T: Config>() -> ProcessorContext {
    ProcessorContext {
        gas_counter: GasCounter::new(0),
        gas_allowance_counter: GasAllowanceCounter::new(0),
        gas_reserver: GasReserver::new(
            Default::default(),
            0,
            Default::default(),
            T::ReservationsLimit::get(),
        ),
        system_reservation: None,
        value_counter: ValueCounter::new(0),
        allocations_context: AllocationsContext::new(
            Default::default(),
            Default::default(),
            Default::default(),
        ),
        message_context: MessageContext::new(
            Default::default(),
            Default::default(),
            None,
            ContextSettings::new(0, 0, 0, 0, 0, 0),
        ),
        block_info: Default::default(),
        config: Default::default(),
        existential_deposit: 0,
        origin: Default::default(),
        program_id: Default::default(),
        program_candidates_data: Default::default(),
        host_fn_weights: Default::default(),
        forbidden_funcs: Default::default(),
        mailbox_threshold: 0,
        waitlist_cost: 0,
        reserve_for: 0,
        reservation: 0,
        random_data: ([0u8; 32].to_vec(), 0),
    }
}

fn verify_process(notes: Vec<JournalNote>) {
    assert!(
        !notes.is_empty(),
        "Journal notes cannot be empty after execution"
    );
    for note in notes {
        if let JournalNote::MessageDispatched { outcome, .. } = note {
            match outcome {
                DispatchOutcome::InitFailure { .. } | DispatchOutcome::MessageTrap { .. } => {
                    panic!("Process was not successful")
                }
                _ => {}
            }
        }
    }
}

fn run_process<T>(exec: Exec<T>) -> Vec<JournalNote>
where
    T: Config,
    T::AccountId: Origin,
{
    core_processor::process::<Externalities, ExecutionEnvironment>(
        &exec.block_config,
        exec.context,
        exec.random_data,
        exec.memory_pages,
    )
}

/// An instantiated and deployed program.
struct Program<T: Config> {
    addr: H256,
    caller: T::AccountId,
}

impl<T: Config> Program<T>
where
    T: Config,
    T::AccountId: Origin,
{
    /// Create new program and use a default account id as instantiator.
    fn new(module: WasmModule<T>, data: Vec<u8>) -> Result<Program<T>, &'static str> {
        Self::with_index(0, module, data)
    }

    /// Create new program and use an account id derived from the supplied index as instantiator.
    fn with_index(
        index: u32,
        module: WasmModule<T>,
        data: Vec<u8>,
    ) -> Result<Program<T>, &'static str> {
        Self::with_caller(
            benchmarking::account("instantiator", index, 0),
            module,
            data,
        )
    }

    /// Create new program and use the supplied `caller` as instantiator.
    fn with_caller(
        caller: T::AccountId,
        module: WasmModule<T>,
        data: Vec<u8>,
    ) -> Result<Program<T>, &'static str> {
        let value = <T as pallet::Config>::Currency::minimum_balance();
        <T as pallet::Config>::Currency::make_free_balance_be(&caller, caller_funding::<T>());
        let salt = vec![0xff];
        let addr = ProgramId::generate(module.hash, &salt).into_origin();

        Gear::<T>::upload_program_raw(
            RawOrigin::Signed(caller.clone()).into(),
            module.code,
            salt,
            data,
            250_000_000_000,
            value,
        )?;

        process_queue::<T>();

        let result = Program { caller, addr };

        Ok(result)
    }
}

/// The funding that each account that either calls or instantiates programs is funded with.
fn caller_funding<T: pallet::Config>() -> BalanceOf<T> {
    BalanceOf::<T>::max_value() / 2u32.into()
}

pub struct Exec<T: Config> {
    #[allow(unused)]
    ext_manager: ExtManager<T>,
    block_config: BlockConfig,
    context: ProcessExecutionContext,
    random_data: (Vec<u8>, u32),
    memory_pages: BTreeMap<PageNumber, PageBuf>,
}

benchmarks! {

    where_clause { where
        T::AccountId: Origin,
    }

    #[extra]
    check_syscalls_integrity {
        syscalls_integrity::main_test::<T>();
    }: {}

    // This bench uses `StorageMap` as a storage, due to the fact that
    // the most of the gear storages represented with this type.
    db_write_per_kb {
        // Code is the biggest data could be written into storage in gear runtime.
        let c in 0 .. T::Schedule::get().limits.code_len / 1024;

        // Data to be written.
        let data = vec![c as u8; 1024 * c as usize];
    }: {
        // Inserting data into the storage.
        BenchmarkStorage::<T>::insert(c, data);
    }

    // This bench uses `StorageMap` as a storage, due to the fact that
    // the most of the gear storages represented with this type.
    db_read_per_kb {
        // Code is the biggest data could be written into storage in gear runtime.
        let c in 0 .. T::Schedule::get().limits.code_len / 1024;

        // Data to be queried further.
        let data = vec![c as u8; 1024 * c as usize];

        // Placing data in storage to be able to query it.
        BenchmarkStorage::<T>::insert(c, data);
    }: {
        // Querying data from storage.
        BenchmarkStorage::<T>::get(c).expect("Infallible: Key not found in storage");
    }

    // `c`: Size of the code in kilobytes.
    instantiate_module_per_kb {
        let c in 0 .. T::Schedule::get().limits.code_len / 1024;

        let WasmModule { code, .. } = WasmModule::<T>::sized(c * 1024, Location::Init);
    }: {
        let ext = Externalities::new(default_processor_context::<T>());
        ExecutionEnvironment::new(ext, &code, DispatchKind::Init, Default::default(), max_pages::<T>().into()).unwrap();
    }

    claim_value {
        let caller = benchmarking::account("caller", 0, 0);
        <T as pallet::Config>::Currency::deposit_creating(&caller, 100_000_000_000_000_u128.unique_saturated_into());
        let program_id = benchmarking::account::<T::AccountId>("program", 0, 100);
        <T as pallet::Config>::Currency::deposit_creating(&program_id, 100_000_000_000_000_u128.unique_saturated_into());
        let code = benchmarking::generate_wasm2(16.into()).unwrap();
        benchmarking::set_program(program_id.clone().into_origin(), code, 1.into());
        let original_message_id = MessageId::from_origin(benchmarking::account::<T::AccountId>("message", 0, 100).into_origin());
        let gas_limit = 50000;
        let value = 10000u32.into();
        GasHandlerOf::<T>::create(program_id.clone(), original_message_id, gas_limit).expect("Failed to create gas handler");
        <T as pallet::Config>::Currency::reserve(&program_id, <T as pallet::Config>::GasPrice::gas_price(gas_limit) + value).expect("Failed to reserve");
        MailboxOf::<T>::insert(gear_core::message::StoredMessage::new(
            original_message_id,
            ProgramId::from_origin(program_id.into_origin()),
            ProgramId::from_origin(caller.clone().into_origin()),
            Default::default(),
            value.unique_saturated_into(),
            None,
        ), u32::MAX.unique_saturated_into()).expect("Error during mailbox insertion");

        init_block::<T>(None);
    }: _(RawOrigin::Signed(caller.clone()), original_message_id)
    verify {
        assert!(matches!(QueueOf::<T>::dequeue(), Ok(None)));
        assert!(MailboxOf::<T>::is_empty(&caller));
    }

    // This constructs a program that is maximal expensive to instrument.
    // It creates a maximum number of metering blocks per byte.
    //
    // `c`: Size of the code in kilobytes.
    upload_code {
        let c in 0 .. Perbill::from_percent(49).mul_ceil(T::Schedule::get().limits.code_len) / 1024;
        let value = <T as pallet::Config>::Currency::minimum_balance();
        let caller = whitelisted_caller();
        <T as pallet::Config>::Currency::make_free_balance_be(&caller, caller_funding::<T>());
        let WasmModule { code, hash: code_id, .. } = WasmModule::<T>::sized(c * 1024, Location::Handle);
        let origin = RawOrigin::Signed(caller);

        init_block::<T>(None);
    }: _(origin, code)
    verify {
        assert!(<T as pallet::Config>::CodeStorage::exists(code_id));
    }

    // The size of the salt influences the runtime because is is hashed in order to
    // determine the program address.
    //
    // `s`: Size of the salt in kilobytes.
    create_program {
        let s in 0 .. code::max_pages::<T>() * 64 * 128;

        let caller = whitelisted_caller();
        let origin = RawOrigin::Signed(caller);

        let WasmModule { code, hash: code_id, .. } = WasmModule::<T>::dummy();
        Gear::<T>::upload_code(origin.into(), code).expect("submit code failed");

        let salt = vec![42u8; s as usize];
        let value = <T as pallet::Config>::Currency::minimum_balance();
        let caller = whitelisted_caller();
        <T as pallet::Config>::Currency::make_free_balance_be(&caller, caller_funding::<T>());
        let origin = RawOrigin::Signed(caller);

        init_block::<T>(None);
    }: _(origin, code_id, salt, vec![], 100_000_000_u64, value)
    verify {
        assert!(<T as pallet::Config>::CodeStorage::exists(code_id));
    }

    // This constructs a program that is maximal expensive to instrument.
    // It creates a maximum number of metering blocks per byte.
    // The size of the salt influences the runtime because is is hashed in order to
    // determine the program address.
    //
    // `c`: Size of the code in kilobytes.
    // `s`: Size of the salt in kilobytes.
    //
    // # Note
    //
    // We cannot let `c` grow to the maximum code size because the code is not allowed
    // to be larger than the maximum size **after instrumentation**.
    upload_program {
        let c in 0 .. Perbill::from_percent(49).mul_ceil(T::Schedule::get().limits.code_len) / 1024;
        let s in 0 .. code::max_pages::<T>() * 64 * 128;
        let salt = vec![42u8; s as usize];
        let value = <T as pallet::Config>::Currency::minimum_balance();
        let caller = whitelisted_caller();
        <T as pallet::Config>::Currency::make_free_balance_be(&caller, caller_funding::<T>());
        let WasmModule { code, hash, .. } = WasmModule::<T>::sized(c * 1024, Location::Handle);
        let origin = RawOrigin::Signed(caller);

        init_block::<T>(None);
    }: _(origin, code, salt, vec![], 100_000_000_u64, value)
    verify {
        assert!(matches!(QueueOf::<T>::dequeue(), Ok(Some(_))));
    }

    send_message {
        let p in 0 .. MAX_PAYLOAD_LEN;
        let caller = benchmarking::account("caller", 0, 0);
        <T as pallet::Config>::Currency::deposit_creating(&caller, 100_000_000_000_000_u128.unique_saturated_into());
        let minimum_balance = <T as pallet::Config>::Currency::minimum_balance();
        let program_id = ProgramId::from_origin(benchmarking::account::<T::AccountId>("program", 0, 100).into_origin());
        let code = benchmarking::generate_wasm2(16.into()).unwrap();
        benchmarking::set_program(program_id.into_origin(), code, 1.into());
        let payload = vec![0_u8; p as usize];

        init_block::<T>(None);
    }: _(RawOrigin::Signed(caller), program_id, payload, 100_000_000_u64, minimum_balance)
    verify {
        assert!(matches!(QueueOf::<T>::dequeue(), Ok(Some(_))));
    }

    send_reply {
        let p in 0 .. MAX_PAYLOAD_LEN;
        let caller = benchmarking::account("caller", 0, 0);
        <T as pallet::Config>::Currency::deposit_creating(&caller, 100_000_000_000_000_u128.unique_saturated_into());
        let minimum_balance = <T as pallet::Config>::Currency::minimum_balance();
        let program_id = benchmarking::account::<T::AccountId>("program", 0, 100);
        <T as pallet::Config>::Currency::deposit_creating(&program_id, 100_000_000_000_000_u128.unique_saturated_into());
        let code = benchmarking::generate_wasm2(16.into()).unwrap();
        benchmarking::set_program(program_id.clone().into_origin(), code, 1.into());
        let original_message_id = MessageId::from_origin(benchmarking::account::<T::AccountId>("message", 0, 100).into_origin());
        let gas_limit = 50000;
        let value = (p % 2).into();
        GasHandlerOf::<T>::create(program_id.clone(), original_message_id, gas_limit).expect("Failed to create gas handler");
        <T as pallet::Config>::Currency::reserve(&program_id, <T as pallet::Config>::GasPrice::gas_price(gas_limit) + value).expect("Failed to reserve");
        MailboxOf::<T>::insert(gear_core::message::StoredMessage::new(
            original_message_id,
            ProgramId::from_origin(program_id.into_origin()),
            ProgramId::from_origin(caller.clone().into_origin()),
            Default::default(),
            value.unique_saturated_into(),
            None,
        ), u32::MAX.unique_saturated_into()).expect("Error during mailbox insertion");
        let payload = vec![0_u8; p as usize];

        init_block::<T>(None);
    }: _(RawOrigin::Signed(caller.clone()), original_message_id, payload, 100_000_000_u64, minimum_balance)
    verify {
        assert!(matches!(QueueOf::<T>::dequeue(), Ok(Some(_))));
        assert!(MailboxOf::<T>::is_empty(&caller))
    }

    initial_allocation {
        let q in 1 .. MAX_PAGES;
        let caller: T::AccountId = benchmarking::account("caller", 0, 0);
        <T as pallet::Config>::Currency::deposit_creating(&caller, (1u128 << 60).unique_saturated_into());
        let code = benchmarking::generate_wasm(q.into()).unwrap();
        let salt = vec![255u8; 32];
    }: {
        let _ = Gear::<T>::upload_program(RawOrigin::Signed(caller).into(), code, salt, vec![], 100_000_000u64, 0u32.into());
        process_queue::<T>();
    }
    verify {
        assert!(matches!(QueueOf::<T>::dequeue(), Ok(None)));
    }

    alloc_in_handle {
        let q in 0 .. MAX_PAGES;
        let caller: T::AccountId = benchmarking::account("caller", 0, 0);
        <T as pallet::Config>::Currency::deposit_creating(&caller, (1_u128 << 60).unique_saturated_into());
        let code = benchmarking::generate_wasm2(q.into()).unwrap();
        let salt = vec![255u8; 32];
    }: {
        let _ = Gear::<T>::upload_program(RawOrigin::Signed(caller).into(), code, salt, vec![], 100_000_000u64, 0u32.into());
        process_queue::<T>();
    }
    verify {
        assert!(matches!(QueueOf::<T>::dequeue(), Ok(None)));
    }

    // This benchmarks the additional weight that is charged when a program is executed the
    // first time after a new schedule was deployed: For every new schedule a program needs
    // to re-run the instrumentation once.
<<<<<<< HEAD
    reinstrument_per_kb {
        let c in 0 .. T::Schedule::get().limits.code_len / 1_024;
        let WasmModule { code, hash, .. } = WasmModule::<T>::sized(c * 1_024, Location::Handle);
        let code = Code::new_raw(code, 1, None, false).unwrap();
=======
    reinstrument {
        let c in 0 .. T::Schedule::get().limits.code_len;
        let WasmModule { code, hash, .. } = WasmModule::<T>::sized(c, Location::Handle);
        let code = Code::new_raw(code, 1, None, false, true).unwrap();
>>>>>>> d39d0bfc
        let code_and_id = CodeAndId::new(code);
        let code_id = code_and_id.code_id();

        let caller: T::AccountId = benchmarking::account("caller", 0, 0);
        let metadata = {
            let block_number = Pallet::<T>::block_number().unique_saturated_into();
            CodeMetadata::new(caller.into_origin(), block_number)
        };

        T::CodeStorage::add_code(code_and_id, metadata).unwrap();

        let schedule = T::Schedule::get();
    }: {
        Gear::<T>::reinstrument_code(code_id, &schedule);
    }

    alloc {
        let r in 0 .. API_BENCHMARK_BATCHES;
        let mut res = None;
        let exec = Benches::<T>::alloc(r)?;
    }: {
        res.replace(run_process(exec));
    }
    verify {
        verify_process(res.unwrap());
    }

    free {
        let r in 0 .. API_BENCHMARK_BATCHES;
        let mut res = None;
        let exec = Benches::<T>::free(r)?;
    }: {
        res.replace(run_process(exec));
    }
    verify {
        verify_process(res.unwrap());
    }

    gr_reserve_gas {
        let r in 0 .. API_BENCHMARK_BATCHES;
        let mut res = None;
        let exec = Benches::<T>::gr_reserve_gas(r)?;
    }: {
        res.replace(run_process(exec));
    }
    verify {
        verify_process(res.unwrap());
    }

    gr_unreserve_gas {
        let r in 0 .. API_BENCHMARK_BATCHES;
        let mut res = None;
        let exec = Benches::<T>::gr_unreserve_gas(r)?;
    }: {
        res.replace(run_process(exec));
    }
    verify {
        verify_process(res.unwrap());
    }

    gr_system_reserve_gas {
        let r in 0 .. API_BENCHMARK_BATCHES;
        let mut res = None;
        let exec = Benches::<T>::gr_system_reserve_gas(r)?;
    }: {
        res.replace(run_process(exec));
    }
    verify {
        verify_process(res.unwrap());
    }

    gr_message_id {
        let r in 0 .. API_BENCHMARK_BATCHES;
        let mut res = None;
        let exec = Benches::<T>::getter(SysCallName::MessageId, r)?;
    }: {
        res.replace(run_process(exec));
    }
    verify {
        verify_process(res.unwrap());
    }

    gr_origin {
        let r in 0 .. API_BENCHMARK_BATCHES;
        let mut res = None;
        let exec = Benches::<T>::getter(SysCallName::Origin, r)?;
    }: {
        res.replace(run_process(exec));
    }
    verify {
        verify_process(res.unwrap());
    }

    gr_program_id {
        let r in 0 .. API_BENCHMARK_BATCHES;
        let mut res = None;
        let exec = Benches::<T>::getter(SysCallName::ProgramId, r)?;
    }: {
        res.replace(run_process(exec));
    }
    verify {
        verify_process(res.unwrap());
    }

    gr_source {
        let r in 0 .. API_BENCHMARK_BATCHES;
        let mut res = None;
        let exec = Benches::<T>::getter(SysCallName::Source, r)?;
    }: {
        res.replace(run_process(exec));
    }
    verify {
        verify_process(res.unwrap());
    }

    gr_value {
        let r in 0 .. API_BENCHMARK_BATCHES;
        let mut res = None;
        let exec = Benches::<T>::getter(SysCallName::Value, r)?;
    }: {
        res.replace(run_process(exec));
    }
    verify {
        verify_process(res.unwrap());
    }

    gr_value_available {
        let r in 0 .. API_BENCHMARK_BATCHES;
        let mut res = None;
        let exec = Benches::<T>::getter(SysCallName::ValueAvailable, r)?;
    }: {
        res.replace(run_process(exec));
    }
    verify {
        verify_process(res.unwrap());
    }

    gr_gas_available {
        let r in 0 .. API_BENCHMARK_BATCHES;
        let mut res = None;
        let exec = Benches::<T>::getter(SysCallName::GasAvailable, r)?;
    }: {
        res.replace(run_process(exec));
    }
    verify {
        verify_process(res.unwrap());
    }

    gr_size {
        let r in 0 .. API_BENCHMARK_BATCHES;
        let mut res = None;
        let exec = Benches::<T>::getter(SysCallName::Size, r)?;
    }: {
        res.replace(run_process(exec));
    }
    verify {
        verify_process(res.unwrap());
    }

    gr_read {
        let r in 0 .. API_BENCHMARK_BATCHES;
        let mut res = None;
        let exec = Benches::<T>::gr_read(r)?;
    }: {
        res.replace(run_process(exec));
    }
    verify {
        verify_process(res.unwrap());
    }

    gr_read_per_kb {
        let n in 0 .. MAX_PAYLOAD_LEN_KB;
        let mut res = None;
        let exec = Benches::<T>::gr_read_per_kb(n)?;
    }: {
        res.replace(run_process(exec));
    }
    verify {
        verify_process(res.unwrap());
    }

    gr_block_height {
        let r in 0 .. API_BENCHMARK_BATCHES;
        let mut res = None;
        let exec = Benches::<T>::getter(SysCallName::BlockHeight, r)?;
    }: {
        res.replace(run_process(exec));
    }
    verify {
        verify_process(res.unwrap());
    }

    gr_block_timestamp {
        let r in 0 .. API_BENCHMARK_BATCHES;
        let mut res = None;
        let exec = Benches::<T>::getter(SysCallName::BlockTimestamp, r)?;
    }: {
        res.replace(run_process(exec));
    }
    verify {
        verify_process(res.unwrap());
    }

    gr_random {
        let n in 0 .. API_BENCHMARK_BATCHES;
        let mut res = None;
        let exec = Benches::<T>::gr_random(n)?;
    }: {
        res.replace(run_process(exec));
    }
    verify {
        verify_process(res.unwrap());
    }

    gr_send_init {
        let r in 0 .. API_BENCHMARK_BATCHES;
        let mut res = None;
        let exec = Benches::<T>::gr_send_init(r)?;
    }: {
        res.replace(run_process(exec));
    }
    verify {
        verify_process(res.unwrap());
    }

    gr_send_push {
        let r in 0 .. API_BENCHMARK_BATCHES;
        let mut res = None;
        let exec = Benches::<T>::gr_send_push(r)?;
    }: {
        res.replace(run_process(exec));
    }
    verify {
        verify_process(res.unwrap());
    }

    gr_send_push_per_kb {
        let n in 0 .. MAX_PAYLOAD_LEN_KB;
        let mut res = None;
        let exec = Benches::<T>::gr_send_push_per_kb(n)?;
    }: {
        res.replace(run_process(exec));
    }
    verify {
        verify_process(res.unwrap());
    }

    gr_send_commit {
        let r in 0 .. API_BENCHMARK_BATCHES;
        let mut res = None;
        let exec = Benches::<T>::gr_send_commit(r)?;
    }: {
        res.replace(run_process(exec));
    }
    verify {
        verify_process(res.unwrap());
    }

    gr_send_commit_per_kb {
        let n in 0 .. MAX_PAYLOAD_LEN_KB;
        let mut res = None;
        let exec = Benches::<T>::gr_send_commit_per_kb(n)?;
    }: {
        res.replace(run_process(exec));
    }
    verify {
        verify_process(res.unwrap());
    }

    gr_reservation_send_commit {
        let r in 0 .. API_BENCHMARK_BATCHES;
        let mut res = None;
        let exec = Benches::<T>::gr_reservation_send_commit(r)?;
    }: {
        res.replace(run_process(exec));
    }
    verify {
        verify_process(res.unwrap());
    }

    gr_reservation_send_commit_per_kb {
        let n in 0 .. MAX_PAYLOAD_LEN_KB;
        let mut res = None;
        let exec = Benches::<T>::gr_reservation_send_commit_per_kb(n)?;
    }: {
        res.replace(run_process(exec));
    }
    verify {
        verify_process(res.unwrap());
    }

    gr_reply_commit {
        let r in 0 .. API_BENCHMARK_BATCHES;
        let mut res = None;
        let exec = Benches::<T>::gr_reply_commit(r)?;
    }: {
        res.replace(run_process(exec));
    }
    verify {
        verify_process(res.unwrap());
    }

    gr_reply_push {
        let r in 0 .. API_BENCHMARK_BATCHES;
        let mut res = None;
        let exec = Benches::<T>::gr_reply_push(r)?;
    }: {
        res.replace(run_process(exec));
    }
    verify {
        verify_process(res.unwrap());
    }

    gr_reply_push_per_kb {
        let n in 0 .. MAX_PAYLOAD_LEN_KB;
        let mut res = None;
        let exec = Benches::<T>::gr_reply_push_per_kb(n)?;
    }: {
        res.replace(run_process(exec));
    }
    verify {
        verify_process(res.unwrap());
    }

    gr_reservation_reply_commit {
        let r in 0 .. API_BENCHMARK_BATCHES;
        let mut res = None;
        let exec = Benches::<T>::gr_reservation_reply_commit(r)?;
    }: {
        res.replace(run_process(exec));
    }
    verify {
        verify_process(res.unwrap());
    }

    gr_reply_to {
        let r in 0 .. API_BENCHMARK_BATCHES;
        let mut res = None;
        let exec = Benches::<T>::gr_reply_to(r)?;
    }: {
        res.replace(run_process(exec));
    }
    verify {
        verify_process(res.unwrap());
    }

    gr_signal_from {
        let r in 0 .. API_BENCHMARK_BATCHES;
        let mut res = None;
        let exec = Benches::<T>::gr_signal_from(r)?;
    }: {
        res.replace(run_process(exec));
    }
    verify {
        verify_process(res.unwrap());
    }

    gr_reply_push_input {
        let r in 0 .. API_BENCHMARK_BATCHES;
        let mut res = None;
        let exec = Benches::<T>::gr_reply_push_input(r)?;
    }: {
        res.replace(run_process(exec));
    }
    verify {
        verify_process(res.unwrap());
    }

    gr_reply_push_input_per_kb {
        let n in 0 .. T::Schedule::get().limits.payload_len / 1024;
        let mut res = None;
        let exec = Benches::<T>::gr_reply_push_input_per_kb(n)?;
    }: {
        res.replace(run_process(exec));
    }
    verify {
        verify_process(res.unwrap());
    }

    gr_send_push_input {
        let r in 0 .. API_BENCHMARK_BATCHES;
        let mut res = None;
        let exec = Benches::<T>::gr_send_push_input(r)?;
    }: {
        res.replace(run_process(exec));
    }
    verify {
        verify_process(res.unwrap());
    }

    gr_send_push_input_per_kb {
        let n in 0 .. MAX_PAYLOAD_LEN_KB;
        let mut res = None;
        let exec = Benches::<T>::gr_send_push_input_per_kb(n)?;
    }: {
        res.replace(run_process(exec));
    }
    verify {
        verify_process(res.unwrap());
    }

    gr_debug {
        let r in 0 .. API_BENCHMARK_BATCHES;
        let mut res = None;
        let exec = Benches::<T>::gr_debug(r)?;
    }: {
        res.replace(run_process(exec));
    }
    verify {
        verify_process(res.unwrap());
    }

    gr_debug_per_kb {
        let n in 0 .. MAX_PAYLOAD_LEN_KB;
        let mut res = None;
        let exec = Benches::<T>::gr_debug_per_kb(n)?;
    }: {
        res.replace(run_process(exec));
    }
    verify {
        verify_process(res.unwrap());
    }

    gr_error {
        let r in 0 .. API_BENCHMARK_BATCHES;
        let mut res = None;
        let exec = Benches::<T>::gr_error(r)?;
    }: {
        res.replace(run_process(exec));
    }
    verify {
        verify_process(res.unwrap());
    }

    gr_status_code {
        let r in 0 .. API_BENCHMARK_BATCHES;
        let mut res = None;
        let exec = Benches::<T>::gr_status_code(r)?;
    }: {
        res.replace(run_process(exec));
    }
    verify {
        verify_process(res.unwrap());
    }

    // We cannot call `gr_exit` multiple times. Therefore our weight determination is not
    // as precise as with other APIs.
    gr_exit {
        let r in 0 .. 1;
        let mut res = None;
        let exec = Benches::<T>::termination_bench(SysCallName::Exit, Some(0xff), r)?;
    }: {
        res.replace(run_process(exec));
    }
    verify {
        verify_process(res.unwrap());
    }

    // We cannot call `gr_leave` multiple times. Therefore our weight determination is not
    // as precise as with other APIs.
    gr_leave {
        let r in 0 .. 1;
        let mut res = None;
        let exec = Benches::<T>::termination_bench(SysCallName::Leave, None, r)?;
    }: {
        res.replace(run_process(exec));
    }
    verify {
        verify_process(res.unwrap());
    }

    // We cannot call `gr_wait` multiple times. Therefore our weight determination is not
    // as precise as with other APIs.
    gr_wait {
        let r in 0 .. 1;
        let mut res = None;
        let exec = Benches::<T>::termination_bench(SysCallName::Wait, None, r)?;
    }: {
        res.replace(run_process(exec));
    }
    verify {
        verify_process(res.unwrap());
    }

    // We cannot call `gr_wait_for` multiple times. Therefore our weight determination is not
    // as precise as with other APIs.
    gr_wait_for {
        let r in 0 .. 1;
        let mut res = None;
        let exec = Benches::<T>::termination_bench(SysCallName::WaitFor, Some(10), r)?;
    }: {
        res.replace(run_process(exec));
    }
    verify {
        verify_process(res.unwrap());
    }

    // We cannot call `gr_wait_up_to` multiple times. Therefore our weight determination is not
    // as precise as with other APIs.
    gr_wait_up_to {
        let r in 0 .. 1;
        let mut res = None;
        let exec = Benches::<T>::termination_bench(SysCallName::WaitUpTo, Some(100), r)?;
    }: {
        res.replace(run_process(exec));
    }
    verify {
        verify_process(res.unwrap());
    }

    gr_wake {
        let r in 0 .. API_BENCHMARK_BATCHES;
        let mut res = None;
        let exec = Benches::<T>::gr_wake(r)?;
    }: {
        res.replace(run_process(exec));
    }
    verify {
        verify_process(res.unwrap());
    }

    gr_create_program_wgas {
        let r in 0 .. API_BENCHMARK_BATCHES;
        let mut res = None;
        let exec = Benches::<T>::gr_create_program_wgas(r)?;
    }: {
        res.replace(run_process(exec));
    }
    verify {
        verify_process(res.unwrap());
    }

    gr_create_program_wgas_per_kb {
        let p in 0 .. MAX_PAYLOAD_LEN_KB;
        let s in 0 .. MAX_PAYLOAD_LEN_KB;
        let mut res = None;
        let exec = Benches::<T>::gr_create_program_wgas_per_kb(p, s)?;
    }: {
        res.replace(run_process(exec));
    }
    verify {
        verify_process(res.unwrap());
    }

    lazy_pages_read_access {
        let p in 0 .. code::max_pages::<T>();
        let mut res = None;
        let exec = Benches::<T>::lazy_pages_read_access(p)?;
    }: {
        res.replace(run_process(exec));
    }
    verify {
        verify_process(res.unwrap());
    }

    lazy_pages_write_access {
        let p in 0 .. code::max_pages::<T>();
        let mut res = None;
        let exec = Benches::<T>::lazy_pages_write_access(p)?;
    }: {
        res.replace(run_process(exec));
    }
    verify {
        verify_process(res.unwrap());
    }

    // w_load = w_bench
    instr_i64load {
        let r in 0 .. INSTR_BENCHMARK_BATCHES;
        let mem_pages = code::max_pages::<T>();
        // Warm up memory.
        let mut instrs = body::write_access_all_pages_instrs(mem_pages, vec![]);
        instrs = body::repeated_dyn_instr(r * INSTR_BENCHMARK_BATCH_SIZE, vec![
                        RandomUnaligned(0, mem_pages * WasmPageNumber::size() as u32 - 8),
                        Regular(Instruction::I64Load(3, 0)),
                        Regular(Instruction::Drop)], instrs);
        let mut sbox = Sandbox::from(&WasmModule::<T>::from(ModuleDefinition {
            memory: Some(ImportedMemory{min_pages: mem_pages}),
            handle_body: Some(body::from_instructions(instrs)),
            .. Default::default()
        }));
    }: {
        sbox.invoke();
    }

    // w_store = w_bench - w_i64const
    instr_i64store {
        let r in 0 .. INSTR_BENCHMARK_BATCHES;
        let mem_pages = code::max_pages::<T>();
        // Warm up memory.
        let mut instrs = body::write_access_all_pages_instrs(mem_pages, vec![]);
        instrs = body::repeated_dyn_instr(r * INSTR_BENCHMARK_BATCH_SIZE, vec![
                        RandomUnaligned(0, mem_pages * WasmPageNumber::size() as u32 - 8),
                        RandomI64Repeated(1),
                        Regular(Instruction::I64Store(3, 0))], instrs);
        let mut sbox = Sandbox::from(&WasmModule::<T>::from(ModuleDefinition {
            memory: Some(ImportedMemory{min_pages: mem_pages}),
            handle_body: Some(body::from_instructions(instrs)),
            .. Default::default()
        }));
    }: {
        sbox.invoke();
    }

    // w_select = w_bench - 2 * w_i64const
    instr_select {
        let r in 0 .. INSTR_BENCHMARK_BATCHES;
        let mut sbox = Sandbox::from(&WasmModule::<T>::from(ModuleDefinition {
            handle_body: Some(body::repeated_dyn(r * INSTR_BENCHMARK_BATCH_SIZE, vec![
                RandomI64Repeated(1),
                RandomI64Repeated(1),
                RandomI32(0, 2),
                Regular(Instruction::Select),
                Regular(Instruction::Drop),
            ])),
            .. Default::default()
        }));
    }: {
        sbox.invoke();
    }

    // w_if = w_bench
    instr_if {
        let r in 0 .. INSTR_BENCHMARK_BATCHES;
        let mut instructions = body::repeated_dyn_instr(
            r * INSTR_BENCHMARK_BATCH_SIZE,
            vec![
                Regular(Instruction::If(BlockType::Value(ValueType::I32))),
                RandomI32Repeated(1),
                Regular(Instruction::Else),
                RandomI32Repeated(1),
                Regular(Instruction::End),
            ],
            vec![Instruction::I32Const(1)],
        );
        instructions.push(Instruction::Drop);
        let body = body::from_instructions(instructions);
        let mut sbox = Sandbox::from(&WasmModule::<T>::from(ModuleDefinition {
            handle_body: Some(body),
            ..Default::default()
        }));
    }: {
        sbox.invoke();
    }

    // w_br = w_bench
    instr_br {
        let r in 0 .. INSTR_BENCHMARK_BATCHES;
        let mut sbox = Sandbox::from(&WasmModule::<T>::from(ModuleDefinition {
            handle_body: Some(body::repeated_dyn(r * INSTR_BENCHMARK_BATCH_SIZE, vec![
                Regular(Instruction::Block(BlockType::NoResult)),
                Regular(Instruction::Br(0)),
                Regular(Instruction::End),
            ])),
            .. Default::default()
        }));
    }: {
        sbox.invoke();
    }

    // w_br_if = w_bench - w_i64const
    instr_br_if {
        let r in 0 .. INSTR_BENCHMARK_BATCHES;
        let mut sbox = Sandbox::from(&WasmModule::<T>::from(ModuleDefinition {
            handle_body: Some(body::repeated_dyn(r * INSTR_BENCHMARK_BATCH_SIZE, vec![
                Regular(Instruction::Block(BlockType::NoResult)),
                RandomI32(0, 2),
                Regular(Instruction::BrIf(0)),
                Regular(Instruction::End),
            ])),
            .. Default::default()
        }));
    }: {
        sbox.invoke();
    }

    // w_br_table = w_bench
    instr_br_table {
        let r in 0 .. INSTR_BENCHMARK_BATCHES;
        let table = Box::new(BrTableData {
            table: Box::new([0]),
            default: 0,
        });
        let mut sbox = Sandbox::from(&WasmModule::<T>::from(ModuleDefinition {
            handle_body: Some(body::repeated_dyn(r * INSTR_BENCHMARK_BATCH_SIZE, vec![
                Regular(Instruction::Block(BlockType::NoResult)),
                RandomI32Repeated(1),
                Regular(Instruction::BrTable(table)),
                Regular(Instruction::End),
            ])),
            .. Default::default()
        }));
    }: {
        sbox.invoke();
    }

    // w_br_table_per_entry = w_bench
    instr_br_table_per_entry {
        let e in 1 .. T::Schedule::get().limits.br_table_size;
        let entry: Vec<u32> = [0, 1].iter()
            .cloned()
            .cycle()
            .take((e / 2) as usize).collect();
        let table = Box::new(BrTableData {
            table: entry.into_boxed_slice(),
            default: 0,
        });
        let mut sbox = Sandbox::from(&WasmModule::<T>::from(ModuleDefinition {
            handle_body: Some(body::repeated_dyn(INSTR_BENCHMARK_BATCH_SIZE, vec![
                Regular(Instruction::Block(BlockType::NoResult)),
                Regular(Instruction::Block(BlockType::NoResult)),
                Regular(Instruction::Block(BlockType::NoResult)),
                RandomI32(0, (e + 1) as i32), // Make sure the default entry is also used
                Regular(Instruction::BrTable(table)),
                RandomI64Repeated(1),
                Regular(Instruction::Drop),
                Regular(Instruction::End),
                RandomI64Repeated(1),
                Regular(Instruction::Drop),
                Regular(Instruction::End),
                RandomI64Repeated(1),
                Regular(Instruction::Drop),
                Regular(Instruction::End),
            ])),
            .. Default::default()
        }));
    }: {
        sbox.invoke();
    }

    // w_call = w_bench
    instr_call {
        let r in 0 .. INSTR_BENCHMARK_BATCHES;
        let mut sbox = Sandbox::from(&WasmModule::<T>::from(ModuleDefinition {
            aux_body: Some(body::plain(vec![Instruction::End])),
            handle_body: Some(body::repeated(r * INSTR_BENCHMARK_BATCH_SIZE, &[
                Instruction::Call(OFFSET_AUX),
            ])),
            .. Default::default()
        }));
    }: {
        sbox.invoke();
    }

     // w_i64const = w_bench - w_call
     instr_call_const {
         let r in 0 .. INSTR_BENCHMARK_BATCHES;
         let mut sbox = Sandbox::from(&WasmModule::<T>::from(ModuleDefinition {
             aux_body: Some(body::plain(vec![Instruction::I64Const(0x7ffffffff3ffffff), Instruction::End])),
             aux_res: Some(ValueType::I64),
             handle_body: Some(body::repeated(r * INSTR_BENCHMARK_BATCH_SIZE, &[
                 Instruction::Call(OFFSET_AUX),
                 Instruction::Drop,
             ])),
             .. Default::default()
         }));
     }: {
         sbox.invoke();
     }

    // w_call_indirect = w_bench
    instr_call_indirect {
        let r in 0 .. INSTR_BENCHMARK_BATCHES;
        let num_elements = T::Schedule::get().limits.table_size;
        let mut sbox = Sandbox::from(&WasmModule::<T>::from(ModuleDefinition {
            aux_body: Some(body::plain(vec![Instruction::End])),
            handle_body: Some(body::repeated_dyn(r * INSTR_BENCHMARK_BATCH_SIZE, vec![
                RandomI32(0, num_elements as i32),
                Regular(Instruction::CallIndirect(0, 0)),
            ])),
            table: Some(TableSegment {
                num_elements,
                function_index: OFFSET_AUX,
            }),
            .. Default::default()
        }));
    }: {
        sbox.invoke();
    }

    // w_instr_call_indirect_per_param = w_bench - w_i64const
    // Calling a function indirectly causes it to go through a thunk function whose runtime
    // linearly depend on the amount of parameters to this function.
    instr_call_indirect_per_param {
        let p in 0 .. T::Schedule::get().limits.parameters;
        let num_elements = T::Schedule::get().limits.table_size;
        let mut sbox = Sandbox::from(&WasmModule::<T>::from(ModuleDefinition {
            aux_body: Some(body::plain(vec![Instruction::End])),
            aux_arg_num: p,
            handle_body: Some(body::repeated_dyn(INSTR_BENCHMARK_BATCH_SIZE, vec![
                RandomI64Repeated(p as usize),
                RandomI32(0, num_elements as i32),
                Regular(Instruction::CallIndirect(p.min(1), 0)), // aux signature: 1 or 0
            ])),
            table: Some(TableSegment {
                num_elements,
                function_index: OFFSET_AUX,
            }),
            .. Default::default()
        }));
    }: {
        sbox.invoke();
    }

    // w_local_get = w_bench
    instr_local_get {
        let r in 0 .. INSTR_BENCHMARK_BATCHES;
        let max_locals = T::Schedule::get().limits.stack_height.unwrap_or(512);
        let mut handle_body = body::repeated_dyn(r * INSTR_BENCHMARK_BATCH_SIZE, vec![
            RandomGetLocal(0, max_locals),
            Regular(Instruction::Drop),
        ]);
        body::inject_locals(&mut handle_body, max_locals);
        let mut sbox = Sandbox::from(&WasmModule::<T>::from(ModuleDefinition {
            handle_body: Some(handle_body),
            .. Default::default()
        }));
    }: {
        sbox.invoke();
    }

    // w_local_set = w_bench - w_i64const
    instr_local_set {
        let r in 0 .. INSTR_BENCHMARK_BATCHES;
        let max_locals = T::Schedule::get().limits.stack_height.unwrap_or(512);
        let mut handle_body = body::repeated_dyn(r * INSTR_BENCHMARK_BATCH_SIZE, vec![
            RandomI64Repeated(1),
            RandomSetLocal(0, max_locals),
        ]);
        body::inject_locals(&mut handle_body, max_locals);
        let mut sbox = Sandbox::from(&WasmModule::<T>::from(ModuleDefinition {
            handle_body: Some(handle_body),
            .. Default::default()
        }));
    }: {
        sbox.invoke();
    }

    // w_local_tee = w_bench - w_i64const
    instr_local_tee {
        let r in 0 .. INSTR_BENCHMARK_BATCHES;
        let max_locals = T::Schedule::get().limits.stack_height.unwrap_or(512);
        let mut handle_body = body::repeated_dyn(r * INSTR_BENCHMARK_BATCH_SIZE, vec![
            RandomI64Repeated(1),
            RandomTeeLocal(0, max_locals),
            Regular(Instruction::Drop),
        ]);
        body::inject_locals(&mut handle_body, max_locals);
        let mut sbox = Sandbox::from(&WasmModule::<T>::from(ModuleDefinition {
            handle_body: Some(handle_body),
            .. Default::default()
        }));
    }: {
        sbox.invoke();
    }

    // w_global_get = w_bench
    instr_global_get {
        let r in 0 .. INSTR_BENCHMARK_BATCHES;
        let max_globals = T::Schedule::get().limits.globals;
        let mut sbox = Sandbox::from(&WasmModule::<T>::from(ModuleDefinition {
            handle_body: Some(body::repeated_dyn(r * INSTR_BENCHMARK_BATCH_SIZE, vec![
                RandomGetGlobal(0, max_globals),
                Regular(Instruction::Drop),
            ])),
            num_globals: max_globals,
            .. Default::default()
        }));
    }: {
        sbox.invoke();
    }

    // w_global_set = w_bench - w_i64const
    instr_global_set {
        let r in 0 .. INSTR_BENCHMARK_BATCHES;
        let max_globals = T::Schedule::get().limits.globals;
        let mut sbox = Sandbox::from(&WasmModule::<T>::from(ModuleDefinition {
            handle_body: Some(body::repeated_dyn(r * INSTR_BENCHMARK_BATCH_SIZE, vec![
                RandomI64Repeated(1),
                RandomSetGlobal(0, max_globals),
            ])),
            num_globals: max_globals,
            .. Default::default()
        }));
    }: {
        sbox.invoke();
    }

    // w_memory_get = w_bench
    instr_memory_current {
        let r in 0 .. INSTR_BENCHMARK_BATCHES;
        let mut sbox = Sandbox::from(&WasmModule::<T>::from(ModuleDefinition {
            memory: Some(ImportedMemory::max::<T>()),
            handle_body: Some(body::repeated(r * INSTR_BENCHMARK_BATCH_SIZE, &[
                Instruction::CurrentMemory(0),
                Instruction::Drop
            ])),
            .. Default::default()
        }));
    }: {
        sbox.invoke();
    }

    // Unary numeric instructions.
    // All use w = w_bench - w_i64const

    instr_i64clz {
        let r in 0 .. INSTR_BENCHMARK_BATCHES;
        let mut sbox = Sandbox::from(&WasmModule::<T>::unary_instr(
            Instruction::I64Clz,
            r * INSTR_BENCHMARK_BATCH_SIZE,
        ));
    }: {
        sbox.invoke();
    }

    instr_i64ctz {
        let r in 0 .. INSTR_BENCHMARK_BATCHES;
        let mut sbox = Sandbox::from(&WasmModule::<T>::unary_instr(
            Instruction::I64Ctz,
            r * INSTR_BENCHMARK_BATCH_SIZE,
        ));
    }: {
        sbox.invoke();
    }

    instr_i64popcnt {
        let r in 0 .. INSTR_BENCHMARK_BATCHES;
        let mut sbox = Sandbox::from(&WasmModule::<T>::unary_instr(
            Instruction::I64Popcnt,
            r * INSTR_BENCHMARK_BATCH_SIZE,
        ));
    }: {
        sbox.invoke();
    }

    instr_i64eqz {
        let r in 0 .. INSTR_BENCHMARK_BATCHES;
        let mut sbox = Sandbox::from(&WasmModule::<T>::unary_instr(
            Instruction::I64Eqz,
            r * INSTR_BENCHMARK_BATCH_SIZE,
        ));
    }: {
        sbox.invoke();
    }

    // w_extends = w_bench
    instr_i64extendsi32 {
        let r in 0 .. INSTR_BENCHMARK_BATCHES;
        let mut sbox = Sandbox::from(&WasmModule::<T>::from(ModuleDefinition {
            handle_body: Some(body::repeated_dyn(r * INSTR_BENCHMARK_BATCH_SIZE, vec![
                RandomI32Repeated(1),
                Regular(Instruction::I64ExtendSI32),
                Regular(Instruction::Drop),
            ])),
            .. Default::default()
        }));
    }: {
        sbox.invoke();
    }

    // w_extendu = w_bench
    instr_i64extendui32 {
        let r in 0 .. INSTR_BENCHMARK_BATCHES;
        let mut sbox = Sandbox::from(&WasmModule::<T>::from(ModuleDefinition {
            handle_body: Some(body::repeated_dyn(r * INSTR_BENCHMARK_BATCH_SIZE, vec![
                RandomI32Repeated(1),
                Regular(Instruction::I64ExtendUI32),
                Regular(Instruction::Drop),
            ])),
            .. Default::default()
        }));
    }: {
        sbox.invoke();
    }

    instr_i32wrapi64 {
        let r in 0 .. INSTR_BENCHMARK_BATCHES;
        let mut sbox = Sandbox::from(&WasmModule::<T>::unary_instr(
            Instruction::I32WrapI64,
            r * INSTR_BENCHMARK_BATCH_SIZE,
        ));
    }: {
        sbox.invoke();
    }

    // Binary numeric instructions.
    // All use w = w_bench - 2 * w_i64const

    instr_i64eq {
        let r in 0 .. INSTR_BENCHMARK_BATCHES;
        let mut sbox = Sandbox::from(&WasmModule::<T>::binary_instr(
            Instruction::I64Eq,
            r * INSTR_BENCHMARK_BATCH_SIZE,
        ));
    }: {
        sbox.invoke();
    }

    instr_i64ne {
        let r in 0 .. INSTR_BENCHMARK_BATCHES;
        let mut sbox = Sandbox::from(&WasmModule::<T>::binary_instr(
            Instruction::I64Ne,
            r * INSTR_BENCHMARK_BATCH_SIZE,
        ));
    }: {
        sbox.invoke();
    }

    instr_i64lts {
        let r in 0 .. INSTR_BENCHMARK_BATCHES;
        let mut sbox = Sandbox::from(&WasmModule::<T>::binary_instr(
            Instruction::I64LtS,
            r * INSTR_BENCHMARK_BATCH_SIZE,
        ));
    }: {
        sbox.invoke();
    }

    instr_i64ltu {
        let r in 0 .. INSTR_BENCHMARK_BATCHES;
        let mut sbox = Sandbox::from(&WasmModule::<T>::binary_instr(
            Instruction::I64LtU,
            r * INSTR_BENCHMARK_BATCH_SIZE,
        ));
    }: {
        sbox.invoke();
    }

    instr_i64gts {
        let r in 0 .. INSTR_BENCHMARK_BATCHES;
        let mut sbox = Sandbox::from(&WasmModule::<T>::binary_instr(
            Instruction::I64GtS,
            r * INSTR_BENCHMARK_BATCH_SIZE,
        ));
    }: {
        sbox.invoke();
    }

    instr_i64gtu {
        let r in 0 .. INSTR_BENCHMARK_BATCHES;
        let mut sbox = Sandbox::from(&WasmModule::<T>::binary_instr(
            Instruction::I64GtU,
            r * INSTR_BENCHMARK_BATCH_SIZE,
        ));
    }: {
        sbox.invoke();
    }

    instr_i64les {
        let r in 0 .. INSTR_BENCHMARK_BATCHES;
        let mut sbox = Sandbox::from(&WasmModule::<T>::binary_instr(
            Instruction::I64LeS,
            r * INSTR_BENCHMARK_BATCH_SIZE,
        ));
    }: {
        sbox.invoke();
    }

    instr_i64leu {
        let r in 0 .. INSTR_BENCHMARK_BATCHES;
        let mut sbox = Sandbox::from(&WasmModule::<T>::binary_instr(
            Instruction::I64LeU,
            r * INSTR_BENCHMARK_BATCH_SIZE,
        ));
    }: {
        sbox.invoke();
    }

    instr_i64ges {
        let r in 0 .. INSTR_BENCHMARK_BATCHES;
        let mut sbox = Sandbox::from(&WasmModule::<T>::binary_instr(
            Instruction::I64GeS,
            r * INSTR_BENCHMARK_BATCH_SIZE,
        ));
    }: {
        sbox.invoke();
    }

    instr_i64geu {
        let r in 0 .. INSTR_BENCHMARK_BATCHES;
        let mut sbox = Sandbox::from(&WasmModule::<T>::binary_instr(
            Instruction::I64GeU,
            r * INSTR_BENCHMARK_BATCH_SIZE,
        ));
    }: {
        sbox.invoke();
    }

    instr_i64add {
        let r in 0 .. INSTR_BENCHMARK_BATCHES;
        let mut sbox = Sandbox::from(&WasmModule::<T>::binary_instr(
            Instruction::I64Add,
            r * INSTR_BENCHMARK_BATCH_SIZE,
        ));
    }: {
        sbox.invoke();
    }

    instr_i64sub {
        let r in 0 .. INSTR_BENCHMARK_BATCHES;
        let mut sbox = Sandbox::from(&WasmModule::<T>::binary_instr(
            Instruction::I64Sub,
            r * INSTR_BENCHMARK_BATCH_SIZE,
        ));
    }: {
        sbox.invoke();
    }

    instr_i64mul {
        let r in 0 .. INSTR_BENCHMARK_BATCHES;
        let mut sbox = Sandbox::from(&WasmModule::<T>::binary_instr(
            Instruction::I64Mul,
            r * INSTR_BENCHMARK_BATCH_SIZE,
        ));
    }: {
        sbox.invoke();
    }

    instr_i64divs {
        let r in 0 .. INSTR_BENCHMARK_BATCHES;
        let mut sbox = Sandbox::from(&WasmModule::<T>::binary_instr(
            Instruction::I64DivS,
            r * INSTR_BENCHMARK_BATCH_SIZE,
        ));
    }: {
        sbox.invoke();
    }

    instr_i64divu {
        let r in 0 .. INSTR_BENCHMARK_BATCHES;
        let mut sbox = Sandbox::from(&WasmModule::<T>::binary_instr(
            Instruction::I64DivU,
            r * INSTR_BENCHMARK_BATCH_SIZE,
        ));
    }: {
        sbox.invoke();
    }

    instr_i64rems {
        let r in 0 .. INSTR_BENCHMARK_BATCHES;
        let mut sbox = Sandbox::from(&WasmModule::<T>::binary_instr(
            Instruction::I64RemS,
            r * INSTR_BENCHMARK_BATCH_SIZE,
        ));
    }: {
        sbox.invoke();
    }

    instr_i64remu {
        let r in 0 .. INSTR_BENCHMARK_BATCHES;
        let mut sbox = Sandbox::from(&WasmModule::<T>::binary_instr(
            Instruction::I64RemU,
            r * INSTR_BENCHMARK_BATCH_SIZE,
        ));
    }: {
        sbox.invoke();
    }

    instr_i64and {
        let r in 0 .. INSTR_BENCHMARK_BATCHES;
        let mut sbox = Sandbox::from(&WasmModule::<T>::binary_instr(
            Instruction::I64And,
            r * INSTR_BENCHMARK_BATCH_SIZE,
        ));
    }: {
        sbox.invoke();
    }

    instr_i64or {
        let r in 0 .. INSTR_BENCHMARK_BATCHES;
        let mut sbox = Sandbox::from(&WasmModule::<T>::binary_instr(
            Instruction::I64Or,
            r * INSTR_BENCHMARK_BATCH_SIZE,
        ));
    }: {
        sbox.invoke();
    }

    instr_i64xor {
        let r in 0 .. INSTR_BENCHMARK_BATCHES;
        let mut sbox = Sandbox::from(&WasmModule::<T>::binary_instr(
            Instruction::I64Xor,
            r * INSTR_BENCHMARK_BATCH_SIZE,
        ));
    }: {
        sbox.invoke();
    }

    instr_i64shl {
        let r in 0 .. INSTR_BENCHMARK_BATCHES;
        let mut sbox = Sandbox::from(&WasmModule::<T>::binary_instr(
            Instruction::I64Shl,
            r * INSTR_BENCHMARK_BATCH_SIZE,
        ));
    }: {
        sbox.invoke();
    }

    instr_i64shrs {
        let r in 0 .. INSTR_BENCHMARK_BATCHES;
        let mut sbox = Sandbox::from(&WasmModule::<T>::binary_instr(
            Instruction::I64ShrS,
            r * INSTR_BENCHMARK_BATCH_SIZE,
        ));
    }: {
        sbox.invoke();
    }

    instr_i64shru {
        let r in 0 .. INSTR_BENCHMARK_BATCHES;
        let mut sbox = Sandbox::from(&WasmModule::<T>::binary_instr(
            Instruction::I64ShrU,
            r * INSTR_BENCHMARK_BATCH_SIZE,
        ));
    }: {
        sbox.invoke();
    }

    instr_i64rotl {
        let r in 0 .. INSTR_BENCHMARK_BATCHES;
        let mut sbox = Sandbox::from(&WasmModule::<T>::binary_instr(
            Instruction::I64Rotl,
            r * INSTR_BENCHMARK_BATCH_SIZE,
        ));
    }: {
        sbox.invoke();
    }

    instr_i64rotr {
        let r in 0 .. INSTR_BENCHMARK_BATCHES;
        let mut sbox = Sandbox::from(&WasmModule::<T>::binary_instr(
            Instruction::I64Rotr,
            r * INSTR_BENCHMARK_BATCH_SIZE,
        ));
    }: {
        sbox.invoke();
    }

    // This is no benchmark. It merely exist to have an easy way to pretty print the currently
    // configured `Schedule` during benchmark development.
    // It can be outputted using the following command:
    // cargo run --release --features runtime-benchmarks \
    //     -- benchmark --extra --dev --execution=native \
    //     -p pallet_gear -e print_schedule --no-median-slopes --no-min-squares
    #[extra]
    print_schedule {
        #[cfg(feature = "std")]
        {
            println!("{:#?}", Schedule::<T>::default());
        }
        #[cfg(not(feature = "std"))]
        Err("Run this bench with a native runtime in order to see the schedule.")?;
    }: {}

    impl_benchmark_test_suite!(
        Gear, crate::mock::new_test_ext(), crate::mock::Test
    )
}<|MERGE_RESOLUTION|>--- conflicted
+++ resolved
@@ -512,17 +512,10 @@
     // This benchmarks the additional weight that is charged when a program is executed the
     // first time after a new schedule was deployed: For every new schedule a program needs
     // to re-run the instrumentation once.
-<<<<<<< HEAD
     reinstrument_per_kb {
         let c in 0 .. T::Schedule::get().limits.code_len / 1_024;
         let WasmModule { code, hash, .. } = WasmModule::<T>::sized(c * 1_024, Location::Handle);
-        let code = Code::new_raw(code, 1, None, false).unwrap();
-=======
-    reinstrument {
-        let c in 0 .. T::Schedule::get().limits.code_len;
-        let WasmModule { code, hash, .. } = WasmModule::<T>::sized(c, Location::Handle);
         let code = Code::new_raw(code, 1, None, false, true).unwrap();
->>>>>>> d39d0bfc
         let code_and_id = CodeAndId::new(code);
         let code_id = code_and_id.code_id();
 
