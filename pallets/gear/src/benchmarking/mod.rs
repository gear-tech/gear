--- conflicted
+++ resolved
@@ -520,13 +520,8 @@
     }: {
         core_processor::process::<
             ext::LazyPagesExt,
-<<<<<<< HEAD
-            SandboxEnvironment<ext::LazyPagesExt>,
-        >(&block_config, context, memory_pages);
-=======
-            SandboxEnvironment,
-        >(&block_config, message_execution_context);
->>>>>>> e6b8622e
+            SandboxEnvironment,
+        >(&block_config, context, memory_pages);
     }
 
     // TODO: benchmark batches and size is bigger than memory limits
@@ -589,13 +584,8 @@
 
         core_processor::process::<
             ext::LazyPagesExt,
-<<<<<<< HEAD
-            SandboxEnvironment<ext::LazyPagesExt>,
-        >(&block_config, context, memory_pages);
-=======
-            SandboxEnvironment,
-        >(&block_config, message_execution_context);
->>>>>>> e6b8622e
+            SandboxEnvironment,
+        >(&block_config, context, memory_pages);
     }
 
     gr_gas_available {
@@ -624,13 +614,8 @@
     }: {
         core_processor::process::<
             ext::LazyPagesExt,
-<<<<<<< HEAD
-            SandboxEnvironment<ext::LazyPagesExt>,
-        >(&block_config, context, memory_pages);
-=======
-            SandboxEnvironment,
-        >(&block_config, message_execution_context);
->>>>>>> e6b8622e
+            SandboxEnvironment,
+        >(&block_config, context, memory_pages);
     }
 
     gr_msg_id {
@@ -647,13 +632,8 @@
     }: {
         core_processor::process::<
             ext::LazyPagesExt,
-<<<<<<< HEAD
-            SandboxEnvironment<ext::LazyPagesExt>,
-        >(&block_config, context, memory_pages);
-=======
-            SandboxEnvironment,
-        >(&block_config, message_execution_context);
->>>>>>> e6b8622e
+            SandboxEnvironment,
+        >(&block_config, context, memory_pages);
     }
 
     gr_origin {
@@ -670,13 +650,8 @@
     }: {
         core_processor::process::<
             ext::LazyPagesExt,
-<<<<<<< HEAD
-            SandboxEnvironment<ext::LazyPagesExt>,
-        >(&block_config, context, memory_pages);
-=======
-            SandboxEnvironment,
-        >(&block_config, message_execution_context);
->>>>>>> e6b8622e
+            SandboxEnvironment,
+        >(&block_config, context, memory_pages);
     }
 
     gr_program_id {
@@ -693,13 +668,8 @@
     }: {
         core_processor::process::<
             ext::LazyPagesExt,
-<<<<<<< HEAD
-            SandboxEnvironment<ext::LazyPagesExt>,
-        >(&block_config, context, memory_pages);
-=======
-            SandboxEnvironment,
-        >(&block_config, message_execution_context);
->>>>>>> e6b8622e
+            SandboxEnvironment,
+        >(&block_config, context, memory_pages);
     }
 
     gr_source {
@@ -717,13 +687,8 @@
     }: {
         core_processor::process::<
             ext::LazyPagesExt,
-<<<<<<< HEAD
-            SandboxEnvironment<ext::LazyPagesExt>,
-        >(&block_config, context, memory_pages);
-=======
-            SandboxEnvironment,
-        >(&block_config, message_execution_context);
->>>>>>> e6b8622e
+            SandboxEnvironment,
+        >(&block_config, context, memory_pages);
     }
 
     gr_value {
@@ -740,13 +705,8 @@
     }: {
         core_processor::process::<
             ext::LazyPagesExt,
-<<<<<<< HEAD
-            SandboxEnvironment<ext::LazyPagesExt>,
-        >(&block_config, context, memory_pages);
-=======
-            SandboxEnvironment,
-        >(&block_config, message_execution_context);
->>>>>>> e6b8622e
+            SandboxEnvironment,
+        >(&block_config, context, memory_pages);
     }
 
     gr_value_available {
@@ -763,13 +723,8 @@
     }: {
         core_processor::process::<
             ext::LazyPagesExt,
-<<<<<<< HEAD
-            SandboxEnvironment<ext::LazyPagesExt>,
-        >(&block_config, context, memory_pages);
-=======
-            SandboxEnvironment,
-        >(&block_config, message_execution_context);
->>>>>>> e6b8622e
+            SandboxEnvironment,
+        >(&block_config, context, memory_pages);
     }
 
     gr_size {
@@ -798,13 +753,8 @@
     }: {
         core_processor::process::<
             ext::LazyPagesExt,
-<<<<<<< HEAD
-            SandboxEnvironment<ext::LazyPagesExt>,
-        >(&block_config, context, memory_pages);
-=======
-            SandboxEnvironment,
-        >(&block_config, message_execution_context);
->>>>>>> e6b8622e
+            SandboxEnvironment,
+        >(&block_config, context, memory_pages);
     }
 
     gr_read {
@@ -844,13 +794,8 @@
     }: {
         core_processor::process::<
             ext::LazyPagesExt,
-<<<<<<< HEAD
-            SandboxEnvironment<ext::LazyPagesExt>,
-        >(&block_config, context, memory_pages);
-=======
-            SandboxEnvironment,
-        >(&block_config, message_execution_context);
->>>>>>> e6b8622e
+            SandboxEnvironment,
+        >(&block_config, context, memory_pages);
     }
 
     gr_read_per_kb {
@@ -894,13 +839,8 @@
     }: {
         core_processor::process::<
             ext::LazyPagesExt,
-<<<<<<< HEAD
-            SandboxEnvironment<ext::LazyPagesExt>,
-        >(&block_config, context, memory_pages);
-=======
-            SandboxEnvironment,
-        >(&block_config, message_execution_context);
->>>>>>> e6b8622e
+            SandboxEnvironment,
+        >(&block_config, context, memory_pages);
     }
 
     gr_block_height {
@@ -929,13 +869,8 @@
     }: {
         core_processor::process::<
             ext::LazyPagesExt,
-<<<<<<< HEAD
-            SandboxEnvironment<ext::LazyPagesExt>,
-        >(&block_config, context, memory_pages);
-=======
-            SandboxEnvironment,
-        >(&block_config, message_execution_context);
->>>>>>> e6b8622e
+            SandboxEnvironment,
+        >(&block_config, context, memory_pages);
     }
 
     gr_block_timestamp {
@@ -964,13 +899,8 @@
     }: {
         core_processor::process::<
             ext::LazyPagesExt,
-<<<<<<< HEAD
-            SandboxEnvironment<ext::LazyPagesExt>,
-        >(&block_config, context, memory_pages);
-=======
-            SandboxEnvironment,
-        >(&block_config, message_execution_context);
->>>>>>> e6b8622e
+            SandboxEnvironment,
+        >(&block_config, context, memory_pages);
     }
 
     gr_send_init {
@@ -1000,13 +930,8 @@
     }: {
         core_processor::process::<
             ext::LazyPagesExt,
-<<<<<<< HEAD
-            SandboxEnvironment<ext::LazyPagesExt>,
-        >(&block_config, context, memory_pages);
-=======
-            SandboxEnvironment,
-        >(&block_config, message_execution_context);
->>>>>>> e6b8622e
+            SandboxEnvironment,
+        >(&block_config, context, memory_pages);
     }
 
     gr_send_push {
@@ -1047,13 +972,8 @@
     }: {
         core_processor::process::<
             ext::LazyPagesExt,
-<<<<<<< HEAD
-            SandboxEnvironment<ext::LazyPagesExt>,
-        >(&block_config, context, memory_pages);
-=======
-            SandboxEnvironment,
-        >(&block_config, message_execution_context);
->>>>>>> e6b8622e
+            SandboxEnvironment,
+        >(&block_config, context, memory_pages);
     }
 
     gr_send_push_per_kb {
@@ -1094,13 +1014,8 @@
     }: {
         core_processor::process::<
             ext::LazyPagesExt,
-<<<<<<< HEAD
-            SandboxEnvironment<ext::LazyPagesExt>,
-        >(&block_config, context, memory_pages);
-=======
-            SandboxEnvironment,
-        >(&block_config, message_execution_context);
->>>>>>> e6b8622e
+            SandboxEnvironment,
+        >(&block_config, context, memory_pages);
     }
 
     // Benchmark the `gr_send_commit` call.
@@ -1152,13 +1067,8 @@
     }: {
         core_processor::process::<
             ext::LazyPagesExt,
-<<<<<<< HEAD
-            SandboxEnvironment<ext::LazyPagesExt>,
-        >(&block_config, context, memory_pages);
-=======
-            SandboxEnvironment,
-        >(&block_config, message_execution_context);
->>>>>>> e6b8622e
+            SandboxEnvironment,
+        >(&block_config, context, memory_pages);
     }
 
     // Benchmark the `gr_send_commit` call.
@@ -1210,13 +1120,8 @@
     }: {
         core_processor::process::<
             ext::LazyPagesExt,
-<<<<<<< HEAD
-            SandboxEnvironment<ext::LazyPagesExt>,
-        >(&block_config, context, memory_pages);
-=======
-            SandboxEnvironment,
-        >(&block_config, message_execution_context);
->>>>>>> e6b8622e
+            SandboxEnvironment,
+        >(&block_config, context, memory_pages);
     }
 
     // Benchmark the `gr_reply_commit` call.
@@ -1258,13 +1163,8 @@
     }: {
         core_processor::process::<
             ext::LazyPagesExt,
-<<<<<<< HEAD
-            SandboxEnvironment<ext::LazyPagesExt>,
-        >(&block_config, context, memory_pages);
-=======
-            SandboxEnvironment,
-        >(&block_config, message_execution_context);
->>>>>>> e6b8622e
+            SandboxEnvironment,
+        >(&block_config, context, memory_pages);
     }
 
     gr_reply_commit_per_kb {
@@ -1304,13 +1204,8 @@
     }: {
         core_processor::process::<
             ext::LazyPagesExt,
-<<<<<<< HEAD
-            SandboxEnvironment<ext::LazyPagesExt>,
-        >(&block_config, context, memory_pages);
-=======
-            SandboxEnvironment,
-        >(&block_config, message_execution_context);
->>>>>>> e6b8622e
+            SandboxEnvironment,
+        >(&block_config, context, memory_pages);
     }
 
     // Benchmark the `gr_reply_push` call.
@@ -1351,13 +1246,8 @@
     }: {
         core_processor::process::<
             ext::LazyPagesExt,
-<<<<<<< HEAD
-            SandboxEnvironment<ext::LazyPagesExt>,
-        >(&block_config, context, memory_pages);
-=======
-            SandboxEnvironment,
-        >(&block_config, message_execution_context);
->>>>>>> e6b8622e
+            SandboxEnvironment,
+        >(&block_config, context, memory_pages);
     }
 
     gr_reply_push_per_kb {
@@ -1396,13 +1286,8 @@
     }: {
         core_processor::process::<
             ext::LazyPagesExt,
-<<<<<<< HEAD
-            SandboxEnvironment<ext::LazyPagesExt>,
-        >(&block_config, context, memory_pages);
-=======
-            SandboxEnvironment,
-        >(&block_config, message_execution_context);
->>>>>>> e6b8622e
+            SandboxEnvironment,
+        >(&block_config, context, memory_pages);
     }
 
     gr_reply_to {
@@ -1435,13 +1320,8 @@
     }: {
         core_processor::process::<
             ext::LazyPagesExt,
-<<<<<<< HEAD
-            SandboxEnvironment<ext::LazyPagesExt>,
-        >(&block_config, context, memory_pages);
-=======
-            SandboxEnvironment,
-        >(&block_config, message_execution_context);
->>>>>>> e6b8622e
+            SandboxEnvironment,
+        >(&block_config, context, memory_pages);
     }
 
     gr_debug {
@@ -1471,13 +1351,8 @@
     }: {
         core_processor::process::<
             ext::LazyPagesExt,
-<<<<<<< HEAD
-            SandboxEnvironment<ext::LazyPagesExt>,
-        >(&block_config, context, memory_pages);
-=======
-            SandboxEnvironment,
-        >(&block_config, message_execution_context);
->>>>>>> e6b8622e
+            SandboxEnvironment,
+        >(&block_config, context, memory_pages);
     }
 
     gr_exit_code {
@@ -1509,13 +1384,8 @@
     }: {
         core_processor::process::<
             ext::LazyPagesExt,
-<<<<<<< HEAD
-            SandboxEnvironment<ext::LazyPagesExt>,
-        >(&block_config, context, memory_pages);
-=======
-            SandboxEnvironment,
-        >(&block_config, message_execution_context);
->>>>>>> e6b8622e
+            SandboxEnvironment,
+        >(&block_config, context, memory_pages);
     }
 
     // We cannot call `gr_exit` multiple times. Therefore our weight determination is not
@@ -1554,13 +1424,8 @@
     }: {
         core_processor::process::<
             ext::LazyPagesExt,
-<<<<<<< HEAD
-            SandboxEnvironment<ext::LazyPagesExt>,
-        >(&block_config, context, memory_pages);
-=======
-            SandboxEnvironment,
-        >(&block_config, message_execution_context);
->>>>>>> e6b8622e
+            SandboxEnvironment,
+        >(&block_config, context, memory_pages);
     }
 
     // We cannot call `gr_leave` multiple times. Therefore our weight determination is not
@@ -1590,13 +1455,8 @@
     }: {
         core_processor::process::<
             ext::LazyPagesExt,
-<<<<<<< HEAD
-            SandboxEnvironment<ext::LazyPagesExt>,
-        >(&block_config, context, memory_pages);
-=======
-            SandboxEnvironment,
-        >(&block_config, message_execution_context);
->>>>>>> e6b8622e
+            SandboxEnvironment,
+        >(&block_config, context, memory_pages);
     }
 
     // We cannot call `gr_wait` multiple times. Therefore our weight determination is not
@@ -1626,13 +1486,8 @@
     }: {
         core_processor::process::<
             ext::LazyPagesExt,
-<<<<<<< HEAD
-            SandboxEnvironment<ext::LazyPagesExt>,
-        >(&block_config, context, memory_pages);
-=======
-            SandboxEnvironment,
-        >(&block_config, message_execution_context);
->>>>>>> e6b8622e
+            SandboxEnvironment,
+        >(&block_config, context, memory_pages);
     }
 
     gr_wake {
@@ -1677,13 +1532,8 @@
     }: {
         core_processor::process::<
             ext::LazyPagesExt,
-<<<<<<< HEAD
-            SandboxEnvironment<ext::LazyPagesExt>,
-        >(&block_config, context, memory_pages);
-=======
-            SandboxEnvironment,
-        >(&block_config, message_execution_context);
->>>>>>> e6b8622e
+            SandboxEnvironment,
+        >(&block_config, context, memory_pages);
     }
 
     gr_create_program_wgas {
@@ -1746,13 +1596,8 @@
     }: {
         core_processor::process::<
             ext::LazyPagesExt,
-<<<<<<< HEAD
-            SandboxEnvironment<ext::LazyPagesExt>,
-        >(&block_config, context, memory_pages);
-=======
-            SandboxEnvironment,
-        >(&block_config, message_execution_context);
->>>>>>> e6b8622e
+            SandboxEnvironment,
+        >(&block_config, context, memory_pages);
     }
 
     gr_create_program_wgas_per_kb {
@@ -1815,13 +1660,8 @@
     }: {
         core_processor::process::<
             ext::LazyPagesExt,
-<<<<<<< HEAD
-            SandboxEnvironment<ext::LazyPagesExt>,
-        >(&block_config, context, memory_pages);
-=======
-            SandboxEnvironment,
-        >(&block_config, message_execution_context);
->>>>>>> e6b8622e
+            SandboxEnvironment,
+        >(&block_config, context, memory_pages);
     }
 
     // We make the assumption that pushing a constant and dropping a value takes roughly
