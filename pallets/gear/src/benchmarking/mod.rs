// This file is part of Gear.

// Copyright (C) 2022-2023 Gear Technologies Inc.
// SPDX-License-Identifier: GPL-3.0-or-later WITH Classpath-exception-2.0

// This program is free software: you can redistribute it and/or modify
// it under the terms of the GNU General Public License as published by
// the Free Software Foundation, either version 3 of the License, or
// (at your option) any later version.

// This program is distributed in the hope that it will be useful,
// but WITHOUT ANY WARRANTY; without even the implied warranty of
// MERCHANTABILITY or FITNESS FOR A PARTICULAR PURPOSE. See the
// GNU General Public License for more details.

// You should have received a copy of the GNU General Public License
// along with this program. If not, see <https://www.gnu.org/licenses/>.

//! Benchmarks for the gear pallet
//!
//! ## i32const benchmarking
//! Wasmer has many optimizations, that optimize i32const usage,
//! so calculate this instruction constant weight is not easy.
//! Because of this we suppose that i32const instruction has weight = 0,
//! in cases we subtract its weight from benchmark weight to calculate
//! benched instruction weight. But also we suppose i32const == i64const,
//! when we calculate block code weight. This is more safe solution,
//! but also more expensive.
//!
//! ## Drop, Block, End
//! This is virtual instruction for wasmer, they aren't really generated in target code,
//! the only thing they do - wasmer take them in account, when compiles wasm code.
//! So, we suppose this instruction have weight 0.

#![cfg(feature = "runtime-benchmarks")]

#[allow(dead_code)]
mod code;
mod sandbox;

mod syscalls;
mod utils;
use syscalls::Benches;

mod tests;
use tests::syscalls_integrity;

use self::{
    code::{
        body::{self, DynInstr::*},
        max_pages, ImportedMemory, Location, ModuleDefinition, TableSegment, WasmModule,
        OFFSET_AUX,
    },
    sandbox::Sandbox,
};
use crate::{
    manager::ExtManager, pallet, schedule::INSTR_BENCHMARK_BATCH_SIZE, BalanceOf, BenchmarkStorage,
    Call, Config, Event, ExecutionEnvironment, Ext as Externalities, GasHandlerOf, MailboxOf,
    Pallet as Gear, Pallet, ProgramStorageOf, QueueOf, RentFreePeriodOf, ResumeMinimalPeriodOf,
    Schedule,
};
use ::alloc::{
    collections::{BTreeMap, BTreeSet},
    vec,
};
use common::{
    self, benchmarking,
    paused_program_storage::SessionId,
    storage::{Counter, *},
    ActiveProgram, CodeMetadata, CodeStorage, GasPrice, GasTree, Origin, PausedProgramStorage,
    ProgramStorage, ReservableTree,
};
use core_processor::{
    common::{DispatchOutcome, JournalNote},
    configs::{BlockConfig, PageCosts, TESTS_MAX_PAGES_NUMBER},
    ProcessExecutionContext, ProcessorContext, ProcessorExternalities,
};
use frame_benchmarking::{benchmarks, whitelisted_caller};
use frame_support::{
    codec::Encode,
    traits::{Currency, Get, Hooks, ReservableCurrency},
};
use frame_system::{Pallet as SystemPallet, RawOrigin};
use gear_backend_common::Environment;
use gear_core::{
    code::{Code, CodeAndId},
    gas::{GasAllowanceCounter, GasCounter, ValueCounter},
    ids::{CodeId, MessageId, ProgramId},
<<<<<<< HEAD
    memory::{AllocationsContext, PageBuf},
=======
    memory::{
        AllocationsContext, GearPage, PageBuf, PageU32Size, WasmPage, GEAR_PAGE_SIZE,
        WASM_PAGE_SIZE,
    },
>>>>>>> ba15f037
    message::{ContextSettings, DispatchKind, MessageContext},
    pages::{GearPage, PageU32Size, WasmPage},
    reservation::GasReserver,
};
use gear_core_errors::*;
use gear_wasm_instrument::{
    parity_wasm::elements::{BlockType, BrTableData, Instruction, SignExtInstruction, ValueType},
    syscalls::SysCallName,
};
use pallet_authorship::Pallet as AuthorshipPallet;
use sp_consensus_babe::{
    digests::{PreDigest, SecondaryPlainPreDigest},
    Slot, BABE_ENGINE_ID,
};
use sp_core::H256;
use sp_runtime::{
    traits::{Bounded, CheckedAdd, One, UniqueSaturatedInto, Zero},
    Digest, DigestItem, Perbill,
};
use sp_std::prelude::*;

const MAX_PAYLOAD_LEN: u32 = 32 * 64 * 1024;
const MAX_PAYLOAD_LEN_KB: u32 = MAX_PAYLOAD_LEN / 1024;
const MAX_PAGES: u32 = 512;

/// How many batches we do per API benchmark.
const API_BENCHMARK_BATCHES: u32 = 20;

/// How many batches we do per Instruction benchmark.
const INSTR_BENCHMARK_BATCHES: u32 = 50;

// Initializes new block.
fn init_block<T: Config>(previous: Option<T::BlockNumber>)
where
    T::AccountId: Origin,
{
    // All blocks are to be authored by validator at index 0
    let slot = Slot::from(0);
    let pre_digest = Digest {
        logs: vec![DigestItem::PreRuntime(
            BABE_ENGINE_ID,
            PreDigest::SecondaryPlain(SecondaryPlainPreDigest {
                slot,
                authority_index: 0,
            })
            .encode(),
        )],
    };

    let bn = previous
        .unwrap_or_else(Zero::zero)
        .checked_add(&One::one())
        .expect("overflow");

    SystemPallet::<T>::initialize(&bn, &SystemPallet::<T>::parent_hash(), &pre_digest);
    SystemPallet::<T>::set_block_number(bn);
    SystemPallet::<T>::on_initialize(bn);
    AuthorshipPallet::<T>::on_initialize(bn);
}

// Initializes block and runs queue processing.
fn process_queue<T: Config>()
where
    T::AccountId: Origin,
{
    init_block::<T>(None);

    Gear::<T>::process_queue(Default::default());
}

fn default_processor_context<T: Config>() -> ProcessorContext {
    ProcessorContext {
        gas_counter: GasCounter::new(0),
        gas_allowance_counter: GasAllowanceCounter::new(0),
        gas_reserver: GasReserver::new(
            Default::default(),
            0,
            Default::default(),
            T::ReservationsLimit::get(),
        ),
        system_reservation: None,
        value_counter: ValueCounter::new(0),
        allocations_context: AllocationsContext::new(
            Default::default(),
            Default::default(),
            Default::default(),
        ),
        message_context: MessageContext::new(
            Default::default(),
            Default::default(),
            ContextSettings::new(0, 0, 0, 0, 0, 0),
        ),
        block_info: Default::default(),
        max_pages: TESTS_MAX_PAGES_NUMBER.into(),
        page_costs: PageCosts::new_for_tests(),
        existential_deposit: 0,
        program_id: Default::default(),
        program_candidates_data: Default::default(),
        program_rents: Default::default(),
        host_fn_weights: Default::default(),
        forbidden_funcs: Default::default(),
        mailbox_threshold: 0,
        waitlist_cost: 0,
        dispatch_hold_cost: 0,
        reserve_for: 0,
        reservation: 0,
        random_data: ([0u8; 32].to_vec(), 0),
        rent_cost: 0,
    }
}

fn verify_process(notes: Vec<JournalNote>) {
    assert!(
        !notes.is_empty(),
        "Journal notes cannot be empty after execution"
    );

    let mut pages_data = BTreeMap::new();

    for note in notes {
        match note {
            JournalNote::MessageDispatched {
                outcome: DispatchOutcome::InitFailure { .. } | DispatchOutcome::MessageTrap { .. },
                ..
            } => {
                panic!("Process was not successful")
            }
            JournalNote::UpdatePage {
                page_number, data, ..
            } => {
                pages_data.insert(page_number, data);
            }
            _ => {}
        }
    }
}

fn run_process<T>(exec: Exec<T>) -> Vec<JournalNote>
where
    T: Config,
    T::AccountId: Origin,
{
    core_processor::process::<ExecutionEnvironment>(
        &exec.block_config,
        exec.context,
        exec.random_data,
        exec.memory_pages,
    )
    .unwrap_or_else(|e| unreachable!("core-processor logic invalidated: {}", e))
}

fn resume_session_prepare<T: Config>(
    c: u32,
    program_id: ProgramId,
    program: ActiveProgram<T::BlockNumber>,
    caller: T::AccountId,
    memory_page: &PageBuf,
) -> (SessionId, Vec<(GearPage, PageBuf)>)
where
    T::AccountId: Origin,
{
    ProgramStorageOf::<T>::pause_program(program_id, 100u32.into()).unwrap();

    Gear::<T>::resume_session_init(
        RawOrigin::Signed(caller).into(),
        program_id,
        program.allocations,
        CodeId::from_origin(program.code_hash),
    )
    .expect("failed to start resume session");

    let event_record = SystemPallet::<T>::events().pop().unwrap();
    let event = <<T as pallet::Config>::RuntimeEvent as From<_>>::from(event_record.event);
    let event: Result<Event<T>, _> = event.try_into();
    let session_id = match event {
        Ok(Event::ProgramResumeSessionStarted { session_id, .. }) => session_id,
        _ => unreachable!(),
    };

    let memory_pages = {
        let mut pages = Vec::with_capacity(c as usize);
        for i in 0..c {
            pages.push((GearPage::from(i as u16), memory_page.clone()));
        }

        pages
    };

    (session_id, memory_pages)
}

/// An instantiated and deployed program.
#[derive(Clone)]
struct Program<T: Config> {
    addr: H256,
    caller: T::AccountId,
}

impl<T: Config> Program<T>
where
    T: Config,
    T::AccountId: Origin,
{
    /// Create new program and use a default account id as instantiator.
    fn new(module: WasmModule<T>, data: Vec<u8>) -> Result<Program<T>, &'static str> {
        Self::with_index(0, module, data)
    }

    /// Create new program and use an account id derived from the supplied index as instantiator.
    fn with_index(
        index: u32,
        module: WasmModule<T>,
        data: Vec<u8>,
    ) -> Result<Program<T>, &'static str> {
        Self::with_caller(
            benchmarking::account("instantiator", index, 0),
            module,
            data,
        )
    }

    /// Create new program and use the supplied `caller` as instantiator.
    fn with_caller(
        caller: T::AccountId,
        module: WasmModule<T>,
        data: Vec<u8>,
    ) -> Result<Program<T>, &'static str> {
        let value = <T as pallet::Config>::Currency::minimum_balance();
        <T as pallet::Config>::Currency::make_free_balance_be(&caller, caller_funding::<T>());
        let salt = vec![0xff];
        let addr = ProgramId::generate(module.hash, &salt).into_origin();

        Gear::<T>::upload_program_raw(
            RawOrigin::Signed(caller.clone()).into(),
            module.code,
            salt,
            data,
            250_000_000_000,
            value,
        )?;

        process_queue::<T>();

        let result = Program { caller, addr };

        Ok(result)
    }
}

/// The funding that each account that either calls or instantiates programs is funded with.
fn caller_funding<T: pallet::Config>() -> BalanceOf<T> {
    BalanceOf::<T>::max_value() / 2u32.into()
}

pub struct Exec<T: Config> {
    #[allow(unused)]
    ext_manager: ExtManager<T>,
    block_config: BlockConfig,
    context: ProcessExecutionContext,
    random_data: (Vec<u8>, u32),
    memory_pages: BTreeMap<GearPage, PageBuf>,
}

benchmarks! {

    where_clause { where
        T::AccountId: Origin,
        T: pallet_gear_voucher::Config,
    }

    #[extra]
    check_all {
        syscalls_integrity::main_test::<T>();
        #[cfg(feature = "lazy-pages")]
        {
            tests::lazy_pages::lazy_pages_charging::<T>();
            tests::lazy_pages::lazy_pages_charging_special::<T>();
            tests::lazy_pages::lazy_pages_gas_exceed::<T>();
        }
    } : {}

    #[extra]
    check_lazy_pages_all {
        #[cfg(feature = "lazy-pages")]
        {
            tests::lazy_pages::lazy_pages_charging::<T>();
            tests::lazy_pages::lazy_pages_charging_special::<T>();
            tests::lazy_pages::lazy_pages_gas_exceed::<T>();
        }
    } : {}

    #[extra]
    check_syscalls_integrity {
        syscalls_integrity::main_test::<T>();
    }: {}

    #[extra]
    check_lazy_pages_charging {
        #[cfg(feature = "lazy-pages")]
        tests::lazy_pages::lazy_pages_charging::<T>();
    }: {}

    #[extra]
    check_lazy_pages_charging_special {
        #[cfg(feature = "lazy-pages")]
        tests::lazy_pages::lazy_pages_charging_special::<T>();
    }: {}

    #[extra]
    check_lazy_pages_gas_exceed {
        #[cfg(feature = "lazy-pages")]
        tests::lazy_pages::lazy_pages_gas_exceed::<T>();
    }: {}

    // This bench uses `StorageMap` as a storage, due to the fact that
    // the most of the gear storages represented with this type.
    db_write_per_kb {
        // Code is the biggest data could be written into storage in gear runtime.
        let c in 0 .. T::Schedule::get().limits.code_len / 1024;

        // Data to be written.
        let data = vec![c as u8; 1024 * c as usize];
    }: {
        // Inserting data into the storage.
        BenchmarkStorage::<T>::insert(c, data);
    }

    // This bench uses `StorageMap` as a storage, due to the fact that
    // the most of the gear storages represented with this type.
    db_read_per_kb {
        // Code is the biggest data could be written into storage in gear runtime.
        let c in 0 .. T::Schedule::get().limits.code_len / 1024;

        // Data to be queried further.
        let data = vec![c as u8; 1024 * c as usize];

        // Placing data in storage to be able to query it.
        BenchmarkStorage::<T>::insert(c, data);
    }: {
        // Querying data from storage.
        BenchmarkStorage::<T>::get(c).expect("Infallible: Key not found in storage");
    }

    // `c`: Size of the code in kilobytes.
    instantiate_module_per_kb {
        let c in 0 .. T::Schedule::get().limits.code_len / 1024;

        let WasmModule { code, .. } = WasmModule::<T>::sized(c * 1024, Location::Init);
    }: {
        let ext = Externalities::new(default_processor_context::<T>());
        ExecutionEnvironment::new(ext, &code, DispatchKind::Init, Default::default(), max_pages::<T>().into()).unwrap();
    }

    claim_value {
        let caller = benchmarking::account("caller", 0, 0);
        <T as pallet::Config>::Currency::deposit_creating(&caller, 100_000_000_000_000_u128.unique_saturated_into());
        let program_id = benchmarking::account::<T::AccountId>("program", 0, 100);
        <T as pallet::Config>::Currency::deposit_creating(&program_id, 100_000_000_000_000_u128.unique_saturated_into());
        let code = benchmarking::generate_wasm2(16.into()).unwrap();
        benchmarking::set_program::<ProgramStorageOf::<T>, _>(ProgramId::from_origin(program_id.clone().into_origin()), code, 1.into());
        let original_message_id = MessageId::from_origin(benchmarking::account::<T::AccountId>("message", 0, 100).into_origin());
        let gas_limit = 50000;
        let value = 10000u32.into();
        GasHandlerOf::<T>::create(program_id.clone(), original_message_id, gas_limit).expect("Failed to create gas handler");
        <T as pallet::Config>::Currency::reserve(&program_id, <T as pallet::Config>::GasPrice::gas_price(gas_limit) + value).expect("Failed to reserve");
        MailboxOf::<T>::insert(gear_core::message::StoredMessage::new(
            original_message_id,
            ProgramId::from_origin(program_id.into_origin()),
            ProgramId::from_origin(caller.clone().into_origin()),
            Default::default(),
            value.unique_saturated_into(),
            None,
        ).try_into().unwrap_or_else(|_| unreachable!("Signal message sent to user")), u32::MAX.unique_saturated_into()).expect("Error during mailbox insertion");

        init_block::<T>(None);
    }: _(RawOrigin::Signed(caller.clone()), original_message_id)
    verify {
        let auto_reply = QueueOf::<T>::dequeue().expect("Error in algorithm").expect("Element should be");
        assert!(auto_reply.payload_bytes().is_empty());
        assert_eq!(auto_reply.reply_details().expect("Should be").to_reply_code(), ReplyCode::Success(SuccessReplyReason::Auto));
        assert!(MailboxOf::<T>::is_empty(&caller));
    }

    pay_program_rent {
        let caller = benchmarking::account("caller", 0, 0);
        <T as pallet::Config>::Currency::deposit_creating(&caller, 200_000_000_000_000u128.unique_saturated_into());
        let minimum_balance = <T as pallet::Config>::Currency::minimum_balance();
        let code = benchmarking::generate_wasm2(16.into()).unwrap();
        let salt = vec![];
        let program_id = ProgramId::generate(CodeId::generate(&code), &salt);
        Gear::<T>::upload_program(RawOrigin::Signed(caller.clone()).into(), code, salt, b"init_payload".to_vec(), 10_000_000_000, 0u32.into()).expect("submit program failed");

        let block_count = 1_000u32.into();

        init_block::<T>(None);
    }: _(RawOrigin::Signed(caller.clone()), program_id, block_count)
    verify {
        let program: ActiveProgram<_> = ProgramStorageOf::<T>::get_program(program_id)
            .expect("program should exist")
            .try_into()
            .expect("program should be active");
        assert_eq!(program.expiration_block, RentFreePeriodOf::<T>::get() + block_count);
    }

    resume_session_init {
        let caller = benchmarking::account("caller", 0, 0);
        <T as pallet::Config>::Currency::deposit_creating(&caller, 200_000_000_000_000u128.unique_saturated_into());
        let code = benchmarking::generate_wasm2(16.into()).unwrap();
        let salt = vec![];
        let program_id = ProgramId::generate(CodeId::generate(&code), &salt);
        Gear::<T>::upload_program(RawOrigin::Signed(caller.clone()).into(), code, salt, b"init_payload".to_vec(), 10_000_000_000, 0u32.into()).expect("submit program failed");

        init_block::<T>(None);

        let program: ActiveProgram<_> = ProgramStorageOf::<T>::get_program(program_id)
            .expect("program should exist")
            .try_into()
            .expect("program should be active");
        ProgramStorageOf::<T>::pause_program(program_id, 100u32.into()).unwrap();
    }: _(RawOrigin::Signed(caller.clone()), program_id, program.allocations, CodeId::from_origin(program.code_hash))
    verify {
        assert!(ProgramStorageOf::<T>::paused_program_exists(&program_id));
        assert!(
            !Gear::<T>::is_active(program_id)
        );
        assert!(!ProgramStorageOf::<T>::program_exists(program_id));
    }

    resume_session_push {
        let c in 0 .. 16 * (WASM_PAGE_SIZE / GEAR_PAGE_SIZE) as u32;
        let caller = benchmarking::account("caller", 0, 0);
        <T as pallet::Config>::Currency::deposit_creating(&caller, 200_000_000_000_000u128.unique_saturated_into());
        let code = benchmarking::generate_wasm2(16.into()).unwrap();
        let salt = vec![];
        let program_id = ProgramId::generate(CodeId::generate(&code), &salt);
        Gear::<T>::upload_program(RawOrigin::Signed(caller.clone()).into(), code, salt, b"init_payload".to_vec(), 10_000_000_000, 0u32.into()).expect("submit program failed");

        init_block::<T>(None);

        let program: ActiveProgram<_> = ProgramStorageOf::<T>::get_program(program_id)
            .expect("program should exist")
            .try_into()
            .expect("program should be active");

        let memory_page = {
            let mut page = PageBuf::new_zeroed();
            page[0] = 1;

            page
        };

        let (session_id, memory_pages) = resume_session_prepare::<T>(c, program_id, program, caller.clone(), &memory_page);
    }: _(RawOrigin::Signed(caller.clone()), session_id, memory_pages)
    verify {
        assert!(
            matches!(ProgramStorageOf::<T>::resume_session_page_count(&session_id), Some(count) if count == c)
        );
        assert!(ProgramStorageOf::<T>::paused_program_exists(&program_id));
        assert!(
            !Gear::<T>::is_active(program_id)
        );
        assert!(!ProgramStorageOf::<T>::program_exists(program_id));
    }

    resume_session_commit {
        let c in 0 .. (MAX_PAGES - 1) * (WASM_PAGE_SIZE / GEAR_PAGE_SIZE) as u32;
        let caller = benchmarking::account("caller", 0, 0);
        <T as pallet::Config>::Currency::deposit_creating(&caller, 400_000_000_000_000u128.unique_saturated_into());
        let code = benchmarking::generate_wasm2(0.into()).unwrap();
        let salt = vec![];
        let program_id = ProgramId::generate(CodeId::generate(&code), &salt);
        Gear::<T>::upload_program(RawOrigin::Signed(caller.clone()).into(), code, salt, b"init_payload".to_vec(), 10_000_000_000, 0u32.into()).expect("submit program failed");

        init_block::<T>(None);

        let memory_page = {
            let mut page = PageBuf::new_zeroed();
            page[0] = 1;

            page
        };

        for i in 0 .. c {
            ProgramStorageOf::<T>::set_program_page_data(program_id, GearPage::from(i as u16), memory_page.clone());
        }

        let program: ActiveProgram<_> = ProgramStorageOf::<T>::update_active_program(program_id, |program| {
            program.pages_with_data = BTreeSet::from_iter((0..c).map(|i| GearPage::from(i as u16)));

            let wasm_pages = (c as usize * GEAR_PAGE_SIZE) / WASM_PAGE_SIZE;
            program.allocations = BTreeSet::from_iter((0..wasm_pages).map(|i| WasmPage::from(i as u16)));

            program.clone()
        }).expect("program should exist");

        let (session_id, memory_pages) = resume_session_prepare::<T>(c, program_id, program, caller.clone(), &memory_page);

        Gear::<T>::resume_session_push(RawOrigin::Signed(caller.clone()).into(), session_id, memory_pages).expect("failed to append memory pages");
    }: _(RawOrigin::Signed(caller.clone()), session_id, ResumeMinimalPeriodOf::<T>::get())
    verify {
        assert!(ProgramStorageOf::<T>::program_exists(program_id));
        assert!(
            Gear::<T>::is_active(program_id)
        );
        assert!(!ProgramStorageOf::<T>::paused_program_exists(&program_id));
    }

    // This constructs a program that is maximal expensive to instrument.
    // It creates a maximum number of metering blocks per byte.
    //
    // `c`: Size of the code in kilobytes.
    upload_code {
        let c in 0 .. Perbill::from_percent(49).mul_ceil(T::Schedule::get().limits.code_len) / 1024;
        let value = <T as pallet::Config>::Currency::minimum_balance();
        let caller = whitelisted_caller();
        <T as pallet::Config>::Currency::make_free_balance_be(&caller, caller_funding::<T>());
        let WasmModule { code, hash: code_id, .. } = WasmModule::<T>::sized(c * 1024, Location::Handle);
        let origin = RawOrigin::Signed(caller);

        init_block::<T>(None);
    }: _(origin, code)
    verify {
        assert!(<T as pallet::Config>::CodeStorage::exists(code_id));
    }

    // The size of the salt influences the runtime because is is hashed in order to
    // determine the program address.
    //
    // `s`: Size of the salt in kilobytes.
    create_program {
        let s in 0 .. code::max_pages::<T>() as u32 * 64 * 128;

        let caller = whitelisted_caller();
        let origin = RawOrigin::Signed(caller);

        let WasmModule { code, hash: code_id, .. } = WasmModule::<T>::dummy();
        Gear::<T>::upload_code(origin.into(), code).expect("submit code failed");

        let salt = vec![42u8; s as usize];
        let value = <T as pallet::Config>::Currency::minimum_balance();
        let caller = whitelisted_caller();
        <T as pallet::Config>::Currency::make_free_balance_be(&caller, caller_funding::<T>());
        let origin = RawOrigin::Signed(caller);

        init_block::<T>(None);
    }: _(origin, code_id, salt, vec![], 100_000_000_u64, value)
    verify {
        assert!(<T as pallet::Config>::CodeStorage::exists(code_id));
    }

    // This constructs a program that is maximal expensive to instrument.
    // It creates a maximum number of metering blocks per byte.
    // The size of the salt influences the runtime because is is hashed in order to
    // determine the program address.
    //
    // `c`: Size of the code in kilobytes.
    // `s`: Size of the salt in kilobytes.
    //
    // # Note
    //
    // We cannot let `c` grow to the maximum code size because the code is not allowed
    // to be larger than the maximum size **after instrumentation**.
    upload_program {
        let c in 0 .. Perbill::from_percent(49).mul_ceil(T::Schedule::get().limits.code_len) / 1024;
        let s in 0 .. code::max_pages::<T>() as u32 * 64 * 128;
        let salt = vec![42u8; s as usize];
        let value = <T as pallet::Config>::Currency::minimum_balance();
        let caller = whitelisted_caller();
        <T as pallet::Config>::Currency::make_free_balance_be(&caller, caller_funding::<T>());
        let WasmModule { code, hash, .. } = WasmModule::<T>::sized(c * 1024, Location::Handle);
        let origin = RawOrigin::Signed(caller);

        init_block::<T>(None);
    }: _(origin, code, salt, vec![], 100_000_000_u64, value)
    verify {
        assert!(matches!(QueueOf::<T>::dequeue(), Ok(Some(_))));
    }

    send_message {
        let p in 0 .. MAX_PAYLOAD_LEN;
        let caller = benchmarking::account("caller", 0, 0);
        <T as pallet::Config>::Currency::deposit_creating(&caller, 100_000_000_000_000_u128.unique_saturated_into());
        let minimum_balance = <T as pallet::Config>::Currency::minimum_balance();
        let program_id = ProgramId::from_origin(benchmarking::account::<T::AccountId>("program", 0, 100).into_origin());
        let code = benchmarking::generate_wasm2(16.into()).unwrap();
        benchmarking::set_program::<ProgramStorageOf::<T>, _>(program_id, code, 1.into());
        let payload = vec![0_u8; p as usize];

        init_block::<T>(None);
    }: _(RawOrigin::Signed(caller), program_id, payload, 100_000_000_u64, minimum_balance)
    verify {
        assert!(matches!(QueueOf::<T>::dequeue(), Ok(Some(_))));
    }

    send_message_with_voucher {
        let p in 0 .. MAX_PAYLOAD_LEN;

        let caller = benchmarking::account("caller", 0, 0);
        <T as pallet::Config>::Currency::deposit_creating(&caller, 100_000_000_000_000_u128.unique_saturated_into());
        let minimum_balance = <T as pallet::Config>::Currency::minimum_balance();
        let program_id = ProgramId::from_origin(benchmarking::account::<T::AccountId>("program", 0, 100).into_origin());
        let code = benchmarking::generate_wasm2(16.into()).unwrap();
        benchmarking::set_program::<ProgramStorageOf::<T>, _>(program_id, code, 1.into());
        let payload = vec![0_u8; p as usize];

        // Add voucher for the (caller, program_id) pair
        let voucher_id = pallet_gear_voucher::Pallet::<T>::voucher_account_id(&caller, &program_id);
        <T as pallet::Config>::Currency::deposit_creating(&voucher_id, 100_000_000_000_000_u128.unique_saturated_into());

        init_block::<T>(None);
    }: _(RawOrigin::Signed(caller), program_id, payload, 100_000_000_u64, minimum_balance)
    verify {
        assert!(matches!(QueueOf::<T>::dequeue(), Ok(Some(_))));
    }

    send_reply {
        let p in 0 .. MAX_PAYLOAD_LEN;
        let caller = benchmarking::account("caller", 0, 0);
        <T as pallet::Config>::Currency::deposit_creating(&caller, 100_000_000_000_000_u128.unique_saturated_into());
        let minimum_balance = <T as pallet::Config>::Currency::minimum_balance();
        let program_id = benchmarking::account::<T::AccountId>("program", 0, 100);
        <T as pallet::Config>::Currency::deposit_creating(&program_id, 100_000_000_000_000_u128.unique_saturated_into());
        let code = benchmarking::generate_wasm2(16.into()).unwrap();
        benchmarking::set_program::<ProgramStorageOf::<T>, _>(ProgramId::from_origin(program_id.clone().into_origin()), code, 1.into());
        let original_message_id = MessageId::from_origin(benchmarking::account::<T::AccountId>("message", 0, 100).into_origin());
        let gas_limit = 50000;
        let value = (p % 2).into();
        GasHandlerOf::<T>::create(program_id.clone(), original_message_id, gas_limit).expect("Failed to create gas handler");
        <T as pallet::Config>::Currency::reserve(&program_id, <T as pallet::Config>::GasPrice::gas_price(gas_limit) + value).expect("Failed to reserve");
        MailboxOf::<T>::insert(gear_core::message::StoredMessage::new(
            original_message_id,
            ProgramId::from_origin(program_id.into_origin()),
            ProgramId::from_origin(caller.clone().into_origin()),
            Default::default(),
            value.unique_saturated_into(),
            None,
        ).try_into().unwrap_or_else(|_| unreachable!("Signal message sent to user")), u32::MAX.unique_saturated_into()).expect("Error during mailbox insertion");
        let payload = vec![0_u8; p as usize];

        init_block::<T>(None);
    }: _(RawOrigin::Signed(caller.clone()), original_message_id, payload, 100_000_000_u64, minimum_balance)
    verify {
        assert!(matches!(QueueOf::<T>::dequeue(), Ok(Some(_))));
        assert!(MailboxOf::<T>::is_empty(&caller))
    }

    send_reply_with_voucher {
        let p in 0 .. MAX_PAYLOAD_LEN;
        let caller = benchmarking::account("caller", 0, 0);
        <T as pallet::Config>::Currency::deposit_creating(&caller, 100_000_000_000_000_u128.unique_saturated_into());
        let minimum_balance = <T as pallet::Config>::Currency::minimum_balance();
        let program_id = benchmarking::account::<T::AccountId>("program", 0, 100);
        <T as pallet::Config>::Currency::deposit_creating(&program_id, 100_000_000_000_000_u128.unique_saturated_into());
        let code = benchmarking::generate_wasm2(16.into()).unwrap();
        benchmarking::set_program::<ProgramStorageOf::<T>, _>(ProgramId::from_origin(program_id.clone().into_origin()), code, 1.into());
        let original_message_id = MessageId::from_origin(benchmarking::account::<T::AccountId>("message", 0, 100).into_origin());
        let gas_limit = 50000;
        let value = (p % 2).into();
        GasHandlerOf::<T>::create(program_id.clone(), original_message_id, gas_limit).expect("Failed to create gas handler");
        <T as pallet::Config>::Currency::reserve(&program_id, <T as pallet::Config>::GasPrice::gas_price(gas_limit) + value).expect("Failed to reserve");
        let program_id = ProgramId::from_origin(program_id.into_origin());
        MailboxOf::<T>::insert(gear_core::message::StoredMessage::new(
            original_message_id,
            program_id,
            ProgramId::from_origin(caller.clone().into_origin()),
            Default::default(),
            value.unique_saturated_into(),
            None,
        ).try_into().unwrap_or_else(|_| unreachable!("Signal message sent to user")), u32::MAX.unique_saturated_into()).expect("Error during mailbox insertion");
        let payload = vec![0_u8; p as usize];

        // Add voucher for the (caller, program_id) pair
        let voucher_id = pallet_gear_voucher::Pallet::<T>::voucher_account_id(&caller, &program_id);
        <T as pallet::Config>::Currency::deposit_creating(&voucher_id, 100_000_000_000_000_u128.unique_saturated_into());

        init_block::<T>(None);
    }: _(RawOrigin::Signed(caller.clone()), original_message_id, payload, 100_000_000_u64, minimum_balance)
    verify {
        assert!(matches!(QueueOf::<T>::dequeue(), Ok(Some(_))));
        assert!(MailboxOf::<T>::is_empty(&caller))
    }

    initial_allocation {
        let q in 1 .. MAX_PAGES;
        let q = q as u16;
        let caller: T::AccountId = benchmarking::account("caller", 0, 0);
        <T as pallet::Config>::Currency::deposit_creating(&caller, (1u128 << 60).unique_saturated_into());
        let code = benchmarking::generate_wasm(q.into()).unwrap();
        let salt = vec![255u8; 32];
    }: {
        let _ = Gear::<T>::upload_program(RawOrigin::Signed(caller).into(), code, salt, vec![], 100_000_000u64, 0u32.into());
        process_queue::<T>();
    }
    verify {
        assert!(matches!(QueueOf::<T>::dequeue(), Ok(None)));
    }

    alloc_in_handle {
        let q in 0 .. MAX_PAGES;
        let q = q as u16;
        let caller: T::AccountId = benchmarking::account("caller", 0, 0);
        <T as pallet::Config>::Currency::deposit_creating(&caller, (1_u128 << 60).unique_saturated_into());
        let code = benchmarking::generate_wasm2(q.into()).unwrap();
        let salt = vec![255u8; 32];
    }: {
        let _ = Gear::<T>::upload_program(RawOrigin::Signed(caller).into(), code, salt, vec![], 100_000_000u64, 0u32.into());
        process_queue::<T>();
    }
    verify {
        assert!(matches!(QueueOf::<T>::dequeue(), Ok(None)));
    }

    // This benchmarks the additional weight that is charged when a program is executed the
    // first time after a new schedule was deployed: For every new schedule a program needs
    // to re-run the instrumentation once.
    reinstrument_per_kb {
        let c in 0 .. T::Schedule::get().limits.code_len / 1_024;
        let WasmModule { code, hash, .. } = WasmModule::<T>::sized(c * 1_024, Location::Handle);
        let code = Code::new_raw(code, 1, None, false, true).unwrap();
        let code_and_id = CodeAndId::new(code);
        let code_id = code_and_id.code_id();

        let caller: T::AccountId = benchmarking::account("caller", 0, 0);
        let metadata = {
            let block_number = Pallet::<T>::block_number().unique_saturated_into();
            CodeMetadata::new(caller.into_origin(), block_number)
        };

        T::CodeStorage::add_code(code_and_id, metadata).unwrap();

        let schedule = T::Schedule::get();
    }: {
        Gear::<T>::reinstrument_code(code_id, &schedule);
    }

    alloc {
        let r in 0 .. API_BENCHMARK_BATCHES;
        let mut res = None;
        let exec = Benches::<T>::alloc(r)?;
    }: {
        res.replace(run_process(exec));
    }
    verify {
        verify_process(res.unwrap());
    }

    free {
        let r in 0 .. API_BENCHMARK_BATCHES;
        let mut res = None;
        let exec = Benches::<T>::free(r)?;
    }: {
        res.replace(run_process(exec));
    }
    verify {
        verify_process(res.unwrap());
    }

    gr_reserve_gas {
        let r in 0 .. T::ReservationsLimit::get() as u32;
        let mut res = None;
        let exec = Benches::<T>::gr_reserve_gas(r)?;
    }: {
        res.replace(run_process(exec));
    }
    verify {
        verify_process(res.unwrap());
    }

    gr_unreserve_gas {
        let r in 0 .. T::ReservationsLimit::get() as u32;
        let mut res = None;
        let exec = Benches::<T>::gr_unreserve_gas(r)?;
    }: {
        res.replace(run_process(exec));
    }
    verify {
        verify_process(res.unwrap());
    }

    gr_system_reserve_gas {
        let r in 0 .. API_BENCHMARK_BATCHES;
        let mut res = None;
        let exec = Benches::<T>::gr_system_reserve_gas(r)?;
    }: {
        res.replace(run_process(exec));
    }
    verify {
        verify_process(res.unwrap());
    }

    gr_message_id {
        let r in 0 .. API_BENCHMARK_BATCHES;
        let mut res = None;
        let exec = Benches::<T>::getter(SysCallName::MessageId, r)?;
    }: {
        res.replace(run_process(exec));
    }
    verify {
        verify_process(res.unwrap());
    }

    gr_program_id {
        let r in 0 .. API_BENCHMARK_BATCHES;
        let mut res = None;
        let exec = Benches::<T>::getter(SysCallName::ProgramId, r)?;
    }: {
        res.replace(run_process(exec));
    }
    verify {
        verify_process(res.unwrap());
    }

    gr_source {
        let r in 0 .. API_BENCHMARK_BATCHES;
        let mut res = None;
        let exec = Benches::<T>::getter(SysCallName::Source, r)?;
    }: {
        res.replace(run_process(exec));
    }
    verify {
        verify_process(res.unwrap());
    }

    gr_value {
        let r in 0 .. API_BENCHMARK_BATCHES;
        let mut res = None;
        let exec = Benches::<T>::getter(SysCallName::Value, r)?;
    }: {
        res.replace(run_process(exec));
    }
    verify {
        verify_process(res.unwrap());
    }

    gr_value_available {
        let r in 0 .. API_BENCHMARK_BATCHES;
        let mut res = None;
        let exec = Benches::<T>::getter(SysCallName::ValueAvailable, r)?;
    }: {
        res.replace(run_process(exec));
    }
    verify {
        verify_process(res.unwrap());
    }

    gr_gas_available {
        let r in 0 .. API_BENCHMARK_BATCHES;
        let mut res = None;
        let exec = Benches::<T>::getter(SysCallName::GasAvailable, r)?;
    }: {
        res.replace(run_process(exec));
    }
    verify {
        verify_process(res.unwrap());
    }

    gr_size {
        let r in 0 .. API_BENCHMARK_BATCHES;
        let mut res = None;
        let exec = Benches::<T>::getter(SysCallName::Size, r)?;
    }: {
        res.replace(run_process(exec));
    }
    verify {
        verify_process(res.unwrap());
    }

    gr_read {
        let r in 0 .. API_BENCHMARK_BATCHES;
        let mut res = None;
        let exec = Benches::<T>::gr_read(r)?;
    }: {
        res.replace(run_process(exec));
    }
    verify {
        verify_process(res.unwrap());
    }

    gr_read_per_kb {
        let n in 0 .. MAX_PAYLOAD_LEN_KB;
        let mut res = None;
        let exec = Benches::<T>::gr_read_per_kb(n)?;
    }: {
        res.replace(run_process(exec));
    }
    verify {
        verify_process(res.unwrap());
    }

    gr_block_height {
        let r in 0 .. API_BENCHMARK_BATCHES;
        let mut res = None;
        let exec = Benches::<T>::getter(SysCallName::BlockHeight, r)?;
    }: {
        res.replace(run_process(exec));
    }
    verify {
        verify_process(res.unwrap());
    }

    gr_block_timestamp {
        let r in 0 .. API_BENCHMARK_BATCHES;
        let mut res = None;
        let exec = Benches::<T>::getter(SysCallName::BlockTimestamp, r)?;
    }: {
        res.replace(run_process(exec));
    }
    verify {
        verify_process(res.unwrap());
    }

    gr_random {
        let n in 0 .. API_BENCHMARK_BATCHES;
        let mut res = None;
        let exec = Benches::<T>::gr_random(n)?;
    }: {
        res.replace(run_process(exec));
    }
    verify {
        verify_process(res.unwrap());
    }

    gr_reply_deposit {
        let r in 0 .. API_BENCHMARK_BATCHES;
        let mut res = None;
        let exec = Benches::<T>::gr_reply_deposit(r)?;
    }: {
        res.replace(run_process(exec));
    }
    verify {
        verify_process(res.unwrap());
    }

    gr_send {
        let r in 0 .. API_BENCHMARK_BATCHES;
        let mut res = None;
        let exec = Benches::<T>::gr_send(r, None, false)?;
    }: {
        res.replace(run_process(exec));
    }
    verify {
        verify_process(res.unwrap());
    }

    gr_send_per_kb {
        let n in 0 .. MAX_PAYLOAD_LEN_KB;
        let mut res = None;
        let exec = Benches::<T>::gr_send(1, Some(n), false)?;
    }: {
        res.replace(run_process(exec));
    }
    verify {
        verify_process(res.unwrap());
    }

    gr_send_wgas {
        let r in 0 .. API_BENCHMARK_BATCHES;
        let mut res = None;
        let exec = Benches::<T>::gr_send(r, None, true)?;
    }: {
        res.replace(run_process(exec));
    }
    verify {
        verify_process(res.unwrap());
    }

    gr_send_wgas_per_kb {
        let n in 0 .. MAX_PAYLOAD_LEN_KB;
        let mut res = None;
        let exec = Benches::<T>::gr_send(1, Some(n), true)?;
    }: {
        res.replace(run_process(exec));
    }
    verify {
        verify_process(res.unwrap());
    }

    gr_send_input {
        let r in 0 .. API_BENCHMARK_BATCHES;
        let mut res = None;
        let exec = Benches::<T>::gr_send_input(r, None, false)?;
    }: {
        res.replace(run_process(exec));
    }
    verify {
        verify_process(res.unwrap());
    }

    gr_send_input_wgas {
        let r in 0 .. API_BENCHMARK_BATCHES;
        let mut res = None;
        let exec = Benches::<T>::gr_send_input(r, None, true)?;
    }: {
        res.replace(run_process(exec));
    }
    verify {
        verify_process(res.unwrap());
    }

    gr_send_init {
        let r in 0 .. API_BENCHMARK_BATCHES;
        let mut res = None;
        let exec = Benches::<T>::gr_send_init(r)?;
    }: {
        res.replace(run_process(exec));
    }
    verify {
        verify_process(res.unwrap());
    }

    gr_send_push {
        let r in 0 .. API_BENCHMARK_BATCHES;
        let mut res = None;
        let exec = Benches::<T>::gr_send_push(r)?;
    }: {
        res.replace(run_process(exec));
    }
    verify {
        verify_process(res.unwrap());
    }

    gr_send_push_per_kb {
        let n in 0 .. MAX_PAYLOAD_LEN_KB;
        let mut res = None;
        let exec = Benches::<T>::gr_send_push_per_kb(n)?;
    }: {
        res.replace(run_process(exec));
    }
    verify {
        verify_process(res.unwrap());
    }

    gr_send_commit {
        let r in 0 .. API_BENCHMARK_BATCHES;
        let mut res = None;
        let exec = Benches::<T>::gr_send_commit(r, false)?;
    }: {
        res.replace(run_process(exec));
    }
    verify {
        verify_process(res.unwrap());
    }

    gr_send_commit_wgas {
        let r in 0 .. API_BENCHMARK_BATCHES;
        let mut res = None;
        let exec = Benches::<T>::gr_send_commit(r, true)?;
    }: {
        res.replace(run_process(exec));
    }
    verify {
        verify_process(res.unwrap());
    }

    gr_reservation_send {
        let r in 0 .. API_BENCHMARK_BATCHES;
        let mut res = None;
        let exec = Benches::<T>::gr_reservation_send(r, None)?;
    }: {
        res.replace(run_process(exec));
    }
    verify {
        verify_process(res.unwrap());
    }

    gr_reservation_send_per_kb {
        let n in 0 .. MAX_PAYLOAD_LEN_KB;
        let mut res = None;
        let exec = Benches::<T>::gr_reservation_send(1, Some(n))?;
    }: {
        res.replace(run_process(exec));
    }
    verify {
        verify_process(res.unwrap());
    }

    gr_reservation_send_commit {
        let r in 0 .. API_BENCHMARK_BATCHES;
        let mut res = None;
        let exec = Benches::<T>::gr_reservation_send_commit(r)?;
    }: {
        res.replace(run_process(exec));
    }
    verify {
        verify_process(res.unwrap());
    }

    // We cannot call `gr_reply` multiple times. Therefore our weight determination is not
    // as precise as with other APIs.
    gr_reply {
        let r in 0 .. 1;
        let mut res = None;
        let exec = Benches::<T>::gr_reply(r, None, false)?;
    }: {
        res.replace(run_process(exec));
    }
    verify {
        verify_process(res.unwrap());
    }

    gr_reply_per_kb {
        let n in 0 .. MAX_PAYLOAD_LEN_KB;
        let mut res = None;
        let exec = Benches::<T>::gr_reply(1, Some(n), false)?;
    }: {
        res.replace(run_process(exec));
    }
    verify {
        verify_process(res.unwrap());
    }

    // We cannot call `gr_reply_wgas` multiple times. Therefore our weight determination is not
    // as precise as with other APIs.
    gr_reply_wgas {
        let r in 0 .. 1;
        let mut res = None;
        let exec = Benches::<T>::gr_reply(r, None, true)?;
    }: {
        res.replace(run_process(exec));
    }
    verify {
        verify_process(res.unwrap());
    }

    gr_reply_wgas_per_kb {
        let n in 0 .. MAX_PAYLOAD_LEN_KB;
        let mut res = None;
        let exec = Benches::<T>::gr_reply(1, Some(n), true)?;
    }: {
        res.replace(run_process(exec));
    }
    verify {
        verify_process(res.unwrap());
    }

    // We cannot call `gr_reply_commit` multiple times. Therefore our weight determination is not
    // as precise as with other APIs.
    gr_reply_commit {
        let r in 0 .. 1;
        let mut res = None;
        let exec = Benches::<T>::gr_reply_commit(r, false)?;
    }: {
        res.replace(run_process(exec));
    }
    verify {
        verify_process(res.unwrap());
    }

    // We cannot call `gr_reply_commit_wgas` multiple times. Therefore our weight determination is not
    // as precise as with other APIs.
    gr_reply_commit_wgas {
        let r in 0 .. 1;
        let mut res = None;
        let exec = Benches::<T>::gr_reply_commit(r, true)?;
    }: {
        res.replace(run_process(exec));
    }
    verify {
        verify_process(res.unwrap());
    }

    gr_reply_push {
        let r in 0 .. API_BENCHMARK_BATCHES;
        let mut res = None;
        let exec = Benches::<T>::gr_reply_push(r)?;
    }: {
        res.replace(run_process(exec));
    }
    verify {
        verify_process(res.unwrap());
    }

    gr_reply_push_per_kb {
        let n in 0 .. gear_core::message::MAX_PAYLOAD_SIZE as u32 / 1024;
        let mut res = None;
        let exec = Benches::<T>::gr_reply_push_per_kb(n)?;
    }: {
        res.replace(run_process(exec));
    }
    verify {
        verify_process(res.unwrap());
    }

    // We cannot call `gr_reply_input` multiple times. Therefore our weight determination is not
    // as precise as with other APIs.
    gr_reply_input {
        let r in 0 .. 1;
        let mut res = None;
        let exec = Benches::<T>::gr_reply_input(r, None, false)?;
    }: {
        res.replace(run_process(exec));
    }
    verify {
        verify_process(res.unwrap());
    }

    // We cannot call `gr_reply_input_wgas` multiple times. Therefore our weight determination is not
    // as precise as with other APIs.
    gr_reply_input_wgas {
        let r in 0 .. 1;
        let mut res = None;
        let exec = Benches::<T>::gr_reply_input(r, None, true)?;
    }: {
        res.replace(run_process(exec));
    }
    verify {
        verify_process(res.unwrap());
    }

    // We cannot call `gr_reservation_reply` multiple times. Therefore our weight determination is not
    // as precise as with other APIs.
    gr_reservation_reply {
        let r in 0 .. 1;
        let mut res = None;
        let exec = Benches::<T>::gr_reservation_reply(r, None)?;
    }: {
        res.replace(run_process(exec));
    }
    verify {
        verify_process(res.unwrap());
    }

    gr_reservation_reply_per_kb {
        let n in 0 .. MAX_PAYLOAD_LEN_KB;
        let mut res = None;
        let exec = Benches::<T>::gr_reservation_reply(1, Some(n))?;
    }: {
        res.replace(run_process(exec));
    }
    verify {
        verify_process(res.unwrap());
    }

    // We cannot call `gr_reservation_reply_commit` multiple times. Therefore our weight determination is not
    // as precise as with other APIs.
    gr_reservation_reply_commit {
        let r in 0 .. 1;
        let mut res = None;
        let exec = Benches::<T>::gr_reservation_reply_commit(r)?;
    }: {
        res.replace(run_process(exec));
    }
    verify {
        verify_process(res.unwrap());
    }

    gr_reservation_reply_commit_per_kb {
        let n in 0 .. MAX_PAYLOAD_LEN_KB;
        let mut res = None;
        let exec = Benches::<T>::gr_reservation_reply_commit_per_kb(n)?;
    }: {
        res.replace(run_process(exec));
    }
    verify {
        verify_process(res.unwrap());
    }

    gr_reply_to {
        let r in 0 .. API_BENCHMARK_BATCHES;
        let mut res = None;
        let exec = Benches::<T>::gr_reply_to(r)?;
    }: {
        res.replace(run_process(exec));
    }
    verify {
        verify_process(res.unwrap());
    }

    gr_signal_from {
        let r in 0 .. API_BENCHMARK_BATCHES;
        let mut res = None;
        let exec = Benches::<T>::gr_signal_from(r)?;
    }: {
        res.replace(run_process(exec));
    }
    verify {
        verify_process(res.unwrap());
    }

    gr_reply_push_input {
        let r in 0 .. API_BENCHMARK_BATCHES;
        let mut res = None;
        let exec = Benches::<T>::gr_reply_push_input(Some(r), None)?;
    }: {
        res.replace(run_process(exec));
    }
    verify {
        verify_process(res.unwrap());
    }

    gr_reply_push_input_per_kb {
        let n in 0 .. MAX_PAYLOAD_LEN_KB;
        let mut res = None;
        let exec = Benches::<T>::gr_reply_push_input(None, Some(n))?;
    }: {
        res.replace(run_process(exec));
    }
    verify {
        verify_process(res.unwrap());
    }

    gr_send_push_input {
        let r in 0 .. API_BENCHMARK_BATCHES;
        let mut res = None;
        let exec = Benches::<T>::gr_send_push_input(r, None)?;
    }: {
        res.replace(run_process(exec));
    }
    verify {
        verify_process(res.unwrap());
    }

    gr_send_push_input_per_kb {
        let n in 0 .. MAX_PAYLOAD_LEN_KB;
        let mut res = None;
        let exec = Benches::<T>::gr_send_push_input(1, Some(n))?;
    }: {
        res.replace(run_process(exec));
    }
    verify {
        verify_process(res.unwrap());
    }

    gr_debug {
        let r in 0 .. API_BENCHMARK_BATCHES;
        let mut res = None;
        let exec = Benches::<T>::gr_debug(r)?;
    }: {
        res.replace(run_process(exec));
    }
    verify {
        verify_process(res.unwrap());
    }

    gr_debug_per_kb {
        let n in 0 .. MAX_PAYLOAD_LEN_KB;
        let mut res = None;
        let exec = Benches::<T>::gr_debug_per_kb(n)?;
    }: {
        res.replace(run_process(exec));
    }
    verify {
        verify_process(res.unwrap());
    }

    gr_reply_code {
        let r in 0 .. API_BENCHMARK_BATCHES;
        let mut res = None;
        let exec = Benches::<T>::gr_reply_code(r)?;
    }: {
        res.replace(run_process(exec));
    }
    verify {
        verify_process(res.unwrap());
    }

    // We cannot call `gr_exit` multiple times. Therefore our weight determination is not
    // as precise as with other APIs.
    gr_exit {
        let r in 0 .. 1;
        let mut res = None;
        let exec = Benches::<T>::termination_bench(SysCallName::Exit, Some(0xff), r)?;
    }: {
        res.replace(run_process(exec));
    }
    verify {
        verify_process(res.unwrap());
    }

    // We cannot call `gr_leave` multiple times. Therefore our weight determination is not
    // as precise as with other APIs.
    gr_leave {
        let r in 0 .. 1;
        let mut res = None;
        let exec = Benches::<T>::termination_bench(SysCallName::Leave, None, r)?;
    }: {
        res.replace(run_process(exec));
    }
    verify {
        verify_process(res.unwrap());
    }

    // We cannot call `gr_wait` multiple times. Therefore our weight determination is not
    // as precise as with other APIs.
    gr_wait {
        let r in 0 .. 1;
        let mut res = None;
        let exec = Benches::<T>::termination_bench(SysCallName::Wait, None, r)?;
    }: {
        res.replace(run_process(exec));
    }
    verify {
        verify_process(res.unwrap());
    }

    // We cannot call `gr_wait_for` multiple times. Therefore our weight determination is not
    // as precise as with other APIs.
    gr_wait_for {
        let r in 0 .. 1;
        let mut res = None;
        let exec = Benches::<T>::termination_bench(SysCallName::WaitFor, Some(10), r)?;
    }: {
        res.replace(run_process(exec));
    }
    verify {
        verify_process(res.unwrap());
    }

    // We cannot call `gr_wait_up_to` multiple times. Therefore our weight determination is not
    // as precise as with other APIs.
    gr_wait_up_to {
        let r in 0 .. 1;
        let mut res = None;
        let exec = Benches::<T>::termination_bench(SysCallName::WaitUpTo, Some(100), r)?;
    }: {
        res.replace(run_process(exec));
    }
    verify {
        verify_process(res.unwrap());
    }

    gr_wake {
        let r in 0 .. API_BENCHMARK_BATCHES;
        let mut res = None;
        let exec = Benches::<T>::gr_wake(r)?;
    }: {
        res.replace(run_process(exec));
    }
    verify {
        verify_process(res.unwrap());
    }

    gr_create_program {
        let r in 0 .. API_BENCHMARK_BATCHES;
        let mut res = None;
        let exec = Benches::<T>::gr_create_program(r, None, None, false)?;
    }: {
        res.replace(run_process(exec));
    }
    verify {
        verify_process(res.unwrap());
    }

    gr_create_program_per_kb {
        let p in 0 .. MAX_PAYLOAD_LEN_KB;
        // salt cannot be zero because we cannot execute batch of sys-calls
        // as salt will be the same and we will get `ProgramAlreadyExists` error
        let s in 1 .. MAX_PAYLOAD_LEN_KB;
        let mut res = None;
        let exec = Benches::<T>::gr_create_program(1, Some(p), Some(s), false)?;
    }: {
        res.replace(run_process(exec));
    }
    verify {
        verify_process(res.unwrap());
    }

    gr_create_program_wgas {
        let r in 0 .. API_BENCHMARK_BATCHES;
        let mut res = None;
        let exec = Benches::<T>::gr_create_program(r, None, None, true)?;
    }: {
        res.replace(run_process(exec));
    }
    verify {
        verify_process(res.unwrap());
    }

    gr_create_program_wgas_per_kb {
        let p in 0 .. MAX_PAYLOAD_LEN_KB;
        // salt cannot be zero because we cannot execute batch of sys-calls
        // as salt will be the same and we will get `ProgramAlreadyExists` error
        let s in 1 .. MAX_PAYLOAD_LEN_KB;
        let mut res = None;
        let exec = Benches::<T>::gr_create_program(1, Some(p), Some(s), true)?;
    }: {
        res.replace(run_process(exec));
    }
    verify {
        verify_process(res.unwrap());
    }

    gr_pay_program_rent {
        let r in 0 .. API_BENCHMARK_BATCHES;
        let mut res = None;
        let exec = Benches::<T>::gr_pay_program_rent(r)?;
    }: {
        res.replace(run_process(exec));
    }
    verify {
        verify_process(res.unwrap());
    }

    lazy_pages_signal_read {
        let p in 0 .. code::max_pages::<T>() as u32;
        let mut res = None;
        let exec = Benches::<T>::lazy_pages_signal_read((p as u16).into())?;
    }: {
        res.replace(run_process(exec));
    }
    verify {
        verify_process(res.unwrap());
    }

    lazy_pages_signal_write {
        let p in 0 .. code::max_pages::<T>() as u32;
        let mut res = None;
        let exec = Benches::<T>::lazy_pages_signal_write((p as u16).into())?;
    }: {
        res.replace(run_process(exec));
    }
    verify {
        verify_process(res.unwrap());
    }

    lazy_pages_signal_write_after_read {
        let p in 0 .. code::max_pages::<T>() as u32;
        let mut res = None;
        let exec = Benches::<T>::lazy_pages_signal_write_after_read((p as u16).into())?;
    }: {
        res.replace(run_process(exec));
    }
    verify {
        verify_process(res.unwrap());
    }

    lazy_pages_load_page_storage_data {
        let p in 0 .. code::max_pages::<T>() as u32;
        let mut res = None;
        let exec = Benches::<T>::lazy_pages_load_page_storage_data((p as u16).into())?;
    }: {
        res.replace(run_process(exec));
    }
    verify {
        verify_process(res.unwrap());
    }

    lazy_pages_host_func_read {
        let p in 0 .. MAX_PAYLOAD_LEN / WasmPage::size();
        let mut res = None;
        let exec = Benches::<T>::lazy_pages_host_func_read((p as u16).into())?;
    }: {
        res.replace(run_process(exec));
    }
    verify {
        verify_process(res.unwrap());
    }

    lazy_pages_host_func_write {
        let p in 0 .. MAX_PAYLOAD_LEN / WasmPage::size();
        let mut res = None;
        let exec = Benches::<T>::lazy_pages_host_func_write((p as u16).into())?;
    }: {
        res.replace(run_process(exec));
    }
    verify {
        verify_process(res.unwrap());
    }

    lazy_pages_host_func_write_after_read {
        let p in 0 .. MAX_PAYLOAD_LEN / WasmPage::size();
        let mut res = None;
        let exec = Benches::<T>::lazy_pages_host_func_write_after_read((p as u16).into())?;
    }: {
        res.replace(run_process(exec));
    }
    verify {
        verify_process(res.unwrap());
    }

    // w_load = w_bench
    instr_i64load {
        // Increased interval in order to increase accuracy
        let r in INSTR_BENCHMARK_BATCHES .. 10 * INSTR_BENCHMARK_BATCHES;
        let mem_pages = code::max_pages::<T>();
        let module = ModuleDefinition {
            memory: Some(ImportedMemory::new(mem_pages)),
            handle_body: Some(body::repeated_dyn(r * INSTR_BENCHMARK_BATCH_SIZE, vec![
                        RandomUnaligned(0, mem_pages as u32 * WasmPage::size() - 8),
                        Regular(Instruction::I64Load(3, 0)),
                        Regular(Instruction::Drop)])),
            .. Default::default()
        };
        let mut sbox = Sandbox::from_module_def::<T>(module);
    }: {
        sbox.invoke();
    }

    // w_load = w_bench
    instr_i32load {
        // Increased interval in order to increase accuracy
        let r in INSTR_BENCHMARK_BATCHES .. 10 * INSTR_BENCHMARK_BATCHES;
        let mem_pages = code::max_pages::<T>();
        let module = ModuleDefinition {
            memory: Some(ImportedMemory::new(mem_pages)),
            handle_body: Some(body::repeated_dyn(r * INSTR_BENCHMARK_BATCH_SIZE, vec![
                        RandomUnaligned(0, mem_pages as u32 * WasmPage::size() - 4),
                        Regular(Instruction::I32Load(2, 0)),
                        Regular(Instruction::Drop)])),
            .. Default::default()
        };
        let mut sbox = Sandbox::from_module_def::<T>(module);
    }: {
        sbox.invoke();
    }

    // w_store = w_bench - w_i64const
    instr_i64store {
        // Increased interval in order to increase accuracy
        let r in INSTR_BENCHMARK_BATCHES .. 10 * INSTR_BENCHMARK_BATCHES;
        let mem_pages = code::max_pages::<T>();
        let module = ModuleDefinition {
            memory: Some(ImportedMemory::new(mem_pages)),
            handle_body: Some(body::repeated_dyn(r * INSTR_BENCHMARK_BATCH_SIZE, vec![
                        RandomUnaligned(0, mem_pages as u32 * WasmPage::size() - 8),
                        RandomI64Repeated(1),
                        Regular(Instruction::I64Store(3, 0))])),
            .. Default::default()
        };
        let mut sbox = Sandbox::from_module_def::<T>(module);
    }: {
        sbox.invoke();
    }

    // w_store = w_bench
    instr_i32store {
        // Increased interval in order to increase accuracy
        let r in INSTR_BENCHMARK_BATCHES .. 10 * INSTR_BENCHMARK_BATCHES;
        let mem_pages = code::max_pages::<T>();
        let module = ModuleDefinition {
            memory: Some(ImportedMemory::new(mem_pages)),
            handle_body: Some(body::repeated_dyn(r * INSTR_BENCHMARK_BATCH_SIZE, vec![
                        RandomUnaligned(0, mem_pages as u32 * WasmPage::size() - 4),
                        RandomI32Repeated(1),
                        Regular(Instruction::I32Store(2, 0))])),
            .. Default::default()
        };
        let mut sbox = Sandbox::from_module_def::<T>(module);
    }: {
        sbox.invoke();
    }

    // w_select = w_bench - 2 * w_i64const
    instr_select {
        let r in 0 .. INSTR_BENCHMARK_BATCHES;
        let mut sbox = Sandbox::from(&WasmModule::<T>::from(ModuleDefinition {
            handle_body: Some(body::repeated_dyn(r * INSTR_BENCHMARK_BATCH_SIZE, vec![
                RandomI64Repeated(1),
                RandomI64Repeated(1),
                RandomI32(0, 2),
                Regular(Instruction::Select),
                Regular(Instruction::Drop),
            ])),
            .. Default::default()
        }));
    }: {
        sbox.invoke();
    }

    // w_if = w_bench
    instr_if {
        let r in 0 .. INSTR_BENCHMARK_BATCHES;
        let mut instructions = body::repeated_dyn_instr(
            r * INSTR_BENCHMARK_BATCH_SIZE,
            vec![
                Regular(Instruction::If(BlockType::Value(ValueType::I32))),
                RandomI32Repeated(1),
                Regular(Instruction::Else),
                RandomI32Repeated(1),
                Regular(Instruction::End),
            ],
            vec![Instruction::I32Const(1)],
        );
        instructions.push(Instruction::Drop);
        let body = body::from_instructions(instructions);
        let mut sbox = Sandbox::from(&WasmModule::<T>::from(ModuleDefinition {
            handle_body: Some(body),
            ..Default::default()
        }));
    }: {
        sbox.invoke();
    }

    // w_br = w_bench
    instr_br {
        let r in 0 .. INSTR_BENCHMARK_BATCHES;
        let mut sbox = Sandbox::from(&WasmModule::<T>::from(ModuleDefinition {
            handle_body: Some(body::repeated_dyn(r * INSTR_BENCHMARK_BATCH_SIZE, vec![
                Regular(Instruction::Block(BlockType::NoResult)),
                Regular(Instruction::Br(0)),
                Regular(Instruction::End),
            ])),
            .. Default::default()
        }));
    }: {
        sbox.invoke();
    }

    // w_br_if = w_bench - w_i64const
    instr_br_if {
        let r in 0 .. INSTR_BENCHMARK_BATCHES;
        let mut sbox = Sandbox::from(&WasmModule::<T>::from(ModuleDefinition {
            handle_body: Some(body::repeated_dyn(r * INSTR_BENCHMARK_BATCH_SIZE, vec![
                Regular(Instruction::Block(BlockType::NoResult)),
                RandomI32(0, 2),
                Regular(Instruction::BrIf(0)),
                Regular(Instruction::End),
            ])),
            .. Default::default()
        }));
    }: {
        sbox.invoke();
    }

    // w_br_table = w_bench
    instr_br_table {
        let r in 0 .. INSTR_BENCHMARK_BATCHES;
        let table = Box::new(BrTableData {
            table: Box::new([0]),
            default: 0,
        });
        let mut sbox = Sandbox::from(&WasmModule::<T>::from(ModuleDefinition {
            handle_body: Some(body::repeated_dyn(r * INSTR_BENCHMARK_BATCH_SIZE, vec![
                Regular(Instruction::Block(BlockType::NoResult)),
                RandomI32Repeated(1),
                Regular(Instruction::BrTable(table)),
                Regular(Instruction::End),
            ])),
            .. Default::default()
        }));
    }: {
        sbox.invoke();
    }

    // w_br_table_per_entry = w_bench
    instr_br_table_per_entry {
        let e in 1 .. T::Schedule::get().limits.br_table_size;
        let entry: Vec<u32> = [0, 1].iter()
            .cloned()
            .cycle()
            .take((e / 2) as usize).collect();
        let table = Box::new(BrTableData {
            table: entry.into_boxed_slice(),
            default: 0,
        });
        let mut sbox = Sandbox::from(&WasmModule::<T>::from(ModuleDefinition {
            handle_body: Some(body::repeated_dyn(INSTR_BENCHMARK_BATCH_SIZE, vec![
                Regular(Instruction::Block(BlockType::NoResult)),
                Regular(Instruction::Block(BlockType::NoResult)),
                Regular(Instruction::Block(BlockType::NoResult)),
                RandomI32(0, (e + 1) as i32), // Make sure the default entry is also used
                Regular(Instruction::BrTable(table)),
                RandomI64Repeated(1),
                Regular(Instruction::Drop),
                Regular(Instruction::End),
                RandomI64Repeated(1),
                Regular(Instruction::Drop),
                Regular(Instruction::End),
                RandomI64Repeated(1),
                Regular(Instruction::Drop),
                Regular(Instruction::End),
            ])),
            .. Default::default()
        }));
    }: {
        sbox.invoke();
    }

     // w_i64const = w_bench - w_call
     instr_call_const {
        let r in 0 .. INSTR_BENCHMARK_BATCHES;
        let mut sbox = Sandbox::from(&WasmModule::<T>::from(ModuleDefinition {
            aux_body: Some(body::from_instructions(vec![Instruction::I64Const(0x7ffffffff3ffffff)])),
            aux_res: Some(ValueType::I64),
            handle_body: Some(body::repeated(r * INSTR_BENCHMARK_BATCH_SIZE, &[
                Instruction::Call(OFFSET_AUX),
                Instruction::Drop,
            ])),
            .. Default::default()
        }));
    }: {
        sbox.invoke();
    }

    // w_call = w_bench
    instr_call {
        let r in 0 .. INSTR_BENCHMARK_BATCHES;
        let mut sbox = Sandbox::from(&WasmModule::<T>::from(ModuleDefinition {
            aux_body: Some(body::empty()),
            handle_body: Some(body::repeated(r * INSTR_BENCHMARK_BATCH_SIZE, &[
                Instruction::Call(OFFSET_AUX),
            ])),
            .. Default::default()
        }));
    }: {
        sbox.invoke();
    }

    // w_call_indirect = w_bench
    instr_call_indirect {
        let r in 0 .. INSTR_BENCHMARK_BATCHES;
        let num_elements = T::Schedule::get().limits.table_size;
        let mut sbox = Sandbox::from(&WasmModule::<T>::from(ModuleDefinition {
            aux_body: Some(body::empty()),
            handle_body: Some(body::repeated_dyn(r * INSTR_BENCHMARK_BATCH_SIZE, vec![
                RandomI32(0, num_elements as i32),
                Regular(Instruction::CallIndirect(0, 0)),
            ])),
            table: Some(TableSegment {
                num_elements,
                function_index: OFFSET_AUX,
            }),
            .. Default::default()
        }));
    }: {
        sbox.invoke();
    }

    // w_instr_call_indirect_per_param = w_bench - w_i64const
    // Calling a function indirectly causes it to go through a thunk function whose runtime
    // linearly depend on the amount of parameters to this function.
    instr_call_indirect_per_param {
        let p in 0 .. T::Schedule::get().limits.parameters;
        let num_elements = T::Schedule::get().limits.table_size;
        let mut sbox = Sandbox::from(&WasmModule::<T>::from(ModuleDefinition {
            aux_body: Some(body::empty()),
            aux_arg_num: p,
            handle_body: Some(body::repeated_dyn(INSTR_BENCHMARK_BATCH_SIZE, vec![
                RandomI64Repeated(p as usize),
                RandomI32(0, num_elements as i32),
                Regular(Instruction::CallIndirect(p.min(1), 0)), // aux signature: 1 or 0
            ])),
            table: Some(TableSegment {
                num_elements,
                function_index: OFFSET_AUX,
            }),
            .. Default::default()
        }));
    }: {
        sbox.invoke();
    }

    // w_per_local = w_bench
    instr_call_per_local {
        let l in 0 .. T::Schedule::get().limits.locals;
        let mut aux_body = body::empty();
        body::inject_locals(&mut aux_body, l);
        let mut sbox = Sandbox::from(&WasmModule::<T>::from(ModuleDefinition {
            aux_body: Some(aux_body),
            handle_body: Some(body::repeated(INSTR_BENCHMARK_BATCH_SIZE, &[
                Instruction::Call(2), // call aux
            ])),
            .. Default::default()
        }));
    }: {
        sbox.invoke();
    }

    // w_local_get = w_bench
    instr_local_get {
        let r in 0 .. INSTR_BENCHMARK_BATCHES;
        let max_locals = T::Schedule::get().limits.stack_height.unwrap_or(512);
        let mut handle_body = body::repeated_dyn(r * INSTR_BENCHMARK_BATCH_SIZE, vec![
            RandomGetLocal(0, max_locals),
            Regular(Instruction::Drop),
        ]);
        body::inject_locals(&mut handle_body, max_locals);
        let mut sbox = Sandbox::from(&WasmModule::<T>::from(ModuleDefinition {
            handle_body: Some(handle_body),
            .. Default::default()
        }));
    }: {
        sbox.invoke();
    }

    // w_local_set = w_bench - w_i64const
    instr_local_set {
        let r in 0 .. INSTR_BENCHMARK_BATCHES;
        let max_locals = T::Schedule::get().limits.stack_height.unwrap_or(512);
        let mut handle_body = body::repeated_dyn(r * INSTR_BENCHMARK_BATCH_SIZE, vec![
            RandomI64Repeated(1),
            RandomSetLocal(0, max_locals),
        ]);
        body::inject_locals(&mut handle_body, max_locals);
        let mut sbox = Sandbox::from(&WasmModule::<T>::from(ModuleDefinition {
            handle_body: Some(handle_body),
            .. Default::default()
        }));
    }: {
        sbox.invoke();
    }

    // w_local_tee = w_bench - w_i64const
    instr_local_tee {
        let r in 0 .. INSTR_BENCHMARK_BATCHES;
        let max_locals = T::Schedule::get().limits.stack_height.unwrap_or(512);
        let mut handle_body = body::repeated_dyn(r * INSTR_BENCHMARK_BATCH_SIZE, vec![
            RandomI64Repeated(1),
            RandomTeeLocal(0, max_locals),
            Regular(Instruction::Drop),
        ]);
        body::inject_locals(&mut handle_body, max_locals);
        let mut sbox = Sandbox::from(&WasmModule::<T>::from(ModuleDefinition {
            handle_body: Some(handle_body),
            .. Default::default()
        }));
    }: {
        sbox.invoke();
    }

    // w_global_get = w_bench
    instr_global_get {
        let r in 0 .. INSTR_BENCHMARK_BATCHES;
        let max_globals = T::Schedule::get().limits.globals;
        let mut sbox = Sandbox::from(&WasmModule::<T>::from(ModuleDefinition {
            handle_body: Some(body::repeated_dyn(r * INSTR_BENCHMARK_BATCH_SIZE, vec![
                RandomGetGlobal(0, max_globals),
                Regular(Instruction::Drop),
            ])),
            num_globals: max_globals,
            .. Default::default()
        }));
    }: {
        sbox.invoke();
    }

    // w_global_set = w_bench - w_i64const
    instr_global_set {
        let r in 0 .. INSTR_BENCHMARK_BATCHES;
        let max_globals = T::Schedule::get().limits.globals;
        let mut sbox = Sandbox::from(&WasmModule::<T>::from(ModuleDefinition {
            handle_body: Some(body::repeated_dyn(r * INSTR_BENCHMARK_BATCH_SIZE, vec![
                RandomI64Repeated(1),
                RandomSetGlobal(0, max_globals),
            ])),
            num_globals: max_globals,
            .. Default::default()
        }));
    }: {
        sbox.invoke();
    }

    // w_memory_get = w_bench
    instr_memory_current {
        let r in 0 .. INSTR_BENCHMARK_BATCHES;
        let mut sbox = Sandbox::from(&WasmModule::<T>::from(ModuleDefinition {
            memory: Some(ImportedMemory::max::<T>()),
            handle_body: Some(body::repeated(r * INSTR_BENCHMARK_BATCH_SIZE, &[
                Instruction::CurrentMemory(0),
                Instruction::Drop
            ])),
            .. Default::default()
        }));
    }: {
        sbox.invoke();
    }

    // Unary numeric instructions.
    // All use w = w_bench - w_i64const

    instr_i64clz {
        let r in 0 .. INSTR_BENCHMARK_BATCHES;
        let mut sbox = Sandbox::from(&WasmModule::<T>::unary_instr_64(
            Instruction::I64Clz,
            r * INSTR_BENCHMARK_BATCH_SIZE,
        ));
    }: {
        sbox.invoke();
    }

    instr_i32clz {
        let r in 0 .. INSTR_BENCHMARK_BATCHES;
        let mut sbox = Sandbox::from(&WasmModule::<T>::unary_instr_32(
            Instruction::I32Clz,
            r * INSTR_BENCHMARK_BATCH_SIZE,
        ));
    }: {
        sbox.invoke();
    }

    instr_i64ctz {
        let r in 0 .. INSTR_BENCHMARK_BATCHES;
        let mut sbox = Sandbox::from(&WasmModule::<T>::unary_instr_64(
            Instruction::I64Ctz,
            r * INSTR_BENCHMARK_BATCH_SIZE,
        ));
    }: {
        sbox.invoke();
    }

    instr_i32ctz {
        let r in 0 .. INSTR_BENCHMARK_BATCHES;
        let mut sbox = Sandbox::from(&WasmModule::<T>::unary_instr_32(
            Instruction::I32Ctz,
            r * INSTR_BENCHMARK_BATCH_SIZE,
        ));
    }: {
        sbox.invoke();
    }

    instr_i64popcnt {
        let r in 0 .. INSTR_BENCHMARK_BATCHES;
        let mut sbox = Sandbox::from(&WasmModule::<T>::unary_instr_64(
            Instruction::I64Popcnt,
            r * INSTR_BENCHMARK_BATCH_SIZE,
        ));
    }: {
        sbox.invoke();
    }

    instr_i32popcnt {
        let r in 0 .. INSTR_BENCHMARK_BATCHES;
        let mut sbox = Sandbox::from(&WasmModule::<T>::unary_instr_32(
            Instruction::I32Popcnt,
            r * INSTR_BENCHMARK_BATCH_SIZE,
        ));
    }: {
        sbox.invoke();
    }

    instr_i64eqz {
        let r in 0 .. INSTR_BENCHMARK_BATCHES;
        let mut sbox = Sandbox::from(&WasmModule::<T>::unary_instr_64(
            Instruction::I64Eqz,
            r * INSTR_BENCHMARK_BATCH_SIZE,
        ));
    }: {
        sbox.invoke();
    }

    instr_i32eqz {
        let r in 0 .. INSTR_BENCHMARK_BATCHES;
        let mut sbox = Sandbox::from(&WasmModule::<T>::unary_instr_32(
            Instruction::I32Eqz,
            r * INSTR_BENCHMARK_BATCH_SIZE,
        ));
    }: {
        sbox.invoke();
    }

    // w_extend = w_bench
    //
    // i32.extend8_s
    instr_i32extend8s {
        let r in 0 .. INSTR_BENCHMARK_BATCHES;
        let mut sbox = Sandbox::from(&WasmModule::<T>::from(ModuleDefinition {
            handle_body: Some(body::repeated_dyn(r * INSTR_BENCHMARK_BATCH_SIZE, vec![
                RandomI32Repeated(1),
                Regular(Instruction::SignExt(SignExtInstruction::I32Extend8S)),
                Regular(Instruction::Drop),
            ])),
            .. Default::default()
        }));
    }: {
        sbox.invoke();
    }

    // w_extend = w_bench
    //
    // i32.extend16_s
    instr_i32extend16s {
        let r in 0 .. INSTR_BENCHMARK_BATCHES;
        let mut sbox = Sandbox::from(&WasmModule::<T>::from(ModuleDefinition {
            handle_body: Some(body::repeated_dyn(r * INSTR_BENCHMARK_BATCH_SIZE, vec![
                RandomI32Repeated(1),
                Regular(Instruction::SignExt(SignExtInstruction::I32Extend16S)),
                Regular(Instruction::Drop),
            ])),
            .. Default::default()
        }));
    }: {
        sbox.invoke();
    }

    // w_extend = w_bench
    //
    // i64.extend8_s
    instr_i64extend8s {
        let r in 0 .. INSTR_BENCHMARK_BATCHES;
        let mut sbox = Sandbox::from(&WasmModule::<T>::from(ModuleDefinition {
            handle_body: Some(body::repeated_dyn(r * INSTR_BENCHMARK_BATCH_SIZE, vec![
                RandomI64Repeated(1),
                Regular(Instruction::SignExt(SignExtInstruction::I64Extend8S)),
                Regular(Instruction::Drop),
            ])),
            .. Default::default()
        }));
    }: {
        sbox.invoke();
    }

    // w_extend = w_bench
    //
    // i64.extend16_s
    instr_i64extend16s {
        let r in 0 .. INSTR_BENCHMARK_BATCHES;
        let mut sbox = Sandbox::from(&WasmModule::<T>::from(ModuleDefinition {
            handle_body: Some(body::repeated_dyn(r * INSTR_BENCHMARK_BATCH_SIZE, vec![
                RandomI64Repeated(1),
                Regular(Instruction::SignExt(SignExtInstruction::I64Extend16S)),
                Regular(Instruction::Drop),
            ])),
            .. Default::default()
        }));
    }: {
        sbox.invoke();
    }

    // w_extend = w_bench
    //
    // i64.extend32_s
    instr_i64extend32s {
        let r in 0 .. INSTR_BENCHMARK_BATCHES;
        let mut sbox = Sandbox::from(&WasmModule::<T>::from(ModuleDefinition {
            handle_body: Some(body::repeated_dyn(r * INSTR_BENCHMARK_BATCH_SIZE, vec![
                RandomI64Repeated(1),
                Regular(Instruction::SignExt(SignExtInstruction::I64Extend32S)),
                Regular(Instruction::Drop),
            ])),
            .. Default::default()
        }));
    }: {
        sbox.invoke();
    }

    // w_extends = w_bench
    instr_i64extendsi32 {
        let r in 0 .. INSTR_BENCHMARK_BATCHES;
        let mut sbox = Sandbox::from(&WasmModule::<T>::from(ModuleDefinition {
            handle_body: Some(body::repeated_dyn(r * INSTR_BENCHMARK_BATCH_SIZE, vec![
                RandomI32Repeated(1),
                Regular(Instruction::I64ExtendSI32),
                Regular(Instruction::Drop),
            ])),
            .. Default::default()
        }));
    }: {
        sbox.invoke();
    }

    // w_extendu = w_bench
    instr_i64extendui32 {
        let r in 0 .. INSTR_BENCHMARK_BATCHES;
        let mut sbox = Sandbox::from(&WasmModule::<T>::from(ModuleDefinition {
            handle_body: Some(body::repeated_dyn(r * INSTR_BENCHMARK_BATCH_SIZE, vec![
                RandomI32Repeated(1),
                Regular(Instruction::I64ExtendUI32),
                Regular(Instruction::Drop),
            ])),
            .. Default::default()
        }));
    }: {
        sbox.invoke();
    }

    instr_i32wrapi64 {
        let r in 0 .. INSTR_BENCHMARK_BATCHES;
        let mut sbox = Sandbox::from(&WasmModule::<T>::unary_instr_64(
            Instruction::I32WrapI64,
            r * INSTR_BENCHMARK_BATCH_SIZE,
        ));
    }: {
        sbox.invoke();
    }

    // Binary numeric instructions.
    // All use w = w_bench - 2 * w_i64const

    instr_i64eq {
        let r in 0 .. INSTR_BENCHMARK_BATCHES;
        let mut sbox = Sandbox::from(&WasmModule::<T>::binary_instr_64(
            Instruction::I64Eq,
            r * INSTR_BENCHMARK_BATCH_SIZE,
        ));
    }: {
        sbox.invoke();
    }

    instr_i32eq {
        let r in 0 .. INSTR_BENCHMARK_BATCHES;
        let mut sbox = Sandbox::from(&WasmModule::<T>::binary_instr_32(
            Instruction::I32Eq,
            r * INSTR_BENCHMARK_BATCH_SIZE,
        ));
    }: {
        sbox.invoke();
    }

    instr_i64ne {
        let r in 0 .. INSTR_BENCHMARK_BATCHES;
        let mut sbox = Sandbox::from(&WasmModule::<T>::binary_instr_64(
            Instruction::I64Ne,
            r * INSTR_BENCHMARK_BATCH_SIZE,
        ));
    }: {
        sbox.invoke();
    }

    instr_i32ne {
        let r in 0 .. INSTR_BENCHMARK_BATCHES;
        let mut sbox = Sandbox::from(&WasmModule::<T>::binary_instr_32(
            Instruction::I32Ne,
            r * INSTR_BENCHMARK_BATCH_SIZE,
        ));
    }: {
        sbox.invoke();
    }

    instr_i64lts {
        let r in 0 .. INSTR_BENCHMARK_BATCHES;
        let mut sbox = Sandbox::from(&WasmModule::<T>::binary_instr_64(
            Instruction::I64LtS,
            r * INSTR_BENCHMARK_BATCH_SIZE,
        ));
    }: {
        sbox.invoke();
    }

    instr_i32lts {
        let r in 0 .. INSTR_BENCHMARK_BATCHES;
        let mut sbox = Sandbox::from(&WasmModule::<T>::binary_instr_32(
            Instruction::I32LtS,
            r * INSTR_BENCHMARK_BATCH_SIZE,
        ));
    }: {
        sbox.invoke();
    }

    instr_i64ltu {
        let r in 0 .. INSTR_BENCHMARK_BATCHES;
        let mut sbox = Sandbox::from(&WasmModule::<T>::binary_instr_64(
            Instruction::I64LtU,
            r * INSTR_BENCHMARK_BATCH_SIZE,
        ));
    }: {
        sbox.invoke();
    }

    instr_i32ltu {
        let r in 0 .. INSTR_BENCHMARK_BATCHES;
        let mut sbox = Sandbox::from(&WasmModule::<T>::binary_instr_32(
            Instruction::I32LtU,
            r * INSTR_BENCHMARK_BATCH_SIZE,
        ));
    }: {
        sbox.invoke();
    }

    instr_i64gts {
        let r in 0 .. INSTR_BENCHMARK_BATCHES;
        let mut sbox = Sandbox::from(&WasmModule::<T>::binary_instr_64(
            Instruction::I64GtS,
            r * INSTR_BENCHMARK_BATCH_SIZE,
        ));
    }: {
        sbox.invoke();
    }

    instr_i32gts {
        let r in 0 .. INSTR_BENCHMARK_BATCHES;
        let mut sbox = Sandbox::from(&WasmModule::<T>::binary_instr_32(
            Instruction::I32GtS,
            r * INSTR_BENCHMARK_BATCH_SIZE,
        ));
    }: {
        sbox.invoke();
    }

    instr_i64gtu {
        let r in 0 .. INSTR_BENCHMARK_BATCHES;
        let mut sbox = Sandbox::from(&WasmModule::<T>::binary_instr_64(
            Instruction::I64GtU,
            r * INSTR_BENCHMARK_BATCH_SIZE,
        ));
    }: {
        sbox.invoke();
    }

    instr_i32gtu {
        let r in 0 .. INSTR_BENCHMARK_BATCHES;
        let mut sbox = Sandbox::from(&WasmModule::<T>::binary_instr_32(
            Instruction::I32GtU,
            r * INSTR_BENCHMARK_BATCH_SIZE,
        ));
    }: {
        sbox.invoke();
    }

    instr_i64les {
        let r in 0 .. INSTR_BENCHMARK_BATCHES;
        let mut sbox = Sandbox::from(&WasmModule::<T>::binary_instr_64(
            Instruction::I64LeS,
            r * INSTR_BENCHMARK_BATCH_SIZE,
        ));
    }: {
        sbox.invoke();
    }

    instr_i32les {
        let r in 0 .. INSTR_BENCHMARK_BATCHES;
        let mut sbox = Sandbox::from(&WasmModule::<T>::binary_instr_32(
            Instruction::I32LeS,
            r * INSTR_BENCHMARK_BATCH_SIZE,
        ));
    }: {
        sbox.invoke();
    }

    instr_i64leu {
        let r in 0 .. INSTR_BENCHMARK_BATCHES;
        let mut sbox = Sandbox::from(&WasmModule::<T>::binary_instr_64(
            Instruction::I64LeU,
            r * INSTR_BENCHMARK_BATCH_SIZE,
        ));
    }: {
        sbox.invoke();
    }

    instr_i32leu {
        let r in 0 .. INSTR_BENCHMARK_BATCHES;
        let mut sbox = Sandbox::from(&WasmModule::<T>::binary_instr_32(
            Instruction::I32LeU,
            r * INSTR_BENCHMARK_BATCH_SIZE,
        ));
    }: {
        sbox.invoke();
    }

    instr_i64ges {
        let r in 0 .. INSTR_BENCHMARK_BATCHES;
        let mut sbox = Sandbox::from(&WasmModule::<T>::binary_instr_64(
            Instruction::I64GeS,
            r * INSTR_BENCHMARK_BATCH_SIZE,
        ));
    }: {
        sbox.invoke();
    }

    instr_i32ges {
        let r in 0 .. INSTR_BENCHMARK_BATCHES;
        let mut sbox = Sandbox::from(&WasmModule::<T>::binary_instr_32(
            Instruction::I32GeS,
            r * INSTR_BENCHMARK_BATCH_SIZE,
        ));
    }: {
        sbox.invoke();
    }

    instr_i64geu {
        let r in 0 .. INSTR_BENCHMARK_BATCHES;
        let mut sbox = Sandbox::from(&WasmModule::<T>::binary_instr_64(
            Instruction::I64GeU,
            r * INSTR_BENCHMARK_BATCH_SIZE,
        ));
    }: {
        sbox.invoke();
    }

    instr_i32geu {
        let r in 0 .. INSTR_BENCHMARK_BATCHES;
        let mut sbox = Sandbox::from(&WasmModule::<T>::binary_instr_32(
            Instruction::I32GeU,
            r * INSTR_BENCHMARK_BATCH_SIZE,
        ));
    }: {
        sbox.invoke();
    }

    instr_i64add {
        let r in 0 .. INSTR_BENCHMARK_BATCHES;
        let mut sbox = Sandbox::from(&WasmModule::<T>::binary_instr_64(
            Instruction::I64Add,
            r * INSTR_BENCHMARK_BATCH_SIZE,
        ));
    }: {
        sbox.invoke();
    }

    instr_i32add {
        let r in 0 .. INSTR_BENCHMARK_BATCHES;
        let mut sbox = Sandbox::from(&WasmModule::<T>::binary_instr_32(
            Instruction::I32Add,
            r * INSTR_BENCHMARK_BATCH_SIZE,
        ));
    }: {
        sbox.invoke();
    }

    instr_i64sub {
        let r in 0 .. INSTR_BENCHMARK_BATCHES;
        let mut sbox = Sandbox::from(&WasmModule::<T>::binary_instr_64(
            Instruction::I64Sub,
            r * INSTR_BENCHMARK_BATCH_SIZE,
        ));
    }: {
        sbox.invoke();
    }

    instr_i32sub {
        let r in 0 .. INSTR_BENCHMARK_BATCHES;
        let mut sbox = Sandbox::from(&WasmModule::<T>::binary_instr_32(
            Instruction::I32Sub,
            r * INSTR_BENCHMARK_BATCH_SIZE,
        ));
    }: {
        sbox.invoke();
    }

    instr_i64mul {
        let r in 0 .. INSTR_BENCHMARK_BATCHES;
        let mut sbox = Sandbox::from(&WasmModule::<T>::binary_instr_64(
            Instruction::I64Mul,
            r * INSTR_BENCHMARK_BATCH_SIZE,
        ));
    }: {
        sbox.invoke();
    }

    instr_i32mul {
        let r in 0 .. INSTR_BENCHMARK_BATCHES;
        let mut sbox = Sandbox::from(&WasmModule::<T>::binary_instr_32(
            Instruction::I32Mul,
            r * INSTR_BENCHMARK_BATCH_SIZE,
        ));
    }: {
        sbox.invoke();
    }

    instr_i64divs {
        let r in 0 .. INSTR_BENCHMARK_BATCHES;
        let mut sbox = Sandbox::from(&WasmModule::<T>::binary_instr_64(
            Instruction::I64DivS,
            r * INSTR_BENCHMARK_BATCH_SIZE,
        ));
    }: {
        sbox.invoke();
    }

    instr_i32divs {
        let r in 0 .. INSTR_BENCHMARK_BATCHES;
        let mut sbox = Sandbox::from(&WasmModule::<T>::binary_instr_32(
            Instruction::I32DivS,
            r * INSTR_BENCHMARK_BATCH_SIZE,
        ));
    }: {
        sbox.invoke();
    }

    instr_i64divu {
        let r in 0 .. INSTR_BENCHMARK_BATCHES;
        let mut sbox = Sandbox::from(&WasmModule::<T>::binary_instr_64(
            Instruction::I64DivU,
            r * INSTR_BENCHMARK_BATCH_SIZE,
        ));
    }: {
        sbox.invoke();
    }

    instr_i32divu {
        let r in 0 .. INSTR_BENCHMARK_BATCHES;
        let mut sbox = Sandbox::from(&WasmModule::<T>::binary_instr_32(
            Instruction::I32DivU,
            r * INSTR_BENCHMARK_BATCH_SIZE,
        ));
    }: {
        sbox.invoke();
    }

    instr_i64rems {
        let r in 0 .. INSTR_BENCHMARK_BATCHES;
        let mut sbox = Sandbox::from(&WasmModule::<T>::binary_instr_64(
            Instruction::I64RemS,
            r * INSTR_BENCHMARK_BATCH_SIZE,
        ));
    }: {
        sbox.invoke();
    }

    instr_i32rems {
        let r in 0 .. INSTR_BENCHMARK_BATCHES;
        let mut sbox = Sandbox::from(&WasmModule::<T>::binary_instr_32(
            Instruction::I32RemS,
            r * INSTR_BENCHMARK_BATCH_SIZE,
        ));
    }: {
        sbox.invoke();
    }

    instr_i64remu {
        let r in 0 .. INSTR_BENCHMARK_BATCHES;
        let mut sbox = Sandbox::from(&WasmModule::<T>::binary_instr_64(
            Instruction::I64RemU,
            r * INSTR_BENCHMARK_BATCH_SIZE,
        ));
    }: {
        sbox.invoke();
    }

    instr_i32remu {
        let r in 0 .. INSTR_BENCHMARK_BATCHES;
        let mut sbox = Sandbox::from(&WasmModule::<T>::binary_instr_32(
            Instruction::I32RemU,
            r * INSTR_BENCHMARK_BATCH_SIZE,
        ));
    }: {
        sbox.invoke();
    }

    instr_i64and {
        let r in 0 .. INSTR_BENCHMARK_BATCHES;
        let mut sbox = Sandbox::from(&WasmModule::<T>::binary_instr_64(
            Instruction::I64And,
            r * INSTR_BENCHMARK_BATCH_SIZE,
        ));
    }: {
        sbox.invoke();
    }

    instr_i32and {
        let r in 0 .. INSTR_BENCHMARK_BATCHES;
        let mut sbox = Sandbox::from(&WasmModule::<T>::binary_instr_32(
            Instruction::I32And,
            r * INSTR_BENCHMARK_BATCH_SIZE,
        ));
    }: {
        sbox.invoke();
    }

    instr_i64or {
        let r in 0 .. INSTR_BENCHMARK_BATCHES;
        let mut sbox = Sandbox::from(&WasmModule::<T>::binary_instr_64(
            Instruction::I64Or,
            r * INSTR_BENCHMARK_BATCH_SIZE,
        ));
    }: {
        sbox.invoke();
    }

    instr_i32or {
        let r in 0 .. INSTR_BENCHMARK_BATCHES;
        let mut sbox = Sandbox::from(&WasmModule::<T>::binary_instr_32(
            Instruction::I32Or,
            r * INSTR_BENCHMARK_BATCH_SIZE,
        ));
    }: {
        sbox.invoke();
    }

    instr_i64xor {
        let r in 0 .. INSTR_BENCHMARK_BATCHES;
        let mut sbox = Sandbox::from(&WasmModule::<T>::binary_instr_64(
            Instruction::I64Xor,
            r * INSTR_BENCHMARK_BATCH_SIZE,
        ));
    }: {
        sbox.invoke();
    }

    instr_i32xor {
        let r in 0 .. INSTR_BENCHMARK_BATCHES;
        let mut sbox = Sandbox::from(&WasmModule::<T>::binary_instr_32(
            Instruction::I32Xor,
            r * INSTR_BENCHMARK_BATCH_SIZE,
        ));
    }: {
        sbox.invoke();
    }

    instr_i64shl {
        let r in 0 .. INSTR_BENCHMARK_BATCHES;
        let mut sbox = Sandbox::from(&WasmModule::<T>::binary_instr_64(
            Instruction::I64Shl,
            r * INSTR_BENCHMARK_BATCH_SIZE,
        ));
    }: {
        sbox.invoke();
    }

    instr_i32shl {
        let r in 0 .. INSTR_BENCHMARK_BATCHES;
        let mut sbox = Sandbox::from(&WasmModule::<T>::binary_instr_32(
            Instruction::I32Shl,
            r * INSTR_BENCHMARK_BATCH_SIZE,
        ));
    }: {
        sbox.invoke();
    }

    instr_i64shrs {
        let r in 0 .. INSTR_BENCHMARK_BATCHES;
        let mut sbox = Sandbox::from(&WasmModule::<T>::binary_instr_64(
            Instruction::I64ShrS,
            r * INSTR_BENCHMARK_BATCH_SIZE,
        ));
    }: {
        sbox.invoke();
    }

    instr_i32shrs {
        let r in 0 .. INSTR_BENCHMARK_BATCHES;
        let mut sbox = Sandbox::from(&WasmModule::<T>::binary_instr_32(
            Instruction::I32ShrS,
            r * INSTR_BENCHMARK_BATCH_SIZE,
        ));
    }: {
        sbox.invoke();
    }

    instr_i64shru {
        let r in 0 .. INSTR_BENCHMARK_BATCHES;
        let mut sbox = Sandbox::from(&WasmModule::<T>::binary_instr_64(
            Instruction::I64ShrU,
            r * INSTR_BENCHMARK_BATCH_SIZE,
        ));
    }: {
        sbox.invoke();
    }

    instr_i32shru {
        let r in 0 .. INSTR_BENCHMARK_BATCHES;
        let mut sbox = Sandbox::from(&WasmModule::<T>::binary_instr_32(
            Instruction::I32ShrU,
            r * INSTR_BENCHMARK_BATCH_SIZE,
        ));
    }: {
        sbox.invoke();
    }

    instr_i64rotl {
        let r in 0 .. INSTR_BENCHMARK_BATCHES;
        let mut sbox = Sandbox::from(&WasmModule::<T>::binary_instr_64(
            Instruction::I64Rotl,
            r * INSTR_BENCHMARK_BATCH_SIZE,
        ));
    }: {
        sbox.invoke();
    }

    instr_i32rotl {
        let r in 0 .. INSTR_BENCHMARK_BATCHES;
        let mut sbox = Sandbox::from(&WasmModule::<T>::binary_instr_32(
            Instruction::I32Rotl,
            r * INSTR_BENCHMARK_BATCH_SIZE,
        ));
    }: {
        sbox.invoke();
    }

    instr_i64rotr {
        let r in 0 .. INSTR_BENCHMARK_BATCHES;
        let mut sbox = Sandbox::from(&WasmModule::<T>::binary_instr_64(
            Instruction::I64Rotr,
            r * INSTR_BENCHMARK_BATCH_SIZE,
        ));
    }: {
        sbox.invoke();
    }

    instr_i32rotr {
        let r in 0 .. INSTR_BENCHMARK_BATCHES;
        let mut sbox = Sandbox::from(&WasmModule::<T>::binary_instr_32(
            Instruction::I32Rotr,
            r * INSTR_BENCHMARK_BATCH_SIZE,
        ));
    }: {
        sbox.invoke();
    }

    // This is no benchmark. It merely exist to have an easy way to pretty print the currently
    // configured `Schedule` during benchmark development.
    // It can be outputted using the following command:
    // cargo run --release --features runtime-benchmarks \
    //     -- benchmark --extra --dev --execution=native \
    //     -p pallet_gear -e print_schedule --no-median-slopes --no-min-squares
    #[extra]
    print_schedule {
        #[cfg(feature = "std")]
        {
            println!("{:#?}", Schedule::<T>::default());
        }
        #[cfg(not(feature = "std"))]
        Err("Run this bench with a native runtime in order to see the schedule.")?;
    }: {}

    impl_benchmark_test_suite!(
        Gear, crate::mock::new_test_ext(), crate::mock::Test
    )
}<|MERGE_RESOLUTION|>--- conflicted
+++ resolved
@@ -86,16 +86,9 @@
     code::{Code, CodeAndId},
     gas::{GasAllowanceCounter, GasCounter, ValueCounter},
     ids::{CodeId, MessageId, ProgramId},
-<<<<<<< HEAD
     memory::{AllocationsContext, PageBuf},
-=======
-    memory::{
-        AllocationsContext, GearPage, PageBuf, PageU32Size, WasmPage, GEAR_PAGE_SIZE,
-        WASM_PAGE_SIZE,
-    },
->>>>>>> ba15f037
     message::{ContextSettings, DispatchKind, MessageContext},
-    pages::{GearPage, PageU32Size, WasmPage},
+    pages::{GearPage, PageU32Size, WasmPage, GEAR_PAGE_SIZE, WASM_PAGE_SIZE},
     reservation::GasReserver,
 };
 use gear_core_errors::*;
