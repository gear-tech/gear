--- conflicted
+++ resolved
@@ -472,13 +472,8 @@
         let caller = benchmarking::account("caller", 0, 0);
         let _ = CurrencyOf::<T>::deposit_creating(&caller, 100_000_000_000_000_u128.unique_saturated_into());
         let program_id = benchmarking::account::<T::AccountId>("program", 0, 100);
-<<<<<<< HEAD
         let _ = CurrencyOf::<T>::deposit_creating(&program_id, 100_000_000_000_000_u128.unique_saturated_into());
-        let code = benchmarking::generate_wasm2(16.into()).unwrap();
-=======
-        CurrencyOf::<T>::deposit_creating(&program_id, 100_000_000_000_000_u128.unique_saturated_into());
         let code = benchmarking::generate_wasm(16.into()).unwrap();
->>>>>>> 3d5382b2
         benchmarking::set_program::<ProgramStorageOf::<T>, _>(program_id.clone().cast(), code, 1.into());
         let original_message_id = benchmarking::account::<T::AccountId>("message", 0, 100).cast();
         let gas_limit = 50000;
@@ -528,13 +523,8 @@
 
     resume_session_init {
         let caller = benchmarking::account("caller", 0, 0);
-<<<<<<< HEAD
         let _ = CurrencyOf::<T>::deposit_creating(&caller, 200_000_000_000_000u128.unique_saturated_into());
-        let code = benchmarking::generate_wasm2(16.into()).unwrap();
-=======
-        CurrencyOf::<T>::deposit_creating(&caller, 200_000_000_000_000u128.unique_saturated_into());
         let code = benchmarking::generate_wasm(16.into()).unwrap();
->>>>>>> 3d5382b2
         let salt = vec![];
         let program_id = ProgramId::generate_from_user(CodeId::generate(&code), &salt);
         Gear::<T>::upload_program(RawOrigin::Signed(caller.clone()).into(), code, salt, b"init_payload".to_vec(), 10_000_000_000, 0u32.into(), false).expect("submit program failed");
@@ -558,13 +548,8 @@
     resume_session_push {
         let c in 0 .. 16 * (WASM_PAGE_SIZE / GEAR_PAGE_SIZE) as u32;
         let caller = benchmarking::account("caller", 0, 0);
-<<<<<<< HEAD
         let _ = CurrencyOf::<T>::deposit_creating(&caller, 200_000_000_000_000u128.unique_saturated_into());
-        let code = benchmarking::generate_wasm2(16.into()).unwrap();
-=======
-        CurrencyOf::<T>::deposit_creating(&caller, 200_000_000_000_000u128.unique_saturated_into());
         let code = benchmarking::generate_wasm(16.into()).unwrap();
->>>>>>> 3d5382b2
         let salt = vec![];
         let program_id = ProgramId::generate_from_user(CodeId::generate(&code), &salt);
         Gear::<T>::upload_program(RawOrigin::Signed(caller.clone()).into(), code, salt, b"init_payload".to_vec(), 10_000_000_000, 0u32.into(), false,).expect("submit program failed");
@@ -599,13 +584,8 @@
     resume_session_commit {
         let c in 0 .. (MAX_PAGES - 1) * (WASM_PAGE_SIZE / GEAR_PAGE_SIZE) as u32;
         let caller = benchmarking::account("caller", 0, 0);
-<<<<<<< HEAD
         let _ = CurrencyOf::<T>::deposit_creating(&caller, 400_000_000_000_000u128.unique_saturated_into());
-        let code = benchmarking::generate_wasm2(0.into()).unwrap();
-=======
-        CurrencyOf::<T>::deposit_creating(&caller, 400_000_000_000_000u128.unique_saturated_into());
         let code = benchmarking::generate_wasm(0.into()).unwrap();
->>>>>>> 3d5382b2
         let salt = vec![];
         let program_id = ProgramId::generate_from_user(CodeId::generate(&code), &salt);
         Gear::<T>::upload_program(RawOrigin::Signed(caller.clone()).into(), code, salt, b"init_payload".to_vec(), 10_000_000_000, 0u32.into(), false,).expect("submit program failed");
@@ -737,13 +717,8 @@
         let _ = CurrencyOf::<T>::deposit_creating(&caller, 100_000_000_000_000_u128.unique_saturated_into());
         let minimum_balance = CurrencyOf::<T>::minimum_balance();
         let program_id = benchmarking::account::<T::AccountId>("program", 0, 100);
-<<<<<<< HEAD
         let _ = CurrencyOf::<T>::deposit_creating(&program_id, 100_000_000_000_000_u128.unique_saturated_into());
-        let code = benchmarking::generate_wasm2(16.into()).unwrap();
-=======
-        CurrencyOf::<T>::deposit_creating(&program_id, 100_000_000_000_000_u128.unique_saturated_into());
         let code = benchmarking::generate_wasm(16.into()).unwrap();
->>>>>>> 3d5382b2
         benchmarking::set_program::<ProgramStorageOf::<T>, _>(program_id.clone().cast(), code, 1.into());
         let original_message_id = benchmarking::account::<T::AccountId>("message", 0, 100).cast();
         let gas_limit = 50000;
@@ -769,39 +744,6 @@
         assert!(MailboxOf::<T>::is_empty(&caller))
     }
 
-<<<<<<< HEAD
-    initial_allocation {
-        let q in 1 .. MAX_PAGES;
-        let q = q as u16;
-        let caller: T::AccountId = benchmarking::account("caller", 0, 0);
-        let _ = CurrencyOf::<T>::deposit_creating(&caller, (1u128 << 60).unique_saturated_into());
-        let code = benchmarking::generate_wasm(q.into()).unwrap();
-        let salt = vec![255u8; 32];
-    }: {
-        let _ = Gear::<T>::upload_program(RawOrigin::Signed(caller).into(), code, salt, vec![], 100_000_000u64, 0u32.into(), false,);
-        process_queue::<T>();
-    }
-    verify {
-        assert!(matches!(QueueOf::<T>::dequeue(), Ok(None)));
-    }
-
-    alloc_in_handle {
-        let q in 0 .. MAX_PAGES;
-        let q = q as u16;
-        let caller: T::AccountId = benchmarking::account("caller", 0, 0);
-        let _ = CurrencyOf::<T>::deposit_creating(&caller, (1_u128 << 60).unique_saturated_into());
-        let code = benchmarking::generate_wasm2(q.into()).unwrap();
-        let salt = vec![255u8; 32];
-    }: {
-        let _ = Gear::<T>::upload_program(RawOrigin::Signed(caller).into(), code, salt, vec![], 100_000_000u64, 0u32.into(), false,);
-        process_queue::<T>();
-    }
-    verify {
-        assert!(matches!(QueueOf::<T>::dequeue(), Ok(None)));
-    }
-
-=======
->>>>>>> 3d5382b2
     // This benchmarks the additional weight that is charged when a program is executed the
     // first time after a new schedule was deployed: For every new schedule a program needs
     // to re-run the instrumentation once.
