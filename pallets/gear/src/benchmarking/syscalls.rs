// This file is part of Gear.

// Copyright (C) 2022-2024 Gear Technologies Inc.
// SPDX-License-Identifier: GPL-3.0-or-later WITH Classpath-exception-2.0

// This program is free software: you can redistribute it and/or modify
// it under the terms of the GNU General Public License as published by
// the Free Software Foundation, either version 3 of the License, or
// (at your option) any later version.

// This program is distributed in the hope that it will be useful,
// but WITHOUT ANY WARRANTY; without even the implied warranty of
// MERCHANTABILITY or FITNESS FOR A PARTICULAR PURPOSE. See the
// GNU General Public License for more details.

// You should have received a copy of the GNU General Public License
// along with this program. If not, see <https://www.gnu.org/licenses/>.

//! Benchmarks for gear syscalls.

use super::{
    code::{
        body::{self, unreachable_condition_i32, DynInstr::*},
        DataSegment, ImportedMemory, ModuleDefinition, WasmModule,
    },
    utils::{self, PrepareConfig},
    Exec, Program, API_BENCHMARK_BATCHES,
};
use crate::{
    benchmarking::MAX_PAYLOAD_LEN, manager::HandleKind, schedule::API_BENCHMARK_BATCH_SIZE, Config,
    MailboxOf, Pallet as Gear, ProgramStorageOf,
};
use alloc::{vec, vec::Vec};
use common::{benchmarking, storage::*, Origin, ProgramStorage};
use core::{marker::PhantomData, mem::size_of};
use frame_system::RawOrigin;
use gear_core::{
    ids::{CodeId, MessageId, ProgramId, ReservationId},
    memory::{PageBuf, PageBufInner},
    message::{Message, Value},
<<<<<<< HEAD
    pages::{GearPage, Interval, IntervalIterator, IntervalsTree, WasmPage, WasmPagesAmount},
=======
    pages::{GearPage, IntervalIterator, WasmPage, WasmPagesAmount},
>>>>>>> dfe0cbed
    reservation::GasReservationSlot,
};
use gear_core_errors::*;
use gear_wasm_instrument::{parity_wasm::elements::Instruction, syscalls::SyscallName};
use sp_core::Get;
use sp_runtime::{codec::Encode, traits::UniqueSaturatedInto};

/// Size of fallible syscall error length
const ERR_LEN_SIZE: u32 = size_of::<u32>() as u32;
/// Handle size
const HANDLE_SIZE: u32 = size_of::<u32>() as u32;
/// Value size
const VALUE_SIZE: u32 = size_of::<Value>() as u32;
/// Reservation id size
const RID_SIZE: u32 = size_of::<ReservationId>() as u32;
/// Code id size
const CID_SIZE: u32 = size_of::<CodeId>() as u32;
/// Program id size
const PID_SIZE: u32 = size_of::<ProgramId>() as u32;
/// Message id size
const MID_SIZE: u32 = size_of::<MessageId>() as u32;
/// Random subject size
const RANDOM_SUBJECT_SIZE: u32 = 32;

/// Size of struct with fields: error len and handle
const ERR_HANDLE_SIZE: u32 = ERR_LEN_SIZE + HANDLE_SIZE;
/// Size of struct with fields: error len and message id
const ERR_MID_SIZE: u32 = ERR_LEN_SIZE + MID_SIZE;
/// Size of struct with fields: reservation id and value
const RID_VALUE_SIZE: u32 = RID_SIZE + VALUE_SIZE;
/// Size of struct with fields: program id and value
const PID_VALUE_SIZE: u32 = PID_SIZE + VALUE_SIZE;
/// Size of struct with fields: code id and value
const CID_VALUE_SIZE: u32 = CID_SIZE + VALUE_SIZE;
/// Size of struct with fields: reservation id, program id and value
const RID_PID_VALUE_SIZE: u32 = RID_SIZE + PID_SIZE + VALUE_SIZE;

/// Size of memory with one wasm page
const SMALL_MEM_SIZE: u16 = 1;
/// Common offset for data in memory. We use `1` to make memory accesses unaligned
/// and therefore slower, because we wanna to identify max weights.
const COMMON_OFFSET: u32 = 1;
/// Common small payload len.
const COMMON_PAYLOAD_LEN: u32 = 100;

const MAX_REPETITIONS: u32 = API_BENCHMARK_BATCHES * API_BENCHMARK_BATCH_SIZE;

fn kb_to_bytes(size_in_kb: u32) -> u32 {
    size_in_kb.checked_mul(1024).unwrap()
}

pub(crate) struct Benches<T>
where
    T: Config,
    T::AccountId: Origin,
{
    _phantom: PhantomData<T>,
}

impl<T> Benches<T>
where
    T: Config,
    T::AccountId: Origin,
{
    fn prepare_handle(module: ModuleDefinition, value: u32) -> Result<Exec<T>, &'static str> {
        let instance = Program::<T>::new(module.into(), vec![])?;
        utils::prepare_exec::<T>(
            instance.caller.into_origin(),
            HandleKind::Handle(instance.addr.cast()),
            vec![],
            PrepareConfig {
                value: value.into(),
                ..Default::default()
            },
        )
    }

    fn prepare_signal_handle(
        module: ModuleDefinition,
        value: u32,
    ) -> Result<Exec<T>, &'static str> {
        let instance = Program::<T>::new(module.into(), vec![])?;

        // inserting a message with a signal which will be later handled by utils::prepare_exec
        let msg_id = MessageId::from(10);
        let signal_code = SignalCode::RemovedFromWaitlist;
        let msg = Message::new(
            msg_id,
            instance.addr.as_bytes().into(),
            ProgramId::from(instance.caller.clone().into_origin().as_bytes()),
            Default::default(),
            Some(1_000_000),
            0,
            None,
        )
        .into_stored();
        let msg = msg.try_into().expect("Error during message conversion");

        MailboxOf::<T>::insert(msg, u32::MAX.unique_saturated_into())
            .expect("Error during mailbox insertion");

        utils::prepare_exec::<T>(
            instance.caller.into_origin(),
            HandleKind::Signal(msg_id, signal_code),
            vec![],
            PrepareConfig {
                value: value.into(),
                ..Default::default()
            },
        )
    }

<<<<<<< HEAD
=======
    fn prepare_handle_override_max_pages(
        module: ModuleDefinition,
        value: u32,
        max_pages: WasmPagesAmount,
    ) -> Result<Exec<T>, &'static str> {
        let instance = Program::<T>::new(module.into(), vec![])?;
        utils::prepare_exec::<T>(
            instance.caller.into_origin(),
            HandleKind::Handle(instance.addr.cast()),
            vec![],
            PrepareConfig {
                value: value.into(),
                max_pages_override: Some(max_pages),
                ..Default::default()
            },
        )
    }

>>>>>>> dfe0cbed
    fn prepare_handle_with_reservation_slots(
        module: ModuleDefinition,
        repetitions: u32,
    ) -> Result<Exec<T>, &'static str> {
        let instance = Program::<T>::new(module.into(), vec![])?;

        // insert gas reservation slots
        let program_id = instance.addr.cast();
        ProgramStorageOf::<T>::update_active_program(program_id, |program| {
            for x in 0..repetitions {
                program.gas_reservation_map.insert(
                    ReservationId::from(x as u64),
                    GasReservationSlot {
                        amount: 100_000,
                        start: 1,
                        finish: 100,
                    },
                );
            }
        })
        .unwrap();

        utils::prepare_exec::<T>(
            instance.caller.into_origin(),
            HandleKind::Handle(program_id),
            vec![],
            Default::default(),
        )
    }

    fn prepare_handle_with_const_payload(
        module: ModuleDefinition,
    ) -> Result<Exec<T>, &'static str> {
        let instance = Program::<T>::new(module.into(), vec![])?;
        utils::prepare_exec::<T>(
            instance.caller.into_origin(),
            HandleKind::Handle(instance.addr.cast()),
            vec![0xff; MAX_PAYLOAD_LEN as usize],
            Default::default(),
        )
    }

    fn prepare_handle_with_allocations(
        module: ModuleDefinition,
        allocations: impl Iterator<Item = WasmPage>,
    ) -> Result<Exec<T>, &'static str> {
        let instance = Program::<T>::new(module.into(), vec![])?;

        let mut allocations: IntervalsTree<_> = allocations.collect();
        // In order to avoid memory grow host call, which is benchmarked separately:
        // add last possible page in 32-bit address space.
        allocations.insert(WasmPage::UPPER);

        // insert gas reservation slots
        let program_id = ProgramId::from_origin(instance.addr);
        ProgramStorageOf::<T>::update_active_program(program_id, |program| {
            program.allocations = allocations;
        })
        .expect("Program must be active");

        utils::prepare_exec::<T>(
            instance.caller.into_origin(),
            HandleKind::Handle(program_id),
            vec![],
            PrepareConfig {
                max_pages_override: Some(WasmPagesAmount::UPPER),
                ..Default::default()
            },
        )
    }

    pub fn alloc(
        repetitions: u32,
        allocation_intervals: u32,
        allocation_size: u32,
    ) -> Result<Exec<T>, &'static str> {
        let repetitions = repetitions * API_BENCHMARK_BATCH_SIZE;
        let allocation_intervals = u16::try_from(allocation_intervals).unwrap();

        let mut instructions = vec![
            Instruction::I32Const(allocation_size as i32),
            Instruction::Call(0),
        ];
        unreachable_condition_i32(&mut instructions, Instruction::I32Eq, -1);

        let module = ModuleDefinition {
            memory: Some(ImportedMemory::new(0)),
            imported_functions: vec![SyscallName::Alloc],
            handle_body: Some(body::repeated(repetitions, &instructions)),
            ..Default::default()
        };

        // multiply by `2` in order to have voids between allocations
        let allocations =
            (0..allocation_intervals).map(|p| WasmPage::from(p.checked_mul(2).unwrap()));
        Self::prepare_handle_with_allocations(module, allocations)
    }

    pub fn free(repetitions: u32, allocation_intervals: u32) -> Result<Exec<T>, &'static str> {
        use Instruction::*;

        let repetitions = repetitions.checked_mul(API_BENCHMARK_BATCH_SIZE).unwrap();

        let (allocations, pages_to_free): (Vec<_>, Vec<_>) = if allocation_intervals == 0 {
            let allocations = IntervalIterator::<WasmPage>::from(..);
            let last_page = WasmPage::from(u16::try_from(repetitions).unwrap());
            let pages_to_free = IntervalIterator::<WasmPage>::from(..last_page);
            (allocations.collect(), pages_to_free.collect())
        } else {
            // multiply by `2` in order to have voids between allocations
            let allocations = (0..allocation_intervals)
                .map(|p| WasmPage::try_from(p.checked_mul(2).unwrap()).unwrap());
            let pages_to_free = allocations.clone().take(repetitions as usize);
            (allocations.collect(), pages_to_free.collect())
        };

        let mut instructions = vec![];
        for page in pages_to_free {
            instructions.extend([I32Const(u32::from(page) as i32), Call(0)]);
            unreachable_condition_i32(&mut instructions, I32Ne, 0);
        }

        let module = ModuleDefinition {
            memory: Some(ImportedMemory::new(0)),
            imported_functions: vec![SyscallName::Free],
            handle_body: Some(body::from_instructions(instructions)),
            ..Default::default()
        };

        Self::prepare_handle_with_allocations(module, allocations.into_iter())
    }

    pub fn free_range(
        repetitions: u32,
        allocation_intervals: u32,
        pages_per_call: u32,
    ) -> Result<Exec<T>, &'static str> {
        use Instruction::*;

        let repetitions = repetitions.checked_mul(API_BENCHMARK_BATCH_SIZE).unwrap();

        let (allocations, intervals_to_free): (Vec<_>, Vec<_>) = if allocation_intervals == 0 {
            let allocations = IntervalIterator::<WasmPage>::from(..);
            let intervals_to_free = (0..repetitions).map(|r| {
                let start = WasmPage::try_from(r.checked_mul(pages_per_call).unwrap()).unwrap();
                Interval::<WasmPage>::with_len(start, pages_per_call).unwrap()
            });
            (allocations.collect(), intervals_to_free.collect())
        } else {
            // multiply by `2` in order to have voids between allocations
            let allocations = (0..allocation_intervals)
                .map(|p| WasmPage::try_from(p.checked_mul(2).unwrap()).unwrap());
            let intervals_to_free = (0..repetitions).map(|r| {
                let start = WasmPage::try_from(r.checked_mul(pages_per_call).unwrap()).unwrap();
                Interval::<WasmPage>::with_len(start, pages_per_call).unwrap()
            });
            (allocations.collect(), intervals_to_free.collect())
        };

        if let Some(last) = intervals_to_free.last() {
            assert!(last.end() <= *allocations.last().unwrap());
        }

        let mut instructions = vec![];
        for interval in intervals_to_free {
            instructions.extend([
                I32Const(u32::from(interval.start()) as i32),
                I32Const(u32::from(interval.end()) as i32),
                Call(0),
            ]);
            unreachable_condition_i32(&mut instructions, I32Ne, 0);
        }

        let module = ModuleDefinition {
            memory: Some(ImportedMemory::new(0)),
            imported_functions: vec![SyscallName::FreeRange],
            handle_body: Some(body::from_instructions(instructions)),
            ..Default::default()
        };

        Self::prepare_handle_with_allocations(module, allocations.into_iter())
    }

    pub fn gr_reserve_gas(r: u32) -> Result<Exec<T>, &'static str> {
        let repetitions = r;
        let res_offset = COMMON_OFFSET;

        // It is not allowed to reserve less than mailbox threshold
        let mailbox_threshold = <T as Config>::MailboxThreshold::get();

        let module = ModuleDefinition {
            memory: Some(ImportedMemory::new(SMALL_MEM_SIZE)),
            imported_functions: vec![SyscallName::ReserveGas],
            handle_body: Some(body::fallible_syscall(
                repetitions,
                res_offset,
                &[
                    // gas amount
                    InstrI64Const(mailbox_threshold),
                    // duration
                    InstrI32Const(1),
                ],
            )),
            ..Default::default()
        };

        Self::prepare_handle(module, 0)
    }

    pub fn gr_unreserve_gas(r: u32) -> Result<Exec<T>, &'static str> {
        let repetitions = r;
        assert!(repetitions <= MAX_REPETITIONS);

        // Store max repetitions for any `r` to exclude data segments size contribution.
        let reservation_id_bytes: Vec<u8> = (0..MAX_REPETITIONS)
            .map(|i| ReservationId::from(i as u64))
            .flat_map(|x| x.encode())
            .collect();

        let reservation_id_offset = COMMON_OFFSET;
        let res_offset = reservation_id_offset + reservation_id_bytes.len() as u32;

        let module = ModuleDefinition {
            memory: Some(ImportedMemory::new(SMALL_MEM_SIZE)),
            imported_functions: vec![SyscallName::UnreserveGas],
            data_segments: vec![DataSegment {
                offset: reservation_id_offset,
                value: reservation_id_bytes,
            }],
            handle_body: Some(body::fallible_syscall(
                repetitions,
                res_offset,
                &[
                    // reservation id offset
                    Counter(reservation_id_offset, RID_SIZE),
                ],
            )),
            ..Default::default()
        };

        Self::prepare_handle_with_reservation_slots(module, repetitions)
    }

    pub fn gr_system_reserve_gas(r: u32) -> Result<Exec<T>, &'static str> {
        let repetitions = r * API_BENCHMARK_BATCH_SIZE;
        let res_offset = COMMON_OFFSET;

        let module = ModuleDefinition {
            memory: Some(ImportedMemory::new(SMALL_MEM_SIZE)),
            imported_functions: vec![SyscallName::SystemReserveGas],
            handle_body: Some(body::fallible_syscall(
                repetitions,
                res_offset,
                &[
                    // gas amount
                    InstrI64Const(50_000_000),
                ],
            )),
            ..Default::default()
        };

        Self::prepare_handle(module, 0)
    }

    pub fn getter(name: SyscallName, r: u32) -> Result<Exec<T>, &'static str> {
        let repetitions = r * API_BENCHMARK_BATCH_SIZE;
        let res_offset = COMMON_OFFSET;

        let module = ModuleDefinition {
            memory: Some(ImportedMemory::new(SMALL_MEM_SIZE)),
            imported_functions: vec![name],
            handle_body: Some(body::syscall(
                repetitions,
                &[
                    // offset where to write taken data
                    InstrI32Const(res_offset),
                ],
            )),
            ..Default::default()
        };

        Self::prepare_handle(module, 0)
    }

    pub fn gr_env_vars(r: u32) -> Result<Exec<T>, &'static str> {
        let repetitions = r * API_BENCHMARK_BATCH_SIZE;
        let settings_offset = COMMON_OFFSET;

        let module = ModuleDefinition {
            memory: Some(ImportedMemory::new(SMALL_MEM_SIZE)),
            imported_functions: vec![SyscallName::EnvVars],
            handle_body: Some(body::syscall(
                repetitions,
                &[
                    // version. TODO: Should it be benched based on version?
                    InstrI32Const(1),
                    // offset where to write settings
                    InstrI32Const(settings_offset),
                ],
            )),
            ..Default::default()
        };

        Self::prepare_handle(module, 0)
    }

    pub fn gr_read(r: u32) -> Result<Exec<T>, &'static str> {
        let repetitions = r * API_BENCHMARK_BATCH_SIZE;
        let buffer_offset = COMMON_OFFSET;
        let buffer_len = COMMON_PAYLOAD_LEN;
        let res_offset = buffer_offset + buffer_len;

        assert!(buffer_len <= MAX_PAYLOAD_LEN);

        let module = ModuleDefinition {
            memory: Some(ImportedMemory::new(SMALL_MEM_SIZE)),
            imported_functions: vec![SyscallName::Read],
            handle_body: Some(body::fallible_syscall(
                repetitions,
                res_offset,
                &[
                    // at
                    InstrI32Const(0),
                    // len
                    InstrI32Const(buffer_len),
                    // buffer offset
                    InstrI32Const(buffer_offset),
                ],
            )),
            ..Default::default()
        };

        Self::prepare_handle_with_const_payload(module)
    }

    pub fn gr_read_per_kb(n: u32) -> Result<Exec<T>, &'static str> {
        let repetitions = API_BENCHMARK_BATCH_SIZE;
        let buffer_offset = COMMON_OFFSET;
        let buffer_len = n * 1024;
        let res_offset = buffer_offset + buffer_len;

        assert!(buffer_len <= MAX_PAYLOAD_LEN);

        let module = ModuleDefinition {
            memory: Some(Default::default()),
            imported_functions: vec![SyscallName::Read],
            handle_body: Some(body::fallible_syscall(
                repetitions,
                res_offset,
                &[
                    // at
                    InstrI32Const(0),
                    // len
                    InstrI32Const(buffer_len),
                    // buffer offset
                    InstrI32Const(buffer_offset),
                ],
            )),
            ..Default::default()
        };

        Self::prepare_handle_with_const_payload(module)
    }

    pub fn gr_random(r: u32) -> Result<Exec<T>, &'static str> {
        let repetitions = r * API_BENCHMARK_BATCH_SIZE;
        let subject_offset = COMMON_OFFSET;
        let bn_random_offset = subject_offset + RANDOM_SUBJECT_SIZE;

        let module = ModuleDefinition {
            memory: Some(ImportedMemory::new(SMALL_MEM_SIZE)),
            imported_functions: vec![SyscallName::Random],
            handle_body: Some(body::syscall(
                repetitions,
                &[
                    // subject offset
                    InstrI32Const(subject_offset),
                    // bn random offset
                    InstrI32Const(bn_random_offset),
                ],
            )),
            ..Default::default()
        };

        Self::prepare_handle(module, 0)
    }

    pub fn gr_reply_deposit(r: u32) -> Result<Exec<T>, &'static str> {
        let repetitions = r * API_BENCHMARK_BATCH_SIZE;
        let pid_value_offset = COMMON_OFFSET;
        let send_res_offset = COMMON_OFFSET + PID_VALUE_SIZE;
        let mid_offset = send_res_offset + ERR_LEN_SIZE;
        let res_offset = send_res_offset + ERR_MID_SIZE;

        // `gr_send` is required to populate `message_context.outcome.handle`
        // so `gr_reply_deposit` can be called and won't fail.
        let module = ModuleDefinition {
            memory: Some(Default::default()),
            imported_functions: vec![SyscallName::ReplyDeposit, SyscallName::Send],
            handle_body: Some(body::fallible_syscall(
                repetitions,
                res_offset,
                &[
                    // pid value offset
                    InstrI32Const(pid_value_offset),
                    // payload offset
                    InstrI32Const(COMMON_OFFSET),
                    // payload len
                    InstrI32Const(0),
                    // delay
                    InstrI32Const(0),
                    // res ptr
                    InstrI32Const(send_res_offset),
                    // call send
                    InstrCall(1),
                    // mid ptr
                    InstrI32Const(mid_offset),
                    // gas
                    InstrI64Const(10_000),
                ],
            )),
            ..Default::default()
        };

        Self::prepare_handle(module, 10000000)
    }

    pub fn gr_send(
        batches: u32,
        payload_len_kb: Option<u32>,
        wgas: bool,
    ) -> Result<Exec<T>, &'static str> {
        let repetitions = batches * API_BENCHMARK_BATCH_SIZE;
        let pid_value_offset = COMMON_OFFSET;
        let payload_offset = pid_value_offset + PID_VALUE_SIZE;
        let payload_len = payload_len_kb
            .map(kb_to_bytes)
            .unwrap_or(COMMON_PAYLOAD_LEN);
        let res_offset = payload_offset + payload_len;

        let mut params = vec![
            // pid value offset
            InstrI32Const(pid_value_offset),
            // payload offset
            InstrI32Const(payload_offset),
            // payload len
            InstrI32Const(payload_len),
            // delay
            InstrI32Const(10),
        ];

        let name = if wgas {
            params.insert(3, InstrI64Const(100_000_000));
            SyscallName::SendWGas
        } else {
            SyscallName::Send
        };

        let module = ModuleDefinition {
            memory: Some(Default::default()),
            imported_functions: vec![name],
            handle_body: Some(body::fallible_syscall(repetitions, res_offset, &params)),
            ..Default::default()
        };

        Self::prepare_handle(module, 10000000)
    }

    pub fn gr_send_init(r: u32) -> Result<Exec<T>, &'static str> {
        let repetitions = r * API_BENCHMARK_BATCH_SIZE;
        let res_offset = COMMON_OFFSET;

        let module = ModuleDefinition {
            memory: Some(ImportedMemory::new(SMALL_MEM_SIZE)),
            imported_functions: vec![SyscallName::SendInit],
            handle_body: Some(body::fallible_syscall(repetitions, res_offset, &[])),
            ..Default::default()
        };

        Self::prepare_handle(module, 0)
    }

    pub fn gr_send_push(r: u32) -> Result<Exec<T>, &'static str> {
        let repetitions = r * API_BENCHMARK_BATCH_SIZE;
        assert!(repetitions <= MAX_REPETITIONS);

        let payload_offset = COMMON_OFFSET;
        let payload_len = COMMON_PAYLOAD_LEN;
        let res_offset = payload_offset + payload_len;
        let err_handle_offset = res_offset + ERR_LEN_SIZE;

        let mut instructions = body::fallible_syscall_instr(
            MAX_REPETITIONS,
            1,
            Counter(err_handle_offset, ERR_HANDLE_SIZE),
            &[],
        );
        instructions.extend(body::fallible_syscall_instr(
            repetitions,
            0,
            InstrI32Const(res_offset),
            &[
                // get handle from send init results
                Counter(err_handle_offset + ERR_LEN_SIZE, ERR_HANDLE_SIZE),
                InstrI32Load(2, 0),
                // payload ptr
                InstrI32Const(payload_offset),
                // payload len
                InstrI32Const(payload_len),
            ],
        ));

        let module = ModuleDefinition {
            memory: Some(ImportedMemory::new(SMALL_MEM_SIZE)),
            imported_functions: vec![SyscallName::SendPush, SyscallName::SendInit],
            handle_body: Some(body::from_instructions(instructions)),
            ..Default::default()
        };

        Self::prepare_handle(module, 0)
    }

    pub fn gr_send_push_per_kb(n: u32) -> Result<Exec<T>, &'static str> {
        let repetitions = API_BENCHMARK_BATCH_SIZE;
        let payload_offset = COMMON_OFFSET;
        let payload_len = n * 1024;
        let res_offset = payload_offset + payload_len;
        let err_handle_offset = res_offset + ERR_LEN_SIZE;

        let mut instructions = body::fallible_syscall_instr(
            API_BENCHMARK_BATCH_SIZE,
            1,
            Counter(err_handle_offset, ERR_HANDLE_SIZE),
            &[],
        );
        instructions.extend(body::fallible_syscall_instr(
            repetitions,
            0,
            InstrI32Const(res_offset),
            &[
                // get handle from send init results
                Counter(err_handle_offset + ERR_LEN_SIZE, ERR_HANDLE_SIZE),
                InstrI32Load(2, 0),
                // payload ptr
                InstrI32Const(payload_offset),
                // payload len
                InstrI32Const(payload_len),
            ],
        ));

        let module = ModuleDefinition {
            memory: Some(Default::default()),
            imported_functions: vec![SyscallName::SendPush, SyscallName::SendInit],
            handle_body: Some(body::from_instructions(instructions)),
            ..Default::default()
        };

        Self::prepare_handle(module, 0)
    }

    pub fn gr_send_commit(r: u32, wgas: bool) -> Result<Exec<T>, &'static str> {
        let repetitions = r * API_BENCHMARK_BATCH_SIZE;
        assert!(repetitions <= MAX_REPETITIONS);

        let pid_value_offset = COMMON_OFFSET;
        let err_handle_offset = pid_value_offset + PID_VALUE_SIZE;
        let res_offset = err_handle_offset + MAX_REPETITIONS * ERR_HANDLE_SIZE;

        // Init messages
        let mut instructions = body::fallible_syscall_instr(
            MAX_REPETITIONS,
            1,
            Counter(err_handle_offset, ERR_HANDLE_SIZE),
            &[],
        );

        let mut commit_params = vec![
            // get handle from send init results
            Counter(err_handle_offset + ERR_LEN_SIZE, ERR_HANDLE_SIZE),
            InstrI32Load(2, 0),
            // pid value offset
            InstrI32Const(pid_value_offset),
            // delay
            InstrI32Const(10),
        ];
        let name = if wgas {
            commit_params.insert(3, InstrI64Const(100_000_000));
            SyscallName::SendCommitWGas
        } else {
            SyscallName::SendCommit
        };

        instructions.extend(body::fallible_syscall_instr(
            repetitions,
            0,
            InstrI32Const(res_offset),
            &commit_params,
        ));

        let module = ModuleDefinition {
            memory: Some(ImportedMemory::new(SMALL_MEM_SIZE)),
            imported_functions: vec![name, SyscallName::SendInit],
            handle_body: Some(body::from_instructions(instructions)),
            ..Default::default()
        };

        Self::prepare_handle(module, 10000000)
    }

    pub fn gr_reservation_send(
        batches: u32,
        payload_len_kb: Option<u32>,
    ) -> Result<Exec<T>, &'static str> {
        let repetitions = batches * API_BENCHMARK_BATCH_SIZE;
        assert!(repetitions <= MAX_REPETITIONS);

        let rid_pid_values: Vec<u8> = (0..MAX_REPETITIONS)
            .flat_map(|i| {
                let mut bytes = [0; RID_PID_VALUE_SIZE as usize];
                bytes[..RID_SIZE as usize].copy_from_slice(ReservationId::from(i as u64).as_ref());
                bytes
            })
            .collect();

        let rid_pid_value_offset = COMMON_OFFSET;
        let payload_offset = rid_pid_value_offset + rid_pid_values.len() as u32;
        let payload_len = payload_len_kb
            .map(kb_to_bytes)
            .unwrap_or(COMMON_PAYLOAD_LEN);
        let res_offset = payload_offset + payload_len;

        let module = ModuleDefinition {
            memory: Some(Default::default()),
            imported_functions: vec![SyscallName::ReservationSend],
            data_segments: vec![DataSegment {
                offset: rid_pid_value_offset,
                value: rid_pid_values,
            }],
            handle_body: Some(body::fallible_syscall(
                repetitions,
                res_offset,
                &[
                    // rid pid value offset
                    Counter(rid_pid_value_offset, RID_PID_VALUE_SIZE),
                    // payload offset
                    InstrI32Const(payload_offset),
                    // payload len
                    InstrI32Const(payload_len),
                    // delay
                    InstrI32Const(10),
                ],
            )),
            ..Default::default()
        };

        Self::prepare_handle_with_reservation_slots(module, repetitions)
    }

    pub fn gr_reservation_send_commit(r: u32) -> Result<Exec<T>, &'static str> {
        let repetitions = r * API_BENCHMARK_BATCH_SIZE;
        assert!(repetitions <= MAX_REPETITIONS);

        let rid_pid_values: Vec<u8> = (0..MAX_REPETITIONS)
            .flat_map(|i| {
                let mut bytes = [0; RID_PID_VALUE_SIZE as usize];
                bytes[..RID_SIZE as usize].copy_from_slice(ReservationId::from(i as u64).as_ref());
                bytes
            })
            .collect();

        let rid_pid_value_offset = COMMON_OFFSET;
        let err_handle_offset = rid_pid_value_offset + rid_pid_values.len() as u32;
        let res_offset = err_handle_offset + MAX_REPETITIONS * ERR_HANDLE_SIZE;

        // Init messages
        let mut instructions = body::fallible_syscall_instr(
            MAX_REPETITIONS,
            1,
            Counter(err_handle_offset, ERR_HANDLE_SIZE),
            &[],
        );

        instructions.extend(body::fallible_syscall_instr(
            repetitions,
            0,
            InstrI32Const(res_offset),
            &[
                // get handle from send init results
                Counter(err_handle_offset + ERR_LEN_SIZE, ERR_HANDLE_SIZE),
                InstrI32Load(2, 0),
                // rid pid value offset
                Counter(rid_pid_value_offset, RID_PID_VALUE_SIZE),
                // delay
                InstrI32Const(10),
            ],
        ));

        let module = ModuleDefinition {
            // `SMALL_MEM_SIZE + 2` in order to fit data segments and err handle offsets.
            memory: Some(ImportedMemory::new(SMALL_MEM_SIZE + 2)),
            imported_functions: vec![SyscallName::ReservationSendCommit, SyscallName::SendInit],
            data_segments: vec![DataSegment {
                offset: rid_pid_value_offset,
                value: rid_pid_values,
            }],
            handle_body: Some(body::from_instructions(instructions)),
            ..Default::default()
        };

        Self::prepare_handle_with_reservation_slots(module, repetitions)
    }

    pub fn gr_reply(
        r: u32,
        payload_len_kb: Option<u32>,
        wgas: bool,
    ) -> Result<Exec<T>, &'static str> {
        let repetitions = r;
        assert!(repetitions <= 1);

        let payload_offset = COMMON_OFFSET;
        let payload_len = payload_len_kb
            .map(kb_to_bytes)
            .unwrap_or(COMMON_PAYLOAD_LEN);
        let value_offset = payload_offset + payload_len;
        let res_offset = value_offset + VALUE_SIZE;

        let mut params = vec![
            // payload offset
            InstrI32Const(payload_offset),
            // payload len
            InstrI32Const(payload_len),
            // value offset
            InstrI32Const(value_offset),
        ];

        let name = match wgas {
            true => {
                params.insert(2, InstrI64Const(100_000_000));
                SyscallName::ReplyWGas
            }
            false => SyscallName::Reply,
        };

        let module = ModuleDefinition {
            memory: Some(Default::default()),
            imported_functions: vec![name],
            handle_body: Some(body::fallible_syscall(repetitions, res_offset, &params)),
            ..Default::default()
        };

        Self::prepare_handle(module, 10000000)
    }

    pub fn gr_reply_commit(r: u32, wgas: bool) -> Result<Exec<T>, &'static str> {
        let repetitions = r;
        assert!(repetitions <= 1);
        let value_offset = COMMON_OFFSET;
        let res_offset = value_offset + VALUE_SIZE;

        let (name, params) = if wgas {
            let params = vec![
                // gas_limit
                InstrI64Const(100_000_000),
                // value offset
                InstrI32Const(value_offset),
            ];

            (SyscallName::ReplyCommitWGas, params)
        } else {
            let params = vec![
                // value offset
                InstrI32Const(value_offset),
            ];

            (SyscallName::ReplyCommit, params)
        };

        let module = ModuleDefinition {
            memory: Some(ImportedMemory::new(SMALL_MEM_SIZE)),
            imported_functions: vec![name],
            handle_body: Some(body::fallible_syscall(repetitions, res_offset, &params)),
            ..Default::default()
        };

        Self::prepare_handle(module, 10000000)
    }

    pub fn gr_reply_push(r: u32) -> Result<Exec<T>, &'static str> {
        let repetitions = r * API_BENCHMARK_BATCH_SIZE;
        let payload_offset = COMMON_OFFSET;
        let payload_len = COMMON_PAYLOAD_LEN;
        let res_offset = payload_offset + payload_len;

        let module = ModuleDefinition {
            memory: Some(ImportedMemory::new(SMALL_MEM_SIZE)),
            imported_functions: vec![SyscallName::ReplyPush],
            handle_body: Some(body::fallible_syscall(
                repetitions,
                res_offset,
                &[
                    // payload ptr
                    InstrI32Const(payload_offset),
                    // payload len
                    InstrI32Const(payload_len),
                ],
            )),
            ..Default::default()
        };

        Self::prepare_handle(module, 10_000_000)
    }

    pub fn gr_reply_push_per_kb(n: u32) -> Result<Exec<T>, &'static str> {
        let repetitions = 1;
        let payload_offset = COMMON_OFFSET;
        let payload_len = n * 1024;
        let res_offset = payload_offset + payload_len;

        let module = ModuleDefinition {
            memory: Some(Default::default()),
            imported_functions: vec![SyscallName::ReplyPush],
            handle_body: Some(body::fallible_syscall(
                repetitions,
                res_offset,
                &[
                    // payload ptr
                    InstrI32Const(payload_offset),
                    // payload len
                    InstrI32Const(payload_len),
                ],
            )),
            ..Default::default()
        };

        Self::prepare_handle(module, 10000000)
    }

    pub fn gr_reservation_reply(
        batches: u32,
        payload_len_kb: Option<u32>,
    ) -> Result<Exec<T>, &'static str> {
        let repetitions = batches;
        let max_repetitions = 1;
        assert!(repetitions <= max_repetitions);

        let rid_values: Vec<_> = (0..max_repetitions)
            .flat_map(|i| {
                let mut bytes = [0; RID_VALUE_SIZE as usize];
                bytes[..RID_SIZE as usize].copy_from_slice(ReservationId::from(i as u64).as_ref());
                bytes.to_vec()
            })
            .collect();

        let rid_value_offset = COMMON_OFFSET;
        let payload_offset = rid_value_offset + rid_values.len() as u32;
        let payload_len = payload_len_kb
            .map(kb_to_bytes)
            .unwrap_or(COMMON_PAYLOAD_LEN);
        let res_offset = payload_offset + payload_len;

        let module = ModuleDefinition {
            memory: Some(Default::default()),
            imported_functions: vec![SyscallName::ReservationReply],
            data_segments: vec![DataSegment {
                offset: rid_value_offset,
                value: rid_values,
            }],
            handle_body: Some(body::fallible_syscall(
                repetitions,
                res_offset,
                &[
                    // rid value offset
                    Counter(rid_value_offset, RID_VALUE_SIZE),
                    // payload offset
                    InstrI32Const(payload_offset),
                    // payload len
                    InstrI32Const(payload_len),
                ],
            )),
            ..Default::default()
        };

        Self::prepare_handle_with_reservation_slots(module, repetitions)
    }

    pub fn gr_reservation_reply_commit(r: u32) -> Result<Exec<T>, &'static str> {
        let repetitions = r;
        let max_repetitions = 1;
        assert!(repetitions <= max_repetitions);

        let rid_values: Vec<_> = (0..max_repetitions)
            .flat_map(|i| {
                let mut bytes = [0; RID_VALUE_SIZE as usize];
                bytes[..RID_SIZE as usize].copy_from_slice(ReservationId::from(i as u64).as_ref());
                bytes.to_vec()
            })
            .collect();

        let rid_value_offset = COMMON_OFFSET;
        let res_offset = rid_value_offset + rid_values.len() as u32;

        let module = ModuleDefinition {
            memory: Some(ImportedMemory::new(SMALL_MEM_SIZE)),
            imported_functions: vec![SyscallName::ReservationReplyCommit],
            data_segments: vec![DataSegment {
                offset: rid_value_offset,
                value: rid_values,
            }],
            handle_body: Some(body::fallible_syscall(
                repetitions,
                res_offset,
                &[
                    // rid_value ptr
                    Counter(rid_value_offset, RID_VALUE_SIZE),
                ],
            )),
            ..Default::default()
        };

        Self::prepare_handle_with_reservation_slots(module, repetitions)
    }

    pub fn gr_reservation_reply_commit_per_kb(n: u32) -> Result<Exec<T>, &'static str> {
        let repetitions = 1;
        let rid_value_offset = COMMON_OFFSET;
        let payload_offset = rid_value_offset + RID_VALUE_SIZE;
        let payload_len = n * 1024;
        let res_offset = payload_offset + payload_len;

        let module = ModuleDefinition {
            memory: Some(Default::default()),
            imported_functions: vec![SyscallName::ReservationReply],
            handle_body: Some(body::fallible_syscall(
                repetitions,
                res_offset,
                &[
                    // rid_value ptr
                    InstrI32Const(rid_value_offset),
                    // payload ptr
                    InstrI32Const(payload_offset),
                    // payload len
                    InstrI32Const(payload_len),
                ],
            )),
            ..Default::default()
        };

        Self::prepare_handle_with_reservation_slots(module, repetitions)
    }

    pub fn gr_reply_to(r: u32) -> Result<Exec<T>, &'static str> {
        let repetitions = r * API_BENCHMARK_BATCH_SIZE;
        let res_offset = COMMON_OFFSET;

        let module = ModuleDefinition {
            memory: Some(ImportedMemory::new(SMALL_MEM_SIZE)),
            imported_functions: vec![SyscallName::ReplyTo],
            reply_body: Some(body::fallible_syscall(repetitions, res_offset, &[])),
            ..Default::default()
        };

        let instance = Program::<T>::new(module.into(), vec![])?;

        let msg_id = MessageId::from(10);
        let msg = Message::new(
            msg_id,
            instance.addr.as_bytes().into(),
            ProgramId::from(instance.caller.clone().into_origin().as_bytes()),
            Default::default(),
            Some(1_000_000),
            0,
            None,
        )
        .into_stored();
        let msg = msg
            .try_into()
            .unwrap_or_else(|_| unreachable!("Signal message sent to user"));
        MailboxOf::<T>::insert(msg, u32::MAX.unique_saturated_into())
            .expect("Error during mailbox insertion");

        utils::prepare_exec::<T>(
            instance.caller.into_origin(),
            HandleKind::Reply(msg_id, ReplyCode::Success(SuccessReplyReason::Manual)),
            vec![],
            Default::default(),
        )
    }

    pub fn gr_signal_code(r: u32) -> Result<Exec<T>, &'static str> {
        let repetitions = r * API_BENCHMARK_BATCH_SIZE;
        let res_offset = COMMON_OFFSET;

        let module = ModuleDefinition {
            memory: Some(ImportedMemory::new(SMALL_MEM_SIZE)),
            imported_functions: vec![SyscallName::SignalCode],
            signal_body: Some(body::fallible_syscall(repetitions, res_offset, &[])),
            ..Default::default()
        };

        Self::prepare_signal_handle(module, 0)
    }

    pub fn gr_signal_from(r: u32) -> Result<Exec<T>, &'static str> {
        let repetitions = r * API_BENCHMARK_BATCH_SIZE;
        let res_offset = COMMON_OFFSET;

        let module = ModuleDefinition {
            memory: Some(ImportedMemory::new(SMALL_MEM_SIZE)),
            imported_functions: vec![SyscallName::SignalFrom],
            signal_body: Some(body::fallible_syscall(repetitions, res_offset, &[])),
            ..Default::default()
        };

        Self::prepare_signal_handle(module, 0)
    }

    pub fn gr_reply_input(
        repetitions: u32,
        input_len_kb: Option<u32>,
        wgas: bool,
    ) -> Result<Exec<T>, &'static str> {
        let input_at = 0;
        let input_len = input_len_kb.map(kb_to_bytes).unwrap_or(COMMON_PAYLOAD_LEN);
        let value_offset = COMMON_OFFSET;
        let res_offset = value_offset + VALUE_SIZE;

        assert!(repetitions <= 1);
        assert!(input_len <= MAX_PAYLOAD_LEN);

        let mut params = vec![
            // input at
            InstrI32Const(input_at),
            // input len
            InstrI32Const(input_len),
            // value offset
            InstrI32Const(value_offset),
        ];

        let name = match wgas {
            true => {
                params.insert(2, InstrI64Const(100_000_000));
                SyscallName::ReplyInputWGas
            }
            false => SyscallName::ReplyInput,
        };

        let module = ModuleDefinition {
            memory: Some(Default::default()),
            imported_functions: vec![name],
            handle_body: Some(body::fallible_syscall(repetitions, res_offset, &params)),
            ..Default::default()
        };

        Self::prepare_handle_with_const_payload(module)
    }

    pub fn gr_reply_push_input(
        batches: Option<u32>,
        input_len_kb: Option<u32>,
    ) -> Result<Exec<T>, &'static str> {
        // We cannot use batches, when big payloads
        assert!(batches.is_some() != input_len_kb.is_some());

        let repetitions = batches
            .map(|batches| batches * API_BENCHMARK_BATCH_SIZE)
            .unwrap_or(1);
        let input_at = 0;
        let input_len = input_len_kb.map(kb_to_bytes).unwrap_or(COMMON_PAYLOAD_LEN);
        let res_offset = COMMON_OFFSET;

        assert!(input_len <= MAX_PAYLOAD_LEN);

        let module = ModuleDefinition {
            memory: Some(Default::default()),
            imported_functions: vec![SyscallName::ReplyPushInput],
            handle_body: Some(body::fallible_syscall(
                repetitions,
                res_offset,
                &[
                    // input at
                    InstrI32Const(input_at),
                    // input len
                    InstrI32Const(input_len),
                ],
            )),
            ..Default::default()
        };

        Self::prepare_handle_with_const_payload(module)
    }

    pub fn gr_send_input(
        batches: u32,
        input_len_kb: Option<u32>,
        wgas: bool,
    ) -> Result<Exec<T>, &'static str> {
        let repetitions = batches * API_BENCHMARK_BATCH_SIZE;
        let input_at = 0;
        let input_len = input_len_kb.map(kb_to_bytes).unwrap_or(COMMON_PAYLOAD_LEN);
        let pid_value_offset = COMMON_OFFSET;
        let res_offset = pid_value_offset + PID_VALUE_SIZE;

        assert!(repetitions <= MAX_REPETITIONS);
        assert!(input_len <= MAX_PAYLOAD_LEN);

        let mut params = vec![
            // pid value offset
            InstrI32Const(pid_value_offset),
            // input at
            InstrI32Const(input_at),
            // input len
            InstrI32Const(input_len),
            // delay
            InstrI32Const(10),
        ];

        let name = match wgas {
            true => {
                params.insert(3, InstrI64Const(100_000_000));
                SyscallName::SendInputWGas
            }
            false => SyscallName::SendInput,
        };

        let module = ModuleDefinition {
            memory: Some(Default::default()),
            imported_functions: vec![name],
            handle_body: Some(body::fallible_syscall(repetitions, res_offset, &params)),
            ..Default::default()
        };

        Self::prepare_handle_with_const_payload(module)
    }

    pub fn gr_send_push_input(r: u32, input_len_kb: Option<u32>) -> Result<Exec<T>, &'static str> {
        let repetitions = r * API_BENCHMARK_BATCH_SIZE;
        assert!(repetitions <= MAX_REPETITIONS);

        let input_at = 0;
        let input_len = input_len_kb.map(kb_to_bytes).unwrap_or(COMMON_PAYLOAD_LEN);
        let res_offset = COMMON_OFFSET;
        let err_handle_offset = COMMON_OFFSET + ERR_LEN_SIZE;

        let mut instructions = body::fallible_syscall_instr(
            MAX_REPETITIONS,
            1,
            Counter(err_handle_offset, ERR_HANDLE_SIZE),
            &[],
        );

        instructions.extend(body::fallible_syscall_instr(
            repetitions,
            0,
            InstrI32Const(res_offset),
            &[
                // get handle from send init results
                Counter(err_handle_offset + ERR_LEN_SIZE, ERR_HANDLE_SIZE),
                InstrI32Load(2, 0),
                // input at
                InstrI32Const(input_at),
                // input len
                InstrI32Const(input_len),
            ],
        ));

        let module = ModuleDefinition {
            memory: Some(Default::default()),
            imported_functions: vec![SyscallName::SendPushInput, SyscallName::SendInit],
            handle_body: Some(body::from_instructions(instructions)),
            ..Default::default()
        };

        Self::prepare_handle_with_const_payload(module)
    }

    pub fn gr_reply_code(r: u32) -> Result<Exec<T>, &'static str> {
        let repetitions = r * API_BENCHMARK_BATCH_SIZE;
        let res_offset = COMMON_OFFSET;

        let module = ModuleDefinition {
            memory: Some(ImportedMemory::new(SMALL_MEM_SIZE)),
            imported_functions: vec![SyscallName::ReplyCode],
            reply_body: Some(body::fallible_syscall(repetitions, res_offset, &[])),
            ..Default::default()
        };

        let instance = Program::<T>::new(module.into(), vec![])?;

        let msg_id = MessageId::from(10);
        let msg = Message::new(
            msg_id,
            instance.addr.as_bytes().into(),
            ProgramId::from(instance.caller.clone().into_origin().as_bytes()),
            Default::default(),
            Some(1_000_000),
            0,
            None,
        )
        .into_stored();
        let msg = msg
            .try_into()
            .unwrap_or_else(|_| unreachable!("Signal message sent to user"));
        MailboxOf::<T>::insert(msg, u32::MAX.unique_saturated_into())
            .expect("Error during mailbox insertion");

        utils::prepare_exec::<T>(
            instance.caller.into_origin(),
            HandleKind::Reply(msg_id, ReplyCode::Success(SuccessReplyReason::Manual)),
            vec![],
            Default::default(),
        )
    }

    pub fn gr_debug(r: u32) -> Result<Exec<T>, &'static str> {
        let repetitions = r * API_BENCHMARK_BATCH_SIZE;
        let string_offset = COMMON_OFFSET;
        let string_len = COMMON_PAYLOAD_LEN;

        let module = ModuleDefinition {
            memory: Some(ImportedMemory::new(SMALL_MEM_SIZE)),
            imported_functions: vec![SyscallName::Debug],
            handle_body: Some(body::syscall(
                repetitions,
                &[
                    // payload ptr
                    InstrI32Const(string_offset),
                    // payload len
                    InstrI32Const(string_len),
                ],
            )),
            ..Default::default()
        };

        Self::prepare_handle(module, 0)
    }

    pub fn gr_debug_per_kb(n: u32) -> Result<Exec<T>, &'static str> {
        let repetitions = API_BENCHMARK_BATCH_SIZE;
        let string_offset = COMMON_OFFSET;
        let string_len = n * 1024;

        let module = ModuleDefinition {
            memory: Some(Default::default()),
            imported_functions: vec![SyscallName::Debug],
            handle_body: Some(body::syscall(
                repetitions,
                &[
                    // payload ptr
                    InstrI32Const(string_offset),
                    // payload len
                    InstrI32Const(string_len),
                ],
            )),
            ..Default::default()
        };

        Self::prepare_handle(module, 0)
    }

    pub fn termination_bench(
        name: SyscallName,
        param: Option<u32>,
        r: u32,
    ) -> Result<Exec<T>, &'static str> {
        let repetitions = r;
        assert!(repetitions <= 1);

        let params = if let Some(c) = param {
            assert!(name.signature().params().len() == 1);
            vec![InstrI32Const(c)]
        } else {
            assert!(name.signature().params().is_empty());
            vec![]
        };

        let module = ModuleDefinition {
            memory: Some(ImportedMemory::new(SMALL_MEM_SIZE)),
            imported_functions: vec![name],
            handle_body: Some(body::syscall(repetitions, &params)),
            ..Default::default()
        };

        Self::prepare_handle(module, 0)
    }

    pub fn gr_wake(r: u32) -> Result<Exec<T>, &'static str> {
        let repetitions = r * API_BENCHMARK_BATCH_SIZE;
        assert!(repetitions <= MAX_REPETITIONS);

        let message_ids: Vec<u8> = (0..MAX_REPETITIONS)
            .flat_map(|i| <[u8; MID_SIZE as usize]>::from(MessageId::from(i as u64)).to_vec())
            .collect();

        let message_id_offset = COMMON_OFFSET;
        let res_offset = message_id_offset + message_ids.len() as u32;

        let module = ModuleDefinition {
            memory: Some(ImportedMemory::new(SMALL_MEM_SIZE)),
            imported_functions: vec![SyscallName::Wake],
            data_segments: vec![DataSegment {
                offset: message_id_offset,
                value: message_ids,
            }],
            handle_body: Some(body::fallible_syscall(
                repetitions,
                res_offset,
                &[
                    // message id offset
                    Counter(message_id_offset, MID_SIZE),
                    // delay
                    InstrI32Const(10),
                ],
            )),
            ..Default::default()
        };

        Self::prepare_handle(module, 0)
    }

    pub fn gr_create_program(
        batches: u32,
        payload_len_kb: Option<u32>,
        salt_len_kb: Option<u32>,
        wgas: bool,
    ) -> Result<Exec<T>, &'static str> {
        let repetitions = batches * API_BENCHMARK_BATCH_SIZE;

        let module = WasmModule::<T>::dummy();
        let _ = Gear::<T>::upload_code_raw(
            RawOrigin::Signed(benchmarking::account("instantiator", 0, 0)).into(),
            module.code,
        );

        let mut cid_value = [0; CID_VALUE_SIZE as usize];
        cid_value[0..CID_SIZE as usize].copy_from_slice(module.hash.as_ref());
        cid_value[CID_SIZE as usize..].copy_from_slice(&0u128.to_le_bytes());

        let cid_value_offset = COMMON_OFFSET;
        let payload_offset = cid_value_offset + cid_value.len() as u32;
        let payload_len = payload_len_kb.map(kb_to_bytes).unwrap_or(10);
        let res_offset = payload_offset + payload_len;

        // Use previous result bytes as part of salt buffer. First one uses 0 bytes.
        let salt_offset = res_offset;
        let salt_len = salt_len_kb.map(kb_to_bytes).unwrap_or(32);

        let mut params = vec![
            // cid_value offset
            InstrI32Const(cid_value_offset),
            // salt offset
            InstrI32Const(salt_offset),
            // salt len
            InstrI32Const(salt_len),
            // payload offset
            InstrI32Const(payload_offset),
            // payload len
            InstrI32Const(payload_len),
            // delay
            InstrI32Const(10),
        ];

        let name = match wgas {
            true => {
                params.insert(5, InstrI64Const(100_000_000));
                SyscallName::CreateProgramWGas
            }
            false => SyscallName::CreateProgram,
        };

        let module = ModuleDefinition {
            memory: Some(Default::default()),
            imported_functions: vec![name],
            data_segments: vec![DataSegment {
                offset: cid_value_offset,
                value: cid_value.to_vec(),
            }],
            handle_body: Some(body::fallible_syscall(repetitions, res_offset, &params)),
            ..Default::default()
        };

        Self::prepare_handle(module, 0)
    }

<<<<<<< HEAD
    pub fn lazy_pages_signal_read(wasm_pages: WasmPagesAmount) -> Result<Exec<T>, &'static str> {
        let instrs = body::read_access_all_pages_instrs(wasm_pages, vec![]);
=======
    pub fn lazy_pages_signal_read(end_page: WasmPage) -> Result<Exec<T>, &'static str> {
        let instrs = body::read_access_all_pages_instrs(end_page, vec![]);
>>>>>>> dfe0cbed
        let module = ModuleDefinition {
            memory: Some(Default::default()),
            handle_body: Some(body::from_instructions(instrs)),
            stack_end: Some(0.into()),
            ..Default::default()
        };
        Self::prepare_handle(module, 0)
    }

<<<<<<< HEAD
    pub fn lazy_pages_signal_write(wasm_pages: WasmPagesAmount) -> Result<Exec<T>, &'static str> {
        let instrs = body::write_access_all_pages_instrs(wasm_pages, vec![]);
=======
    pub fn lazy_pages_signal_write(end_page: WasmPage) -> Result<Exec<T>, &'static str> {
        let instrs = body::write_access_all_pages_instrs(end_page, vec![]);
>>>>>>> dfe0cbed
        let module = ModuleDefinition {
            memory: Some(Default::default()),
            handle_body: Some(body::from_instructions(instrs)),
            stack_end: Some(0.into()),
            ..Default::default()
        };
        Self::prepare_handle(module, 0)
    }

<<<<<<< HEAD
    pub fn lazy_pages_signal_write_after_read(
        wasm_pages: WasmPagesAmount,
    ) -> Result<Exec<T>, &'static str> {
        let instrs =
            body::read_access_all_pages_instrs((super::DEFAULT_PAGES as u16).into(), vec![]);
        let instrs = body::write_access_all_pages_instrs(wasm_pages, instrs);
=======
    pub fn lazy_pages_signal_write_after_read(end_page: WasmPage) -> Result<Exec<T>, &'static str> {
        let instrs = body::read_access_all_pages_instrs(max_pages::<T>().into(), vec![]);
        let instrs = body::write_access_all_pages_instrs(end_page, instrs);
>>>>>>> dfe0cbed
        let module = ModuleDefinition {
            memory: Some(Default::default()),
            handle_body: Some(body::from_instructions(instrs)),
            stack_end: Some(0.into()),
            ..Default::default()
        };
        Self::prepare_handle(module, 0)
    }

<<<<<<< HEAD
    pub fn lazy_pages_load_page_storage_data(
        pages: WasmPagesAmount,
    ) -> Result<Exec<T>, &'static str> {
        let exec = Self::lazy_pages_signal_read(pages)?;
        let program_id = exec.context.program().id();
        IntervalIterator::from(..pages)
=======
    pub fn lazy_pages_load_page_storage_data(end_page: WasmPage) -> Result<Exec<T>, &'static str> {
        let exec = Self::lazy_pages_signal_read(end_page)?;
        let program_id = exec.context.program().id();
        IntervalIterator::from(..end_page)
>>>>>>> dfe0cbed
            .flat_map(|p: WasmPage| p.to_iter())
            .for_each(|page: GearPage| {
                ProgramStorageOf::<T>::set_program_page_data(
                    program_id,
                    exec.context.program().memory_infix(),
                    page,
                    PageBuf::from_inner(PageBufInner::filled_with(1)),
                );
            });
        Ok(exec)
    }

    pub fn lazy_pages_host_func_read(end_page: WasmPage) -> Result<Exec<T>, &'static str> {
        let module = ModuleDefinition {
            memory: Some(Default::default()),
            imported_functions: vec![SyscallName::Debug],
            handle_body: Some(body::from_instructions(vec![
                // payload offset
                Instruction::I32Const(0),
                // payload len
                Instruction::I32Const(end_page.offset() as i32),
                // CALL
                Instruction::Call(0),
            ])),
            stack_end: Some(0.into()),
            ..Default::default()
        };
        Self::prepare_handle(module, 0)
    }

    pub fn lazy_pages_host_func_write(end_page: WasmPage) -> Result<Exec<T>, &'static str> {
        let module = ModuleDefinition {
            memory: Some(Default::default()),
            imported_functions: vec![SyscallName::Read],
            handle_body: Some(body::from_instructions(vec![
                // at
                Instruction::I32Const(0),
                // len
                Instruction::I32Const(end_page.offset() as i32),
                // buffer ptr
                Instruction::I32Const(0),
                // err len ptr
                Instruction::I32Const(0),
                // CALL
                Instruction::Call(0),
            ])),
            stack_end: Some(0.into()),
            ..Default::default()
        };

        Self::prepare_handle_with_const_payload(module)
    }

    pub fn lazy_pages_host_func_write_after_read(
<<<<<<< HEAD
        wasm_pages: WasmPagesAmount,
    ) -> Result<Exec<T>, &'static str> {
        let max_pages: WasmPagesAmount = WasmPage::from_offset(MAX_PAYLOAD_LEN).into();
        assert!(wasm_pages <= max_pages);
=======
        end_page: WasmPage,
    ) -> Result<Exec<T>, &'static str> {
        let max_page = WasmPage::from_offset(MAX_PAYLOAD_LEN);
        assert!(end_page <= max_page);
>>>>>>> dfe0cbed

        let offset = wasm_pages
            .to_page_number()
            .expect("Size is too big to have u32 offset")
            .offset() as i32;

        // Access const amount of pages before `gr_read` calls in order to make all pages read accessed.
        let mut instrs = body::read_access_all_pages_instrs(max_page, vec![]);

        // Add `gr_read` call.
        instrs.extend_from_slice(&[
            // at
            Instruction::I32Const(0),
            // len
<<<<<<< HEAD
            Instruction::I32Const(offset),
=======
            Instruction::I32Const(end_page.offset() as i32),
>>>>>>> dfe0cbed
            // buffer ptr
            Instruction::I32Const(0),
            // err len ptr
            Instruction::I32Const(0),
            // CALL
            Instruction::Call(0),
        ]);

        let module = ModuleDefinition {
            memory: Some(Default::default()),
            imported_functions: vec![SyscallName::Read],
            handle_body: Some(body::from_instructions(instrs)),
            stack_end: Some(0.into()),
            ..Default::default()
        };

        Self::prepare_handle_with_const_payload(module)
    }
}<|MERGE_RESOLUTION|>--- conflicted
+++ resolved
@@ -38,11 +38,7 @@
     ids::{CodeId, MessageId, ProgramId, ReservationId},
     memory::{PageBuf, PageBufInner},
     message::{Message, Value},
-<<<<<<< HEAD
     pages::{GearPage, Interval, IntervalIterator, IntervalsTree, WasmPage, WasmPagesAmount},
-=======
-    pages::{GearPage, IntervalIterator, WasmPage, WasmPagesAmount},
->>>>>>> dfe0cbed
     reservation::GasReservationSlot,
 };
 use gear_core_errors::*;
@@ -155,27 +151,6 @@
         )
     }
 
-<<<<<<< HEAD
-=======
-    fn prepare_handle_override_max_pages(
-        module: ModuleDefinition,
-        value: u32,
-        max_pages: WasmPagesAmount,
-    ) -> Result<Exec<T>, &'static str> {
-        let instance = Program::<T>::new(module.into(), vec![])?;
-        utils::prepare_exec::<T>(
-            instance.caller.into_origin(),
-            HandleKind::Handle(instance.addr.cast()),
-            vec![],
-            PrepareConfig {
-                value: value.into(),
-                max_pages_override: Some(max_pages),
-                ..Default::default()
-            },
-        )
-    }
-
->>>>>>> dfe0cbed
     fn prepare_handle_with_reservation_slots(
         module: ModuleDefinition,
         repetitions: u32,
@@ -1560,13 +1535,8 @@
         Self::prepare_handle(module, 0)
     }
 
-<<<<<<< HEAD
-    pub fn lazy_pages_signal_read(wasm_pages: WasmPagesAmount) -> Result<Exec<T>, &'static str> {
-        let instrs = body::read_access_all_pages_instrs(wasm_pages, vec![]);
-=======
     pub fn lazy_pages_signal_read(end_page: WasmPage) -> Result<Exec<T>, &'static str> {
         let instrs = body::read_access_all_pages_instrs(end_page, vec![]);
->>>>>>> dfe0cbed
         let module = ModuleDefinition {
             memory: Some(Default::default()),
             handle_body: Some(body::from_instructions(instrs)),
@@ -1576,13 +1546,8 @@
         Self::prepare_handle(module, 0)
     }
 
-<<<<<<< HEAD
-    pub fn lazy_pages_signal_write(wasm_pages: WasmPagesAmount) -> Result<Exec<T>, &'static str> {
-        let instrs = body::write_access_all_pages_instrs(wasm_pages, vec![]);
-=======
     pub fn lazy_pages_signal_write(end_page: WasmPage) -> Result<Exec<T>, &'static str> {
         let instrs = body::write_access_all_pages_instrs(end_page, vec![]);
->>>>>>> dfe0cbed
         let module = ModuleDefinition {
             memory: Some(Default::default()),
             handle_body: Some(body::from_instructions(instrs)),
@@ -1592,18 +1557,9 @@
         Self::prepare_handle(module, 0)
     }
 
-<<<<<<< HEAD
-    pub fn lazy_pages_signal_write_after_read(
-        wasm_pages: WasmPagesAmount,
-    ) -> Result<Exec<T>, &'static str> {
-        let instrs =
-            body::read_access_all_pages_instrs((super::DEFAULT_PAGES as u16).into(), vec![]);
-        let instrs = body::write_access_all_pages_instrs(wasm_pages, instrs);
-=======
     pub fn lazy_pages_signal_write_after_read(end_page: WasmPage) -> Result<Exec<T>, &'static str> {
         let instrs = body::read_access_all_pages_instrs(max_pages::<T>().into(), vec![]);
         let instrs = body::write_access_all_pages_instrs(end_page, instrs);
->>>>>>> dfe0cbed
         let module = ModuleDefinition {
             memory: Some(Default::default()),
             handle_body: Some(body::from_instructions(instrs)),
@@ -1613,19 +1569,10 @@
         Self::prepare_handle(module, 0)
     }
 
-<<<<<<< HEAD
-    pub fn lazy_pages_load_page_storage_data(
-        pages: WasmPagesAmount,
-    ) -> Result<Exec<T>, &'static str> {
-        let exec = Self::lazy_pages_signal_read(pages)?;
-        let program_id = exec.context.program().id();
-        IntervalIterator::from(..pages)
-=======
     pub fn lazy_pages_load_page_storage_data(end_page: WasmPage) -> Result<Exec<T>, &'static str> {
         let exec = Self::lazy_pages_signal_read(end_page)?;
         let program_id = exec.context.program().id();
         IntervalIterator::from(..end_page)
->>>>>>> dfe0cbed
             .flat_map(|p: WasmPage| p.to_iter())
             .for_each(|page: GearPage| {
                 ProgramStorageOf::<T>::set_program_page_data(
@@ -1680,17 +1627,10 @@
     }
 
     pub fn lazy_pages_host_func_write_after_read(
-<<<<<<< HEAD
-        wasm_pages: WasmPagesAmount,
-    ) -> Result<Exec<T>, &'static str> {
-        let max_pages: WasmPagesAmount = WasmPage::from_offset(MAX_PAYLOAD_LEN).into();
-        assert!(wasm_pages <= max_pages);
-=======
         end_page: WasmPage,
     ) -> Result<Exec<T>, &'static str> {
         let max_page = WasmPage::from_offset(MAX_PAYLOAD_LEN);
         assert!(end_page <= max_page);
->>>>>>> dfe0cbed
 
         let offset = wasm_pages
             .to_page_number()
@@ -1705,11 +1645,7 @@
             // at
             Instruction::I32Const(0),
             // len
-<<<<<<< HEAD
-            Instruction::I32Const(offset),
-=======
             Instruction::I32Const(end_page.offset() as i32),
->>>>>>> dfe0cbed
             // buffer ptr
             Instruction::I32Const(0),
             // err len ptr
