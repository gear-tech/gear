--- conflicted
+++ resolved
@@ -5,13 +5,8 @@
 use crate::{
     manager::{CodeInfo, ExtManager, HandleKind},
     schedule::API_BENCHMARK_BATCH_SIZE,
-<<<<<<< HEAD
-    BlockGasLimitOf, Config, CostsPerBlockOf, CurrencyOf, DbWeightOf, GasHandlerOf, MailboxOf,
-    Pallet as Gear, ProgramStorageOf, QueueOf,
-=======
     Config, CostsPerBlockOf, CurrencyOf, DbWeightOf, GasHandlerOf, MailboxOf, Pallet as Gear,
-    QueueOf,
->>>>>>> ecd17b7d
+    ProgramStorageOf, QueueOf,
 };
 use codec::Encode;
 use common::{
