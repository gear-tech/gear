--- conflicted
+++ resolved
@@ -307,162 +307,6 @@
             data_segments: vec![DataSegment {
                 offset: id_offset,
                 value: id_bytes,
-<<<<<<< HEAD
-            },
-            DataSegment {
-                offset: amount_offset,
-                value: amount_bytes,
-            },
-        ],
-        handle_body: Some(body::repeated(
-            r * API_BENCHMARK_BATCH_SIZE,
-            &[
-                Instruction::I32Const(id_offset as i32),     // id ptr
-                Instruction::I32Const(amount_offset as i32), // unreserved amount ptr
-                Instruction::Call(0),
-                Instruction::Drop,
-            ],
-        )),
-        ..Default::default()
-    });
-    let instance = Program::<T>::new(code, vec![])?;
-    prepare::<T>(
-        instance.caller.into_origin(),
-        HandleKind::Handle(ProgramId::from_origin(instance.addr)),
-        vec![],
-        0u32.into(),
-    )
-}
-
-pub fn gr_system_reserve_gas_bench<T>(r: u32) -> Result<Exec<T>, &'static str>
-where
-    T: Config,
-    T::AccountId: Origin,
-{
-    let code = WasmModule::<T>::from(ModuleDefinition {
-        memory: Some(ImportedMemory::max::<T>()),
-        imported_functions: vec![ImportedFunction {
-            module: "env",
-            name: "gr_system_reserve_gas",
-            params: vec![ValueType::I64],
-            return_type: Some(ValueType::I32),
-        }],
-        handle_body: Some(body::repeated(
-            r * API_BENCHMARK_BATCH_SIZE,
-            &[
-                Instruction::I64Const(50_000_000), // gas amount
-                Instruction::Call(0),
-                Instruction::Drop,
-            ],
-        )),
-        ..Default::default()
-    });
-    let instance = Program::<T>::new(code, vec![])?;
-    prepare::<T>(
-        instance.caller.into_origin(),
-        HandleKind::Handle(ProgramId::from_origin(instance.addr)),
-        vec![],
-        0u32.into(),
-    )
-}
-
-pub fn getter_bench<T>(name: &'static str, r: u32) -> Result<Exec<T>, &'static str>
-where
-    T: Config,
-    T::AccountId: Origin,
-{
-    let code = WasmModule::<T>::from(ModuleDefinition {
-        memory: Some(ImportedMemory::max::<T>()),
-        imported_functions: vec![ImportedFunction {
-            module: "env",
-            name,
-            params: vec![ValueType::I32],
-            return_type: None,
-        }],
-        handle_body: Some(body::repeated(
-            r * API_BENCHMARK_BATCH_SIZE,
-            &[Instruction::I32Const(0), Instruction::Call(0)],
-        )),
-        ..Default::default()
-    });
-    let instance = Program::<T>::new(code, vec![])?;
-    prepare::<T>(
-        instance.caller.into_origin(),
-        HandleKind::Handle(ProgramId::from_origin(instance.addr)),
-        vec![],
-        0u32.into(),
-    )
-}
-
-pub fn number_getter_bench<T>(
-    name: &'static str,
-    return_type: ValueType,
-    r: u32,
-) -> Result<Exec<T>, &'static str>
-where
-    T: Config,
-    T::AccountId: Origin,
-{
-    let code = WasmModule::<T>::from(ModuleDefinition {
-        memory: Some(ImportedMemory::max::<T>()),
-        imported_functions: vec![ImportedFunction {
-            module: "env",
-            name,
-            params: vec![],
-            return_type: Some(return_type),
-        }],
-        handle_body: Some(body::repeated(
-            r * API_BENCHMARK_BATCH_SIZE,
-            &[Instruction::Call(0), Instruction::Drop],
-        )),
-        ..Default::default()
-    });
-    let instance = Program::<T>::new(code, vec![])?;
-    prepare::<T>(
-        instance.caller.into_origin(),
-        HandleKind::Handle(ProgramId::from_origin(instance.addr)),
-        vec![],
-        0u32.into(),
-    )
-}
-
-pub fn gr_read_bench<T>(r: u32) -> Result<Exec<T>, &'static str>
-where
-    T: Config,
-    T::AccountId: Origin,
-{
-    let buffer_offset = 1;
-    let payload = vec![1u8; 100];
-
-    let code = WasmModule::<T>::from(ModuleDefinition {
-        memory: Some(ImportedMemory::max::<T>()),
-        imported_functions: vec![ImportedFunction {
-            module: "env",
-            name: "gr_read",
-            params: vec![ValueType::I32, ValueType::I32, ValueType::I32],
-            return_type: Some(ValueType::I32),
-        }],
-        handle_body: Some(body::repeated(
-            r * API_BENCHMARK_BATCH_SIZE,
-            &[
-                Instruction::I32Const(0),
-                Instruction::I32Const(payload.len() as i32),
-                Instruction::I32Const(buffer_offset),
-                Instruction::Call(0),
-                Instruction::Drop,
-            ],
-        )),
-        ..Default::default()
-    });
-    let instance = Program::<T>::new(code, vec![])?;
-    prepare::<T>(
-        instance.caller.into_origin(),
-        HandleKind::Handle(ProgramId::from_origin(instance.addr)),
-        payload,
-        0u32.into(),
-    )
-}
-=======
             }],
             handle_body: Some(body::repeated(
                 r * API_BENCHMARK_BATCH_SIZE,
@@ -478,7 +322,6 @@
         });
         Self::prepare_handle(code, 0)
     }
->>>>>>> ccad2559
 
     // TODO: currently each syscall execution returns error: ExecutionError::InvalidReservationId.
     // We need to fill reservations set with data first. (issue #1724)
@@ -516,88 +359,25 @@
         Self::prepare_handle(code, 0)
     }
 
-    pub fn getter(name: &'static str, r: u32) -> Result<Exec<T>, &'static str> {
-        let code = WasmModule::<T>::from(ModuleDefinition {
-            memory: Some(ImportedMemory::max::<T>()),
-            imported_functions: vec![name],
-            handle_body: Some(body::repeated(
-                r * API_BENCHMARK_BATCH_SIZE,
-                &[Instruction::I32Const(0), Instruction::Call(0)],
-            )),
-            ..Default::default()
-        });
-        Self::prepare_handle(code, 0)
-    }
-
-    pub fn number_getter(name: &'static str, r: u32) -> Result<Exec<T>, &'static str> {
-        let code = WasmModule::<T>::from(ModuleDefinition {
-            memory: Some(ImportedMemory::max::<T>()),
-            imported_functions: vec![name],
-            handle_body: Some(body::repeated(
-                r * API_BENCHMARK_BATCH_SIZE,
-                &[Instruction::Call(0), Instruction::Drop],
-            )),
-            ..Default::default()
-        });
-        Self::prepare_handle(code, 0)
-    }
-
-    pub fn gr_read(r: u32) -> Result<Exec<T>, &'static str> {
-        let buffer_offset = 1;
-        let payload = vec![1u8; 100];
-
-        let code = WasmModule::<T>::from(ModuleDefinition {
-            memory: Some(ImportedMemory::max::<T>()),
-            imported_functions: vec!["gr_read"],
-            handle_body: Some(body::repeated(
-                r * API_BENCHMARK_BATCH_SIZE,
-                &[
-                    Instruction::I32Const(0),
-                    Instruction::I32Const(payload.len() as i32),
-                    Instruction::I32Const(buffer_offset),
-                    Instruction::Call(0),
-                    Instruction::Drop,
-                ],
-            )),
-            ..Default::default()
-        });
-        Self::prepare_handle(code, 0)
-    }
-
-    pub fn gr_read_per_kb(n: u32) -> Result<Exec<T>, &'static str> {
-        let buffer_offset = 1;
-        let payload = vec![0xff; (n * 1024) as usize];
-
-        let code = WasmModule::<T>::from(ModuleDefinition {
-            memory: Some(ImportedMemory::max::<T>()),
-            imported_functions: vec!["gr_read"],
-            handle_body: Some(body::repeated(
-                API_BENCHMARK_BATCH_SIZE,
-                &[
-                    Instruction::I32Const(0),
-                    Instruction::I32Const(payload.len() as i32),
-                    Instruction::I32Const(buffer_offset),
-                    Instruction::Call(0),
-                    Instruction::Drop,
-                ],
-            )),
-            ..Default::default()
-        });
-        Self::prepare_handle(code, 0)
-    }
-
-    pub fn gr_random(r: u32) -> Result<Exec<T>, &'static str> {
-        let code = WasmModule::<T>::from(ModuleDefinition {
-            memory: Some(ImportedMemory::max::<T>()),
-            imported_functions: vec!["gr_random"],
-            handle_body: Some(body::repeated(
-                r * API_BENCHMARK_BATCH_SIZE,
-                &[
-                    Instruction::I32Const(0),  // subject ptr
-                    Instruction::I32Const(32), // subject len
-                    Instruction::I32Const(33), // random ptr
-                    Instruction::I32Const(0),  // bn ptr
-                    Instruction::Call(0),
+    pub fn gr_system_reserve_gas_bench<T>(r: u32) -> Result<Exec<T>, &'static str>
+    where
+        T: Config,
+        T::AccountId: Origin,
+    {
+        let code = WasmModule::<T>::from(ModuleDefinition {
+            memory: Some(ImportedMemory::max::<T>()),
+            imported_functions: vec![ImportedFunction {
+                module: "env",
+                name: "gr_system_reserve_gas",
+                params: vec![ValueType::I64],
+                return_type: Some(ValueType::I32),
+            }],
+            handle_body: Some(body::repeated(
+                r * API_BENCHMARK_BATCH_SIZE,
+                &[
+                    Instruction::I64Const(50_000_000), // gas amount
+                    Instruction::Call(0),
+                    Instruction::Drop,
                 ],
             )),
             ..Default::default()
@@ -611,6 +391,101 @@
         )
     }
 
+    pub fn getter(name: &'static str, r: u32) -> Result<Exec<T>, &'static str> {
+        let code = WasmModule::<T>::from(ModuleDefinition {
+            memory: Some(ImportedMemory::max::<T>()),
+            imported_functions: vec![name],
+            handle_body: Some(body::repeated(
+                r * API_BENCHMARK_BATCH_SIZE,
+                &[Instruction::I32Const(0), Instruction::Call(0)],
+            )),
+            ..Default::default()
+        });
+        Self::prepare_handle(code, 0)
+    }
+
+    pub fn number_getter(name: &'static str, r: u32) -> Result<Exec<T>, &'static str> {
+        let code = WasmModule::<T>::from(ModuleDefinition {
+            memory: Some(ImportedMemory::max::<T>()),
+            imported_functions: vec![name],
+            handle_body: Some(body::repeated(
+                r * API_BENCHMARK_BATCH_SIZE,
+                &[Instruction::Call(0), Instruction::Drop],
+            )),
+            ..Default::default()
+        });
+        Self::prepare_handle(code, 0)
+    }
+
+    pub fn gr_read(r: u32) -> Result<Exec<T>, &'static str> {
+        let buffer_offset = 1;
+        let payload = vec![1u8; 100];
+
+        let code = WasmModule::<T>::from(ModuleDefinition {
+            memory: Some(ImportedMemory::max::<T>()),
+            imported_functions: vec!["gr_read"],
+            handle_body: Some(body::repeated(
+                r * API_BENCHMARK_BATCH_SIZE,
+                &[
+                    Instruction::I32Const(0),
+                    Instruction::I32Const(payload.len() as i32),
+                    Instruction::I32Const(buffer_offset),
+                    Instruction::Call(0),
+                    Instruction::Drop,
+                ],
+            )),
+            ..Default::default()
+        });
+        Self::prepare_handle(code, 0)
+    }
+
+    pub fn gr_read_per_kb(n: u32) -> Result<Exec<T>, &'static str> {
+        let buffer_offset = 1;
+        let payload = vec![0xff; (n * 1024) as usize];
+
+        let code = WasmModule::<T>::from(ModuleDefinition {
+            memory: Some(ImportedMemory::max::<T>()),
+            imported_functions: vec!["gr_read"],
+            handle_body: Some(body::repeated(
+                API_BENCHMARK_BATCH_SIZE,
+                &[
+                    Instruction::I32Const(0),
+                    Instruction::I32Const(payload.len() as i32),
+                    Instruction::I32Const(buffer_offset),
+                    Instruction::Call(0),
+                    Instruction::Drop,
+                ],
+            )),
+            ..Default::default()
+        });
+        Self::prepare_handle(code, 0)
+    }
+
+    pub fn gr_random(r: u32) -> Result<Exec<T>, &'static str> {
+        let code = WasmModule::<T>::from(ModuleDefinition {
+            memory: Some(ImportedMemory::max::<T>()),
+            imported_functions: vec!["gr_random"],
+            handle_body: Some(body::repeated(
+                r * API_BENCHMARK_BATCH_SIZE,
+                &[
+                    Instruction::I32Const(0),  // subject ptr
+                    Instruction::I32Const(32), // subject len
+                    Instruction::I32Const(33), // random ptr
+                    Instruction::I32Const(0),  // bn ptr
+                    Instruction::Call(0),
+                ],
+            )),
+            ..Default::default()
+        });
+        let instance = Program::<T>::new(code, vec![])?;
+        prepare::<T>(
+            instance.caller.into_origin(),
+            HandleKind::Handle(ProgramId::from_origin(instance.addr)),
+            vec![],
+            0u32.into(),
+        )
+    }
+
     pub fn gr_send_init(r: u32) -> Result<Exec<T>, &'static str> {
         let code = WasmModule::<T>::from(ModuleDefinition {
             memory: Some(ImportedMemory::max::<T>()),
@@ -706,54 +581,6 @@
         Self::prepare_handle(code, 10000000)
     }
 
-<<<<<<< HEAD
-pub fn gr_status_code_bench<T>(r: u32) -> Result<Exec<T>, &'static str>
-where
-    T: Config,
-    T::AccountId: Origin,
-{
-    let exit_code_offset = 1;
-
-    let code = WasmModule::<T>::from(ModuleDefinition {
-        memory: Some(ImportedMemory::max::<T>()),
-        imported_functions: vec![ImportedFunction {
-            module: "env",
-            name: "gr_exit_code",
-            params: vec![ValueType::I32],
-            return_type: Some(ValueType::I32),
-        }],
-        reply_body: Some(body::repeated(
-            r * API_BENCHMARK_BATCH_SIZE,
-            &[
-                Instruction::I32Const(exit_code_offset),
-                Instruction::Call(0),
-                Instruction::Drop,
-            ],
-        )),
-        ..Default::default()
-    });
-    let instance = Program::<T>::new(code, vec![])?;
-    let msg_id = MessageId::from(10);
-    let msg = gear_core::message::Message::new(
-        msg_id,
-        instance.addr.as_bytes().into(),
-        ProgramId::from(instance.caller.clone().into_origin().as_bytes()),
-        Default::default(),
-        Some(1_000_000),
-        0,
-        None,
-    )
-    .into_stored();
-    MailboxOf::<T>::insert(msg, u32::MAX.unique_saturated_into())
-        .expect("Error during mailbox insertion");
-    prepare::<T>(
-        instance.caller.into_origin(),
-        HandleKind::Reply(msg_id, 0),
-        vec![],
-        0u32.into(),
-    )
-}
-=======
     // Benchmark the `gr_send_commit` call.
     // `gr_send` call is shortcut for `gr_send_init` + `gr_send_commit`
     pub fn gr_send_commit_per_kb(n: u32) -> Result<Exec<T>, &'static str> {
@@ -780,7 +607,6 @@
         });
         Self::prepare_handle(code, 10000000)
     }
->>>>>>> ccad2559
 
     pub fn gr_reply_commit(r: u32) -> Result<Exec<T>, &'static str> {
         let offset = 1;
@@ -883,7 +709,7 @@
         )
     }
 
-    pub fn gr_exit_code(r: u32) -> Result<Exec<T>, &'static str> {
+    pub fn gr_status_code(r: u32) -> Result<Exec<T>, &'static str> {
         let exit_code_offset = 1;
 
         let code = WasmModule::<T>::from(ModuleDefinition {
