// This file is part of Gear.

// Copyright (C) 2022 Gear Technologies Inc.
// SPDX-License-Identifier: GPL-3.0-or-later WITH Classpath-exception-2.0

// This program is free software: you can redistribute it and/or modify
// it under the terms of the GNU General Public License as published by
// the Free Software Foundation, either version 3 of the License, or
// (at your option) any later version.

// This program is distributed in the hope that it will be useful,
// but WITHOUT ANY WARRANTY; without even the implied warranty of
// MERCHANTABILITY or FITNESS FOR A PARTICULAR PURPOSE. See the
// GNU General Public License for more details.

// You should have received a copy of the GNU General Public License
// along with this program. If not, see <https://www.gnu.org/licenses/>.

//! Benchmarks for gear sys-calls.

use super::{
    code::{
        body::{self, DynInstr::*},
        max_pages, DataSegment, ImportedMemory, ModuleDefinition, WasmModule,
    },
    utils::{self, PrepareConfig},
    Exec, Program, API_BENCHMARK_BATCHES,
};
use crate::{
    benchmarking::MAX_PAYLOAD_LEN, manager::HandleKind, schedule::API_BENCHMARK_BATCH_SIZE, Config,
    MailboxOf, Pallet as Gear, ProgramStorageOf,
};
use alloc::{vec, vec::Vec};
use common::{benchmarking, storage::*, Origin, ProgramStorage};
use core::{marker::PhantomData, mem::size_of};
use frame_system::RawOrigin;
use gear_core::{
    ids::{CodeId, MessageId, ProgramId, ReservationId},
    memory::{GearPage, PageBuf, PageBufInner, PageU32Size, WasmPage},
    message::{Message, Value},
    reservation::GasReservationSlot,
};
use gear_wasm_instrument::{parity_wasm::elements::Instruction, syscalls::SysCallName};
use sp_core::Get;
use sp_runtime::{codec::Encode, traits::UniqueSaturatedInto};

/// Size of fallible syscall error length
const ERR_LEN_SIZE: u32 = size_of::<u32>() as u32;
/// Handle size
const HANDLE_SIZE: u32 = size_of::<u32>() as u32;
/// Value size
const VALUE_SIZE: u32 = size_of::<Value>() as u32;
/// Reservation id size
const RID_SIZE: u32 = size_of::<ReservationId>() as u32;
/// Code id size
const CID_SIZE: u32 = size_of::<CodeId>() as u32;
/// Program id size
const PID_SIZE: u32 = size_of::<ProgramId>() as u32;
/// Message id size
const MID_SIZE: u32 = size_of::<MessageId>() as u32;
/// Random subject size
const RANDOM_SUBJECT_SIZE: u32 = 32;

/// Size of struct with fields: error len and handle
const ERR_HANDLE_SIZE: u32 = ERR_LEN_SIZE + HANDLE_SIZE;
/// Size of struct with fields: reservation id and value
const RID_VALUE_SIZE: u32 = RID_SIZE + VALUE_SIZE;
/// Size of struct with fields: program id and value
const PID_VALUE_SIZE: u32 = PID_SIZE + VALUE_SIZE;
/// Size of struct with fields: code id and value
const CID_VALUE_SIZE: u32 = CID_SIZE + VALUE_SIZE;
/// Size of struct with fields: reservation id, program id and value
const RID_PID_VALUE_SIZE: u32 = RID_SIZE + PID_SIZE + VALUE_SIZE;

/// Size of memory with one wasm page
const SMALL_MEM_SIZE: u16 = 1;
/// Common offset for data in memory. We use `1` to make memory accesses unaligned
/// and therefore slower, because we wanna to identify max weights.
const COMMON_OFFSET: u32 = 1;
/// Common small payload len.
const COMMON_PAYLOAD_LEN: u32 = 100;

const MAX_REPETITIONS: u32 = API_BENCHMARK_BATCHES * API_BENCHMARK_BATCH_SIZE;

pub(crate) struct Benches<T>
where
    T: Config,
    T::AccountId: Origin,
{
    _phantom: PhantomData<T>,
}

impl<T> Benches<T>
where
    T: Config,
    T::AccountId: Origin,
{
    fn prepare_handle(module: ModuleDefinition, value: u32) -> Result<Exec<T>, &'static str> {
        let instance = Program::<T>::new(module.into(), vec![])?;
        utils::prepare_exec::<T>(
            instance.caller.into_origin(),
            HandleKind::Handle(ProgramId::from_origin(instance.addr)),
            vec![],
            PrepareConfig {
                value: value.into(),
                ..Default::default()
            },
        )
    }

    fn prepare_handle_with_reservation_slots(
        module: ModuleDefinition,
        repetitions: u32,
    ) -> Result<Exec<T>, &'static str> {
        let instance = Program::<T>::new(module.into(), vec![])?;

        // insert gas reservation slots
        let program_id = ProgramId::from_origin(instance.addr);
        ProgramStorageOf::<T>::update_active_program(program_id, |program, _bn| {
            for x in 0..repetitions {
                program.gas_reservation_map.insert(
                    ReservationId::from(x as u64),
                    GasReservationSlot {
                        amount: 1_000,
                        start: 1,
                        finish: 100,
                    },
                );
            }
        })
        .unwrap();

        utils::prepare_exec::<T>(
            instance.caller.into_origin(),
            HandleKind::Handle(program_id),
            vec![],
            Default::default(),
        )
    }

    fn prepare_handle_with_const_payload(
        module: ModuleDefinition,
    ) -> Result<Exec<T>, &'static str> {
        let instance = Program::<T>::new(module.into(), vec![])?;
        utils::prepare_exec::<T>(
            instance.caller.into_origin(),
            HandleKind::Handle(ProgramId::from_origin(instance.addr)),
            vec![0xff; MAX_PAYLOAD_LEN as usize],
            Default::default(),
        )
    }

    // TODO: add check for alloc result #2498
    pub fn alloc(r: u32) -> Result<Exec<T>, &'static str> {
        let module = ModuleDefinition {
            memory: Some(ImportedMemory::new(0)),
            imported_functions: vec![SysCallName::Alloc],
            handle_body: Some(body::repeated(
                r * API_BENCHMARK_BATCH_SIZE,
                &[
                    // Alloc 0 pages take almost the same amount of resources as another amount.
                    Instruction::I32Const(0),
                    Instruction::Call(0),
                    Instruction::Drop,
                ],
            )),
            ..Default::default()
        };

        Self::prepare_handle(module, 0)
    }

    // TODO: add check for alloc and free result #2498
    pub fn free(r: u32) -> Result<Exec<T>, &'static str> {
        assert!(r <= max_pages::<T>() as u32);

        use Instruction::*;
        let mut instructions = vec![];
        for _ in 0..API_BENCHMARK_BATCH_SIZE {
            instructions.push(I32Const(r as i32));
            instructions.push(Call(0));
            instructions.push(Drop);
            for page in 0..r {
                instructions.push(I32Const(page as i32));
                instructions.push(Call(1));
                instructions.push(Drop);
            }
        }

        let module = ModuleDefinition {
            memory: Some(ImportedMemory::new(0)),
            imported_functions: vec![SysCallName::Alloc, SysCallName::Free],
            init_body: None,
            handle_body: Some(body::from_instructions(instructions)),
            ..Default::default()
        };

        Self::prepare_handle(module, 0)
    }

    pub fn gr_reserve_gas(r: u32) -> Result<Exec<T>, &'static str> {
        let repetitions = r * API_BENCHMARK_BATCH_SIZE;
        let res_offset = COMMON_OFFSET;

        // It is not allowed to reserve less than mailbox threshold
        let mailbox_threshold = <T as Config>::MailboxThreshold::get();

        let module = ModuleDefinition {
            memory: Some(ImportedMemory::new(SMALL_MEM_SIZE)),
            imported_functions: vec![SysCallName::ReserveGas],
            handle_body: Some(body::fallible_syscall(
                repetitions,
                res_offset,
                &[
                    // gas amount
                    InstrI64Const(mailbox_threshold),
                    // duration
                    InstrI32Const(1),
                ],
            )),
            ..Default::default()
        };

        Self::prepare_handle(module, 0)
    }

    pub fn gr_unreserve_gas(r: u32) -> Result<Exec<T>, &'static str> {
        let repetitions = r * API_BENCHMARK_BATCH_SIZE;
        assert!(repetitions <= MAX_REPETITIONS);

        // Store max repetitions for any `r` to exclude data segments size contribution.
        let reservation_id_bytes: Vec<u8> = (0..MAX_REPETITIONS)
            .map(|i| ReservationId::from(i as u64))
            .flat_map(|x| x.encode())
            .collect();

        let reservation_id_offset = COMMON_OFFSET;
        let res_offset = reservation_id_offset + reservation_id_bytes.len() as u32;

        let module = ModuleDefinition {
            memory: Some(ImportedMemory::new(SMALL_MEM_SIZE)),
            imported_functions: vec![SysCallName::UnreserveGas],
            data_segments: vec![DataSegment {
                offset: reservation_id_offset,
                value: reservation_id_bytes,
            }],
            handle_body: Some(body::fallible_syscall(
                repetitions,
                res_offset,
                &[
                    // reservation id offset
                    Counter(reservation_id_offset, RID_SIZE),
                ],
            )),
            ..Default::default()
<<<<<<< HEAD
        });

        let instance = Program::<T>::new(code, vec![])?;

        // insert gas reservation slots
        let program_id = ProgramId::from_origin(instance.addr);
        ProgramStorageOf::<T>::update_active_program(program_id, |program| {
            for x in 0..r * API_BENCHMARK_BATCH_SIZE {
                program.gas_reservation_map.insert(
                    ReservationId::from(x as u64),
                    GasReservationSlot {
                        amount: 1_000,
                        start: 1,
                        finish: 100,
                    },
                );
            }
        })
        .unwrap();
=======
        };
>>>>>>> dda96e01

        Self::prepare_handle_with_reservation_slots(module, repetitions)
    }

    pub fn gr_system_reserve_gas(r: u32) -> Result<Exec<T>, &'static str> {
        let repetitions = r * API_BENCHMARK_BATCH_SIZE;
        let res_offset = COMMON_OFFSET;

        let module = ModuleDefinition {
            memory: Some(ImportedMemory::new(SMALL_MEM_SIZE)),
            imported_functions: vec![SysCallName::SystemReserveGas],
            handle_body: Some(body::fallible_syscall(
                repetitions,
                res_offset,
                &[
                    // gas amount
                    InstrI64Const(50_000_000),
                ],
            )),
            ..Default::default()
        };

        Self::prepare_handle(module, 0)
    }

    pub fn getter(name: SysCallName, r: u32) -> Result<Exec<T>, &'static str> {
        let repetitions = r * API_BENCHMARK_BATCH_SIZE;
        let res_offset = COMMON_OFFSET;

        let module = ModuleDefinition {
            memory: Some(ImportedMemory::new(SMALL_MEM_SIZE)),
            imported_functions: vec![name],
            handle_body: Some(body::syscall(
                repetitions,
                &[
                    // offset where to write taken data
                    InstrI32Const(res_offset),
                ],
            )),
            ..Default::default()
        };

        Self::prepare_handle(module, 0)
    }

    pub fn gr_read(r: u32) -> Result<Exec<T>, &'static str> {
        let repetitions = r * API_BENCHMARK_BATCH_SIZE;
        let buffer_offset = COMMON_OFFSET;
        let buffer_len = COMMON_PAYLOAD_LEN;
        let res_offset = buffer_offset + buffer_len;

        assert!(buffer_len <= MAX_PAYLOAD_LEN);

        let module = ModuleDefinition {
            memory: Some(ImportedMemory::new(SMALL_MEM_SIZE)),
            imported_functions: vec![SysCallName::Read],
            handle_body: Some(body::fallible_syscall(
                repetitions,
                res_offset,
                &[
                    // at
                    InstrI32Const(0),
                    // len
                    InstrI32Const(buffer_len),
                    // buffer offset
                    InstrI32Const(buffer_offset),
                ],
            )),
            ..Default::default()
        };

        Self::prepare_handle_with_const_payload(module)
    }

    pub fn gr_read_per_kb(n: u32) -> Result<Exec<T>, &'static str> {
        let repetitions = API_BENCHMARK_BATCH_SIZE;
        let buffer_offset = COMMON_OFFSET;
        let buffer_len = n * 1024;
        let res_offset = buffer_offset + buffer_len;

        assert!(buffer_len <= MAX_PAYLOAD_LEN);

        let module = ModuleDefinition {
            memory: Some(ImportedMemory::max::<T>()),
            imported_functions: vec![SysCallName::Read],
            handle_body: Some(body::fallible_syscall(
                repetitions,
                res_offset,
                &[
                    // at
                    InstrI32Const(0),
                    // len
                    InstrI32Const(buffer_len),
                    // buffer offset
                    InstrI32Const(buffer_offset),
                ],
            )),
            ..Default::default()
        };

        Self::prepare_handle_with_const_payload(module)
    }

    pub fn gr_random(r: u32) -> Result<Exec<T>, &'static str> {
        let repetitions = r * API_BENCHMARK_BATCH_SIZE;
        let subject_offset = COMMON_OFFSET;
        let bn_random_offset = subject_offset + RANDOM_SUBJECT_SIZE;

        let module = ModuleDefinition {
            memory: Some(ImportedMemory::new(SMALL_MEM_SIZE)),
            imported_functions: vec![SysCallName::Random],
            handle_body: Some(body::syscall(
                repetitions,
                &[
                    // subject offset
                    InstrI32Const(subject_offset),
                    // bn random offset
                    InstrI32Const(bn_random_offset),
                ],
            )),
            ..Default::default()
        };

        Self::prepare_handle(module, 0)
    }

    pub fn gr_send_init(r: u32) -> Result<Exec<T>, &'static str> {
        let repetitions = r * API_BENCHMARK_BATCH_SIZE;
        let res_offset = COMMON_OFFSET;

        let module = ModuleDefinition {
            memory: Some(ImportedMemory::new(SMALL_MEM_SIZE)),
            imported_functions: vec![SysCallName::SendInit],
            handle_body: Some(body::fallible_syscall(repetitions, res_offset, &[])),
            ..Default::default()
        };

        Self::prepare_handle(module, 0)
    }

    pub fn gr_send_push(r: u32) -> Result<Exec<T>, &'static str> {
        let repetitions = r * API_BENCHMARK_BATCH_SIZE;
        assert!(repetitions <= MAX_REPETITIONS);

        let payload_offset = COMMON_OFFSET;
        let payload_len = COMMON_PAYLOAD_LEN;
        let res_offset = payload_offset + payload_len;
        let err_handle_offset = res_offset + ERR_LEN_SIZE;

        let mut instructions = body::fallible_syscall_instr(
            MAX_REPETITIONS,
            1,
            Counter(err_handle_offset, ERR_HANDLE_SIZE),
            &[],
        );
        instructions.extend(body::fallible_syscall_instr(
            repetitions,
            0,
            InstrI32Const(res_offset),
            &[
                // get handle from send init results
                Counter(err_handle_offset + ERR_LEN_SIZE, ERR_HANDLE_SIZE),
                InstrI32Load(2, 0),
                // payload ptr
                InstrI32Const(payload_offset),
                // payload len
                InstrI32Const(payload_len),
            ],
        ));

        let module = ModuleDefinition {
            memory: Some(ImportedMemory::new(SMALL_MEM_SIZE)),
            imported_functions: vec![SysCallName::SendPush, SysCallName::SendInit],
            handle_body: Some(body::from_instructions(instructions)),
            ..Default::default()
        };

        Self::prepare_handle(module, 0)
    }

    pub fn gr_send_push_per_kb(n: u32) -> Result<Exec<T>, &'static str> {
        let repetitions = API_BENCHMARK_BATCH_SIZE;
        let payload_offset = COMMON_OFFSET;
        let payload_len = n * 1024;
        let res_offset = payload_offset + payload_len;
        let err_handle_offset = res_offset + ERR_LEN_SIZE;

        let mut instructions = body::fallible_syscall_instr(
            API_BENCHMARK_BATCH_SIZE,
            1,
            Counter(err_handle_offset, ERR_HANDLE_SIZE),
            &[],
        );
        instructions.extend(body::fallible_syscall_instr(
            repetitions,
            0,
            InstrI32Const(res_offset),
            &[
                // get handle from send init results
                Counter(err_handle_offset + ERR_LEN_SIZE, ERR_HANDLE_SIZE),
                InstrI32Load(2, 0),
                // payload ptr
                InstrI32Const(payload_offset),
                // payload len
                InstrI32Const(payload_len),
            ],
        ));

        let module = ModuleDefinition {
            memory: Some(ImportedMemory::max::<T>()),
            imported_functions: vec![SysCallName::SendPush, SysCallName::SendInit],
            handle_body: Some(body::from_instructions(instructions)),
            ..Default::default()
        };

        Self::prepare_handle(module, 0)
    }

    // Benchmark the `gr_send_commit` call.
    // `gr_send` call is shortcut for `gr_send_init` + `gr_send_commit`
    pub fn gr_send_commit(r: u32) -> Result<Exec<T>, &'static str> {
        let repetitions = r * API_BENCHMARK_BATCH_SIZE;
        let pid_value_offset = COMMON_OFFSET;
        let payload_offset = pid_value_offset + PID_VALUE_SIZE;
        let payload_len = COMMON_PAYLOAD_LEN;
        let res_offset = payload_offset + payload_len;

        let module = ModuleDefinition {
            memory: Some(ImportedMemory::new(SMALL_MEM_SIZE)),
            imported_functions: vec![SysCallName::Send],
            handle_body: Some(body::fallible_syscall(
                repetitions,
                res_offset,
                &[
                    // pid value offset
                    InstrI32Const(pid_value_offset),
                    // payload offset
                    InstrI32Const(payload_offset),
                    // payload len
                    InstrI32Const(payload_len),
                    // delay
                    InstrI32Const(10),
                ],
            )),
            ..Default::default()
        };

        Self::prepare_handle(module, 10000000)
    }

    // Benchmark the `gr_send_commit` call.
    // `gr_send` call is shortcut for `gr_send_init` + `gr_send_commit`
    pub fn gr_send_commit_per_kb(n: u32) -> Result<Exec<T>, &'static str> {
        let repetitions = API_BENCHMARK_BATCH_SIZE;
        let pid_value_offset = COMMON_OFFSET;
        let payload_offset = pid_value_offset + PID_VALUE_SIZE;
        let payload_len = n * 1024;
        let res_offset = payload_offset + payload_len;

        let module = ModuleDefinition {
            memory: Some(ImportedMemory::max::<T>()),
            imported_functions: vec![SysCallName::Send],
            handle_body: Some(body::fallible_syscall(
                repetitions,
                res_offset,
                &[
                    // pid value offset
                    InstrI32Const(pid_value_offset),
                    // payload offset
                    InstrI32Const(payload_offset),
                    // payload len
                    InstrI32Const(payload_len),
                    // delay
                    InstrI32Const(10),
                ],
            )),
            ..Default::default()
        };

        Self::prepare_handle(module, 10000000)
    }

    // Benchmark the `gr_reservation_send_commit` call.
    // `gr_send` call is shortcut for `gr_send_init` + `gr_send_commit`
    pub fn gr_reservation_send_commit(r: u32) -> Result<Exec<T>, &'static str> {
        let repetitions = r * API_BENCHMARK_BATCH_SIZE;
        assert!(repetitions <= MAX_REPETITIONS);

        let rid_pid_values: Vec<u8> = (0..MAX_REPETITIONS)
            .flat_map(|i| {
                let mut bytes = [0; RID_PID_VALUE_SIZE as usize];
                bytes[..RID_SIZE as usize].copy_from_slice(ReservationId::from(i as u64).as_ref());
                bytes
            })
            .collect();

        let rid_pid_value_offset = COMMON_OFFSET;
        let payload_offset = rid_pid_value_offset + rid_pid_values.len() as u32;
        let payload_len = COMMON_PAYLOAD_LEN;
        let res_offset = payload_offset + payload_len;

        let module = ModuleDefinition {
            // One `SMALL_MEM_SIZE + 1` in order to fit data segments in memory
            memory: Some(ImportedMemory::new(SMALL_MEM_SIZE + 1)),
            imported_functions: vec![SysCallName::ReservationSend],
            data_segments: vec![DataSegment {
                offset: rid_pid_value_offset,
                value: rid_pid_values,
            }],
            handle_body: Some(body::fallible_syscall(
                repetitions,
                res_offset,
                &[
                    // rid pid value offset
                    Counter(rid_pid_value_offset, RID_PID_VALUE_SIZE),
                    // payload offset
                    InstrI32Const(payload_offset),
                    // payload len
                    InstrI32Const(payload_len),
                    // delay
                    InstrI32Const(10),
                ],
            )),
            ..Default::default()
<<<<<<< HEAD
        });

        let instance = Program::<T>::new(code, vec![])?;

        // insert gas reservation slots
        let program_id = ProgramId::from_origin(instance.addr);
        ProgramStorageOf::<T>::update_active_program(program_id, |program| {
            for x in 0..r * API_BENCHMARK_BATCH_SIZE {
                program.gas_reservation_map.insert(
                    ReservationId::from(x as u64),
                    GasReservationSlot {
                        amount: 1_000,
                        start: 1,
                        finish: 100,
                    },
                );
            }
        })
        .unwrap();
=======
        };
>>>>>>> dda96e01

        Self::prepare_handle_with_reservation_slots(module, repetitions)
    }

    // Benchmark the `gr_send_commit` call.
    // `gr_send` call is shortcut for `gr_send_init` + `gr_send_commit`
    pub fn gr_reservation_send_commit_per_kb(n: u32) -> Result<Exec<T>, &'static str> {
        let repetitions = API_BENCHMARK_BATCH_SIZE;

        let rid_pid_values = (0..repetitions)
            .flat_map(|i| {
                let mut bytes = [0; RID_PID_VALUE_SIZE as usize];
                bytes[..RID_SIZE as usize].copy_from_slice(ReservationId::from(i as u64).as_ref());
                bytes
            })
            .collect::<Vec<_>>();

        let rid_pid_value_offset = COMMON_OFFSET;
        let payload_offset = rid_pid_value_offset + rid_pid_values.len() as u32;
        let payload_len = n * 1024;
        let res_offset = payload_offset + payload_len;

        let module = ModuleDefinition {
            memory: Some(ImportedMemory::max::<T>()),
            imported_functions: vec![SysCallName::ReservationSend],
            data_segments: vec![DataSegment {
                offset: rid_pid_value_offset,
                value: rid_pid_values,
            }],
            handle_body: Some(body::fallible_syscall(
                repetitions,
                res_offset,
                &[
                    // rid pid value offset
                    Counter(rid_pid_value_offset, RID_PID_VALUE_SIZE),
                    // payload offset
                    InstrI32Const(payload_offset),
                    // payload len
                    InstrI32Const(payload_len),
                    // delay
                    InstrI32Const(10),
                ],
            )),
            ..Default::default()
<<<<<<< HEAD
        });

        let instance = Program::<T>::new(code, vec![])?;

        // insert gas reservation slots
        let program_id = ProgramId::from_origin(instance.addr);
        ProgramStorageOf::<T>::update_active_program(program_id, |program| {
            for x in 0..API_BENCHMARK_BATCH_SIZE {
                program.gas_reservation_map.insert(
                    ReservationId::from(x as u64),
                    GasReservationSlot {
                        amount: 1_000,
                        start: 1,
                        finish: 100,
                    },
                );
            }
        })
        .unwrap();
=======
        };
>>>>>>> dda96e01

        Self::prepare_handle_with_reservation_slots(module, repetitions)
    }

    pub fn gr_reply_commit(r: u32) -> Result<Exec<T>, &'static str> {
        let repetitions = r;
        assert!(repetitions <= 1);

        let value_offset = COMMON_OFFSET;
        let res_offset = value_offset + VALUE_SIZE;

        let module = ModuleDefinition {
            memory: Some(ImportedMemory::new(SMALL_MEM_SIZE)),
            imported_functions: vec![SysCallName::ReplyCommit],
            handle_body: Some(body::fallible_syscall(
                repetitions,
                res_offset,
                &[
                    // value offset
                    InstrI32Const(value_offset),
                    // delay
                    InstrI32Const(10),
                ],
            )),
            ..Default::default()
        };

        Self::prepare_handle(module, 10000000)
    }

    pub fn gr_reply_commit_per_kb(n: u32) -> Result<Exec<T>, &'static str> {
        let repetitions = 1;
        let payload_offset = COMMON_OFFSET;
        let payload_len = n * 1024;
        let res_offset = payload_offset + payload_len;

        let module = ModuleDefinition {
            memory: Some(ImportedMemory::max::<T>()),
            imported_functions: vec![SysCallName::Reply],
            handle_body: Some(body::fallible_syscall(
                repetitions,
                res_offset,
                &[
                    // payload ptr
                    InstrI32Const(payload_offset),
                    // payload len
                    InstrI32Const(payload_len),
                    // value ptr
                    InstrI32Const(payload_offset),
                    // delay
                    InstrI32Const(10),
                ],
            )),
            ..Default::default()
        };

        Self::prepare_handle(module, 10000000)
    }

    pub fn gr_reply_push(r: u32) -> Result<Exec<T>, &'static str> {
        let repetitions = r * API_BENCHMARK_BATCH_SIZE;
        let payload_offset = COMMON_OFFSET;
        let payload_len = COMMON_PAYLOAD_LEN;
        let res_offset = payload_offset + payload_len;

        let module = ModuleDefinition {
            memory: Some(ImportedMemory::new(SMALL_MEM_SIZE)),
            imported_functions: vec![SysCallName::ReplyPush],
            handle_body: Some(body::fallible_syscall(
                repetitions,
                res_offset,
                &[
                    // payload ptr
                    InstrI32Const(payload_offset),
                    // payload len
                    InstrI32Const(payload_len),
                ],
            )),
            ..Default::default()
<<<<<<< HEAD
        });

        let instance = Program::<T>::new(code, vec![])?;

        // insert gas reservation slots
        let program_id = ProgramId::from_origin(instance.addr);
        ProgramStorageOf::<T>::update_active_program(program_id, |program| {
            for x in 0..r * API_BENCHMARK_BATCH_SIZE {
                program.gas_reservation_map.insert(
                    ReservationId::from(x as u64),
                    GasReservationSlot {
                        amount: 1_000,
                        start: 1,
                        finish: 100,
                    },
                );
            }
        })
        .unwrap();

        utils::prepare_exec::<T>(
            instance.caller.into_origin(),
            HandleKind::Handle(program_id),
            vec![],
            err_len_ptrs,
            Default::default(),
        )
=======
        };

        Self::prepare_handle(module, 10000000)
>>>>>>> dda96e01
    }

    pub fn gr_reply_push_per_kb(n: u32) -> Result<Exec<T>, &'static str> {
        let repetitions = 1;
        let payload_offset = COMMON_OFFSET;
        let payload_len = n * 1024;
        let res_offset = payload_offset + payload_len;

        let module = ModuleDefinition {
            memory: Some(ImportedMemory::max::<T>()),
            imported_functions: vec![SysCallName::ReplyPush],
            handle_body: Some(body::fallible_syscall(
                repetitions,
                res_offset,
                &[
                    // payload ptr
                    InstrI32Const(payload_offset),
                    // payload len
                    InstrI32Const(payload_len),
                ],
            )),
            ..Default::default()
        };

        Self::prepare_handle(module, 10000000)
    }

    pub fn gr_reservation_reply_commit(r: u32) -> Result<Exec<T>, &'static str> {
        let repetitions = r;
        let max_repetitions = 1;
        assert!(repetitions <= max_repetitions);

        let rid_values: Vec<_> = (0..max_repetitions)
            .flat_map(|i| {
                let mut bytes = [0; RID_VALUE_SIZE as usize];
                bytes[..RID_SIZE as usize].copy_from_slice(ReservationId::from(i as u64).as_ref());
                bytes.to_vec()
            })
            .collect();

        let rid_value_offset = COMMON_OFFSET;
        let res_offset = rid_value_offset + rid_values.len() as u32;

        let module = ModuleDefinition {
            memory: Some(ImportedMemory::new(SMALL_MEM_SIZE)),
            imported_functions: vec![SysCallName::ReservationReplyCommit],
            data_segments: vec![DataSegment {
                offset: rid_value_offset,
                value: rid_values,
            }],
            handle_body: Some(body::fallible_syscall(
                repetitions,
                res_offset,
                &[
                    // rid_value ptr
                    Counter(rid_value_offset, RID_VALUE_SIZE),
                    // delay
                    InstrI32Const(10),
                ],
            )),
            ..Default::default()
        };

        Self::prepare_handle_with_reservation_slots(module, repetitions)
    }

<<<<<<< HEAD
        // insert gas reservation slots
        let program_id = ProgramId::from_origin(instance.addr);
        ProgramStorageOf::<T>::update_active_program(program_id, |program| {
            for x in 0..API_BENCHMARK_BATCH_SIZE {
                program.gas_reservation_map.insert(
                    ReservationId::from(x as u64),
                    GasReservationSlot {
                        amount: 1_000,
                        start: 1,
                        finish: 100,
                    },
                );
            }
        })
        .unwrap();
=======
    pub fn gr_reservation_reply_commit_per_kb(n: u32) -> Result<Exec<T>, &'static str> {
        let repetitions = 1;
        let rid_value_offset = COMMON_OFFSET;
        let payload_offset = rid_value_offset + RID_VALUE_SIZE;
        let payload_len = n * 1024;
        let res_offset = payload_offset + payload_len;
>>>>>>> dda96e01

        let module = ModuleDefinition {
            memory: Some(ImportedMemory::max::<T>()),
            imported_functions: vec![SysCallName::ReservationReply],
            handle_body: Some(body::fallible_syscall(
                repetitions,
                res_offset,
                &[
                    // rid_value ptr
                    InstrI32Const(rid_value_offset),
                    // payload ptr
                    InstrI32Const(payload_offset),
                    // payload len
                    InstrI32Const(payload_len),
                    // delay
                    InstrI32Const(10),
                ],
            )),
            ..Default::default()
        };

        Self::prepare_handle_with_reservation_slots(module, repetitions)
    }

    pub fn gr_reply_to(r: u32) -> Result<Exec<T>, &'static str> {
        let repetitions = r * API_BENCHMARK_BATCH_SIZE;
        let res_offset = COMMON_OFFSET;

        let module = ModuleDefinition {
            memory: Some(ImportedMemory::new(SMALL_MEM_SIZE)),
            imported_functions: vec![SysCallName::ReplyTo],
            reply_body: Some(body::fallible_syscall(repetitions, res_offset, &[])),
            ..Default::default()
        };

        let instance = Program::<T>::new(module.into(), vec![])?;

        let msg_id = MessageId::from(10);
        let msg = Message::new(
            msg_id,
            instance.addr.as_bytes().into(),
            ProgramId::from(instance.caller.clone().into_origin().as_bytes()),
            Default::default(),
            Some(1_000_000),
            0,
            None,
        )
        .into_stored();
        MailboxOf::<T>::insert(msg, u32::MAX.unique_saturated_into())
            .expect("Error during mailbox insertion");

        utils::prepare_exec::<T>(
            instance.caller.into_origin(),
            HandleKind::Reply(msg_id, 0),
            vec![],
            Default::default(),
        )
    }

    pub fn gr_signal_from(r: u32) -> Result<Exec<T>, &'static str> {
        let repetitions = r * API_BENCHMARK_BATCH_SIZE;
        let res_offset = COMMON_OFFSET;

        let module = ModuleDefinition {
            memory: Some(ImportedMemory::new(SMALL_MEM_SIZE)),
            imported_functions: vec![SysCallName::SignalFrom],
            handle_body: Some(body::syscall(repetitions, &[InstrI32Const(res_offset)])),
            ..Default::default()
        };

        Self::prepare_handle(module, 0)
    }

    pub fn gr_reply_push_input(r: u32) -> Result<Exec<T>, &'static str> {
        let repetitions = r * API_BENCHMARK_BATCH_SIZE;
        let input_at = 0;
        let input_len = COMMON_PAYLOAD_LEN;
        let res_offset = COMMON_OFFSET;

        let module = ModuleDefinition {
            memory: Some(ImportedMemory::new(SMALL_MEM_SIZE)),
            imported_functions: vec![SysCallName::ReplyPushInput],
            handle_body: Some(body::fallible_syscall(
                repetitions,
                res_offset,
                &[
                    // input at
                    InstrI32Const(input_at),
                    // input len
                    InstrI32Const(input_len),
                ],
            )),
            ..Default::default()
        };

        Self::prepare_handle_with_const_payload(module)
    }

    pub fn gr_reply_push_input_per_kb(n: u32) -> Result<Exec<T>, &'static str> {
        let repetitions = 1;
        let input_at = 0;
        let input_len = n * 1024;
        let res_offset = COMMON_OFFSET;

        assert!(input_len <= MAX_PAYLOAD_LEN);

        let module = ModuleDefinition {
            memory: Some(ImportedMemory::max::<T>()),
            imported_functions: vec![SysCallName::ReplyPushInput],
            handle_body: Some(body::fallible_syscall(
                repetitions,
                res_offset,
                &[
                    // input at
                    InstrI32Const(input_at),
                    // input len
                    InstrI32Const(input_len),
                ],
            )),
            ..Default::default()
        };

        Self::prepare_handle_with_const_payload(module)
    }

    pub fn gr_send_push_input(r: u32) -> Result<Exec<T>, &'static str> {
        let repetitions = r * API_BENCHMARK_BATCH_SIZE;
        assert!(repetitions <= MAX_REPETITIONS);

        let input_at = 0;
        let input_len = COMMON_PAYLOAD_LEN;
        let res_offset = COMMON_OFFSET;
        let err_handle_offset = COMMON_OFFSET + ERR_LEN_SIZE;

        let mut instructions = body::fallible_syscall_instr(
            MAX_REPETITIONS,
            1,
            Counter(err_handle_offset, ERR_HANDLE_SIZE),
            &[],
        );

        instructions.extend(
            body::fallible_syscall_instr(
                repetitions,
                0,
                InstrI32Const(res_offset),
                &[
                    // get handle from send init results
                    Counter(err_handle_offset + ERR_LEN_SIZE, ERR_HANDLE_SIZE),
                    InstrI32Load(2, 0),
                    // input at
                    InstrI32Const(input_at),
                    // input len
                    InstrI32Const(input_len),
                ],
            )
            .into_iter(),
        );

        let module = ModuleDefinition {
            memory: Some(ImportedMemory::new(SMALL_MEM_SIZE)),
            imported_functions: vec![SysCallName::SendPushInput, SysCallName::SendInit],
            handle_body: Some(body::from_instructions(instructions)),
            ..Default::default()
        };

        Self::prepare_handle_with_const_payload(module)
    }

    pub fn gr_send_push_input_per_kb(n: u32) -> Result<Exec<T>, &'static str> {
        let repetitions = API_BENCHMARK_BATCH_SIZE;
        let input_at = 0;
        let input_len = n * 1024;
        let res_offset = COMMON_OFFSET;
        let err_handle_offset = res_offset + ERR_LEN_SIZE;

        let mut instructions = body::fallible_syscall_instr(
            API_BENCHMARK_BATCH_SIZE,
            1,
            Counter(err_handle_offset, ERR_HANDLE_SIZE),
            &[],
        );

        instructions.extend(
            body::fallible_syscall_instr(
                repetitions,
                0,
                InstrI32Const(res_offset),
                &[
                    // get handle from send init results
                    Counter(err_handle_offset + ERR_LEN_SIZE, ERR_HANDLE_SIZE),
                    InstrI32Load(2, 0),
                    // input at
                    InstrI32Const(input_at),
                    // input len
                    InstrI32Const(input_len),
                ],
            )
            .into_iter(),
        );

        let module = ModuleDefinition {
            memory: Some(ImportedMemory::max::<T>()),
            imported_functions: vec![SysCallName::SendPushInput, SysCallName::SendInit],
            handle_body: Some(body::from_instructions(instructions)),
            ..Default::default()
        };

        Self::prepare_handle_with_const_payload(module)
    }

    pub fn gr_status_code(r: u32) -> Result<Exec<T>, &'static str> {
        let repetitions = r * API_BENCHMARK_BATCH_SIZE;
        let res_offset = COMMON_OFFSET;

        let module = ModuleDefinition {
            memory: Some(ImportedMemory::new(SMALL_MEM_SIZE)),
            imported_functions: vec![SysCallName::StatusCode],
            reply_body: Some(body::fallible_syscall(repetitions, res_offset, &[])),
            ..Default::default()
        };

        let instance = Program::<T>::new(module.into(), vec![])?;

        let msg_id = MessageId::from(10);
        let msg = Message::new(
            msg_id,
            instance.addr.as_bytes().into(),
            ProgramId::from(instance.caller.clone().into_origin().as_bytes()),
            Default::default(),
            Some(1_000_000),
            0,
            None,
        )
        .into_stored();
        MailboxOf::<T>::insert(msg, u32::MAX.unique_saturated_into())
            .expect("Error during mailbox insertion");

        utils::prepare_exec::<T>(
            instance.caller.into_origin(),
            HandleKind::Reply(msg_id, 0),
            vec![],
            Default::default(),
        )
    }

    pub fn gr_debug(r: u32) -> Result<Exec<T>, &'static str> {
        let repetitions = r * API_BENCHMARK_BATCH_SIZE;
        let string_offset = COMMON_OFFSET;
        let string_len = COMMON_PAYLOAD_LEN;

        let module = ModuleDefinition {
            memory: Some(ImportedMemory::new(SMALL_MEM_SIZE)),
            imported_functions: vec![SysCallName::Debug],
            handle_body: Some(body::syscall(
                repetitions,
                &[
                    // payload ptr
                    InstrI32Const(string_offset),
                    // payload len
                    InstrI32Const(string_len),
                ],
            )),
            ..Default::default()
        };

        Self::prepare_handle(module, 0)
    }

    pub fn gr_debug_per_kb(n: u32) -> Result<Exec<T>, &'static str> {
        let repetitions = API_BENCHMARK_BATCH_SIZE;
        let string_offset = COMMON_OFFSET;
        let string_len = n * 1024;

        let module = ModuleDefinition {
            memory: Some(ImportedMemory::max::<T>()),
            imported_functions: vec![SysCallName::Debug],
            handle_body: Some(body::syscall(
                repetitions,
                &[
                    // payload ptr
                    InstrI32Const(string_offset),
                    // payload len
                    InstrI32Const(string_len),
                ],
            )),
            ..Default::default()
        };

        Self::prepare_handle(module, 0)
    }

    pub fn gr_error(r: u32) -> Result<Exec<T>, &'static str> {
        let repetitions = r * API_BENCHMARK_BATCH_SIZE;
        let res_offset = COMMON_OFFSET;
        let err_data_buffer_offset = res_offset + ERR_LEN_SIZE;

        let mut handle_body = body::fallible_syscall(
            repetitions,
            res_offset,
            &[
                // error encoded data buffer offset
                InstrI32Const(err_data_buffer_offset),
            ],
        );

        // Insert first `gr_error` call, which returns error, so all other `gr_error` calls will be Ok.
        handle_body.code_mut().elements_mut().splice(
            0..0,
            [
                Instruction::I32Const(0),
                Instruction::I32Const(0),
                Instruction::Call(0),
            ],
        );

        let module = ModuleDefinition {
            memory: Some(ImportedMemory::new(SMALL_MEM_SIZE)),
            imported_functions: vec![SysCallName::Error],
            handle_body: Some(handle_body),
            ..Default::default()
        };

        Self::prepare_handle(module, 0)
    }

    pub fn termination_bench(
        name: SysCallName,
        param: Option<u32>,
        r: u32,
    ) -> Result<Exec<T>, &'static str> {
        let repetitions = r;
        assert!(repetitions <= 1);

        let params = if let Some(c) = param {
            assert!(name.signature().params.len() == 1);
            vec![InstrI32Const(c)]
        } else {
            assert!(name.signature().params.is_empty());
            vec![]
        };

        let module = ModuleDefinition {
            memory: Some(ImportedMemory::new(SMALL_MEM_SIZE)),
            imported_functions: vec![name],
            handle_body: Some(body::syscall(repetitions, &params)),
            ..Default::default()
        };

        Self::prepare_handle(module, 0)
    }

    pub fn gr_wake(r: u32) -> Result<Exec<T>, &'static str> {
        let repetitions = r * API_BENCHMARK_BATCH_SIZE;
        assert!(repetitions <= MAX_REPETITIONS);

        let message_ids: Vec<u8> = (0..MAX_REPETITIONS)
            .flat_map(|i| <[u8; MID_SIZE as usize]>::from(MessageId::from(i as u64)).to_vec())
            .collect();

        let message_id_offset = COMMON_OFFSET;
        let res_offset = message_id_offset + message_ids.len() as u32;

        let module = ModuleDefinition {
            memory: Some(ImportedMemory::new(SMALL_MEM_SIZE)),
            imported_functions: vec![SysCallName::Wake],
            data_segments: vec![DataSegment {
                offset: message_id_offset,
                value: message_ids,
            }],
            handle_body: Some(body::fallible_syscall(
                repetitions,
                res_offset,
                &[
                    // message id offset
                    Counter(message_id_offset, MID_SIZE),
                    // delay
                    InstrI32Const(10),
                ],
            )),
            ..Default::default()
        };

        Self::prepare_handle(module, 0)
    }

    pub fn gr_create_program_wgas(r: u32) -> Result<Exec<T>, &'static str> {
        let repetitions = r * API_BENCHMARK_BATCH_SIZE;

        let module = WasmModule::<T>::dummy();
        let _ = Gear::<T>::upload_code_raw(
            RawOrigin::Signed(benchmarking::account("instantiator", 0, 0)).into(),
            module.code,
        );

        let mut cid_value = [0; CID_VALUE_SIZE as usize];
        cid_value[0..CID_SIZE as usize].copy_from_slice(module.hash.as_ref());
        cid_value[CID_SIZE as usize..].copy_from_slice(&0u128.to_le_bytes());

        let cid_value_offset = COMMON_OFFSET;
        let payload_offset = cid_value_offset + cid_value.len() as u32;
        let payload_len = 10;
        let res_offset = payload_offset + payload_len;

        // Use previous result bytes as salt. First one uses 0 bytes.
        let salt_offset = res_offset;
        let salt_len = 32;

        let module = ModuleDefinition {
            memory: Some(ImportedMemory::new(SMALL_MEM_SIZE)),
            imported_functions: vec![SysCallName::CreateProgramWGas],
            data_segments: vec![DataSegment {
                offset: cid_value_offset,
                value: cid_value.to_vec(),
            }],
            handle_body: Some(body::fallible_syscall(
                repetitions,
                res_offset,
                &[
                    // cid value offset
                    InstrI32Const(cid_value_offset),
                    // salt offset
                    InstrI32Const(salt_offset),
                    // salt len
                    InstrI32Const(salt_len),
                    // payload offset
                    InstrI32Const(payload_offset),
                    // payload len
                    InstrI32Const(payload_len),
                    // gas limit
                    InstrI64Const(100_000_000),
                    // delay
                    InstrI32Const(10),
                ],
            )),
            ..Default::default()
        };

        Self::prepare_handle(module, 0)
    }

    pub fn gr_create_program_wgas_per_kb(pkb: u32, skb: u32) -> Result<Exec<T>, &'static str> {
        let repetitions = API_BENCHMARK_BATCH_SIZE;

        let module = WasmModule::<T>::dummy();
        let _ = Gear::<T>::upload_code_raw(
            RawOrigin::Signed(benchmarking::account("instantiator", 0, 0)).into(),
            module.code,
        );

        let mut cid_value = [0; (CID_SIZE + VALUE_SIZE) as usize];
        cid_value[0..CID_SIZE as usize].copy_from_slice(module.hash.as_ref());
        cid_value[CID_SIZE as usize..].copy_from_slice(&0u128.to_le_bytes());

        let cid_value_offset = COMMON_OFFSET;
        let payload_offset = cid_value_offset + cid_value.len() as u32;
        let payload_len = pkb * 1024;
        let res_offset = payload_offset + payload_len;

        // Use previous result bytes as part of salt buffer. First one uses 0 bytes.
        let salt_offset = res_offset;
        let salt_len = skb * 1024;

        let module = ModuleDefinition {
            memory: Some(ImportedMemory::max::<T>()),
            imported_functions: vec![SysCallName::CreateProgramWGas],
            data_segments: vec![DataSegment {
                offset: cid_value_offset,
                value: cid_value.to_vec(),
            }],
            handle_body: Some(body::fallible_syscall(
                repetitions,
                res_offset,
                &[
                    // cid_value offset
                    InstrI32Const(cid_value_offset),
                    // salt offset
                    InstrI32Const(salt_offset),
                    // salt len
                    InstrI32Const(salt_len),
                    // payload offset
                    InstrI32Const(payload_offset),
                    // payload len
                    InstrI32Const(payload_len),
                    // gas limit
                    InstrI64Const(100_000_000),
                    // delay
                    InstrI32Const(10),
                ],
            )),
            ..Default::default()
        };

        Self::prepare_handle(module, 0)
    }

    pub fn lazy_pages_signal_read(wasm_pages: WasmPage) -> Result<Exec<T>, &'static str> {
        let instrs = body::read_access_all_pages_instrs(wasm_pages, vec![]);
        let module = ModuleDefinition {
            memory: Some(ImportedMemory::max::<T>()),
            handle_body: Some(body::from_instructions(instrs)),
            stack_end: Some(0.into()),
            ..Default::default()
        };
        Self::prepare_handle(module, 0)
    }

    pub fn lazy_pages_signal_write(wasm_pages: WasmPage) -> Result<Exec<T>, &'static str> {
        let instrs = body::write_access_all_pages_instrs(wasm_pages, vec![]);
        let module = ModuleDefinition {
            memory: Some(ImportedMemory::max::<T>()),
            handle_body: Some(body::from_instructions(instrs)),
            stack_end: Some(0.into()),
            ..Default::default()
        };
        Self::prepare_handle(module, 0)
    }

    pub fn lazy_pages_signal_write_after_read(
        wasm_pages: WasmPage,
    ) -> Result<Exec<T>, &'static str> {
        let instrs = body::read_access_all_pages_instrs(max_pages::<T>().into(), vec![]);
        let instrs = body::write_access_all_pages_instrs(wasm_pages, instrs);
        let module = ModuleDefinition {
            memory: Some(ImportedMemory::max::<T>()),
            handle_body: Some(body::from_instructions(instrs)),
            stack_end: Some(0.into()),
            ..Default::default()
        };
        Self::prepare_handle(module, 0)
    }

    pub fn lazy_pages_load_page_storage_data(
        wasm_pages: WasmPage,
    ) -> Result<Exec<T>, &'static str> {
        let exec = Self::lazy_pages_signal_read(wasm_pages)?;
        let program_id = exec.context.program().id();
        for page in wasm_pages
            .iter_from_zero()
            .flat_map(|p| p.to_pages_iter::<GearPage>())
        {
            ProgramStorageOf::<T>::set_program_page_data(
                program_id,
                page,
                PageBuf::from_inner(PageBufInner::filled_with(1)),
            );
        }
        Ok(exec)
    }

    pub fn lazy_pages_host_func_read(wasm_pages: WasmPage) -> Result<Exec<T>, &'static str> {
        let module = ModuleDefinition {
            memory: Some(ImportedMemory::max::<T>()),
            imported_functions: vec![SysCallName::Debug],
            handle_body: Some(body::from_instructions(vec![
                // payload offset
                Instruction::I32Const(0),
                // payload len
                Instruction::I32Const(wasm_pages.offset() as i32),
                // CALL
                Instruction::Call(0),
            ])),
            stack_end: Some(0.into()),
            ..Default::default()
        };
        Self::prepare_handle(module, 0)
    }

    pub fn lazy_pages_host_func_write(wasm_pages: WasmPage) -> Result<Exec<T>, &'static str> {
        let module = ModuleDefinition {
            memory: Some(ImportedMemory::max::<T>()),
            imported_functions: vec![SysCallName::Read],
            handle_body: Some(body::from_instructions(vec![
                // at
                Instruction::I32Const(0),
                // len
                Instruction::I32Const(wasm_pages.offset() as i32),
                // buffer ptr
                Instruction::I32Const(0),
                // err len ptr
                Instruction::I32Const(0),
                // CALL
                Instruction::Call(0),
            ])),
            stack_end: Some(0.into()),
            ..Default::default()
        };

        Self::prepare_handle_with_const_payload(module)
    }

    pub fn lazy_pages_host_func_write_after_read(
        wasm_pages: WasmPage,
    ) -> Result<Exec<T>, &'static str> {
        let max_pages = WasmPage::from_offset(MAX_PAYLOAD_LEN);
        assert!(wasm_pages <= max_pages);

        // Access const amount of pages before `gr_read` calls in order to make all pages read accessed.
        let mut instrs = body::read_access_all_pages_instrs(max_pages, vec![]);

        // Add `gr_read` call.
        instrs.extend_from_slice(&[
            // at
            Instruction::I32Const(0),
            // len
            Instruction::I32Const(wasm_pages.offset() as i32),
            // buffer ptr
            Instruction::I32Const(0),
            // err len ptr
            Instruction::I32Const(0),
            // CALL
            Instruction::Call(0),
        ]);

        let module = ModuleDefinition {
            memory: Some(ImportedMemory::max::<T>()),
            imported_functions: vec![SysCallName::Read],
            handle_body: Some(body::from_instructions(instrs)),
            stack_end: Some(0.into()),
            ..Default::default()
        };

        Self::prepare_handle_with_const_payload(module)
    }
}<|MERGE_RESOLUTION|>--- conflicted
+++ resolved
@@ -116,7 +116,7 @@
 
         // insert gas reservation slots
         let program_id = ProgramId::from_origin(instance.addr);
-        ProgramStorageOf::<T>::update_active_program(program_id, |program, _bn| {
+        ProgramStorageOf::<T>::update_active_program(program_id, |program| {
             for x in 0..repetitions {
                 program.gas_reservation_map.insert(
                     ReservationId::from(x as u64),
@@ -253,29 +253,7 @@
                 ],
             )),
             ..Default::default()
-<<<<<<< HEAD
-        });
-
-        let instance = Program::<T>::new(code, vec![])?;
-
-        // insert gas reservation slots
-        let program_id = ProgramId::from_origin(instance.addr);
-        ProgramStorageOf::<T>::update_active_program(program_id, |program| {
-            for x in 0..r * API_BENCHMARK_BATCH_SIZE {
-                program.gas_reservation_map.insert(
-                    ReservationId::from(x as u64),
-                    GasReservationSlot {
-                        amount: 1_000,
-                        start: 1,
-                        finish: 100,
-                    },
-                );
-            }
-        })
-        .unwrap();
-=======
-        };
->>>>>>> dda96e01
+        };
 
         Self::prepare_handle_with_reservation_slots(module, repetitions)
     }
@@ -600,29 +578,7 @@
                 ],
             )),
             ..Default::default()
-<<<<<<< HEAD
-        });
-
-        let instance = Program::<T>::new(code, vec![])?;
-
-        // insert gas reservation slots
-        let program_id = ProgramId::from_origin(instance.addr);
-        ProgramStorageOf::<T>::update_active_program(program_id, |program| {
-            for x in 0..r * API_BENCHMARK_BATCH_SIZE {
-                program.gas_reservation_map.insert(
-                    ReservationId::from(x as u64),
-                    GasReservationSlot {
-                        amount: 1_000,
-                        start: 1,
-                        finish: 100,
-                    },
-                );
-            }
-        })
-        .unwrap();
-=======
-        };
->>>>>>> dda96e01
+        };
 
         Self::prepare_handle_with_reservation_slots(module, repetitions)
     }
@@ -667,29 +623,7 @@
                 ],
             )),
             ..Default::default()
-<<<<<<< HEAD
-        });
-
-        let instance = Program::<T>::new(code, vec![])?;
-
-        // insert gas reservation slots
-        let program_id = ProgramId::from_origin(instance.addr);
-        ProgramStorageOf::<T>::update_active_program(program_id, |program| {
-            for x in 0..API_BENCHMARK_BATCH_SIZE {
-                program.gas_reservation_map.insert(
-                    ReservationId::from(x as u64),
-                    GasReservationSlot {
-                        amount: 1_000,
-                        start: 1,
-                        finish: 100,
-                    },
-                );
-            }
-        })
-        .unwrap();
-=======
-        };
->>>>>>> dda96e01
+        };
 
         Self::prepare_handle_with_reservation_slots(module, repetitions)
     }
@@ -769,39 +703,9 @@
                 ],
             )),
             ..Default::default()
-<<<<<<< HEAD
-        });
-
-        let instance = Program::<T>::new(code, vec![])?;
-
-        // insert gas reservation slots
-        let program_id = ProgramId::from_origin(instance.addr);
-        ProgramStorageOf::<T>::update_active_program(program_id, |program| {
-            for x in 0..r * API_BENCHMARK_BATCH_SIZE {
-                program.gas_reservation_map.insert(
-                    ReservationId::from(x as u64),
-                    GasReservationSlot {
-                        amount: 1_000,
-                        start: 1,
-                        finish: 100,
-                    },
-                );
-            }
-        })
-        .unwrap();
-
-        utils::prepare_exec::<T>(
-            instance.caller.into_origin(),
-            HandleKind::Handle(program_id),
-            vec![],
-            err_len_ptrs,
-            Default::default(),
-        )
-=======
-        };
-
-        Self::prepare_handle(module, 10000000)
->>>>>>> dda96e01
+        };
+
+        Self::prepare_handle(module, 10_000_000)
     }
 
     pub fn gr_reply_push_per_kb(n: u32) -> Result<Exec<T>, &'static str> {
@@ -868,30 +772,12 @@
         Self::prepare_handle_with_reservation_slots(module, repetitions)
     }
 
-<<<<<<< HEAD
-        // insert gas reservation slots
-        let program_id = ProgramId::from_origin(instance.addr);
-        ProgramStorageOf::<T>::update_active_program(program_id, |program| {
-            for x in 0..API_BENCHMARK_BATCH_SIZE {
-                program.gas_reservation_map.insert(
-                    ReservationId::from(x as u64),
-                    GasReservationSlot {
-                        amount: 1_000,
-                        start: 1,
-                        finish: 100,
-                    },
-                );
-            }
-        })
-        .unwrap();
-=======
     pub fn gr_reservation_reply_commit_per_kb(n: u32) -> Result<Exec<T>, &'static str> {
         let repetitions = 1;
         let rid_value_offset = COMMON_OFFSET;
         let payload_offset = rid_value_offset + RID_VALUE_SIZE;
         let payload_len = n * 1024;
         let res_offset = payload_offset + payload_len;
->>>>>>> dda96e01
 
         let module = ModuleDefinition {
             memory: Some(ImportedMemory::max::<T>()),
