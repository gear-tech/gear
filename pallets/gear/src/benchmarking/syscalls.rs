// This file is part of Gear.

// Copyright (C) 2022-2023 Gear Technologies Inc.
// SPDX-License-Identifier: GPL-3.0-or-later WITH Classpath-exception-2.0

// This program is free software: you can redistribute it and/or modify
// it under the terms of the GNU General Public License as published by
// the Free Software Foundation, either version 3 of the License, or
// (at your option) any later version.

// This program is distributed in the hope that it will be useful,
// but WITHOUT ANY WARRANTY; without even the implied warranty of
// MERCHANTABILITY or FITNESS FOR A PARTICULAR PURPOSE. See the
// GNU General Public License for more details.

// You should have received a copy of the GNU General Public License
// along with this program. If not, see <https://www.gnu.org/licenses/>.

//! Benchmarks for gear sys-calls.

use super::{
    code::{
        body::{self, unreachable_condition, DynInstr::*},
        max_pages, DataSegment, ImportedMemory, ModuleDefinition, WasmModule,
    },
    utils::{self, PrepareConfig},
    Exec, Program, API_BENCHMARK_RUNS,
};
use crate::{
    benchmarking::MAX_PAYLOAD_LEN, manager::HandleKind, Config, MailboxOf, Pallet as Gear,
    ProgramStorageOf,
};
use alloc::{vec, vec::Vec};
use common::{benchmarking, storage::*, Origin, ProgramStorage};
use core::{marker::PhantomData, mem::size_of};
use frame_system::RawOrigin;
use gear_core::{
    ids::{CodeId, MessageId, ProgramId, ReservationId},
    memory::{PageBuf, PageBufInner},
    message::{Message, Value},
    pages::{GearPage, PageU32Size, WasmPage},
    reservation::GasReservationSlot,
};
use gear_core_errors::*;
use gear_wasm_instrument::{parity_wasm::elements::Instruction, syscalls::SysCallName};
use sp_core::Get;
use sp_runtime::{codec::Encode, traits::UniqueSaturatedInto};

/// Size of fallible syscall error length
const ERR_LEN_SIZE: u32 = size_of::<u32>() as u32;
/// Handle size
const HANDLE_SIZE: u32 = size_of::<u32>() as u32;
/// Value size
const VALUE_SIZE: u32 = size_of::<Value>() as u32;
/// Reservation id size
const RID_SIZE: u32 = size_of::<ReservationId>() as u32;
/// Code id size
const CID_SIZE: u32 = size_of::<CodeId>() as u32;
/// Program id size
const PID_SIZE: u32 = size_of::<ProgramId>() as u32;
/// Message id size
const MID_SIZE: u32 = size_of::<MessageId>() as u32;
/// Random subject size
const RANDOM_SUBJECT_SIZE: u32 = 32;

/// Size of struct with fields: error len and handle
const ERR_HANDLE_SIZE: u32 = ERR_LEN_SIZE + HANDLE_SIZE;
/// Size of struct with fields: error len and message id
const ERR_MID_SIZE: u32 = ERR_LEN_SIZE + MID_SIZE;
/// Size of struct with fields: reservation id and value
const RID_VALUE_SIZE: u32 = RID_SIZE + VALUE_SIZE;
/// Size of struct with fields: program id and value
const PID_VALUE_SIZE: u32 = PID_SIZE + VALUE_SIZE;
/// Size of struct with fields: code id and value
const CID_VALUE_SIZE: u32 = CID_SIZE + VALUE_SIZE;
/// Size of struct with fields: reservation id, program id and value
const RID_PID_VALUE_SIZE: u32 = RID_SIZE + PID_SIZE + VALUE_SIZE;

/// Size of memory with one wasm page
const SMALL_MEM_SIZE: u16 = 1;
/// Common offset for data in memory. We use `1` to make memory accesses unaligned
/// and therefore slower, because we wanna to identify max weights.
const COMMON_OFFSET: u32 = 1;
/// Common small payload len.
const COMMON_PAYLOAD_LEN: u32 = 100;

const MAX_REPETITIONS: u32 = API_BENCHMARK_RUNS;

pub(crate) struct Benches<T>
where
    T: Config,
    T::AccountId: Origin,
{
    _phantom: PhantomData<T>,
}

impl<T> Benches<T>
where
    T: Config,
    T::AccountId: Origin,
{
    fn prepare_handle(module: ModuleDefinition, value: u32) -> Result<Exec<T>, &'static str> {
        let instance = Program::<T>::new(module.into(), vec![])?;
        utils::prepare_exec::<T>(
            instance.caller.into_origin(),
            HandleKind::Handle(ProgramId::from_origin(instance.addr)),
            vec![],
            PrepareConfig {
                value: value.into(),
                ..Default::default()
            },
        )
    }

    fn prepare_signal_handle(
        module: ModuleDefinition,
        value: u32,
    ) -> Result<Exec<T>, &'static str> {
        let instance = Program::<T>::new(module.into(), vec![])?;

        // inserting a message with a signal which will be later handled by utils::prepare_exec
        let msg_id = MessageId::from(10);
        let signal_code = SignalCode::RemovedFromWaitlist;
        let msg = Message::new(
            msg_id,
            instance.addr.as_bytes().into(),
            ProgramId::from(instance.caller.clone().into_origin().as_bytes()),
            Default::default(),
            Some(1_000_000),
            0,
            None,
        )
        .into_stored();
        let msg = msg.try_into().expect("Error during message conversion");

        MailboxOf::<T>::insert(msg, u32::MAX.unique_saturated_into())
            .expect("Error during mailbox insertion");

        utils::prepare_exec::<T>(
            instance.caller.into_origin(),
            HandleKind::Signal(msg_id, signal_code),
            vec![],
            PrepareConfig {
                value: value.into(),
                ..Default::default()
            },
        )
    }

    fn prepare_handle_override_max_pages(
        module: ModuleDefinition,
        value: u32,
        max_pages: WasmPage,
    ) -> Result<Exec<T>, &'static str> {
        let instance = Program::<T>::new(module.into(), vec![])?;
        utils::prepare_exec::<T>(
            instance.caller.into_origin(),
            HandleKind::Handle(ProgramId::from_origin(instance.addr)),
            vec![],
            PrepareConfig {
                value: value.into(),
                max_pages_override: Some(max_pages),
                ..Default::default()
            },
        )
    }

    fn prepare_handle_with_reservation_slots(
        module: ModuleDefinition,
        repetitions: u32,
    ) -> Result<Exec<T>, &'static str> {
        let instance = Program::<T>::new(module.into(), vec![])?;

        // insert gas reservation slots
        let program_id = ProgramId::from_origin(instance.addr);
        ProgramStorageOf::<T>::update_active_program(program_id, |program| {
            for x in 0..repetitions {
                program.gas_reservation_map.insert(
                    ReservationId::from(x as u64),
                    GasReservationSlot {
                        amount: 1_000,
                        start: 1,
                        finish: 100,
                    },
                );
            }
        })
        .unwrap();

        utils::prepare_exec::<T>(
            instance.caller.into_origin(),
            HandleKind::Handle(program_id),
            vec![],
            Default::default(),
        )
    }

    fn prepare_handle_with_const_payload(
        module: ModuleDefinition,
    ) -> Result<Exec<T>, &'static str> {
        let instance = Program::<T>::new(module.into(), vec![])?;
        utils::prepare_exec::<T>(
            instance.caller.into_origin(),
            HandleKind::Handle(ProgramId::from_origin(instance.addr)),
            vec![0xff; MAX_PAYLOAD_LEN as usize],
            Default::default(),
        )
    }

    pub fn alloc(repetitions: u32, pages: u32) -> Result<Exec<T>, &'static str> {
        const MAX_PAGES_OVERRIDE: u16 = u16::MAX;

        assert!(repetitions * pages <= MAX_PAGES_OVERRIDE as u32);

        let mut instructions = vec![
            Instruction::I32Const(pages as i32),
            Instruction::Call(0),
            Instruction::I32Const(-1),
        ];

        unreachable_condition(&mut instructions, Instruction::I32Eq); // if alloc returns -1 then it's error

        let module = ModuleDefinition {
            memory: Some(ImportedMemory::new(0)),
            imported_functions: vec![SysCallName::Alloc],
            handle_body: Some(body::repeated(repetitions, &instructions)),
            ..Default::default()
        };

        Self::prepare_handle_override_max_pages(module, 0, MAX_PAGES_OVERRIDE.into())
    }

    pub fn free(r: u32) -> Result<Exec<T>, &'static str> {
        assert!(r <= max_pages::<T>() as u32);

        use Instruction::*;
        let mut instructions = vec![];
        for _ in 0..API_BENCHMARK_RUNS {
            instructions.extend([I32Const(r as i32), Call(0), I32Const(-1)]);
            unreachable_condition(&mut instructions, I32Eq); // if alloc returns -1 then it's error

            for page in 0..r {
                instructions.extend([I32Const(page as i32), Call(1), I32Const(0)]);
                unreachable_condition(&mut instructions, I32Ne); // if free returns 0 then it's error
            }
        }

        let module = ModuleDefinition {
            memory: Some(ImportedMemory::new(0)),
            imported_functions: vec![SysCallName::Alloc, SysCallName::Free],
            handle_body: Some(body::from_instructions(instructions)),
            ..Default::default()
        };

        Self::prepare_handle(module, 0)
    }

    pub fn gr_reserve_gas(r: u32) -> Result<Exec<T>, &'static str> {
        let repetitions = r;
        let res_offset = COMMON_OFFSET;

        // It is not allowed to reserve less than mailbox threshold
        let mailbox_threshold = <T as Config>::MailboxThreshold::get();

        let module = ModuleDefinition {
            memory: Some(ImportedMemory::new(SMALL_MEM_SIZE)),
            imported_functions: vec![SysCallName::ReserveGas],
            handle_body: Some(body::fallible_syscall(
                repetitions,
                res_offset,
                &[
                    // gas amount
                    InstrI64Const(mailbox_threshold),
                    // duration
                    InstrI32Const(1),
                ],
            )),
            ..Default::default()
        };

        Self::prepare_handle(module, 0)
    }

    pub fn gr_unreserve_gas(r: u32) -> Result<Exec<T>, &'static str> {
        let repetitions = r;
        assert!(repetitions <= MAX_REPETITIONS);

        // Store max repetitions for any `r` to exclude data segments size contribution.
        let reservation_id_bytes: Vec<u8> = (0..MAX_REPETITIONS)
            .map(|i| ReservationId::from(i as u64))
            .flat_map(|x| x.encode())
            .collect();

        let reservation_id_offset = COMMON_OFFSET;
        let res_offset = reservation_id_offset + reservation_id_bytes.len() as u32;

        let module = ModuleDefinition {
            memory: Some(ImportedMemory::new(SMALL_MEM_SIZE)),
            imported_functions: vec![SysCallName::UnreserveGas],
            data_segments: vec![DataSegment {
                offset: reservation_id_offset,
                value: reservation_id_bytes,
            }],
            handle_body: Some(body::fallible_syscall(
                repetitions,
                res_offset,
                &[
                    // reservation id offset
                    Counter(reservation_id_offset, RID_SIZE),
                ],
            )),
            ..Default::default()
        };

        Self::prepare_handle_with_reservation_slots(module, repetitions)
    }

    pub fn gr_system_reserve_gas(r: u32) -> Result<Exec<T>, &'static str> {
        let repetitions = r;
        let res_offset = COMMON_OFFSET;

        let module = ModuleDefinition {
            memory: Some(ImportedMemory::new(SMALL_MEM_SIZE)),
            imported_functions: vec![SysCallName::SystemReserveGas],
            handle_body: Some(body::fallible_syscall(
                repetitions,
                res_offset,
                &[
                    // gas amount
                    InstrI64Const(50_000_000),
                ],
            )),
            ..Default::default()
        };

        Self::prepare_handle(module, 0)
    }

    pub fn getter(name: SysCallName, r: u32) -> Result<Exec<T>, &'static str> {
        let repetitions = r;
        let res_offset = COMMON_OFFSET;

        let module = ModuleDefinition {
            memory: Some(ImportedMemory::new(SMALL_MEM_SIZE)),
            imported_functions: vec![name],
            handle_body: Some(body::syscall(
                repetitions,
                &[
                    // offset where to write taken data
                    InstrI32Const(res_offset),
                ],
            )),
            ..Default::default()
        };

        Self::prepare_handle(module, 0)
    }

    pub fn gr_env_vars(r: u32) -> Result<Exec<T>, &'static str> {
        let repetitions = r * API_BENCHMARK_BATCH_SIZE;
        let settings_offset = COMMON_OFFSET;

        let module = ModuleDefinition {
            memory: Some(ImportedMemory::new(SMALL_MEM_SIZE)),
            imported_functions: vec![SysCallName::EnvVars],
            handle_body: Some(body::syscall(
                repetitions,
                &[
                    // version. TODO: Should it be benched based on version?
                    InstrI32Const(1),
                    // offset where to write settings
                    InstrI32Const(settings_offset),
                ],
            )),
            ..Default::default()
        };

        Self::prepare_handle(module, 0)
    }

    pub fn gr_read(r: u32) -> Result<Exec<T>, &'static str> {
        let repetitions = r;
        let buffer_offset = COMMON_OFFSET;
        let buffer_len = COMMON_PAYLOAD_LEN;
        let res_offset = buffer_offset + buffer_len;

        assert!(buffer_len <= MAX_PAYLOAD_LEN);

        let module = ModuleDefinition {
            memory: Some(ImportedMemory::new(SMALL_MEM_SIZE)),
            imported_functions: vec![SysCallName::Read],
            handle_body: Some(body::fallible_syscall(
                repetitions,
                res_offset,
                &[
                    // at
                    InstrI32Const(0),
                    // len
                    InstrI32Const(buffer_len),
                    // buffer offset
                    InstrI32Const(buffer_offset),
                ],
            )),
            ..Default::default()
        };

        Self::prepare_handle_with_const_payload(module)
    }

    pub fn gr_read_per_byte(n: u32) -> Result<Exec<T>, &'static str> {
        let repetitions = API_BENCHMARK_RUNS;
        let buffer_offset = COMMON_OFFSET;
        let buffer_len = n * 1024;
        let res_offset = buffer_offset + buffer_len;

        assert!(buffer_len <= MAX_PAYLOAD_LEN);

        let module = ModuleDefinition {
            memory: Some(ImportedMemory::max::<T>()),
            imported_functions: vec![SysCallName::Read],
            handle_body: Some(body::fallible_syscall(
                repetitions,
                res_offset,
                &[
                    // at
                    InstrI32Const(0),
                    // len
                    InstrI32Const(buffer_len),
                    // buffer offset
                    InstrI32Const(buffer_offset),
                ],
            )),
            ..Default::default()
        };

        Self::prepare_handle_with_const_payload(module)
    }

    pub fn gr_random(r: u32) -> Result<Exec<T>, &'static str> {
        let repetitions = r;
        let subject_offset = COMMON_OFFSET;
        let bn_random_offset = subject_offset + RANDOM_SUBJECT_SIZE;

        let module = ModuleDefinition {
            memory: Some(ImportedMemory::new(SMALL_MEM_SIZE)),
            imported_functions: vec![SysCallName::Random],
            handle_body: Some(body::syscall(
                repetitions,
                &[
                    // subject offset
                    InstrI32Const(subject_offset),
                    // bn random offset
                    InstrI32Const(bn_random_offset),
                ],
            )),
            ..Default::default()
        };

        Self::prepare_handle(module, 0)
    }

    pub fn gr_reply_deposit(r: u32) -> Result<Exec<T>, &'static str> {
        let repetitions = r;
        let pid_value_offset = COMMON_OFFSET;
        let send_res_offset = COMMON_OFFSET + PID_VALUE_SIZE;
        let mid_offset = send_res_offset + ERR_LEN_SIZE;
        let res_offset = send_res_offset + ERR_MID_SIZE;

        // `gr_send` is required to populate `message_context.outcome.handle`
        // so `gr_reply_deposit` can be called and won't fail.
        let module = ModuleDefinition {
            memory: Some(ImportedMemory::max::<T>()),
            imported_functions: vec![SysCallName::ReplyDeposit, SysCallName::Send],
            handle_body: Some(body::fallible_syscall(
                repetitions,
                res_offset,
                &[
                    // pid value offset
                    InstrI32Const(pid_value_offset),
                    // payload offset
                    InstrI32Const(COMMON_OFFSET),
                    // payload len
                    InstrI32Const(0),
                    // delay
                    InstrI32Const(0),
                    // res ptr
                    InstrI32Const(send_res_offset),
                    // call send
                    InstrCall(1),
                    // mid ptr
                    InstrI32Const(mid_offset),
                    // gas
                    InstrI64Const(10_000),
                ],
            )),
            ..Default::default()
        };

        Self::prepare_handle(module, 10000000)
    }

    pub fn gr_send(
        batches: u32,
        payload_len: Option<u32>,
        wgas: bool,
    ) -> Result<Exec<T>, &'static str> {
        let repetitions = batches;
        let pid_value_offset = COMMON_OFFSET;
        let payload_offset = pid_value_offset + PID_VALUE_SIZE;
        let payload_len = payload_len.unwrap_or(COMMON_PAYLOAD_LEN);
        let res_offset = payload_offset + payload_len;

        let mut params = vec![
            // pid value offset
            InstrI32Const(pid_value_offset),
            // payload offset
            InstrI32Const(payload_offset),
            // payload len
            InstrI32Const(payload_len),
            // delay
            InstrI32Const(10),
        ];

        let name = if wgas {
            params.insert(3, InstrI64Const(100_000_000));
            SysCallName::SendWGas
        } else {
            SysCallName::Send
        };

        let module = ModuleDefinition {
            memory: Some(ImportedMemory::max::<T>()),
            imported_functions: vec![name],
            handle_body: Some(body::fallible_syscall(repetitions, res_offset, &params)),
            ..Default::default()
        };

        Self::prepare_handle(module, 10000000)
    }

    pub fn gr_send_init(r: u32) -> Result<Exec<T>, &'static str> {
        let repetitions = r;
        let res_offset = COMMON_OFFSET;

        let module = ModuleDefinition {
            memory: Some(ImportedMemory::new(SMALL_MEM_SIZE)),
            imported_functions: vec![SysCallName::SendInit],
            handle_body: Some(body::fallible_syscall(repetitions, res_offset, &[])),
            ..Default::default()
        };

        Self::prepare_handle(module, 0)
    }

    pub fn gr_send_push(r: u32) -> Result<Exec<T>, &'static str> {
        let repetitions = r;
        assert!(repetitions <= MAX_REPETITIONS);

        let payload_offset = COMMON_OFFSET;
        let payload_len = COMMON_PAYLOAD_LEN;
        let res_offset = payload_offset + payload_len;
        let err_handle_offset = res_offset + ERR_LEN_SIZE;

        let mut instructions = body::fallible_syscall_instr(
            MAX_REPETITIONS,
            1,
            Counter(err_handle_offset, ERR_HANDLE_SIZE),
            &[],
        );
        instructions.extend(body::fallible_syscall_instr(
            repetitions,
            0,
            InstrI32Const(res_offset),
            &[
                // get handle from send init results
                Counter(err_handle_offset + ERR_LEN_SIZE, ERR_HANDLE_SIZE),
                InstrI32Load(2, 0),
                // payload ptr
                InstrI32Const(payload_offset),
                // payload len
                InstrI32Const(payload_len),
            ],
        ));

        let module = ModuleDefinition {
            memory: Some(ImportedMemory::new(SMALL_MEM_SIZE)),
            imported_functions: vec![SysCallName::SendPush, SysCallName::SendInit],
            handle_body: Some(body::from_instructions(instructions)),
            ..Default::default()
        };

        Self::prepare_handle(module, 0)
    }

    pub fn gr_send_push_per_byte(n: u32) -> Result<Exec<T>, &'static str> {
        let repetitions = API_BENCHMARK_RUNS;
        let payload_offset = COMMON_OFFSET;
        let payload_len = n * 1024;
        let res_offset = payload_offset + payload_len;
        let err_handle_offset = res_offset + ERR_LEN_SIZE;

        let mut instructions = body::fallible_syscall_instr(
            API_BENCHMARK_RUNS,
            1,
            Counter(err_handle_offset, ERR_HANDLE_SIZE),
            &[],
        );
        instructions.extend(body::fallible_syscall_instr(
            repetitions,
            0,
            InstrI32Const(res_offset),
            &[
                // get handle from send init results
                Counter(err_handle_offset + ERR_LEN_SIZE, ERR_HANDLE_SIZE),
                InstrI32Load(2, 0),
                // payload ptr
                InstrI32Const(payload_offset),
                // payload len
                InstrI32Const(payload_len),
            ],
        ));

        let module = ModuleDefinition {
            memory: Some(ImportedMemory::max::<T>()),
            imported_functions: vec![SysCallName::SendPush, SysCallName::SendInit],
            handle_body: Some(body::from_instructions(instructions)),
            ..Default::default()
        };

        Self::prepare_handle(module, 0)
    }

    pub fn gr_send_commit(r: u32, wgas: bool) -> Result<Exec<T>, &'static str> {
        let repetitions = r * API_BENCHMARK_RUNS;
        assert!(repetitions <= MAX_REPETITIONS);

        let pid_value_offset = COMMON_OFFSET;
        let err_handle_offset = pid_value_offset + PID_VALUE_SIZE;
        let res_offset = err_handle_offset + MAX_REPETITIONS * ERR_HANDLE_SIZE;

        // Init messages
        let mut instructions = body::fallible_syscall_instr(
            MAX_REPETITIONS,
            1,
            Counter(err_handle_offset, ERR_HANDLE_SIZE),
            &[],
        );

        let mut commit_params = vec![
            // get handle from send init results
            Counter(err_handle_offset + ERR_LEN_SIZE, ERR_HANDLE_SIZE),
            InstrI32Load(2, 0),
            // pid value offset
            InstrI32Const(pid_value_offset),
            // delay
            InstrI32Const(10),
        ];
        let name = if wgas {
            commit_params.insert(3, InstrI64Const(100_000_000));
            SysCallName::SendCommitWGas
        } else {
            SysCallName::SendCommit
        };

        instructions.extend(body::fallible_syscall_instr(
            repetitions,
            0,
            InstrI32Const(res_offset),
            &commit_params,
        ));

        let module = ModuleDefinition {
            memory: Some(ImportedMemory::new(SMALL_MEM_SIZE)),
            imported_functions: vec![name, SysCallName::SendInit],
            handle_body: Some(body::from_instructions(instructions)),
            ..Default::default()
        };

        Self::prepare_handle(module, 10000000)
    }

    pub fn gr_reservation_send(
        batches: u32,
        payload_len: Option<u32>,
    ) -> Result<Exec<T>, &'static str> {
        let repetitions = batches;
        assert!(repetitions <= MAX_REPETITIONS);

        let rid_pid_values: Vec<u8> = (0..MAX_REPETITIONS)
            .flat_map(|i| {
                let mut bytes = [0; RID_PID_VALUE_SIZE as usize];
                bytes[..RID_SIZE as usize].copy_from_slice(ReservationId::from(i as u64).as_ref());
                bytes
            })
            .collect();

        let rid_pid_value_offset = COMMON_OFFSET;
        let payload_offset = rid_pid_value_offset + rid_pid_values.len() as u32;
        let payload_len = payload_len.unwrap_or(COMMON_PAYLOAD_LEN);
        let res_offset = payload_offset + payload_len;

        let module = ModuleDefinition {
            memory: Some(ImportedMemory::max::<T>()),
            imported_functions: vec![SysCallName::ReservationSend],
            data_segments: vec![DataSegment {
                offset: rid_pid_value_offset,
                value: rid_pid_values,
            }],
            handle_body: Some(body::fallible_syscall(
                repetitions,
                res_offset,
                &[
                    // rid pid value offset
                    Counter(rid_pid_value_offset, RID_PID_VALUE_SIZE),
                    // payload offset
                    InstrI32Const(payload_offset),
                    // payload len
                    InstrI32Const(payload_len),
                    // delay
                    InstrI32Const(10),
                ],
            )),
            ..Default::default()
        };

        Self::prepare_handle_with_reservation_slots(module, repetitions)
    }

    pub fn gr_reservation_send_commit(r: u32) -> Result<Exec<T>, &'static str> {
        let repetitions = r;
        assert!(repetitions <= MAX_REPETITIONS);

        let rid_pid_values: Vec<u8> = (0..MAX_REPETITIONS)
            .flat_map(|i| {
                let mut bytes = [0; RID_PID_VALUE_SIZE as usize];
                bytes[..RID_SIZE as usize].copy_from_slice(ReservationId::from(i as u64).as_ref());
                bytes
            })
            .collect();

        let rid_pid_value_offset = COMMON_OFFSET;
        let err_handle_offset = rid_pid_value_offset + rid_pid_values.len() as u32;
        let res_offset = err_handle_offset + MAX_REPETITIONS * ERR_HANDLE_SIZE;

        // Init messages
        let mut instructions = body::fallible_syscall_instr(
            MAX_REPETITIONS,
            1,
            Counter(err_handle_offset, ERR_HANDLE_SIZE),
            &[],
        );

        instructions.extend(body::fallible_syscall_instr(
            repetitions,
            0,
            InstrI32Const(res_offset),
            &[
                // get handle from send init results
                Counter(err_handle_offset + ERR_LEN_SIZE, ERR_HANDLE_SIZE),
                InstrI32Load(2, 0),
                // rid pid value offset
                Counter(rid_pid_value_offset, RID_PID_VALUE_SIZE),
                // delay
                InstrI32Const(10),
            ],
        ));

        let module = ModuleDefinition {
            // `SMALL_MEM_SIZE + 2` in order to fit data segments and err handle offsets.
            memory: Some(ImportedMemory::new(SMALL_MEM_SIZE + 2)),
            imported_functions: vec![SysCallName::ReservationSendCommit, SysCallName::SendInit],
            data_segments: vec![DataSegment {
                offset: rid_pid_value_offset,
                value: rid_pid_values,
            }],
            handle_body: Some(body::from_instructions(instructions)),
            ..Default::default()
        };

        Self::prepare_handle_with_reservation_slots(module, repetitions)
    }

    pub fn gr_reply(r: u32, payload_len: Option<u32>, wgas: bool) -> Result<Exec<T>, &'static str> {
        let repetitions = r;
        assert!(repetitions <= 1);

        let payload_offset = COMMON_OFFSET;
        let payload_len = payload_len.unwrap_or(COMMON_PAYLOAD_LEN);
        let value_offset = payload_offset + payload_len;
        let res_offset = value_offset + VALUE_SIZE;

        let mut params = vec![
            // payload offset
            InstrI32Const(payload_offset),
            // payload len
            InstrI32Const(payload_len),
            // value offset
            InstrI32Const(value_offset),
        ];

        let name = match wgas {
            true => {
                params.insert(2, InstrI64Const(100_000_000));
                SysCallName::ReplyWGas
            }
            false => SysCallName::Reply,
        };

        let module = ModuleDefinition {
            memory: Some(ImportedMemory::max::<T>()),
            imported_functions: vec![name],
            handle_body: Some(body::fallible_syscall(repetitions, res_offset, &params)),
            ..Default::default()
        };

        Self::prepare_handle(module, 10000000)
    }

    pub fn gr_reply_commit(r: u32, wgas: bool) -> Result<Exec<T>, &'static str> {
        let repetitions = r;
        assert!(repetitions <= 1);
        let value_offset = COMMON_OFFSET;
        let res_offset = value_offset + VALUE_SIZE;

        let (name, params) = if wgas {
            let params = vec![
                // gas_limit
                InstrI64Const(100_000_000),
                // value offset
                InstrI32Const(value_offset),
            ];

            (SysCallName::ReplyCommitWGas, params)
        } else {
            let params = vec![
                // value offset
                InstrI32Const(value_offset),
            ];

            (SysCallName::ReplyCommit, params)
        };

        let module = ModuleDefinition {
            memory: Some(ImportedMemory::new(SMALL_MEM_SIZE)),
            imported_functions: vec![name],
            handle_body: Some(body::fallible_syscall(repetitions, res_offset, &params)),
            ..Default::default()
        };

        Self::prepare_handle(module, 10000000)
    }

    pub fn gr_reply_push(r: u32) -> Result<Exec<T>, &'static str> {
        let repetitions = r;
        let payload_offset = COMMON_OFFSET;
        let payload_len = COMMON_PAYLOAD_LEN;
        let res_offset = payload_offset + payload_len;

        let module = ModuleDefinition {
            memory: Some(ImportedMemory::new(SMALL_MEM_SIZE)),
            imported_functions: vec![SysCallName::ReplyPush],
            handle_body: Some(body::fallible_syscall(
                repetitions,
                res_offset,
                &[
                    // payload ptr
                    InstrI32Const(payload_offset),
                    // payload len
                    InstrI32Const(payload_len),
                ],
            )),
            ..Default::default()
        };

        Self::prepare_handle(module, 10_000_000)
    }

    pub fn gr_reply_push_per_byte(n: u32) -> Result<Exec<T>, &'static str> {
        let repetitions = 1;
        let payload_offset = COMMON_OFFSET;
        let payload_len = n * 1024;
        let res_offset = payload_offset + payload_len;

        let module = ModuleDefinition {
            memory: Some(ImportedMemory::max::<T>()),
            imported_functions: vec![SysCallName::ReplyPush],
            handle_body: Some(body::fallible_syscall(
                repetitions,
                res_offset,
                &[
                    // payload ptr
                    InstrI32Const(payload_offset),
                    // payload len
                    InstrI32Const(payload_len),
                ],
            )),
            ..Default::default()
        };

        Self::prepare_handle(module, 10000000)
    }

    pub fn gr_reservation_reply(
        batches: u32,
        payload_len: Option<u32>,
    ) -> Result<Exec<T>, &'static str> {
        let repetitions = batches;
        let max_repetitions = 1;
        assert!(repetitions <= max_repetitions);

        let rid_values: Vec<_> = (0..max_repetitions)
            .flat_map(|i| {
                let mut bytes = [0; RID_VALUE_SIZE as usize];
                bytes[..RID_SIZE as usize].copy_from_slice(ReservationId::from(i as u64).as_ref());
                bytes.to_vec()
            })
            .collect();

        let rid_value_offset = COMMON_OFFSET;
        let payload_offset = rid_value_offset + rid_values.len() as u32;
        let payload_len = payload_len.unwrap_or(COMMON_PAYLOAD_LEN);
        let res_offset = payload_offset + payload_len;

        let module = ModuleDefinition {
            memory: Some(ImportedMemory::max::<T>()),
            imported_functions: vec![SysCallName::ReservationReply],
            data_segments: vec![DataSegment {
                offset: rid_value_offset,
                value: rid_values,
            }],
            handle_body: Some(body::fallible_syscall(
                repetitions,
                res_offset,
                &[
                    // rid value offset
                    Counter(rid_value_offset, RID_VALUE_SIZE),
                    // payload offset
                    InstrI32Const(payload_offset),
                    // payload len
                    InstrI32Const(payload_len),
                ],
            )),
            ..Default::default()
        };

        Self::prepare_handle_with_reservation_slots(module, repetitions)
    }

    pub fn gr_reservation_reply_commit(r: u32) -> Result<Exec<T>, &'static str> {
        let repetitions = r;
        let max_repetitions = 1;
        assert!(repetitions <= max_repetitions);

        let rid_values: Vec<_> = (0..max_repetitions)
            .flat_map(|i| {
                let mut bytes = [0; RID_VALUE_SIZE as usize];
                bytes[..RID_SIZE as usize].copy_from_slice(ReservationId::from(i as u64).as_ref());
                bytes.to_vec()
            })
            .collect();

        let rid_value_offset = COMMON_OFFSET;
        let res_offset = rid_value_offset + rid_values.len() as u32;

        let module = ModuleDefinition {
            memory: Some(ImportedMemory::new(SMALL_MEM_SIZE)),
            imported_functions: vec![SysCallName::ReservationReplyCommit],
            data_segments: vec![DataSegment {
                offset: rid_value_offset,
                value: rid_values,
            }],
            handle_body: Some(body::fallible_syscall(
                repetitions,
                res_offset,
                &[
                    // rid_value ptr
                    Counter(rid_value_offset, RID_VALUE_SIZE),
                ],
            )),
            ..Default::default()
        };

        Self::prepare_handle_with_reservation_slots(module, repetitions)
    }

    pub fn gr_reservation_reply_commit_per_byte(n: u32) -> Result<Exec<T>, &'static str> {
        let repetitions = 1;
        let rid_value_offset = COMMON_OFFSET;
        let payload_offset = rid_value_offset + RID_VALUE_SIZE;
        let payload_len = n * 1024;
        let res_offset = payload_offset + payload_len;

        let module = ModuleDefinition {
            memory: Some(ImportedMemory::max::<T>()),
            imported_functions: vec![SysCallName::ReservationReply],
            handle_body: Some(body::fallible_syscall(
                repetitions,
                res_offset,
                &[
                    // rid_value ptr
                    InstrI32Const(rid_value_offset),
                    // payload ptr
                    InstrI32Const(payload_offset),
                    // payload len
                    InstrI32Const(payload_len),
                ],
            )),
            ..Default::default()
        };

        Self::prepare_handle_with_reservation_slots(module, repetitions)
    }

    pub fn gr_reply_to(r: u32) -> Result<Exec<T>, &'static str> {
        let repetitions = r;
        let res_offset = COMMON_OFFSET;

        let module = ModuleDefinition {
            memory: Some(ImportedMemory::new(SMALL_MEM_SIZE)),
            imported_functions: vec![SysCallName::ReplyTo],
            reply_body: Some(body::fallible_syscall(repetitions, res_offset, &[])),
            ..Default::default()
        };

        let instance = Program::<T>::new(module.into(), vec![])?;

        let msg_id = MessageId::from(10);
        let msg = Message::new(
            msg_id,
            instance.addr.as_bytes().into(),
            ProgramId::from(instance.caller.clone().into_origin().as_bytes()),
            Default::default(),
            Some(1_000_000),
            0,
            None,
        )
        .into_stored();
        let msg = msg
            .try_into()
            .unwrap_or_else(|_| unreachable!("Signal message sent to user"));
        MailboxOf::<T>::insert(msg, u32::MAX.unique_saturated_into())
            .expect("Error during mailbox insertion");

        utils::prepare_exec::<T>(
            instance.caller.into_origin(),
            HandleKind::Reply(msg_id, ReplyCode::Success(SuccessReplyReason::Manual)),
            vec![],
            Default::default(),
        )
    }

    pub fn gr_signal_code(r: u32) -> Result<Exec<T>, &'static str> {
        let repetitions = r * API_BENCHMARK_BATCH_SIZE;
        let res_offset = COMMON_OFFSET;

        let module = ModuleDefinition {
            memory: Some(ImportedMemory::new(SMALL_MEM_SIZE)),
            imported_functions: vec![SysCallName::SignalCode],
            signal_body: Some(body::fallible_syscall(repetitions, res_offset, &[])),
            ..Default::default()
        };

        Self::prepare_signal_handle(module, 0)
    }

    pub fn gr_signal_from(r: u32) -> Result<Exec<T>, &'static str> {
        let repetitions = r;
        let res_offset = COMMON_OFFSET;

        let module = ModuleDefinition {
            memory: Some(ImportedMemory::new(SMALL_MEM_SIZE)),
            imported_functions: vec![SysCallName::SignalFrom],
            signal_body: Some(body::fallible_syscall(repetitions, res_offset, &[])),
            ..Default::default()
        };

        Self::prepare_signal_handle(module, 0)
    }

    pub fn gr_reply_input(
        repetitions: u32,
        input_len: Option<u32>,
        wgas: bool,
    ) -> Result<Exec<T>, &'static str> {
        let input_at = 0;
        let input_len = input_len.unwrap_or(COMMON_PAYLOAD_LEN);
        let value_offset = COMMON_OFFSET;
        let res_offset = value_offset + VALUE_SIZE;

        assert!(repetitions <= 1);
        assert!(input_len <= MAX_PAYLOAD_LEN);

        let mut params = vec![
            // input at
            InstrI32Const(input_at),
            // input len
            InstrI32Const(input_len),
            // value offset
            InstrI32Const(value_offset),
        ];

        let name = match wgas {
            true => {
                params.insert(2, InstrI64Const(100_000_000));
                SysCallName::ReplyInputWGas
            }
            false => SysCallName::ReplyInput,
        };

        let module = ModuleDefinition {
            memory: Some(ImportedMemory::max::<T>()),
            imported_functions: vec![name],
            handle_body: Some(body::fallible_syscall(repetitions, res_offset, &params)),
            ..Default::default()
        };

        Self::prepare_handle_with_const_payload(module)
    }

    pub fn gr_reply_push_input(
        batches: Option<u32>,
        input_len: Option<u32>,
    ) -> Result<Exec<T>, &'static str> {
        // We cannot use batches, when big payloads
        assert!(batches.is_some() != input_len.is_some());

        let repetitions = batches.unwrap_or(1);
        let input_at = 0;
        let input_len = input_len.unwrap_or(COMMON_PAYLOAD_LEN);
        let res_offset = COMMON_OFFSET;

        assert!(input_len <= MAX_PAYLOAD_LEN);

        let module = ModuleDefinition {
            memory: Some(ImportedMemory::max::<T>()),
            imported_functions: vec![SysCallName::ReplyPushInput],
            handle_body: Some(body::fallible_syscall(
                repetitions,
                res_offset,
                &[
                    // input at
                    InstrI32Const(input_at),
                    // input len
                    InstrI32Const(input_len),
                ],
            )),
            ..Default::default()
        };

        Self::prepare_handle_with_const_payload(module)
    }

    pub fn gr_send_input(
        batches: u32,
        input_len: Option<u32>,
        wgas: bool,
    ) -> Result<Exec<T>, &'static str> {
        let repetitions = batches;
        let input_at = 0;
        let input_len = input_len.unwrap_or(COMMON_PAYLOAD_LEN);
        let pid_value_offset = COMMON_OFFSET;
        let res_offset = pid_value_offset + PID_VALUE_SIZE;

        assert!(repetitions <= MAX_REPETITIONS);
        assert!(input_len <= MAX_PAYLOAD_LEN);

        let mut params = vec![
            // pid value offset
            InstrI32Const(pid_value_offset),
            // input at
            InstrI32Const(input_at),
            // input len
            InstrI32Const(input_len),
            // delay
            InstrI32Const(10),
        ];

        let name = match wgas {
            true => {
                params.insert(3, InstrI64Const(100_000_000));
                SysCallName::SendInputWGas
            }
            false => SysCallName::SendInput,
        };

        let module = ModuleDefinition {
            memory: Some(ImportedMemory::max::<T>()),
            imported_functions: vec![name],
            handle_body: Some(body::fallible_syscall(repetitions, res_offset, &params)),
            ..Default::default()
        };

        Self::prepare_handle_with_const_payload(module)
    }

    pub fn gr_send_push_input(r: u32, input_len: Option<u32>) -> Result<Exec<T>, &'static str> {
        let repetitions = r;
        assert!(repetitions <= MAX_REPETITIONS);

        let input_at = 0;
        let input_len = input_len.unwrap_or(COMMON_PAYLOAD_LEN);
        let res_offset = COMMON_OFFSET;
        let err_handle_offset = COMMON_OFFSET + ERR_LEN_SIZE;

        let mut instructions = body::fallible_syscall_instr(
            MAX_REPETITIONS,
            1,
            Counter(err_handle_offset, ERR_HANDLE_SIZE),
            &[],
        );

        instructions.extend(body::fallible_syscall_instr(
            repetitions,
            0,
            InstrI32Const(res_offset),
            &[
                // get handle from send init results
                Counter(err_handle_offset + ERR_LEN_SIZE, ERR_HANDLE_SIZE),
                InstrI32Load(2, 0),
                // input at
                InstrI32Const(input_at),
                // input len
                InstrI32Const(input_len),
            ],
        ));

        let module = ModuleDefinition {
            memory: Some(ImportedMemory::max::<T>()),
            imported_functions: vec![SysCallName::SendPushInput, SysCallName::SendInit],
            handle_body: Some(body::from_instructions(instructions)),
            ..Default::default()
        };

        Self::prepare_handle_with_const_payload(module)
    }

    pub fn gr_reply_code(r: u32) -> Result<Exec<T>, &'static str> {
        let repetitions = r;
        let res_offset = COMMON_OFFSET;

        let module = ModuleDefinition {
            memory: Some(ImportedMemory::new(SMALL_MEM_SIZE)),
            imported_functions: vec![SysCallName::ReplyCode],
            reply_body: Some(body::fallible_syscall(repetitions, res_offset, &[])),
            ..Default::default()
        };

        let instance = Program::<T>::new(module.into(), vec![])?;

        let msg_id = MessageId::from(10);
        let msg = Message::new(
            msg_id,
            instance.addr.as_bytes().into(),
            ProgramId::from(instance.caller.clone().into_origin().as_bytes()),
            Default::default(),
            Some(1_000_000),
            0,
            None,
        )
        .into_stored();
        let msg = msg
            .try_into()
            .unwrap_or_else(|_| unreachable!("Signal message sent to user"));
        MailboxOf::<T>::insert(msg, u32::MAX.unique_saturated_into())
            .expect("Error during mailbox insertion");

        utils::prepare_exec::<T>(
            instance.caller.into_origin(),
            HandleKind::Reply(msg_id, ReplyCode::Success(SuccessReplyReason::Manual)),
            vec![],
            Default::default(),
        )
    }

    pub fn gr_debug(r: u32) -> Result<Exec<T>, &'static str> {
        let repetitions = r;
        let string_offset = COMMON_OFFSET;
        let string_len = COMMON_PAYLOAD_LEN;

        let module = ModuleDefinition {
            memory: Some(ImportedMemory::new(SMALL_MEM_SIZE)),
            imported_functions: vec![SysCallName::Debug],
            handle_body: Some(body::syscall(
                repetitions,
                &[
                    // payload ptr
                    InstrI32Const(string_offset),
                    // payload len
                    InstrI32Const(string_len),
                ],
            )),
            ..Default::default()
        };

        Self::prepare_handle(module, 0)
    }

    pub fn gr_debug_per_byte(n: u32) -> Result<Exec<T>, &'static str> {
        let repetitions = API_BENCHMARK_RUNS;
        let string_offset = COMMON_OFFSET;
        let string_len = n * 1024;

        let module = ModuleDefinition {
            memory: Some(ImportedMemory::max::<T>()),
            imported_functions: vec![SysCallName::Debug],
            handle_body: Some(body::syscall(
                repetitions,
                &[
                    // payload ptr
                    InstrI32Const(string_offset),
                    // payload len
                    InstrI32Const(string_len),
                ],
            )),
            ..Default::default()
        };

        Self::prepare_handle(module, 0)
    }

    pub fn termination_bench(
        name: SysCallName,
        param: Option<u32>,
        r: u32,
    ) -> Result<Exec<T>, &'static str> {
        let repetitions = r;
        assert!(repetitions <= 1);

        let params = if let Some(c) = param {
            assert!(name.signature().params.len() == 1);
            vec![InstrI32Const(c)]
        } else {
            assert!(name.signature().params.is_empty());
            vec![]
        };

        let module = ModuleDefinition {
            memory: Some(ImportedMemory::new(SMALL_MEM_SIZE)),
            imported_functions: vec![name],
            handle_body: Some(body::syscall(repetitions, &params)),
            ..Default::default()
        };

        Self::prepare_handle(module, 0)
    }

    pub fn gr_wake(r: u32) -> Result<Exec<T>, &'static str> {
        let repetitions = r;
        assert!(repetitions <= MAX_REPETITIONS);

        let message_ids: Vec<u8> = (0..MAX_REPETITIONS)
            .flat_map(|i| <[u8; MID_SIZE as usize]>::from(MessageId::from(i as u64)).to_vec())
            .collect();

        let message_id_offset = COMMON_OFFSET;
        let res_offset = message_id_offset + message_ids.len() as u32;

        let module = ModuleDefinition {
            memory: Some(ImportedMemory::new(SMALL_MEM_SIZE)),
            imported_functions: vec![SysCallName::Wake],
            data_segments: vec![DataSegment {
                offset: message_id_offset,
                value: message_ids,
            }],
            handle_body: Some(body::fallible_syscall(
                repetitions,
                res_offset,
                &[
                    // message id offset
                    Counter(message_id_offset, MID_SIZE),
                    // delay
                    InstrI32Const(10),
                ],
            )),
            ..Default::default()
        };

        Self::prepare_handle(module, 0)
    }

<<<<<<< HEAD
    // pub fn gr_create_program_wgas(r: u32) -> Result<Exec<T>, &'static str> {
    //     let repetitions = r * API_BENCHMARK_RUNS;

    //     let module = WasmModule::<T>::dummy();
    //     let _ = Gear::<T>::upload_code_raw(
    //         RawOrigin::Signed(benchmarking::account("instantiator", 0, 0)).into(),
    //         module.code,
    //     );

    //     let mut cid_value = [0; CID_VALUE_SIZE as usize];
    //     cid_value[0..CID_SIZE as usize].copy_from_slice(module.hash.as_ref());
    //     cid_value[CID_SIZE as usize..].copy_from_slice(&0u128.to_le_bytes());

    //     let cid_value_offset = COMMON_OFFSET;
    //     let payload_offset = cid_value_offset + cid_value.len() as u32;
    //     let payload_len = 10;
    //     let res_offset = payload_offset + payload_len;

    //     // Use previous result bytes as salt. First one uses 0 bytes.
    //     let salt_offset = res_offset;
    //     let salt_len = 32;

    //     let module = ModuleDefinition {
    //         memory: Some(ImportedMemory::new(SMALL_MEM_SIZE)),
    //         imported_functions: vec![SysCallName::CreateProgramWGas],
    //         data_segments: vec![DataSegment {
    //             offset: cid_value_offset,
    //             value: cid_value.to_vec(),
    //         }],
    //         handle_body: Some(body::fallible_syscall(
    //             repetitions,
    //             res_offset,
    //             &[
    //                 // cid value offset
    //                 InstrI32Const(cid_value_offset),
    //                 // salt offset
    //                 InstrI32Const(salt_offset),
    //                 // salt len
    //                 InstrI32Const(salt_len),
    //                 // payload offset
    //                 InstrI32Const(payload_offset),
    //                 // payload len
    //                 InstrI32Const(payload_len),
    //                 // gas limit
    //                 InstrI64Const(100_000_000),
    //                 // delay
    //                 InstrI32Const(10),
    //             ],
    //         )),
    //         ..Default::default()
    //     };

    //     Self::prepare_handle(module, 0)
    // }

=======
>>>>>>> 9cf1258f
    pub fn gr_create_program(
        batches: u32,
        payload_len: Option<u32>,
        salt_len: Option<u32>,
        wgas: bool,
    ) -> Result<Exec<T>, &'static str> {
        let repetitions = batches;

        let module = WasmModule::<T>::dummy();
        let _ = Gear::<T>::upload_code_raw(
            RawOrigin::Signed(benchmarking::account("instantiator", 0, 0)).into(),
            module.code,
        );

        let mut cid_value = [0; CID_VALUE_SIZE as usize];
        cid_value[0..CID_SIZE as usize].copy_from_slice(module.hash.as_ref());
        cid_value[CID_SIZE as usize..].copy_from_slice(&0u128.to_le_bytes());

        let cid_value_offset = COMMON_OFFSET;
        let payload_offset = cid_value_offset + cid_value.len() as u32;
        let payload_len = payload_len.unwrap_or(10);
        let res_offset = payload_offset + payload_len;

        // Use previous result bytes as part of salt buffer. First one uses 0 bytes.
        let salt_offset = res_offset;
        let salt_len = salt_len.unwrap_or(32);

        let mut params = vec![
            // cid_value offset
            InstrI32Const(cid_value_offset),
            // salt offset
            InstrI32Const(salt_offset),
            // salt len
            InstrI32Const(salt_len),
            // payload offset
            InstrI32Const(payload_offset),
            // payload len
            InstrI32Const(payload_len),
            // delay
            InstrI32Const(10),
        ];

        let name = match wgas {
            true => {
                params.insert(5, InstrI64Const(100_000_000));
                SysCallName::CreateProgramWGas
            }
            false => SysCallName::CreateProgram,
        };

        let module = ModuleDefinition {
            memory: Some(ImportedMemory::max::<T>()),
            imported_functions: vec![name],
            data_segments: vec![DataSegment {
                offset: cid_value_offset,
                value: cid_value.to_vec(),
            }],
            handle_body: Some(body::fallible_syscall(repetitions, res_offset, &params)),
            ..Default::default()
        };

        Self::prepare_handle(module, 0)
    }

    pub fn gr_pay_program_rent(r: u32) -> Result<Exec<T>, &'static str> {
        let pid_value_offset = COMMON_OFFSET;
        let res_offset = pid_value_offset + PID_SIZE + VALUE_SIZE;

        let module = ModuleDefinition {
            memory: Some(ImportedMemory::new(SMALL_MEM_SIZE)),
            imported_functions: vec![SysCallName::PayProgramRent],
            handle_body: Some(body::fallible_syscall(
                r,
                res_offset,
                &[
                    // block_number & program_id offset
                    InstrI32Const(pid_value_offset),
                ],
            )),
            ..Default::default()
        };

        Self::prepare_handle(module, 10_000_000)
    }

    pub fn lazy_pages_signal_read(wasm_pages: WasmPage) -> Result<Exec<T>, &'static str> {
        let instrs = body::read_access_all_pages_instrs(wasm_pages, vec![]);
        let module = ModuleDefinition {
            memory: Some(ImportedMemory::max::<T>()),
            handle_body: Some(body::from_instructions(instrs)),
            stack_end: Some(0.into()),
            ..Default::default()
        };
        Self::prepare_handle(module, 0)
    }

    pub fn lazy_pages_signal_write(wasm_pages: WasmPage) -> Result<Exec<T>, &'static str> {
        let instrs = body::write_access_all_pages_instrs(wasm_pages, vec![]);
        let module = ModuleDefinition {
            memory: Some(ImportedMemory::max::<T>()),
            handle_body: Some(body::from_instructions(instrs)),
            stack_end: Some(0.into()),
            ..Default::default()
        };
        Self::prepare_handle(module, 0)
    }

    pub fn lazy_pages_signal_write_after_read(
        wasm_pages: WasmPage,
    ) -> Result<Exec<T>, &'static str> {
        let instrs = body::read_access_all_pages_instrs(max_pages::<T>().into(), vec![]);
        let instrs = body::write_access_all_pages_instrs(wasm_pages, instrs);
        let module = ModuleDefinition {
            memory: Some(ImportedMemory::max::<T>()),
            handle_body: Some(body::from_instructions(instrs)),
            stack_end: Some(0.into()),
            ..Default::default()
        };
        Self::prepare_handle(module, 0)
    }

    pub fn lazy_pages_load_page_storage_data(
        wasm_pages: WasmPage,
    ) -> Result<Exec<T>, &'static str> {
        let exec = Self::lazy_pages_signal_read(wasm_pages)?;
        let program_id = exec.context.program().id();
        for page in wasm_pages
            .iter_from_zero()
            .flat_map(|p| p.to_pages_iter::<GearPage>())
        {
            ProgramStorageOf::<T>::set_program_page_data(
                program_id,
                exec.context.program().memory_infix(),
                page,
                PageBuf::from_inner(PageBufInner::filled_with(1)),
            );
        }
        Ok(exec)
    }

    pub fn lazy_pages_host_func_read(wasm_pages: WasmPage) -> Result<Exec<T>, &'static str> {
        let module = ModuleDefinition {
            memory: Some(ImportedMemory::max::<T>()),
            imported_functions: vec![SysCallName::Debug],
            handle_body: Some(body::from_instructions(vec![
                // payload offset
                Instruction::I32Const(0),
                // payload len
                Instruction::I32Const(wasm_pages.offset() as i32),
                // CALL
                Instruction::Call(0),
            ])),
            stack_end: Some(0.into()),
            ..Default::default()
        };
        Self::prepare_handle(module, 0)
    }

    pub fn lazy_pages_host_func_write(wasm_pages: WasmPage) -> Result<Exec<T>, &'static str> {
        let module = ModuleDefinition {
            memory: Some(ImportedMemory::max::<T>()),
            imported_functions: vec![SysCallName::Read],
            handle_body: Some(body::from_instructions(vec![
                // at
                Instruction::I32Const(0),
                // len
                Instruction::I32Const(wasm_pages.offset() as i32),
                // buffer ptr
                Instruction::I32Const(0),
                // err len ptr
                Instruction::I32Const(0),
                // CALL
                Instruction::Call(0),
            ])),
            stack_end: Some(0.into()),
            ..Default::default()
        };

        Self::prepare_handle_with_const_payload(module)
    }

    pub fn lazy_pages_host_func_write_after_read(
        wasm_pages: WasmPage,
    ) -> Result<Exec<T>, &'static str> {
        let max_pages = WasmPage::from_offset(MAX_PAYLOAD_LEN);
        assert!(wasm_pages <= max_pages);

        // Access const amount of pages before `gr_read` calls in order to make all pages read accessed.
        let mut instrs = body::read_access_all_pages_instrs(max_pages, vec![]);

        // Add `gr_read` call.
        instrs.extend_from_slice(&[
            // at
            Instruction::I32Const(0),
            // len
            Instruction::I32Const(wasm_pages.offset() as i32),
            // buffer ptr
            Instruction::I32Const(0),
            // err len ptr
            Instruction::I32Const(0),
            // CALL
            Instruction::Call(0),
        ]);

        let module = ModuleDefinition {
            memory: Some(ImportedMemory::max::<T>()),
            imported_functions: vec![SysCallName::Read],
            handle_body: Some(body::from_instructions(instrs)),
            stack_end: Some(0.into()),
            ..Default::default()
        };

        Self::prepare_handle_with_const_payload(module)
    }
}<|MERGE_RESOLUTION|>--- conflicted
+++ resolved
@@ -357,7 +357,7 @@
     }
 
     pub fn gr_env_vars(r: u32) -> Result<Exec<T>, &'static str> {
-        let repetitions = r * API_BENCHMARK_BATCH_SIZE;
+        let repetitions = r;
         let settings_offset = COMMON_OFFSET;
 
         let module = ModuleDefinition {
@@ -1050,7 +1050,7 @@
     }
 
     pub fn gr_signal_code(r: u32) -> Result<Exec<T>, &'static str> {
-        let repetitions = r * API_BENCHMARK_BATCH_SIZE;
+        let repetitions = r;
         let res_offset = COMMON_OFFSET;
 
         let module = ModuleDefinition {
@@ -1378,64 +1378,6 @@
         Self::prepare_handle(module, 0)
     }
 
-<<<<<<< HEAD
-    // pub fn gr_create_program_wgas(r: u32) -> Result<Exec<T>, &'static str> {
-    //     let repetitions = r * API_BENCHMARK_RUNS;
-
-    //     let module = WasmModule::<T>::dummy();
-    //     let _ = Gear::<T>::upload_code_raw(
-    //         RawOrigin::Signed(benchmarking::account("instantiator", 0, 0)).into(),
-    //         module.code,
-    //     );
-
-    //     let mut cid_value = [0; CID_VALUE_SIZE as usize];
-    //     cid_value[0..CID_SIZE as usize].copy_from_slice(module.hash.as_ref());
-    //     cid_value[CID_SIZE as usize..].copy_from_slice(&0u128.to_le_bytes());
-
-    //     let cid_value_offset = COMMON_OFFSET;
-    //     let payload_offset = cid_value_offset + cid_value.len() as u32;
-    //     let payload_len = 10;
-    //     let res_offset = payload_offset + payload_len;
-
-    //     // Use previous result bytes as salt. First one uses 0 bytes.
-    //     let salt_offset = res_offset;
-    //     let salt_len = 32;
-
-    //     let module = ModuleDefinition {
-    //         memory: Some(ImportedMemory::new(SMALL_MEM_SIZE)),
-    //         imported_functions: vec![SysCallName::CreateProgramWGas],
-    //         data_segments: vec![DataSegment {
-    //             offset: cid_value_offset,
-    //             value: cid_value.to_vec(),
-    //         }],
-    //         handle_body: Some(body::fallible_syscall(
-    //             repetitions,
-    //             res_offset,
-    //             &[
-    //                 // cid value offset
-    //                 InstrI32Const(cid_value_offset),
-    //                 // salt offset
-    //                 InstrI32Const(salt_offset),
-    //                 // salt len
-    //                 InstrI32Const(salt_len),
-    //                 // payload offset
-    //                 InstrI32Const(payload_offset),
-    //                 // payload len
-    //                 InstrI32Const(payload_len),
-    //                 // gas limit
-    //                 InstrI64Const(100_000_000),
-    //                 // delay
-    //                 InstrI32Const(10),
-    //             ],
-    //         )),
-    //         ..Default::default()
-    //     };
-
-    //     Self::prepare_handle(module, 0)
-    // }
-
-=======
->>>>>>> 9cf1258f
     pub fn gr_create_program(
         batches: u32,
         payload_len: Option<u32>,
