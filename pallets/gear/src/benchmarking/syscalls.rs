use super::code::{
    body::{self, DynInstr::*},
    max_pages, DataSegment, ImportedMemory, ModuleDefinition, WasmModule,
};
use crate::{
    manager::{CodeInfo, ExtManager, HandleKind},
    schedule::API_BENCHMARK_BATCH_SIZE,
    BlockGasLimitOf, Config, CostsPerBlockOf, CurrencyOf, DbWeightOf, GasHandlerOf, MailboxOf,
    Pallet as Gear, QueueOf, WaitlistOf,
};
use codec::Encode;
use common::{
    benchmarking, scheduler::SchedulingCostsPerBlock, storage::*, CodeStorage, GasTree, Origin,
};
use core::{marker::PhantomData, mem::size_of};
use core_processor::{
    configs::{AllocationsConfig, BlockConfig, BlockInfo, MessageExecutionContext},
    PrechargeResult, PrepareResult,
};
use frame_support::traits::{Currency, Get};
use frame_system::RawOrigin;
use gear_core::{
    code::{Code, CodeAndId},
    ids::{CodeId, MessageId, ProgramId, ReservationId},
    message::{Dispatch, DispatchKind, Message, ReplyDetails},
    reservation::GasReservationSlot,
};
use gear_wasm_instrument::{parity_wasm::elements::Instruction, syscalls::syscall_signature};
use sp_core::H256;
use sp_runtime::traits::UniqueSaturatedInto;
use sp_std::{convert::TryInto, prelude::*};

use super::{Exec, Program};

fn prepare<T>(
    source: H256,
    kind: HandleKind,
    payload: Vec<u8>,
    value: u128,
) -> Result<Exec<T>, &'static str>
where
    T: Config,
    T::AccountId: Origin,
{
    #[cfg(feature = "lazy-pages")]
    assert!(gear_lazy_pages_common::try_to_enable_lazy_pages());

    let ext_manager = ExtManager::<T>::default();
    let bn: u64 = Gear::<T>::block_number().unique_saturated_into();
    let root_message_id = MessageId::from(bn);

    let dispatch = match kind {
        HandleKind::Init(ref code) => {
            let program_id = ProgramId::generate(CodeId::generate(code), b"bench_salt");

            let schedule = T::Schedule::get();
            let code = Code::try_new(
                code.clone(),
                schedule.instruction_weights.version,
                |module| schedule.rules(module),
                schedule.limits.stack_height,
            )
            .map_err(|_| "Code failed to load")?;

            let code_and_id = CodeAndId::new(code);
            let code_info = CodeInfo::from_code_and_id(&code_and_id);

            let _ = Gear::<T>::set_code_with_metadata(code_and_id, source);

            ExtManager::<T>::default().set_program(program_id, &code_info, root_message_id);

            Dispatch::new(
                DispatchKind::Init,
                Message::new(
                    root_message_id,
                    ProgramId::from_origin(source),
                    program_id,
                    payload.try_into()?,
                    Some(u64::MAX),
                    value,
                    None,
                ),
            )
        }
        HandleKind::InitByHash(code_id) => {
            let program_id = ProgramId::generate(code_id, b"bench_salt");

            let code = T::CodeStorage::get_code(code_id).ok_or("Code not found in storage")?;
            let code_info = CodeInfo::from_code(&code_id, &code);

            ExtManager::<T>::default().set_program(program_id, &code_info, root_message_id);

            Dispatch::new(
                DispatchKind::Init,
                Message::new(
                    root_message_id,
                    ProgramId::from_origin(source),
                    program_id,
                    payload.try_into()?,
                    Some(u64::MAX),
                    value,
                    None,
                ),
            )
        }
        HandleKind::Handle(dest) => Dispatch::new(
            DispatchKind::Handle,
            Message::new(
                root_message_id,
                ProgramId::from_origin(source),
                dest,
                payload.try_into()?,
                Some(u64::MAX),
                value,
                None,
            ),
        ),
        HandleKind::Reply(msg_id, exit_code) => {
            let (msg, _bn) =
                MailboxOf::<T>::remove(<T::AccountId as Origin>::from_origin(source), msg_id)
                    .map_err(|_| "Internal error: unable to find message in mailbox")?;
            Dispatch::new(
                DispatchKind::Reply,
                Message::new(
                    root_message_id,
                    ProgramId::from_origin(source),
                    msg.source(),
                    payload.try_into()?,
                    Some(u64::MAX),
                    value,
                    Some(ReplyDetails::new(msg.id(), exit_code)),
                ),
            )
        }
    };

    let initial_gas = BlockGasLimitOf::<T>::get();
    let origin = <T::AccountId as Origin>::from_origin(source);
    GasHandlerOf::<T>::create(origin, root_message_id, initial_gas)
        .map_err(|_| "Internal error: unable to create gas handler")?;

    let dispatch = dispatch.into_stored();

    QueueOf::<T>::clear();

    QueueOf::<T>::queue(dispatch).map_err(|_| "Messages storage corrupted")?;

    let block_info = BlockInfo {
        height: Gear::<T>::block_number().unique_saturated_into(),
        timestamp: <pallet_timestamp::Pallet<T>>::get().unique_saturated_into(),
    };

    let existential_deposit = CurrencyOf::<T>::minimum_balance().unique_saturated_into();
    let mailbox_threshold = <T as Config>::MailboxThreshold::get();
    let waitlist_cost = CostsPerBlockOf::<T>::waitlist();
    let reserve_for = CostsPerBlockOf::<T>::reserve_for().unique_saturated_into();
    let reservation = CostsPerBlockOf::<T>::reservation().unique_saturated_into();

    let schedule = T::Schedule::get();
    let block_config = BlockConfig {
        block_info,
        allocations_config: AllocationsConfig {
            max_pages: gear_core::memory::WasmPageNumber(T::Schedule::get().limits.memory_pages),
            init_cost: T::Schedule::get().memory_weights.initial_cost,
            alloc_cost: T::Schedule::get().memory_weights.allocation_cost,
            mem_grow_cost: T::Schedule::get().memory_weights.grow_cost,
            load_page_cost: T::Schedule::get().memory_weights.load_cost,
        },
        existential_deposit,
        outgoing_limit: 2048,
        host_fn_weights: Default::default(),
        forbidden_funcs: Default::default(),
        mailbox_threshold,
        waitlist_cost,
        reserve_for,
        reservation,
        read_cost: DbWeightOf::<T>::get().reads(1).ref_time(),
        write_cost: DbWeightOf::<T>::get().writes(1).ref_time(),
        write_per_byte_cost: schedule.db_write_per_byte,
        read_per_byte_cost: schedule.db_read_per_byte,
        module_instantiation_byte_cost: schedule.module_instantiation_per_byte,
        max_reservations: T::ReservationsLimit::get(),
    };

    if let Some(queued_dispatch) = QueueOf::<T>::dequeue().map_err(|_| "MQ storage corrupted")? {
        let actor_id = queued_dispatch.destination();
        let actor = ext_manager
            .get_actor(actor_id)
            .ok_or("Program not found in the storage")?;

        let precharged_dispatch = match core_processor::precharge(
            &block_config,
            u64::MAX,
            queued_dispatch.into_incoming(initial_gas),
            actor_id,
        ) {
            PrechargeResult::Ok(d) => d,
            PrechargeResult::Error(_) => {
                return Err("core_processor::precharge failed");
            }
        };

        let message_execution_context = MessageExecutionContext {
            actor,
            precharged_dispatch,
            origin: ProgramId::from_origin(source),
            subsequent_execution: false,
        };

        let (context, code) =
            match core_processor::prepare(&block_config, message_execution_context) {
                PrepareResult::Ok(context) => {
                    let code = T::CodeStorage::get_code(context.actor_data().code_id)
                        .ok_or("Program code not found")?;

                    (context, code)
                }
                _ => return Err("core_processor::prepare failed"),
            };

        Ok(Exec {
            ext_manager,
            block_config,
            context: (context, actor_id, code).into(),
            random_data: (vec![0u8; 32], 0),
            // actor without pages data because of lazy pages enabled
            memory_pages: Default::default(),
        })
    } else {
        Err("Dispatch not found")
    }
}

pub(crate) struct Benches<T>
where
    T: Config,
    T::AccountId: Origin,
{
    _phantom: PhantomData<T>,
}

impl<T> Benches<T>
where
    T: Config,
    T::AccountId: Origin,
{
    fn prepare_handle(code: WasmModule<T>, value: u32) -> Result<Exec<T>, &'static str> {
        let instance = Program::<T>::new(code, vec![])?;
        prepare::<T>(
            instance.caller.into_origin(),
            HandleKind::Handle(ProgramId::from_origin(instance.addr)),
            vec![],
            value.into(),
        )
    }

    pub fn alloc(r: u32) -> Result<Exec<T>, &'static str> {
        let code = WasmModule::<T>::from(ModuleDefinition {
            memory: Some(ImportedMemory { min_pages: 0 }),
            imported_functions: vec!["alloc"],
            handle_body: Some(body::repeated(
                r * API_BENCHMARK_BATCH_SIZE,
                &[
                    // Alloc 0 pages take almost the same amount of resources as another amount.
                    Instruction::I32Const(0),
                    Instruction::Call(0),
                    Instruction::Drop,
                ],
            )),
            ..Default::default()
        });
        Self::prepare_handle(code, 0)
    }

    pub fn free(r: u32) -> Result<Exec<T>, &'static str> {
        assert!(r <= max_pages::<T>());

        use Instruction::*;
        let mut instructions = vec![];
        for _ in 0..API_BENCHMARK_BATCH_SIZE {
            instructions.push(I32Const(r as i32));
            instructions.push(Call(0));
            instructions.push(Drop);
            for page in 0..r {
                instructions.push(I32Const(page as i32));
                instructions.push(Call(1));
            }
        }
        instructions.push(End);

        let code = WasmModule::<T>::from(ModuleDefinition {
            memory: Some(ImportedMemory { min_pages: 0 }),
            imported_functions: vec!["alloc", "free"],
            init_body: None,
            handle_body: Some(body::plain(instructions)),
            ..Default::default()
        });
        Self::prepare_handle(code, 0)
    }

    pub fn gr_reserve_gas(r: u32) -> Result<Exec<T>, &'static str> {
        let id_offset = 1;
        let id_bytes = u128::MAX.encode();

<<<<<<< HEAD
// TODO: currently each syscall execution returns error: ExecutionError::InvalidReservationId.
// We need to fill reservations set with data first. (issue #1724)
pub fn gr_unreserve_gas_bench<T>(r: u32) -> Result<Exec<T>, &'static str>
where
    T: Config,
    T::AccountId: Origin,
{
    let reservation_id_offset = 1;
    let reservation_ids = (0..r * API_BENCHMARK_BATCH_SIZE)
        .map(|i| ReservationId::from(i as u64))
        .collect::<Vec<_>>();
    let reservation_id_bytes: Vec<u8> = reservation_ids.iter().flat_map(|x| x.encode()).collect();

    let amount_bytes = 1_000u64.encode();
    let amount_offset = reservation_id_offset + reservation_id_bytes.len();

    let code = WasmModule::<T>::from(ModuleDefinition {
        memory: Some(ImportedMemory::max::<T>()),
        imported_functions: vec![ImportedFunction {
            module: "env",
            name: "gr_unreserve_gas",
            params: vec![ValueType::I32, ValueType::I32],
            return_type: Some(ValueType::I32),
        }],
        data_segments: vec![
            DataSegment {
                offset: reservation_id_offset as u32,
                value: reservation_id_bytes,
            },
            DataSegment {
                offset: amount_offset as u32,
                value: amount_bytes,
            },
        ],
        handle_body: Some(body::repeated_dyn(
            r * API_BENCHMARK_BATCH_SIZE,
            vec![
                Counter(
                    reservation_id_offset as u32,
                    size_of::<ReservationId>() as u32,
                ), // reservation_id ptr
                Regular(Instruction::I32Const(amount_offset as i32)), // unreserved amount ptr
                Regular(Instruction::Call(0)),
                Regular(Instruction::Drop),
            ],
        )),
        ..Default::default()
    });
    let instance = Program::<T>::new(code, vec![])?;

    // insert gas reservation slots
    let mut program = common::get_active_program(instance.addr).unwrap();
    for x in 0..r * API_BENCHMARK_BATCH_SIZE {
        program.gas_reservation_map.insert(
            ReservationId::from(x as u64),
            GasReservationSlot {
                amount: 1_000,
                expiration: 100,
            },
        );
    }
    common::set_program(instance.addr, program);

    prepare::<T>(
        instance.caller.into_origin(),
        HandleKind::Handle(ProgramId::from_origin(instance.addr)),
        vec![],
        0u32.into(),
    )
}

pub fn getter_bench<T>(name: &'static str, r: u32) -> Result<Exec<T>, &'static str>
where
    T: Config,
    T::AccountId: Origin,
{
    let code = WasmModule::<T>::from(ModuleDefinition {
        memory: Some(ImportedMemory::max::<T>()),
        imported_functions: vec![ImportedFunction {
            module: "env",
            name,
            params: vec![ValueType::I32],
            return_type: None,
        }],
        handle_body: Some(body::repeated(
            r * API_BENCHMARK_BATCH_SIZE,
            &[Instruction::I32Const(0), Instruction::Call(0)],
        )),
        ..Default::default()
    });
    let instance = Program::<T>::new(code, vec![])?;
    prepare::<T>(
        instance.caller.into_origin(),
        HandleKind::Handle(ProgramId::from_origin(instance.addr)),
        vec![],
        0u32.into(),
    )
}

pub fn number_getter_bench<T>(
    name: &'static str,
    return_type: ValueType,
    r: u32,
) -> Result<Exec<T>, &'static str>
where
    T: Config,
    T::AccountId: Origin,
{
    let code = WasmModule::<T>::from(ModuleDefinition {
        memory: Some(ImportedMemory::max::<T>()),
        imported_functions: vec![ImportedFunction {
            module: "env",
            name,
            params: vec![],
            return_type: Some(return_type),
        }],
        handle_body: Some(body::repeated(
            r * API_BENCHMARK_BATCH_SIZE,
            &[Instruction::Call(0), Instruction::Drop],
        )),
        ..Default::default()
    });
    let instance = Program::<T>::new(code, vec![])?;
    prepare::<T>(
        instance.caller.into_origin(),
        HandleKind::Handle(ProgramId::from_origin(instance.addr)),
        vec![],
        0u32.into(),
    )
}

pub fn gr_read_bench<T>(r: u32) -> Result<Exec<T>, &'static str>
where
    T: Config,
    T::AccountId: Origin,
{
    let buffer_offset = 1;
    let payload = vec![1u8; 100];

    let code = WasmModule::<T>::from(ModuleDefinition {
        memory: Some(ImportedMemory::max::<T>()),
        imported_functions: vec![ImportedFunction {
            module: "env",
            name: "gr_read",
            params: vec![ValueType::I32, ValueType::I32, ValueType::I32],
            return_type: Some(ValueType::I32),
        }],
        handle_body: Some(body::repeated(
            r * API_BENCHMARK_BATCH_SIZE,
            &[
                Instruction::I32Const(0),
                Instruction::I32Const(payload.len() as i32),
                Instruction::I32Const(buffer_offset),
                Instruction::Call(0),
                Instruction::Drop,
            ],
        )),
        ..Default::default()
    });
    let instance = Program::<T>::new(code, vec![])?;
    prepare::<T>(
        instance.caller.into_origin(),
        HandleKind::Handle(ProgramId::from_origin(instance.addr)),
        payload,
        0u32.into(),
    )
}
=======
        let code = WasmModule::<T>::from(ModuleDefinition {
            memory: Some(ImportedMemory::max::<T>()),
            imported_functions: vec!["gr_reserve_gas"],
            data_segments: vec![DataSegment {
                offset: id_offset,
                value: id_bytes,
            }],
            handle_body: Some(body::repeated(
                r * API_BENCHMARK_BATCH_SIZE,
                &[
                    Instruction::I64Const(50_000_000),       // gas amount
                    Instruction::I32Const(10),               // duration
                    Instruction::I32Const(id_offset as i32), // id ptr
                    Instruction::Call(0),
                    Instruction::Drop,
                ],
            )),
            ..Default::default()
        });
        Self::prepare_handle(code, 0)
    }
>>>>>>> 952ed5b1

    // TODO: currently each syscall execution returns error: ExecutionError::InvalidReservationId.
    // We need to fill reservations set with data first. (issue #1724)
    pub fn gr_unreserve_gas(r: u32) -> Result<Exec<T>, &'static str> {
        let id_bytes = u128::MAX.encode();
        let id_len = id_bytes.len() as u32;
        let id_offset = 1;
        let amount_bytes = 1000u64.encode();
        let amount_offset = id_offset + id_len;

        let code = WasmModule::<T>::from(ModuleDefinition {
            memory: Some(ImportedMemory::max::<T>()),
            imported_functions: vec!["gr_unreserve_gas"],
            data_segments: vec![
                DataSegment {
                    offset: id_offset,
                    value: id_bytes,
                },
                DataSegment {
                    offset: amount_offset,
                    value: amount_bytes,
                },
            ],
            handle_body: Some(body::repeated(
                r * API_BENCHMARK_BATCH_SIZE,
                &[
                    Instruction::I32Const(id_offset as i32),     // id ptr
                    Instruction::I32Const(amount_offset as i32), // unreserved amount ptr
                    Instruction::Call(0),
                    Instruction::Drop,
                ],
            )),
            ..Default::default()
        });
        Self::prepare_handle(code, 0)
    }

    pub fn getter(name: &'static str, r: u32) -> Result<Exec<T>, &'static str> {
        let code = WasmModule::<T>::from(ModuleDefinition {
            memory: Some(ImportedMemory::max::<T>()),
            imported_functions: vec![name],
            handle_body: Some(body::repeated(
                r * API_BENCHMARK_BATCH_SIZE,
                &[Instruction::I32Const(0), Instruction::Call(0)],
            )),
            ..Default::default()
        });
        Self::prepare_handle(code, 0)
    }

    pub fn number_getter(name: &'static str, r: u32) -> Result<Exec<T>, &'static str> {
        let code = WasmModule::<T>::from(ModuleDefinition {
            memory: Some(ImportedMemory::max::<T>()),
            imported_functions: vec![name],
            handle_body: Some(body::repeated(
                r * API_BENCHMARK_BATCH_SIZE,
                &[Instruction::Call(0), Instruction::Drop],
            )),
            ..Default::default()
        });
        Self::prepare_handle(code, 0)
    }

    pub fn gr_read(r: u32) -> Result<Exec<T>, &'static str> {
        let buffer_offset = 1;
        let payload = vec![1u8; 100];

        let code = WasmModule::<T>::from(ModuleDefinition {
            memory: Some(ImportedMemory::max::<T>()),
            imported_functions: vec!["gr_read"],
            handle_body: Some(body::repeated(
                r * API_BENCHMARK_BATCH_SIZE,
                &[
                    Instruction::I32Const(0),
                    Instruction::I32Const(payload.len() as i32),
                    Instruction::I32Const(buffer_offset),
                    Instruction::Call(0),
                    Instruction::Drop,
                ],
            )),
            ..Default::default()
        });
        Self::prepare_handle(code, 0)
    }

    pub fn gr_read_per_kb(n: u32) -> Result<Exec<T>, &'static str> {
        let buffer_offset = 1;
        let payload = vec![0xff; (n * 1024) as usize];

        let code = WasmModule::<T>::from(ModuleDefinition {
            memory: Some(ImportedMemory::max::<T>()),
            imported_functions: vec!["gr_read"],
            handle_body: Some(body::repeated(
                API_BENCHMARK_BATCH_SIZE,
                &[
                    Instruction::I32Const(0),
                    Instruction::I32Const(payload.len() as i32),
                    Instruction::I32Const(buffer_offset),
                    Instruction::Call(0),
                    Instruction::Drop,
                ],
            )),
            ..Default::default()
        });
        Self::prepare_handle(code, 0)
    }

    pub fn gr_random(r: u32) -> Result<Exec<T>, &'static str> {
        let code = WasmModule::<T>::from(ModuleDefinition {
            memory: Some(ImportedMemory::max::<T>()),
            imported_functions: vec!["gr_random"],
            handle_body: Some(body::repeated(
                r * API_BENCHMARK_BATCH_SIZE,
                &[
                    Instruction::I32Const(0),  // subject ptr
                    Instruction::I32Const(32), // subject len
                    Instruction::I32Const(33), // random ptr
                    Instruction::I32Const(0),  // bn ptr
                    Instruction::Call(0),
                ],
            )),
            ..Default::default()
        });
        let instance = Program::<T>::new(code, vec![])?;
        prepare::<T>(
            instance.caller.into_origin(),
            HandleKind::Handle(ProgramId::from_origin(instance.addr)),
            vec![],
            0u32.into(),
        )
    }

    pub fn gr_send_init(r: u32) -> Result<Exec<T>, &'static str> {
        let code = WasmModule::<T>::from(ModuleDefinition {
            memory: Some(ImportedMemory::max::<T>()),
            imported_functions: vec!["gr_send_init"],
            handle_body: Some(body::repeated(
                r * API_BENCHMARK_BATCH_SIZE,
                &[
                    Instruction::I32Const(0), // handle
                    Instruction::Call(0),
                    Instruction::Drop,
                ],
            )),
            ..Default::default()
        });
        Self::prepare_handle(code, 0)
    }

    pub fn gr_send_push(r: u32) -> Result<Exec<T>, &'static str> {
        let payload_offset = 1;
        let payload_len = 100;

        let code = WasmModule::<T>::from(ModuleDefinition {
            memory: Some(ImportedMemory::max::<T>()),
            imported_functions: vec!["gr_send_init", "gr_send_push"],
            handle_body: Some(body::repeated(
                r * API_BENCHMARK_BATCH_SIZE,
                &[
                    Instruction::I32Const(0), // handle
                    Instruction::Call(0),
                    Instruction::Drop,
                    Instruction::I32Const(0), // handle
                    Instruction::I32Const(payload_offset),
                    Instruction::I32Const(payload_len),
                    Instruction::Call(1),
                    Instruction::Drop,
                ],
            )),
            ..Default::default()
        });
        Self::prepare_handle(code, 0)
    }

    // TODO: investigate how handle changes can affect on syscall perf (issue #1722).
    pub fn gr_send_push_per_kb(n: u32) -> Result<Exec<T>, &'static str> {
        let payload_offset = 1;
        let payload_len = n * 1024;

        let code = WasmModule::<T>::from(ModuleDefinition {
            memory: Some(ImportedMemory::max::<T>()),
            imported_functions: vec!["gr_send_init", "gr_send_push"],
            handle_body: Some(body::repeated(
                API_BENCHMARK_BATCH_SIZE,
                &[
                    Instruction::I32Const(0), // handle
                    Instruction::Call(0),
                    Instruction::Drop,
                    Instruction::I32Const(0), // handle
                    Instruction::I32Const(payload_offset),
                    Instruction::I32Const(payload_len as i32),
                    Instruction::Call(1),
                    Instruction::Drop,
                ],
            )),
            ..Default::default()
        });
        Self::prepare_handle(code, 0)
    }

    // Benchmark the `gr_send_commit` call.
    // `gr_send` call is shortcut for `gr_send_init` + `gr_send_commit`
    pub fn gr_send_commit(r: u32) -> Result<Exec<T>, &'static str> {
        let offset = 1;
        let payload_len = 100;

        let code = WasmModule::<T>::from(ModuleDefinition {
            memory: Some(ImportedMemory::max::<T>()),
            imported_functions: vec!["gr_send"],
            handle_body: Some(body::repeated(
                r * API_BENCHMARK_BATCH_SIZE,
                &[
                    Instruction::I32Const(offset), // dest ptr
                    Instruction::I32Const(offset), // payload ptr
                    Instruction::I32Const(payload_len),
                    Instruction::I32Const(offset), // value ptr
                    Instruction::I32Const(10),     // delay
                    Instruction::I32Const(offset), // message_id ptr
                    Instruction::Call(0),
                    Instruction::Drop,
                ],
            )),
            ..Default::default()
        });
        Self::prepare_handle(code, 10000000)
    }

    // Benchmark the `gr_send_commit` call.
    // `gr_send` call is shortcut for `gr_send_init` + `gr_send_commit`
    pub fn gr_send_commit_per_kb(n: u32) -> Result<Exec<T>, &'static str> {
        let offset = 1;
        let payload_len = n as i32 * 1024;

        let code = WasmModule::<T>::from(ModuleDefinition {
            memory: Some(ImportedMemory::max::<T>()),
            imported_functions: vec!["gr_send"],
            handle_body: Some(body::repeated(
                API_BENCHMARK_BATCH_SIZE,
                &[
                    Instruction::I32Const(offset), // dest ptr
                    Instruction::I32Const(offset), // payload ptr
                    Instruction::I32Const(payload_len),
                    Instruction::I32Const(offset), // value ptr
                    Instruction::I32Const(10),     // delay
                    Instruction::I32Const(offset), // message_id ptr
                    Instruction::Call(0),
                    Instruction::Drop,
                ],
            )),
            ..Default::default()
        });
        Self::prepare_handle(code, 10000000)
    }

    pub fn gr_reply_commit(r: u32) -> Result<Exec<T>, &'static str> {
        let offset = 1;

        let code = WasmModule::<T>::from(ModuleDefinition {
            memory: Some(ImportedMemory::max::<T>()),
            imported_functions: vec!["gr_reply_commit"],
            handle_body: Some(body::repeated(
                r * API_BENCHMARK_BATCH_SIZE,
                &[
                    Instruction::I32Const(offset), // value ptr
                    Instruction::I32Const(10),     // delay
                    Instruction::I32Const(offset), // result: message_id ptr
                    Instruction::Call(0),
                    Instruction::Drop,
                ],
            )),
            ..Default::default()
        });
        Self::prepare_handle(code, 10000000)
    }

    pub fn gr_reply_push(r: u32) -> Result<Exec<T>, &'static str> {
        let payload_offset = 1;
        let payload_len = 100;

        let code = WasmModule::<T>::from(ModuleDefinition {
            memory: Some(ImportedMemory::max::<T>()),
            imported_functions: vec!["gr_reply_push"],
            handle_body: Some(body::repeated(
                r * API_BENCHMARK_BATCH_SIZE,
                &[
                    Instruction::I32Const(payload_offset),
                    Instruction::I32Const(payload_len),
                    Instruction::Call(0),
                    Instruction::Drop,
                ],
            )),
            ..Default::default()
        });
        Self::prepare_handle(code, 10000000)
    }

    pub fn gr_reply_push_per_kb(n: u32) -> Result<Exec<T>, &'static str> {
        let payload_offset = 1;
        let payload_len = n as i32 * 1024;

        let code = WasmModule::<T>::from(ModuleDefinition {
            memory: Some(ImportedMemory::max::<T>()),
            imported_functions: vec!["gr_reply_push"],
            handle_body: Some(body::repeated(
                API_BENCHMARK_BATCH_SIZE,
                &[
                    Instruction::I32Const(payload_offset),
                    Instruction::I32Const(payload_len),
                    Instruction::Call(0),
                    Instruction::Drop,
                ],
            )),
            ..Default::default()
        });
        Self::prepare_handle(code, 10000000)
    }

    pub fn gr_reply_to(r: u32) -> Result<Exec<T>, &'static str> {
        let message_id_offset = 1;

        let code = WasmModule::<T>::from(ModuleDefinition {
            memory: Some(ImportedMemory::max::<T>()),
            imported_functions: vec!["gr_reply_to"],
            reply_body: Some(body::repeated(
                r * API_BENCHMARK_BATCH_SIZE,
                &[
                    Instruction::I32Const(message_id_offset),
                    Instruction::Call(0),
                    Instruction::Drop,
                ],
            )),
            ..Default::default()
        });
        let instance = Program::<T>::new(code, vec![])?;
        let msg_id = MessageId::from(10);
        let msg = gear_core::message::Message::new(
            msg_id,
            instance.addr.as_bytes().into(),
            ProgramId::from(instance.caller.clone().into_origin().as_bytes()),
            Default::default(),
            Some(1_000_000),
            0,
            None,
        )
        .into_stored();
        MailboxOf::<T>::insert(msg, u32::MAX.unique_saturated_into())
            .expect("Error during mailbox insertion");
        prepare::<T>(
            instance.caller.into_origin(),
            HandleKind::Reply(msg_id, 0),
            vec![],
            0u32.into(),
        )
    }

<<<<<<< HEAD
pub fn gr_wake_bench<T>(r: u32) -> Result<Exec<T>, &'static str>
where
    T: Config,
    T::AccountId: Origin,
{
    let offset = 1;
    let message_ids = (0..r * API_BENCHMARK_BATCH_SIZE)
        .map(|i| MessageId::from(i as u64))
        .collect::<Vec<_>>();
    let message_id_bytes = message_ids.iter().flat_map(|x| x.encode()).collect();

    let code = WasmModule::<T>::from(ModuleDefinition {
        memory: Some(ImportedMemory::max::<T>()),
        imported_functions: vec![ImportedFunction {
            module: "env",
            name: "gr_wake",
            params: vec![ValueType::I32, ValueType::I32],
            return_type: Some(ValueType::I32),
        }],
        data_segments: vec![DataSegment {
            offset,
            value: message_id_bytes,
        }],
        handle_body: Some(body::repeated_dyn(
            r * API_BENCHMARK_BATCH_SIZE,
            vec![
                Counter(offset, size_of::<MessageId>() as u32), // message_id ptr
                Regular(Instruction::I32Const(10)),             // delay
                Regular(Instruction::Call(0)),
                Regular(Instruction::Drop),
            ],
        )),
        ..Default::default()
    });

    let instance = Program::<T>::new(code, vec![])?;
    for message_id in message_ids {
        let message = gear_core::message::Message::new(
            message_id,
            1.into(),
            ProgramId::from(instance.addr.as_bytes()),
=======
    pub fn gr_exit_code(r: u32) -> Result<Exec<T>, &'static str> {
        let exit_code_offset = 1;

        let code = WasmModule::<T>::from(ModuleDefinition {
            memory: Some(ImportedMemory::max::<T>()),
            imported_functions: vec!["gr_exit_code"],
            reply_body: Some(body::repeated(
                r * API_BENCHMARK_BATCH_SIZE,
                &[
                    Instruction::I32Const(exit_code_offset),
                    Instruction::Call(0),
                    Instruction::Drop,
                ],
            )),
            ..Default::default()
        });
        let instance = Program::<T>::new(code, vec![])?;
        let msg_id = MessageId::from(10);
        let msg = gear_core::message::Message::new(
            msg_id,
            instance.addr.as_bytes().into(),
            ProgramId::from(instance.caller.clone().into_origin().as_bytes()),
>>>>>>> 952ed5b1
            Default::default(),
            Some(1_000_000),
            0,
            None,
        )
        .into_stored();
        MailboxOf::<T>::insert(msg, u32::MAX.unique_saturated_into())
            .expect("Error during mailbox insertion");
        prepare::<T>(
            instance.caller.into_origin(),
            HandleKind::Reply(msg_id, 0),
            vec![],
            0u32.into(),
        )
    }

    pub fn gr_debug(r: u32) -> Result<Exec<T>, &'static str> {
        let string_offset = 1;
        let string_len = 100;

        let code = WasmModule::<T>::from(ModuleDefinition {
            memory: Some(ImportedMemory::max::<T>()),
            imported_functions: vec!["gr_debug"],
            handle_body: Some(body::repeated(
                r * API_BENCHMARK_BATCH_SIZE,
                &[
                    Instruction::I32Const(string_offset),
                    Instruction::I32Const(string_len),
                    Instruction::Call(0),
                ],
            )),
            ..Default::default()
        });
        Self::prepare_handle(code, 0)
    }

    pub fn gr_debug_per_kb(n: u32) -> Result<Exec<T>, &'static str> {
        let string_offset = 1;
        let string_len = n as i32 * 1024;

        let code = WasmModule::<T>::from(ModuleDefinition {
            memory: Some(ImportedMemory::max::<T>()),
            imported_functions: vec!["gr_debug"],
            handle_body: Some(body::repeated(
                API_BENCHMARK_BATCH_SIZE,
                &[
                    Instruction::I32Const(string_offset),
                    Instruction::I32Const(string_len),
                    Instruction::Call(0),
                ],
            )),
            ..Default::default()
        });
        Self::prepare_handle(code, 0)
    }

    pub fn no_return_bench(
        name: &'static str,
        param: Option<u32>,
        r: u32,
    ) -> Result<Exec<T>, &'static str> {
        assert!(r <= 1);

        let instructions = if let Some(c) = param {
            assert!(syscall_signature(name).params.len() == 1);
            vec![Instruction::I32Const(c as i32), Instruction::Call(0)]
        } else {
            assert!(syscall_signature(name).params.is_empty());
            vec![Instruction::Call(0)]
        };

        let code = WasmModule::<T>::from(ModuleDefinition {
            memory: Some(ImportedMemory::max::<T>()),
            imported_functions: vec![name],
            handle_body: Some(body::repeated(r, &instructions)),
            ..Default::default()
        });
        Self::prepare_handle(code, 0)
    }

    pub fn gr_wake(r: u32) -> Result<Exec<T>, &'static str> {
        let offset = 1;
        let message_ids = (0..r)
            .map(|i| MessageId::from(i as u64))
            .collect::<Vec<_>>();
        let message_id_bytes = message_ids.iter().flat_map(|x| x.encode()).collect();

        let code = WasmModule::<T>::from(ModuleDefinition {
            memory: Some(ImportedMemory::max::<T>()),
            imported_functions: vec!["gr_wake"],
            data_segments: vec![DataSegment {
                offset,
                value: message_id_bytes,
            }],
            handle_body: Some(body::repeated_dyn(
                r * API_BENCHMARK_BATCH_SIZE,
                vec![
                    Counter(offset, size_of::<MessageId>() as u32), // message_id ptr
                    Regular(Instruction::I32Const(10)),             // delay
                    Regular(Instruction::Call(0)),
                    Regular(Instruction::Drop),
                ],
            )),
            ..Default::default()
        });

        let instance = Program::<T>::new(code, vec![])?;
        for message_id in message_ids {
            let message = gear_core::message::Message::new(
                message_id,
                1.into(),
                ProgramId::from(instance.addr.as_bytes()),
                Default::default(),
                Some(1_000_000),
                0,
                None,
            );
            let dispatch = gear_core::message::Dispatch::new(
                gear_core::message::DispatchKind::Handle,
                message,
            )
            .into_stored();
            WaitlistOf::<T>::insert(dispatch.clone(), u32::MAX.unique_saturated_into())
                .expect("Duplicate wl message");
        }
        prepare::<T>(
            instance.caller.into_origin(),
            HandleKind::Handle(ProgramId::from_origin(instance.addr)),
            vec![],
            0u32.into(),
        )
    }

    pub fn gr_create_program_wgas(r: u32) -> Result<Exec<T>, &'static str> {
        let module = WasmModule::<T>::dummy();
        let code_hash_bytes = module.hash.encode();
        let code_hash_len = code_hash_bytes.len();
        let code_hash_offset = 1;

        let salt_bytes = u8::MAX.encode();
        let salt_bytes_len = salt_bytes.len();
        let salt_offset = code_hash_offset + code_hash_len as u32;

        let value_bytes = u128::MAX.encode();
        let value_bytes_len = value_bytes.len();
        let value_offset = salt_offset + salt_bytes_len as u32;

        let payload = vec![1, 2, 3];
        let payload_len = payload.len();
        let payload_offset = value_offset + value_bytes_len as u32;

        let message_id_offset = 1;
        let program_id_offset = 1;

        let _ = Gear::<T>::upload_code_raw(
            RawOrigin::Signed(benchmarking::account("instantiator", 0, 0)).into(),
            module.code,
        );
        let code = WasmModule::<T>::from(ModuleDefinition {
            memory: Some(ImportedMemory::max::<T>()),
            imported_functions: vec!["gr_create_program_wgas"],
            data_segments: vec![
                DataSegment {
                    offset: code_hash_offset,
                    value: code_hash_bytes,
                },
                DataSegment {
                    offset: salt_offset,
                    value: salt_bytes,
                },
                DataSegment {
                    offset: value_offset,
                    value: value_bytes,
                },
                DataSegment {
                    offset: payload_offset,
                    value: payload,
                },
            ],
            handle_body: Some(body::repeated(
                r * API_BENCHMARK_BATCH_SIZE,
                &[
                    Instruction::I32Const(code_hash_offset as i32), // code_id ptr
                    Instruction::I32Const(salt_offset as i32),      // salt ptr
                    Instruction::I32Const(salt_bytes_len as i32),   // salt len
                    Instruction::I32Const(payload_offset as i32),   // payload ptr
                    Instruction::I32Const(payload_len as i32),      // payload len
                    Instruction::I64Const(100000000),               // gas limit
                    Instruction::I32Const(value_offset as i32),     // value ptr
                    Instruction::I32Const(10),                      // delay
                    Instruction::I32Const(message_id_offset),       // message_id ptr
                    Instruction::I32Const(program_id_offset),       // program_id ptr
                    Instruction::Call(0),
                    Instruction::Drop,
                ],
            )),
            ..Default::default()
        });
        Self::prepare_handle(code, 0)
    }

    pub fn gr_create_program_wgas_per_kb(pkb: u32, skb: u32) -> Result<Exec<T>, &'static str> {
        let module = WasmModule::<T>::dummy();
        let code_hash_bytes = module.hash.encode();
        let code_hash_len = code_hash_bytes.len();
        let code_hash_offset = 1;

        let value_bytes = u128::MAX.encode();
        let value_offset = code_hash_offset + code_hash_len as u32;

        let salt_bytes_len = skb * 1024;
        let payload_len = pkb * 1024;
        let payload_offset = 1;
        let salt_offset = 1;
        let message_id_offset = 1;
        let program_id_offset = 1;

        let _ = Gear::<T>::upload_code_raw(
            RawOrigin::Signed(benchmarking::account("instantiator", 0, 0)).into(),
            module.code,
        );
        let code = WasmModule::<T>::from(ModuleDefinition {
            memory: Some(ImportedMemory::max::<T>()),
            imported_functions: vec!["gr_create_program_wgas"],
            data_segments: vec![
                DataSegment {
                    offset: code_hash_offset,
                    value: code_hash_bytes,
                },
                DataSegment {
                    offset: value_offset,
                    value: value_bytes,
                },
            ],
            handle_body: Some(body::repeated(
                API_BENCHMARK_BATCH_SIZE,
                &[
                    Instruction::I32Const(code_hash_offset as i32), // code_hash ptr
                    Instruction::I32Const(salt_offset),             // salt ptr
                    Instruction::I32Const(salt_bytes_len as i32),   // salt len
                    Instruction::I32Const(payload_offset),          // payload ptr
                    Instruction::I32Const(payload_len as i32),      // payload len
                    Instruction::I64Const(100000000),               // gas limit
                    Instruction::I32Const(value_offset as i32),     // value ptr
                    Instruction::I32Const(10),                      // delay
                    Instruction::I32Const(message_id_offset),       // message_id ptr
                    Instruction::I32Const(program_id_offset),       // program_id ptr
                    Instruction::Call(0),
                    Instruction::Drop,
                ],
            )),
            ..Default::default()
        });

        Self::prepare_handle(code, 0)
    }
}<|MERGE_RESOLUTION|>--- conflicted
+++ resolved
@@ -302,175 +302,6 @@
         let id_offset = 1;
         let id_bytes = u128::MAX.encode();
 
-<<<<<<< HEAD
-// TODO: currently each syscall execution returns error: ExecutionError::InvalidReservationId.
-// We need to fill reservations set with data first. (issue #1724)
-pub fn gr_unreserve_gas_bench<T>(r: u32) -> Result<Exec<T>, &'static str>
-where
-    T: Config,
-    T::AccountId: Origin,
-{
-    let reservation_id_offset = 1;
-    let reservation_ids = (0..r * API_BENCHMARK_BATCH_SIZE)
-        .map(|i| ReservationId::from(i as u64))
-        .collect::<Vec<_>>();
-    let reservation_id_bytes: Vec<u8> = reservation_ids.iter().flat_map(|x| x.encode()).collect();
-
-    let amount_bytes = 1_000u64.encode();
-    let amount_offset = reservation_id_offset + reservation_id_bytes.len();
-
-    let code = WasmModule::<T>::from(ModuleDefinition {
-        memory: Some(ImportedMemory::max::<T>()),
-        imported_functions: vec![ImportedFunction {
-            module: "env",
-            name: "gr_unreserve_gas",
-            params: vec![ValueType::I32, ValueType::I32],
-            return_type: Some(ValueType::I32),
-        }],
-        data_segments: vec![
-            DataSegment {
-                offset: reservation_id_offset as u32,
-                value: reservation_id_bytes,
-            },
-            DataSegment {
-                offset: amount_offset as u32,
-                value: amount_bytes,
-            },
-        ],
-        handle_body: Some(body::repeated_dyn(
-            r * API_BENCHMARK_BATCH_SIZE,
-            vec![
-                Counter(
-                    reservation_id_offset as u32,
-                    size_of::<ReservationId>() as u32,
-                ), // reservation_id ptr
-                Regular(Instruction::I32Const(amount_offset as i32)), // unreserved amount ptr
-                Regular(Instruction::Call(0)),
-                Regular(Instruction::Drop),
-            ],
-        )),
-        ..Default::default()
-    });
-    let instance = Program::<T>::new(code, vec![])?;
-
-    // insert gas reservation slots
-    let mut program = common::get_active_program(instance.addr).unwrap();
-    for x in 0..r * API_BENCHMARK_BATCH_SIZE {
-        program.gas_reservation_map.insert(
-            ReservationId::from(x as u64),
-            GasReservationSlot {
-                amount: 1_000,
-                expiration: 100,
-            },
-        );
-    }
-    common::set_program(instance.addr, program);
-
-    prepare::<T>(
-        instance.caller.into_origin(),
-        HandleKind::Handle(ProgramId::from_origin(instance.addr)),
-        vec![],
-        0u32.into(),
-    )
-}
-
-pub fn getter_bench<T>(name: &'static str, r: u32) -> Result<Exec<T>, &'static str>
-where
-    T: Config,
-    T::AccountId: Origin,
-{
-    let code = WasmModule::<T>::from(ModuleDefinition {
-        memory: Some(ImportedMemory::max::<T>()),
-        imported_functions: vec![ImportedFunction {
-            module: "env",
-            name,
-            params: vec![ValueType::I32],
-            return_type: None,
-        }],
-        handle_body: Some(body::repeated(
-            r * API_BENCHMARK_BATCH_SIZE,
-            &[Instruction::I32Const(0), Instruction::Call(0)],
-        )),
-        ..Default::default()
-    });
-    let instance = Program::<T>::new(code, vec![])?;
-    prepare::<T>(
-        instance.caller.into_origin(),
-        HandleKind::Handle(ProgramId::from_origin(instance.addr)),
-        vec![],
-        0u32.into(),
-    )
-}
-
-pub fn number_getter_bench<T>(
-    name: &'static str,
-    return_type: ValueType,
-    r: u32,
-) -> Result<Exec<T>, &'static str>
-where
-    T: Config,
-    T::AccountId: Origin,
-{
-    let code = WasmModule::<T>::from(ModuleDefinition {
-        memory: Some(ImportedMemory::max::<T>()),
-        imported_functions: vec![ImportedFunction {
-            module: "env",
-            name,
-            params: vec![],
-            return_type: Some(return_type),
-        }],
-        handle_body: Some(body::repeated(
-            r * API_BENCHMARK_BATCH_SIZE,
-            &[Instruction::Call(0), Instruction::Drop],
-        )),
-        ..Default::default()
-    });
-    let instance = Program::<T>::new(code, vec![])?;
-    prepare::<T>(
-        instance.caller.into_origin(),
-        HandleKind::Handle(ProgramId::from_origin(instance.addr)),
-        vec![],
-        0u32.into(),
-    )
-}
-
-pub fn gr_read_bench<T>(r: u32) -> Result<Exec<T>, &'static str>
-where
-    T: Config,
-    T::AccountId: Origin,
-{
-    let buffer_offset = 1;
-    let payload = vec![1u8; 100];
-
-    let code = WasmModule::<T>::from(ModuleDefinition {
-        memory: Some(ImportedMemory::max::<T>()),
-        imported_functions: vec![ImportedFunction {
-            module: "env",
-            name: "gr_read",
-            params: vec![ValueType::I32, ValueType::I32, ValueType::I32],
-            return_type: Some(ValueType::I32),
-        }],
-        handle_body: Some(body::repeated(
-            r * API_BENCHMARK_BATCH_SIZE,
-            &[
-                Instruction::I32Const(0),
-                Instruction::I32Const(payload.len() as i32),
-                Instruction::I32Const(buffer_offset),
-                Instruction::Call(0),
-                Instruction::Drop,
-            ],
-        )),
-        ..Default::default()
-    });
-    let instance = Program::<T>::new(code, vec![])?;
-    prepare::<T>(
-        instance.caller.into_origin(),
-        HandleKind::Handle(ProgramId::from_origin(instance.addr)),
-        payload,
-        0u32.into(),
-    )
-}
-=======
         let code = WasmModule::<T>::from(ModuleDefinition {
             memory: Some(ImportedMemory::max::<T>()),
             imported_functions: vec!["gr_reserve_gas"],
@@ -492,7 +323,6 @@
         });
         Self::prepare_handle(code, 0)
     }
->>>>>>> 952ed5b1
 
     // TODO: currently each syscall execution returns error: ExecutionError::InvalidReservationId.
     // We need to fill reservations set with data first. (issue #1724)
@@ -848,49 +678,6 @@
         )
     }
 
-<<<<<<< HEAD
-pub fn gr_wake_bench<T>(r: u32) -> Result<Exec<T>, &'static str>
-where
-    T: Config,
-    T::AccountId: Origin,
-{
-    let offset = 1;
-    let message_ids = (0..r * API_BENCHMARK_BATCH_SIZE)
-        .map(|i| MessageId::from(i as u64))
-        .collect::<Vec<_>>();
-    let message_id_bytes = message_ids.iter().flat_map(|x| x.encode()).collect();
-
-    let code = WasmModule::<T>::from(ModuleDefinition {
-        memory: Some(ImportedMemory::max::<T>()),
-        imported_functions: vec![ImportedFunction {
-            module: "env",
-            name: "gr_wake",
-            params: vec![ValueType::I32, ValueType::I32],
-            return_type: Some(ValueType::I32),
-        }],
-        data_segments: vec![DataSegment {
-            offset,
-            value: message_id_bytes,
-        }],
-        handle_body: Some(body::repeated_dyn(
-            r * API_BENCHMARK_BATCH_SIZE,
-            vec![
-                Counter(offset, size_of::<MessageId>() as u32), // message_id ptr
-                Regular(Instruction::I32Const(10)),             // delay
-                Regular(Instruction::Call(0)),
-                Regular(Instruction::Drop),
-            ],
-        )),
-        ..Default::default()
-    });
-
-    let instance = Program::<T>::new(code, vec![])?;
-    for message_id in message_ids {
-        let message = gear_core::message::Message::new(
-            message_id,
-            1.into(),
-            ProgramId::from(instance.addr.as_bytes()),
-=======
     pub fn gr_exit_code(r: u32) -> Result<Exec<T>, &'static str> {
         let exit_code_offset = 1;
 
@@ -913,7 +700,6 @@
             msg_id,
             instance.addr.as_bytes().into(),
             ProgramId::from(instance.caller.clone().into_origin().as_bytes()),
->>>>>>> 952ed5b1
             Default::default(),
             Some(1_000_000),
             0,
