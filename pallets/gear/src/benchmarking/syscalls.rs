--- conflicted
+++ resolved
@@ -184,15 +184,8 @@
             unreachable_condition(&mut instructions, I32Eq); // if alloc returns i32::MAX then it's error
 
             for page in 0..r {
-<<<<<<< HEAD
                 instructions.extend([I32Const(page as i32), Call(1), I32Const(0)]);
                 unreachable_condition(&mut instructions, I32Ne); // if free returns 0 then it's error
-=======
-                instructions.push(I32Const(page as i32));
-                instructions.push(Call(1));
-                // if !returned 0  => unreachable
-                instructions.push(Drop);
->>>>>>> 0b485fa9
             }
         }
 
