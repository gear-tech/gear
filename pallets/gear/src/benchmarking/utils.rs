// This file is part of Gear.

// Copyright (C) 2022-2024 Gear Technologies Inc.
// SPDX-License-Identifier: GPL-3.0-or-later WITH Classpath-exception-2.0

// This program is free software: you can redistribute it and/or modify
// it under the terms of the GNU General Public License as published by
// the Free Software Foundation, either version 3 of the License, or
// (at your option) any later version.

// This program is distributed in the hope that it will be useful,
// but WITHOUT ANY WARRANTY; without even the implied warranty of
// MERCHANTABILITY or FITNESS FOR A PARTICULAR PURPOSE. See the
// GNU General Public License for more details.

// You should have received a copy of the GNU General Public License
// along with this program. If not, see <https://www.gnu.org/licenses/>.

//! Utils for benchmarks.

use super::Exec;
use crate::{
    builtin::BuiltinDispatcherFactory,
    manager::{ExtManager, HandleKind},
    Config, CurrencyOf, LazyPagesInterface, LazyPagesRuntimeInterface, MailboxOf, Pallet as Gear,
    ProgramStorageOf, QueueOf,
};
use common::{storage::*, CodeStorage, Origin, Program, ProgramStorage};
use core_processor::{
    common::ExecutableActorData, configs::BlockConfig, precharge::ContextCharged,
    ProcessExecutionContext,
};
use frame_support::traits::{Currency, Get};
use gear_core::{
    code::{Code, CodeAndId, InstrumentedCodeAndMetadata},
    ids::{prelude::*, CodeId, MessageId, ProgramId},
    message::{Dispatch, DispatchKind, Message, ReplyDetails, SignalDetails},
    pages::WasmPagesAmount,
};
use sp_core::H256;
use sp_runtime::traits::UniqueSaturatedInto;
use sp_std::{convert::TryInto, prelude::*};

const DEFAULT_BLOCK_NUMBER: u32 = 0;
const DEFAULT_INTERVAL: u32 = 1_000;

pub struct PrepareConfig {
    pub value: u128,
    pub gas_allowance: u64,
    pub gas_limit: u64,
    pub max_pages_override: Option<WasmPagesAmount>,
}

impl Default for PrepareConfig {
    fn default() -> Self {
        PrepareConfig {
            value: 0,
            gas_allowance: u64::MAX,
            gas_limit: u64::MAX / 2,
            max_pages_override: None,
        }
    }
}

pub fn prepare_exec<T>(
    source: H256,
    kind: HandleKind,
    payload: Vec<u8>,
    config: PrepareConfig,
) -> Result<Exec<T>, &'static str>
where
    T: Config,
    T::AccountId: Origin,
{
    let prefix = ProgramStorageOf::<T>::pages_final_prefix();
    assert!(LazyPagesRuntimeInterface::try_to_enable_lazy_pages(prefix));

    // to see logs in bench tests
    #[cfg(feature = "std")]
    let _ = env_logger::try_init();

    let (builtins, _) = T::BuiltinDispatcherFactory::create();
    let ext_manager = ExtManager::<T>::new(builtins);
    let bn: u64 = Gear::<T>::block_number().unique_saturated_into();
    let root_message_id = MessageId::from(bn);

    let dispatch = match kind {
        HandleKind::Init(ref code) => {
            let program_id = ProgramId::generate_from_user(CodeId::generate(code), b"bench_salt");

            let schedule = T::Schedule::get();
            let code = Code::try_new(
                code.clone(),
                schedule.instruction_weights.version,
                |module| schedule.rules(module),
                schedule.limits.stack_height,
                schedule.limits.data_segments_amount.into(),
                schedule.limits.table_number.into(),
            )
            .map_err(|_| "Code failed to load")?;

            let code_and_id = CodeAndId::new(code);
            let code_id = code_and_id.code_id();

            let _ = Gear::<T>::set_code_with_attribution(code_and_id, source);

            ext_manager.set_program(
                program_id,
                code_id,
                root_message_id,
                DEFAULT_BLOCK_NUMBER.saturating_add(DEFAULT_INTERVAL).into(),
            );

            Dispatch::new(
                DispatchKind::Init,
                Message::new(
                    root_message_id,
                    source.cast(),
                    program_id,
                    payload.try_into()?,
                    Some(u64::MAX),
                    config.value,
                    None,
                ),
            )
        }
        HandleKind::InitByHash(code_id) => {
            let program_id = ProgramId::generate_from_user(code_id, b"bench_salt");

            ext_manager.set_program(
                program_id,
                code_id,
                root_message_id,
                DEFAULT_BLOCK_NUMBER.saturating_add(DEFAULT_INTERVAL).into(),
            );

            Dispatch::new(
                DispatchKind::Init,
                Message::new(
                    root_message_id,
                    source.cast(),
                    program_id,
                    payload.try_into()?,
                    Some(u64::MAX),
                    config.value,
                    None,
                ),
            )
        }
        HandleKind::Handle(dest) => Dispatch::new(
            DispatchKind::Handle,
            Message::new(
                root_message_id,
                source.cast(),
                dest,
                payload.try_into()?,
                Some(u64::MAX),
                config.value,
                None,
            ),
        ),
        HandleKind::Reply(msg_id, exit_code) => {
            let (msg, _bn) = MailboxOf::<T>::remove(source.cast(), msg_id)
                .map_err(|_| "Internal error: unable to find message in mailbox")?;
            Dispatch::new(
                DispatchKind::Reply,
                Message::new(
                    root_message_id,
                    source.cast(),
                    msg.source(),
                    payload.try_into()?,
                    Some(u64::MAX),
                    config.value,
                    Some(ReplyDetails::new(msg.id(), exit_code).into()),
                ),
            )
        }
        HandleKind::Signal(msg_id, status_code) => {
            let (msg, _bn) = MailboxOf::<T>::remove(source.cast(), msg_id)
                .map_err(|_| "Internal error: unable to find message in mailbox")?;
            Dispatch::new(
                DispatchKind::Signal,
                Message::new(
                    root_message_id,
                    source.cast(),
                    msg.source(),
                    payload.try_into()?,
                    Some(u64::MAX),
                    config.value,
                    Some(SignalDetails::new(msg.id(), status_code).into()),
                ),
            )
        }
    };

    let dispatch = dispatch.into_stored();

    QueueOf::<T>::clear();

    QueueOf::<T>::queue(dispatch).map_err(|_| "Messages storage corrupted")?;

    let queued_dispatch = match QueueOf::<T>::dequeue().map_err(|_| "MQ storage corrupted")? {
        Some(d) => d,
        None => return Err("Dispatch not found"),
    };

    let actor_id = queued_dispatch.destination();

    let pallet_config = Gear::<T>::block_config();
    let block_config = BlockConfig {
        outgoing_limit: 2048,
        outgoing_bytes_limit: u32::MAX,
        max_pages: config.max_pages_override.unwrap_or(pallet_config.max_pages),
        ..pallet_config
    };

    let context = ContextCharged::new(
        actor_id,
        queued_dispatch.into_incoming(config.gas_limit),
        config.gas_allowance,
    );

    let context = context
        .charge_for_program(&block_config)
        .map_err(|_| "core_processor::precharge_for_program failed")?;

    let active = match ProgramStorageOf::<T>::get_program(actor_id) {
        Some(Program::Active(active)) => active,
        _ => return Err("Program not found"),
    };

    let balance: u128 = CurrencyOf::<T>::free_balance(&actor_id.cast()).unique_saturated_into();

    let context = context
        .charge_for_code_metadata(&block_config)
        .map_err(|_| "core_processor::precharge_for_code_metadata failed")?;

    let code_metadata =
        T::CodeStorage::get_code_metadata(active.code_id).ok_or("Code metadata not found")?;

    let context = context
        .charge_for_instrumented_code(&block_config, code_metadata.instrumented_code_len())
        .map_err(|_| "core_processor::precharge_for_instrumented_code failed")?;

    let code =
        T::CodeStorage::get_instrumented_code(active.code_id).ok_or("Program code not found")?;

    let context = context
        .charge_for_allocations(&block_config, active.allocations_tree_len)
        .map_err(|_| "core_processor::precharge_for_allocations failed")?;

    let allocations = ProgramStorageOf::<T>::allocations(actor_id).unwrap_or_default();

    let actor_data = ExecutableActorData {
        allocations,
<<<<<<< HEAD
        code_id: active.code_id,
        code_exports: code_metadata.code_exports(),
        static_pages: code_metadata.static_pages(),
=======
>>>>>>> 519996be
        gas_reservation_map: active.gas_reservation_map,
        memory_infix: active.memory_infix,
    };

    let context = context
        .charge_for_module_instantiation(
            &block_config,
            actor_data,
            code.instantiated_section_sizes(),
            &code_metadata,
        )
        .map_err(|_| "core_processor::precharge_for_module_instantiation failed")?;

    let process_exec_context = ProcessExecutionContext::new(
        context,
        InstrumentedCodeAndMetadata {
            instrumented_code: code,
            metadata: code_metadata,
        },
        balance,
    );

    Ok(Exec {
        ext_manager,
        block_config,
        context: process_exec_context,
        random_data: (vec![0u8; 32], 0),
    })
}<|MERGE_RESOLUTION|>--- conflicted
+++ resolved
@@ -253,12 +253,6 @@
 
     let actor_data = ExecutableActorData {
         allocations,
-<<<<<<< HEAD
-        code_id: active.code_id,
-        code_exports: code_metadata.code_exports(),
-        static_pages: code_metadata.static_pages(),
-=======
->>>>>>> 519996be
         gas_reservation_map: active.gas_reservation_map,
         memory_infix: active.memory_infix,
     };
