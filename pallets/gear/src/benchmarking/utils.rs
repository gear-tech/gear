// This file is part of Gear.

// Copyright (C) 2022-2024 Gear Technologies Inc.
// SPDX-License-Identifier: GPL-3.0-or-later WITH Classpath-exception-2.0

// This program is free software: you can redistribute it and/or modify
// it under the terms of the GNU General Public License as published by
// the Free Software Foundation, either version 3 of the License, or
// (at your option) any later version.

// This program is distributed in the hope that it will be useful,
// but WITHOUT ANY WARRANTY; without even the implied warranty of
// MERCHANTABILITY or FITNESS FOR A PARTICULAR PURPOSE. See the
// GNU General Public License for more details.

// You should have received a copy of the GNU General Public License
// along with this program. If not, see <https://www.gnu.org/licenses/>.

//! Utils for benchmarks.

use super::Exec;
use crate::{
    builtin::BuiltinDispatcherFactory,
    manager::{CodeInfo, ExtManager, HandleKind},
    Config, MailboxOf, Pallet as Gear, ProgramStorageOf, QueueOf,
};
use common::{storage::*, CodeStorage, Origin, ProgramStorage};
use core_processor::{
    configs::BlockConfig, ContextChargedForCode, ContextChargedForInstrumentation,
};
use frame_support::traits::Get;
use gear_core::{
    code::{Code, CodeAndId},
    ids::{CodeId, MessageId, ProgramId},
    message::{Dispatch, DispatchKind, Message, ReplyDetails, SignalDetails},
    pages::WasmPagesAmount,
};
use sp_core::H256;
use sp_runtime::traits::UniqueSaturatedInto;
use sp_std::{convert::TryInto, prelude::*};

const DEFAULT_BLOCK_NUMBER: u32 = 0;
const DEFAULT_INTERVAL: u32 = 1_000;

<<<<<<< HEAD
pub fn prepare_block_config<T>() -> BlockConfig
where
    T: Config,
    T::AccountId: Origin,
{
    let block_info = BlockInfo {
        height: Gear::<T>::block_number().unique_saturated_into(),
        timestamp: <pallet_timestamp::Pallet<T>>::get().unique_saturated_into(),
    };

    let existential_deposit = CurrencyOf::<T>::minimum_balance().unique_saturated_into();
    let mailbox_threshold = <T as Config>::MailboxThreshold::get();
    let waitlist_cost = CostsPerBlockOf::<T>::waitlist();
    let reserve_for = CostsPerBlockOf::<T>::reserve_for().unique_saturated_into();
    let reservation = CostsPerBlockOf::<T>::reservation().unique_saturated_into();

    let schedule = T::Schedule::get();

    let max_pages = T::Schedule::get()
        .limits
        .memory_pages
        .try_into()
        .unwrap_or_else(|_| panic!("Max pages limit is bigger than possible for 4GB memory"));

    BlockConfig {
        block_info,
        performance_multiplier: T::PerformanceMultiplier::get().into(),
        max_pages,
        page_costs: T::Schedule::get().memory_weights.into(),
        existential_deposit,
        outgoing_limit: 2048,
        outgoing_bytes_limit: u32::MAX,
        host_fn_weights: Default::default(),
        forbidden_funcs: Default::default(),
        mailbox_threshold,
        waitlist_cost,
        dispatch_hold_cost: CostsPerBlockOf::<T>::dispatch_stash(),
        reserve_for,
        reservation,
        read_cost: DbWeightOf::<T>::get().reads(1).ref_time(),
        write_cost: DbWeightOf::<T>::get().writes(1).ref_time(),
        write_per_byte_cost: schedule.db_write_per_byte.ref_time(),
        read_per_byte_cost: schedule.db_read_per_byte.ref_time(),
        module_instantiation_byte_cost: schedule.module_instantiation_per_byte.ref_time(),
        max_reservations: T::ReservationsLimit::get(),
        code_instrumentation_cost: schedule.code_instrumentation_cost.ref_time(),
        code_instrumentation_byte_cost: schedule.code_instrumentation_byte_cost.ref_time(),
        gas_multiplier: <T as pallet_gear_bank::Config>::GasMultiplier::get().into(),
    }
}

=======
>>>>>>> 6061bdf1
pub struct PrepareConfig {
    pub value: u128,
    pub gas_allowance: u64,
    pub gas_limit: u64,
    pub max_pages: Option<WasmPagesAmount>,
}

impl Default for PrepareConfig {
    fn default() -> Self {
        PrepareConfig {
            value: 0,
            gas_allowance: u64::MAX,
            gas_limit: u64::MAX / 2,
            max_pages: None,
        }
    }
}

pub fn prepare_exec<T>(
    source: H256,
    kind: HandleKind,
    payload: Vec<u8>,
    config: PrepareConfig,
) -> Result<Exec<T>, &'static str>
where
    T: Config,
    T::AccountId: Origin,
{
    assert!(gear_lazy_pages_interface::try_to_enable_lazy_pages(
        ProgramStorageOf::<T>::pages_final_prefix()
    ));

    // to see logs in bench tests
    #[cfg(feature = "std")]
    let _ = env_logger::try_init();

    let (builtins, _) = T::BuiltinDispatcherFactory::create();
    let ext_manager = ExtManager::<T>::new(builtins);
    let bn: u64 = Gear::<T>::block_number().unique_saturated_into();
    let root_message_id = MessageId::from(bn);

    let dispatch = match kind {
        HandleKind::Init(ref code) => {
            let program_id = ProgramId::generate_from_user(CodeId::generate(code), b"bench_salt");

            let schedule = T::Schedule::get();
            let code = Code::try_new(
                code.clone(),
                schedule.instruction_weights.version,
                |module| schedule.rules(module),
                schedule.limits.stack_height,
            )
            .map_err(|_| "Code failed to load")?;

            let code_and_id = CodeAndId::new(code);
            let code_info = CodeInfo::from_code_and_id(&code_and_id);

            let _ = Gear::<T>::set_code_with_metadata(code_and_id, source);

            ext_manager.set_program(
                program_id,
                &code_info,
                root_message_id,
                DEFAULT_BLOCK_NUMBER.saturating_add(DEFAULT_INTERVAL).into(),
            );

            Dispatch::new(
                DispatchKind::Init,
                Message::new(
                    root_message_id,
                    source.cast(),
                    program_id,
                    payload.try_into()?,
                    Some(u64::MAX),
                    config.value,
                    None,
                ),
            )
        }
        HandleKind::InitByHash(code_id) => {
            let program_id = ProgramId::generate_from_user(code_id, b"bench_salt");

            let code = T::CodeStorage::get_code(code_id).ok_or("Code not found in storage")?;
            let code_info = CodeInfo::from_code(&code_id, &code);

            ext_manager.set_program(
                program_id,
                &code_info,
                root_message_id,
                DEFAULT_BLOCK_NUMBER.saturating_add(DEFAULT_INTERVAL).into(),
            );

            Dispatch::new(
                DispatchKind::Init,
                Message::new(
                    root_message_id,
                    source.cast(),
                    program_id,
                    payload.try_into()?,
                    Some(u64::MAX),
                    config.value,
                    None,
                ),
            )
        }
        HandleKind::Handle(dest) => Dispatch::new(
            DispatchKind::Handle,
            Message::new(
                root_message_id,
                source.cast(),
                dest,
                payload.try_into()?,
                Some(u64::MAX),
                config.value,
                None,
            ),
        ),
        HandleKind::Reply(msg_id, exit_code) => {
            let (msg, _bn) = MailboxOf::<T>::remove(source.cast(), msg_id)
                .map_err(|_| "Internal error: unable to find message in mailbox")?;
            Dispatch::new(
                DispatchKind::Reply,
                Message::new(
                    root_message_id,
                    source.cast(),
                    msg.source(),
                    payload.try_into()?,
                    Some(u64::MAX),
                    config.value,
                    Some(ReplyDetails::new(msg.id(), exit_code).into()),
                ),
            )
        }
        HandleKind::Signal(msg_id, status_code) => {
            let (msg, _bn) = MailboxOf::<T>::remove(source.cast(), msg_id)
                .map_err(|_| "Internal error: unable to find message in mailbox")?;
            Dispatch::new(
                DispatchKind::Signal,
                Message::new(
                    root_message_id,
                    source.cast(),
                    msg.source(),
                    payload.try_into()?,
                    Some(u64::MAX),
                    config.value,
                    Some(SignalDetails::new(msg.id(), status_code).into()),
                ),
            )
        }
    };

    let dispatch = dispatch.into_stored();

    QueueOf::<T>::clear();

    QueueOf::<T>::queue(dispatch).map_err(|_| "Messages storage corrupted")?;

    let queued_dispatch = match QueueOf::<T>::dequeue().map_err(|_| "MQ storage corrupted")? {
        Some(d) => d,
        None => return Err("Dispatch not found"),
    };

    let actor_id = queued_dispatch.destination();
    let actor = ext_manager
        .get_actor(actor_id)
        .ok_or("Program not found in the storage")?;

<<<<<<< HEAD
    let mut block_config = prepare_block_config::<T>();
    block_config.max_pages = config.max_pages.unwrap_or(block_config.max_pages);
=======
    let pallet_config = Gear::<T>::block_config();
    let block_config = BlockConfig {
        outgoing_limit: 2048,
        outgoing_bytes_limit: u32::MAX,
        max_pages: config.max_pages_override.unwrap_or(pallet_config.max_pages),
        ..pallet_config
    };
>>>>>>> 6061bdf1

    let precharged_dispatch = core_processor::precharge_for_program(
        &block_config,
        config.gas_allowance,
        queued_dispatch.into_incoming(config.gas_limit),
        actor_id,
    )
    .map_err(|_| "core_processor::precharge_for_program failed")?;

    let balance = actor.balance;
    let context = core_processor::precharge_for_code_length(
        &block_config,
        precharged_dispatch,
        actor_id,
        actor.executable_data,
    )
    .map_err(|_| "core_processor::precharge_for_code failed")?;

    let code =
        T::CodeStorage::get_code(context.actor_data().code_id).ok_or("Program code not found")?;

    let context = ContextChargedForCode::from((context, code.code().len() as u32));
    let context = core_processor::precharge_for_memory(
        &block_config,
        ContextChargedForInstrumentation::from(context),
    )
    .map_err(|_| "core_processor::precharge_for_memory failed")?;

    Ok(Exec {
        ext_manager,
        block_config,
        context: (context, code, balance).into(),
        random_data: (vec![0u8; 32], 0),
    })
}<|MERGE_RESOLUTION|>--- conflicted
+++ resolved
@@ -42,60 +42,6 @@
 const DEFAULT_BLOCK_NUMBER: u32 = 0;
 const DEFAULT_INTERVAL: u32 = 1_000;
 
-<<<<<<< HEAD
-pub fn prepare_block_config<T>() -> BlockConfig
-where
-    T: Config,
-    T::AccountId: Origin,
-{
-    let block_info = BlockInfo {
-        height: Gear::<T>::block_number().unique_saturated_into(),
-        timestamp: <pallet_timestamp::Pallet<T>>::get().unique_saturated_into(),
-    };
-
-    let existential_deposit = CurrencyOf::<T>::minimum_balance().unique_saturated_into();
-    let mailbox_threshold = <T as Config>::MailboxThreshold::get();
-    let waitlist_cost = CostsPerBlockOf::<T>::waitlist();
-    let reserve_for = CostsPerBlockOf::<T>::reserve_for().unique_saturated_into();
-    let reservation = CostsPerBlockOf::<T>::reservation().unique_saturated_into();
-
-    let schedule = T::Schedule::get();
-
-    let max_pages = T::Schedule::get()
-        .limits
-        .memory_pages
-        .try_into()
-        .unwrap_or_else(|_| panic!("Max pages limit is bigger than possible for 4GB memory"));
-
-    BlockConfig {
-        block_info,
-        performance_multiplier: T::PerformanceMultiplier::get().into(),
-        max_pages,
-        page_costs: T::Schedule::get().memory_weights.into(),
-        existential_deposit,
-        outgoing_limit: 2048,
-        outgoing_bytes_limit: u32::MAX,
-        host_fn_weights: Default::default(),
-        forbidden_funcs: Default::default(),
-        mailbox_threshold,
-        waitlist_cost,
-        dispatch_hold_cost: CostsPerBlockOf::<T>::dispatch_stash(),
-        reserve_for,
-        reservation,
-        read_cost: DbWeightOf::<T>::get().reads(1).ref_time(),
-        write_cost: DbWeightOf::<T>::get().writes(1).ref_time(),
-        write_per_byte_cost: schedule.db_write_per_byte.ref_time(),
-        read_per_byte_cost: schedule.db_read_per_byte.ref_time(),
-        module_instantiation_byte_cost: schedule.module_instantiation_per_byte.ref_time(),
-        max_reservations: T::ReservationsLimit::get(),
-        code_instrumentation_cost: schedule.code_instrumentation_cost.ref_time(),
-        code_instrumentation_byte_cost: schedule.code_instrumentation_byte_cost.ref_time(),
-        gas_multiplier: <T as pallet_gear_bank::Config>::GasMultiplier::get().into(),
-    }
-}
-
-=======
->>>>>>> 6061bdf1
 pub struct PrepareConfig {
     pub value: u128,
     pub gas_allowance: u64,
@@ -263,10 +209,6 @@
         .get_actor(actor_id)
         .ok_or("Program not found in the storage")?;
 
-<<<<<<< HEAD
-    let mut block_config = prepare_block_config::<T>();
-    block_config.max_pages = config.max_pages.unwrap_or(block_config.max_pages);
-=======
     let pallet_config = Gear::<T>::block_config();
     let block_config = BlockConfig {
         outgoing_limit: 2048,
@@ -274,7 +216,6 @@
         max_pages: config.max_pages_override.unwrap_or(pallet_config.max_pages),
         ..pallet_config
     };
->>>>>>> 6061bdf1
 
     let precharged_dispatch = core_processor::precharge_for_program(
         &block_config,
