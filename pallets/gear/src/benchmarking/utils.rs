--- conflicted
+++ resolved
@@ -64,47 +64,10 @@
 
     let schedule = T::Schedule::get();
 
-<<<<<<< HEAD
-    let lazy_pages_weights = LazyPagesWeights {
-        signal_read: CostPerPage::new(schedule.memory_weights.lazy_pages_read.ref_time()),
-        signal_write: CostPerPage::new(schedule.memory_weights.lazy_pages_write.ref_time()),
-        signal_write_after_read: CostPerPage::new(
-            schedule
-                .memory_weights
-                .lazy_pages_write_after_read
-                .ref_time(),
-        ),
-        host_func_read_access: CostPerPage::new(schedule.memory_weights.lazy_pages_read.ref_time()),
-        host_func_write_access: CostPerPage::new(
-            schedule.memory_weights.lazy_pages_write.ref_time(),
-        ),
-        host_func_write_after_read_access: CostPerPage::new(
-            schedule
-                .memory_weights
-                .lazy_pages_write_after_read
-                .ref_time(),
-        ),
-        load_page_storage_data: CostPerPage::new(
-            schedule.memory_weights.lazy_pages_read.ref_time(),
-        ),
-    };
-
-    BlockConfig {
-        block_info,
-        pages_config: PagesConfig {
-            max_pages: T::Schedule::get().limits.memory_pages.into(),
-            lazy_pages_weights,
-            init_cost: T::Schedule::get().memory_weights.initial_cost.ref_time(),
-            alloc_cost: T::Schedule::get().memory_weights.allocation_cost.ref_time(),
-            mem_grow_cost: T::Schedule::get().memory_weights.grow_cost.ref_time(),
-            load_page_cost: T::Schedule::get().memory_weights.load_cost.ref_time(),
-        },
-=======
     BlockConfig {
         block_info,
         max_pages: T::Schedule::get().limits.memory_pages.into(),
         page_costs: T::Schedule::get().memory_weights.into(),
->>>>>>> 2341c54f
         existential_deposit,
         outgoing_limit: 2048,
         host_fn_weights: Default::default(),
