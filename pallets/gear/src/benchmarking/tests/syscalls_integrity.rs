// This file is part of Gear.

// Copyright (C) 2021-2023 Gear Technologies Inc.
// SPDX-License-Identifier: GPL-3.0-or-later WITH Classpath-exception-2.0

// This program is free software: you can redistribute it and/or modify
// it under the terms of the GNU General Public License as published by
// the Free Software Foundation, either version 3 of the License, or
// (at your option) any later version.

// This program is distributed in the hope that it will be useful,
// but WITHOUT ANY WARRANTY; without even the implied warranty of
// MERCHANTABILITY or FITNESS FOR A PARTICULAR PURPOSE. See the
// GNU General Public License for more details.

// You should have received a copy of the GNU General Public License
// along with this program. If not, see <https://www.gnu.org/licenses/>.

//! Testing integration level of syscalls
//!
//! Integration level is the level between the user (`gcore`/`gstd`) and `core-backend`.
//! Tests here does not check complex business logic, but only the fact that all the
//! requested data is received properly, i.e., pointers receive expected types, no export func
//! signature map errors.
//!
//! `gr_read` is tested in the `test_syscall` program by calling `msg::load` to decode each syscall type.
//! `gr_exit` and `gr_wait*` call are not intended to be tested with the integration level tests, but only
//! with business logic tests in the separate module.

use super::*;

use crate::{BlockGasLimitOf, CurrencyOf, Event, RentCostPerBlockOf, String, WaitlistOf};
use common::event::DispatchStatus;
use frame_support::traits::Randomness;
use gear_core::ids::{CodeId, ReservationId};
use gear_core_errors::{ReplyCode, SuccessReplyReason};
use gear_wasm_instrument::syscalls::SyscallName;
use pallet_timestamp::Pallet as TimestampPallet;
use parity_scale_codec::Decode;
use sp_runtime::SaturatedConversion;
use test_syscalls::{Kind, WASM_BINARY as SYSCALLS_TEST_WASM_BINARY};

pub fn read_big_state<T>()
where
    T: Config,
    T::AccountId: Origin,
{
    use demo_read_big_state::{State, Strings, WASM_BINARY};

    #[cfg(feature = "std")]
    utils::init_logger();

    let origin = benchmarking::account::<T::AccountId>("origin", 0, 0);
    let _ = CurrencyOf::<T>::deposit_creating(
        &origin,
        100_000_000_000_000_000_u128.unique_saturated_into(),
    );

    let salt = b"read_big_state salt";

    Gear::<T>::upload_program(
        RawOrigin::Signed(origin.clone()).into(),
        WASM_BINARY.to_vec(),
        salt.to_vec(),
        Default::default(),
        BlockGasLimitOf::<T>::get(),
        Zero::zero(),
        false,
    )
    .expect("Failed to upload read_big_state binary");

    let pid = ProgramId::generate_from_user(CodeId::generate(WASM_BINARY), salt);
    utils::run_to_next_block::<T>(None);

    let string = String::from("hi").repeat(4095);
    let string_size = 8 * 1024;
    assert_eq!(string.encoded_size(), string_size);

    let strings = Strings::new(string);
    let strings_size = (string_size * Strings::LEN) + 1;
    assert_eq!(strings.encoded_size(), strings_size);

    let approx_size =
        |size: usize, iteration: usize| -> usize { size - 17 - 144 * (iteration + 1) };

    // with initial data step is ~2 MiB
    let expected_size =
        |iteration: usize| -> usize { Strings::LEN * State::LEN * string_size * (iteration + 1) };

    // go to 6 MiB due to approximate calculations and 8MiB reply restrictions
    for i in 0..3 {
        let next_user_mid = utils::get_next_message_id::<T>(origin.clone());

        Gear::<T>::send_message(
            RawOrigin::Signed(origin.clone()).into(),
            pid,
            strings.encode(),
            BlockGasLimitOf::<T>::get(),
            Zero::zero(),
            false,
        )
        .expect("Failed to send read_big_state append command");

        utils::run_to_next_block::<T>(None);

        assert!(
            SystemPallet::<T>::events().into_iter().any(|e| {
                let bytes = e.event.encode();
                let Ok(gear_event): Result<Event<T>, _> = Event::decode(&mut bytes[1..].as_ref())
                else {
                    return false;
                };
                let Event::MessagesDispatched { statuses, .. } = gear_event else {
                    return false;
                };

                log::debug!("{statuses:?}");
                log::debug!("{next_user_mid:?}");
                matches!(statuses.get(&next_user_mid), Some(DispatchStatus::Success))
            }),
            "No message with expected id had succeeded"
        );

        let state = Gear::<T>::read_state_impl(pid, Default::default(), None)
            .expect("Failed to read state");
        assert_eq!(approx_size(state.len(), i), expected_size(i));
    }
}

pub fn main_test<T>()
where
    T: Config,
    T::AccountId: Origin,
{
    SyscallName::all().for_each(|syscall| {
        log::info!("run test for {syscall:?}");
        match syscall {
            SyscallName::Send => check_send::<T>(None),
            SyscallName::SendWGas => check_send::<T>(Some(25_000_000_000)),
            SyscallName::SendCommit => check_send_raw::<T>(None),
            SyscallName::SendCommitWGas => check_send_raw::<T>(Some(25_000_000_000)),
            SyscallName::SendInit | SyscallName:: SendPush => {/* skipped, due to test being run in SendCommit* variants */},
            SyscallName::SendInput => check_send_input::<T>(None),
            SyscallName::SendPushInput => check_send_push_input::<T>(),
            SyscallName::SendInputWGas => check_send_input::<T>(Some(25_000_000_000)),
            SyscallName::Reply => check_reply::<T>(None),
            SyscallName::ReplyWGas => check_reply::<T>(Some(25_000_000_000)),
            SyscallName::ReplyCommit => check_reply_raw::<T>(None),
            SyscallName::ReplyCommitWGas => check_reply_raw::<T>(Some(25_000_000_000)),
            SyscallName::ReplyTo => check_reply_details::<T>(),
            SyscallName::SignalFrom => check_signal_details::<T>(),
            SyscallName::ReplyPush => {/* skipped, due to test being run in SendCommit* variants */},
            SyscallName::ReplyInput => check_reply_input::<T>(None),
            SyscallName::ReplyPushInput => check_reply_push_input::<T>(),
            SyscallName::ReplyInputWGas => check_reply_input::<T>(Some(25_000_000_000)),
            SyscallName::CreateProgram => check_create_program::<T>(None),
            SyscallName::CreateProgramWGas => check_create_program::<T>(Some(25_000_000_000)),
            SyscallName::ReplyDeposit => check_gr_reply_deposit::<T>(),
            SyscallName::Read => {/* checked in all the calls internally */},
            SyscallName::Size => check_gr_size::<T>(),
            SyscallName::ReplyCode => {/* checked in reply_to */},
            SyscallName::SignalCode => {/* checked in signal_from */},
            SyscallName::MessageId => check_gr_message_id::<T>(),
            SyscallName::ProgramId => check_gr_program_id::<T>(),
            SyscallName::Source => check_gr_source::<T>(),
            SyscallName::Value => check_gr_value::<T>(),
            SyscallName::EnvVars => check_gr_env_vars::<T>(),
            SyscallName::BlockHeight => check_gr_block_height::<T>(),
            SyscallName::BlockTimestamp => check_gr_block_timestamp::<T>(),
            SyscallName::GasAvailable => check_gr_gas_available::<T>(),
            SyscallName::ValueAvailable => check_gr_value_available::<T>(),
            SyscallName::Exit
            | SyscallName::Leave
            | SyscallName::Wait
            | SyscallName::WaitFor
            | SyscallName::WaitUpTo
            | SyscallName::Wake
            | SyscallName::Debug
            | SyscallName::Panic
            | SyscallName::OomPanic => {/* tests here aren't required, read module docs for more info */},

            SyscallName::Alloc
            | SyscallName::Free
            | SyscallName::FreeRange => check_mem::<T>(),

            SyscallName::OutOfGas => { /*no need for tests */}
            SyscallName::Random => check_gr_random::<T>(),
            SyscallName::ReserveGas => check_gr_reserve_gas::<T>(),
            SyscallName::UnreserveGas => check_gr_unreserve_gas::<T>(),
            SyscallName::ReservationSend => check_gr_reservation_send::<T>(),
            SyscallName::ReservationSendCommit => check_gr_reservation_send_commit::<T>(),
            SyscallName::ReservationReply => check_gr_reservation_reply::<T>(),
            SyscallName::ReservationReplyCommit => check_gr_reservation_reply_commit::<T>(),
            SyscallName::SystemReserveGas => check_gr_system_reserve_gas::<T>(),
            SyscallName::PayProgramRent => check_gr_pay_program_rent::<T>(),
        }
    });
}

fn check_gr_pay_program_rent<T>()
where
    T: Config,
    T::AccountId: Origin,
{
    run_tester::<T, _, _, T::AccountId>(|tester_pid, _| {
        let default_account = utils::default_account();
        let _ = CurrencyOf::<T>::deposit_creating(
            &default_account,
            100_000_000_000_000_u128.unique_saturated_into(),
        );

        let block_count = 10;
        let unused_rent: BalanceOf<T> = 1u32.into();
        let rent = RentCostPerBlockOf::<T>::get() * block_count.into() + unused_rent;
        let mp = MessageParamsBuilder::new(
            vec![Kind::PayProgramRent(
                tester_pid.into_origin().into(),
                rent.saturated_into(),
                Some((unused_rent.saturated_into(), block_count)),
            )]
            .encode(),
        )
        .with_value(50_000_000_000_000);

        (TestCall::send_message(mp), None::<DefaultPostCheck>)
    });
}

fn check_gr_system_reserve_gas<T>()
where
    T: Config,
    T::AccountId: Origin,
{
    run_tester::<T, _, _, T::AccountId>(|tester_pid, _| {
        let reserve_amount = 10_000_000;
        let next_user_mid =
            utils::get_next_message_id::<T>(utils::default_account::<T::AccountId>());

        let post_check = move || {
            assert!(
                WaitlistOf::<T>::contains(&tester_pid, &next_user_mid),
                "wait list post check failed"
            );
            assert_eq!(
                Ok(reserve_amount),
                GasHandlerOf::<T>::get_system_reserve(next_user_mid),
                "system reserve gas post check failed"
            );
        };

        let mp = vec![Kind::SystemReserveGas(reserve_amount)].encode().into();

        (TestCall::send_message(mp), Some(post_check))
    });
}

fn check_gr_reply_deposit<T>()
where
    T: Config,
    T::AccountId: Origin,
{
    run_tester::<T, _, _, T::AccountId>(|_, _| {
        let deposit_amount = 10_000_000;
        let next_user_mid =
            utils::get_next_message_id::<T>(utils::default_account::<T::AccountId>());

        let outgoing_mid = MessageId::generate_outgoing(next_user_mid, 0);
        let future_reply_id = MessageId::generate_reply(outgoing_mid);

        let post_check = move || {
            assert!(
                GasHandlerOf::<T>::exists_and_deposit(future_reply_id),
                "gas tree post check failed"
            );
            assert_eq!(
                Ok(deposit_amount),
                GasHandlerOf::<T>::get_limit(future_reply_id),
                "reply deposit gas post check failed"
            );
        };

        let mp = vec![Kind::ReplyDeposit(deposit_amount)].encode().into();

        (TestCall::send_message(mp), Some(post_check))
    });
}

fn check_gr_reservation_send<T>()
where
    T: Config,
    T::AccountId: Origin,
{
    run_tester::<T, _, _, T::AccountId>(|_, _| {
        let next_user_mid =
            utils::get_next_message_id::<T>(utils::default_account::<T::AccountId>());
        let expected_mid = MessageId::generate_outgoing(next_user_mid, 0);

        let mp = vec![Kind::ReservationSend(expected_mid.into())]
            .encode()
            .into();

        (TestCall::send_message(mp), None::<DefaultPostCheck>)
    });
}

fn check_gr_reservation_send_commit<T>()
where
    T: Config,
    T::AccountId: Origin,
{
    run_tester::<T, _, _, T::AccountId>(|_, _| {
        let payload = b"HI_RSC!!";
        let default_sender = utils::default_account::<T::AccountId>();
        let next_user_mid = utils::get_next_message_id::<T>(default_sender.clone());
        // Program increases local nonce by sending one message before `send_init`.
        let expected_mid = MessageId::generate_outgoing(next_user_mid, 1);

        let post_test = move || {
            assert!(
                MailboxOf::<T>::iter_key(default_sender)
                    .any(|(m, _)| m.id() == expected_mid && m.payload_bytes() == payload.to_vec()),
                "No message with expected id found in queue"
            );
        };

        let mp = vec![Kind::ReservationSendRaw(
            payload.to_vec(),
            expected_mid.into(),
        )]
        .encode()
        .into();

        (TestCall::send_message(mp), Some(post_test))
    });
}

fn check_gr_reservation_reply<T>()
where
    T: Config,
    T::AccountId: Origin,
{
    run_tester::<T, _, _, T::AccountId>(|_, _| {
        let next_user_mid =
            utils::get_next_message_id::<T>(utils::default_account::<T::AccountId>());
        let expected_mid = MessageId::generate_reply(next_user_mid);

        let mp = vec![Kind::ReservationReply(expected_mid.into())]
            .encode()
            .into();

        (TestCall::send_message(mp), None::<DefaultPostCheck>)
    })
}

fn check_gr_reservation_reply_commit<T>()
where
    T: Config,
    T::AccountId: Origin,
{
    run_tester::<T, _, _, T::AccountId>(|_, _| {
        let payload = b"HI_RRC!!";
        let default_sender = utils::default_account::<T::AccountId>();
        let next_user_mid = utils::get_next_message_id::<T>(default_sender.clone());
        let expected_mid = MessageId::generate_reply(next_user_mid);

        let post_test = move || {
            let source = default_sender.cast();
            assert!(SystemPallet::<T>::events().into_iter().any(|e| {
                let bytes = e.event.encode();
                let Ok(gear_event): Result<Event<T>, _> = Event::decode(&mut bytes[1..].as_ref()) else { return false };
                matches!(gear_event, Event::UserMessageSent { message, .. } if message.id() == expected_mid && message.payload_bytes() == payload && message.destination() == source)
            }), "No message with expected id found in events");
        };

        let mp = vec![Kind::ReservationReplyCommit(
            payload.to_vec(),
            expected_mid.into(),
        )]
        .encode()
        .into();

        (TestCall::send_message(mp), Some(post_test))
    });
}

fn check_mem<T>()
where
    T: Config,
    T::AccountId: Origin,
{
    #[cfg(feature = "std")]
    utils::init_logger();

    let wasm_module = alloc_free_test_wasm::<T>();

    let default_account = utils::default_account();
    let _ = CurrencyOf::<T>::deposit_creating(
        &default_account,
        100_000_000_000_000_u128.unique_saturated_into(),
    );

    // Set default code-hash for create program calls
    Gear::<T>::upload_program(
        RawOrigin::Signed(default_account.clone()).into(),
        wasm_module.code,
        b"alloc-free-test".to_vec(),
        b"".to_vec(),
        50_000_000_000,
        0u128.unique_saturated_into(),
        false,
    )
    .expect("failed to upload test program");

    let pid = ProgramId::generate_from_user(wasm_module.hash, b"alloc-free-test");
    utils::run_to_next_block::<T>(None);

    // no errors occurred
    assert!(Gear::<T>::is_initialized(pid));
    assert!(Gear::<T>::is_active(pid));
    assert!(MailboxOf::<T>::is_empty(&default_account));

    Gear::<T>::send_message(
        RawOrigin::Signed(default_account.clone()).into(),
        pid,
        b"".to_vec(),
        50_000_000_000,
        0u128.unique_saturated_into(),
        false,
    )
    .expect("failed to send message to test program");
    utils::run_to_next_block::<T>(None);

    // no errors occurred
    assert!(Gear::<T>::is_initialized(pid));
    assert!(Gear::<T>::is_active(pid));
    assert!(MailboxOf::<T>::is_empty(&default_account));

    Gear::<T>::reset();
}

fn check_gr_size<T>()
where
    T: Config,
    T::AccountId: Origin,
{
    run_tester::<T, _, _, T::AccountId>(|_, _| {
        let expected_size = vec![Kind::Size(0)].encoded_size() as u32;

        let mp = vec![Kind::Size(expected_size)].encode().into();

        (TestCall::send_message(mp), None::<DefaultPostCheck>)
    });
}

fn check_gr_message_id<T>()
where
    T: Config,
    T::AccountId: Origin,
{
    run_tester::<T, _, _, T::AccountId>(|_, _| {
        let next_user_mid =
            utils::get_next_message_id::<T>(utils::default_account::<T::AccountId>());

        let mp = vec![Kind::MessageId(next_user_mid.into())].encode().into();

        (TestCall::send_message(mp), None::<DefaultPostCheck>)
    })
}

fn check_gr_program_id<T>()
where
    T: Config,
    T::AccountId: Origin,
{
    run_tester::<T, _, _, T::AccountId>(|id, _| {
        let mp = vec![Kind::ProgramId(id.into())].encode().into();

        (TestCall::send_message(mp), None::<DefaultPostCheck>)
    })
}

fn check_gr_source<T>()
where
    T: Config,
    T::AccountId: Origin,
{
    run_tester::<T, _, _, T::AccountId>(|_, _| {
        let message_sender = benchmarking::account::<T::AccountId>("some_user", 0, 0);
        let _ = CurrencyOf::<T>::deposit_creating(
            &message_sender,
            50_000_000_000_000_u128.unique_saturated_into(),
        );
        let mp = MessageParamsBuilder::new(
            vec![Kind::Source(
                message_sender.clone().into_origin().to_fixed_bytes(),
            )]
            .encode(),
        )
        .with_sender(message_sender);

        (TestCall::send_message(mp), None::<DefaultPostCheck>)
    })
}

fn check_gr_value<T>()
where
    T: Config,
    T::AccountId: Origin,
{
    run_tester::<T, _, _, T::AccountId>(|_, _| {
        let sending_value = 10_000_000_000_000;

        let mp = MessageParamsBuilder::new(vec![Kind::Value(sending_value)].encode())
            .with_value(sending_value);

        (TestCall::send_message(mp), None::<DefaultPostCheck>)
    })
}

fn check_gr_value_available<T>()
where
    T: Config,
    T::AccountId: Origin,
{
    run_tester::<T, _, _, T::AccountId>(|_, _| {
        let sending_value = 20_000_000_000_000;
        // Program sends 10_000_000_000_000
        let mp = MessageParamsBuilder::new(vec![Kind::ValueAvailable(10_000_000_000_000)].encode())
            .with_value(sending_value);

        (TestCall::send_message(mp), None::<DefaultPostCheck>)
    })
}

// Depending on `gas` param will be `gr_create_program` or `gr_create_program_wgas.
fn check_create_program<T>(gas: Option<u64>)
where
    T: Config,
    T::AccountId: Origin,
{
    run_tester::<T, _, _, T::AccountId>(|_, _| {
        let next_user_mid =
            utils::get_next_message_id::<T>(utils::default_account::<T::AccountId>());
        let expected_mid = MessageId::generate_outgoing(next_user_mid, 0);
        let salt = 10u64;
        let expected_pid = ProgramId::generate_from_program(
            simplest_gear_wasm::<T>().hash,
            &salt.to_le_bytes(),
            next_user_mid,
        );

        let mp = vec![Kind::CreateProgram(
            salt,
            gas,
            (expected_mid.into(), expected_pid.into()),
        )]
        .encode()
        .into();

        (TestCall::send_message(mp), None::<DefaultPostCheck>)
    });
}

// Depending on `gas` param will be `gr_send` or `gr_send_wgas`.
fn check_send<T>(gas: Option<u64>)
where
    T: Config,
    T::AccountId: Origin,
{
    run_tester::<T, _, _, T::AccountId>(|_, _| {
        let next_user_mid =
            utils::get_next_message_id::<T>(utils::default_account::<T::AccountId>());
        let expected_mid = MessageId::generate_outgoing(next_user_mid, 0);

        let payload = vec![Kind::Send(gas, expected_mid.into())].encode();
        log::debug!("payload = {payload:?}");
        let mp = payload.into();
        // log::debug!("mp = {mp:?}");

        (TestCall::send_message(mp), None::<DefaultPostCheck>)
    });
}

/// Tests send_init, send_push, send_commit or send_commit_wgas depending on `gas` param.
fn check_send_raw<T>(gas: Option<u64>)
where
    T: Config,
    T::AccountId: Origin,
{
    run_tester::<T, _, _, T::AccountId>(|_, _| {
        let payload = b"HI_SR!!";
        let default_sender = utils::default_account::<T::AccountId>();
        let next_user_mid = utils::get_next_message_id::<T>(default_sender.clone());
        // Program increases local nonce by sending messages twice before `send_init`.
        let expected_mid = MessageId::generate_outgoing(next_user_mid, 2);

        let post_test = move || {
            assert!(
                MailboxOf::<T>::iter_key(default_sender)
                    .any(|(m, _)| m.id() == expected_mid && m.payload_bytes() == payload.to_vec()),
                "No message with expected id found in queue"
            );
        };

        let mp = vec![Kind::SendRaw(payload.to_vec(), gas, expected_mid.into())]
            .encode()
            .into();

        (TestCall::send_message(mp), Some(post_test))
    });
}

// Depending on `gas` param will be `gr_send` or `gr_send_wgas`.
fn check_send_input<T>(gas: Option<u64>)
where
    T: Config,
    T::AccountId: Origin,
{
    run_tester::<T, _, _, T::AccountId>(|_, _| {
        let default_sender = utils::default_account::<T::AccountId>();
        let next_message_id = utils::get_next_message_id::<T>(default_sender.clone());
        let expected_message_id = MessageId::generate_outgoing(next_message_id, 0);

        let payload = vec![Kind::SendInput(gas, expected_message_id.into())].encode();
        let message = payload.clone().into();

        let post_test = move || {
            assert!(
                MailboxOf::<T>::iter_key(default_sender)
                    .any(|(m, _)| m.id() == expected_message_id && m.payload_bytes() == payload),
                "No message with expected id found in queue"
            );
        };

        (TestCall::send_message(message), Some(post_test))
    });
}

// Tests `send_init`, `send_push_input` and `send_commit`.
#[track_caller]
fn check_send_push_input<T>()
where
    T: Config,
    T::AccountId: Origin,
{
    run_tester::<T, _, _, T::AccountId>(|_, _| {
        let default_sender = utils::default_account::<T::AccountId>();
        let next_message_id = utils::get_next_message_id::<T>(default_sender.clone());
        // Program increases local nonce by sending messages twice before `send_init`.
        let expected_message_id = MessageId::generate_outgoing(next_message_id, 2);

        let payload = vec![Kind::SendPushInput(expected_message_id.into())].encode();
        let message = payload.clone().into();

        let post_test = move || {
            assert!(
                MailboxOf::<T>::iter_key(default_sender)
                    .any(|(m, _)| m.id() == expected_message_id && m.payload_bytes() == payload),
                "No message with expected id found in queue"
            );
        };

        (TestCall::send_message(message), Some(post_test))
    });
}

// Depending on `gas` param will be `gr_reply` or `gr_reply_wgas`.
fn check_reply<T>(gas: Option<u64>)
where
    T: Config,
    T::AccountId: Origin,
{
    run_tester::<T, _, _, T::AccountId>(|_, _| {
        let next_user_mid =
            utils::get_next_message_id::<T>(utils::default_account::<T::AccountId>());
        let expected_mid = MessageId::generate_reply(next_user_mid);

        let mp = vec![Kind::Reply(gas, expected_mid.into())].encode().into();

        (TestCall::send_message(mp), None::<DefaultPostCheck>)
    })
}

// Tests `reply_push` and `reply_commit` or `reply_commit_wgas` depending on `gas` value.
fn check_reply_raw<T>(gas: Option<u64>)
where
    T: Config,
    T::AccountId: Origin,
{
    run_tester::<T, _, _, T::AccountId>(|_, _| {
        let payload = b"HI_RR!!";
        let default_sender = utils::default_account::<T::AccountId>();
        let next_user_mid = utils::get_next_message_id::<T>(default_sender.clone());
        let expected_mid = MessageId::generate_reply(next_user_mid);

        let post_test = move || {
            let source = default_sender.cast();
            assert!(SystemPallet::<T>::events().into_iter().any(|e| {
                let bytes = e.event.encode();
                let Ok(gear_event): Result<Event<T>, _> = Event::decode(&mut bytes[1..].as_ref()) else { return false };
                matches!(gear_event, Event::UserMessageSent { message, .. } if message.id() == expected_mid && message.payload_bytes() == payload && message.destination() == source)
            }), "No message with expected id found in events");
        };

        let mp = vec![Kind::ReplyRaw(payload.to_vec(), gas, expected_mid.into())]
            .encode()
            .into();

        (TestCall::send_message(mp), Some(post_test))
    });
}

// Tests `reply_input` or `reply_input_wgas` depending on `gas` value.
fn check_reply_input<T>(gas: Option<u64>)
where
    T: Config,
    T::AccountId: Origin,
{
    run_tester::<T, _, _, T::AccountId>(|_, _| {
        let default_sender = utils::default_account::<T::AccountId>();
        let next_message_id = utils::get_next_message_id::<T>(default_sender.clone());
        let expected_message_id = MessageId::generate_reply(next_message_id);

        let payload = vec![Kind::ReplyInput(gas, expected_message_id.into())].encode();
        let message = payload.clone().into();

        let post_test = move || {
            let source = default_sender.cast();
            assert!(SystemPallet::<T>::events().into_iter().any(|e| {
                let bytes = e.event.encode();
                let Ok(gear_event): Result<Event<T>, _> = Event::decode(&mut bytes[1..].as_ref()) else { return false };
                matches!(gear_event, Event::UserMessageSent { message, .. } if message.id() == expected_message_id && message.payload_bytes() == payload && message.destination() == source)
            }), "No message with expected id found in events");
        };

        (TestCall::send_message(message), Some(post_test))
    });
}

// Tests `reply_push_input` and `reply_commit`.
fn check_reply_push_input<T>()
where
    T: Config,
    T::AccountId: Origin,
{
    run_tester::<T, _, _, T::AccountId>(|_, _| {
        let default_sender = utils::default_account::<T::AccountId>();
        let next_message_id = utils::get_next_message_id::<T>(default_sender.clone());
        let expected_message_id = MessageId::generate_reply(next_message_id);

        let payload = vec![Kind::ReplyPushInput(expected_message_id.into())].encode();
        let message = payload.clone().into();

        let post_test = move || {
            let source = default_sender.cast();
            assert!(SystemPallet::<T>::events().into_iter().any(|e| {
                let bytes = e.event.encode();
                let Ok(gear_event): Result<Event<T>, _> = Event::decode(&mut bytes[1..].as_ref()) else { return false };
                matches!(gear_event, Event::UserMessageSent { message, .. } if message.id() == expected_message_id && message.payload_bytes() == payload && message.destination() == source)
            }), "No message with expected id found in events");
        };

        (TestCall::send_message(message), Some(post_test))
    });
}

// Tests `gr_reply_to` and `gr_reply_code`
fn check_reply_details<T>()
where
    T: Config,
    T::AccountId: Origin,
{
    run_tester::<T, _, _, T::AccountId>(|tester_pid, _| {
        let default_sender = utils::default_account::<T::AccountId>();
        let next_user_mid = utils::get_next_message_id::<T>(default_sender.clone());
        let expected_mid = MessageId::generate_outgoing(next_user_mid, 0);

        let reply_code = ReplyCode::Success(SuccessReplyReason::Manual).to_bytes();

        // trigger sending message to default_sender's mailbox
        Gear::<T>::send_message(
            RawOrigin::Signed(default_sender.clone()).into(),
            tester_pid,
            // random params in ReplyDetails, because they aren't checked
            vec![Kind::ReplyDetails([255u8; 32], reply_code)].encode(),
            50_000_000_000,
            0u128.unique_saturated_into(),
            false,
        )
        .expect("triggering message send to mailbox failed");

        utils::run_to_next_block::<T>(None);

        let reply_to = MailboxOf::<T>::iter_key(default_sender)
            .last()
            .map(|(m, _)| m)
            .expect("no mail found after invoking syscall test program");

        assert_eq!(reply_to.id(), expected_mid, "mailbox check failed");

        let mp =
            MessageParamsBuilder::new(Kind::ReplyDetails(expected_mid.into(), reply_code).encode())
                .with_reply_id(reply_to.id());

        (TestCall::send_reply(mp), None::<DefaultPostCheck>)
    });
}

// Tests `gr_signal_from` and `gr_signal_code`
fn check_signal_details<T>()
where
    T: Config,
    T::AccountId: Origin,
{
    run_tester::<T, _, _, T::AccountId>(|tester_pid, _| {
        let default_sender = utils::default_account::<T::AccountId>();
        let next_user_mid = utils::get_next_message_id::<T>(default_sender.clone());
        let expected_mid = MessageId::generate_outgoing(next_user_mid, 0);

        // setup signal details
        Gear::<T>::send_message(
            RawOrigin::Signed(default_sender.clone()).into(),
            tester_pid,
            vec![Kind::SignalDetails].encode(),
            50_000_000_000,
            0u128.unique_saturated_into(),
            false,
        )
        .expect("triggering message send to mailbox failed");

        utils::run_to_next_block::<T>(None);

        let reply_to = MailboxOf::<T>::iter_key(default_sender)
            .last()
            .map(|(m, _)| m)
            .expect("no mail found after invoking syscall test program");

        assert_eq!(reply_to.id(), expected_mid, "mailbox check failed");

        let mp = MessageParamsBuilder::new(Kind::SignalDetailsWake.encode())
            .with_reply_id(reply_to.id());

        (TestCall::send_reply(mp), None::<DefaultPostCheck>)
    });
}

fn check_gr_env_vars<T>()
where
    T: Config,
    T::AccountId: Origin,
{
    run_tester::<T, _, _, T::AccountId>(|_, _| {
        let performance_multiplier = T::PerformanceMultiplier::get().value();
        let existential_deposit = T::Currency::minimum_balance().unique_saturated_into();
        let mailbox_threshold = T::MailboxThreshold::get();
        let gas_to_value_multiplier = <T as pallet_gear_bank::Config>::GasMultiplier::get()
            .gas_to_value(1)
            .unique_saturated_into();
        let mp = vec![Kind::EnvVars {
            performance_multiplier,
            existential_deposit,
            mailbox_threshold,
            gas_to_value_multiplier,
        }]
        .encode()
        .into();

        (TestCall::send_message(mp), None::<DefaultPostCheck>)
    })
}

fn check_gr_block_height<T>()
where
    T: Config,
    T::AccountId: Origin,
{
    run_tester::<T, _, _, T::AccountId>(|_, _| {
        let current_height: u32 = SystemPallet::<T>::block_number().unique_saturated_into();
        let height_delta = 15;
        utils::run_to_block::<T>(current_height + height_delta, None);

        let mp = vec![Kind::BlockHeight(current_height + height_delta + 1)]
            .encode()
            .into();

        (TestCall::send_message(mp), None::<DefaultPostCheck>)
    })
}

fn check_gr_block_timestamp<T>()
where
    T: Config,
    T::AccountId: Origin,
{
    run_tester::<T, _, _, T::AccountId>(|_, _| {
        // will remain constant
        let block_timestamp = 125;
        TimestampPallet::<T>::set(
            RawOrigin::None.into(),
            block_timestamp.unique_saturated_into(),
        )
        .expect("failed to put timestamp");

        let mp = vec![Kind::BlockTimestamp(block_timestamp)].encode().into();

        (TestCall::send_message(mp), None::<DefaultPostCheck>)
    })
}

fn check_gr_reserve_gas<T>()
where
    T: Config,
    T::AccountId: Origin,
{
    run_tester::<T, _, _, T::AccountId>(|_, _| {
        let next_user_mid =
            utils::get_next_message_id::<T>(utils::default_account::<T::AccountId>());
        // Nonce in program is set to 2 due to 3 times reservation is called.
        let expected_reservation_id = ReservationId::generate(next_user_mid, 2).encode();
        let mp = vec![Kind::Reserve(expected_reservation_id)].encode().into();

        (TestCall::send_message(mp), None::<DefaultPostCheck>)
    })
}

fn check_gr_unreserve_gas<T>()
where
    T: Config,
    T::AccountId: Origin,
{
    run_tester::<T, _, _, T::AccountId>(|_, _| {
        let mp = vec![Kind::Unreserve(10_000)].encode().into();

        (TestCall::send_message(mp), None::<DefaultPostCheck>)
    })
}

fn check_gr_random<T>()
where
    T: Config,
    T::AccountId: Origin,
{
    run_tester::<T, _, _, T::AccountId>(|_, _| {
        let next_mid = utils::get_next_message_id::<T>(utils::default_account::<T::AccountId>());
        let (random, expected_bn) = T::Randomness::random(next_mid.as_ref());

        // If we use vara-runtime, current epoch starts at block 0,
        // But mock runtime will reference currently proceeding block number,
        // so we add to currently got value.
        #[cfg(feature = "std")]
        let expected_bn = expected_bn + One::one();

        let salt = [1; 32];
        let expected_hash = {
            // Internals of the gr_random call
            let mut salt_vec = salt.to_vec();
            salt_vec.extend_from_slice(random.as_ref());

            sp_io::hashing::blake2_256(&salt_vec)
        };

        let mp = vec![Kind::Random(
            salt,
            (expected_hash, expected_bn.unique_saturated_into()),
        )]
        .encode()
        .into();

        (TestCall::send_message(mp), None::<DefaultPostCheck>)
    })
}

// TODO although we do not want to test the business logic,
// this test is still unstable due to constants
fn check_gr_gas_available<T>()
where
    T: Config,
    T::AccountId: Origin,
{
    run_tester::<T, _, _, T::AccountId>(|_, _| {
        // Expected to burn not more than 750_000_000
        // Provided gas in the test by default is 50_000_000_000
        let lower = 50_000_000_000 - 1_000_000_000;
        let upper = 50_000_000_000 - 200_000_000;
        let mp = vec![Kind::GasAvailable(lower, upper)].encode().into();

        (TestCall::send_message(mp), None::<DefaultPostCheck>)
    })
}

fn run_tester<T, P, S, Id>(get_test_call_params: S)
where
    T: Config + frame_system::Config<AccountId = Id>,
    // T::AccountId: Origin,
    T::RuntimeOrigin: From<RawOrigin<Id>>,
    Id: Clone + Origin,
    // Post check
    P: FnOnce(),
    // Get syscall and post check
    S: FnOnce(ProgramId, CodeId) -> (TestCall<Id>, Option<P>),
{
    #[cfg(feature = "std")]
    utils::init_logger();

    let child_wasm = simplest_gear_wasm::<T>();
    let child_code = child_wasm.code;
    let child_code_hash = child_wasm.hash;

    let tester_pid =
        ProgramId::generate_from_user(CodeId::generate(SYSCALLS_TEST_WASM_BINARY), b"");

    // Deploy program with valid code hash
    let child_deployer = benchmarking::account::<T::AccountId>("child_deployer", 0, 0);
    let _ = CurrencyOf::<T>::deposit_creating(
        &child_deployer,
        100_000_000_000_000_u128.unique_saturated_into(),
    );
    Gear::<T>::upload_program(
        RawOrigin::Signed(child_deployer).into(),
        child_code,
        vec![],
        vec![],
        50_000_000_000,
        0u128.unique_saturated_into(),
        false,
    )
    .expect("child program deploy failed");

    // Set default code-hash for create program calls
    let default_account = utils::default_account();
    let _ = CurrencyOf::<T>::deposit_creating(
        &default_account,
        100_000_000_000_000_u128.unique_saturated_into(),
    );
    Gear::<T>::upload_program(
        RawOrigin::Signed(default_account).into(),
        SYSCALLS_TEST_WASM_BINARY.to_vec(),
        b"".to_vec(),
        child_code_hash.encode(),
        50_000_000_000,
        0u128.unique_saturated_into(),
        false,
    )
    .expect("syscall check program deploy failed");

    utils::run_to_next_block::<T>(None);

    let (call, post_check) = get_test_call_params(tester_pid, child_code_hash);
    let sender;
    match call {
        TestCall::SendMessage(mp) => {
            sender = mp.sender.clone();
            Gear::<T>::send_message(
                RawOrigin::Signed(mp.sender).into(),
                tester_pid,
                mp.payload,
                50_000_000_000,
                mp.value.unique_saturated_into(),
                false,
            )
            .expect("failed send message");
        }
        TestCall::SendReply(rp) => {
            sender = rp.sender.clone();
            Gear::<T>::send_reply(
                RawOrigin::Signed(rp.sender).into(),
                rp.reply_to_id,
                rp.payload,
                50_000_000_000,
                rp.value.unique_saturated_into(),
                false,
            )
            .expect("failed send reply");
        }
    }

    // Main check
    // let user_mid = get_last_message_id();
    utils::run_to_next_block::<T>(None);
    let ok_mails = MailboxOf::<T>::iter_key(sender)
        .filter(|(m, _)| m.payload_bytes() == b"ok")
        .count();
    assert_eq!(ok_mails, 1);

    // Optional post-main check
    if let Some(post_check) = post_check {
        post_check();
    }

    // Manually reset the storage
    Gear::<T>::reset();
<<<<<<< HEAD
    let _ = CurrencyOf::<T>::slash(
        &Id::from_origin(tester_pid.into_origin()),
        CurrencyOf::<T>::free_balance(&Id::from_origin(tester_pid.into_origin())),
=======
    CurrencyOf::<T>::slash(
        &tester_pid.cast(),
        CurrencyOf::<T>::free_balance(&tester_pid.cast()),
>>>>>>> a1bcad92
    );
}

type DefaultPostCheck = fn() -> ();

enum TestCall<Id> {
    SendMessage(SendMessageParams<Id>),
    SendReply(SendReplyParams<Id>),
}

impl<Id: Origin> TestCall<Id> {
    fn send_message(mp: MessageParamsBuilder<Id>) -> Self {
        TestCall::SendMessage(mp.build_send_message())
    }

    fn send_reply(mp: MessageParamsBuilder<Id>) -> Self {
        TestCall::SendReply(mp.build_send_reply())
    }
}

struct SendMessageParams<Id> {
    sender: Id,
    payload: Vec<u8>,
    value: u128,
}

struct SendReplyParams<Id> {
    sender: Id,
    reply_to_id: MessageId,
    payload: Vec<u8>,
    value: u128,
}

struct MessageParamsBuilder<Id> {
    sender: Id,
    payload: Vec<u8>,
    value: Option<u128>,
    reply_to_id: Option<MessageId>,
}

impl<Id: Origin> MessageParamsBuilder<Id> {
    fn with_sender(mut self, sender: Id) -> Self {
        self.sender = sender;
        self
    }

    fn with_value(mut self, value: u128) -> Self {
        self.value = Some(value);
        self
    }

    fn with_reply_id(mut self, reply_to_id: MessageId) -> Self {
        self.reply_to_id = Some(reply_to_id);
        self
    }

    fn build_send_message(self) -> SendMessageParams<Id> {
        let MessageParamsBuilder {
            sender,
            payload,
            value,
            ..
        } = self;
        SendMessageParams {
            sender,
            payload,
            value: value.unwrap_or(0),
        }
    }

    fn build_send_reply(self) -> SendReplyParams<Id> {
        let MessageParamsBuilder {
            sender,
            payload,
            value,
            reply_to_id,
        } = self;
        SendReplyParams {
            sender,
            reply_to_id: reply_to_id.expect("internal error: reply id wasn't set"),
            payload,
            value: value.unwrap_or(0),
        }
    }
}

impl<Id: Origin> MessageParamsBuilder<Id> {
    fn new(payload: Vec<u8>) -> Self {
        let sender = utils::default_account();
        Self {
            payload,
            sender,
            value: None,
            reply_to_id: None,
        }
    }
}

impl<Id: Origin> From<Vec<u8>> for MessageParamsBuilder<Id> {
    fn from(v: Vec<u8>) -> Self {
        MessageParamsBuilder::new(v)
    }
}

// (module
//     (import "env" "memory" (memory 1))
//     (export "handle" (func $handle))
//     (export "init" (func $init))
//     (func $handle)
//     (func $init)
// )
fn simplest_gear_wasm<T: Config>() -> WasmModule<T>
where
    T::AccountId: Origin,
{
    ModuleDefinition {
        memory: Some(ImportedMemory::new(1)),
        ..Default::default()
    }
    .into()
}

fn alloc_free_test_wasm<T: Config>() -> WasmModule<T>
where
    T::AccountId: Origin,
{
    use gear_wasm_instrument::parity_wasm::elements::{FuncBody, Instructions};

    ModuleDefinition {
        memory: Some(ImportedMemory::new(1)),
        imported_functions: vec![
            SyscallName::Alloc,
            SyscallName::Free,
            SyscallName::FreeRange,
        ],
        init_body: Some(FuncBody::new(
            vec![],
            Instructions::new(vec![
                // allocate 5 pages
                Instruction::Block(BlockType::NoResult),
                Instruction::I32Const(0x5),
                Instruction::Call(0),
                Instruction::I32Const(0x1),
                Instruction::I32Eq,
                Instruction::BrIf(0),
                Instruction::Unreachable,
                Instruction::End,
                // put some values in pages 2-5
                Instruction::Block(BlockType::NoResult),
                Instruction::I32Const(0x10001),
                Instruction::I32Const(0x61),
                Instruction::I32Store(2, 0),
                Instruction::I32Const(0x20001),
                Instruction::I32Const(0x62),
                Instruction::I32Store(2, 0),
                Instruction::I32Const(0x30001),
                Instruction::I32Const(0x63),
                Instruction::I32Store(2, 0),
                Instruction::I32Const(0x40001),
                Instruction::I32Const(0x64),
                Instruction::I32Store(2, 0),
                Instruction::End,
                // check it has the value
                Instruction::Block(BlockType::NoResult),
                Instruction::I32Const(0x10001),
                Instruction::I32Load(2, 0),
                Instruction::I32Const(0x61),
                Instruction::I32Eq,
                Instruction::BrIf(0),
                Instruction::Unreachable,
                Instruction::End,
                // free second page
                Instruction::Block(BlockType::NoResult),
                Instruction::I32Const(0x1),
                Instruction::Call(1),
                Instruction::Drop,
                Instruction::End,
                // free_range pages 2-4
                Instruction::Block(BlockType::NoResult),
                Instruction::I32Const(0x1),
                Instruction::I32Const(0x3),
                Instruction::Call(2),
                Instruction::Drop,
                Instruction::End,
                Instruction::End,
            ]),
        )),
        handle_body: Some(FuncBody::new(
            vec![],
            Instructions::new(vec![
                // check that the second page is empty
                Instruction::Block(BlockType::NoResult),
                Instruction::I32Const(0x10001),
                Instruction::I32Load(2, 0),
                Instruction::I32Const(0x0),
                Instruction::I32Eq,
                Instruction::BrIf(0),
                Instruction::Unreachable,
                Instruction::End,
                // check that the 3rd page is empty
                Instruction::Block(BlockType::NoResult),
                Instruction::I32Const(0x20001),
                Instruction::I32Load(2, 0),
                Instruction::I32Const(0x0),
                Instruction::I32Eq,
                Instruction::BrIf(0),
                Instruction::Unreachable,
                Instruction::End,
                // check that the 5th page still has data
                Instruction::Block(BlockType::NoResult),
                Instruction::I32Const(0x40001),
                Instruction::I32Load(2, 0),
                Instruction::I32Const(0x64),
                Instruction::I32Eq,
                Instruction::BrIf(0),
                Instruction::Unreachable,
                Instruction::End,
                Instruction::End,
            ]),
        )),
        ..Default::default()
    }
    .into()
}<|MERGE_RESOLUTION|>--- conflicted
+++ resolved
@@ -1089,15 +1089,9 @@
 
     // Manually reset the storage
     Gear::<T>::reset();
-<<<<<<< HEAD
     let _ = CurrencyOf::<T>::slash(
-        &Id::from_origin(tester_pid.into_origin()),
-        CurrencyOf::<T>::free_balance(&Id::from_origin(tester_pid.into_origin())),
-=======
-    CurrencyOf::<T>::slash(
         &tester_pid.cast(),
         CurrencyOf::<T>::free_balance(&tester_pid.cast()),
->>>>>>> a1bcad92
     );
 }
 
