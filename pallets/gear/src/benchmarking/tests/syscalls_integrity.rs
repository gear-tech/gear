--- conflicted
+++ resolved
@@ -257,18 +257,10 @@
             | SyscallName::Debug
             | SyscallName::Panic
             | SyscallName::OomPanic => {/* tests here aren't required, read module docs for more info */},
-<<<<<<< HEAD
-            SyscallName::Alloc => check_mem::<T>(false),
-            SyscallName::Free => check_mem::<T>(true),
-            SyscallName::SystemBreak => {/* no need for tests because tested in other bench test */}
-=======
-
             SyscallName::Alloc
             | SyscallName::Free
             | SyscallName::FreeRange => check_mem::<T>(),
-
-            SyscallName::OutOfGas => { /*no need for tests */}
->>>>>>> 5b4a4192
+            SyscallName::SystemBreak => {/* no need for tests because tested in other bench test */}
             SyscallName::Random => check_gr_random::<T>(),
             SyscallName::ReserveGas => check_gr_reserve_gas::<T>(),
             SyscallName::UnreserveGas => check_gr_unreserve_gas::<T>(),
