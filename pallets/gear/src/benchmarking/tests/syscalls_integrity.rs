// This file is part of Gear.

// Copyright (C) 2021-2023 Gear Technologies Inc.
// SPDX-License-Identifier: GPL-3.0-or-later WITH Classpath-exception-2.0

// This program is free software: you can redistribute it and/or modify
// it under the terms of the GNU General Public License as published by
// the Free Software Foundation, either version 3 of the License, or
// (at your option) any later version.

// This program is distributed in the hope that it will be useful,
// but WITHOUT ANY WARRANTY; without even the implied warranty of
// MERCHANTABILITY or FITNESS FOR A PARTICULAR PURPOSE. See the
// GNU General Public License for more details.

// You should have received a copy of the GNU General Public License
// along with this program. If not, see <https://www.gnu.org/licenses/>.

//! Testing integration level of sys-calls
//!
//! Integration level is the level between the user (`gcore`/`gstd`) and `core-backend`.
//! Tests here does not check complex business logic, but only the fact that all the
//! requested data is received properly, i.e., pointers receive expected types, no export func
//! signature map errors.
//!
//! `gr_read` is tested in the `test_syscall` program by calling `msg::load` to decode each sys-call type.
//! `gr_exit` and `gr_wait*` call are not intended to be tested with the integration level tests, but only
//! with business logic tests in the separate module.

use super::*;

use crate::{Event, RentCostPerBlockOf, WaitlistOf};
use frame_support::traits::Randomness;
use gear_core::ids::{CodeId, ReservationId};
<<<<<<< HEAD
use gear_core_errors::{ReplyCode, SuccessReason};
=======
use gear_core_errors::{ExtError, MessageError, ReplyCode, SuccessReplyReason};
>>>>>>> 6dd7f4cb
use gear_wasm_instrument::syscalls::SysCallName;
use pallet_timestamp::Pallet as TimestampPallet;
use parity_scale_codec::Decode;
use sp_runtime::SaturatedConversion;
use test_syscalls::{Kind, WASM_BINARY as SYSCALLS_TEST_WASM_BINARY};

pub fn main_test<T>()
where
    T: Config,
    T::AccountId: Origin,
{
    SysCallName::all().for_each(|sys_call| {
        log::info!("run test for {sys_call:?}");
        match sys_call {
            SysCallName::Send => check_send::<T>(None),
            SysCallName::SendWGas => check_send::<T>(Some(25_000_000_000)),
            SysCallName::SendCommit => check_send_raw::<T>(None),
            SysCallName::SendCommitWGas => check_send_raw::<T>(Some(25_000_000_000)),
            SysCallName::SendInit | SysCallName:: SendPush => {/* skipped, due to test being run in SendCommit* variants */},
            SysCallName::SendInput => check_send_input::<T>(None),
            SysCallName::SendPushInput => check_send_push_input::<T>(),
            SysCallName::SendInputWGas => check_send_input::<T>(Some(25_000_000_000)),
            SysCallName::Reply => check_reply::<T>(None),
            SysCallName::ReplyWGas => check_reply::<T>(Some(25_000_000_000)),
            SysCallName::ReplyCommit => check_reply_raw::<T>(None),
            SysCallName::ReplyCommitWGas => check_reply_raw::<T>(Some(25_000_000_000)),
            SysCallName::ReplyTo => check_reply_details::<T>(),
            SysCallName::SignalFrom => check_signal_details::<T>(),
            SysCallName::ReplyPush => {/* skipped, due to test being run in SendCommit* variants */},
            SysCallName::ReplyInput => check_reply_input::<T>(None),
            SysCallName::ReplyPushInput => check_reply_push_input::<T>(),
            SysCallName::ReplyInputWGas => check_reply_input::<T>(Some(25_000_000_000)),
            SysCallName::CreateProgram => check_create_program::<T>(None),
            SysCallName::CreateProgramWGas => check_create_program::<T>(Some(25_000_000_000)),
            SysCallName::ReplyDeposit => check_gr_reply_deposit::<T>(),
            SysCallName::Read => {/* checked in all the calls internally */},
            SysCallName::Size => check_gr_size::<T>(),
            SysCallName::ReplyCode => {/* checked in reply_to */},
            SysCallName::SignalCode => {/* checked in signal_from */},
            SysCallName::MessageId => check_gr_message_id::<T>(),
            SysCallName::ProgramId => check_gr_program_id::<T>(),
            SysCallName::Source => check_gr_source::<T>(),
            SysCallName::Value => check_gr_value::<T>(),
            SysCallName::BlockHeight => check_gr_block_height::<T>(),
            SysCallName::BlockTimestamp => check_gr_block_timestamp::<T>(),
            SysCallName::GasAvailable => check_gr_gas_available::<T>(),
            SysCallName::ValueAvailable => check_gr_value_available::<T>(),
            SysCallName::Exit
            | SysCallName::Leave
            | SysCallName::Wait
            | SysCallName::WaitFor
            | SysCallName::WaitUpTo
            | SysCallName::Wake
            | SysCallName::Debug
            | SysCallName::Panic
            | SysCallName::OomPanic => {/* tests here aren't required, read module docs for more info */},
            SysCallName::Alloc => check_mem::<T>(false),
            SysCallName::Free => check_mem::<T>(true),
            SysCallName::OutOfGas | SysCallName::OutOfAllowance => { /*no need for tests */}
            SysCallName::Random => check_gr_random::<T>(),
            SysCallName::ReserveGas => check_gr_reserve_gas::<T>(),
            SysCallName::UnreserveGas => check_gr_unreserve_gas::<T>(),
            SysCallName::ReservationSend => check_gr_reservation_send::<T>(),
            SysCallName::ReservationSendCommit => check_gr_reservation_send_commit::<T>(),
            SysCallName::ReservationReply => check_gr_reservation_reply::<T>(),
            SysCallName::ReservationReplyCommit => check_gr_reservation_reply_commit::<T>(),
            SysCallName::SystemReserveGas => check_gr_system_reserve_gas::<T>(),
            SysCallName::PayProgramRent => check_gr_pay_program_rent::<T>(),
        }
    });
}

fn check_gr_pay_program_rent<T>()
where
    T: Config,
    T::AccountId: Origin,
{
    run_tester::<T, _, _, T::AccountId>(|tester_pid, _| {
        let default_account = utils::default_account();
        <T as pallet::Config>::Currency::deposit_creating(
            &default_account,
            100_000_000_000_000_u128.unique_saturated_into(),
        );

        let block_count = 10;
        let unused_rent: BalanceOf<T> = 1u32.into();
        let rent = RentCostPerBlockOf::<T>::get() * block_count.into() + unused_rent;
        let mp = MessageParamsBuilder::new(
            vec![Kind::PayProgramRent(
                tester_pid.into_origin().into(),
                rent.saturated_into(),
                Some((unused_rent.saturated_into(), block_count)),
            )]
            .encode(),
        )
        .with_value(10_000_000_000);

        (TestCall::send_message(mp), None::<DefaultPostCheck>)
    });
}

fn check_gr_system_reserve_gas<T>()
where
    T: Config,
    T::AccountId: Origin,
{
    run_tester::<T, _, _, T::AccountId>(|tester_pid, _| {
        let reserve_amount = 10_000_000;
        let next_user_mid =
            utils::get_next_message_id::<T>(utils::default_account::<T::AccountId>());

        let post_check = move || {
            assert!(
                WaitlistOf::<T>::contains(&tester_pid, &next_user_mid),
                "wait list post check failed"
            );
            assert_eq!(
                Ok(reserve_amount),
                GasHandlerOf::<T>::get_system_reserve(next_user_mid),
                "system reserve gas post check failed"
            );
        };

        let mp = vec![Kind::SystemReserveGas(reserve_amount)].encode().into();

        (TestCall::send_message(mp), Some(post_check))
    });
}

fn check_gr_reply_deposit<T>()
where
    T: Config,
    T::AccountId: Origin,
{
    run_tester::<T, _, _, T::AccountId>(|_, _| {
        let deposit_amount = 10_000_000;
        let next_user_mid =
            utils::get_next_message_id::<T>(utils::default_account::<T::AccountId>());

        let outgoing_mid = MessageId::generate_outgoing(next_user_mid, 0);
        let future_reply_id = MessageId::generate_reply(outgoing_mid);

        let post_check = move || {
            assert!(
                GasHandlerOf::<T>::exists_and_deposit(future_reply_id),
                "gas tree post check failed"
            );
            assert_eq!(
                Ok(deposit_amount),
                GasHandlerOf::<T>::get_limit(future_reply_id),
                "reply deposit gas post check failed"
            );
        };

        let mp = vec![Kind::ReplyDeposit(deposit_amount)].encode().into();

        (TestCall::send_message(mp), Some(post_check))
    });
}

fn check_gr_reservation_send<T>()
where
    T: Config,
    T::AccountId: Origin,
{
    run_tester::<T, _, _, T::AccountId>(|_, _| {
        let next_user_mid =
            utils::get_next_message_id::<T>(utils::default_account::<T::AccountId>());
        let expected_mid = MessageId::generate_outgoing(next_user_mid, 0);

        let mp = vec![Kind::ReservationSend(expected_mid.into())]
            .encode()
            .into();

        (TestCall::send_message(mp), None::<DefaultPostCheck>)
    });
}

fn check_gr_reservation_send_commit<T>()
where
    T: Config,
    T::AccountId: Origin,
{
    run_tester::<T, _, _, T::AccountId>(|_, _| {
        let payload = b"HI_RSC!!";
        let default_sender = utils::default_account::<T::AccountId>();
        let next_user_mid = utils::get_next_message_id::<T>(default_sender.clone());
        // Program increases local nonce by sending one message before `send_init`.
        let expected_mid = MessageId::generate_outgoing(next_user_mid, 1);

        let post_test = move || {
            assert!(
                MailboxOf::<T>::iter_key(default_sender)
                    .any(|(m, _)| m.id() == expected_mid && m.payload_bytes() == payload.to_vec()),
                "No message with expected id found in queue"
            );
        };

        let mp = vec![Kind::ReservationSendRaw(
            payload.to_vec(),
            expected_mid.into(),
        )]
        .encode()
        .into();

        (TestCall::send_message(mp), Some(post_test))
    });
}

fn check_gr_reservation_reply<T>()
where
    T: Config,
    T::AccountId: Origin,
{
    run_tester::<T, _, _, T::AccountId>(|_, _| {
        let next_user_mid =
            utils::get_next_message_id::<T>(utils::default_account::<T::AccountId>());
        let expected_mid = MessageId::generate_reply(next_user_mid);

        let mp = vec![Kind::ReservationReply(expected_mid.into())]
            .encode()
            .into();

        (TestCall::send_message(mp), None::<DefaultPostCheck>)
    })
}

fn check_gr_reservation_reply_commit<T>()
where
    T: Config,
    T::AccountId: Origin,
{
    run_tester::<T, _, _, T::AccountId>(|_, _| {
        let payload = b"HI_RRC!!";
        let default_sender = utils::default_account::<T::AccountId>();
        let next_user_mid = utils::get_next_message_id::<T>(default_sender.clone());
        let expected_mid = MessageId::generate_reply(next_user_mid);

        let post_test = move || {
            let source = ProgramId::from_origin(default_sender.into_origin());
            assert!(SystemPallet::<T>::events().into_iter().any(|e| {
                let bytes = e.event.encode();
                let Ok(gear_event): Result<Event<T>, _> = Event::decode(&mut bytes[1..].as_ref()) else { return false };
                matches!(gear_event, Event::UserMessageSent { message, .. } if message.id() == expected_mid && message.payload_bytes() == payload && message.destination() == source)
            }), "No message with expected id found in events");
        };

        let mp = vec![Kind::ReservationReplyCommit(
            payload.to_vec(),
            expected_mid.into(),
        )]
        .encode()
        .into();

        (TestCall::send_message(mp), Some(post_test))
    });
}

fn check_mem<T>(check_free: bool)
where
    T: Config,
    T::AccountId: Origin,
{
    #[cfg(feature = "std")]
    utils::init_logger();

    let wasm_module = alloc_free_test_wasm::<T>();

    let default_account = utils::default_account();
    <T as pallet::Config>::Currency::deposit_creating(
        &default_account,
        100_000_000_000_000_u128.unique_saturated_into(),
    );

    // Set default code-hash for create program calls
    Gear::<T>::upload_program(
        RawOrigin::Signed(default_account.clone()).into(),
        wasm_module.code,
        b"alloc-free-test".to_vec(),
        b"".to_vec(),
        50_000_000_000,
        0u128.unique_saturated_into(),
    )
    .expect("failed to upload test program");

    let pid = ProgramId::generate(wasm_module.hash, b"alloc-free-test");
    utils::run_to_next_block::<T>(None);

    // no errors occurred
    assert!(MailboxOf::<T>::is_empty(&default_account));

    if check_free {
        Gear::<T>::send_message(
            RawOrigin::Signed(default_account.clone()).into(),
            pid,
            b"".to_vec(),
            50_000_000_000,
            0u128.unique_saturated_into(),
        )
        .expect("failed to send message to test program");
        utils::run_to_next_block::<T>(None);

        // no errors occurred
        assert!(MailboxOf::<T>::is_empty(&default_account));
    }

    Gear::<T>::reset();
}

fn check_gr_size<T>()
where
    T: Config,
    T::AccountId: Origin,
{
    run_tester::<T, _, _, T::AccountId>(|_, _| {
        let expected_size = vec![Kind::Size(0)].encoded_size() as u32;

        let mp = vec![Kind::Size(expected_size)].encode().into();

        (TestCall::send_message(mp), None::<DefaultPostCheck>)
    });
}

fn check_gr_message_id<T>()
where
    T: Config,
    T::AccountId: Origin,
{
    run_tester::<T, _, _, T::AccountId>(|_, _| {
        let next_user_mid =
            utils::get_next_message_id::<T>(utils::default_account::<T::AccountId>());

        let mp = vec![Kind::MessageId(next_user_mid.into())].encode().into();

        (TestCall::send_message(mp), None::<DefaultPostCheck>)
    })
}

fn check_gr_program_id<T>()
where
    T: Config,
    T::AccountId: Origin,
{
    run_tester::<T, _, _, T::AccountId>(|id, _| {
        let mp = vec![Kind::ProgramId(id.into())].encode().into();

        (TestCall::send_message(mp), None::<DefaultPostCheck>)
    })
}

fn check_gr_source<T>()
where
    T: Config,
    T::AccountId: Origin,
{
    run_tester::<T, _, _, T::AccountId>(|_, _| {
        let message_sender = benchmarking::account::<T::AccountId>("some_user", 0, 0);
        <T as pallet::Config>::Currency::deposit_creating(
            &message_sender,
            50_000_000_000_000_u128.unique_saturated_into(),
        );
        let mp = MessageParamsBuilder::new(
            vec![Kind::Source(
                message_sender.clone().into_origin().to_fixed_bytes(),
            )]
            .encode(),
        )
        .with_sender(message_sender);

        (TestCall::send_message(mp), None::<DefaultPostCheck>)
    })
}

fn check_gr_value<T>()
where
    T: Config,
    T::AccountId: Origin,
{
    run_tester::<T, _, _, T::AccountId>(|_, _| {
        let sending_value = u16::MAX as u128;
        let mp = MessageParamsBuilder::new(vec![Kind::Value(sending_value)].encode())
            .with_value(sending_value);

        (TestCall::send_message(mp), None::<DefaultPostCheck>)
    })
}

fn check_gr_value_available<T>()
where
    T: Config,
    T::AccountId: Origin,
{
    run_tester::<T, _, _, T::AccountId>(|_, _| {
        let sending_value = 10_000;
        // Program sends 2000
        let mp =
            MessageParamsBuilder::new(vec![Kind::ValueAvailable(sending_value - 2000)].encode())
                .with_value(sending_value);

        (TestCall::send_message(mp), None::<DefaultPostCheck>)
    })
}

// Depending on `gas` param will be `gr_create_program` or `gr_create_program_wgas.
fn check_create_program<T>(gas: Option<u64>)
where
    T: Config,
    T::AccountId: Origin,
{
    run_tester::<T, _, _, T::AccountId>(|_, _| {
        let next_user_mid =
            utils::get_next_message_id::<T>(utils::default_account::<T::AccountId>());
        let expected_mid = MessageId::generate_outgoing(next_user_mid, 0);
        let salt = 10u64;
        let expected_pid = ProgramId::generate(simplest_gear_wasm::<T>().hash, &salt.to_le_bytes());

        let mp = vec![Kind::CreateProgram(
            salt,
            gas,
            (expected_mid.into(), expected_pid.into()),
        )]
        .encode()
        .into();

        (TestCall::send_message(mp), None::<DefaultPostCheck>)
    });
}

// Depending on `gas` param will be `gr_send` or `gr_send_wgas`.
fn check_send<T>(gas: Option<u64>)
where
    T: Config,
    T::AccountId: Origin,
{
    run_tester::<T, _, _, T::AccountId>(|_, _| {
        let next_user_mid =
            utils::get_next_message_id::<T>(utils::default_account::<T::AccountId>());
        let expected_mid = MessageId::generate_outgoing(next_user_mid, 0);

        let payload = vec![Kind::Send(gas, expected_mid.into())].encode();
        log::debug!("payload = {payload:?}");
        let mp = payload.into();
        // log::debug!("mp = {mp:?}");

        (TestCall::send_message(mp), None::<DefaultPostCheck>)
    });
}

/// Tests send_init, send_push, send_commit or send_commit_wgas depending on `gas` param.
fn check_send_raw<T>(gas: Option<u64>)
where
    T: Config,
    T::AccountId: Origin,
{
    run_tester::<T, _, _, T::AccountId>(|_, _| {
        let payload = b"HI_SR!!";
        let default_sender = utils::default_account::<T::AccountId>();
        let next_user_mid = utils::get_next_message_id::<T>(default_sender.clone());
        // Program increases local nonce by sending messages twice before `send_init`.
        let expected_mid = MessageId::generate_outgoing(next_user_mid, 2);

        let post_test = move || {
            assert!(
                MailboxOf::<T>::iter_key(default_sender)
                    .any(|(m, _)| m.id() == expected_mid && m.payload_bytes() == payload.to_vec()),
                "No message with expected id found in queue"
            );
        };

        let mp = vec![Kind::SendRaw(payload.to_vec(), gas, expected_mid.into())]
            .encode()
            .into();

        (TestCall::send_message(mp), Some(post_test))
    });
}

// Depending on `gas` param will be `gr_send` or `gr_send_wgas`.
fn check_send_input<T>(gas: Option<u64>)
where
    T: Config,
    T::AccountId: Origin,
{
    run_tester::<T, _, _, T::AccountId>(|_, _| {
        let default_sender = utils::default_account::<T::AccountId>();
        let next_message_id = utils::get_next_message_id::<T>(default_sender.clone());
        let expected_message_id = MessageId::generate_outgoing(next_message_id, 0);

        let payload = vec![Kind::SendInput(gas, expected_message_id.into())].encode();
        let message = payload.clone().into();

        let post_test = move || {
            assert!(
                MailboxOf::<T>::iter_key(default_sender)
                    .any(|(m, _)| m.id() == expected_message_id && m.payload_bytes() == payload),
                "No message with expected id found in queue"
            );
        };

        (TestCall::send_message(message), Some(post_test))
    });
}

// Tests `send_init`, `send_push_input` and `send_commit`.
#[track_caller]
fn check_send_push_input<T>()
where
    T: Config,
    T::AccountId: Origin,
{
    run_tester::<T, _, _, T::AccountId>(|_, _| {
        let default_sender = utils::default_account::<T::AccountId>();
        let next_message_id = utils::get_next_message_id::<T>(default_sender.clone());
        // Program increases local nonce by sending messages twice before `send_init`.
        let expected_message_id = MessageId::generate_outgoing(next_message_id, 2);

        let payload = vec![Kind::SendPushInput(expected_message_id.into())].encode();
        let message = payload.clone().into();

        let post_test = move || {
            assert!(
                MailboxOf::<T>::iter_key(default_sender)
                    .any(|(m, _)| m.id() == expected_message_id && m.payload_bytes() == payload),
                "No message with expected id found in queue"
            );
        };

        (TestCall::send_message(message), Some(post_test))
    });
}

// Depending on `gas` param will be `gr_reply` or `gr_reply_wgas`.
fn check_reply<T>(gas: Option<u64>)
where
    T: Config,
    T::AccountId: Origin,
{
    run_tester::<T, _, _, T::AccountId>(|_, _| {
        let next_user_mid =
            utils::get_next_message_id::<T>(utils::default_account::<T::AccountId>());
        let expected_mid = MessageId::generate_reply(next_user_mid);

        let mp = vec![Kind::Reply(gas, expected_mid.into())].encode().into();

        (TestCall::send_message(mp), None::<DefaultPostCheck>)
    })
}

// Tests `reply_push` and `reply_commit` or `reply_commit_wgas` depending on `gas` value.
fn check_reply_raw<T>(gas: Option<u64>)
where
    T: Config,
    T::AccountId: Origin,
{
    run_tester::<T, _, _, T::AccountId>(|_, _| {
        let payload = b"HI_RR!!";
        let default_sender = utils::default_account::<T::AccountId>();
        let next_user_mid = utils::get_next_message_id::<T>(default_sender.clone());
        let expected_mid = MessageId::generate_reply(next_user_mid);

        let post_test = move || {
            let source = ProgramId::from_origin(default_sender.into_origin());
            assert!(SystemPallet::<T>::events().into_iter().any(|e| {
                let bytes = e.event.encode();
                let Ok(gear_event): Result<Event<T>, _> = Event::decode(&mut bytes[1..].as_ref()) else { return false };
                matches!(gear_event, Event::UserMessageSent { message, .. } if message.id() == expected_mid && message.payload_bytes() == payload && message.destination() == source)
            }), "No message with expected id found in events");
        };

        let mp = vec![Kind::ReplyRaw(payload.to_vec(), gas, expected_mid.into())]
            .encode()
            .into();

        (TestCall::send_message(mp), Some(post_test))
    });
}

// Tests `reply_input` or `reply_input_wgas` depending on `gas` value.
fn check_reply_input<T>(gas: Option<u64>)
where
    T: Config,
    T::AccountId: Origin,
{
    run_tester::<T, _, _, T::AccountId>(|_, _| {
        let default_sender = utils::default_account::<T::AccountId>();
        let next_message_id = utils::get_next_message_id::<T>(default_sender.clone());
        let expected_message_id = MessageId::generate_reply(next_message_id);

        let payload = vec![Kind::ReplyInput(gas, expected_message_id.into())].encode();
        let message = payload.clone().into();

        let post_test = move || {
            let source = ProgramId::from_origin(default_sender.into_origin());
            assert!(SystemPallet::<T>::events().into_iter().any(|e| {
                let bytes = e.event.encode();
                let Ok(gear_event): Result<Event<T>, _> = Event::decode(&mut bytes[1..].as_ref()) else { return false };
                matches!(gear_event, Event::UserMessageSent { message, .. } if message.id() == expected_message_id && message.payload_bytes() == payload && message.destination() == source)
            }), "No message with expected id found in events");
        };

        (TestCall::send_message(message), Some(post_test))
    });
}

// Tests `reply_push_input` and `reply_commit`.
fn check_reply_push_input<T>()
where
    T: Config,
    T::AccountId: Origin,
{
    run_tester::<T, _, _, T::AccountId>(|_, _| {
        let default_sender = utils::default_account::<T::AccountId>();
        let next_message_id = utils::get_next_message_id::<T>(default_sender.clone());
        let expected_message_id = MessageId::generate_reply(next_message_id);

        let payload = vec![Kind::ReplyPushInput(expected_message_id.into())].encode();
        let message = payload.clone().into();

        let post_test = move || {
            let source = ProgramId::from_origin(default_sender.into_origin());
            assert!(SystemPallet::<T>::events().into_iter().any(|e| {
                let bytes = e.event.encode();
                let Ok(gear_event): Result<Event<T>, _> = Event::decode(&mut bytes[1..].as_ref()) else { return false };
                matches!(gear_event, Event::UserMessageSent { message, .. } if message.id() == expected_message_id && message.payload_bytes() == payload && message.destination() == source)
            }), "No message with expected id found in events");
        };

        (TestCall::send_message(message), Some(post_test))
    });
}

// Tests `gr_reply_to` and `gr_reply_code`
fn check_reply_details<T>()
where
    T: Config,
    T::AccountId: Origin,
{
    run_tester::<T, _, _, T::AccountId>(|tester_pid, _| {
        let default_sender = utils::default_account::<T::AccountId>();
        let next_user_mid = utils::get_next_message_id::<T>(default_sender.clone());
        let expected_mid = MessageId::generate_outgoing(next_user_mid, 0);

<<<<<<< HEAD
        let reply_code = ReplyCode::Success(SuccessReason::Manual).to_bytes();
=======
        let reply_code = ReplyCode::Success(SuccessReplyReason::Manual).to_bytes();
>>>>>>> 6dd7f4cb

        // trigger sending message to default_sender's mailbox
        Gear::<T>::send_message(
            RawOrigin::Signed(default_sender.clone()).into(),
            tester_pid,
            // random params in ReplyDetails, because they aren't checked
            vec![Kind::ReplyDetails([255u8; 32], reply_code)].encode(),
            50_000_000_000,
            0u128.unique_saturated_into(),
        )
        .expect("triggering message send to mailbox failed");

        utils::run_to_next_block::<T>(None);

        let reply_to = MailboxOf::<T>::iter_key(default_sender)
            .last()
            .map(|(m, _)| m)
            .expect("no mail found after invoking sys-call test program");

        assert_eq!(reply_to.id(), expected_mid, "mailbox check failed");

        let mp =
            MessageParamsBuilder::new(Kind::ReplyDetails(expected_mid.into(), reply_code).encode())
                .with_reply_id(reply_to.id());

        (TestCall::send_reply(mp), None::<DefaultPostCheck>)
    });
}

// Tests `gr_signal_from` and `gr_signal_code`
fn check_signal_details<T>()
where
    T: Config,
    T::AccountId: Origin,
{
    run_tester::<T, _, _, T::AccountId>(|tester_pid, _| {
        let default_sender = utils::default_account::<T::AccountId>();
        let next_user_mid = utils::get_next_message_id::<T>(default_sender.clone());
        let expected_mid = MessageId::generate_outgoing(next_user_mid, 0);

        // setup signal details
        Gear::<T>::send_message(
            RawOrigin::Signed(default_sender.clone()).into(),
            tester_pid,
            vec![Kind::SignalDetails].encode(),
            50_000_000_000,
            0u128.unique_saturated_into(),
        )
        .expect("triggering message send to mailbox failed");

        utils::run_to_next_block::<T>(None);

        let reply_to = MailboxOf::<T>::iter_key(default_sender)
            .last()
            .map(|(m, _)| m)
            .expect("no mail found after invoking sys-call test program");

        assert_eq!(reply_to.id(), expected_mid, "mailbox check failed");

        let mp = MessageParamsBuilder::new(Kind::SignalDetailsWake.encode())
            .with_reply_id(reply_to.id());

        (TestCall::send_reply(mp), None::<DefaultPostCheck>)
    });
}

fn check_gr_block_height<T>()
where
    T: Config,
    T::AccountId: Origin,
{
    run_tester::<T, _, _, T::AccountId>(|_, _| {
        let current_height: u32 = SystemPallet::<T>::block_number().unique_saturated_into();
        let height_delta = 15;
        utils::run_to_block::<T>(current_height + height_delta, None);

        let mp = vec![Kind::BlockHeight(current_height + height_delta + 1)]
            .encode()
            .into();

        (TestCall::send_message(mp), None::<DefaultPostCheck>)
    })
}

fn check_gr_block_timestamp<T>()
where
    T: Config,
    T::AccountId: Origin,
{
    run_tester::<T, _, _, T::AccountId>(|_, _| {
        // will remain constant
        let block_timestamp = 125;
        TimestampPallet::<T>::set(
            RawOrigin::None.into(),
            block_timestamp.unique_saturated_into(),
        )
        .expect("failed to put timestamp");

        let mp = vec![Kind::BlockTimestamp(block_timestamp)].encode().into();

        (TestCall::send_message(mp), None::<DefaultPostCheck>)
    })
}

fn check_gr_reserve_gas<T>()
where
    T: Config,
    T::AccountId: Origin,
{
    run_tester::<T, _, _, T::AccountId>(|_, _| {
        let next_user_mid =
            utils::get_next_message_id::<T>(utils::default_account::<T::AccountId>());
        // Nonce in program is set to 2 due to 3 times reservation is called.
        let expected_reservation_id = ReservationId::generate(next_user_mid, 2).encode();
        let mp = vec![Kind::Reserve(expected_reservation_id)].encode().into();

        (TestCall::send_message(mp), None::<DefaultPostCheck>)
    })
}

fn check_gr_unreserve_gas<T>()
where
    T: Config,
    T::AccountId: Origin,
{
    run_tester::<T, _, _, T::AccountId>(|_, _| {
        let mp = vec![Kind::Unreserve(10_000)].encode().into();

        (TestCall::send_message(mp), None::<DefaultPostCheck>)
    })
}

fn check_gr_random<T>()
where
    T: Config,
    T::AccountId: Origin,
{
    run_tester::<T, _, _, T::AccountId>(|_, _| {
        let next_mid = utils::get_next_message_id::<T>(utils::default_account::<T::AccountId>());
        let (random, expected_bn) = T::Randomness::random(next_mid.as_ref());

        // If we use gear-runtime, current epoch starts at block 0,
        // But mock runtime will reference currently proceeding block number,
        // so we add to currently got value.
        #[cfg(feature = "std")]
        let expected_bn = expected_bn + One::one();

        let salt = [1; 32];
        let expected_hash = {
            // Internals of the gr_random call
            let mut salt_vec = salt.to_vec();
            salt_vec.extend_from_slice(random.as_ref());

            sp_io::hashing::blake2_256(&salt_vec)
        };

        let mp = vec![Kind::Random(
            salt,
            (expected_hash, expected_bn.unique_saturated_into()),
        )]
        .encode()
        .into();

        (TestCall::send_message(mp), None::<DefaultPostCheck>)
    })
}

// TODO although we do not want to test the business logic,
// this test is still unstable due to constants
fn check_gr_gas_available<T>()
where
    T: Config,
    T::AccountId: Origin,
{
    run_tester::<T, _, _, T::AccountId>(|_, _| {
        // Expected to burn not more than 750_000_000
        // Provided gas in the test by default is 50_000_000_000
        let lower = 50_000_000_000 - 1_000_000_000;
        let upper = 50_000_000_000 - 200_000_000;
        let mp = vec![Kind::GasAvailable(lower, upper)].encode().into();

        (TestCall::send_message(mp), None::<DefaultPostCheck>)
    })
}

fn run_tester<T, P, S, Id>(get_test_call_params: S)
where
    T: Config + frame_system::Config<AccountId = Id>,
    // T::AccountId: Origin,
    T::RuntimeOrigin: From<RawOrigin<Id>>,
    Id: Clone + Origin,
    // Post check
    P: FnOnce(),
    // Get sys call and post check
    S: FnOnce(ProgramId, CodeId) -> (TestCall<Id>, Option<P>),
{
    #[cfg(feature = "std")]
    utils::init_logger();

    let child_wasm = simplest_gear_wasm::<T>();
    let child_code = child_wasm.code;
    let child_code_hash = child_wasm.hash;

    let tester_pid = ProgramId::generate(CodeId::generate(SYSCALLS_TEST_WASM_BINARY), b"");

    // Deploy program with valid code hash
    let child_deployer = benchmarking::account::<T::AccountId>("child_deployer", 0, 0);
    <T as pallet::Config>::Currency::deposit_creating(
        &child_deployer,
        100_000_000_000_000_u128.unique_saturated_into(),
    );
    Gear::<T>::upload_program(
        RawOrigin::Signed(child_deployer).into(),
        child_code,
        vec![],
        vec![],
        50_000_000_000,
        0u128.unique_saturated_into(),
    )
    .expect("child program deploy failed");

    // Set default code-hash for create program calls
    let default_account = utils::default_account();
    <T as pallet::Config>::Currency::deposit_creating(
        &default_account,
        100_000_000_000_000_u128.unique_saturated_into(),
    );
    Gear::<T>::upload_program(
        RawOrigin::Signed(default_account).into(),
        SYSCALLS_TEST_WASM_BINARY.to_vec(),
        b"".to_vec(),
        child_code_hash.encode(),
        50_000_000_000,
        0u128.unique_saturated_into(),
    )
    .expect("sys-call check program deploy failed");

    utils::run_to_next_block::<T>(None);

    let (call, post_check) = get_test_call_params(tester_pid, child_code_hash);
    let sender;
    match call {
        TestCall::SendMessage(mp) => {
            sender = mp.sender.clone();
            Gear::<T>::send_message(
                RawOrigin::Signed(mp.sender).into(),
                tester_pid,
                mp.payload,
                50_000_000_000,
                mp.value.unique_saturated_into(),
            )
            .expect("failed send message");
        }
        TestCall::SendReply(rp) => {
            sender = rp.sender.clone();
            Gear::<T>::send_reply(
                RawOrigin::Signed(rp.sender).into(),
                rp.reply_to_id,
                rp.payload,
                50_000_000_000,
                rp.value.unique_saturated_into(),
            )
            .expect("failed send reply");
        }
    }

    // Main check
    // let user_mid = get_last_message_id();
    utils::run_to_next_block::<T>(None);
    let ok_mails = MailboxOf::<T>::iter_key(sender)
        .filter(|(m, _)| m.payload_bytes() == b"ok")
        .count();
    assert_eq!(ok_mails, 1);

    // Optional post-main check
    if let Some(post_check) = post_check {
        post_check();
    }

    // Manually reset the storage
    Gear::<T>::reset();
    <T as pallet::Config>::Currency::slash(
        &Id::from_origin(tester_pid.into_origin()),
        <T as pallet::Config>::Currency::free_balance(&Id::from_origin(tester_pid.into_origin())),
    );
}

type DefaultPostCheck = fn() -> ();

enum TestCall<Id> {
    SendMessage(SendMessageParams<Id>),
    SendReply(SendReplyParams<Id>),
}

impl<Id: Origin> TestCall<Id> {
    fn send_message(mp: MessageParamsBuilder<Id>) -> Self {
        TestCall::SendMessage(mp.build_send_message())
    }

    fn send_reply(mp: MessageParamsBuilder<Id>) -> Self {
        TestCall::SendReply(mp.build_send_reply())
    }
}

struct SendMessageParams<Id> {
    sender: Id,
    payload: Vec<u8>,
    value: u128,
}

struct SendReplyParams<Id> {
    sender: Id,
    reply_to_id: MessageId,
    payload: Vec<u8>,
    value: u128,
}

struct MessageParamsBuilder<Id> {
    sender: Id,
    payload: Vec<u8>,
    value: Option<u128>,
    reply_to_id: Option<MessageId>,
}

impl<Id: Origin> MessageParamsBuilder<Id> {
    fn with_sender(mut self, sender: Id) -> Self {
        self.sender = sender;
        self
    }

    fn with_value(mut self, value: u128) -> Self {
        self.value = Some(value);
        self
    }

    fn with_reply_id(mut self, reply_to_id: MessageId) -> Self {
        self.reply_to_id = Some(reply_to_id);
        self
    }

    fn build_send_message(self) -> SendMessageParams<Id> {
        let MessageParamsBuilder {
            sender,
            payload,
            value,
            ..
        } = self;
        SendMessageParams {
            sender,
            payload,
            value: value.unwrap_or(0),
        }
    }

    fn build_send_reply(self) -> SendReplyParams<Id> {
        let MessageParamsBuilder {
            sender,
            payload,
            value,
            reply_to_id,
        } = self;
        SendReplyParams {
            sender,
            reply_to_id: reply_to_id.expect("internal error: reply id wasn't set"),
            payload,
            value: value.unwrap_or(0),
        }
    }
}

impl<Id: Origin> MessageParamsBuilder<Id> {
    fn new(payload: Vec<u8>) -> Self {
        let sender = utils::default_account();
        Self {
            payload,
            sender,
            value: None,
            reply_to_id: None,
        }
    }
}

impl<Id: Origin> From<Vec<u8>> for MessageParamsBuilder<Id> {
    fn from(v: Vec<u8>) -> Self {
        MessageParamsBuilder::new(v)
    }
}

// (module
//     (import "env" "memory" (memory 1))
//     (export "handle" (func $handle))
//     (export "init" (func $init))
//     (func $handle)
//     (func $init)
// )
fn simplest_gear_wasm<T: Config>() -> WasmModule<T>
where
    T::AccountId: Origin,
{
    ModuleDefinition {
        memory: Some(ImportedMemory::new(1)),
        ..Default::default()
    }
    .into()
}

// (module
//     (import "env" "memory" (memory 1))
//     (import "env" "alloc" (func $alloc (param i32) (result i32)))
//     (import "env" "free" (func $free (param i32)))
//     (export "init" (func $init))
//     (export "handle" (func $handle))
//     (func $init
//         ;; allocate 2 more pages with expected starting index 1
//         (block
//             i32.const 0x2
//             call $alloc
//             i32.const 0x1
//             i32.eq
//             br_if 0
//             unreachable
//         )
//         ;; put to page with index 2 (the third) some value
//         (block
//             i32.const 0x20001
//             i32.const 0x63
//             i32.store
//         )
//         ;; put to page with index 1 (the second) some value
//         (block
//             i32.const 0x10001
//             i32.const 0x64
//             i32.store
//         )
//         ;; check it has the value
//         (block
//             i32.const 0x10001
//             i32.load
//             i32.const 0x65
//             i32.eq
//             br_if 0
//             unreachable
//         )
//         ;; remove page with index 1 (the second page)
//         (block
//             i32.const 0x1
//             call $free
//         )
//     )
//     (func $handle
//         ;; check that the second page is empty
//         (block
//             i32.const 0x10001
//             i32.load
//             i32.const 0x0
//             i32.eq
//             br_if 0
//             unreachable
//         )
//         ;; check that the third page has data
//         (block
//             i32.const 0x20001
//             i32.load
//             i32.const 0x63
//             i32.eq
//             br_if 0
//             unreachable
//         )
//     )
// )
fn alloc_free_test_wasm<T: Config>() -> WasmModule<T>
where
    T::AccountId: Origin,
{
    use gear_wasm_instrument::parity_wasm::elements::{FuncBody, Instructions};

    ModuleDefinition {
        memory: Some(ImportedMemory::new(1)),
        imported_functions: vec![SysCallName::Alloc, SysCallName::Free],
        init_body: Some(FuncBody::new(
            vec![],
            Instructions::new(vec![
                // ;; allocate 2 more pages with expected starting index 1
                Instruction::Block(BlockType::NoResult),
                Instruction::I32Const(0x2),
                Instruction::Call(0),
                Instruction::I32Const(0x1),
                Instruction::I32Eq,
                Instruction::BrIf(0),
                Instruction::Unreachable,
                Instruction::End,
                // ;; put to page with index 2 (the third) some value
                Instruction::Block(BlockType::NoResult),
                Instruction::I32Const(0x20001),
                Instruction::I32Const(0x63),
                Instruction::I32Store(2, 0),
                Instruction::End,
                // ;; put to page with index 1 (the second) some value
                Instruction::Block(BlockType::NoResult),
                Instruction::I32Const(0x10001),
                Instruction::I32Const(0x64),
                Instruction::I32Store(2, 0),
                Instruction::End,
                // ;; check it has the value
                Instruction::Block(BlockType::NoResult),
                Instruction::I32Const(0x10001),
                Instruction::I32Load(2, 0),
                Instruction::I32Const(0x64),
                Instruction::I32Eq,
                Instruction::BrIf(0),
                Instruction::Unreachable,
                Instruction::End,
                // ;; remove page with index 1 (the second page)
                Instruction::Block(BlockType::NoResult),
                Instruction::I32Const(0x1),
                Instruction::Call(1),
                Instruction::Drop,
                Instruction::End,
                Instruction::End,
            ]),
        )),
        handle_body: Some(FuncBody::new(
            vec![],
            Instructions::new(vec![
                // ;; check that the second page is empty
                Instruction::Block(BlockType::NoResult),
                Instruction::I32Const(0x10001),
                Instruction::I32Load(2, 0),
                Instruction::I32Const(0x0),
                Instruction::I32Eq,
                Instruction::BrIf(0),
                Instruction::Unreachable,
                Instruction::End,
                // ;; check that the third page has data
                Instruction::Block(BlockType::NoResult),
                Instruction::I32Const(0x20001),
                Instruction::I32Load(2, 0),
                Instruction::I32Const(0x63),
                Instruction::I32Eq,
                Instruction::BrIf(0),
                Instruction::Unreachable,
                Instruction::End,
                Instruction::End,
            ]),
        )),
        ..Default::default()
    }
    .into()
}<|MERGE_RESOLUTION|>--- conflicted
+++ resolved
@@ -32,11 +32,7 @@
 use crate::{Event, RentCostPerBlockOf, WaitlistOf};
 use frame_support::traits::Randomness;
 use gear_core::ids::{CodeId, ReservationId};
-<<<<<<< HEAD
-use gear_core_errors::{ReplyCode, SuccessReason};
-=======
 use gear_core_errors::{ExtError, MessageError, ReplyCode, SuccessReplyReason};
->>>>>>> 6dd7f4cb
 use gear_wasm_instrument::syscalls::SysCallName;
 use pallet_timestamp::Pallet as TimestampPallet;
 use parity_scale_codec::Decode;
@@ -679,11 +675,7 @@
         let next_user_mid = utils::get_next_message_id::<T>(default_sender.clone());
         let expected_mid = MessageId::generate_outgoing(next_user_mid, 0);
 
-<<<<<<< HEAD
-        let reply_code = ReplyCode::Success(SuccessReason::Manual).to_bytes();
-=======
         let reply_code = ReplyCode::Success(SuccessReplyReason::Manual).to_bytes();
->>>>>>> 6dd7f4cb
 
         // trigger sending message to default_sender's mailbox
         Gear::<T>::send_message(
