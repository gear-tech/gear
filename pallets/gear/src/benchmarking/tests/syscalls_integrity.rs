--- conflicted
+++ resolved
@@ -50,7 +50,7 @@
     utils::init_logger();
 
     let origin = benchmarking::account::<T::AccountId>("origin", 0, 0);
-    let _ = CurrencyOf::<T>::deposit_creating(
+    CurrencyOf::<T>::deposit_creating(
         &origin,
         100_000_000_000_000_000_u128.unique_saturated_into(),
     );
@@ -145,10 +145,7 @@
     utils::init_logger();
 
     let origin = benchmarking::account::<T::AccountId>("origin", 0, 0);
-    let _ = CurrencyOf::<T>::deposit_creating(
-        &origin,
-        5_000_000_000_000_000_u128.unique_saturated_into(),
-    );
+    CurrencyOf::<T>::deposit_creating(&origin, 5_000_000_000_000_000_u128.unique_saturated_into());
 
     let salt = b"signal_stack_limit_exceeded_works salt";
 
@@ -275,38 +272,6 @@
     });
 }
 
-<<<<<<< HEAD
-fn check_gr_pay_program_rent<T>()
-where
-    T: Config,
-    T::AccountId: Origin,
-{
-    run_tester::<T, _, _, T::AccountId>(|tester_pid, _| {
-        let default_account = utils::default_account();
-        let _ = CurrencyOf::<T>::deposit_creating(
-            &default_account,
-            100_000_000_000_000_u128.unique_saturated_into(),
-        );
-
-        let block_count = 10;
-        let unused_rent: BalanceOf<T> = 1u32.into();
-        let rent = RentCostPerBlockOf::<T>::get() * block_count.into() + unused_rent;
-        let mp = MessageParamsBuilder::new(
-            vec![Kind::PayProgramRent(
-                tester_pid.into_origin().into(),
-                rent.saturated_into(),
-                Some((unused_rent.saturated_into(), block_count)),
-            )]
-            .encode(),
-        )
-        .with_value(50_000_000_000_000);
-
-        (TestCall::send_message(mp), None::<DefaultPostCheck>)
-    });
-}
-
-=======
->>>>>>> db2522d8
 fn check_gr_system_reserve_gas<T>()
 where
     T: Config,
@@ -475,7 +440,7 @@
     let wasm_module = alloc_free_test_wasm::<T>();
 
     let default_account = utils::default_account();
-    let _ = CurrencyOf::<T>::deposit_creating(
+    CurrencyOf::<T>::deposit_creating(
         &default_account,
         100_000_000_000_000_u128.unique_saturated_into(),
     );
@@ -567,7 +532,7 @@
 {
     run_tester::<T, _, _, T::AccountId>(|_, _| {
         let message_sender = benchmarking::account::<T::AccountId>("some_user", 0, 0);
-        let _ = CurrencyOf::<T>::deposit_creating(
+        CurrencyOf::<T>::deposit_creating(
             &message_sender,
             50_000_000_000_000_u128.unique_saturated_into(),
         );
@@ -1092,7 +1057,7 @@
 
     // Deploy program with valid code hash
     let child_deployer = benchmarking::account::<T::AccountId>("child_deployer", 0, 0);
-    let _ = CurrencyOf::<T>::deposit_creating(
+    CurrencyOf::<T>::deposit_creating(
         &child_deployer,
         100_000_000_000_000_u128.unique_saturated_into(),
     );
@@ -1109,7 +1074,7 @@
 
     // Set default code-hash for create program calls
     let default_account = utils::default_account();
-    let _ = CurrencyOf::<T>::deposit_creating(
+    CurrencyOf::<T>::deposit_creating(
         &default_account,
         100_000_000_000_000_u128.unique_saturated_into(),
     );
@@ -1170,7 +1135,7 @@
 
     // Manually reset the storage
     Gear::<T>::reset();
-    let _ = CurrencyOf::<T>::slash(
+    CurrencyOf::<T>::slash(
         &tester_pid.cast(),
         CurrencyOf::<T>::free_balance(&tester_pid.cast()),
     );
