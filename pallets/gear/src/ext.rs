// This file is part of Gear.

// Copyright (C) 2022 Gear Technologies Inc.
// SPDX-License-Identifier: GPL-3.0-or-later WITH Classpath-exception-2.0

// This program is free software: you can redistribute it and/or modify
// it under the terms of the GNU General Public License as published by
// the Free Software Foundation, either version 3 of the License, or
// (at your option) any later version.

// This program is distributed in the hope that it will be useful,
// but WITHOUT ANY WARRANTY; without even the implied warranty of
// MERCHANTABILITY or FITNESS FOR A PARTICULAR PURPOSE. See the
// GNU General Public License for more details.

// You should have received a copy of the GNU General Public License
// along with this program. If not, see <https://www.gnu.org/licenses/>.

use alloc::{collections::BTreeSet, vec::Vec};
use core_processor::{Ext, ProcessorContext, ProcessorError, ProcessorExt};
use gear_backend_common::{ExtInfo, GetGasAmount, IntoExtInfo, TrapExplanation};
use gear_core::{
    costs::RuntimeCosts,
    env::Ext as EnvExt,
    gas::GasAmount,
<<<<<<< HEAD
    ids::{MessageId, ProgramId, ReservationId},
    memory::{Memory, PageBuf, WasmPageNumber},
=======
    ids::{MessageId, ProgramId},
    memory::{GrowHandler, Memory, PageNumber, WasmPageNumber},
>>>>>>> ca8af1c3
    message::{ExitCode, HandlePacket, InitPacket, ReplyPacket},
};
use gear_core_errors::{ExtError, MemoryError};
use gear_lazy_pages_common as lazy_pages;

/// Ext with lazy pages support.
pub struct LazyPagesExt {
    inner: Ext,
}

impl IntoExtInfo for LazyPagesExt {
    fn into_ext_info(self, memory: &impl Memory) -> Result<ExtInfo, (MemoryError, GasAmount)> {
<<<<<<< HEAD
        let ProcessorContext {
            allocations_context,
            message_context,
            gas_counter,
            gas_reserver: gas_reservation_map,
            program_candidates_data,
            ..
        } = self.inner.context;

        // Accessed pages are all pages except current lazy pages
        let static_pages = allocations_context.static_pages();
        let (initial_allocations, allocations) = allocations_context.into_parts();
        let mut accessed_pages = lazy_pages::get_released_pages();
        accessed_pages.retain(|p| {
            let wasm_page = p.to_wasm_page();
            wasm_page < static_pages || allocations.contains(&wasm_page)
        });

        log::trace!("accessed pages numbers = {:?}", accessed_pages);

        let mut accessed_pages_data = BTreeMap::new();
        for page in accessed_pages {
            let mut buf = PageBuf::new_zeroed();
            if let Err(err) = memory.read(page.offset(), buf.as_mut_slice()) {
                return Err((err, gas_counter.into()));
            }
            accessed_pages_data.insert(page, buf);
        }

        let (outcome, context_store) = message_context.drain();
        let (generated_dispatches, awakening) = outcome.drain();

        let info = ExtInfo {
            gas_amount: gas_counter.into(),
            gas_reserver: gas_reservation_map,
            allocations: allocations.ne(&initial_allocations).then_some(allocations),
            pages_data: accessed_pages_data,
            generated_dispatches,
            awakening,
            context_store,
            program_candidates_data,
=======
        let pages_for_data = |static_pages: WasmPageNumber,
                              allocations: &BTreeSet<WasmPageNumber>|
         -> Vec<PageNumber> {
            // Accessed pages are all pages, that had been released and are in allocations set or static.
            let mut accessed_pages = lazy_pages::get_released_pages();
            accessed_pages.retain(|p| {
                let wasm_page = p.to_wasm_page();
                wasm_page < static_pages || allocations.contains(&wasm_page)
            });
            log::trace!("accessed pages numbers = {:?}", accessed_pages);
            accessed_pages
>>>>>>> ca8af1c3
        };
        self.inner.into_ext_info_inner(memory, pages_for_data)
    }

    fn into_gas_amount(self) -> gear_core::gas::GasAmount {
        self.inner.context.gas_counter.into()
    }

    fn last_error(&self) -> Option<&ExtError> {
        self.inner.last_error()
    }

    fn trap_explanation(&self) -> Option<TrapExplanation> {
        self.inner.trap_explanation()
    }
}

impl GetGasAmount for LazyPagesExt {
    fn gas_amount(&self) -> GasAmount {
        let gas_counter = self.inner.context.gas_counter.clone();

        gas_counter.into()
    }
}

impl ProcessorExt for LazyPagesExt {
    const LAZY_PAGES_ENABLED: bool = true;

    fn new(context: ProcessorContext) -> Self {
        Self {
            inner: Ext::new(context),
        }
    }

    fn lazy_pages_init_for_program(
        mem: &mut impl Memory,
        prog_id: ProgramId,
        stack_end: Option<WasmPageNumber>,
    ) {
        lazy_pages::init_for_program(mem, prog_id, stack_end);
    }

    fn lazy_pages_post_execution_actions(mem: &mut impl Memory) {
        lazy_pages::remove_lazy_pages_prot(mem);
    }
}

struct GrowHandlerLazy {
    old_mem_addr: Option<u64>,
    old_mem_size: WasmPageNumber,
}

impl GrowHandler for GrowHandlerLazy {
    fn before_grow_action(mem: &mut impl Memory) -> Self {
        // New pages allocation may change wasm memory buffer location.
        // So we remove protections from lazy-pages
        // and then in `after_grow_action` we set protection back for new wasm memory buffer.
        let old_mem_addr = mem.get_buffer_host_addr();
        lazy_pages::remove_lazy_pages_prot(mem);
        Self {
            old_mem_addr,
            old_mem_size: mem.size(),
        }
    }
    fn after_grow_action(self, mem: &mut impl Memory) -> Result<(), MemoryError> {
        // Add new allocations to lazy pages.
        // Protect all lazy pages including new allocations.
        let new_mem_addr = mem
            .get_buffer_host_addr()
            .ok_or(MemoryError::MemSizeIsZeroAfterGrow)?;
        lazy_pages::update_lazy_pages_and_protect_again(
            mem,
            self.old_mem_addr,
            self.old_mem_size,
            new_mem_addr,
        );
        Ok(())
    }
}

impl EnvExt for LazyPagesExt {
    type Error = ProcessorError;

    fn alloc(
        &mut self,
        pages_num: WasmPageNumber,
        mem: &mut impl Memory,
    ) -> Result<WasmPageNumber, Self::Error> {
        self.inner.alloc_inner::<GrowHandlerLazy>(pages_num, mem)
    }

    fn block_height(&mut self) -> Result<u32, Self::Error> {
        self.inner.block_height()
    }

    fn block_timestamp(&mut self) -> Result<u64, Self::Error> {
        self.inner.block_timestamp()
    }

    fn origin(&mut self) -> Result<ProgramId, Self::Error> {
        self.inner.origin()
    }

    fn send_init(&mut self) -> Result<usize, Self::Error> {
        self.inner.send_init()
    }

    fn send_push(&mut self, handle: usize, buffer: &[u8]) -> Result<(), Self::Error> {
        self.inner.send_push(handle, buffer)
    }

    fn reply_push(&mut self, buffer: &[u8]) -> Result<(), Self::Error> {
        self.inner.reply_push(buffer)
    }

    fn send_commit(
        &mut self,
        handle: usize,
        msg: HandlePacket,
        delay: u32,
    ) -> Result<MessageId, Self::Error> {
        self.inner.send_commit(handle, msg, delay)
    }

    fn reply_commit(&mut self, msg: ReplyPacket, delay: u32) -> Result<MessageId, Self::Error> {
        self.inner.reply_commit(msg, delay)
    }

    fn reply_to(&mut self) -> Result<Option<MessageId>, Self::Error> {
        self.inner.reply_to()
    }

    fn source(&mut self) -> Result<ProgramId, Self::Error> {
        self.inner.source()
    }

    fn exit(&mut self) -> Result<(), Self::Error> {
        self.inner.exit()
    }

    fn exit_code(&mut self) -> Result<Option<ExitCode>, Self::Error> {
        self.inner.exit_code()
    }

    fn message_id(&mut self) -> Result<MessageId, Self::Error> {
        self.inner.message_id()
    }

    fn program_id(&mut self) -> Result<ProgramId, Self::Error> {
        self.inner.program_id()
    }

    fn free(&mut self, page: WasmPageNumber) -> Result<(), Self::Error> {
        self.inner.free(page)
    }

    fn debug(&mut self, data: &str) -> Result<(), Self::Error> {
        self.inner.debug(data)
    }

    fn read(&mut self) -> Result<&[u8], Self::Error> {
        self.inner.read()
    }

    fn size(&mut self) -> Result<usize, Self::Error> {
        self.inner.size()
    }

    fn charge_gas(&mut self, val: u64) -> Result<(), Self::Error> {
        self.inner.charge_gas(val)
    }

    fn refund_gas(&mut self, val: u64) -> Result<(), Self::Error> {
        self.inner.refund_gas(val)
    }

    fn gas(&mut self, val: u32) -> Result<(), Self::Error> {
        self.inner.gas(val)
    }

    fn reserve_gas(&mut self, amount: u32, blocks: u32) -> Result<ReservationId, Self::Error> {
        self.inner
            .reserve_gas(amount, blocks)
            .map_err(Error::Processor)
    }

    fn unreserve_gas(&mut self, id: ReservationId) -> Result<(), Self::Error> {
        self.inner.unreserve_gas(id).map_err(Error::Processor)
    }

    fn gas_available(&mut self) -> Result<u64, Self::Error> {
        self.inner.gas_available()
    }

    fn value(&mut self) -> Result<u128, Self::Error> {
        self.inner.value()
    }

    fn leave(&mut self) -> Result<(), Self::Error> {
        self.inner.leave()
    }

    fn wait(&mut self) -> Result<(), Self::Error> {
        self.inner.wait()
    }

    fn wait_for(&mut self, duration: u32) -> Result<(), Self::Error> {
        self.inner.wait_for(duration)
    }

    fn wait_up_to(&mut self, duration: u32) -> Result<(), Self::Error> {
        self.inner.wait_up_to(duration)
    }

    fn wake(&mut self, waker_id: MessageId, delay: u32) -> Result<(), Self::Error> {
        self.inner.wake(waker_id, delay)
    }

    fn value_available(&mut self) -> Result<u128, Self::Error> {
        self.inner.value_available()
    }

    fn create_program(&mut self, packet: InitPacket, delay: u32) -> Result<ProgramId, Self::Error> {
        self.inner.create_program(packet, delay)
    }

    fn charge_gas_runtime(&mut self, costs: RuntimeCosts) -> Result<(), Self::Error> {
        self.inner.charge_gas_runtime(costs)
    }

    fn forbidden_funcs(&self) -> &BTreeSet<&'static str> {
        &self.inner.context.forbidden_funcs
    }
}<|MERGE_RESOLUTION|>--- conflicted
+++ resolved
@@ -23,13 +23,8 @@
     costs::RuntimeCosts,
     env::Ext as EnvExt,
     gas::GasAmount,
-<<<<<<< HEAD
     ids::{MessageId, ProgramId, ReservationId},
-    memory::{Memory, PageBuf, WasmPageNumber},
-=======
-    ids::{MessageId, ProgramId},
     memory::{GrowHandler, Memory, PageNumber, WasmPageNumber},
->>>>>>> ca8af1c3
     message::{ExitCode, HandlePacket, InitPacket, ReplyPacket},
 };
 use gear_core_errors::{ExtError, MemoryError};
@@ -42,49 +37,6 @@
 
 impl IntoExtInfo for LazyPagesExt {
     fn into_ext_info(self, memory: &impl Memory) -> Result<ExtInfo, (MemoryError, GasAmount)> {
-<<<<<<< HEAD
-        let ProcessorContext {
-            allocations_context,
-            message_context,
-            gas_counter,
-            gas_reserver: gas_reservation_map,
-            program_candidates_data,
-            ..
-        } = self.inner.context;
-
-        // Accessed pages are all pages except current lazy pages
-        let static_pages = allocations_context.static_pages();
-        let (initial_allocations, allocations) = allocations_context.into_parts();
-        let mut accessed_pages = lazy_pages::get_released_pages();
-        accessed_pages.retain(|p| {
-            let wasm_page = p.to_wasm_page();
-            wasm_page < static_pages || allocations.contains(&wasm_page)
-        });
-
-        log::trace!("accessed pages numbers = {:?}", accessed_pages);
-
-        let mut accessed_pages_data = BTreeMap::new();
-        for page in accessed_pages {
-            let mut buf = PageBuf::new_zeroed();
-            if let Err(err) = memory.read(page.offset(), buf.as_mut_slice()) {
-                return Err((err, gas_counter.into()));
-            }
-            accessed_pages_data.insert(page, buf);
-        }
-
-        let (outcome, context_store) = message_context.drain();
-        let (generated_dispatches, awakening) = outcome.drain();
-
-        let info = ExtInfo {
-            gas_amount: gas_counter.into(),
-            gas_reserver: gas_reservation_map,
-            allocations: allocations.ne(&initial_allocations).then_some(allocations),
-            pages_data: accessed_pages_data,
-            generated_dispatches,
-            awakening,
-            context_store,
-            program_candidates_data,
-=======
         let pages_for_data = |static_pages: WasmPageNumber,
                               allocations: &BTreeSet<WasmPageNumber>|
          -> Vec<PageNumber> {
@@ -96,7 +48,6 @@
             });
             log::trace!("accessed pages numbers = {:?}", accessed_pages);
             accessed_pages
->>>>>>> ca8af1c3
         };
         self.inner.into_ext_info_inner(memory, pages_for_data)
     }
