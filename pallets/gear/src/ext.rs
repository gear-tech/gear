--- conflicted
+++ resolved
@@ -24,12 +24,8 @@
 use gear_backend_common::{ExtInfo, IntoExtInfo};
 use gear_core::{
     env::Ext as EnvExt,
-<<<<<<< HEAD
-    gas::{GasCounter, ValueCounter},
+    gas::{GasAmount, GasCounter, ValueCounter},
     identifiers::{CodeId, MessageId, ProgramId},
-=======
-    gas::{GasAmount, GasCounter, ValueCounter},
->>>>>>> efe8db92
     memory::{AllocationsContext, Memory, PageBuf, PageNumber},
     message::{HandlePacket, MessageContext, ReplyPacket},
 };
