--- conflicted
+++ resolved
@@ -25,15 +25,9 @@
 use gear_core::{
     env::Ext as EnvExt,
     gas::{GasCounter, ValueCounter},
-<<<<<<< HEAD
     identifiers::{CodeId, MessageId, ProgramId},
-    memory::{MemoryContext, PageBuf, PageNumber},
+    memory::{AllocationsContext, Memory, PageBuf, PageNumber},
     message::{HandlePacket, MessageContext, ReplyPacket},
-=======
-    memory::{AllocationsContext, Memory, PageBuf, PageNumber},
-    message::{MessageContext, MessageId, MessageState, OutgoingPacket, ReplyPacket},
-    program::{CodeHash, ProgramId},
->>>>>>> 10e450f7
 };
 use sp_std::{boxed::Box, collections::btree_map::BTreeMap, vec, vec::Vec};
 
@@ -67,22 +61,8 @@
             accessed_pages.insert(page, buf);
         }
 
-<<<<<<< HEAD
-        let (outcome, context_store) = ext.inner.message_context.drain();
+        let (outcome, context_store) = self.inner.message_context.drain();
         let (generated_dispatches, awakening) = outcome.drain();
-=======
-        let nonce = self.inner.message_context.nonce();
-
-        let (
-            MessageState {
-                init_messages,
-                outgoing,
-                reply,
-                awakening,
-            },
-            store,
-        ) = self.inner.message_context.drain();
->>>>>>> 10e450f7
 
         ExtInfo {
             gas_amount: self.inner.gas_counter.into(),
@@ -90,19 +70,10 @@
             accessed_pages,
             generated_dispatches,
             awakening,
-<<<<<<< HEAD
             context_store,
-            trap_explanation: ext.inner.error_explanation,
-            exit_argument: ext.inner.exit_argument,
-            program_candidates_data: ext.inner.program_candidates_data,
-=======
-            nonce,
-            payload_store: Some(store),
             trap_explanation: self.inner.error_explanation,
             exit_argument: self.inner.exit_argument,
-            init_messages,
             program_candidates_data: self.inner.program_candidates_data,
->>>>>>> 10e450f7
         }
     }
 
@@ -115,25 +86,16 @@
     fn new(
         gas_counter: GasCounter,
         value_counter: ValueCounter,
-<<<<<<< HEAD
-        memory_context: MemoryContext,
+        allocations_context: AllocationsContext,
         message_context: MessageContext,
-=======
-        allocations_context: AllocationsContext,
-        message_context: MessageContext<BlakeMessageIdGenerator>,
->>>>>>> 10e450f7
         block_info: BlockInfo,
         config: AllocationsConfig,
         existential_deposit: u128,
         error_explanation: Option<&'static str>,
         exit_argument: Option<ProgramId>,
         origin: ProgramId,
-<<<<<<< HEAD
+        program_id: ProgramId,
         program_candidates_data: BTreeMap<CodeId, Vec<(ProgramId, MessageId)>>,
-=======
-        program_id: ProgramId,
-        program_candidates_data: BTreeMap<CodeHash, Vec<(ProgramId, MessageId)>>,
->>>>>>> 10e450f7
     ) -> Self {
         Self {
             inner: Ext {
