--- conflicted
+++ resolved
@@ -69,17 +69,6 @@
         $crate::impl_config_inner!($runtime, $($( $rest )*)?);
     };
 
-<<<<<<< HEAD
-    ($runtime:ty, DebugInfo = $debug_info:ty $(, $( $rest:tt )*)?) => {
-        type GearConfigDebugInfo = $debug_info;
-=======
-    ($runtime:ty, ProgramRentEnabled = $program_rent_enabled:ty $(, $( $rest:tt )*)?) => {
-        type GearConfigProgramRentEnabled = $program_rent_enabled;
->>>>>>> bdd062e4
-
-        $crate::impl_config_inner!($runtime, $($( $rest )*)?);
-    };
-
     ($runtime:ty, BuiltinDispatcherFactory = $builtin_dispatcher_factory:ty $(, $( $rest:tt )*)?) => {
         type GearConfigBuiltinDispatcherFactory = $builtin_dispatcher_factory;
 
