// This file is part of Gear.

// Copyright (C) 2021-2023 Gear Technologies Inc.
// SPDX-License-Identifier: GPL-3.0-or-later WITH Classpath-exception-2.0

// This program is free software: you can redistribute it and/or modify
// it under the terms of the GNU General Public License as published by
// the Free Software Foundation, either version 3 of the License, or
// (at your option) any later version.

// This program is distributed in the hope that it will be useful,
// but WITHOUT ANY WARRANTY; without even the implied warranty of
// MERCHANTABILITY or FITNESS FOR A PARTICULAR PURPOSE. See the
// GNU General Public License for more details.

// You should have received a copy of the GNU General Public License
// along with this program. If not, see <https://www.gnu.org/licenses/>.

//! RPC interface for the gear module.

#![allow(clippy::too_many_arguments)]
#![allow(where_clauses_object_safety)]

use gear_common::Origin;
use gear_core::ids::{CodeId, MessageId, ProgramId};
use gear_core_errors::*;
use jsonrpsee::{
    core::{async_trait, Error as JsonRpseeError, RpcResult},
    proc_macros::rpc,
    types::error::{CallError, ErrorObject},
};
pub use pallet_gear_rpc_runtime_api::GearApi as GearRuntimeApi;
use pallet_gear_rpc_runtime_api::{GasInfo, HandleKind};
use sp_api::{ApiError, ApiRef, ProvideRuntimeApi};
use sp_blockchain::HeaderBackend;
use sp_core::{Bytes, H256};
use sp_runtime::traits::Block as BlockT;
use std::sync::Arc;

/// Converts a runtime trap into a [`CallError`].
fn runtime_error_into_rpc_error(err: impl std::fmt::Debug) -> JsonRpseeError {
    CallError::Custom(ErrorObject::owned(
        8000,
        "Runtime error",
        Some(format!("{err:?}")),
    ))
    .into()
}

#[rpc(server)]
pub trait GearApi<BlockHash, ResponseType> {
    #[method(name = "gear_calculateInitCreateGas")]
    fn get_init_create_gas_spent(
        &self,
        source: H256,
        code_id: H256,
        payload: Bytes,
        value: u128,
        allow_other_panics: bool,
        at: Option<BlockHash>,
    ) -> RpcResult<GasInfo>;

    #[method(name = "gear_calculateInitUploadGas")]
    fn get_init_upload_gas_spent(
        &self,
        source: H256,
        code: Bytes,
        payload: Bytes,
        value: u128,
        allow_other_panics: bool,
        at: Option<BlockHash>,
    ) -> RpcResult<GasInfo>;

    #[method(name = "gear_calculateHandleGas")]
    fn get_handle_gas_spent(
        &self,
        source: H256,
        dest: H256,
        payload: Bytes,
        value: u128,
        allow_other_panics: bool,
        at: Option<BlockHash>,
    ) -> RpcResult<GasInfo>;

    #[method(name = "gear_calculateReplyGas")]
    fn get_reply_gas_spent(
        &self,
        source: H256,
        message_id: H256,
        payload: Bytes,
        value: u128,
        allow_other_panics: bool,
        at: Option<BlockHash>,
    ) -> RpcResult<GasInfo>;

    #[method(name = "gear_readState")]
    fn read_state(&self, program_id: H256, at: Option<BlockHash>) -> RpcResult<Bytes>;

    #[method(name = "gear_readStateUsingWasm")]
    fn read_state_using_wasm(
        &self,
        program_id: H256,
        fn_name: Bytes,
        wasm: Bytes,
        argument: Option<Bytes>,
        at: Option<BlockHash>,
    ) -> RpcResult<Bytes>;

    #[method(name = "gear_readMetahash")]
    fn read_metahash(&self, program_id: H256, at: Option<BlockHash>) -> RpcResult<H256>;
}

/// A struct that implements the [`GearApi`](/gclient/struct.GearApi.html).
pub struct Gear<C, P> {
    // If you have more generics, no need to Gear<C, M, N, P, ...>
    // just use a tuple like Gear<C, (M, N, P, ...)>
    client: Arc<C>,
    _marker: std::marker::PhantomData<P>,
}

impl<C, P> Gear<C, P> {
    /// Creates a new instance of the Gear Rpc helper.
    pub fn new(client: Arc<C>) -> Self {
        Self {
            client,
            _marker: Default::default(),
        }
    }
}

impl<Client, Block> Gear<Client, Block>
where
    Block: BlockT,
    Client: 'static + ProvideRuntimeApi<Block>,
    Client::Api: GearRuntimeApi<Block>,
{
    fn run_with_api_copy<R, F>(&self, f: F) -> RpcResult<R>
    where
        F: FnOnce(
            ApiRef<<Client as ProvideRuntimeApi<Block>>::Api>,
        ) -> Result<Result<R, Vec<u8>>, ApiError>,
    {
        let api = self.client.runtime_api();

        let runtime_api_result = f(api).map_err(runtime_error_into_rpc_error)?;

        runtime_api_result.map_err(|e| runtime_error_into_rpc_error(String::from_utf8_lossy(&e)))
    }
}

/// Error type of this RPC api.
pub enum Error {
    /// The transaction was not decodable.
    DecodeError,
    /// The call to runtime failed.
    RuntimeError,
}

impl From<Error> for i64 {
    fn from(e: Error) -> i64 {
        match e {
            Error::RuntimeError => 1,
            Error::DecodeError => 2,
        }
    }
}

#[async_trait]
impl<C, Block> GearApiServer<<Block as BlockT>::Hash, Result<u64, Vec<u8>>> for Gear<C, Block>
where
    Block: BlockT,
    C: 'static + ProvideRuntimeApi<Block> + HeaderBackend<Block>,
    C::Api: GearRuntimeApi<Block>,
{
    fn get_init_create_gas_spent(
        &self,
        source: H256,
        code_id: H256,
        payload: Bytes,
        value: u128,
        allow_other_panics: bool,
        at: Option<<Block as BlockT>::Hash>,
    ) -> RpcResult<GasInfo> {
        let at_hash = at.unwrap_or_else(|| self.client.info().best_hash);

        let GasInfo { min_limit, .. } = self.run_with_api_copy(|api| {
            api.calculate_gas_info(
                at_hash,
                source,
                HandleKind::InitByHash(CodeId::from_origin(code_id)),
                payload.to_vec(),
                value,
                allow_other_panics,
                None,
            )
        })?;
        self.run_with_api_copy(|api| {
            api.calculate_gas_info(
                at_hash,
                source,
                HandleKind::InitByHash(CodeId::from_origin(code_id)),
                payload.to_vec(),
                value,
                allow_other_panics,
                Some(min_limit),
            )
        })
    }

    fn get_init_upload_gas_spent(
        &self,
        source: H256,
        code: Bytes,
        payload: Bytes,
        value: u128,
        allow_other_panics: bool,
        at: Option<<Block as BlockT>::Hash>,
    ) -> RpcResult<GasInfo> {
        let at_hash = at.unwrap_or_else(|| self.client.info().best_hash);

        let GasInfo { min_limit, .. } = self.run_with_api_copy(|api| {
            api.calculate_gas_info(
                at_hash,
                source,
                HandleKind::Init(code.to_vec()),
                payload.to_vec(),
                value,
                allow_other_panics,
                None,
            )
        })?;
        self.run_with_api_copy(|api| {
            api.calculate_gas_info(
                at_hash,
                source,
                HandleKind::Init(code.to_vec()),
                payload.to_vec(),
                value,
                allow_other_panics,
                Some(min_limit),
            )
        })
    }

    fn get_handle_gas_spent(
        &self,
        source: H256,
        dest: H256,
        payload: Bytes,
        value: u128,
        allow_other_panics: bool,
        at: Option<<Block as BlockT>::Hash>,
    ) -> RpcResult<GasInfo> {
        let at_hash = at.unwrap_or_else(|| self.client.info().best_hash);

        let GasInfo { min_limit, .. } = self.run_with_api_copy(|api| {
            api.calculate_gas_info(
                at_hash,
                source,
                HandleKind::Handle(ProgramId::from_origin(dest)),
                payload.to_vec(),
                value,
                allow_other_panics,
                None,
            )
        })?;
        self.run_with_api_copy(|api| {
            api.calculate_gas_info(
                at_hash,
                source,
                HandleKind::Handle(ProgramId::from_origin(dest)),
                payload.to_vec(),
                value,
                allow_other_panics,
                Some(min_limit),
            )
        })
    }

    fn get_reply_gas_spent(
        &self,
        source: H256,
        message_id: H256,
        payload: Bytes,
        value: u128,
        allow_other_panics: bool,
        at: Option<<Block as BlockT>::Hash>,
    ) -> RpcResult<GasInfo> {
        let at_hash = at.unwrap_or_else(|| self.client.info().best_hash);

        let GasInfo { min_limit, .. } = self.run_with_api_copy(|api| {
            api.calculate_gas_info(
                at_hash,
                source,
                HandleKind::Reply(
                    MessageId::from_origin(message_id),
<<<<<<< HEAD
                    ReplyCode::Success(SuccessReason::Manual),
=======
                    ReplyCode::Success(SuccessReplyReason::Manual),
>>>>>>> 6dd7f4cb
                ),
                payload.to_vec(),
                value,
                allow_other_panics,
                None,
            )
        })?;
        self.run_with_api_copy(|api| {
            api.calculate_gas_info(
                at_hash,
                source,
                HandleKind::Reply(
                    MessageId::from_origin(message_id),
<<<<<<< HEAD
                    ReplyCode::Success(SuccessReason::Manual),
=======
                    ReplyCode::Success(SuccessReplyReason::Manual),
>>>>>>> 6dd7f4cb
                ),
                payload.to_vec(),
                value,
                allow_other_panics,
                Some(min_limit),
            )
        })
    }

    fn read_state(
        &self,
        program_id: H256,
        at: Option<<Block as BlockT>::Hash>,
    ) -> RpcResult<Bytes> {
        let at_hash = at.unwrap_or_else(|| self.client.info().best_hash);

        self.run_with_api_copy(|api| api.read_state(at_hash, program_id))
            .map(Bytes)
    }

    fn read_state_using_wasm(
        &self,
        program_id: H256,
        fn_name: Bytes,
        wasm: Bytes,
        argument: Option<Bytes>,
        at: Option<<Block as BlockT>::Hash>,
    ) -> RpcResult<Bytes> {
        let at_hash = at.unwrap_or_else(|| self.client.info().best_hash);

        self.run_with_api_copy(|api| {
            api.read_state_using_wasm(
                at_hash,
                program_id,
                fn_name.to_vec(),
                wasm.to_vec(),
                argument.map(|v| v.to_vec()),
            )
            .map(|r| r.map(Bytes))
        })
    }

    fn read_metahash(
        &self,
        program_id: H256,
        at: Option<<Block as BlockT>::Hash>,
    ) -> RpcResult<H256> {
        let at_hash = at.unwrap_or_else(|| self.client.info().best_hash);

        self.run_with_api_copy(|api| api.read_metahash(at_hash, program_id))
    }
}<|MERGE_RESOLUTION|>--- conflicted
+++ resolved
@@ -294,11 +294,7 @@
                 source,
                 HandleKind::Reply(
                     MessageId::from_origin(message_id),
-<<<<<<< HEAD
-                    ReplyCode::Success(SuccessReason::Manual),
-=======
                     ReplyCode::Success(SuccessReplyReason::Manual),
->>>>>>> 6dd7f4cb
                 ),
                 payload.to_vec(),
                 value,
@@ -312,11 +308,7 @@
                 source,
                 HandleKind::Reply(
                     MessageId::from_origin(message_id),
-<<<<<<< HEAD
-                    ReplyCode::Success(SuccessReason::Manual),
-=======
                     ReplyCode::Success(SuccessReplyReason::Manual),
->>>>>>> 6dd7f4cb
                 ),
                 payload.to_vec(),
                 value,
