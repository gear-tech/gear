--- conflicted
+++ resolved
@@ -24,11 +24,7 @@
 use common::{scheduler::*, storage::*, GasPrice as _, GasTree, LockId, LockableTree as _, Origin};
 use frame_support::traits::ReservableCurrency;
 use gear_core::{ids::*, message::*};
-<<<<<<< HEAD
-use gear_core_errors::ErrorReason;
-=======
 use gear_core_errors::ErrorReplyReason;
->>>>>>> 6dd7f4cb
 use pallet_gear::{GasAllowanceOf, GasHandlerOf};
 use sp_core::H256;
 
@@ -121,11 +117,7 @@
             expiration: None,
         }) = &e.event
         {
-<<<<<<< HEAD
-            let err = ErrorReason::RemovedFromWaitlist;
-=======
             let err = ErrorReplyReason::RemovedFromWaitlist;
->>>>>>> 6dd7f4cb
             msg.destination() == src
                 && msg.source() == pid
                 && msg.details() == Some(ReplyDetails::new(mid, err.into()))
