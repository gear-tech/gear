--- conflicted
+++ resolved
@@ -31,12 +31,8 @@
 sp-io.workspace = true
 
 [dev-dependencies]
-<<<<<<< HEAD
 core-processor = { workspace = true, features = ["std"] }
-=======
-core-processor.workspace = true
 pallet-gear-bank = { workspace = true, features = ["std"] }
->>>>>>> e279e6c2
 pallet-gear = { workspace = true, features = ["std"] }
 pallet-gear-messenger = { workspace = true, features = ["std"] }
 pallet-gear-program = { workspace = true, features = ["std"] }
@@ -64,6 +60,7 @@
 	"primitive-types/std",
 	"sp-io/std",
 	"sp-runtime/std",
+    "core-processor/std"
 ]
 runtime-benchmarks = [
 	"frame-benchmarking/runtime-benchmarks",
