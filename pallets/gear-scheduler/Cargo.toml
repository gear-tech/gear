--- conflicted
+++ resolved
@@ -20,12 +20,8 @@
 
 # Internal deps
 common = { package = "gear-common", path = "../../common", default-features = false }
-<<<<<<< HEAD
-gear-core = { path = "../../core", default-features = false }
+gear-core = { path = "../../core" }
 gear-core-errors = { path = "../../core-errors", default-features = false }
-=======
-gear-core = { path = "../../core" }
->>>>>>> 8d0b4a9a
 
 # Substrate deps
 frame-support = { version = "4.0.0-dev", git = "https://github.com/gear-tech/substrate.git", branch = "gear-polkadot-v0.9.36", default-features = false }
