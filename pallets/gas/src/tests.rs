// This file is part of Gear.

// Copyright (C) 2021-2022 Gear Technologies Inc.
// SPDX-License-Identifier: GPL-3.0-or-later WITH Classpath-exception-2.0

// This program is free software: you can redistribute it and/or modify
// it under the terms of the GNU General Public License as published by
// the Free Software Foundation, either version 3 of the License, or
// (at your option) any later version.

// This program is distributed in the hope that it will be useful,
// but WITHOUT ANY WARRANTY; without even the implied warranty of
// MERCHANTABILITY or FITNESS FOR A PARTICULAR PURPOSE. See the
// GNU General Public License for more details.

// You should have received a copy of the GNU General Public License
// along with this program. If not, see <https://www.gnu.org/licenses/>.

use super::*;
use crate::mock::*;
use frame_support::{assert_noop, assert_ok};
use primitive_types::H256;

type Gas = Pallet<Test>;

#[test]
fn simple_value_tree() {
    new_test_ext().execute_with(|| {
        let new_root = H256::random();

        {
            let pos = Gas::create(ALICE.into_origin(), new_root, 1000).unwrap();

            assert_eq!(pos.peek(), 1000);
        }
        // Positive imbalance dropped - the total issuance should have been upped to 1000
        assert_eq!(Gas::total_supply(), 1000);

        {
            let (_neg, owner) = Gas::consume(new_root).unwrap();

            assert_eq!(owner, ALICE.into_origin());
        }
        // Total supply back to original value
        assert_eq!(Gas::total_supply(), 0);
    });
}

#[test]
fn sub_nodes_tree() {
    sp_io::TestExternalities::new_empty().execute_with(|| {
        let new_root = H256::random();
        let origin = H256::random();
        let split_1 = H256::random();
        let split_2 = H256::random();

        let pos_imb = Gas::create(origin, new_root, 1000).unwrap();
        assert_eq!(pos_imb.peek(), 1000);

        assert_ok!(Gas::split_with_value(new_root, split_1, 500));
        assert_ok!(Gas::split_with_value(new_root, split_2, 500));
        // No new value created - total supply not affected
        assert_eq!(pos_imb.peek(), 1000);

        // We must drop the imbalance to reflect changes in total supply
        drop(pos_imb);
        assert_eq!(Gas::total_supply(), 1000);

        assert!(matches!(Gas::consume(new_root), None));
        assert!(matches!(Gas::consume(split_1), None));

        let consume_result = Gas::consume(split_2);
        assert!(consume_result.is_some());
        assert_eq!(consume_result.unwrap().0.peek(), 1000);
        // Negative imbalance moved and dropped above - total supply decreased
        assert_eq!(Gas::total_supply(), 0);
    });
}

#[test]
fn value_tree_known_errors() {
    sp_io::TestExternalities::new_empty().execute_with(|| {
        let new_root = H256::random();
        let origin = H256::random();
        let split_1 = H256::random();
        let split_2 = H256::random();

        {
            let pos_imb = Gas::create(origin, new_root, 1000).unwrap();
            assert_eq!(pos_imb.peek(), 1000);

            // Attempt to re-create an existing node
            assert_noop!(
                Gas::create(origin, new_root, 1000),
                Error::<Test>::GasTreeAlreadyExists
            );

            // Try to split on non-existent node
            assert_noop!(
                Gas::split_with_value(split_2, split_1, 500),
                Error::<Test>::NodeNotFound
            );

            // Try to split with excessive balance
            assert_noop!(
                Gas::split_with_value(new_root, split_1, 5000),
                Error::<Test>::InsufficientBalance
            );

            // Total supply not affected so far - imbalance is not yet dropped
            assert_eq!(pos_imb.peek(), 1000);
            assert_eq!(Gas::total_supply(), 0);

            // Consume node
            Gas::consume(new_root);
            // Negative imbalance dropped immediately - total supply decreased (in saturating way)
            // In practice it means the total supply is still 0
            assert_eq!(Gas::total_supply(), 0);
<<<<<<< HEAD
        }
        // Now initial positive imbalance has been dropped
        // which should have affected the total supply
        assert_eq!(Gas::total_supply(), 1000);

        // TODO: dropping imbalances in wrong order can lead to incorrect total supply value
    });
}

#[test]
fn sub_nodes_tree_with_spends() {
    sp_io::TestExternalities::new_empty().execute_with(|| {
        let new_root = H256::random();
        let origin = H256::random();
        let split_1 = H256::random();
        let split_2 = H256::random();

        let pos_imb = Gas::create(origin, new_root, 1000).unwrap();

        assert_ok!(Gas::split_with_value(new_root, split_1, 500));
        assert_ok!(Gas::split_with_value(new_root, split_2, 500));

        let offset1 = pos_imb
            .offset(Gas::spend(split_1, 100).unwrap())
            .same()
            .unwrap();
        assert_eq!(offset1.peek(), 900);

        assert!(matches!(Gas::consume(split_1), None));
        assert!(matches!(Gas::consume(split_2), None));

        let offset2 = offset1
            .offset(Gas::consume(new_root).unwrap().0)
            .same()
            .unwrap();
        assert_eq!(offset2.peek(), 0);

        assert_ok!(offset2.drop_zero());
        assert_eq!(Gas::total_supply(), 0);
    });
}

#[test]
fn all_keys_are_cleared() {
    sp_io::TestExternalities::new_empty().execute_with(|| {
        let root = H256::random();
        let origin = H256::random();
        let sub_keys = (0..5).map(|_| H256::random()).collect::<Vec<_>>();

        Gas::create(origin, root, 2000).unwrap();
        for key in sub_keys.iter() {
            Gas::split_with_value(root, *key, 100).unwrap();
        }

        Gas::consume(root);
        for key in sub_keys.iter() {
            // here we have not yet consumed everything
            assert!(ValueView::<Test>::contains_key(*key));

            Gas::consume(*key);
        }

        // here we consumed everything
        let key_count = ValueView::<Test>::iter_keys().fold(0, |k, _| k + 1);
        assert_eq!(key_count, 0);
    });
}

#[test]
fn split_with_no_value() {
    sp_io::TestExternalities::new_empty().execute_with(|| {
        let new_root = H256::random();
        let origin = H256::random();
        let split_1 = H256::random();
        let split_2 = H256::random();
        let split_1_2 = H256::random();

        let pos_imb = Gas::create(origin, new_root, 1000).unwrap();

        assert_ok!(Gas::split(new_root, split_1));
        assert_ok!(Gas::split(new_root, split_2));
        assert_ok!(Gas::split_with_value(split_1, split_1_2, 500));

        let offset1 = pos_imb
            .offset(Gas::spend(split_1_2, 100).unwrap())
            .same()
            .unwrap();
        assert_eq!(offset1.peek(), 900);
        assert_eq!(Gas::spend(split_1, 200).unwrap().peek(), 200);

        assert!(matches!(Gas::consume(split_1), None));
        assert!(matches!(Gas::consume(split_2), None));
        assert!(matches!(Gas::consume(split_1_2), None));

        let final_imb = Gas::consume(new_root).unwrap().0;
        assert_eq!(final_imb.peek(), 700);

        assert_eq!(Gas::total_supply(), 0);
    });
}

#[test]
fn long_chain() {
    sp_io::TestExternalities::new_empty().execute_with(|| {
        let root = H256::random();
        let m1 = H256::random();
        let m2 = H256::random();
        let m3 = H256::random();
        let m4 = H256::random();
        let origin = H256::random();

        assert_ok!(Gas::create(origin, root, 2000));

        assert_ok!(Gas::split_with_value(root, m1, 1500));
        assert_ok!(Gas::split_with_value(m1, m2, 1000));
        assert_ok!(Gas::split_with_value(m2, m3, 500));
        assert_ok!(Gas::split_with_value(m3, m4, 250));

        assert_ok!(Gas::spend(root, 50));
        assert_ok!(Gas::spend(m1, 50));
        assert_ok!(Gas::spend(m2, 50));
        assert_ok!(Gas::spend(m3, 50));
        assert_ok!(Gas::spend(m4, 50));

        assert!(matches!(Gas::consume(m1), None));
        assert!(matches!(Gas::consume(m2), None));
        assert!(matches!(Gas::consume(root), None));
        assert!(matches!(Gas::consume(m4), None));

        let (neg_imb, payee) = Gas::consume(m3).unwrap();

        // 2000 initial, 5*50 spent
        assert_eq!(neg_imb.peek(), 1750);
        assert_eq!(payee, origin);
    });
}

#[test]
fn limit_vs_origin() {
    sp_io::TestExternalities::new_empty().execute_with(|| {
        let origin = H256::random();
        let root_node = H256::random();
        let split_1 = H256::random();
        let split_2 = H256::random();
        let split_1_1 = H256::random();
        let split_1_2 = H256::random();
        let split_1_1_1 = H256::random();

        assert_ok!(Gas::create(origin, root_node, 1000));

        assert_ok!(Gas::split(root_node, split_1));
        assert_ok!(Gas::split(root_node, split_2));
        assert_ok!(Gas::split_with_value(split_1, split_1_1, 600));
        assert_ok!(Gas::split(split_1, split_1_2));
        assert_ok!(Gas::split(split_1_1, split_1_1_1));

        // Original 1000 less 600 that were `split_with_value`
        assert_eq!(Gas::get_limit(root_node), Some((400, root_node)));

        // Parent's 400
        assert_eq!(Gas::get_limit(split_1), Some((400, root_node)));

        // Parent's 400
        assert_eq!(Gas::get_limit(split_2), Some((400, root_node)));

        // Propriatery 600
        assert_eq!(Gas::get_limit(split_1_1), Some((600, split_1_1)));

        // Grand-parent's 400
        assert_eq!(Gas::get_limit(split_1_2), Some((400, root_node)));

        // Parent's 600
        assert_eq!(Gas::get_limit(split_1_1_1), Some((600, split_1_1)));

        // All nodes origin is `origin`
        assert_eq!(Gas::get_origin(root_node), Some(origin));
        assert_eq!(Gas::get_origin(split_1), Some(origin));
        assert_eq!(Gas::get_origin(split_2), Some(origin));
        assert_eq!(Gas::get_origin(split_1_1), Some(origin));
        assert_eq!(Gas::get_origin(split_1_2), Some(origin));
        assert_eq!(Gas::get_origin(split_1_1_1), Some(origin));
    });
=======
        });
    }

    #[test]
    fn long_chain() {
        sp_io::TestExternalities::new_empty().execute_with(|| {
            let root = H256::random();
            let m1 = H256::random();
            let m2 = H256::random();
            let m3 = H256::random();
            let m4 = H256::random();
            let origin = H256::random();

            assert_ok!(Gas::create(origin, root, 2000));

            assert_ok!(Gas::split_with_value(root, m1, 1500));
            assert_ok!(Gas::split_with_value(m1, m2, 1000));
            assert_ok!(Gas::split_with_value(m2, m3, 500));
            assert_ok!(Gas::split_with_value(m3, m4, 250));

            assert_ok!(Gas::spend(root, 50));
            assert_ok!(Gas::spend(m1, 50));
            assert_ok!(Gas::spend(m2, 50));
            assert_ok!(Gas::spend(m3, 50));
            assert_ok!(Gas::spend(m4, 50));

            assert!(matches!(Gas::consume(m1), None));
            assert!(matches!(Gas::consume(m2), None));
            assert!(matches!(Gas::consume(root), None));
            assert!(matches!(Gas::consume(m4), None));

            let (neg_imb, payee) = Gas::consume(m3).unwrap();

            // 2000 initial, 5*50 spent
            assert_eq!(neg_imb.peek(), 1750);
            assert_eq!(payee, origin);
        });
    }

    #[test]
    fn limit_vs_origin() {
        sp_io::TestExternalities::new_empty().execute_with(|| {
            let origin = H256::random();
            let root_node = H256::random();
            let split_1 = H256::random();
            let split_2 = H256::random();
            let split_1_1 = H256::random();
            let split_1_2 = H256::random();
            let split_1_1_1 = H256::random();

            assert_ok!(Gas::create(origin, root_node, 1000));

            assert_ok!(Gas::split(root_node, split_1));
            assert_ok!(Gas::split(root_node, split_2));
            assert_ok!(Gas::split_with_value(split_1, split_1_1, 600));
            assert_ok!(Gas::split(split_1, split_1_2));
            assert_ok!(Gas::split(split_1_1, split_1_1_1));

            // Original 1000 less 600 that were `split_with_value`
            assert_eq!(Gas::get_limit(root_node), Some((400, root_node)));

            // Parent's 400
            assert_eq!(Gas::get_limit(split_1), Some((400, root_node)));

            // Parent's 400
            assert_eq!(Gas::get_limit(split_2), Some((400, root_node)));

            // Propriatery 600
            assert_eq!(Gas::get_limit(split_1_1), Some((600, split_1_1)));

            // Grand-parent's 400
            assert_eq!(Gas::get_limit(split_1_2), Some((400, root_node)));

            // Parent's 600
            assert_eq!(Gas::get_limit(split_1_1_1), Some((600, split_1_1)));

            // All nodes origin is `origin`
            assert_eq!(Gas::get_origin(root_node), Some(origin));
            assert_eq!(Gas::get_origin(split_1), Some(origin));
            assert_eq!(Gas::get_origin(split_2), Some(origin));
            assert_eq!(Gas::get_origin(split_1_1), Some(origin));
            assert_eq!(Gas::get_origin(split_1_2), Some(origin));
            assert_eq!(Gas::get_origin(split_1_1_1), Some(origin));
        });
    }

    #[test]
    fn subtree_gas_limit_remains_intact() {
        // Consider the following gas tree configuration:
        //
        //                          root
        //                      (external: 200)
        //                            |
        //                            |
        //                          node_1
        //                     (specified: 300)
        //                      /           \
        //                     /             \
        //                 node_2           node_3
        //            (specified: 250)    (unspecified)
        //             /           \
        //            /             \
        //        node_4           node_5
        //    (unspecified)    (specified: 250)
        //
        // Total value locked in the tree is 1000.
        // node_3 defines the gas limit for its child nodes with unspecified limit (node_4)
        // node_1 defines the gas limit for its right subtree - node_3
        // Regardless which nodes are consumed first, the gas limit of each "unspecified" node
        // must remain exactly as it was initially set: not more, not less.
        //
        // In the test scenario node_1 is consumed first, and then node_2 is consumed.
        sp_io::TestExternalities::new_empty().execute_with(|| {
            let origin = H256::random();
            let root = H256::random();
            let node_1 = H256::random();
            let node_2 = H256::random();
            let node_3 = H256::random();
            let node_4 = H256::random();
            let node_5 = H256::random();

            // Prepare the initial configuration
            assert_ok!(Gas::create(origin, root, 1000));
            assert_ok!(Gas::split_with_value(root, node_1, 800));
            assert_ok!(Gas::split_with_value(node_1, node_2, 500));
            assert_ok!(Gas::split(node_1, node_3));
            assert_ok!(Gas::split(node_2, node_4));
            assert_ok!(Gas::split_with_value(node_2, node_5, 250));

            // Check gas limits in the beginning
            assert_eq!(Gas::get_limit(root), Some((200, root)));
            assert_eq!(Gas::get_limit(node_1), Some((300, node_1)));
            assert_eq!(Gas::get_limit(node_2), Some((250, node_2)));
            assert_eq!(Gas::get_limit(node_3), Some((300, node_1))); // defined by parent
            assert_eq!(Gas::get_limit(node_4), Some((250, node_2))); // defined by parent
            assert_eq!(Gas::get_limit(node_5), Some((250, node_5)));

            // Consume node_1
            assert!(matches!(Gas::consume(node_1), None));
            // Expect gas limit of the node_3 to remain unchanged
            assert_eq!(Gas::get_limit(node_3), Some((300, node_1)));

            // Consume node_2
            assert!(matches!(Gas::consume(node_2), None));
            // Expect gas limit of the node_4 to remain unchanged
            assert_eq!(Gas::get_limit(node_4), Some((250, node_2)));
        });
    }
>>>>>>> b1c1f54a
}<|MERGE_RESOLUTION|>--- conflicted
+++ resolved
@@ -116,7 +116,6 @@
             // Negative imbalance dropped immediately - total supply decreased (in saturating way)
             // In practice it means the total supply is still 0
             assert_eq!(Gas::total_supply(), 0);
-<<<<<<< HEAD
         }
         // Now initial positive imbalance has been dropped
         // which should have affected the total supply
@@ -299,154 +298,67 @@
         assert_eq!(Gas::get_origin(split_1_2), Some(origin));
         assert_eq!(Gas::get_origin(split_1_1_1), Some(origin));
     });
-=======
-        });
-    }
-
-    #[test]
-    fn long_chain() {
-        sp_io::TestExternalities::new_empty().execute_with(|| {
-            let root = H256::random();
-            let m1 = H256::random();
-            let m2 = H256::random();
-            let m3 = H256::random();
-            let m4 = H256::random();
-            let origin = H256::random();
-
-            assert_ok!(Gas::create(origin, root, 2000));
-
-            assert_ok!(Gas::split_with_value(root, m1, 1500));
-            assert_ok!(Gas::split_with_value(m1, m2, 1000));
-            assert_ok!(Gas::split_with_value(m2, m3, 500));
-            assert_ok!(Gas::split_with_value(m3, m4, 250));
-
-            assert_ok!(Gas::spend(root, 50));
-            assert_ok!(Gas::spend(m1, 50));
-            assert_ok!(Gas::spend(m2, 50));
-            assert_ok!(Gas::spend(m3, 50));
-            assert_ok!(Gas::spend(m4, 50));
-
-            assert!(matches!(Gas::consume(m1), None));
-            assert!(matches!(Gas::consume(m2), None));
-            assert!(matches!(Gas::consume(root), None));
-            assert!(matches!(Gas::consume(m4), None));
-
-            let (neg_imb, payee) = Gas::consume(m3).unwrap();
-
-            // 2000 initial, 5*50 spent
-            assert_eq!(neg_imb.peek(), 1750);
-            assert_eq!(payee, origin);
-        });
-    }
-
-    #[test]
-    fn limit_vs_origin() {
-        sp_io::TestExternalities::new_empty().execute_with(|| {
-            let origin = H256::random();
-            let root_node = H256::random();
-            let split_1 = H256::random();
-            let split_2 = H256::random();
-            let split_1_1 = H256::random();
-            let split_1_2 = H256::random();
-            let split_1_1_1 = H256::random();
-
-            assert_ok!(Gas::create(origin, root_node, 1000));
-
-            assert_ok!(Gas::split(root_node, split_1));
-            assert_ok!(Gas::split(root_node, split_2));
-            assert_ok!(Gas::split_with_value(split_1, split_1_1, 600));
-            assert_ok!(Gas::split(split_1, split_1_2));
-            assert_ok!(Gas::split(split_1_1, split_1_1_1));
-
-            // Original 1000 less 600 that were `split_with_value`
-            assert_eq!(Gas::get_limit(root_node), Some((400, root_node)));
-
-            // Parent's 400
-            assert_eq!(Gas::get_limit(split_1), Some((400, root_node)));
-
-            // Parent's 400
-            assert_eq!(Gas::get_limit(split_2), Some((400, root_node)));
-
-            // Propriatery 600
-            assert_eq!(Gas::get_limit(split_1_1), Some((600, split_1_1)));
-
-            // Grand-parent's 400
-            assert_eq!(Gas::get_limit(split_1_2), Some((400, root_node)));
-
-            // Parent's 600
-            assert_eq!(Gas::get_limit(split_1_1_1), Some((600, split_1_1)));
-
-            // All nodes origin is `origin`
-            assert_eq!(Gas::get_origin(root_node), Some(origin));
-            assert_eq!(Gas::get_origin(split_1), Some(origin));
-            assert_eq!(Gas::get_origin(split_2), Some(origin));
-            assert_eq!(Gas::get_origin(split_1_1), Some(origin));
-            assert_eq!(Gas::get_origin(split_1_2), Some(origin));
-            assert_eq!(Gas::get_origin(split_1_1_1), Some(origin));
-        });
-    }
-
-    #[test]
-    fn subtree_gas_limit_remains_intact() {
-        // Consider the following gas tree configuration:
-        //
-        //                          root
-        //                      (external: 200)
-        //                            |
-        //                            |
-        //                          node_1
-        //                     (specified: 300)
-        //                      /           \
-        //                     /             \
-        //                 node_2           node_3
-        //            (specified: 250)    (unspecified)
-        //             /           \
-        //            /             \
-        //        node_4           node_5
-        //    (unspecified)    (specified: 250)
-        //
-        // Total value locked in the tree is 1000.
-        // node_3 defines the gas limit for its child nodes with unspecified limit (node_4)
-        // node_1 defines the gas limit for its right subtree - node_3
-        // Regardless which nodes are consumed first, the gas limit of each "unspecified" node
-        // must remain exactly as it was initially set: not more, not less.
-        //
-        // In the test scenario node_1 is consumed first, and then node_2 is consumed.
-        sp_io::TestExternalities::new_empty().execute_with(|| {
-            let origin = H256::random();
-            let root = H256::random();
-            let node_1 = H256::random();
-            let node_2 = H256::random();
-            let node_3 = H256::random();
-            let node_4 = H256::random();
-            let node_5 = H256::random();
-
-            // Prepare the initial configuration
-            assert_ok!(Gas::create(origin, root, 1000));
-            assert_ok!(Gas::split_with_value(root, node_1, 800));
-            assert_ok!(Gas::split_with_value(node_1, node_2, 500));
-            assert_ok!(Gas::split(node_1, node_3));
-            assert_ok!(Gas::split(node_2, node_4));
-            assert_ok!(Gas::split_with_value(node_2, node_5, 250));
-
-            // Check gas limits in the beginning
-            assert_eq!(Gas::get_limit(root), Some((200, root)));
-            assert_eq!(Gas::get_limit(node_1), Some((300, node_1)));
-            assert_eq!(Gas::get_limit(node_2), Some((250, node_2)));
-            assert_eq!(Gas::get_limit(node_3), Some((300, node_1))); // defined by parent
-            assert_eq!(Gas::get_limit(node_4), Some((250, node_2))); // defined by parent
-            assert_eq!(Gas::get_limit(node_5), Some((250, node_5)));
-
-            // Consume node_1
-            assert!(matches!(Gas::consume(node_1), None));
-            // Expect gas limit of the node_3 to remain unchanged
-            assert_eq!(Gas::get_limit(node_3), Some((300, node_1)));
-
-            // Consume node_2
-            assert!(matches!(Gas::consume(node_2), None));
-            // Expect gas limit of the node_4 to remain unchanged
-            assert_eq!(Gas::get_limit(node_4), Some((250, node_2)));
-        });
-    }
->>>>>>> b1c1f54a
+}
+
+#[test]
+fn subtree_gas_limit_remains_intact() {
+    // Consider the following gas tree configuration:
+    //
+    //                          root
+    //                      (external: 200)
+    //                            |
+    //                            |
+    //                          node_1
+    //                     (specified: 300)
+    //                      /           \
+    //                     /             \
+    //                 node_2           node_3
+    //            (specified: 250)    (unspecified)
+    //             /           \
+    //            /             \
+    //        node_4           node_5
+    //    (unspecified)    (specified: 250)
+    //
+    // Total value locked in the tree is 1000.
+    // node_3 defines the gas limit for its child nodes with unspecified limit (node_4)
+    // node_1 defines the gas limit for its right subtree - node_3
+    // Regardless which nodes are consumed first, the gas limit of each "unspecified" node
+    // must remain exactly as it was initially set: not more, not less.
+    //
+    // In the test scenario node_1 is consumed first, and then node_2 is consumed.
+    sp_io::TestExternalities::new_empty().execute_with(|| {
+        let origin = H256::random();
+        let root = H256::random();
+        let node_1 = H256::random();
+        let node_2 = H256::random();
+        let node_3 = H256::random();
+        let node_4 = H256::random();
+        let node_5 = H256::random();
+
+        // Prepare the initial configuration
+        assert_ok!(Gas::create(origin, root, 1000));
+        assert_ok!(Gas::split_with_value(root, node_1, 800));
+        assert_ok!(Gas::split_with_value(node_1, node_2, 500));
+        assert_ok!(Gas::split(node_1, node_3));
+        assert_ok!(Gas::split(node_2, node_4));
+        assert_ok!(Gas::split_with_value(node_2, node_5, 250));
+
+        // Check gas limits in the beginning
+        assert_eq!(Gas::get_limit(root), Some((200, root)));
+        assert_eq!(Gas::get_limit(node_1), Some((300, node_1)));
+        assert_eq!(Gas::get_limit(node_2), Some((250, node_2)));
+        assert_eq!(Gas::get_limit(node_3), Some((300, node_1))); // defined by parent
+        assert_eq!(Gas::get_limit(node_4), Some((250, node_2))); // defined by parent
+        assert_eq!(Gas::get_limit(node_5), Some((250, node_5)));
+
+        // Consume node_1
+        assert!(matches!(Gas::consume(node_1), None));
+        // Expect gas limit of the node_3 to remain unchanged
+        assert_eq!(Gas::get_limit(node_3), Some((300, node_1)));
+
+        // Consume node_2
+        assert!(matches!(Gas::consume(node_2), None));
+        // Expect gas limit of the node_4 to remain unchanged
+        assert_eq!(Gas::get_limit(node_4), Some((250, node_2)));
+    });
 }