// This file is part of Gear.

// Copyright (C) 2021-2023 Gear Technologies Inc.
// SPDX-License-Identifier: GPL-3.0-or-later WITH Classpath-exception-2.0

// This program is free software: you can redistribute it and/or modify
// it under the terms of the GNU General Public License as published by
// the Free Software Foundation, either version 3 of the License, or
// (at your option) any later version.

// This program is distributed in the hope that it will be useful,
// but WITHOUT ANY WARRANTY; without even the implied warranty of
// MERCHANTABILITY or FITNESS FOR A PARTICULAR PURPOSE. See the
// GNU General Public License for more details.

// You should have received a copy of the GNU General Public License
// along with this program. If not, see <https://www.gnu.org/licenses/>.

use crate as pallet_gear_gas;
use frame_support::{construct_runtime, parameter_types, weights::constants::RocksDbWeight};
use frame_system as system;
use primitive_types::H256;
use sp_runtime::{
<<<<<<< HEAD
    generic,
=======
>>>>>>> d383807b
    traits::{BlakeTwo256, IdentityLookup},
    BuildStorage,
};
use sp_std::convert::{TryFrom, TryInto};

type Block = frame_system::mocking::MockBlock<Test>;
type AccountId = u64;
type BlockNumber = u64;
type Balance = u128;
type BlockGasLimit = ();

pub const ALICE: AccountId = 1;
pub const BOB: AccountId = 2;
pub const BLOCK_AUTHOR: AccountId = 255;

// Configure a mock runtime to test the pallet.
construct_runtime!(
    pub enum Test
    {
        System: system,
        GearMessenger: pallet_gear_messenger,
        GearGas: pallet_gear_gas,
        Balances: pallet_balances,
    }
);

<<<<<<< HEAD
common::impl_pallet_system!(Test, DbWeight = RocksDbWeight, BlockWeights = ());
pallet_gear_messenger::impl_config!(Test, CurrentBlockNumber = GearBlockNumber);
pallet_gear_gas::impl_config!(Test);
common::impl_pallet_balances!(Test);
=======
impl pallet_balances::Config for Test {
    type MaxLocks = ();
    type MaxReserves = ();
    type ReserveIdentifier = [u8; 8];
    type Balance = Balance;
    type DustRemoval = ();
    type RuntimeEvent = RuntimeEvent;
    type ExistentialDeposit = ExistentialDeposit;
    type AccountStore = System;
    type WeightInfo = ();
    type FreezeIdentifier = ();
    type MaxFreezes = ();
    type RuntimeHoldReason = RuntimeHoldReason;
    type MaxHolds = ();
}
>>>>>>> d383807b

parameter_types! {
    pub const BlockHashCount: BlockNumber = 250;
    pub const ExistentialDeposit: Balance = 1;
<<<<<<< HEAD
=======
}

impl system::Config for Test {
    type BaseCallFilter = frame_support::traits::Everything;
    type BlockWeights = ();
    type BlockLength = ();
    type DbWeight = RocksDbWeight;
    type RuntimeOrigin = RuntimeOrigin;
    type RuntimeCall = RuntimeCall;
    type Nonce = u64;
    type Hash = H256;
    type Hashing = BlakeTwo256;
    type AccountId = AccountId;
    type Lookup = IdentityLookup<Self::AccountId>;
    type Block = Block;
    type RuntimeEvent = RuntimeEvent;
    type BlockHashCount = BlockHashCount;
    type Version = ();
    type PalletInfo = PalletInfo;
    type AccountData = pallet_balances::AccountData<u128>;
    type OnNewAccount = ();
    type OnKilledAccount = ();
    type SystemWeightInfo = ();
    type SS58Prefix = SS58Prefix;
    type OnSetCode = ();
    type MaxConsumers = frame_support::traits::ConstU32<16>;
}

parameter_types! {
>>>>>>> d383807b
    pub const GearBlockNumber: BlockNumber = 100;
}

// Build genesis storage according to the mock runtime.
pub fn new_test_ext() -> sp_io::TestExternalities {
    let mut t = system::GenesisConfig::<Test>::default()
        .build_storage()
        .unwrap();

    pallet_balances::GenesisConfig::<Test> {
        balances: vec![
            (ALICE, 100_000_000_u128),
            (BOB, 2_u128),
            (BLOCK_AUTHOR, 1_u128),
        ],
    }
    .assimilate_storage(&mut t)
    .unwrap();

    let mut ext = sp_io::TestExternalities::new(t);
    ext.execute_with(|| System::set_block_number(1));
    ext
}<|MERGE_RESOLUTION|>--- conflicted
+++ resolved
@@ -18,13 +18,9 @@
 
 use crate as pallet_gear_gas;
 use frame_support::{construct_runtime, parameter_types, weights::constants::RocksDbWeight};
-use frame_system as system;
+use frame_system::{self as system, pallet_prelude::BlockNumberFor};
 use primitive_types::H256;
 use sp_runtime::{
-<<<<<<< HEAD
-    generic,
-=======
->>>>>>> d383807b
     traits::{BlakeTwo256, IdentityLookup},
     BuildStorage,
 };
@@ -32,7 +28,7 @@
 
 type Block = frame_system::mocking::MockBlock<Test>;
 type AccountId = u64;
-type BlockNumber = u64;
+pub type BlockNumber = BlockNumberFor<Test>;
 type Balance = u128;
 type BlockGasLimit = ();
 
@@ -51,64 +47,14 @@
     }
 );
 
-<<<<<<< HEAD
 common::impl_pallet_system!(Test, DbWeight = RocksDbWeight, BlockWeights = ());
 pallet_gear_messenger::impl_config!(Test, CurrentBlockNumber = GearBlockNumber);
 pallet_gear_gas::impl_config!(Test);
 common::impl_pallet_balances!(Test);
-=======
-impl pallet_balances::Config for Test {
-    type MaxLocks = ();
-    type MaxReserves = ();
-    type ReserveIdentifier = [u8; 8];
-    type Balance = Balance;
-    type DustRemoval = ();
-    type RuntimeEvent = RuntimeEvent;
-    type ExistentialDeposit = ExistentialDeposit;
-    type AccountStore = System;
-    type WeightInfo = ();
-    type FreezeIdentifier = ();
-    type MaxFreezes = ();
-    type RuntimeHoldReason = RuntimeHoldReason;
-    type MaxHolds = ();
-}
->>>>>>> d383807b
 
 parameter_types! {
     pub const BlockHashCount: BlockNumber = 250;
     pub const ExistentialDeposit: Balance = 1;
-<<<<<<< HEAD
-=======
-}
-
-impl system::Config for Test {
-    type BaseCallFilter = frame_support::traits::Everything;
-    type BlockWeights = ();
-    type BlockLength = ();
-    type DbWeight = RocksDbWeight;
-    type RuntimeOrigin = RuntimeOrigin;
-    type RuntimeCall = RuntimeCall;
-    type Nonce = u64;
-    type Hash = H256;
-    type Hashing = BlakeTwo256;
-    type AccountId = AccountId;
-    type Lookup = IdentityLookup<Self::AccountId>;
-    type Block = Block;
-    type RuntimeEvent = RuntimeEvent;
-    type BlockHashCount = BlockHashCount;
-    type Version = ();
-    type PalletInfo = PalletInfo;
-    type AccountData = pallet_balances::AccountData<u128>;
-    type OnNewAccount = ();
-    type OnKilledAccount = ();
-    type SystemWeightInfo = ();
-    type SS58Prefix = SS58Prefix;
-    type OnSetCode = ();
-    type MaxConsumers = frame_support::traits::ConstU32<16>;
-}
-
-parameter_types! {
->>>>>>> d383807b
     pub const GearBlockNumber: BlockNumber = 100;
 }
 
