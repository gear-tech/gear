// This file is part of Gear.

// Copyright (C) 2021-2025 Gear Technologies Inc.
// SPDX-License-Identifier: GPL-3.0-or-later WITH Classpath-exception-2.0

// This program is free software: you can redistribute it and/or modify
// it under the terms of the GNU General Public License as published by
// the Free Software Foundation, either version 3 of the License, or
// (at your option) any later version.

// This program is distributed in the hope that it will be useful,
// but WITHOUT ANY WARRANTY; without even the implied warranty of
// MERCHANTABILITY or FITNESS FOR A PARTICULAR PURPOSE. See the
// GNU General Public License for more details.

// You should have received a copy of the GNU General Public License
// along with this program. If not, see <https://www.gnu.org/licenses/>.

use crate::{
<<<<<<< HEAD
    self as pallet_gear_builtin, BuiltinActor, BuiltinActorError, BuiltinActorId, BuiltinActorType,
    BuiltinContext,
    mock::{BLOCK_AUTHOR, ENDOWMENT, EXISTENTIAL_DEPOSIT, MILLISECS_PER_BLOCK, SIGNER},
=======
    self as pallet_gear_builtin, ActorWithId, BuiltinActor, BuiltinActorError, BuiltinContext,
    BuiltinReply,
>>>>>>> e5164949
};
use common::Origin;
use frame_support::{
    PalletId, assert_ok, construct_runtime, parameter_types,
    traits::{ConstBool, ConstU32, ConstU64, FindAuthor, OnFinalize, OnInitialize},
};
use frame_support_test::TestRandomness;
use frame_system::{self as system, pallet_prelude::BlockNumberFor};
use gear_core::{ids::ActorId, message::StoredDispatch};
use sp_core::H256;
use sp_runtime::{
    BuildStorage, Perbill, Permill,
    traits::{BlakeTwo256, IdentityLookup},
};
use sp_std::convert::{TryFrom, TryInto};

type AccountId = u64;
type BlockNumber = u64;
type Balance = u128;
type Block = frame_system::mocking::MockBlock<Test>;

// Configure a mock runtime to test the pallet.
construct_runtime!(
    pub enum Test
    {
        System: system,
        Balances: pallet_balances,
        Authorship: pallet_authorship,
        Timestamp: pallet_timestamp,
        Staking: pallet_staking,
        GearProgram: pallet_gear_program,
        GearMessenger: pallet_gear_messenger,
        GearScheduler: pallet_gear_scheduler,
        GearBank: pallet_gear_bank,
        Gear: pallet_gear,
        GearGas: pallet_gear_gas,
        GearBuiltin: pallet_gear_builtin,
    }
);

parameter_types! {
    pub const BlockHashCount: u64 = 250;
    pub const ExistentialDeposit: Balance = EXISTENTIAL_DEPOSIT;
}

common::impl_pallet_system!(Test);
common::impl_pallet_balances!(Test);
common::impl_pallet_authorship!(Test);
common::impl_pallet_timestamp!(Test);
common::impl_pallet_staking!(Test);

parameter_types! {
    pub const BlockGasLimit: u64 = 100_000_000_000;
    pub const OutgoingLimit: u32 = 1024;
    pub const OutgoingBytesLimit: u32 = 64 * 1024 * 1024;
    pub ReserveThreshold: BlockNumber = 1;
    pub GearSchedule: pallet_gear::Schedule<Test> = <pallet_gear::Schedule<Test>>::default();
    pub RentFreePeriod: BlockNumber = 12_000;
    pub RentCostPerBlock: Balance = 11;
    pub ResumeMinimalPeriod: BlockNumber = 100;
    pub ResumeSessionDuration: BlockNumber = 1_000;
    pub const PerformanceMultiplier: u32 = 100;
    pub const BankPalletId: PalletId = PalletId(*b"py/gbank");
    pub const GasMultiplier: common::GasMultiplier<Balance, u64> = common::GasMultiplier::ValuePerGas(100);
}

pallet_gear_bank::impl_config!(Test);
pallet_gear_gas::impl_config!(Test);
pallet_gear_scheduler::impl_config!(Test);
pallet_gear_program::impl_config!(Test);
pallet_gear_messenger::impl_config!(Test, CurrentBlockNumber = Gear);
pallet_gear::impl_config!(
    Test,
    Schedule = GearSchedule,
    BuiltinDispatcherFactory = GearBuiltin,
);

const ACTOR_TYPES: [BuiltinActorType; 3] = [
    BuiltinActorType::Custom(BuiltinActorId::new(b"actor-01", 1)),
    BuiltinActorType::Custom(BuiltinActorId::new(b"actor-02", 1)),
    BuiltinActorType::Custom(BuiltinActorId::new(b"actor-03", 1)),
];

pub struct SomeBuiltinActor<const INDEX: usize> {}
impl<const INDEX: usize> BuiltinActor for SomeBuiltinActor<INDEX> {
    const TYPE: BuiltinActorType = ACTOR_TYPES[INDEX];

    fn handle(
        dispatch: &StoredDispatch,
        context: &mut BuiltinContext,
    ) -> Result<BuiltinReply, BuiltinActorError> {
        let payload = b"Success".to_vec().try_into().expect("Small vector");
        context.try_charge_gas(1_000_u64)?;

        Ok(BuiltinReply {
            payload,
            value: dispatch.value(),
        })
    }

    fn max_gas() -> u64 {
        Default::default()
    }
}

impl pallet_gear_builtin::Config for Test {
    type RuntimeCall = RuntimeCall;
    type Builtins = (
        SomeBuiltinActor<0>,
        SomeBuiltinActor<1>,
        SomeBuiltinActor<2>,
        SomeBuiltinActor<1>, // 1 already exists
    );
    type BlockLimiter = GearGas;
    type WeightInfo = ();
}

// Build genesis storage according to the mock runtime.
#[derive(Default)]
pub struct ExtBuilder {
    endowed_accounts: Vec<AccountId>,
    endowment: Balance,
}

impl ExtBuilder {
    pub fn endowment(mut self, e: Balance) -> Self {
        self.endowment = e;
        self
    }

    pub fn endowed_accounts(mut self, accounts: Vec<AccountId>) -> Self {
        self.endowed_accounts = accounts;
        self
    }

    pub fn build(self) -> sp_io::TestExternalities {
        let mut storage = system::GenesisConfig::<Test>::default()
            .build_storage()
            .unwrap();

        pallet_balances::GenesisConfig::<Test> {
            balances: self
                .endowed_accounts
                .iter()
                .map(|k| (*k, self.endowment))
                .collect(),
        }
        .assimilate_storage(&mut storage)
        .unwrap();

        let mut ext: sp_io::TestExternalities = storage.into();

        ext.execute_with(|| {
            let new_blk = 1;
            System::set_block_number(new_blk);
            on_initialize(new_blk);
        });
        ext
    }
}

#[allow(unused)]
pub(crate) fn run_to_block(n: u64) {
    while System::block_number() < n {
        let current_blk = System::block_number();

        Gear::run(frame_support::dispatch::RawOrigin::None.into(), None).unwrap();
        on_finalize(current_blk);

        let new_block_number = current_blk + 1;
        System::set_block_number(new_block_number);
        on_initialize(new_block_number);
    }
}

// Run on_initialize hooks in order as they appear in AllPalletsWithSystem.
pub(crate) fn on_initialize(new_block_number: BlockNumberFor<Test>) {
    Timestamp::set_timestamp(new_block_number.saturating_mul(MILLISECS_PER_BLOCK));
    Authorship::on_initialize(new_block_number);
    GearGas::on_initialize(new_block_number);
    GearMessenger::on_initialize(new_block_number);
    Gear::on_initialize(new_block_number);
    GearBank::on_initialize(new_block_number);
}

// Run on_finalize hooks (in pallets reverse order, as they appear in AllPalletsWithSystem)
pub(crate) fn on_finalize(current_blk: BlockNumberFor<Test>) {
    Authorship::on_finalize(current_blk);
    Gear::on_finalize(current_blk);
    GearBank::on_finalize(current_blk);
    assert!(!System::events().iter().any(|e| {
        matches!(
            e.event,
            RuntimeEvent::Gear(pallet_gear::Event::QueueNotProcessed)
        )
    }))
}

pub(crate) fn new_test_ext() -> sp_io::TestExternalities {
    let bank_address = GearBank::bank_address();

    let mut endowed_accounts = vec![bank_address, SIGNER, BLOCK_AUTHOR];
    endowed_accounts.extend(GearBuiltin::list_builtins());

    ExtBuilder::default()
        .endowment(ENDOWMENT)
        .endowed_accounts(endowed_accounts)
        .build()
}

pub(crate) fn init_logger() {
    let _ = tracing_subscriber::fmt::try_init();
}

const ARBITRARY_ADDRESS: [u8; 32] =
    hex_literal::hex!("1f81dd2c95c0006c335530c3f1b32d8b1314e08bc940ea26afdbe2af88b0400d");

#[test]
#[should_panic(expected = "Duplicate builtin ids")]
fn queue_processing_panics_on_any_message() {
    init_logger();

    new_test_ext().execute_with(|| {
        let destination: ActorId = H256::from(ARBITRARY_ADDRESS).cast();

        assert_ok!(Gear::send_message(
            RuntimeOrigin::signed(SIGNER),
            destination,
            Default::default(),
            10_000_000_000,
            0,
            false,
        ));
        // Expecting panic
        run_to_block(2);
    });
}<|MERGE_RESOLUTION|>--- conflicted
+++ resolved
@@ -17,14 +17,9 @@
 // along with this program. If not, see <https://www.gnu.org/licenses/>.
 
 use crate::{
-<<<<<<< HEAD
     self as pallet_gear_builtin, BuiltinActor, BuiltinActorError, BuiltinActorId, BuiltinActorType,
-    BuiltinContext,
+    BuiltinContext, BuiltinReply,
     mock::{BLOCK_AUTHOR, ENDOWMENT, EXISTENTIAL_DEPOSIT, MILLISECS_PER_BLOCK, SIGNER},
-=======
-    self as pallet_gear_builtin, ActorWithId, BuiltinActor, BuiltinActorError, BuiltinContext,
-    BuiltinReply,
->>>>>>> e5164949
 };
 use common::Origin;
 use frame_support::{
