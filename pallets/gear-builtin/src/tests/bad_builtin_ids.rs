// This file is part of Gear.

// Copyright (C) 2021-2025 Gear Technologies Inc.
// SPDX-License-Identifier: GPL-3.0-or-later WITH Classpath-exception-2.0

// This program is free software: you can redistribute it and/or modify
// it under the terms of the GNU General Public License as published by
// the Free Software Foundation, either version 3 of the License, or
// (at your option) any later version.

// This program is distributed in the hope that it will be useful,
// but WITHOUT ANY WARRANTY; without even the implied warranty of
// MERCHANTABILITY or FITNESS FOR A PARTICULAR PURPOSE. See the
// GNU General Public License for more details.

// You should have received a copy of the GNU General Public License
// along with this program. If not, see <https://www.gnu.org/licenses/>.

use crate::{
    self as pallet_gear_builtin,
    mock::{BLOCK_AUTHOR, ENDOWMENT, EXISTENTIAL_DEPOSIT, MILLISECS_PER_BLOCK, SIGNER},
    BuiltinActor, BuiltinActorError, BuiltinActorId, BuiltinActorType, BuiltinContext,
};
use common::Origin;
use frame_support::{
<<<<<<< HEAD
    assert_ok, construct_runtime, parameter_types,
=======
    PalletId, construct_runtime, parameter_types,
>>>>>>> eb0c682b
    traits::{ConstBool, ConstU32, ConstU64, FindAuthor, OnFinalize, OnInitialize},
};
use frame_support_test::TestRandomness;
use frame_system::{self as system, pallet_prelude::BlockNumberFor};
use gear_core::{buffer::Payload, ids::ActorId, message::StoredDispatch};
use sp_core::H256;
use sp_runtime::{
    BuildStorage, Perbill, Permill,
    traits::{BlakeTwo256, IdentityLookup},
};
use sp_std::convert::{TryFrom, TryInto};

type AccountId = u64;
type BlockNumber = u64;
type Balance = u128;
type Block = frame_system::mocking::MockBlock<Test>;

// Configure a mock runtime to test the pallet.
construct_runtime!(
    pub enum Test
    {
        System: system,
        Balances: pallet_balances,
        Authorship: pallet_authorship,
        Timestamp: pallet_timestamp,
        Staking: pallet_staking,
        GearProgram: pallet_gear_program,
        GearMessenger: pallet_gear_messenger,
        GearScheduler: pallet_gear_scheduler,
        GearBank: pallet_gear_bank,
        Gear: pallet_gear,
        GearGas: pallet_gear_gas,
        GearBuiltin: pallet_gear_builtin,
    }
);

parameter_types! {
    pub const BlockHashCount: u64 = 250;
    pub const ExistentialDeposit: Balance = EXISTENTIAL_DEPOSIT;
}

common::impl_pallet_system!(Test);
common::impl_pallet_balances!(Test);
common::impl_pallet_authorship!(Test);
common::impl_pallet_timestamp!(Test);
common::impl_pallet_staking!(Test);

parameter_types! {
    pub const BlockGasLimit: u64 = 100_000_000_000;
    pub const OutgoingLimit: u32 = 1024;
    pub const OutgoingBytesLimit: u32 = 64 * 1024 * 1024;
    pub ReserveThreshold: BlockNumber = 1;
    pub GearSchedule: pallet_gear::Schedule<Test> = <pallet_gear::Schedule<Test>>::default();
    pub RentFreePeriod: BlockNumber = 12_000;
    pub RentCostPerBlock: Balance = 11;
    pub ResumeMinimalPeriod: BlockNumber = 100;
    pub ResumeSessionDuration: BlockNumber = 1_000;
    pub const PerformanceMultiplier: u32 = 100;
    pub const BankPalletId: PalletId = PalletId(*b"py/gbank");
    pub const GasMultiplier: common::GasMultiplier<Balance, u64> = common::GasMultiplier::ValuePerGas(100);
}

pallet_gear_bank::impl_config!(Test);
pallet_gear_gas::impl_config!(Test);
pallet_gear_scheduler::impl_config!(Test);
pallet_gear_program::impl_config!(Test);
pallet_gear_messenger::impl_config!(Test, CurrentBlockNumber = Gear);
pallet_gear::impl_config!(
    Test,
    Schedule = GearSchedule,
    BuiltinDispatcherFactory = GearBuiltin,
);

const ACTOR_TYPES: [BuiltinActorType; 3] = [
    BuiltinActorType::Custom(BuiltinActorId::new(b"actor-01", 1)),
    BuiltinActorType::Custom(BuiltinActorId::new(b"actor-02", 1)),
    BuiltinActorType::Custom(BuiltinActorId::new(b"actor-03", 1)),
];

pub struct SomeBuiltinActor<const INDEX: usize> {}
impl<const INDEX: usize> BuiltinActor for SomeBuiltinActor<INDEX> {
    const TYPE: BuiltinActorType = ACTOR_TYPES[INDEX];

    fn handle(
        _dispatch: &StoredDispatch,
        context: &mut BuiltinContext,
    ) -> Result<Payload, BuiltinActorError> {
        let payload = b"Success".to_vec().try_into().expect("Small vector");
        context.try_charge_gas(1_000_u64)?;

        Ok(payload)
    }

    fn max_gas() -> u64 {
        Default::default()
    }
}

impl pallet_gear_builtin::Config for Test {
    type RuntimeCall = RuntimeCall;
    type Builtins = (
        SomeBuiltinActor<0>,
        SomeBuiltinActor<1>,
        SomeBuiltinActor<2>,
        SomeBuiltinActor<1>, // 1 already exists
    );
    type BlockLimiter = GearGas;
    type WeightInfo = ();
}

// Build genesis storage according to the mock runtime.
#[derive(Default)]
pub struct ExtBuilder {
    endowed_accounts: Vec<AccountId>,
    endowment: Balance,
}

impl ExtBuilder {
    pub fn endowment(mut self, e: Balance) -> Self {
        self.endowment = e;
        self
    }

    pub fn endowed_accounts(mut self, accounts: Vec<AccountId>) -> Self {
        self.endowed_accounts = accounts;
        self
    }

    pub fn build(self) -> sp_io::TestExternalities {
        let mut storage = system::GenesisConfig::<Test>::default()
            .build_storage()
            .unwrap();

        pallet_balances::GenesisConfig::<Test> {
            balances: self
                .endowed_accounts
                .iter()
                .map(|k| (*k, self.endowment))
                .collect(),
        }
        .assimilate_storage(&mut storage)
        .unwrap();

        let mut ext: sp_io::TestExternalities = storage.into();

        ext.execute_with(|| {
            let new_blk = 1;
            System::set_block_number(new_blk);
            on_initialize(new_blk);
        });
        ext
    }
}

#[allow(unused)]
pub(crate) fn run_to_block(n: u64) {
    while System::block_number() < n {
        let current_blk = System::block_number();

        Gear::run(frame_support::dispatch::RawOrigin::None.into(), None).unwrap();
        on_finalize(current_blk);

        let new_block_number = current_blk + 1;
        System::set_block_number(new_block_number);
        on_initialize(new_block_number);
    }
}

// Run on_initialize hooks in order as they appear in AllPalletsWithSystem.
pub(crate) fn on_initialize(new_block_number: BlockNumberFor<Test>) {
    Timestamp::set_timestamp(new_block_number.saturating_mul(MILLISECS_PER_BLOCK));
    Authorship::on_initialize(new_block_number);
    GearGas::on_initialize(new_block_number);
    GearMessenger::on_initialize(new_block_number);
    Gear::on_initialize(new_block_number);
    GearBank::on_initialize(new_block_number);
}

// Run on_finalize hooks (in pallets reverse order, as they appear in AllPalletsWithSystem)
pub(crate) fn on_finalize(current_blk: BlockNumberFor<Test>) {
    Authorship::on_finalize(current_blk);
    Gear::on_finalize(current_blk);
    GearBank::on_finalize(current_blk);
    assert!(!System::events().iter().any(|e| {
        matches!(
            e.event,
            RuntimeEvent::Gear(pallet_gear::Event::QueueNotProcessed)
        )
    }))
}

pub(crate) fn new_test_ext() -> sp_io::TestExternalities {
    let bank_address = GearBank::bank_address();

    let mut endowed_accounts = vec![bank_address, SIGNER, BLOCK_AUTHOR];
    endowed_accounts.extend(GearBuiltin::list_builtins());

    ExtBuilder::default()
        .endowment(ENDOWMENT)
        .endowed_accounts(endowed_accounts)
        .build()
}

pub(crate) fn init_logger() {
    let _ = tracing_subscriber::fmt::try_init();
}

const ARBITRARY_ADDRESS: [u8; 32] =
    hex_literal::hex!("1f81dd2c95c0006c335530c3f1b32d8b1314e08bc940ea26afdbe2af88b0400d");

#[test]
#[should_panic(expected = "Duplicate builtin ids")]
fn queue_processing_panics_on_any_message() {
    init_logger();

    new_test_ext().execute_with(|| {
        let destination: ActorId = H256::from(ARBITRARY_ADDRESS).cast();

        assert_ok!(Gear::send_message(
            RuntimeOrigin::signed(SIGNER),
            destination,
            Default::default(),
            10_000_000_000,
            0,
            false,
        ));
        // Expecting panic
        run_to_block(2);
    });
}<|MERGE_RESOLUTION|>--- conflicted
+++ resolved
@@ -23,11 +23,7 @@
 };
 use common::Origin;
 use frame_support::{
-<<<<<<< HEAD
     assert_ok, construct_runtime, parameter_types,
-=======
-    PalletId, construct_runtime, parameter_types,
->>>>>>> eb0c682b
     traits::{ConstBool, ConstU32, ConstU64, FindAuthor, OnFinalize, OnInitialize},
 };
 use frame_support_test::TestRandomness;
