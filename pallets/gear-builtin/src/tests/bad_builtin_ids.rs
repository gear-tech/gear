--- conflicted
+++ resolved
@@ -23,13 +23,8 @@
 };
 use common::Origin;
 use frame_support::{
-<<<<<<< HEAD
     PalletId, assert_ok, construct_runtime, parameter_types,
-    traits::{ConstBool, ConstU32, ConstU64, FindAuthor, OnFinalize, OnInitialize},
-=======
-    PalletId, construct_runtime, parameter_types,
     traits::{ConstU32, ConstU64, FindAuthor, OnFinalize, OnInitialize},
->>>>>>> f030ef2e
 };
 use frame_support_test::TestRandomness;
 use frame_system::{self as system, pallet_prelude::BlockNumberFor};
