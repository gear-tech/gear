--- conflicted
+++ resolved
@@ -648,15 +648,8 @@
         BLOCK_AUTHOR, ENDOWMENT, EXISTENTIAL_DEPOSIT, MILLISECS_PER_BLOCK, SIGNER, UNITS,
         VAL_1_STASH, VAL_2_STASH, VAL_3_STASH, message_queue_empty,
     };
-<<<<<<< HEAD
     use crate::{self as pallet_gear_builtin, staking::Actor as StakingBuiltin, GasAllowanceOf};
     pub(super) use common::{storage::Limiter, Origin};
-=======
-    use crate::{
-        self as pallet_gear_builtin, ActorWithId, GasAllowanceOf, staking::Actor as StakingBuiltin,
-    };
-    pub(super) use common::{Origin, storage::Limiter};
->>>>>>> eb0c682b
     pub(super) use demo_staking_broker::WASM_BINARY;
     use frame_election_provider_support::{
         SequentialPhragmen,
