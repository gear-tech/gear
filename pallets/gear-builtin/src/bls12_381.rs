--- conflicted
+++ resolved
@@ -121,18 +121,9 @@
     let mut reader = ark_scale::rw::InputAsRead(&mut slice);
     match u64::deserialize_with_mode(&mut reader, IS_COMPRESSED, IS_VALIDATED) {
         Ok(count_b) if count_b != count => {
-<<<<<<< HEAD
-            return (
-                Err(BuiltinActorError::Custom(LimitedStr::from_small_str(
-                    "Multi Miller loop: non equal item count",
-                ))),
-                gas_spent,
-            );
-=======
             return Err(BuiltinActorError::Custom(LimitedStr::from_small_str(
                 "Multi Miller loop: uneven item count",
             )))
->>>>>>> 1262241b
         }
         Err(_) => return Err(BuiltinActorError::DecodingError),
         Ok(_) => (),
@@ -191,18 +182,9 @@
     let mut reader = ark_scale::rw::InputAsRead(&mut slice);
     match u64::deserialize_with_mode(&mut reader, IS_COMPRESSED, IS_VALIDATED) {
         Ok(count_b) if count_b != count => {
-<<<<<<< HEAD
-            return (
-                Err(BuiltinActorError::Custom(LimitedStr::from_small_str(
-                    "Multi scalar multiplication: non equal item count",
-                ))),
-                gas_spent,
-            );
-=======
             return Err(BuiltinActorError::Custom(LimitedStr::from_small_str(
                 "Multi scalar multiplication: uneven item count",
             )))
->>>>>>> 1262241b
         }
         Err(_) => {
             log::debug!(
