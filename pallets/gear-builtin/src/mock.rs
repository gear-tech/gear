// This file is part of Gear.

// Copyright (C) 2021-2025 Gear Technologies Inc.
// SPDX-License-Identifier: GPL-3.0-or-later WITH Classpath-exception-2.0

// This program is free software: you can redistribute it and/or modify
// it under the terms of the GNU General Public License as published by
// the Free Software Foundation, either version 3 of the License, or
// (at your option) any later version.

// This program is distributed in the hope that it will be useful,
// but WITHOUT ANY WARRANTY; without even the implied warranty of
// MERCHANTABILITY or FITNESS FOR A PARTICULAR PURPOSE. See the
// GNU General Public License for more details.

// You should have received a copy of the GNU General Public License
// along with this program. If not, see <https://www.gnu.org/licenses/>.

use crate::{
    self as pallet_gear_builtin, ActorWithId, BuiltinActor, BuiltinActorError, BuiltinContext,
    GasAllowanceOf, bls12_381, proxy,
};
use common::{GasProvider, GasTree, storage::Limiter};
use core::cell::RefCell;
use frame_support::{
    PalletId, construct_runtime,
    pallet_prelude::{DispatchClass, Weight},
    parameter_types,
<<<<<<< HEAD
    traits::{ConstU32, ConstU64, FindAuthor, Get, InstanceFilter, OnFinalize, OnInitialize},
    PalletId,
=======
    traits::{
        ConstBool, ConstU32, ConstU64, FindAuthor, Get, InstanceFilter, OnFinalize, OnInitialize,
    },
>>>>>>> 41a35aef
};
use frame_support_test::TestRandomness;
use frame_system::{self as system, limits::BlockWeights, pallet_prelude::BlockNumberFor};
use gbuiltin_proxy::ProxyType as BuiltinProxyType;
use gear_core::{buffer::Payload, ids::ActorId, message::StoredDispatch};
use parity_scale_codec::{Decode, Encode, MaxEncodedLen};
use sp_core::H256;
use sp_runtime::{
    BuildStorage, Perbill, Permill, RuntimeDebug,
    traits::{BlakeTwo256, IdentityLookup},
};
use sp_std::convert::{TryFrom, TryInto};

type AccountId = u64;
type BlockNumber = u64;
type Balance = u128;
type Block = frame_system::mocking::MockBlock<Test>;
type BlockWeightsOf<T> = <T as frame_system::Config>::BlockWeights;

pub(crate) type QueueOf<T> = pallet_gear_messenger::Dispatches<T>;
pub(crate) type GasHandlerOf<T> = <<T as pallet_gear::Config>::GasProvider as GasProvider>::GasTree;
pub(crate) type GasTreeOf<T> = pallet_gear_gas::GasNodes<T>;

pub(crate) const SIGNER: AccountId = 1;
pub(crate) const VAL_1_STASH: AccountId = 10;
pub(crate) const VAL_2_STASH: AccountId = 20;
pub(crate) const VAL_3_STASH: AccountId = 30;
pub(crate) const BLOCK_AUTHOR: AccountId = VAL_1_STASH;

pub(crate) const EXISTENTIAL_DEPOSIT: u128 = 10 * UNITS;
pub(crate) const ENDOWMENT: u128 = 1_000 * UNITS;

pub(crate) const UNITS: u128 = 1_000_000_000_000; // 10^(-12) precision
pub(crate) const MILLISECS_PER_BLOCK: u64 = 2_400;

#[derive(Clone, PartialEq, Eq, Debug)]
pub(crate) struct ExecutionTraceFrame {
    pub destination: u64,
    pub source: ActorId,
    pub input: Vec<u8>,
    pub is_success: bool,
}

thread_local! {
    static DEBUG_EXECUTION_TRACE: RefCell<Vec<ExecutionTraceFrame>> = const { RefCell::new(Vec::new()) };
    static IN_TRANSACTION: RefCell<bool> = const { RefCell::new(false) };
}

// Configure a mock runtime to test the pallet.
construct_runtime!(
    pub enum Test
    {
        System: system,
        Balances: pallet_balances,
        Authorship: pallet_authorship,
        Timestamp: pallet_timestamp,
        Staking: pallet_staking,
        Proxy: pallet_proxy,
        GearProgram: pallet_gear_program,
        GearMessenger: pallet_gear_messenger,
        GearScheduler: pallet_gear_scheduler,
        GearBank: pallet_gear_bank,
        Gear: pallet_gear,
        GearGas: pallet_gear_gas,
        GearBuiltin: pallet_gear_builtin,
    }
);

parameter_types! {
    pub const BlockHashCount: u64 = 250;
    pub const ExistentialDeposit: Balance = EXISTENTIAL_DEPOSIT;
}

#[derive(
    Copy,
    Clone,
    Eq,
    PartialEq,
    Ord,
    PartialOrd,
    Encode,
    Decode,
    RuntimeDebug,
    MaxEncodedLen,
    scale_info::TypeInfo,
)]
pub enum ProxyType {
    Any,
    NonTransfer,
    Governance,
    Staking,
    IdentityJudgement,
    CancelProxy,
}

impl Default for ProxyType {
    fn default() -> Self {
        Self::Any
    }
}

impl From<BuiltinProxyType> for ProxyType {
    fn from(proxy_type: BuiltinProxyType) -> Self {
        match proxy_type {
            BuiltinProxyType::Any => ProxyType::Any,
            BuiltinProxyType::NonTransfer => ProxyType::NonTransfer,
            BuiltinProxyType::Governance => ProxyType::Governance,
            BuiltinProxyType::Staking => ProxyType::Staking,
            BuiltinProxyType::IdentityJudgement => ProxyType::IdentityJudgement,
            BuiltinProxyType::CancelProxy => ProxyType::CancelProxy,
        }
    }
}

impl InstanceFilter<RuntimeCall> for ProxyType {
    fn filter(&self, c: &RuntimeCall) -> bool {
        match self {
            ProxyType::Any => true,
            ProxyType::NonTransfer => !matches!(c, RuntimeCall::Balances(..)),
            ProxyType::CancelProxy => {
                matches!(
                    c,
                    RuntimeCall::Proxy(pallet_proxy::Call::reject_announcement { .. })
                )
            }
            ProxyType::Staking => matches!(c, RuntimeCall::Staking(..)),
            ProxyType::Governance | ProxyType::IdentityJudgement => {
                unimplemented!("No pallets defined in test runtime")
            }
        }
    }
    fn is_superset(&self, o: &Self) -> bool {
        match (self, o) {
            (x, y) if x == y => true,
            (ProxyType::Any, _) => true,
            (_, ProxyType::Any) => false,
            (ProxyType::NonTransfer, _) => true,
            _ => false,
        }
    }
}

common::impl_pallet_system!(Test);
common::impl_pallet_balances!(Test);
common::impl_pallet_authorship!(Test);
common::impl_pallet_timestamp!(Test);
common::impl_pallet_staking!(Test);

parameter_types! {
    pub const ProxyDepositBase: Balance = 1;
    pub const ProxyDepositFactor: Balance = 1;
    pub const MaxProxies: u32 = 100;
    pub const MaxPending: u32 = 100;
    pub const AnnouncementDepositBase: Balance = 1;
    pub const AnnouncementDepositFactor: Balance = 1;
}

impl pallet_proxy::Config for Test {
    type RuntimeEvent = RuntimeEvent;
    type RuntimeCall = RuntimeCall;
    type Currency = Balances;
    type ProxyType = ProxyType;
    type ProxyDepositBase = ProxyDepositBase;
    type ProxyDepositFactor = ProxyDepositFactor;
    type MaxProxies = MaxProxies;
    type WeightInfo = ();
    type MaxPending = MaxPending;
    type CallHasher = BlakeTwo256;
    type AnnouncementDepositBase = AnnouncementDepositBase;
    type AnnouncementDepositFactor = AnnouncementDepositBase;
}

parameter_types! {
    pub const BlockGasLimit: u64 = 100_000_000_000;
    pub const OutgoingLimit: u32 = 1024;
    pub const OutgoingBytesLimit: u32 = 64 * 1024 * 1024;
    pub ReserveThreshold: BlockNumber = 1;
    pub GearSchedule: pallet_gear::Schedule<Test> = <pallet_gear::Schedule<Test>>::default();
    pub RentFreePeriod: BlockNumber = 12_000;
    pub RentCostPerBlock: Balance = 11;
    pub ResumeMinimalPeriod: BlockNumber = 100;
    pub ResumeSessionDuration: BlockNumber = 1_000;
    pub const PerformanceMultiplier: u32 = 100;
    pub const BankPalletId: PalletId = PalletId(*b"py/gbank");
    pub const GasMultiplier: common::GasMultiplier<Balance, u64> = common::GasMultiplier::ValuePerGas(100);
}

pallet_gear_bank::impl_config!(Test);
pallet_gear_gas::impl_config!(Test);
pallet_gear_scheduler::impl_config!(Test);
pallet_gear_program::impl_config!(Test);
pallet_gear_messenger::impl_config!(Test, CurrentBlockNumber = Gear);
pallet_gear::impl_config!(
    Test,
    Schedule = GearSchedule,
    BuiltinDispatcherFactory = GearBuiltin,
);

// A builtin actor who always returns success (even if not enough gas is provided).
pub struct SuccessBuiltinActor {}
impl BuiltinActor for SuccessBuiltinActor {
    fn handle(
        dispatch: &StoredDispatch,
        context: &mut BuiltinContext,
    ) -> Result<Payload, BuiltinActorError> {
        if !in_transaction() {
            DEBUG_EXECUTION_TRACE.with(|d| {
                d.borrow_mut().push(ExecutionTraceFrame {
                    destination: SUCCESS_ACTOR_ID,
                    source: dispatch.source(),
                    input: dispatch.payload_bytes().to_vec(),
                    is_success: true,
                })
            });
        }

        // Build the reply message
        let payload = b"Success".to_vec().try_into().expect("Small vector");
        context.try_charge_gas(1_000_000_u64)?;

        Ok(payload)
    }

    fn max_gas() -> u64 {
        Default::default()
    }
}

// A builtin actor that always returns an error.
pub struct ErrorBuiltinActor {}
impl BuiltinActor for ErrorBuiltinActor {
    fn handle(
        dispatch: &StoredDispatch,
        context: &mut BuiltinContext,
    ) -> Result<Payload, BuiltinActorError> {
        if !in_transaction() {
            DEBUG_EXECUTION_TRACE.with(|d| {
                d.borrow_mut().push(ExecutionTraceFrame {
                    destination: ERROR_ACTOR_ID,
                    source: dispatch.source(),
                    input: dispatch.payload_bytes().to_vec(),
                    is_success: false,
                })
            });
        }
        context.try_charge_gas(100_000_u64)?;
        Err(BuiltinActorError::InsufficientGas)
    }

    fn max_gas() -> u64 {
        Default::default()
    }
}

// An honest bulitin actor that actually checks whether the gas is sufficient.
pub struct HonestBuiltinActor {}
impl BuiltinActor for HonestBuiltinActor {
    fn handle(
        dispatch: &StoredDispatch,
        context: &mut BuiltinContext,
    ) -> Result<Payload, BuiltinActorError> {
        let is_error = context.to_gas_amount().left() < 500_000_u64;

        if !in_transaction() {
            DEBUG_EXECUTION_TRACE.with(|d| {
                d.borrow_mut().push(ExecutionTraceFrame {
                    destination: HONEST_ACTOR_ID,
                    source: dispatch.source(),
                    input: dispatch.payload_bytes().to_vec(),
                    is_success: !is_error,
                })
            });
        }

        if is_error {
            context.try_charge_gas(100_000_u64)?;
            return Err(BuiltinActorError::InsufficientGas);
        }

        // Build the reply message
        let payload = b"Success".to_vec().try_into().expect("Small vector");
        context.try_charge_gas(500_000_u64)?;

        Ok(payload)
    }

    fn max_gas() -> u64 {
        Default::default()
    }
}

const HONEST_ACTOR_ID: u64 = u64::from_le_bytes(*b"bltn/hon");
const SUCCESS_ACTOR_ID: u64 = u64::from_le_bytes(*b"bltn/suc");
const ERROR_ACTOR_ID: u64 = u64::from_le_bytes(*b"bltn/err");

impl pallet_gear_builtin::Config for Test {
    type RuntimeCall = RuntimeCall;
    type Builtins = (
        ActorWithId<SUCCESS_ACTOR_ID, SuccessBuiltinActor>,
        ActorWithId<ERROR_ACTOR_ID, ErrorBuiltinActor>,
        ActorWithId<HONEST_ACTOR_ID, HonestBuiltinActor>,
        ActorWithId<1, bls12_381::Actor<Self>>,
        ActorWithId<4, proxy::Actor<Self>>,
    );
    type BlockLimiter = GearGas;
    type WeightInfo = ();
}

// Build genesis storage according to the mock runtime.
#[derive(Default)]
pub struct ExtBuilder {
    initial_authorities: Vec<AccountId>,
    endowed_accounts: Vec<AccountId>,
    endowment: Balance,
}

impl ExtBuilder {
    pub fn endowment(mut self, e: Balance) -> Self {
        self.endowment = e;
        self
    }

    pub fn endowed_accounts(mut self, accounts: Vec<AccountId>) -> Self {
        self.endowed_accounts = accounts;
        self
    }

    pub fn build(self) -> sp_io::TestExternalities {
        let mut storage = system::GenesisConfig::<Test>::default()
            .build_storage()
            .unwrap();

        pallet_balances::GenesisConfig::<Test> {
            balances: self
                .endowed_accounts
                .iter()
                .map(|k| (*k, self.endowment))
                .collect(),
        }
        .assimilate_storage(&mut storage)
        .unwrap();

        pallet_staking::GenesisConfig::<Test> {
            validator_count: self.initial_authorities.len() as u32,
            minimum_validator_count: self.initial_authorities.len() as u32,
            stakers: self
                .initial_authorities
                .iter()
                .map(|x| {
                    (
                        *x,
                        *x,
                        self.endowment,
                        pallet_staking::StakerStatus::<AccountId>::Validator,
                    )
                })
                .collect::<Vec<_>>(),
            invulnerables: self.initial_authorities.to_vec(),
            slash_reward_fraction: Perbill::from_percent(10),
            ..Default::default()
        }
        .assimilate_storage(&mut storage)
        .unwrap();

        let mut ext: sp_io::TestExternalities = storage.into();

        ext.execute_with(|| {
            let new_blk = 1;
            System::set_block_number(new_blk);
            on_initialize(new_blk);
        });
        ext
    }
}

#[allow(unused)]
pub(crate) fn run_to_block(n: u64) {
    while System::block_number() < n {
        let current_blk = System::block_number();

        Gear::run(frame_support::dispatch::RawOrigin::None.into(), None).unwrap();
        on_finalize(current_blk);

        let new_block_number = current_blk + 1;
        System::set_block_number(new_block_number);
        on_initialize(new_block_number);
    }
}

pub(crate) fn run_to_next_block() {
    run_for_n_blocks(1, None)
}

pub(crate) fn run_for_n_blocks(n: u64, remaining_weight: Option<u64>) {
    let now = System::block_number();
    let until = now + n;
    for current_blk in now..until {
        if let Some(remaining_weight) = remaining_weight {
            GasAllowanceOf::<Test>::put(remaining_weight);
            let max_block_weight = <BlockWeightsOf<Test> as Get<BlockWeights>>::get().max_block;
            System::register_extra_weight_unchecked(
                max_block_weight.saturating_sub(Weight::from_parts(remaining_weight, 0)),
                DispatchClass::Normal,
            );
        }

        let max_block_weight = <BlockWeightsOf<Test> as Get<BlockWeights>>::get().max_block;
        System::register_extra_weight_unchecked(max_block_weight, DispatchClass::Mandatory);
        Gear::run(frame_support::dispatch::RawOrigin::None.into(), None).unwrap();

        on_finalize(current_blk);

        let new_block_number = current_blk + 1;
        System::set_block_number(new_block_number);
        on_initialize(new_block_number);
    }
}

// Run on_initialize hooks in order as they appear in AllPalletsWithSystem.
pub(crate) fn on_initialize(new_block_number: BlockNumberFor<Test>) {
    Timestamp::set_timestamp(new_block_number.saturating_mul(MILLISECS_PER_BLOCK));
    Authorship::on_initialize(new_block_number);
    GearGas::on_initialize(new_block_number);
    GearMessenger::on_initialize(new_block_number);
    Gear::on_initialize(new_block_number);
    GearBank::on_initialize(new_block_number);
}

// Run on_finalize hooks (in pallets reverse order, as they appear in AllPalletsWithSystem)
pub(crate) fn on_finalize(current_blk: BlockNumberFor<Test>) {
    Authorship::on_finalize(current_blk);
    Gear::on_finalize(current_blk);
    GearBank::on_finalize(current_blk);
    assert!(!System::events().iter().any(|e| {
        matches!(
            e.event,
            RuntimeEvent::Gear(pallet_gear::Event::QueueNotProcessed)
        )
    }))
}

pub(crate) fn gas_price(gas: u64) -> u128 {
    <Test as pallet_gear_bank::Config>::GasMultiplier::get().gas_to_value(gas)
}

pub(crate) fn start_transaction() {
    sp_externalities::with_externalities(|ext| ext.storage_start_transaction())
        .expect("externalities should exists");

    set_transaction_flag(true);
}

pub(crate) fn rollback_transaction() {
    sp_externalities::with_externalities(|ext| {
        ext.storage_rollback_transaction()
            .expect("ongoing transaction must be there");
    })
    .expect("externalities should be set");

    set_transaction_flag(false);
}

pub(crate) fn current_stack() -> Vec<ExecutionTraceFrame> {
    DEBUG_EXECUTION_TRACE.with(|stack| stack.borrow().clone())
}

pub(crate) fn in_transaction() -> bool {
    IN_TRANSACTION.with(|value| *value.borrow())
}

pub(crate) fn set_transaction_flag(new_val: bool) {
    IN_TRANSACTION.with(|value| *value.borrow_mut() = new_val)
}

pub(crate) fn message_queue_empty() -> bool {
    QueueOf::<Test>::iter_keys().next().is_none()
}

pub(crate) fn gas_tree_empty() -> bool {
    GasTreeOf::<Test>::iter_keys().next().is_none()
        && <GasHandlerOf<Test> as GasTree>::total_supply() == 0
}

pub(crate) fn new_test_ext() -> sp_io::TestExternalities {
    let bank_address = GearBank::bank_address();

    let mut endowed_accounts = vec![bank_address, SIGNER, BLOCK_AUTHOR];
    endowed_accounts.extend(GearBuiltin::list_builtins());

    ExtBuilder::default()
        .endowment(ENDOWMENT)
        .endowed_accounts(endowed_accounts)
        .build()
}<|MERGE_RESOLUTION|>--- conflicted
+++ resolved
@@ -26,14 +26,9 @@
     PalletId, construct_runtime,
     pallet_prelude::{DispatchClass, Weight},
     parameter_types,
-<<<<<<< HEAD
-    traits::{ConstU32, ConstU64, FindAuthor, Get, InstanceFilter, OnFinalize, OnInitialize},
-    PalletId,
-=======
     traits::{
-        ConstBool, ConstU32, ConstU64, FindAuthor, Get, InstanceFilter, OnFinalize, OnInitialize,
+        ConstU32, ConstU64, FindAuthor, Get, InstanceFilter, OnFinalize, OnInitialize,
     },
->>>>>>> 41a35aef
 };
 use frame_support_test::TestRandomness;
 use frame_system::{self as system, limits::BlockWeights, pallet_prelude::BlockNumberFor};
