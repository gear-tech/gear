// This file is part of Gear.

// Copyright (C) 2021-2025 Gear Technologies Inc.
// SPDX-License-Identifier: GPL-3.0-or-later WITH Classpath-exception-2.0

// This program is free software: you can redistribute it and/or modify
// it under the terms of the GNU General Public License as published by
// the Free Software Foundation, either version 3 of the License, or
// (at your option) any later version.

// This program is distributed in the hope that it will be useful,
// but WITHOUT ANY WARRANTY; without even the implied warranty of
// MERCHANTABILITY or FITNESS FOR A PARTICULAR PURPOSE. See the
// GNU General Public License for more details.

// You should have received a copy of the GNU General Public License
// along with this program. If not, see <https://www.gnu.org/licenses/>.

use crate::{
<<<<<<< HEAD
    self as pallet_gear_builtin, bls12_381, proxy, BuiltinActor, BuiltinActorError, BuiltinActorId,
    BuiltinActorType, BuiltinContext, GasAllowanceOf,
};
use common::{storage::Limiter, GasProvider, GasTree, Origin};
=======
    self as pallet_gear_builtin, ActorWithId, BuiltinActor, BuiltinActorError, BuiltinContext,
    GasAllowanceOf, bls12_381, proxy,
};
use common::{GasProvider, GasTree, storage::Limiter};
>>>>>>> eb0c682b
use core::cell::RefCell;
use frame_support::{
    PalletId, construct_runtime,
    pallet_prelude::{DispatchClass, Weight},
    parameter_types,
    traits::{
        ConstBool, ConstU32, ConstU64, FindAuthor, Get, InstanceFilter, OnFinalize, OnInitialize,
    },
};
use frame_support_test::TestRandomness;
use frame_system::{self as system, limits::BlockWeights, pallet_prelude::BlockNumberFor};
use gbuiltin_proxy::ProxyType as BuiltinProxyType;
use gear_core::{buffer::Payload, ids::ActorId, message::StoredDispatch};
use parity_scale_codec::{Decode, Encode, MaxEncodedLen};
use sp_core::H256;
use sp_runtime::{
    BuildStorage, Perbill, Permill, RuntimeDebug,
    traits::{BlakeTwo256, IdentityLookup},
};
use sp_std::convert::{TryFrom, TryInto};

type AccountId = u64;
type BlockNumber = u64;
type Balance = u128;
type Block = frame_system::mocking::MockBlock<Test>;
type BlockWeightsOf<T> = <T as frame_system::Config>::BlockWeights;

pub(crate) type QueueOf<T> = pallet_gear_messenger::Dispatches<T>;
pub(crate) type GasHandlerOf<T> = <<T as pallet_gear::Config>::GasProvider as GasProvider>::GasTree;
pub(crate) type GasTreeOf<T> = pallet_gear_gas::GasNodes<T>;

pub(crate) const SIGNER: AccountId = 1;
pub(crate) const VAL_1_STASH: AccountId = 10;
pub(crate) const VAL_2_STASH: AccountId = 20;
pub(crate) const VAL_3_STASH: AccountId = 30;
pub(crate) const BLOCK_AUTHOR: AccountId = VAL_1_STASH;

pub(crate) const EXISTENTIAL_DEPOSIT: u128 = 10 * UNITS;
pub(crate) const ENDOWMENT: u128 = 1_000 * UNITS;

pub(crate) const UNITS: u128 = 1_000_000_000_000; // 10^(-12) precision
pub(crate) const MILLISECS_PER_BLOCK: u64 = 2_400;

#[derive(Clone, PartialEq, Eq, Debug)]
pub(crate) struct ExecutionTraceFrame {
    pub destination: u64,
    pub source: ActorId,
    pub input: Vec<u8>,
    pub is_success: bool,
}

thread_local! {
    static DEBUG_EXECUTION_TRACE: RefCell<Vec<ExecutionTraceFrame>> = const { RefCell::new(Vec::new()) };
    static IN_TRANSACTION: RefCell<bool> = const { RefCell::new(false) };
}

// Configure a mock runtime to test the pallet.
construct_runtime!(
    pub enum Test
    {
        System: system,
        Balances: pallet_balances,
        Authorship: pallet_authorship,
        Timestamp: pallet_timestamp,
        Staking: pallet_staking,
        Proxy: pallet_proxy,
        GearProgram: pallet_gear_program,
        GearMessenger: pallet_gear_messenger,
        GearScheduler: pallet_gear_scheduler,
        GearBank: pallet_gear_bank,
        Gear: pallet_gear,
        GearGas: pallet_gear_gas,
        GearBuiltin: pallet_gear_builtin,
    }
);

parameter_types! {
    pub const BlockHashCount: u64 = 250;
    pub const ExistentialDeposit: Balance = EXISTENTIAL_DEPOSIT;
}

#[derive(
    Copy,
    Clone,
    Eq,
    PartialEq,
    Ord,
    PartialOrd,
    Encode,
    Decode,
    RuntimeDebug,
    MaxEncodedLen,
    scale_info::TypeInfo,
)]
pub enum ProxyType {
    Any,
    NonTransfer,
    Governance,
    Staking,
    IdentityJudgement,
    CancelProxy,
}

impl Default for ProxyType {
    fn default() -> Self {
        Self::Any
    }
}

impl From<BuiltinProxyType> for ProxyType {
    fn from(proxy_type: BuiltinProxyType) -> Self {
        match proxy_type {
            BuiltinProxyType::Any => ProxyType::Any,
            BuiltinProxyType::NonTransfer => ProxyType::NonTransfer,
            BuiltinProxyType::Governance => ProxyType::Governance,
            BuiltinProxyType::Staking => ProxyType::Staking,
            BuiltinProxyType::IdentityJudgement => ProxyType::IdentityJudgement,
            BuiltinProxyType::CancelProxy => ProxyType::CancelProxy,
        }
    }
}

impl InstanceFilter<RuntimeCall> for ProxyType {
    fn filter(&self, c: &RuntimeCall) -> bool {
        match self {
            ProxyType::Any => true,
            ProxyType::NonTransfer => !matches!(c, RuntimeCall::Balances(..)),
            ProxyType::CancelProxy => {
                matches!(
                    c,
                    RuntimeCall::Proxy(pallet_proxy::Call::reject_announcement { .. })
                )
            }
            ProxyType::Staking => matches!(c, RuntimeCall::Staking(..)),
            ProxyType::Governance | ProxyType::IdentityJudgement => {
                unimplemented!("No pallets defined in test runtime")
            }
        }
    }
    fn is_superset(&self, o: &Self) -> bool {
        match (self, o) {
            (x, y) if x == y => true,
            (ProxyType::Any, _) => true,
            (_, ProxyType::Any) => false,
            (ProxyType::NonTransfer, _) => true,
            _ => false,
        }
    }
}

common::impl_pallet_system!(Test);
common::impl_pallet_balances!(Test);
common::impl_pallet_authorship!(Test);
common::impl_pallet_timestamp!(Test);
common::impl_pallet_staking!(Test);

parameter_types! {
    pub const ProxyDepositBase: Balance = 1;
    pub const ProxyDepositFactor: Balance = 1;
    pub const MaxProxies: u32 = 100;
    pub const MaxPending: u32 = 100;
    pub const AnnouncementDepositBase: Balance = 1;
    pub const AnnouncementDepositFactor: Balance = 1;
}

impl pallet_proxy::Config for Test {
    type RuntimeEvent = RuntimeEvent;
    type RuntimeCall = RuntimeCall;
    type Currency = Balances;
    type ProxyType = ProxyType;
    type ProxyDepositBase = ProxyDepositBase;
    type ProxyDepositFactor = ProxyDepositFactor;
    type MaxProxies = MaxProxies;
    type WeightInfo = ();
    type MaxPending = MaxPending;
    type CallHasher = BlakeTwo256;
    type AnnouncementDepositBase = AnnouncementDepositBase;
    type AnnouncementDepositFactor = AnnouncementDepositBase;
}

parameter_types! {
    pub const BlockGasLimit: u64 = 100_000_000_000;
    pub const OutgoingLimit: u32 = 1024;
    pub const OutgoingBytesLimit: u32 = 64 * 1024 * 1024;
    pub ReserveThreshold: BlockNumber = 1;
    pub GearSchedule: pallet_gear::Schedule<Test> = <pallet_gear::Schedule<Test>>::default();
    pub RentFreePeriod: BlockNumber = 12_000;
    pub RentCostPerBlock: Balance = 11;
    pub ResumeMinimalPeriod: BlockNumber = 100;
    pub ResumeSessionDuration: BlockNumber = 1_000;
    pub const PerformanceMultiplier: u32 = 100;
    pub const BankPalletId: PalletId = PalletId(*b"py/gbank");
    pub const GasMultiplier: common::GasMultiplier<Balance, u64> = common::GasMultiplier::ValuePerGas(100);
}

pallet_gear_bank::impl_config!(Test);
pallet_gear_gas::impl_config!(Test);
pallet_gear_scheduler::impl_config!(Test);
pallet_gear_program::impl_config!(Test);
pallet_gear_messenger::impl_config!(Test, CurrentBlockNumber = Gear);
pallet_gear::impl_config!(
    Test,
    Schedule = GearSchedule,
    BuiltinDispatcherFactory = GearBuiltin,
);

// A builtin actor who always returns success (even if not enough gas is provided).
pub struct SuccessBuiltinActor {}
impl BuiltinActor for SuccessBuiltinActor {
    const TYPE: BuiltinActorType =
        BuiltinActorType::Custom(BuiltinActorId::new(b"success-actor", 1));

    fn handle(
        dispatch: &StoredDispatch,
        context: &mut BuiltinContext,
    ) -> Result<Payload, BuiltinActorError> {
        if !in_transaction() {
            let builtin_id =
                GearBuiltin::builtin_id_into_actor_id(<Self as BuiltinActor>::TYPE.id()).cast();
            DEBUG_EXECUTION_TRACE.with(|d| {
                d.borrow_mut().push(ExecutionTraceFrame {
                    destination: builtin_id,
                    source: dispatch.source(),
                    input: dispatch.payload_bytes().to_vec(),
                    is_success: true,
                })
            });
        }

        // Build the reply message
        let payload = b"Success".to_vec().try_into().expect("Small vector");
        context.try_charge_gas(1_000_000_u64)?;

        Ok(payload)
    }

    fn max_gas() -> u64 {
        Default::default()
    }
}

// A builtin actor that always returns an error.
pub struct ErrorBuiltinActor {}
impl BuiltinActor for ErrorBuiltinActor {
    const TYPE: BuiltinActorType = BuiltinActorType::Custom(BuiltinActorId::new(b"error-actor", 1));

    fn handle(
        dispatch: &StoredDispatch,
        context: &mut BuiltinContext,
    ) -> Result<Payload, BuiltinActorError> {
        if !in_transaction() {
            let builtin_id =
                GearBuiltin::builtin_id_into_actor_id(<Self as BuiltinActor>::TYPE.id()).cast();

            DEBUG_EXECUTION_TRACE.with(|d| {
                d.borrow_mut().push(ExecutionTraceFrame {
                    destination: builtin_id,
                    source: dispatch.source(),
                    input: dispatch.payload_bytes().to_vec(),
                    is_success: false,
                })
            });
        }
        context.try_charge_gas(100_000_u64)?;
        Err(BuiltinActorError::InsufficientGas)
    }

    fn max_gas() -> u64 {
        Default::default()
    }
}

// An honest bulitin actor that actually checks whether the gas is sufficient.
pub struct HonestBuiltinActor {}
impl BuiltinActor for HonestBuiltinActor {
    const TYPE: BuiltinActorType =
        BuiltinActorType::Custom(BuiltinActorId::new(b"honest-actor", 1));

    fn handle(
        dispatch: &StoredDispatch,
        context: &mut BuiltinContext,
    ) -> Result<Payload, BuiltinActorError> {
        let is_error = context.to_gas_amount().left() < 500_000_u64;

        if !in_transaction() {
            let builtin_id =
                GearBuiltin::builtin_id_into_actor_id(<Self as BuiltinActor>::TYPE.id()).cast();

            DEBUG_EXECUTION_TRACE.with(|d| {
                d.borrow_mut().push(ExecutionTraceFrame {
                    destination: builtin_id,
                    source: dispatch.source(),
                    input: dispatch.payload_bytes().to_vec(),
                    is_success: !is_error,
                })
            });
        }

        if is_error {
            context.try_charge_gas(100_000_u64)?;
            return Err(BuiltinActorError::InsufficientGas);
        }

        // Build the reply message
        let payload = b"Success".to_vec().try_into().expect("Small vector");
        context.try_charge_gas(500_000_u64)?;

        Ok(payload)
    }

    fn max_gas() -> u64 {
        Default::default()
    }
}

impl pallet_gear_builtin::Config for Test {
    type RuntimeCall = RuntimeCall;
    type Builtins = (
        SuccessBuiltinActor,
        ErrorBuiltinActor,
        HonestBuiltinActor,
        bls12_381::Actor<Self>,
        proxy::Actor<Self>,
    );
    type BlockLimiter = GearGas;
    type WeightInfo = ();
}

// Build genesis storage according to the mock runtime.
#[derive(Default)]
pub struct ExtBuilder {
    initial_authorities: Vec<AccountId>,
    endowed_accounts: Vec<AccountId>,
    endowment: Balance,
}

impl ExtBuilder {
    pub fn endowment(mut self, e: Balance) -> Self {
        self.endowment = e;
        self
    }

    pub fn endowed_accounts(mut self, accounts: Vec<AccountId>) -> Self {
        self.endowed_accounts = accounts;
        self
    }

    pub fn build(self) -> sp_io::TestExternalities {
        let mut storage = system::GenesisConfig::<Test>::default()
            .build_storage()
            .unwrap();

        pallet_balances::GenesisConfig::<Test> {
            balances: self
                .endowed_accounts
                .iter()
                .map(|k| (*k, self.endowment))
                .collect(),
        }
        .assimilate_storage(&mut storage)
        .unwrap();

        pallet_staking::GenesisConfig::<Test> {
            validator_count: self.initial_authorities.len() as u32,
            minimum_validator_count: self.initial_authorities.len() as u32,
            stakers: self
                .initial_authorities
                .iter()
                .map(|x| {
                    (
                        *x,
                        *x,
                        self.endowment,
                        pallet_staking::StakerStatus::<AccountId>::Validator,
                    )
                })
                .collect::<Vec<_>>(),
            invulnerables: self.initial_authorities.to_vec(),
            slash_reward_fraction: Perbill::from_percent(10),
            ..Default::default()
        }
        .assimilate_storage(&mut storage)
        .unwrap();

        let mut ext: sp_io::TestExternalities = storage.into();

        ext.execute_with(|| {
            let new_blk = 1;
            System::set_block_number(new_blk);
            on_initialize(new_blk);
        });
        ext
    }
}

#[allow(unused)]
pub(crate) fn run_to_block(n: u64) {
    while System::block_number() < n {
        let current_blk = System::block_number();

        Gear::run(frame_support::dispatch::RawOrigin::None.into(), None).unwrap();
        on_finalize(current_blk);

        let new_block_number = current_blk + 1;
        System::set_block_number(new_block_number);
        on_initialize(new_block_number);
    }
}

pub(crate) fn run_to_next_block() {
    run_for_n_blocks(1, None)
}

pub(crate) fn run_for_n_blocks(n: u64, remaining_weight: Option<u64>) {
    let now = System::block_number();
    let until = now + n;
    for current_blk in now..until {
        if let Some(remaining_weight) = remaining_weight {
            GasAllowanceOf::<Test>::put(remaining_weight);
            let max_block_weight = <BlockWeightsOf<Test> as Get<BlockWeights>>::get().max_block;
            System::register_extra_weight_unchecked(
                max_block_weight.saturating_sub(Weight::from_parts(remaining_weight, 0)),
                DispatchClass::Normal,
            );
        }

        let max_block_weight = <BlockWeightsOf<Test> as Get<BlockWeights>>::get().max_block;
        System::register_extra_weight_unchecked(max_block_weight, DispatchClass::Mandatory);
        Gear::run(frame_support::dispatch::RawOrigin::None.into(), None).unwrap();

        on_finalize(current_blk);

        let new_block_number = current_blk + 1;
        System::set_block_number(new_block_number);
        on_initialize(new_block_number);
    }
}

// Run on_initialize hooks in order as they appear in AllPalletsWithSystem.
pub(crate) fn on_initialize(new_block_number: BlockNumberFor<Test>) {
    Timestamp::set_timestamp(new_block_number.saturating_mul(MILLISECS_PER_BLOCK));
    Authorship::on_initialize(new_block_number);
    GearGas::on_initialize(new_block_number);
    GearMessenger::on_initialize(new_block_number);
    Gear::on_initialize(new_block_number);
    GearBank::on_initialize(new_block_number);
}

// Run on_finalize hooks (in pallets reverse order, as they appear in AllPalletsWithSystem)
pub(crate) fn on_finalize(current_blk: BlockNumberFor<Test>) {
    Authorship::on_finalize(current_blk);
    Gear::on_finalize(current_blk);
    GearBank::on_finalize(current_blk);
    assert!(!System::events().iter().any(|e| {
        matches!(
            e.event,
            RuntimeEvent::Gear(pallet_gear::Event::QueueNotProcessed)
        )
    }))
}

pub(crate) fn gas_price(gas: u64) -> u128 {
    <Test as pallet_gear_bank::Config>::GasMultiplier::get().gas_to_value(gas)
}

pub(crate) fn start_transaction() {
    sp_externalities::with_externalities(|ext| ext.storage_start_transaction())
        .expect("externalities should exists");

    set_transaction_flag(true);
}

pub(crate) fn rollback_transaction() {
    sp_externalities::with_externalities(|ext| {
        ext.storage_rollback_transaction()
            .expect("ongoing transaction must be there");
    })
    .expect("externalities should be set");

    set_transaction_flag(false);
}

pub(crate) fn current_stack() -> Vec<ExecutionTraceFrame> {
    DEBUG_EXECUTION_TRACE.with(|stack| stack.borrow().clone())
}

pub(crate) fn in_transaction() -> bool {
    IN_TRANSACTION.with(|value| *value.borrow())
}

pub(crate) fn set_transaction_flag(new_val: bool) {
    IN_TRANSACTION.with(|value| *value.borrow_mut() = new_val)
}

pub(crate) fn message_queue_empty() -> bool {
    QueueOf::<Test>::iter_keys().next().is_none()
}

pub(crate) fn gas_tree_empty() -> bool {
    GasTreeOf::<Test>::iter_keys().next().is_none()
        && <GasHandlerOf<Test> as GasTree>::total_supply() == 0
}

pub(crate) fn new_test_ext() -> sp_io::TestExternalities {
    let bank_address = GearBank::bank_address();

    let mut endowed_accounts = vec![bank_address, SIGNER, BLOCK_AUTHOR];
    endowed_accounts.extend(GearBuiltin::list_builtins());

    ExtBuilder::default()
        .endowment(ENDOWMENT)
        .endowed_accounts(endowed_accounts)
        .build()
}<|MERGE_RESOLUTION|>--- conflicted
+++ resolved
@@ -17,17 +17,10 @@
 // along with this program. If not, see <https://www.gnu.org/licenses/>.
 
 use crate::{
-<<<<<<< HEAD
     self as pallet_gear_builtin, bls12_381, proxy, BuiltinActor, BuiltinActorError, BuiltinActorId,
     BuiltinActorType, BuiltinContext, GasAllowanceOf,
 };
 use common::{storage::Limiter, GasProvider, GasTree, Origin};
-=======
-    self as pallet_gear_builtin, ActorWithId, BuiltinActor, BuiltinActorError, BuiltinContext,
-    GasAllowanceOf, bls12_381, proxy,
-};
-use common::{GasProvider, GasTree, storage::Limiter};
->>>>>>> eb0c682b
 use core::cell::RefCell;
 use frame_support::{
     PalletId, construct_runtime,
