--- conflicted
+++ resolved
@@ -17,13 +17,8 @@
 // along with this program. If not, see <https://www.gnu.org/licenses/>.
 
 use crate::{
-<<<<<<< HEAD
-    self as pallet_gear_builtin, bls12_381, proxy, ActorWithId, BuiltinActor, BuiltinActorError,
-    BuiltinContext, BuiltinReply, GasAllowanceOf,
-=======
     self as pallet_gear_builtin, ActorWithId, BuiltinActor, BuiltinActorError, BuiltinContext,
-    GasAllowanceOf, bls12_381, proxy,
->>>>>>> 41a35aef
+    BuiltinReply, GasAllowanceOf, bls12_381, proxy,
 };
 use common::{GasProvider, GasTree, storage::Limiter};
 use core::cell::RefCell;
