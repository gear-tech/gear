--- conflicted
+++ resolved
@@ -47,7 +47,6 @@
 #[cfg(test)]
 mod tests;
 
-pub use pallet::*;
 pub use weights::WeightInfo;
 
 use alloc::{
@@ -434,13 +433,8 @@
                 // a reply from the builtin actor.
                 // Dispatch clone is cheap here since it only contains Arc<Payload>
                 let mut message_context =
-<<<<<<< HEAD
-                    MessageContext::new(dispatch, actor_id, Default::default());
+                    MessageContext::new(dispatch.clone(), actor_id, Default::default());
                 let packet = ReplyPacket::new(handle_result.payload, handle_result.return_value);
-=======
-                    MessageContext::new(dispatch.clone(), actor_id, Default::default());
-                let packet = ReplyPacket::new(response_payload, 0);
->>>>>>> 1780649d
 
                 // Mark reply as sent
                 if let Ok(_reply_id) = message_context.reply_commit(packet.clone(), None) {
