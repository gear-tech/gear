[package]
name = "pallet-gear-builtin"
description = "Builtin runtime actor providing runtime-related logic to program actors"
version.workspace = true
authors.workspace = true
edition.workspace = true
license.workspace = true
homepage.workspace = true
repository.workspace = true
readme = "README.md"

[package.metadata.docs.rs]
targets = ["x86_64-unknown-linux-gnu"]

[dependencies]
parity-scale-codec = { workspace = true, features = ["derive"] }
scale-info = { workspace = true, features = ["derive"] }
log.workspace = true
serde = { workspace = true, features = ["derive"], optional = true }
derive_more.workspace = true
impl-trait-for-tuples.workspace = true
ark-serialize = { workspace = true, features = ["derive"] }
ark-scale = { workspace = true, features = ["hazmat"] }
ark-bls12-381 = { workspace = true, features = ["curve"], optional = true }
ark-ec = { workspace = true, optional = true }
ark-ff = { workspace = true, optional = true }
ark-std = { workspace = true, optional = true }

common.workspace = true
core-processor.workspace = true
gbuiltin-bls381.workspace = true
gbuiltin-staking.workspace = true
gbuiltin-proxy.workspace = true
gear-core.workspace = true
gear-core-errors.workspace = true
gear-runtime-interface.workspace = true
frame-support.workspace = true
frame-system.workspace = true
frame-benchmarking = { workspace = true, optional = true }
sp-core.workspace = true
sp-crypto-ec-utils = { workspace = true, features = ["bls12-381"] }
sp-std.workspace = true
sp-runtime = { workspace = true, features = ["serde"] }
pallet-gear.workspace = true
pallet-staking.workspace = true
pallet-proxy.workspace = true
# To be removed after migrations applied.
pallet-balances.workspace = true

[dev-dependencies]
demo-waiting-proxy.workspace = true
demo-staking-broker.workspace = true
demo-proxy-broker.workspace = true
gprimitives.workspace = true
sp-externalities = { workspace = true, features = ["std"] }
sp-io = { workspace = true, features = ["std"] }
sp-staking = { workspace = true, features = ["std"] }
frame-election-provider-support = { workspace = true, features = ["std"] }
pallet-authorship = { workspace = true, features = ["std"] }
pallet-balances = { workspace = true, features = ["std"] }
pallet-session = { workspace = true, features = ["std"] }
pallet-timestamp = { workspace = true, features = ["std"] }
pallet-gear-bank = { workspace = true, features = ["std"] }
pallet-gear-gas = { workspace = true, features = ["std"] }
pallet-gear-messenger = { workspace = true, features = ["std"] }
pallet-gear-program = { workspace = true, features = ["std"] }
pallet-gear-scheduler = { workspace = true, features = ["std"] }
frame-support-test = { workspace = true, features = ["std"] }
tracing-subscriber.workspace = true
hex-literal.workspace = true
ark-bls12-381.workspace = true
ark-ec.workspace = true
ark-ff.workspace = true
ark-std.workspace = true
sha2 = { workspace = true, features = ["std"] }

[features]
default = ["std"]
std = [
<<<<<<< HEAD
    "common/std",
    "frame-benchmarking?/std",
    "frame-support/std",
    "frame-system/std",
    "gear-core/std",
    "gear-runtime-interface/std",
    "pallet-gear/std",
    "pallet-staking/std",
    "pallet-proxy/std",
    "parity-scale-codec/std",
    "scale-info/std",
    "sp-core/std",
    "sp-crypto-ec-utils/std",
    "sp-runtime/std",
    "sp-std/std",
    "ark-serialize/std",
    "ark-scale/std",
    "ark-bls12-381?/std",
    "ark-ec?/std",
    "ark-ff?/std",
    "ark-std?/std",
    "serde",
    # To be removed after migrations applied.
    "pallet-balances/std",
=======
	"common/std",
	"frame-benchmarking?/std",
	"frame-support/std",
	"frame-system/std",
	"gear-core/std",
	"gear-runtime-interface/std",
	"pallet-gear/std",
	"pallet-staking/std",
	"pallet-proxy/std",
	"parity-scale-codec/std",
	"scale-info/std",
	"sp-crypto-ec-utils/std",
	"sp-runtime/std",
	"sp-std/std",
	"ark-serialize/std",
	"ark-scale/std",
	"ark-bls12-381?/std",
	"ark-ec?/std",
	"ark-ff?/std",
	"ark-std?/std",
	# To be removed after migrations applied.
	"pallet-balances/std",
	"gprimitives/std",
>>>>>>> 4259b0e9
]
runtime-benchmarks = [
    "common/runtime-benchmarks",
    "frame-benchmarking/runtime-benchmarks",
    "frame-support/runtime-benchmarks",
    "frame-system/runtime-benchmarks",
    "pallet-staking/runtime-benchmarks",
    "ark-bls12-381",
    "ark-ec",
    "ark-ff",
    "ark-std",
    # To be removed after migrations applied.
    "pallet-balances/runtime-benchmarks",
]
try-runtime = [
    "frame-support/try-runtime",
    # To be removed after migrations applied.
    "pallet-balances/try-runtime",
]<|MERGE_RESOLUTION|>--- conflicted
+++ resolved
@@ -77,32 +77,6 @@
 [features]
 default = ["std"]
 std = [
-<<<<<<< HEAD
-    "common/std",
-    "frame-benchmarking?/std",
-    "frame-support/std",
-    "frame-system/std",
-    "gear-core/std",
-    "gear-runtime-interface/std",
-    "pallet-gear/std",
-    "pallet-staking/std",
-    "pallet-proxy/std",
-    "parity-scale-codec/std",
-    "scale-info/std",
-    "sp-core/std",
-    "sp-crypto-ec-utils/std",
-    "sp-runtime/std",
-    "sp-std/std",
-    "ark-serialize/std",
-    "ark-scale/std",
-    "ark-bls12-381?/std",
-    "ark-ec?/std",
-    "ark-ff?/std",
-    "ark-std?/std",
-    "serde",
-    # To be removed after migrations applied.
-    "pallet-balances/std",
-=======
 	"common/std",
 	"frame-benchmarking?/std",
 	"frame-support/std",
@@ -114,6 +88,7 @@
 	"pallet-proxy/std",
 	"parity-scale-codec/std",
 	"scale-info/std",
+    "sp-core/std",
 	"sp-crypto-ec-utils/std",
 	"sp-runtime/std",
 	"sp-std/std",
@@ -126,7 +101,6 @@
 	# To be removed after migrations applied.
 	"pallet-balances/std",
 	"gprimitives/std",
->>>>>>> 4259b0e9
 ]
 runtime-benchmarks = [
     "common/runtime-benchmarks",
