--- conflicted
+++ resolved
@@ -143,12 +143,7 @@
 #[test]
 fn genesis_config_works() {
     init_logger();
-<<<<<<< HEAD
     ExtBuilder::<Test>::default()
-=======
-
-    ExtBuilder::default()
->>>>>>> 83d18aef
         .initial_authorities(vec![
             (VAL_1_STASH, VAL_1_AUTH_ID),
             (VAL_2_STASH, VAL_2_AUTH_ID),
