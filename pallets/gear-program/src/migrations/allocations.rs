// This file is part of Gear.

// Copyright (C) 2023-2024 Gear Technologies Inc.
// SPDX-License-Identifier: GPL-3.0-or-later WITH Classpath-exception-2.0

// This program is free software: you can redistribute it and/or modify
// it under the terms of the GNU General Public License as published by
// the Free Software Foundation, either version 3 of the License, or
// (at your option) any later version.

// This program is distributed in the hope that it will be useful,
// but WITHOUT ANY WARRANTY; without even the implied warranty of
// MERCHANTABILITY or FITNESS FOR A PARTICULAR PURPOSE. See the
// GNU General Public License for more details.

// You should have received a copy of the GNU General Public License
// along with this program. If not, see <https://www.gnu.org/licenses/>.

<<<<<<< HEAD
use crate::{AllocationsStorage, Config, PagesWithDataStorage, Pallet, ProgramStorage};
use common::Program;
=======
use crate::{Config, Pallet, ProgramStorage};
>>>>>>> a9b72c1b
use frame_support::{
    traits::{Get, GetStorageVersion, OnRuntimeUpgrade, StorageVersion},
    weights::Weight,
};
use frame_system::pallet_prelude::BlockNumberFor;
<<<<<<< HEAD
use gear_core::pages::{numerated::tree::IntervalsTree, GearPage, WasmPage};
=======
use gear_core::program::{ActiveProgram, Program};
>>>>>>> a9b72c1b
use sp_std::marker::PhantomData;

#[cfg(feature = "try-runtime")]
use {
    frame_support::ensure,
    sp_runtime::{
        codec::{Decode, Encode},
        TryRuntimeError,
    },
    sp_std::vec::Vec,
};

const MIGRATE_FROM_VERSION: u16 = 5;
const MIGRATE_TO_VERSION: u16 = 6;
const ALLOWED_CURRENT_STORAGE_VERSION: u16 = 7;

pub struct MigrateAllocations<T: Config>(PhantomData<T>);

impl<T: Config> OnRuntimeUpgrade for MigrateAllocations<T> {
    fn on_runtime_upgrade() -> Weight {
        let onchain = Pallet::<T>::on_chain_storage_version();

        // 1 read for on chain storage version
        let mut weight = T::DbWeight::get().reads(1);

        if onchain == MIGRATE_FROM_VERSION {
            let current = Pallet::<T>::current_storage_version();
            if current != ALLOWED_CURRENT_STORAGE_VERSION {
                log::error!("❌ Migration is not allowed for current storage version {current:?}.");
                return weight;
            }

            let update_to = StorageVersion::new(MIGRATE_TO_VERSION);
            log::info!("🚚 Running migration from {onchain:?} to {update_to:?}, current storage version is {current:?}.");

            ProgramStorage::<T>::translate(|id, program: v5::Program<BlockNumberFor<T>>| {
                weight = weight.saturating_add(T::DbWeight::get().reads_writes(1, 1));

                Some(match program {
<<<<<<< HEAD
                    v5::Program::Active(p) => {
                        AllocationsStorage::<T>::insert(
                            id,
                            p.allocations
                                .into_iter()
                                .collect::<IntervalsTree<WasmPage>>(),
                        );
                        PagesWithDataStorage::<T>::insert(
                            id,
                            p.pages_with_data
                                .into_iter()
                                .collect::<IntervalsTree<GearPage>>(),
                        );
                        Program::Active(common::ActiveProgram {
                            allocations_tree_len: 0,
                            memory_infix: p.memory_infix,
                            gas_reservation_map: p.gas_reservation_map,
                            code_hash: p.code_hash,
                            code_exports: p.code_exports,
                            static_pages: p.static_pages.into(),
                            state: p.state,
                            expiration_block: p.expiration_block,
                        })
                    }
=======
                    v5::Program::Active(p) => Program::Active(ActiveProgram {
                        allocations: p.allocations.into_iter().collect(),
                        pages_with_data: p.pages_with_data.into_iter().collect(),
                        memory_infix: p.memory_infix,
                        gas_reservation_map: p.gas_reservation_map,
                        code_hash: p.code_hash,
                        code_exports: p.code_exports,
                        static_pages: p.static_pages.into(),
                        state: p.state,
                        expiration_block: p.expiration_block,
                    }),
>>>>>>> a9b72c1b
                    v5::Program::Exited(id) => Program::Exited(id),
                    v5::Program::Terminated(id) => Program::Terminated(id),
                })
            });

            update_to.put::<Pallet<T>>();

            log::info!("✅ Successfully migrates storage");
        } else {
            log::info!("🟠 Migration requires onchain version {MIGRATE_FROM_VERSION}, so was skipped for {onchain:?}");
        }

        weight
    }

    #[cfg(feature = "try-runtime")]
    fn pre_upgrade() -> Result<Vec<u8>, TryRuntimeError> {
        let current = Pallet::<T>::current_storage_version();
        let onchain = Pallet::<T>::on_chain_storage_version();

        let res = if onchain == MIGRATE_FROM_VERSION {
            ensure!(
                current == ALLOWED_CURRENT_STORAGE_VERSION,
                "Current storage version is not allowed for migration, check migration code in order to allow it."
            );

            Some(v5::ProgramStorage::<T>::iter().count() as u64)
        } else {
            None
        };

        Ok(res.encode())
    }

    #[cfg(feature = "try-runtime")]
    fn post_upgrade(state: Vec<u8>) -> Result<(), TryRuntimeError> {
        if let Some(old_count) = Option::<u64>::decode(&mut state.as_ref())
            .map_err(|_| "`pre_upgrade` provided an invalid state")?
        {
            let count = ProgramStorage::<T>::iter().count() as u64;
            ensure!(
                old_count == count,
                "incorrect count of elements old {} != new {}",
            );
<<<<<<< HEAD
            let count = AllocationsStorage::<T>::iter().count() as u64;
            ensure!(
                old_count == count,
                "incorrect count of elements in allocations old {} != new {}",
            );
            let count = PagesWithDataStorage::<T>::iter().count() as u64;
            ensure!(
                old_count == count,
                "incorrect count of elements in pages with data old {} != new {}",
            );
            ensure!(
                Pallet::<T>::current_storage_version() == MIGRATE_TO_VERSION,
                "incorrect storage version after migration"
            );
=======
>>>>>>> a9b72c1b
        }

        Ok(())
    }
}

mod v5 {
    use gear_core::{
        ids::ProgramId,
        message::DispatchKind,
        pages::{GearPage, WasmPage},
        program::{MemoryInfix, ProgramState},
        reservation::GasReservationMap,
    };
    use primitive_types::H256;
    use sp_runtime::{
        codec::{self, Decode, Encode},
        scale_info::{self, TypeInfo},
        traits::Saturating,
    };
    use sp_std::{collections::btree_set::BTreeSet, prelude::*};

    #[derive(Clone, Debug, Decode, Encode, PartialEq, Eq, TypeInfo)]
    #[codec(crate = codec)]
    #[scale_info(crate = scale_info)]
    pub struct ActiveProgram<BlockNumber: Copy + Saturating> {
        pub allocations: BTreeSet<WasmPage>,
        pub pages_with_data: BTreeSet<GearPage>,
        pub memory_infix: MemoryInfix,
        pub gas_reservation_map: GasReservationMap,
        pub code_hash: H256,
        pub code_exports: BTreeSet<DispatchKind>,
        pub static_pages: WasmPage,
        pub state: ProgramState,
        pub expiration_block: BlockNumber,
    }

    #[derive(Clone, Debug, Decode, Encode, PartialEq, Eq, TypeInfo)]
    #[codec(crate = codec)]
    #[scale_info(crate = scale_info)]
    pub enum Program<BlockNumber: Copy + Saturating> {
        Active(ActiveProgram<BlockNumber>),
        Exited(ProgramId),
        Terminated(ProgramId),
    }

    #[cfg(feature = "try-runtime")]
    use {
        crate::{Config, Pallet},
        frame_support::{
            storage::types::StorageMap,
            traits::{PalletInfo, StorageInstance},
            Identity,
        },
        sp_std::marker::PhantomData,
    };

    #[cfg(feature = "try-runtime")]
    pub struct ProgramStoragePrefix<T>(PhantomData<T>);

    #[cfg(feature = "try-runtime")]
    impl<T: Config> StorageInstance for ProgramStoragePrefix<T> {
        const STORAGE_PREFIX: &'static str = "ProgramStorage";

        fn pallet_prefix() -> &'static str {
            <<T as frame_system::Config>::PalletInfo as PalletInfo>::name::<Pallet<T>>()
                .expect("No name found for the pallet in the runtime!")
        }
    }

    #[cfg(feature = "try-runtime")]
    pub type ProgramStorage<T> = StorageMap<
        ProgramStoragePrefix<T>,
        Identity,
        ProgramId,
        Program<frame_system::pallet_prelude::BlockNumberFor<T>>,
    >;
}

#[cfg(test)]
#[cfg(feature = "try-runtime")]
mod test {
    use super::*;
    use crate::mock::*;
    use frame_support::traits::StorageVersion;
    use frame_system::pallet_prelude::BlockNumberFor;
    use gear_core::{
        ids::ProgramId,
        pages::{GearPage, WasmPage},
        program::ProgramState,
    };
    use sp_runtime::traits::Zero;

    #[test]
    fn migration_works() {
        new_test_ext().execute_with(|| {
            StorageVersion::new(MIGRATE_FROM_VERSION).put::<GearProgram>();

            // add active program
            let active_program_id = ProgramId::from(1u64);
            let program = v5::Program::<BlockNumberFor<Test>>::Active(v5::ActiveProgram {
                allocations: [1u16, 2, 3, 4, 5, 101, 102]
                    .into_iter()
                    .map(Into::into)
                    .collect(),
                pages_with_data: [4u16, 5, 6, 7, 8, 400, 401]
                    .into_iter()
                    .map(Into::into)
                    .collect(),
                gas_reservation_map: Default::default(),
                code_hash: Default::default(),
                code_exports: Default::default(),
                static_pages: 1.into(),
                state: ProgramState::Initialized,
                expiration_block: 100,
                memory_infix: Default::default(),
            });
            v5::ProgramStorage::<Test>::insert(active_program_id, program);

            // add exited program
            let program = v5::Program::<BlockNumberFor<Test>>::Exited(active_program_id);
            let program_id = ProgramId::from(2u64);
            v5::ProgramStorage::<Test>::insert(program_id, program);

            // add terminated program
            let program = v5::Program::<BlockNumberFor<Test>>::Terminated(program_id);
            let program_id = ProgramId::from(3u64);
            v5::ProgramStorage::<Test>::insert(program_id, program);

            let state = MigrateAllocations::<Test>::pre_upgrade().unwrap();
            let w = MigrateAllocations::<Test>::on_runtime_upgrade();
            assert!(!w.is_zero());
            MigrateAllocations::<Test>::post_upgrade(state).unwrap();

            let allocations = AllocationsStorage::<Test>::get(active_program_id).unwrap();
            assert_eq!(
                allocations.to_vec(),
                [
                    WasmPage::from(1)..=WasmPage::from(5),
                    WasmPage::from(101)..=WasmPage::from(102)
                ]
            );

            let pages_with_data = PagesWithDataStorage::<Test>::get(active_program_id).unwrap();
            assert_eq!(
                pages_with_data.to_vec(),
                [
                    GearPage::from(4)..=GearPage::from(8),
                    GearPage::from(400)..=GearPage::from(401)
                ]
            );

            let Some(Program::Active(_)) = ProgramStorage::<Test>::get(active_program_id) else {
                panic!("Program must be active");
            };

            assert_eq!(
                ProgramStorage::<Test>::get(ProgramId::from(2u64)).unwrap(),
                Program::Exited(active_program_id)
            );
            assert_eq!(
                ProgramStorage::<Test>::get(ProgramId::from(3u64)).unwrap(),
                Program::Terminated(ProgramId::from(2u64))
            );

            assert_eq!(StorageVersion::get::<GearProgram>(), MIGRATE_TO_VERSION);
        })
    }
}<|MERGE_RESOLUTION|>--- conflicted
+++ resolved
@@ -16,22 +16,13 @@
 // You should have received a copy of the GNU General Public License
 // along with this program. If not, see <https://www.gnu.org/licenses/>.
 
-<<<<<<< HEAD
-use crate::{AllocationsStorage, Config, PagesWithDataStorage, Pallet, ProgramStorage};
-use common::Program;
-=======
 use crate::{Config, Pallet, ProgramStorage};
->>>>>>> a9b72c1b
 use frame_support::{
     traits::{Get, GetStorageVersion, OnRuntimeUpgrade, StorageVersion},
     weights::Weight,
 };
 use frame_system::pallet_prelude::BlockNumberFor;
-<<<<<<< HEAD
-use gear_core::pages::{numerated::tree::IntervalsTree, GearPage, WasmPage};
-=======
 use gear_core::program::{ActiveProgram, Program};
->>>>>>> a9b72c1b
 use sp_std::marker::PhantomData;
 
 #[cfg(feature = "try-runtime")]
@@ -71,32 +62,6 @@
                 weight = weight.saturating_add(T::DbWeight::get().reads_writes(1, 1));
 
                 Some(match program {
-<<<<<<< HEAD
-                    v5::Program::Active(p) => {
-                        AllocationsStorage::<T>::insert(
-                            id,
-                            p.allocations
-                                .into_iter()
-                                .collect::<IntervalsTree<WasmPage>>(),
-                        );
-                        PagesWithDataStorage::<T>::insert(
-                            id,
-                            p.pages_with_data
-                                .into_iter()
-                                .collect::<IntervalsTree<GearPage>>(),
-                        );
-                        Program::Active(common::ActiveProgram {
-                            allocations_tree_len: 0,
-                            memory_infix: p.memory_infix,
-                            gas_reservation_map: p.gas_reservation_map,
-                            code_hash: p.code_hash,
-                            code_exports: p.code_exports,
-                            static_pages: p.static_pages.into(),
-                            state: p.state,
-                            expiration_block: p.expiration_block,
-                        })
-                    }
-=======
                     v5::Program::Active(p) => Program::Active(ActiveProgram {
                         allocations: p.allocations.into_iter().collect(),
                         pages_with_data: p.pages_with_data.into_iter().collect(),
@@ -108,7 +73,6 @@
                         state: p.state,
                         expiration_block: p.expiration_block,
                     }),
->>>>>>> a9b72c1b
                     v5::Program::Exited(id) => Program::Exited(id),
                     v5::Program::Terminated(id) => Program::Terminated(id),
                 })
@@ -153,23 +117,6 @@
                 old_count == count,
                 "incorrect count of elements old {} != new {}",
             );
-<<<<<<< HEAD
-            let count = AllocationsStorage::<T>::iter().count() as u64;
-            ensure!(
-                old_count == count,
-                "incorrect count of elements in allocations old {} != new {}",
-            );
-            let count = PagesWithDataStorage::<T>::iter().count() as u64;
-            ensure!(
-                old_count == count,
-                "incorrect count of elements in pages with data old {} != new {}",
-            );
-            ensure!(
-                Pallet::<T>::current_storage_version() == MIGRATE_TO_VERSION,
-                "incorrect storage version after migration"
-            );
-=======
->>>>>>> a9b72c1b
         }
 
         Ok(())
