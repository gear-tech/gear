// This file is part of Gear.

// Copyright (C) 2023-2024 Gear Technologies Inc.
// SPDX-License-Identifier: GPL-3.0-or-later WITH Classpath-exception-2.0

// This program is free software: you can redistribute it and/or modify
// it under the terms of the GNU General Public License as published by
// the Free Software Foundation, either version 3 of the License, or
// (at your option) any later version.

// This program is distributed in the hope that it will be useful,
// but WITHOUT ANY WARRANTY; without even the implied warranty of
// MERCHANTABILITY or FITNESS FOR A PARTICULAR PURPOSE. See the
// GNU General Public License for more details.

// You should have received a copy of the GNU General Public License
// along with this program. If not, see <https://www.gnu.org/licenses/>.

use crate::{CodeMetadataStorage, Config, InstrumentedCodeStorage, Pallet};
use frame_support::{
    traits::{Get, GetStorageVersion, OnRuntimeUpgrade, StorageVersion},
    weights::Weight,
};
use gear_core::{
    code::{CodeMetadata, InstrumentationStatus, InstrumentedCode},
    message::{DispatchKind, DispatchKindSet},
};
use sp_std::marker::PhantomData;

#[cfg(feature = "try-runtime")]
use {
    frame_support::ensure,
    sp_runtime::{
        codec::{Decode, Encode},
        TryRuntimeError,
    },
    sp_std::vec::Vec,
};

const MIGRATE_FROM_VERSION: u16 = 12;
const MIGRATE_TO_VERSION: u16 = 13;
const ALLOWED_CURRENT_STORAGE_VERSION: u16 = 13;

pub struct MigrateSplitInstrumentedCode<T: Config>(PhantomData<T>);

impl<T: Config> OnRuntimeUpgrade for MigrateSplitInstrumentedCode<T> {
    fn on_runtime_upgrade() -> Weight {
        // 1 read for onchain storage version
        let mut weight = T::DbWeight::get().reads(1);
        let mut counter = 0;

        let onchain = Pallet::<T>::on_chain_storage_version();

        if onchain == MIGRATE_FROM_VERSION {
            let current = Pallet::<T>::current_storage_version();

            if current != ALLOWED_CURRENT_STORAGE_VERSION {
                log::error!("❌ Migration is not allowed for current storage version {current:?}.");
                return weight;
            }

            let update_to = StorageVersion::new(MIGRATE_TO_VERSION);

            log::info!("🚚 Running migration from {onchain:?} to {update_to:?}, current storage version is {current:?}.");

            v12::CodeStorage::<T>::drain().for_each(|(code_id, instrumented_code)| {
                // 1 read for instrumented code, 1 write for instrumented code and 1 write for code metadata
                weight = weight.saturating_add(T::DbWeight::get().reads_writes(1, 2));

                let mut exports = DispatchKindSet::empty().as_flags();

                instrumented_code.exports.iter().for_each(|export| {
                    let export = match *export {
                        v12::DispatchKind::Init => DispatchKind::Init,
                        v12::DispatchKind::Handle => DispatchKind::Handle,
                        v12::DispatchKind::Reply => DispatchKind::Reply,
                        v12::DispatchKind::Signal => DispatchKind::Signal,
                    };

                    exports.insert(export);
                });

                let code_metadata = CodeMetadata::new(
                    instrumented_code.original_code_len,
                    instrumented_code.code.len() as u32,
                    exports.into(),
                    instrumented_code.static_pages,
                    instrumented_code.stack_end,
                    InstrumentationStatus::Instrumented(instrumented_code.version),
                );

                let instrumented_code = InstrumentedCode::new(
                    instrumented_code.code,
                    instrumented_code.instantiated_section_sizes,
                );

                InstrumentedCodeStorage::<T>::insert(code_id, instrumented_code);
                CodeMetadataStorage::<T>::insert(code_id, code_metadata);

                counter += 1;
            });

            v12::CodeStorageNonce::<T>::kill();
            // killing a storage: one write
            weight = weight.saturating_add(T::DbWeight::get().writes(1));

            v12::CodeLenStorageNonce::<T>::kill();
            // killing a storage: one write
            weight = weight.saturating_add(T::DbWeight::get().writes(1));

            // Put new storage version
            weight = weight.saturating_add(T::DbWeight::get().writes(1));

            update_to.put::<Pallet<T>>();

            log::info!("✅ Successfully migrated storage. {counter} codes have been migrated");
        } else {
            log::info!("🟠 Migration requires onchain version {MIGRATE_FROM_VERSION}, so was skipped for {onchain:?}");
        }

        weight
    }

    #[cfg(feature = "try-runtime")]
    fn pre_upgrade() -> Result<Vec<u8>, TryRuntimeError> {
        let current = Pallet::<T>::current_storage_version();
        let onchain = Pallet::<T>::on_chain_storage_version();

        let res = if onchain == MIGRATE_FROM_VERSION {
            ensure!(
                current == ALLOWED_CURRENT_STORAGE_VERSION,
                "Current storage version is not allowed for migration, check migration code in order to allow it."
            );

            Some(v12::CodeStorage::<T>::iter().count() as u64)
        } else {
            None
        };

        Ok(res.encode())
    }

    #[cfg(feature = "try-runtime")]
    fn post_upgrade(state: Vec<u8>) -> Result<(), TryRuntimeError> {
        if let Some(old_count) = Option::<u64>::decode(&mut state.as_ref())
            .map_err(|_| "`pre_upgrade` provided an invalid state")?
        {
            let count_instrumented_code = InstrumentedCodeStorage::<T>::iter_keys().count() as u64;
            let count_code_metadata = CodeMetadataStorage::<T>::iter_keys().count() as u64;
            ensure!(
                old_count == count_instrumented_code && old_count == count_code_metadata,
                "incorrect count of elements"
            );
        }

        Ok(())
    }
}

mod v12 {
    use gear_core::{
        code::InstantiatedSectionSizes,
        pages::{WasmPage, WasmPagesAmount},
    };
    use sp_runtime::{
        codec::{self, Decode, Encode},
        scale_info::{self, TypeInfo},
    };
    use sp_std::{collections::btree_set::BTreeSet, prelude::*};

    #[derive(
        Copy, Clone, Default, Debug, Eq, Hash, Ord, PartialEq, PartialOrd, Decode, Encode, TypeInfo,
    )]
    #[codec(crate = codec)]
    #[scale_info(crate = scale_info)]
    pub enum DispatchKind {
        Init,
        #[default]
        Handle,
        Reply,
        Signal,
    }

    #[derive(Clone, Debug, Decode, Encode, PartialEq, Eq, TypeInfo)]
    #[codec(crate = codec)]
    #[scale_info(crate = scale_info)]
    pub struct InstrumentedCode {
        pub code: Vec<u8>,
        pub original_code_len: u32,
        pub exports: BTreeSet<DispatchKind>,
        pub static_pages: WasmPagesAmount,
        pub stack_end: Option<WasmPage>,
        pub instantiated_section_sizes: InstantiatedSectionSizes,
        pub version: u32,
    }

    use crate::{Config, Pallet};
    use frame_support::{
        storage::types::{StorageMap, StorageValue},
        traits::{PalletInfo, StorageInstance},
        Identity,
    };
    use gear_core::ids::CodeId;
    use sp_std::marker::PhantomData;

    pub type CodeStorageNonce<T> = StorageValue<CodeStorageStoragePrefix<T>, u32>;

    pub struct CodeStorageStoragePrefix<T>(PhantomData<T>);

    impl<T: Config> StorageInstance for CodeStorageStoragePrefix<T> {
        fn pallet_prefix() -> &'static str {
            <<T as frame_system::Config>::PalletInfo as PalletInfo>::name::<Pallet<T>>()
                .expect("No name found for the pallet in the runtime!")
        }

        const STORAGE_PREFIX: &'static str = "CodeStorage";
    }

    pub type CodeStorage<T> =
        StorageMap<CodeStorageStoragePrefix<T>, Identity, CodeId, InstrumentedCode>;

    pub type CodeLenStorageNonce<T> = StorageValue<CodeLenStoragePrefix<T>, u32>;

    pub struct CodeLenStoragePrefix<T>(PhantomData<T>);

    impl<T: Config> StorageInstance for CodeLenStoragePrefix<T> {
        fn pallet_prefix() -> &'static str {
            <<T as frame_system::Config>::PalletInfo as PalletInfo>::name::<Pallet<T>>()
                .expect("No name found for the pallet in the runtime!")
        }

        const STORAGE_PREFIX: &'static str = "CodeLenStorage";
    }
}

#[cfg(test)]
#[cfg(feature = "try-runtime")]
mod test {
    use super::*;
    use crate::mock::*;
    use common::CodeId;
    use frame_support::traits::StorageVersion;
    use gear_core::{code::InstantiatedSectionSizes, pages::WasmPagesAmount};
    use sp_runtime::traits::Zero;
    use sp_std::collections::btree_set::BTreeSet;

    #[test]
    fn v13_split_instrumented_code_migration_works() {
        let _ = env_logger::try_init();

        new_test_ext().execute_with(|| {
            StorageVersion::new(MIGRATE_FROM_VERSION).put::<GearProgram>();

            let code_id = CodeId::from(1u64);

<<<<<<< HEAD
            let mut btree_exports = BTreeSet::new();
            btree_exports.insert(v12::DispatchKind::Handle);

            let section_sizes = unsafe { InstantiatedSectionSizes::zero() };
=======
            let section_sizes = InstantiatedSectionSizes::new(0, 0, 0, 0, 0, 0);
>>>>>>> 519996be

            let instrumented_code = v12::InstrumentedCode {
                code: vec![1u8; 32],
                original_code_len: 32,
                exports: btree_exports,
                static_pages: WasmPagesAmount::from(1u16),
                stack_end: None,
                instantiated_section_sizes: section_sizes,
                version: 1,
            };

            v12::CodeStorage::<Test>::insert(code_id, instrumented_code.clone());

            let state = MigrateSplitInstrumentedCode::<Test>::pre_upgrade().unwrap();
            let w = MigrateSplitInstrumentedCode::<Test>::on_runtime_upgrade();
            assert!(!w.is_zero());
            MigrateSplitInstrumentedCode::<Test>::post_upgrade(state).unwrap();

            let code_metadata = CodeMetadataStorage::<Test>::get(code_id).unwrap();
            let new_instrumented_code = InstrumentedCodeStorage::<Test>::get(code_id).unwrap();

            assert_eq!(
                code_metadata.original_code_len(),
                instrumented_code.original_code_len
            );
            assert_eq!(
                code_metadata.instrumented_code_len(),
                instrumented_code.code.len() as u32
            );
<<<<<<< HEAD
            assert_eq!(code_metadata.code_exports().into(), DispatchKind::Handle);
=======
            assert_eq!(code_metadata.exports(), &instrumented_code.exports);
>>>>>>> 519996be
            assert_eq!(code_metadata.static_pages(), instrumented_code.static_pages);
            assert_eq!(code_metadata.stack_end(), instrumented_code.stack_end);
            assert_eq!(
                code_metadata.instrumentation_status(),
                InstrumentationStatus::Instrumented(instrumented_code.version)
            );

            assert_eq!(new_instrumented_code.bytes(), &instrumented_code.code);
            assert_eq!(
                new_instrumented_code.instantiated_section_sizes(),
                &instrumented_code.instantiated_section_sizes
            );

            assert_eq!(StorageVersion::get::<GearProgram>(), MIGRATE_TO_VERSION);
        })
    }
}<|MERGE_RESOLUTION|>--- conflicted
+++ resolved
@@ -253,14 +253,10 @@
 
             let code_id = CodeId::from(1u64);
 
-<<<<<<< HEAD
             let mut btree_exports = BTreeSet::new();
             btree_exports.insert(v12::DispatchKind::Handle);
 
-            let section_sizes = unsafe { InstantiatedSectionSizes::zero() };
-=======
             let section_sizes = InstantiatedSectionSizes::new(0, 0, 0, 0, 0, 0);
->>>>>>> 519996be
 
             let instrumented_code = v12::InstrumentedCode {
                 code: vec![1u8; 32],
@@ -290,11 +286,7 @@
                 code_metadata.instrumented_code_len(),
                 instrumented_code.code.len() as u32
             );
-<<<<<<< HEAD
-            assert_eq!(code_metadata.code_exports().into(), DispatchKind::Handle);
-=======
-            assert_eq!(code_metadata.exports(), &instrumented_code.exports);
->>>>>>> 519996be
+            assert_eq!(code_metadata.exports().into(), DispatchKind::Handle);
             assert_eq!(code_metadata.static_pages(), instrumented_code.static_pages);
             assert_eq!(code_metadata.stack_end(), instrumented_code.stack_end);
             assert_eq!(
