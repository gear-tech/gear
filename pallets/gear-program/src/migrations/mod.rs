// This file is part of Gear.
//
// Copyright (C) 2024 Gear Technologies Inc.
// SPDX-License-Identifier: GPL-3.0-or-later WITH Classpath-exception-2.0
//
// This program is free software: you can redistribute it and/or modify
// it under the terms of the GNU General Public License as published by
// the Free Software Foundation, either version 3 of the License, or
// (at your option) any later version.
//
// This program is distributed in the hope that it will be useful,
// but WITHOUT ANY WARRANTY; without even the implied warranty of
// MERCHANTABILITY or FITNESS FOR A PARTICULAR PURPOSE. See the
// GNU General Public License for more details.
//
// You should have received a copy of the GNU General Public License
// along with this program. If not, see <https://www.gnu.org/licenses/>.

<<<<<<< HEAD
// no migrations currently for pallet-gear-program

pub mod add_section_sizes;
=======
pub mod allocations;
>>>>>>> 440815eb
<|MERGE_RESOLUTION|>--- conflicted
+++ resolved
@@ -16,10 +16,5 @@
 // You should have received a copy of the GNU General Public License
 // along with this program. If not, see <https://www.gnu.org/licenses/>.
 
-<<<<<<< HEAD
-// no migrations currently for pallet-gear-program
-
 pub mod add_section_sizes;
-=======
-pub mod allocations;
->>>>>>> 440815eb
+pub mod allocations;