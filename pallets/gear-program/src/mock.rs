// This file is part of Gear.

// Copyright (C) 2023 Gear Technologies Inc.
// SPDX-License-Identifier: GPL-3.0-or-later WITH Classpath-exception-2.0

// This program is free software: you can redistribute it and/or modify
// it under the terms of the GNU General Public License as published by
// the Free Software Foundation, either version 3 of the License, or
// (at your option) any later version.

// This program is distributed in the hope that it will be useful,
// but WITHOUT ANY WARRANTY; without even the implied warranty of
// MERCHANTABILITY or FITNESS FOR A PARTICULAR PURPOSE. See the
// GNU General Public License for more details.

// You should have received a copy of the GNU General Public License
// along with this program. If not, see <https://www.gnu.org/licenses/>.

#![allow(unused)]

use crate as pallet_gear_program;
use crate::*;
use common::pallet_tests::MAX_BLOCK;
use frame_support::{
    construct_runtime,
    pallet_prelude::*,
    parameter_types,
    traits::{ConstU64, FindAuthor},
    weights::RuntimeDbWeight,
};
use frame_system::{self as system, limits::BlockWeights};
use sp_core::H256;
use sp_runtime::{
<<<<<<< HEAD
    generic,
=======
>>>>>>> d383807b
    traits::{BlakeTwo256, IdentityLookup},
    BuildStorage, Perbill,
};
use sp_std::convert::{TryFrom, TryInto};

type Block = frame_system::mocking::MockBlock<Test>;
type AccountId = u64;
type BlockNumber = u64;
type Balance = u128;

pub(crate) const USER_1: AccountId = 1;
pub(crate) const USER_2: AccountId = 2;
pub(crate) const USER_3: AccountId = 3;
pub(crate) const LOW_BALANCE_USER: AccountId = 4;
pub(crate) const BLOCK_AUTHOR: AccountId = 255;

// Configure a mock runtime to test the pallet.
construct_runtime!(
    pub enum Test
    {
        System: system,
        GearProgram: pallet_gear_program,
        GearScheduler: pallet_gear_scheduler,
        GearGas: pallet_gear_gas,
        Balances: pallet_balances,
        Authorship: pallet_authorship,
        Timestamp: pallet_timestamp,
    }
);

<<<<<<< HEAD
common::impl_pallet_system!(Test);
pallet_gear_program::impl_config!(Test);
pallet_gear_scheduler::impl_config!(Test);
pallet_gear_gas::impl_config!(Test);
common::impl_pallet_balances!(Test);
common::impl_pallet_authorship!(Test);
common::impl_pallet_timestamp!(Test);
=======
impl pallet_balances::Config for Test {
    type MaxLocks = ();
    type MaxReserves = ();
    type ReserveIdentifier = [u8; 8];
    type Balance = Balance;
    type DustRemoval = ();
    type RuntimeEvent = RuntimeEvent;
    type ExistentialDeposit = ExistentialDeposit;
    type AccountStore = System;
    type WeightInfo = ();
    type FreezeIdentifier = ();
    type MaxFreezes = ();
    type RuntimeHoldReason = RuntimeHoldReason;
    type MaxHolds = ();
}
>>>>>>> d383807b

parameter_types! {
    pub const BlockGasLimit: u64 = MAX_BLOCK;
    pub const BlockHashCount: BlockNumber = 250;
    pub const ExistentialDeposit: Balance = 500;
<<<<<<< HEAD
    pub ReserveThreshold: BlockNumber = 1;
=======
    pub const DbWeight: RuntimeDbWeight = RuntimeDbWeight { read: 1110, write: 2300 };
}

impl system::Config for Test {
    type BaseCallFilter = frame_support::traits::Everything;
    type BlockWeights = RuntimeBlockWeights;
    type BlockLength = ();
    type DbWeight = DbWeight;
    type RuntimeOrigin = RuntimeOrigin;
    type RuntimeCall = RuntimeCall;
    type Nonce = u64;
    type Hash = H256;
    type Hashing = BlakeTwo256;
    type AccountId = AccountId;
    type Lookup = IdentityLookup<Self::AccountId>;
    type Block = Block;
    type RuntimeEvent = RuntimeEvent;
    type BlockHashCount = BlockHashCount;
    type Version = ();
    type PalletInfo = PalletInfo;
    type AccountData = pallet_balances::AccountData<u128>;
    type OnNewAccount = ();
    type OnKilledAccount = ();
    type SystemWeightInfo = ();
    type SS58Prefix = SS58Prefix;
    type OnSetCode = ();
    type MaxConsumers = frame_support::traits::ConstU32<16>;
}

impl pallet_gear_program::Config for Test {
    type Scheduler = GearScheduler;
    type CurrentBlockNumber = ();
}

impl pallet_gear_scheduler::Config for Test {
    type BlockLimiter = GearGas;
    type ReserveThreshold = ConstU64<1>;
    type WaitlistCost = ConstU64<100>;
    type MailboxCost = ConstU64<100>;
    type ReservationCost = ConstU64<100>;
    type DispatchHoldCost = ConstU64<100>;
}

impl pallet_gear_gas::Config for Test {
    type BlockGasLimit = BlockGasLimit;
}

pub struct FixedBlockAuthor;

impl FindAuthor<u64> for FixedBlockAuthor {
    fn find_author<'a, I>(_digests: I) -> Option<u64>
    where
        I: 'a + IntoIterator<Item = (sp_runtime::ConsensusEngineId, &'a [u8])>,
    {
        Some(BLOCK_AUTHOR)
    }
}

impl pallet_authorship::Config for Test {
    type FindAuthor = FixedBlockAuthor;

    type EventHandler = ();
}

parameter_types! {
    pub const MinimumPeriod: u64 = 500;
}

impl pallet_timestamp::Config for Test {
    type Moment = u64;
    type OnTimestampSet = ();
    type MinimumPeriod = MinimumPeriod;
    type WeightInfo = ();
>>>>>>> d383807b
}

// Build genesis storage according to the mock runtime.
pub fn new_test_ext() -> sp_io::TestExternalities {
    let mut t = system::GenesisConfig::<Test>::default()
        .build_storage()
        .unwrap();

    pallet_balances::GenesisConfig::<Test> {
        balances: vec![
            (USER_1, 5_000_000_000_000_000_u128),
            (USER_2, 200_000_000_000_000_u128),
            (USER_3, 500_000_000_000_000_u128),
            (LOW_BALANCE_USER, 1_000_000_u128),
            (BLOCK_AUTHOR, 500_000_u128),
        ],
    }
    .assimilate_storage(&mut t)
    .unwrap();

    let mut ext = sp_io::TestExternalities::new(t);
    ext.execute_with(|| {
        System::set_block_number(1);
    });
    ext
}<|MERGE_RESOLUTION|>--- conflicted
+++ resolved
@@ -28,13 +28,9 @@
     traits::{ConstU64, FindAuthor},
     weights::RuntimeDbWeight,
 };
-use frame_system::{self as system, limits::BlockWeights};
+use frame_system::{self as system, pallet_prelude::BlockNumberFor};
 use sp_core::H256;
 use sp_runtime::{
-<<<<<<< HEAD
-    generic,
-=======
->>>>>>> d383807b
     traits::{BlakeTwo256, IdentityLookup},
     BuildStorage, Perbill,
 };
@@ -42,7 +38,7 @@
 
 type Block = frame_system::mocking::MockBlock<Test>;
 type AccountId = u64;
-type BlockNumber = u64;
+pub type BlockNumber = BlockNumberFor<Test>;
 type Balance = u128;
 
 pub(crate) const USER_1: AccountId = 1;
@@ -65,7 +61,6 @@
     }
 );
 
-<<<<<<< HEAD
 common::impl_pallet_system!(Test);
 pallet_gear_program::impl_config!(Test);
 pallet_gear_scheduler::impl_config!(Test);
@@ -73,105 +68,12 @@
 common::impl_pallet_balances!(Test);
 common::impl_pallet_authorship!(Test);
 common::impl_pallet_timestamp!(Test);
-=======
-impl pallet_balances::Config for Test {
-    type MaxLocks = ();
-    type MaxReserves = ();
-    type ReserveIdentifier = [u8; 8];
-    type Balance = Balance;
-    type DustRemoval = ();
-    type RuntimeEvent = RuntimeEvent;
-    type ExistentialDeposit = ExistentialDeposit;
-    type AccountStore = System;
-    type WeightInfo = ();
-    type FreezeIdentifier = ();
-    type MaxFreezes = ();
-    type RuntimeHoldReason = RuntimeHoldReason;
-    type MaxHolds = ();
-}
->>>>>>> d383807b
 
 parameter_types! {
     pub const BlockGasLimit: u64 = MAX_BLOCK;
     pub const BlockHashCount: BlockNumber = 250;
     pub const ExistentialDeposit: Balance = 500;
-<<<<<<< HEAD
     pub ReserveThreshold: BlockNumber = 1;
-=======
-    pub const DbWeight: RuntimeDbWeight = RuntimeDbWeight { read: 1110, write: 2300 };
-}
-
-impl system::Config for Test {
-    type BaseCallFilter = frame_support::traits::Everything;
-    type BlockWeights = RuntimeBlockWeights;
-    type BlockLength = ();
-    type DbWeight = DbWeight;
-    type RuntimeOrigin = RuntimeOrigin;
-    type RuntimeCall = RuntimeCall;
-    type Nonce = u64;
-    type Hash = H256;
-    type Hashing = BlakeTwo256;
-    type AccountId = AccountId;
-    type Lookup = IdentityLookup<Self::AccountId>;
-    type Block = Block;
-    type RuntimeEvent = RuntimeEvent;
-    type BlockHashCount = BlockHashCount;
-    type Version = ();
-    type PalletInfo = PalletInfo;
-    type AccountData = pallet_balances::AccountData<u128>;
-    type OnNewAccount = ();
-    type OnKilledAccount = ();
-    type SystemWeightInfo = ();
-    type SS58Prefix = SS58Prefix;
-    type OnSetCode = ();
-    type MaxConsumers = frame_support::traits::ConstU32<16>;
-}
-
-impl pallet_gear_program::Config for Test {
-    type Scheduler = GearScheduler;
-    type CurrentBlockNumber = ();
-}
-
-impl pallet_gear_scheduler::Config for Test {
-    type BlockLimiter = GearGas;
-    type ReserveThreshold = ConstU64<1>;
-    type WaitlistCost = ConstU64<100>;
-    type MailboxCost = ConstU64<100>;
-    type ReservationCost = ConstU64<100>;
-    type DispatchHoldCost = ConstU64<100>;
-}
-
-impl pallet_gear_gas::Config for Test {
-    type BlockGasLimit = BlockGasLimit;
-}
-
-pub struct FixedBlockAuthor;
-
-impl FindAuthor<u64> for FixedBlockAuthor {
-    fn find_author<'a, I>(_digests: I) -> Option<u64>
-    where
-        I: 'a + IntoIterator<Item = (sp_runtime::ConsensusEngineId, &'a [u8])>,
-    {
-        Some(BLOCK_AUTHOR)
-    }
-}
-
-impl pallet_authorship::Config for Test {
-    type FindAuthor = FixedBlockAuthor;
-
-    type EventHandler = ();
-}
-
-parameter_types! {
-    pub const MinimumPeriod: u64 = 500;
-}
-
-impl pallet_timestamp::Config for Test {
-    type Moment = u64;
-    type OnTimestampSet = ();
-    type MinimumPeriod = MinimumPeriod;
-    type WeightInfo = ();
->>>>>>> d383807b
 }
 
 // Build genesis storage according to the mock runtime.
