// This file is part of Gear.

// Copyright (C) 2022-2023 Gear Technologies Inc.
// SPDX-License-Identifier: GPL-3.0-or-later WITH Classpath-exception-2.0

// This program is free software: you can redistribute it and/or modify
// it under the terms of the GNU General Public License as published by
// the Free Software Foundation, either version 3 of the License, or
// (at your option) any later version.

// This program is distributed in the hope that it will be useful,
// but WITHOUT ANY WARRANTY; without even the implied warranty of
// MERCHANTABILITY or FITNESS FOR A PARTICULAR PURPOSE. See the
// GNU General Public License for more details.

// You should have received a copy of the GNU General Public License
// along with this program. If not, see <https://www.gnu.org/licenses/>.

//! # Gear Program Pallet
//!
//! The Gear Program Pallet provides functionality for storing programs
//! and binary codes.
//!
//! - [`Config`]
//! - [`Pallet`]
//!
//! ## Overview
//!
//! The Gear Program Pallet's main aim is to separate programs and binary codes storages out
//! of Gear's execution logic and provide soft functionality to manage them.
//!
//! The Gear Program Pallet provides functions for:
//! - Add/remove/check existence for binary codes;
//! - Get original binary code, instrumented binary code and associated metadata;
//! - Update instrumented binary code in the storage;
//! - Add/remove/check existence for programs;
//! - Get program data;
//! - Update program in the storage;
//! - Work with program memory pages and messages for uninitialized programs.
//!
//! ## Interface
//!
//! The Gear Program Pallet implements `gear_common::{CodeStorage, ProgramStorage}` traits
//! and shouldn't contain any other functionality, except this trait declares.
//!
//! ## Usage
//!
//! How to use the functionality from the Gear Program Pallet:
//!
//! 1. Implement the pallet `Config` for your runtime.
//!
//! ```ignore
//! // `runtime/src/lib.rs`
//! // ... //
//!
//! impl pallet_gear_program::Config for Runtime {}
//!
//! // ... //
//! ```
//!
//! 2. Provide associated type for your pallet's `Config`, which implements
//! `gear_common::{CodeStorage, ProgramStorage}` traits,
//! specifying associated types if needed.
//!
//! ```ignore
//! // `some_pallet/src/lib.rs`
//! // ... //
//!
//! use gear_common::{CodeStorage, ProgramStorage};
//!
//! #[pallet::config]
//! pub trait Config: frame_system::Config {
//!     // .. //
//!
//!     type CodeStorage: CodeStorage;
//!
//!     type ProgramStorage: ProgramStorage;
//!
//!     // .. //
//! }
//! ```
//!
//! 3. Declare Gear Program Pallet in your `construct_runtime!` macro.
//!
//! ```ignore
//! // `runtime/src/lib.rs`
//! // ... //
//!
//! construct_runtime!(
//!     pub enum Runtime
//!         where // ... //
//!     {
//!         // ... //
//!
//!         GearProgram: pallet_gear_program,
//!
//!         // ... //
//!     }
//! );
//!
//! // ... //
//! ```
//!
//! 4. Set `GearProgram` as your pallet `Config`'s `{CodeStorage, ProgramStorage}` types.
//!
//! ```ignore
//! // `runtime/src/lib.rs`
//! // ... //
//!
//! impl some_pallet::Config for Runtime {
//!     // ... //
//!
//!     type CodeStorage = GearProgram;
//!
//!     type ProgramStorage = GearProgram;
//!
//!     // ... //
//! }
//!
//! // ... //
//! ```
//!
//! 5. Work with Gear Program Pallet in your pallet with provided
//! associated type interface.
//!
//! ## Genesis config
//!
//! The Gear Program Pallet doesn't depend on the `GenesisConfig`.

#![cfg_attr(not(feature = "std"), no_std)]

use sp_std::{convert::TryInto, prelude::*};

pub use pallet::*;

pub mod migrations;

#[cfg(test)]
mod mock;

#[frame_support::pallet]
pub mod pallet {
    use super::*;
    use common::{
        paused_program_storage::{ResumeSession, SessionId},
        scheduler::*,
        storage::*,
        CodeMetadata, Program,
    };
    use frame_support::{
<<<<<<< HEAD
        dispatch::EncodeLike, pallet_prelude::*, storage::Key, traits::StorageVersion,
=======
        dispatch::EncodeLike, pallet_prelude::*, storage::PrefixIterator, traits::StorageVersion,
>>>>>>> eb8612f3
        StoragePrefixedMap,
    };
    use frame_system::pallet_prelude::*;
    use gear_core::{
        code::InstrumentedCode,
        ids::{CodeId, MessageId, ProgramId},
        memory::PageBuf,
        pages::GearPage,
        program::MemoryInfix,
    };
    use primitive_types::H256;
    use sp_runtime::DispatchError;

    /// The current storage version.
    pub(crate) const PROGRAM_STORAGE_VERSION: StorageVersion = StorageVersion::new(3);

    #[pallet::config]
    pub trait Config: frame_system::Config {
        /// Scheduler.
        type Scheduler: Scheduler<
            BlockNumber = Self::BlockNumber,
            Task = ScheduledTask<Self::AccountId>,
        >;

        /// Custom block number tracker.
        type CurrentBlockNumber: Get<BlockNumberFor<Self>>;
    }

    #[pallet::pallet]
    #[pallet::storage_version(PROGRAM_STORAGE_VERSION)]
    pub struct Pallet<T>(_);

    #[pallet::error]
    pub enum Error<T> {
        DuplicateItem,
        ProgramNotFound,
        NotActiveProgram,
        CannotFindDataForPage,
        ResumeSessionNotFound,
        NotSessionOwner,
        ResumeSessionFailed,
        ProgramCodeNotFound,
        DuplicateResumeSession,
    }

    impl<T: Config> common::ProgramStorageError for Error<T> {
        fn duplicate_item() -> Self {
            Self::DuplicateItem
        }

        fn program_not_found() -> Self {
            Self::ProgramNotFound
        }

        fn not_active_program() -> Self {
            Self::NotActiveProgram
        }

        fn cannot_find_page_data() -> Self {
            Self::CannotFindDataForPage
        }

        fn resume_session_not_found() -> Self {
            Self::ResumeSessionNotFound
        }

        fn not_session_owner() -> Self {
            Self::NotSessionOwner
        }

        fn resume_session_failed() -> Self {
            Self::ResumeSessionFailed
        }

        fn program_code_not_found() -> Self {
            Self::ProgramCodeNotFound
        }

        fn duplicate_resume_session() -> Self {
            Self::DuplicateResumeSession
        }
    }

    #[pallet::storage]
    #[pallet::unbounded]
    pub(crate) type CodeStorage<T: Config> = StorageMap<_, Identity, CodeId, InstrumentedCode>;

    common::wrap_storage_map!(
        storage: CodeStorage,
        name: CodeStorageWrap,
        key: CodeId,
        value: InstrumentedCode
    );

    #[pallet::storage]
    pub(crate) type CodeLenStorage<T: Config> = StorageMap<_, Identity, CodeId, u32>;

    common::wrap_storage_map!(
        storage: CodeLenStorage,
        name: CodeLenStorageWrap,
        key: CodeId,
        value: u32
    );

    #[pallet::storage]
    #[pallet::unbounded]
    pub(crate) type OriginalCodeStorage<T: Config> = StorageMap<_, Identity, CodeId, Vec<u8>>;

    common::wrap_storage_map!(
        storage: OriginalCodeStorage,
        name: OriginalCodeStorageWrap,
        key: CodeId,
        value: Vec<u8>
    );

    #[pallet::storage]
    #[pallet::unbounded]
    pub(crate) type MetadataStorage<T: Config> = StorageMap<_, Identity, CodeId, CodeMetadata>;

    common::wrap_storage_map!(
        storage: MetadataStorage,
        name: MetadataStorageWrap,
        key: CodeId,
        value: CodeMetadata
    );

    #[pallet::storage]
    #[pallet::unbounded]
    pub(crate) type ProgramStorage<T: Config> =
        StorageMap<_, Identity, ProgramId, Program<BlockNumberFor<T>>>;

    common::wrap_storage_map!(
        storage: ProgramStorage,
        name: ProgramStorageWrap,
        key: ProgramId,
        value: Program<BlockNumberFor<T>>
    );

    #[pallet::storage]
    #[pallet::unbounded]
    pub(crate) type MemoryPageStorage2<T: Config> = StorageNMap<
        _,
        (
            Key<Identity, ProgramId>,
            Key<Identity, MemoryInfix>,
            Key<Identity, GearPage>,
        ),
        PageBuf,
    >;

    common::wrap_storage_triple_map!(
        storage: MemoryPageStorage2,
        name: MemoryPageStorageWrap,
        key1: ProgramId,
        key2: MemoryInfix,
        key3: GearPage,
        value: PageBuf
    );

    #[pallet::storage]
    #[pallet::unbounded]
    pub(crate) type WaitingInitStorage<T: Config> =
        StorageMap<_, Identity, ProgramId, Vec<MessageId>>;

    common::wrap_storage_map!(
        storage: WaitingInitStorage,
        name: WaitingInitStorageWrap,
        key: ProgramId,
        value: Vec<MessageId>
    );

    #[pallet::storage]
    pub(crate) type PausedProgramStorage<T: Config> =
        StorageMap<_, Identity, ProgramId, (BlockNumberFor<T>, H256)>;

    common::wrap_storage_map!(
        storage: PausedProgramStorage,
        name: PausedProgramStorageWrap,
        key: ProgramId,
        value: (BlockNumberFor<T>, H256)
    );

    #[pallet::storage]
    pub(crate) type ResumeSessionsNonce<T> = StorageValue<_, SessionId>;

    common::wrap_storage_value!(
        storage: ResumeSessionsNonce,
        name: ResumeSessionsNonceWrap,
        value: SessionId
    );

    #[pallet::storage]
    #[pallet::unbounded]
    pub(crate) type ResumeSessions<T: Config> = StorageMap<
        _,
        Identity,
        SessionId,
        ResumeSession<<T as frame_system::Config>::AccountId, BlockNumberFor<T>>,
    >;

    common::wrap_storage_map!(
        storage: ResumeSessions,
        name: ResumeSessionsWrap,
        key: SessionId,
        value: ResumeSession<<T as frame_system::Config>::AccountId, BlockNumberFor<T>>
    );

    impl<T: Config> common::CodeStorage for pallet::Pallet<T> {
        type InstrumentedCodeStorage = CodeStorageWrap<T>;
        type InstrumentedLenStorage = CodeLenStorageWrap<T>;
        type MetadataStorage = MetadataStorageWrap<T>;
        type OriginalCodeStorage = OriginalCodeStorageWrap<T>;
    }

    impl<T: Config> common::ProgramStorage for pallet::Pallet<T> {
        type InternalError = Error<T>;
        type Error = DispatchError;
        type BlockNumber = T::BlockNumber;
        type AccountId = T::AccountId;

        type ProgramMap = ProgramStorageWrap<T>;
        type MemoryPageMap = MemoryPageStorageWrap<T>;
        type WaitingInitMap = WaitingInitStorageWrap<T>;

        fn pages_final_prefix() -> [u8; 32] {
            MemoryPageStorage2::<T>::final_prefix()
        }
    }

    impl<T: Config> common::PausedProgramStorage for pallet::Pallet<T> {
        type PausedProgramMap = PausedProgramStorageWrap<T>;
        type CodeStorage = Self;
        type NonceStorage = ResumeSessionsNonceWrap<T>;
        type ResumeSessions = ResumeSessionsWrap<T>;
    }

    impl<T: Config> IterableMap<(ProgramId, Program<BlockNumberFor<T>>)> for pallet::Pallet<T> {
        type DrainIter = PrefixIterator<(ProgramId, Program<BlockNumberFor<T>>)>;
        type Iter = PrefixIterator<(ProgramId, Program<BlockNumberFor<T>>)>;

        fn drain() -> Self::DrainIter {
            ProgramStorage::<T>::drain()
        }

        fn iter() -> Self::Iter {
            ProgramStorage::<T>::iter()
        }
    }

    impl<T: Config> AppendMapStorage<MessageId, ProgramId, Vec<MessageId>>
        for WaitingInitStorageWrap<T>
    {
        fn append<EncodeLikeKey, EncodeLikeItem>(key: EncodeLikeKey, item: EncodeLikeItem)
        where
            EncodeLikeKey: EncodeLike<Self::Key>,
            EncodeLikeItem: EncodeLike<MessageId>,
        {
            WaitingInitStorage::<T>::append(key, item);
        }
    }
}<|MERGE_RESOLUTION|>--- conflicted
+++ resolved
@@ -148,11 +148,10 @@
         CodeMetadata, Program,
     };
     use frame_support::{
-<<<<<<< HEAD
-        dispatch::EncodeLike, pallet_prelude::*, storage::Key, traits::StorageVersion,
-=======
-        dispatch::EncodeLike, pallet_prelude::*, storage::PrefixIterator, traits::StorageVersion,
->>>>>>> eb8612f3
+        dispatch::EncodeLike,
+        pallet_prelude::*,
+        storage::{Key, PrefixIterator},
+        traits::StorageVersion,
         StoragePrefixedMap,
     };
     use frame_system::pallet_prelude::*;
