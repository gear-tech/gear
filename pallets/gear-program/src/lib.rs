// This file is part of Gear.

// Copyright (C) 2022-2024 Gear Technologies Inc.
// SPDX-License-Identifier: GPL-3.0-or-later WITH Classpath-exception-2.0

// This program is free software: you can redistribute it and/or modify
// it under the terms of the GNU General Public License as published by
// the Free Software Foundation, either version 3 of the License, or
// (at your option) any later version.

// This program is distributed in the hope that it will be useful,
// but WITHOUT ANY WARRANTY; without even the implied warranty of
// MERCHANTABILITY or FITNESS FOR A PARTICULAR PURPOSE. See the
// GNU General Public License for more details.

// You should have received a copy of the GNU General Public License
// along with this program. If not, see <https://www.gnu.org/licenses/>.

//! # Gear Program Pallet
//!
//! The Gear Program Pallet provides functionality for storing programs
//! and binary codes.
//!
//! - [`Config`]
//! - [`Pallet`]
//!
//! ## Overview
//!
//! The Gear Program Pallet's main aim is to separate programs and binary codes storages out
//! of Gear's execution logic and provide soft functionality to manage them.
//!
//! The Gear Program Pallet provides functions for:
//! - Add/remove/check existence for binary codes;
//! - Get original binary code, instrumented binary code and associated metadata;
//! - Update instrumented binary code in the storage;
//! - Add/remove/check existence for programs;
//! - Get program data;
//! - Update program in the storage;
//! - Work with program memory pages and messages for uninitialized programs.
//!
//! ## Interface
//!
//! The Gear Program Pallet implements `gear_common::{CodeStorage, ProgramStorage}` traits
//! and shouldn't contain any other functionality, except this trait declares.
//!
//! ## Usage
//!
//! How to use the functionality from the Gear Program Pallet:
//!
//! 1. Implement the pallet `Config` for your runtime.
//!
//! ```ignore
//! // `runtime/src/lib.rs`
//! // ... //
//!
//! impl pallet_gear_program::Config for Runtime {}
//!
//! // ... //
//! ```
//!
//! 2. Provide associated type for your pallet's `Config`, which implements
//! `gear_common::{CodeStorage, ProgramStorage}` traits,
//! specifying associated types if needed.
//!
//! ```ignore
//! // `some_pallet/src/lib.rs`
//! // ... //
//!
//! use gear_common::{CodeStorage, ProgramStorage};
//!
//! #[pallet::config]
//! pub trait Config: frame_system::Config {
//!     // .. //
//!
//!     type CodeStorage: CodeStorage;
//!
//!     type ProgramStorage: ProgramStorage;
//!
//!     // .. //
//! }
//! ```
//!
//! 3. Declare Gear Program Pallet in your `construct_runtime!` macro.
//!
//! ```ignore
//! // `runtime/src/lib.rs`
//! // ... //
//!
//! construct_runtime!(
//!     pub enum Runtime
//!         where // ... //
//!     {
//!         // ... //
//!
//!         GearProgram: pallet_gear_program,
//!
//!         // ... //
//!     }
//! );
//!
//! // ... //
//! ```
//!
//! 4. Set `GearProgram` as your pallet `Config`'s `{CodeStorage, ProgramStorage}` types.
//!
//! ```ignore
//! // `runtime/src/lib.rs`
//! // ... //
//!
//! impl some_pallet::Config for Runtime {
//!     // ... //
//!
//!     type CodeStorage = GearProgram;
//!
//!     type ProgramStorage = GearProgram;
//!
//!     // ... //
//! }
//!
//! // ... //
//! ```
//!
//! 5. Work with Gear Program Pallet in your pallet with provided
//! associated type interface.
//!
//! ## Genesis config
//!
//! The Gear Program Pallet doesn't depend on the `GenesisConfig`.

#![cfg_attr(not(feature = "std"), no_std)]
#![doc(html_logo_url = "https://docs.gear.rs/logo.svg")]
#![doc(html_favicon_url = "https://gear-tech.io/favicons/favicon.ico")]

extern crate alloc;

use sp_std::{convert::TryInto, prelude::*};

pub use pallet::*;

#[cfg(test)]
mod mock;

pub mod migrations;
pub mod pallet_tests;

#[frame_support::pallet]
pub mod pallet {
    use super::*;
<<<<<<< HEAD
    use common::{scheduler::*, storage::*, CodeMetadata, Program};
=======
    use common::{
        paused_program_storage::{ResumeSession, SessionId},
        scheduler::*,
        storage::*,
        CodeMetadata,
    };
>>>>>>> 325eec21
    use frame_support::{
        pallet_prelude::*,
        storage::{Key, PrefixIterator},
        traits::StorageVersion,
        StoragePrefixedMap,
    };
    use frame_system::pallet_prelude::*;
    use gear_core::{
        code::InstrumentedCode,
        ids::{CodeId, ProgramId},
        memory::PageBuf,
        pages::GearPage,
        program::{MemoryInfix, Program},
    };

    use sp_runtime::DispatchError;

    /// The current storage version.
    pub(crate) const PROGRAM_STORAGE_VERSION: StorageVersion = StorageVersion::new(7);

    #[pallet::config]
    pub trait Config: frame_system::Config {
        /// Scheduler.
        type Scheduler: Scheduler<
            BlockNumber = BlockNumberFor<Self>,
            Task = ScheduledTask<Self::AccountId>,
        >;

        /// Custom block number tracker.
        type CurrentBlockNumber: Get<BlockNumberFor<Self>>;
    }

    #[pallet::pallet]
    #[pallet::storage_version(PROGRAM_STORAGE_VERSION)]
    pub struct Pallet<T>(_);

    #[pallet::error]
    pub enum Error<T> {
        DuplicateItem,
        ProgramNotFound,
        NotActiveProgram,
        CannotFindDataForPage,
        ProgramCodeNotFound,
    }

    impl<T: Config> common::ProgramStorageError for Error<T> {
        fn duplicate_item() -> Self {
            Self::DuplicateItem
        }

        fn program_not_found() -> Self {
            Self::ProgramNotFound
        }

        fn not_active_program() -> Self {
            Self::NotActiveProgram
        }

        fn cannot_find_page_data() -> Self {
            Self::CannotFindDataForPage
        }

        fn program_code_not_found() -> Self {
            Self::ProgramCodeNotFound
        }
    }

    #[pallet::storage]
    #[pallet::unbounded]
    pub(crate) type CodeStorage<T: Config> = StorageMap<_, Identity, CodeId, InstrumentedCode>;

    common::wrap_storage_map!(
        storage: CodeStorage,
        name: CodeStorageWrap,
        key: CodeId,
        value: InstrumentedCode
    );

    #[pallet::storage]
    pub(crate) type CodeLenStorage<T: Config> = StorageMap<_, Identity, CodeId, u32>;

    common::wrap_storage_map!(
        storage: CodeLenStorage,
        name: CodeLenStorageWrap,
        key: CodeId,
        value: u32
    );

    #[pallet::storage]
    #[pallet::unbounded]
    pub(crate) type OriginalCodeStorage<T: Config> = StorageMap<_, Identity, CodeId, Vec<u8>>;

    common::wrap_storage_map!(
        storage: OriginalCodeStorage,
        name: OriginalCodeStorageWrap,
        key: CodeId,
        value: Vec<u8>
    );

    #[pallet::storage]
    #[pallet::unbounded]
    pub(crate) type MetadataStorage<T: Config> = StorageMap<_, Identity, CodeId, CodeMetadata>;

    common::wrap_storage_map!(
        storage: MetadataStorage,
        name: MetadataStorageWrap,
        key: CodeId,
        value: CodeMetadata
    );

    #[pallet::storage]
    #[pallet::unbounded]
    pub(crate) type ProgramStorage<T: Config> =
        StorageMap<_, Identity, ProgramId, Program<BlockNumberFor<T>>>;

    common::wrap_storage_map!(
        storage: ProgramStorage,
        name: ProgramStorageWrap,
        key: ProgramId,
        value: Program<BlockNumberFor<T>>
    );

    #[pallet::storage]
    #[pallet::unbounded]
    pub(crate) type MemoryPages<T: Config> = StorageNMap<
        _,
        (
            Key<Identity, ProgramId>,
            Key<Identity, MemoryInfix>,
            Key<Identity, GearPage>,
        ),
        PageBuf,
    >;

    common::wrap_storage_triple_map!(
        storage: MemoryPages,
        name: MemoryPageStorageWrap,
        key1: ProgramId,
        key2: MemoryInfix,
        key3: GearPage,
        value: PageBuf
    );

    impl<T: Config> common::CodeStorage for pallet::Pallet<T> {
        type InstrumentedCodeStorage = CodeStorageWrap<T>;
        type InstrumentedLenStorage = CodeLenStorageWrap<T>;
        type MetadataStorage = MetadataStorageWrap<T>;
        type OriginalCodeStorage = OriginalCodeStorageWrap<T>;
    }

    impl<T: Config> common::ProgramStorage for pallet::Pallet<T> {
        type InternalError = Error<T>;
        type Error = DispatchError;
        type BlockNumber = BlockNumberFor<T>;
        type AccountId = T::AccountId;

        type ProgramMap = ProgramStorageWrap<T>;
        type MemoryPageMap = MemoryPageStorageWrap<T>;

        fn pages_final_prefix() -> [u8; 32] {
            MemoryPages::<T>::final_prefix()
        }
    }

    impl<T: Config> IterableMap<(ProgramId, Program<BlockNumberFor<T>>)> for pallet::Pallet<T> {
        type DrainIter = PrefixIterator<(ProgramId, Program<BlockNumberFor<T>>)>;
        type Iter = PrefixIterator<(ProgramId, Program<BlockNumberFor<T>>)>;

        fn drain() -> Self::DrainIter {
            ProgramStorage::<T>::drain()
        }

        fn iter() -> Self::Iter {
            ProgramStorage::<T>::iter()
        }
    }
}<|MERGE_RESOLUTION|>--- conflicted
+++ resolved
@@ -146,16 +146,7 @@
 #[frame_support::pallet]
 pub mod pallet {
     use super::*;
-<<<<<<< HEAD
     use common::{scheduler::*, storage::*, CodeMetadata, Program};
-=======
-    use common::{
-        paused_program_storage::{ResumeSession, SessionId},
-        scheduler::*,
-        storage::*,
-        CodeMetadata,
-    };
->>>>>>> 325eec21
     use frame_support::{
         pallet_prelude::*,
         storage::{Key, PrefixIterator},
