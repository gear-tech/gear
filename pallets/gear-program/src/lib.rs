// This file is part of Gear.

// Copyright (C) 2022-2024 Gear Technologies Inc.
// SPDX-License-Identifier: GPL-3.0-or-later WITH Classpath-exception-2.0

// This program is free software: you can redistribute it and/or modify
// it under the terms of the GNU General Public License as published by
// the Free Software Foundation, either version 3 of the License, or
// (at your option) any later version.

// This program is distributed in the hope that it will be useful,
// but WITHOUT ANY WARRANTY; without even the implied warranty of
// MERCHANTABILITY or FITNESS FOR A PARTICULAR PURPOSE. See the
// GNU General Public License for more details.

// You should have received a copy of the GNU General Public License
// along with this program. If not, see <https://www.gnu.org/licenses/>.

//! # Gear Program Pallet
//!
//! The Gear Program Pallet provides functionality for storing programs
//! and binary codes.
//!
//! - [`Config`]
//! - [`Pallet`]
//!
//! ## Overview
//!
//! The Gear Program Pallet's main aim is to separate programs and binary codes storages out
//! of Gear's execution logic and provide soft functionality to manage them.
//!
//! The Gear Program Pallet provides functions for:
//! - Add/remove/check existence for binary codes;
//! - Get original binary code, instrumented binary code and associated metadata;
//! - Update instrumented binary code in the storage;
//! - Add/remove/check existence for programs;
//! - Get program data;
//! - Update program in the storage;
//! - Work with program memory pages and messages for uninitialized programs.
//!
//! ## Interface
//!
//! The Gear Program Pallet implements `gear_common::{CodeStorage, ProgramStorage}` traits
//! and shouldn't contain any other functionality, except this trait declares.
//!
//! ## Usage
//!
//! How to use the functionality from the Gear Program Pallet:
//!
//! 1. Implement the pallet `Config` for your runtime.
//!
//! ```ignore
//! // `runtime/src/lib.rs`
//! // ... //
//!
//! impl pallet_gear_program::Config for Runtime {}
//!
//! // ... //
//! ```
//!
//! 2. Provide associated type for your pallet's `Config`, which implements
//! `gear_common::{CodeStorage, ProgramStorage}` traits,
//! specifying associated types if needed.
//!
//! ```ignore
//! // `some_pallet/src/lib.rs`
//! // ... //
//!
//! use gear_common::{CodeStorage, ProgramStorage};
//!
//! #[pallet::config]
//! pub trait Config: frame_system::Config {
//!     // .. //
//!
//!     type CodeStorage: CodeStorage;
//!
//!     type ProgramStorage: ProgramStorage;
//!
//!     // .. //
//! }
//! ```
//!
//! 3. Declare Gear Program Pallet in your `construct_runtime!` macro.
//!
//! ```ignore
//! // `runtime/src/lib.rs`
//! // ... //
//!
//! construct_runtime!(
//!     pub enum Runtime
//!         where // ... //
//!     {
//!         // ... //
//!
//!         GearProgram: pallet_gear_program,
//!
//!         // ... //
//!     }
//! );
//!
//! // ... //
//! ```
//!
//! 4. Set `GearProgram` as your pallet `Config`'s `{CodeStorage, ProgramStorage}` types.
//!
//! ```ignore
//! // `runtime/src/lib.rs`
//! // ... //
//!
//! impl some_pallet::Config for Runtime {
//!     // ... //
//!
//!     type CodeStorage = GearProgram;
//!
//!     type ProgramStorage = GearProgram;
//!
//!     // ... //
//! }
//!
//! // ... //
//! ```
//!
//! 5. Work with Gear Program Pallet in your pallet with provided
//! associated type interface.
//!
//! ## Genesis config
//!
//! The Gear Program Pallet doesn't depend on the `GenesisConfig`.

#![cfg_attr(not(feature = "std"), no_std)]
#![doc(html_logo_url = "https://docs.gear.rs/logo.svg")]
#![doc(html_favicon_url = "https://gear-tech.io/favicons/favicon.ico")]

use sp_std::{convert::TryInto, prelude::*};

pub use pallet::*;

#[cfg(test)]
mod mock;

<<<<<<< HEAD
pub mod add_section_sizes_migration;
=======
pub mod migrations;
>>>>>>> 463e2ae2
pub mod pallet_tests;

#[frame_support::pallet]
pub mod pallet {
    use super::*;
    use common::{
        paused_program_storage::{ResumeSession, SessionId},
        scheduler::*,
        storage::*,
        CodeMetadata, Program,
    };
    use frame_support::{
        pallet_prelude::*,
        storage::{Key, PrefixIterator},
        traits::StorageVersion,
        StoragePrefixedMap,
    };
    use frame_system::pallet_prelude::*;
    use gear_core::{
        code::InstrumentedCode,
        ids::{CodeId, ProgramId},
        memory::PageBuf,
        pages::GearPage,
        program::MemoryInfix,
    };
    use primitive_types::H256;
    use sp_runtime::DispatchError;

    /// The current storage version.
    pub(crate) const PROGRAM_STORAGE_VERSION: StorageVersion = StorageVersion::new(6);

    #[pallet::config]
    pub trait Config: frame_system::Config {
        /// Scheduler.
        type Scheduler: Scheduler<
            BlockNumber = BlockNumberFor<Self>,
            Task = ScheduledTask<Self::AccountId>,
        >;

        /// Custom block number tracker.
        type CurrentBlockNumber: Get<BlockNumberFor<Self>>;
    }

    #[pallet::pallet]
    #[pallet::storage_version(PROGRAM_STORAGE_VERSION)]
    pub struct Pallet<T>(_);

    #[pallet::error]
    pub enum Error<T> {
        DuplicateItem,
        ProgramNotFound,
        NotActiveProgram,
        CannotFindDataForPage,
        ResumeSessionNotFound,
        NotSessionOwner,
        ResumeSessionFailed,
        ProgramCodeNotFound,
        DuplicateResumeSession,
    }

    impl<T: Config> common::ProgramStorageError for Error<T> {
        fn duplicate_item() -> Self {
            Self::DuplicateItem
        }

        fn program_not_found() -> Self {
            Self::ProgramNotFound
        }

        fn not_active_program() -> Self {
            Self::NotActiveProgram
        }

        fn cannot_find_page_data() -> Self {
            Self::CannotFindDataForPage
        }

        fn resume_session_not_found() -> Self {
            Self::ResumeSessionNotFound
        }

        fn not_session_owner() -> Self {
            Self::NotSessionOwner
        }

        fn resume_session_failed() -> Self {
            Self::ResumeSessionFailed
        }

        fn program_code_not_found() -> Self {
            Self::ProgramCodeNotFound
        }

        fn duplicate_resume_session() -> Self {
            Self::DuplicateResumeSession
        }
    }

    #[pallet::storage]
    #[pallet::unbounded]
    pub(crate) type CodeStorage<T: Config> = StorageMap<_, Identity, CodeId, InstrumentedCode>;

    common::wrap_storage_map!(
        storage: CodeStorage,
        name: CodeStorageWrap,
        key: CodeId,
        value: InstrumentedCode
    );

    #[pallet::storage]
    pub(crate) type CodeLenStorage<T: Config> = StorageMap<_, Identity, CodeId, u32>;

    common::wrap_storage_map!(
        storage: CodeLenStorage,
        name: CodeLenStorageWrap,
        key: CodeId,
        value: u32
    );

    #[pallet::storage]
    #[pallet::unbounded]
    pub(crate) type OriginalCodeStorage<T: Config> = StorageMap<_, Identity, CodeId, Vec<u8>>;

    common::wrap_storage_map!(
        storage: OriginalCodeStorage,
        name: OriginalCodeStorageWrap,
        key: CodeId,
        value: Vec<u8>
    );

    #[pallet::storage]
    #[pallet::unbounded]
    pub(crate) type MetadataStorage<T: Config> = StorageMap<_, Identity, CodeId, CodeMetadata>;

    common::wrap_storage_map!(
        storage: MetadataStorage,
        name: MetadataStorageWrap,
        key: CodeId,
        value: CodeMetadata
    );

    #[pallet::storage]
    #[pallet::unbounded]
    pub(crate) type ProgramStorage<T: Config> =
        StorageMap<_, Identity, ProgramId, Program<BlockNumberFor<T>>>;

    common::wrap_storage_map!(
        storage: ProgramStorage,
        name: ProgramStorageWrap,
        key: ProgramId,
        value: Program<BlockNumberFor<T>>
    );

    #[pallet::storage]
    #[pallet::unbounded]
    pub(crate) type MemoryPages<T: Config> = StorageNMap<
        _,
        (
            Key<Identity, ProgramId>,
            Key<Identity, MemoryInfix>,
            Key<Identity, GearPage>,
        ),
        PageBuf,
    >;

    common::wrap_storage_triple_map!(
        storage: MemoryPages,
        name: MemoryPageStorageWrap,
        key1: ProgramId,
        key2: MemoryInfix,
        key3: GearPage,
        value: PageBuf
    );

    #[pallet::storage]
    pub(crate) type PausedProgramStorage<T: Config> =
        StorageMap<_, Identity, ProgramId, (BlockNumberFor<T>, H256)>;

    common::wrap_storage_map!(
        storage: PausedProgramStorage,
        name: PausedProgramStorageWrap,
        key: ProgramId,
        value: (BlockNumberFor<T>, H256)
    );

    #[pallet::storage]
    pub(crate) type ResumeSessionsNonce<T> = StorageValue<_, SessionId>;

    common::wrap_storage_value!(
        storage: ResumeSessionsNonce,
        name: ResumeSessionsNonceWrap,
        value: SessionId
    );

    #[pallet::storage]
    #[pallet::unbounded]
    pub(crate) type ResumeSessions<T: Config> = StorageMap<
        _,
        Identity,
        SessionId,
        ResumeSession<<T as frame_system::Config>::AccountId, BlockNumberFor<T>>,
    >;

    common::wrap_storage_map!(
        storage: ResumeSessions,
        name: ResumeSessionsWrap,
        key: SessionId,
        value: ResumeSession<<T as frame_system::Config>::AccountId, BlockNumberFor<T>>
    );

    impl<T: Config> common::CodeStorage for pallet::Pallet<T> {
        type InstrumentedCodeStorage = CodeStorageWrap<T>;
        type InstrumentedLenStorage = CodeLenStorageWrap<T>;
        type MetadataStorage = MetadataStorageWrap<T>;
        type OriginalCodeStorage = OriginalCodeStorageWrap<T>;
    }

    impl<T: Config> common::ProgramStorage for pallet::Pallet<T> {
        type InternalError = Error<T>;
        type Error = DispatchError;
        type BlockNumber = BlockNumberFor<T>;
        type AccountId = T::AccountId;

        type ProgramMap = ProgramStorageWrap<T>;
        type MemoryPageMap = MemoryPageStorageWrap<T>;

        fn pages_final_prefix() -> [u8; 32] {
            MemoryPages::<T>::final_prefix()
        }
    }

    impl<T: Config> common::PausedProgramStorage for pallet::Pallet<T> {
        type PausedProgramMap = PausedProgramStorageWrap<T>;
        type CodeStorage = Self;
        type NonceStorage = ResumeSessionsNonceWrap<T>;
        type ResumeSessions = ResumeSessionsWrap<T>;
    }

    impl<T: Config> IterableMap<(ProgramId, Program<BlockNumberFor<T>>)> for pallet::Pallet<T> {
        type DrainIter = PrefixIterator<(ProgramId, Program<BlockNumberFor<T>>)>;
        type Iter = PrefixIterator<(ProgramId, Program<BlockNumberFor<T>>)>;

        fn drain() -> Self::DrainIter {
            ProgramStorage::<T>::drain()
        }

        fn iter() -> Self::Iter {
            ProgramStorage::<T>::iter()
        }
    }
}<|MERGE_RESOLUTION|>--- conflicted
+++ resolved
@@ -138,11 +138,8 @@
 #[cfg(test)]
 mod mock;
 
-<<<<<<< HEAD
 pub mod add_section_sizes_migration;
-=======
 pub mod migrations;
->>>>>>> 463e2ae2
 pub mod pallet_tests;
 
 #[frame_support::pallet]
