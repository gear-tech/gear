// This file is part of Gear.

// Copyright (C) 2022 Gear Technologies Inc.
// SPDX-License-Identifier: GPL-3.0-or-later WITH Classpath-exception-2.0

// This program is free software: you can redistribute it and/or modify
// it under the terms of the GNU General Public License as published by
// the Free Software Foundation, either version 3 of the License, or
// (at your option) any later version.

// This program is distributed in the hope that it will be useful,
// but WITHOUT ANY WARRANTY; without even the implied warranty of
// MERCHANTABILITY or FITNESS FOR A PARTICULAR PURPOSE. See the
// GNU General Public License for more details.

// You should have received a copy of the GNU General Public License
// along with this program. If not, see <https://www.gnu.org/licenses/>.

#![cfg_attr(not(feature = "std"), no_std)]

pub use pallet::*;
pub use pause::PauseError;
pub use weights::WeightInfo;

mod pause;
mod program;

#[cfg(test)]
mod mock;

#[cfg(test)]
mod tests;

pub mod migration;
pub mod weights;

#[cfg(feature = "runtime-benchmarks")]
mod benchmarking;

#[frame_support::pallet]
pub mod pallet {
    pub use frame_support::weights::Weight;

    pub(crate) type WaitlistOf<T> = <<T as Config>::Messenger as Messenger>::Waitlist;

    use super::*;
    use common::{storage::*, CodeMetadata, Origin as _};
    use frame_support::{
        dispatch::DispatchResultWithPostInfo,
        pallet_prelude::*,
        traits::{
            Currency, ExistenceRequirement, LockIdentifier, LockableCurrency, StorageVersion,
            WithdrawReasons,
        },
    };
    use frame_system::pallet_prelude::*;
    use gear_core::{
        code::InstrumentedCode,
        ids::{CodeId, MessageId, ProgramId},
        memory::{vec_page_data_map_to_page_buf_map, PageNumber},
        message::StoredDispatch,
    };
    use sp_runtime::{traits::Zero, DispatchError};
    use sp_std::{collections::btree_map::BTreeMap, convert::TryInto, prelude::*};
<<<<<<< HEAD
    pub use weights::WeightInfo;
=======
>>>>>>> 2d456bdb

    const LOCK_ID: LockIdentifier = *b"resume_p";

    /// The current storage version.
    const PROGRAM_STORAGE_VERSION: StorageVersion = StorageVersion::new(1);

    #[pallet::config]
    pub trait Config: frame_system::Config {
        /// Because this pallet emits events, it depends on the runtime's definition of an event.
        type RuntimeEvent: From<Event<Self>> + IsType<<Self as frame_system::Config>::RuntimeEvent>;

        /// Weight information for extrinsics in this pallet.
        type WeightInfo: WeightInfo;

        type Currency: LockableCurrency<Self::AccountId>;

        type Messenger: Messenger<
            BlockNumber = Self::BlockNumber,
            OutputError = DispatchError,
            WaitlistFirstKey = ProgramId,
            WaitlistSecondKey = MessageId,
            WaitlistedMessage = StoredDispatch,
        >;
    }

    type BalanceOf<T> =
        <<T as Config>::Currency as Currency<<T as frame_system::Config>::AccountId>>::Balance;

    #[pallet::pallet]
    #[pallet::storage_version(PROGRAM_STORAGE_VERSION)]
    #[pallet::generate_store(pub(super) trait Store)]
    pub struct Pallet<T>(_);

    #[pallet::event]
    #[pallet::generate_deposit(pub(super) fn deposit_event)]
    pub enum Event<T: Config> {
        /// Program has been successfully resumed
        ProgramResumed(ProgramId),
        /// Program has been paused
        ProgramPaused(ProgramId),
    }

    #[pallet::error]
    pub enum Error<T> {
        PausedProgramNotFound,
        WrongMemoryPages,
        NotAllocatedPageWithData,
        ResumeProgramNotEnoughValue,
        WrongWaitList,
        InvalidPageData,
    }

    #[pallet::storage]
    #[pallet::unbounded]
    pub(crate) type CodeStorage<T: Config> = StorageMap<_, Identity, CodeId, InstrumentedCode>;

    common::wrap_storage_map!(
        storage: CodeStorage,
        name: CodeStorageWrap,
        key: CodeId,
        value: InstrumentedCode
    );

    #[pallet::storage]
    #[pallet::unbounded]
    pub(crate) type OriginalCodeStorage<T: Config> = StorageMap<_, Identity, CodeId, Vec<u8>>;

    common::wrap_storage_map!(
        storage: OriginalCodeStorage,
        name: OriginalCodeStorageWrap,
        key: CodeId,
        value: Vec<u8>
    );

    #[pallet::storage]
    #[pallet::unbounded]
    pub(crate) type MetadataStorage<T: Config> = StorageMap<_, Identity, CodeId, CodeMetadata>;

    common::wrap_storage_map!(
        storage: MetadataStorage,
        name: MetadataStorageWrap,
        key: CodeId,
        value: CodeMetadata
    );

    #[pallet::storage]
    #[pallet::unbounded]
    pub(crate) type PausedPrograms<T: Config> =
        StorageMap<_, Identity, ProgramId, pause::PausedProgram>;

    #[pallet::hooks]
    impl<T: Config> Hooks<BlockNumberFor<T>> for Pallet<T> {}

    impl<T: Config> common::CodeStorage for pallet::Pallet<T> {
        type InstrumentedCodeStorage = CodeStorageWrap<T>;
        type MetadataStorage = MetadataStorageWrap<T>;
        type OriginalCodeStorage = OriginalCodeStorageWrap<T>;
    }

    #[pallet::call]
    impl<T: Config> Pallet<T>
    where
        T::AccountId: common::Origin,
    {
        // TODO: unfortunately we cannot pass pages data in [PageBuf],
        // because polkadot-js api can not support this type.
        /// Resumes a previously paused program
        ///
        /// The origin must be Signed and the sender must have sufficient funds to
        /// transfer value to the program.
        ///
        /// Parameters:
        /// - `program_id`: id of the program to resume.
        /// - `memory_pages`: program memory before it was paused.
        /// - `value`: balance to be transferred to the program once it's been resumed.
        ///
        /// - `ProgramResumed(H256)` in the case of success.
        ///
        #[pallet::weight(<T as Config>::WeightInfo::resume_program(memory_pages.values().map(|p| p.len() as u32).sum()))]
        pub fn resume_program(
            origin: OriginFor<T>,
            program_id: ProgramId,
            memory_pages: BTreeMap<PageNumber, Vec<u8>>,
            wait_list: BTreeMap<MessageId, gear_core::message::StoredDispatch>,
            value: BalanceOf<T>,
        ) -> DispatchResultWithPostInfo {
            let memory_pages = match vec_page_data_map_to_page_buf_map(memory_pages) {
                Ok(data) => data,
                Err(err) => {
                    log::debug!("resume program received wrong pages data: {}", err);
                    return Err(Error::<T>::InvalidPageData.into());
                }
            };

            let account = ensure_signed(origin)?;

            ensure!(!value.is_zero(), Error::<T>::ResumeProgramNotEnoughValue);

            Self::resume_program_impl(program_id, memory_pages, wait_list)?;

            // The value movement `transfer` call respects existence requirements rules, so no need to check
            // value for being in the valid interval like it's done in `pallet_gear` calls.
            let program_account =
                &<T::AccountId as common::Origin>::from_origin(program_id.into_origin());
            T::Currency::transfer(
                &account,
                program_account,
                value,
                ExistenceRequirement::AllowDeath,
            )?;

            // TODO: maybe it is sufficient just to reserve value? (#762)
            T::Currency::extend_lock(LOCK_ID, program_account, value, WithdrawReasons::FEE);

            Self::deposit_event(Event::ProgramResumed(program_id));

            Ok(().into())
        }
    }
}<|MERGE_RESOLUTION|>--- conflicted
+++ resolved
@@ -62,10 +62,6 @@
     };
     use sp_runtime::{traits::Zero, DispatchError};
     use sp_std::{collections::btree_map::BTreeMap, convert::TryInto, prelude::*};
-<<<<<<< HEAD
-    pub use weights::WeightInfo;
-=======
->>>>>>> 2d456bdb
 
     const LOCK_ID: LockIdentifier = *b"resume_p";
 
