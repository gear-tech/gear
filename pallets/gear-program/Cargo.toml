--- conflicted
+++ resolved
@@ -23,30 +23,12 @@
 gear-core = { path = "../../core", default-features = false }
 
 # Substrate deps
-<<<<<<< HEAD
-frame-support = { version = "4.0.0-dev", git = "https://github.com/gear-tech/substrate.git", branch = "gear-polkadot-v0.9.33", default-features = false }
-frame-system = { version = "4.0.0-dev", git = "https://github.com/gear-tech/substrate.git", branch = "gear-polkadot-v0.9.33", default-features = false }
-sp-core = { version = "6.0.0", git = "https://github.com/gear-tech/substrate.git", branch = "gear-polkadot-v0.9.33", default-features = false }
-sp-std = { version = "4.0.0-dev", git = "https://github.com/gear-tech/substrate.git", branch = "gear-polkadot-v0.9.33", default-features = false }
-sp-io = { version = "6.0.0", git = "https://github.com/gear-tech/substrate.git", branch = "gear-polkadot-v0.9.33", default-features = false }
-sp-runtime = { version = "6.0.0", git = "https://github.com/gear-tech/substrate.git", branch = "gear-polkadot-v0.9.33", default-features = false }
-=======
 frame-support = { version = "4.0.0-dev", git = "https://github.com/gear-tech/substrate.git", branch = "gear-polkadot-v0.9.36", default-features = false }
 frame-system = { version = "4.0.0-dev", git = "https://github.com/gear-tech/substrate.git", branch = "gear-polkadot-v0.9.36", default-features = false }
-frame-benchmarking = { version = "4.0.0-dev", git = "https://github.com/gear-tech/substrate.git", branch = "gear-polkadot-v0.9.36", default-features = false, optional = true }
 sp-core = { version = "7.0.0", git = "https://github.com/gear-tech/substrate.git", branch = "gear-polkadot-v0.9.36", default-features = false }
 sp-std = { version = "5.0.0-dev", git = "https://github.com/gear-tech/substrate.git", branch = "gear-polkadot-v0.9.36", default-features = false }
 sp-io = { version = "7.0.0", git = "https://github.com/gear-tech/substrate.git", branch = "gear-polkadot-v0.9.36", default-features = false }
 sp-runtime = { version = "7.0.0", git = "https://github.com/gear-tech/substrate.git", branch = "gear-polkadot-v0.9.36", default-features = false }
-pallet-balances = { version = "4.0.0-dev", default-features = false, git = "https://github.com/gear-tech/substrate.git", branch = "gear-polkadot-v0.9.36" }
-
-[dev-dependencies]
-hex-literal = "0.3.3"
-env_logger = "0.10"
-pallet-gear-gas = { path = "../gas" }
-pallet-gear-messenger = { path = "../gear-messenger" }
-gear-wasm-instrument = { path = "../../utils/wasm-instrument" }
->>>>>>> 8d6bec87
 
 [features]
 default = ['std']
