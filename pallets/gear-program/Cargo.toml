--- conflicted
+++ resolved
@@ -42,11 +42,8 @@
 pallet-timestamp = { workspace = true, features = ["std"] }
 pallet-gear-gas = { workspace = true, features = ["std"] }
 pallet-gear-scheduler = { workspace = true, features = ["std"] }
-<<<<<<< HEAD
+pallet-treasury = { workspace = true, features = ["std"] }
 env_logger.workspace = true
-=======
-pallet-treasury = { workspace = true, features = ["std"] }
->>>>>>> b44ccba3
 
 [features]
 default = ['std']
