[package]
name = "pallet-gear-program"
description = "Gear pallet to work with programs"
version.workspace = true
authors.workspace = true
edition.workspace = true
license.workspace = true
homepage.workspace = true
repository.workspace = true
readme = "README.md"

[package.metadata.docs.rs]
targets = ["x86_64-unknown-linux-gnu"]

[dependencies]
parity-scale-codec.workspace = true
scale-info = { workspace = true, features = ["derive"] }
primitive-types = { workspace = true, features = ["scale-info"] }
log.workspace = true
hashbrown.workspace = true

# Internal deps
common.workspace = true
gear-core.workspace = true

# Substrate deps
frame-support.workspace = true
frame-system.workspace = true
sp-core.workspace = true
sp-std.workspace = true
sp-io.workspace = true
sp-runtime.workspace = true

# Temporary dependencies required for migration to v7. To be removed upon migration.
pallet-balances.workspace = true
pallet-treasury.workspace = true

[dev-dependencies]
common = { workspace = true, features = ["std"] }
pallet-balances = { workspace = true, features = ["std"] }
pallet-authorship = { workspace = true, features = ["std"] }
pallet-timestamp = { workspace = true, features = ["std"] }
pallet-gear-gas = { workspace = true, features = ["std"] }
pallet-gear-scheduler = { workspace = true, features = ["std"] }
<<<<<<< HEAD
wabt.workspace = true
=======
pallet-treasury = { workspace = true, features = ["std"] }
>>>>>>> cc0f9955

[features]
default = ['std']
std = [
	"log/std",
	"parity-scale-codec/std",
	"common/std",
	"frame-support/std",
	"frame-system/std",
	"scale-info/std",
	"sp-io/std",
	"sp-std/std",
	"sp-core/std",
	"sp-runtime/std",
	"primitive-types/std",
]
try-runtime = ["frame-support/try-runtime"]<|MERGE_RESOLUTION|>--- conflicted
+++ resolved
@@ -42,11 +42,7 @@
 pallet-timestamp = { workspace = true, features = ["std"] }
 pallet-gear-gas = { workspace = true, features = ["std"] }
 pallet-gear-scheduler = { workspace = true, features = ["std"] }
-<<<<<<< HEAD
-wabt.workspace = true
-=======
 pallet-treasury = { workspace = true, features = ["std"] }
->>>>>>> cc0f9955
 
 [features]
 default = ['std']
