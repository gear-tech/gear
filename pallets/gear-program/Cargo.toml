[package]
name = "pallet-gear-program"
description = "Gear pallet to work with programs"
version.workspace = true
authors.workspace = true
edition.workspace = true
license.workspace = true
homepage.workspace = true
repository.workspace = true
readme = "README.md"

[package.metadata.docs.rs]
targets = ["x86_64-unknown-linux-gnu"]

[dependencies]
parity-scale-codec.workspace = true
scale-info = { workspace = true, features = ["derive"] }
primitive-types = { workspace = true, features = ["scale-info"] }
log.workspace = true

# Internal deps
common.workspace = true
gear-core.workspace = true

# Substrate deps
frame-support.workspace = true
frame-system.workspace = true
sp-core.workspace = true
sp-std.workspace = true
sp-io.workspace = true
sp-runtime.workspace = true

# Temporary dependencies required for migration to v8. To be removed upon migration.
pallet-balances.workspace = true
pallet-treasury.workspace = true

[dev-dependencies]
common = { workspace = true, features = ["std"] }
pallet-balances = { workspace = true, features = ["std"] }
pallet-authorship = { workspace = true, features = ["std"] }
pallet-timestamp = { workspace = true, features = ["std"] }
pallet-gear-gas = { workspace = true, features = ["std"] }
pallet-gear-scheduler = { workspace = true, features = ["std"] }
pallet-treasury = { workspace = true, features = ["std"] }
tracing-subscriber.workspace = true

[features]
default = ['std']
std = [
<<<<<<< HEAD
	"common/std",
	"frame-support/std",
	"frame-system/std",
	"pallet-treasury/std",
	"sp-io/std",
	"sp-std/std",
	"sp-core/std",
	"sp-runtime/std",
=======
    "log/std",
    "common/std",
    "frame-support/std",
    "frame-system/std",
    "sp-io/std",
    "sp-std/std",
    "sp-core/std",
    "sp-runtime/std",
    "primitive-types/std",
>>>>>>> 50d91f95
]
try-runtime = ["frame-support/try-runtime"]<|MERGE_RESOLUTION|>--- conflicted
+++ resolved
@@ -47,16 +47,6 @@
 [features]
 default = ['std']
 std = [
-<<<<<<< HEAD
-	"common/std",
-	"frame-support/std",
-	"frame-system/std",
-	"pallet-treasury/std",
-	"sp-io/std",
-	"sp-std/std",
-	"sp-core/std",
-	"sp-runtime/std",
-=======
     "log/std",
     "common/std",
     "frame-support/std",
@@ -66,6 +56,5 @@
     "sp-core/std",
     "sp-runtime/std",
     "primitive-types/std",
->>>>>>> 50d91f95
 ]
 try-runtime = ["frame-support/try-runtime"]