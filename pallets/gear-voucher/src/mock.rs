--- conflicted
+++ resolved
@@ -21,14 +21,10 @@
 use frame_support::{
     construct_runtime, parameter_types, weights::constants::RocksDbWeight, PalletId,
 };
-use frame_system as system;
+use frame_system::{self as system, pallet_prelude::BlockNumberFor};
 use gear_core::{ids::MessageId, message::UserStoredMessage};
 use primitive_types::H256;
 use sp_runtime::{
-<<<<<<< HEAD
-    generic,
-=======
->>>>>>> d383807b
     traits::{BlakeTwo256, IdentityLookup},
     BuildStorage,
 };
@@ -36,6 +32,7 @@
 
 type Block = frame_system::mocking::MockBlock<Test>;
 type AccountId = u64;
+pub type BlockNumber = BlockNumberFor<Test>;
 type Balance = u128;
 
 pub const ALICE: AccountId = 1;
@@ -56,52 +53,8 @@
     pub const ExistentialDeposit: Balance = 1;
 }
 
-<<<<<<< HEAD
 common::impl_pallet_system!(Test, DbWeight = RocksDbWeight, BlockWeights = ());
 common::impl_pallet_balances!(Test);
-=======
-impl system::Config for Test {
-    type BaseCallFilter = frame_support::traits::Everything;
-    type BlockWeights = ();
-    type BlockLength = ();
-    type DbWeight = RocksDbWeight;
-    type RuntimeOrigin = RuntimeOrigin;
-    type RuntimeCall = RuntimeCall;
-    type Nonce = u64;
-    type Hash = H256;
-    type Hashing = BlakeTwo256;
-    type AccountId = AccountId;
-    type Lookup = IdentityLookup<Self::AccountId>;
-    type Block = Block;
-    type RuntimeEvent = RuntimeEvent;
-    type BlockHashCount = BlockHashCount;
-    type Version = ();
-    type PalletInfo = PalletInfo;
-    type AccountData = pallet_balances::AccountData<u128>;
-    type OnNewAccount = ();
-    type OnKilledAccount = ();
-    type SystemWeightInfo = ();
-    type SS58Prefix = SS58Prefix;
-    type OnSetCode = ();
-    type MaxConsumers = frame_support::traits::ConstU32<16>;
-}
-
-impl pallet_balances::Config for Test {
-    type MaxLocks = ();
-    type MaxReserves = ();
-    type ReserveIdentifier = [u8; 8];
-    type Balance = Balance;
-    type DustRemoval = ();
-    type RuntimeEvent = RuntimeEvent;
-    type ExistentialDeposit = ExistentialDeposit;
-    type AccountStore = System;
-    type WeightInfo = ();
-    type FreezeIdentifier = ();
-    type MaxFreezes = ();
-    type RuntimeHoldReason = RuntimeHoldReason;
-    type MaxHolds = ();
-}
->>>>>>> d383807b
 
 parameter_types! {
     pub const VoucherPalletId: PalletId = PalletId(*b"py/vouch");
