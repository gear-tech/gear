--- conflicted
+++ resolved
@@ -55,53 +55,8 @@
     pub const ExistentialDeposit: Balance = 1;
 }
 
-<<<<<<< HEAD
-impl system::Config for Test {
-    type BaseCallFilter = frame_support::traits::Everything;
-    type BlockWeights = ();
-    type BlockLength = ();
-    type DbWeight = RocksDbWeight;
-    type RuntimeOrigin = RuntimeOrigin;
-    type RuntimeCall = RuntimeCall;
-    type Index = u64;
-    type BlockNumber = BlockNumber;
-    type Hash = H256;
-    type Hashing = BlakeTwo256;
-    type AccountId = AccountId;
-    type Lookup = IdentityLookup<Self::AccountId>;
-    type Header = Header;
-    type RuntimeEvent = RuntimeEvent;
-    type BlockHashCount = BlockHashCount;
-    type Version = ();
-    type PalletInfo = PalletInfo;
-    type AccountData = pallet_balances::AccountData<u128>;
-    type OnNewAccount = ();
-    type OnKilledAccount = ();
-    type SystemWeightInfo = ();
-    type SS58Prefix = SS58Prefix;
-    type OnSetCode = ();
-    type MaxConsumers = frame_support::traits::ConstU32<16>;
-}
-
-impl pallet_balances::Config for Test {
-    type MaxLocks = ();
-    type MaxReserves = ();
-    type ReserveIdentifier = [u8; 8];
-    type Balance = Balance;
-    type DustRemoval = ();
-    type RuntimeEvent = RuntimeEvent;
-    type ExistentialDeposit = ExistentialDeposit;
-    type AccountStore = System;
-    type WeightInfo = ();
-    type FreezeIdentifier = ();
-    type MaxFreezes = ();
-    type HoldIdentifier = ();
-    type MaxHolds = ();
-}
-=======
 common::impl_pallet_system!(Test, DbWeight = RocksDbWeight, BlockWeights = ());
 common::impl_pallet_balances!(Test);
->>>>>>> 35c1234d
 
 parameter_types! {
     pub const VoucherPalletId: PalletId = PalletId(*b"py/vouch");
