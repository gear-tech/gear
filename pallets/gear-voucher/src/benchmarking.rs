--- conflicted
+++ resolved
@@ -152,8 +152,6 @@
         assert_eq!(voucher_info.programs.map(|v| v.len()), Some(<<T as Config>::MaxProgramsAmount as Get<u8>>::get() as usize));
         assert_eq!(CurrencyOf::<T>::free_balance(&voucher_id.cast::<T::AccountId>()), balance * 2u128.unique_saturated_into());
     }
-<<<<<<< HEAD
-=======
 
     decline {
         // Origin account.
@@ -183,8 +181,6 @@
         let voucher_info = Vouchers::<T>::get(spender, voucher_id).expect("Must be");
         assert_eq!(voucher_info.expiry, frame_system::Pallet::<T>::block_number());
     }
-}
->>>>>>> 25a04dc1
 
     impl_benchmark_test_suite!(Pallet, crate::mock::new_test_ext(), crate::mock::Test);
 }