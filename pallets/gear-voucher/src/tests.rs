--- conflicted
+++ resolved
@@ -25,13 +25,8 @@
 #[test]
 fn voucher_issue_works() {
     new_test_ext().execute_with(|| {
-<<<<<<< HEAD
-        let program_id = ProgramId::from_origin(H256::from(b"some//quasy//random//program//id"));
+        let program_id = H256::from(b"some//quasy//random//program//id").cast();
         let synthesized = Voucher::voucher_id(&BOB, &program_id);
-=======
-        let program_id = H256::from(b"some//quasy//random//program//id").cast();
-        let synthesized = Voucher::voucher_account_id(&BOB, &program_id);
->>>>>>> 665d74b6
 
         assert_ok!(Voucher::issue(
             RuntimeOrigin::signed(ALICE),
@@ -60,13 +55,8 @@
 #[test]
 fn voucher_redemption_works() {
     new_test_ext().execute_with(|| {
-<<<<<<< HEAD
-        let program_id = ProgramId::from_origin(H256::from(b"some//quasy//random//program//id"));
+        let program_id = H256::from(b"some//quasy//random//program//id").cast();
         let synthesized = Voucher::voucher_id(&BOB, &program_id);
-=======
-        let program_id = H256::from(b"some//quasy//random//program//id").cast();
-        let synthesized = Voucher::voucher_account_id(&BOB, &program_id);
->>>>>>> 665d74b6
 
         assert_ok!(Voucher::issue(
             RuntimeOrigin::signed(ALICE),
