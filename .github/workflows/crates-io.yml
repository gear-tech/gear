name: Crates IO

on:
  workflow_dispatch:
    inputs:
      publish:
        description: "If publish packages"
        type: boolean
        default: false
      version:
        description: "Workspace version to publish"
        required: true
        type: string

env:
  CARGO_INCREMENTAL: 0
  CARGO_TERM_COLOR: always
  RUST_BACKTRACE: short
  TERM: xterm-256color

jobs:
  check:
    runs-on: ubuntu-latest
    env:
      CARGO_REGISTRY_TOKEN: ${{ secrets.CARGO_REGISTRY_TOKEN }}
    steps:
      - name: "ACTIONS: Checkout"
        uses: actions/checkout@v4

      - name: "Install: Rust toolchain"
        uses: dsherret/rust-toolchain-file@v1

      - name: "Check packages"
<<<<<<< HEAD
        run: cargo run -p crates-io check

      - name: "Publish packages"
        if: ${{ github.event_name == 'workflow_dispatch' && inputs.publish }}
        run: cargo run -p crates-io publish -v ${{ inputs.version }}
=======
        if: ${{ !inputs.publish }}
        run: cargo run --release -p crates-io check

      - name: "Publish packages"
        if: ${{ inputs.publish }}
        run: cargo run --release -p crates-io publish -v ${{ inputs.version }}
>>>>>>> a1c7bf77
<|MERGE_RESOLUTION|>--- conflicted
+++ resolved
@@ -31,17 +31,9 @@
         uses: dsherret/rust-toolchain-file@v1
 
       - name: "Check packages"
-<<<<<<< HEAD
+        if: ${{ !inputs.publish }}
         run: cargo run -p crates-io check
 
       - name: "Publish packages"
-        if: ${{ github.event_name == 'workflow_dispatch' && inputs.publish }}
-        run: cargo run -p crates-io publish -v ${{ inputs.version }}
-=======
-        if: ${{ !inputs.publish }}
-        run: cargo run --release -p crates-io check
-
-      - name: "Publish packages"
         if: ${{ inputs.publish }}
-        run: cargo run --release -p crates-io publish -v ${{ inputs.version }}
->>>>>>> a1c7bf77
+        run: cargo run -p crates-io publish -v ${{ inputs.version }}