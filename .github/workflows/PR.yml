name: PR

on:
  pull_request:
    branches: [ master ]

concurrency:
  group: ${{ github.workflow }}-${{ github.ref }}
  cancel-in-progress: true

env:
  CARGO_INCREMENTAL: 0
  CARGO_TERM_COLOR: always
  RUST_BACKTRACE: short
  TERM: xterm-256color
  BINARYEN_VERSION: version_111

jobs:
  typos:
    runs-on: ubuntu-latest
    steps:
      - uses: actions/checkout@v4
      - name: typos-action
        uses: crate-ci/typos@master

  status:
    runs-on: ubuntu-latest
    outputs:
      build: ${{ steps.config.outputs.build }}
      check: ${{ steps.config.outputs.check }}
      win-native: ${{ steps.config.outputs.win-native }}
      macos: ${{ steps.config.outputs.macos }}
      validator: ${{ steps.config.outputs.validator }}
      release: ${{ steps.config.outputs.release }}
      production: ${{ steps.config.outputs.production }}
    steps:
      - uses: actions/checkout@v4
        with:
          ref: ${{ github.event.pull_request.head.sha }}

      - run: npm install
        working-directory: .github/actions/message

      - name: Configure
        id: config
        uses: ./.github/actions/message
        with:
          token: ${{ secrets.GITHUB_TOKEN }}

  docs:
    runs-on: ubuntu-latest
    env:
      RUSTUP_HOME: /tmp/rustup_home
    steps:
      - uses: actions/checkout@v4
      - uses: ./.github/actions/docs
        with:
          github_token: ${{ secrets.GITHUB_TOKEN }}

  check:
    needs: status
    if: ${{ needs.status.outputs.check == 'true' }}
    uses: ./.github/workflows/check.yml

  build:
    needs: status
    if: ${{ needs.status.outputs.build == 'true' }}
    uses: ./.github/workflows/build.yml
    with:
      macos: ${{ needs.status.outputs.macos == 'true' }}
      win-native: ${{ needs.status.outputs.win-native == 'true' }}
      release: ${{ needs.status.outputs.release == 'true' }}
<<<<<<< HEAD
      production: ${{ needs.status.outputs.production == 'true' }}
=======

  validator:
    needs: status
    if: ${{ needs.status.outputs.validator == 'true' }}
    uses: ./.github/workflows/validation.yml
    secrets:
      VARA_VALIDATOR_8: ${{ secrets.VARA_VALIDATOR_8 }}
      SSH_VARA_USERNAME: ${{ secrets.SSH_VARA_USERNAME }}
      VARA_SSH_PRIVATE_KEY: ${{ secrets.VARA_SSH_PRIVATE_KEY }}
>>>>>>> bbde8f86
<|MERGE_RESOLUTION|>--- conflicted
+++ resolved
@@ -70,9 +70,7 @@
       macos: ${{ needs.status.outputs.macos == 'true' }}
       win-native: ${{ needs.status.outputs.win-native == 'true' }}
       release: ${{ needs.status.outputs.release == 'true' }}
-<<<<<<< HEAD
       production: ${{ needs.status.outputs.production == 'true' }}
-=======
 
   validator:
     needs: status
@@ -81,5 +79,4 @@
     secrets:
       VARA_VALIDATOR_8: ${{ secrets.VARA_VALIDATOR_8 }}
       SSH_VARA_USERNAME: ${{ secrets.SSH_VARA_USERNAME }}
-      VARA_SSH_PRIVATE_KEY: ${{ secrets.VARA_SSH_PRIVATE_KEY }}
->>>>>>> bbde8f86
+      VARA_SSH_PRIVATE_KEY: ${{ secrets.VARA_SSH_PRIVATE_KEY }}