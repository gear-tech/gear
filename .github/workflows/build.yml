name: Build

on:
  workflow_call:
    inputs:
      cache:
        type: string
        required: true
      macos:
        type: boolean
        default: false
      win-native:
        type: boolean
        default: false
      release:
        type: boolean
        default: false
  workflow_dispatch:
    inputs:
      title:
        type: string
        description: "Pull request title that triggers this workflow."
      number:
        type: string
        description: "Pull request number that triggers this workflow"

run-name: ${{ inputs.title }} ( ${{ format('#{0}', inputs.number) }} )

env:
  CARGO_INCREMENTAL: 0
  CARGO_TERM_COLOR: always
  RUST_BACKTRACE: short
  TERM: xterm-256color
  BINARYEN_VERSION: version_111

jobs:
  matrix:
    runs-on: ubuntu-latest
    outputs:
      matrix: ${{ steps.set-matrix.outputs.matrix }}
    steps:
      - id: set-matrix
        run: |
          variants='{"profile": "debug", "profile_flags": ""}'
          if [ "${{ inputs.release }}" = "true" ]; then
            variants+=', {"profile": "release", "profile_flags": "--release"}'
          fi
          matrix="{\"include\": [${variants}]}"
          echo "Matrix: ${matrix}"
          echo "matrix=${matrix}" >> $GITHUB_OUTPUT

  linux:
    runs-on: [kuberunner, github-runner-02]
    needs: matrix
    strategy:
      matrix: ${{ fromJson(needs.matrix.outputs.matrix) }}
      fail-fast: false
    name: linux (${{ matrix.profile }})
    env:
      LLVM_PROFILE_FILE: "gear-%p-%m.profraw"
      RUSTUP_HOME: /tmp/rustup_home
      SCCACHE_DIR: ${{ inputs.cache }}
    steps:
      - name: "ACTIONS: Checkout"
        uses: actions/checkout@v4

      - name: "Install: Set cargo path"
        run: echo "/tmp/cargo/bin" >> $GITHUB_PATH

      - name: "Install: Rust toolchain"
        uses: dsherret/rust-toolchain-file@v1

      - name: "Show: Versioning"
        run: ./scripts/gear.sh show

<<<<<<< HEAD
      - name: "Install: grcov"
        run: |
          curl -L https://github.com/mozilla/grcov/releases/latest/download/grcov-x86_64-unknown-linux-musl.tar.bz2 | tar jxf -
          ./grcov --version

      - name: "Install: rust-covfix"
        run: |
          curl -L https://github.com/gear-tech/rust-covfix/releases/download/deploy/rust-covfix-linux-x86_64.tar.xz | tar Jxf -
          mv rust-covfix-linux-x86_64/rust-covfix ./
          ./rust-covfix --version

      - name: "ACTIONS: Setup environment variable"
        if: ${{ github.ref == 'refs/heads/master' || contains(github.event.pull_request.labels.*.name, 'E0-forcecoverage') }}
        run: echo "RUSTFLAGS=-Cinstrument-coverage" >> $GITHUB_ENV

=======
>>>>>>> b1326e83
      - name: "Build: Init"
        run: ./scripts/gear.sh init cargo

      - name: "Build: Node"
        run: ./scripts/gear.sh build node --release --locked

      - name: "Build: Gear"
        run: ./scripts/gear.sh build gear --locked ${{ matrix.profile_flags }}

      - name: "Build fuzzer"
        run: ./scripts/gear.sh build fuzz --locked ${{ matrix.profile_flags }}

      - name: "Check: Vara runtime imports"
        run: ./target/${{ matrix.profile }}/wasm-proc --check-runtime-imports target/release/wbuild/vara-runtime/vara_runtime.compact.wasm

      - name: "Check: Stack height limit"
        run: cargo run -p calc-stack-height --release --locked

      - name: "Test: Gear workspace"
        run: ./scripts/gear.sh test gear --exclude gclient --exclude gcli --exclude gsdk --locked ${{ matrix.profile_flags }}

      - name: "Test: gsdk tests"
        run: ./scripts/gear.sh test gsdk ${{ matrix.profile_flags }}

      - name: "Test: `gcli`"
        env:
          GITHUB_TOKEN: ${{ secrets.GITHUB_TOKEN }}
        run: ./scripts/gear.sh test gcli --locked --retries 3 ${{ matrix.profile_flags }}

      - name: "Test: Client tests"
        run: ./scripts/gear.sh test client ${{ matrix.profile_flags }}

      - name: "Test: Benchmarks in native"
        run: |
          # fast benchmark tests before long run
          cargo test -p "pallet-*" --features runtime-benchmarks,runtime-benchmarks-checkers --locked ${{ matrix.profile_flags }} bench

      - name: "Test: Benchmarks in WASM"
        # unoptimized benchmarks take a few hours to run
        if: ${{ matrix.profile == '--release' }}
        run: |
          cargo build -p gear-cli --features=runtime-benchmarks,runtime-benchmarks-checkers ${{ matrix.profile_flags }}
          # check that perf benchmarks works. `--steps=5` need to test, that benchmarks works for different input number.
          ./target/${{ matrix.profile }}/gear benchmark pallet --chain=dev --pallet="*" --steps=5 --extrinsic="*" --heap-pages=4096
          # check that read_big_state benchmarks works
          ./target/${{ matrix.profile }}/gear benchmark pallet --chain=dev --pallet=pallet_gear --extrinsic="read_big_state" --heap-pages=4096 --extra
          # check that signal_stack_limit_exceeded_works benchmarks works
          ./target/${{ matrix.profile }}/gear benchmark pallet --chain=dev --pallet=pallet_gear --extrinsic="signal_stack_limit_exceeded_works" --heap-pages=4096 --extra
          # check that check/test benchmarks works
          ./target/${{ matrix.profile }}/gear benchmark pallet --chain=dev --pallet=pallet_gear --extrinsic="check_all" --heap-pages=4096 --extra

      - name: "Test: Syscalls Wasmi integrity"
        run: ./scripts/gear.sh test syscalls ${{ matrix.profile_flags }}

      - name: "Test: `try-runtime` feature tests"
        run: |
          cargo test -p "pallet-*" --features try-runtime --locked ${{ matrix.profile_flags }}

      - name: "Test: Try runtime migrations"
        run: |
          cargo build -p gear-cli --features try-runtime --locked ${{ matrix.profile_flags }}
          ./target/${{ matrix.profile }}/gear try-runtime --runtime ./target/${{ matrix.profile }}/wbuild/vara-runtime/vara_runtime.wasm on-runtime-upgrade --checks live --uri ws://rpc-private.vara-network.io:9944
        env:
          RUST_LOG: info

<<<<<<< HEAD
      - name: "Coverage: Aggregate"
        if: ${{ github.ref == 'refs/heads/master' || contains(github.event.pull_request.labels.*.name, 'E0-forcecoverage') }}
        run: >-
          ./grcov . --binary-path ./target/${{ matrix.profile }}/ -s . -t lcov --branch --ignore-not-existing
          --ignore "/*"
          --ignore "examples/*"
          --ignore "utils/*"
          --ignore "target/*"
          --ignore "node/*"
          --ignore "program/*"
          --ignore "pallets/gear/src/migration.rs"
          --ignore "pallets/gear/src/weights.rs"
          --ignore "pallets/gear-debug/src/weights.rs"
          --ignore "pallets/gear-messenger/src/migration.rs"
          --ignore "pallets/gear-program/src/migration.rs"
          --ignore "pallets/gear-program/src/weights/*"
          --ignore "pallets/usage/src/weights.rs"
          --ignore "pallets/usage/src/migration.rs"
          --ignore "runtime/*"
          --ignore "gcore/*"
          --ignore "gstd/*"
          --ignore "galloc/*"
          --ignore "gtest/*"
          --ignore "gclient/*"
          -o ./lcov.info

      - name: "Coverage: Fix report"
        if: ${{ github.ref == 'refs/heads/master' || contains(github.event.pull_request.labels.*.name, 'E0-forcecoverage') }}
        run: ./rust-covfix -o lcov.info lcov.info

      - name: "Coverage: Publish"
        if: ${{ github.ref == 'refs/heads/master' || contains(github.event.pull_request.labels.*.name, 'E0-forcecoverage') }}
        uses: codecov/codecov-action@v4
        with:
          file: ./lcov.info

=======
>>>>>>> b1326e83
      - name: "Build: Production binaries"
        if: ${{ github.event_name == 'push' && inputs.release }}
        run: cargo build -p gear-cli -F cli --profile production

      - name: Prepare artifacts
        if: ${{ github.event_name == 'push' && inputs.release }}
        run: |
          mkdir -p artifact
          cd target/wasm32-unknown-unknown/release
          tar czvf ../../../artifact/examples.tar.gz *.wasm
          cd ../../..
          cp target/production/wbuild/vara-runtime/vara_runtime.compact.compressed.wasm artifact/
          cp target/production/wbuild/vara-runtime/vara_runtime.compact.wasm artifact/
          cp target/production/wbuild/vara-runtime/vara_runtime.wasm artifact/
          cp target/production/gear artifact/
          cp target/release/wasm-proc artifact/
          strip artifact/gear || true
          strip artifact/wasm-proc || true

      - name: Upload artifacts
        if: ${{ github.event_name == 'push' && inputs.release }}
        uses: actions/upload-artifact@v4
        with:
          path: artifact

  win-cross:
    runs-on: [kuberunner, github-runner-03]
    needs: matrix
    strategy:
      matrix: ${{ fromJson(needs.matrix.outputs.matrix) }}
      fail-fast: false
    name: win-cross (${{ matrix.profile }})
    env:
      XWIN_ARCH: x86_64
      RUSTUP_HOME: /tmp/rustup_home
      WINEDEBUG: fixme-all
      CARGO_INCREMENTAL: 0
      CARGO_REGISTRIES_CRATES_IO_PROTOCOL: sparse
    steps:
      - name: "ACTIONS: Checkout"
        uses: actions/checkout@v4

      - name: "Install: Set cargo path"
        run: echo "/tmp/cargo/bin" >> $GITHUB_PATH

      - name: "Install: Rust toolchain"
        uses: dsherret/rust-toolchain-file@v1

      - name: "Install: MSVC target"
        run: rustup target add x86_64-pc-windows-msvc

      - name: "Install: cargo config"
        run: cp ./.github/build-win-cross/config.toml ${CARGO_HOME:-~/.cargo}/config.toml

      - name: "Show: Versioning"
        run: ./scripts/gear.sh show

      - name: "Install: Wine"
        run: |
          wineboot
          winetricks win10

      - name: "Install: LLVM"
        run: |
          sudo ./.github/build-win-cross/update-alternatives-clang.sh 12 100

      - name: "Install: binaryen"
        run: |
          sudo wget -c https://github.com/WebAssembly/binaryen/releases/download/$BINARYEN_VERSION/binaryen-$BINARYEN_VERSION-x86_64-linux.tar.gz -O - | sudo tar -xz -C .
          sudo cp binaryen-$BINARYEN_VERSION/bin/wasm-opt /usr/bin/

      - name: "Install: cargo-xwin"
        run: |
          curl -L https://github.com/rust-cross/cargo-xwin/releases/download/v0.14.0/cargo-xwin-v0.14.0.x86_64-unknown-linux-musl.tar.gz | tar zxf -
          mv ./cargo-xwin ${CARGO_HOME:-~/.cargo}/bin/

      - name: "Build: Node"
        run: ./scripts/gear.sh build node --release --locked
        env:
          CARGO_BUILD_TARGET: x86_64-pc-windows-msvc

      - name: "Check: Stack height limit"
        run: cargo xwin run -p calc-stack-height --release --locked
        env:
          CARGO_BUILD_TARGET: x86_64-pc-windows-msvc

      # These tests randomly stops responding

      #- name: "Test: Client tests"
      #  run: |
      #    cp ./target/x86_64-pc-windows-msvc/release/gear.exe ./target/debug/
      #    ./scripts/gear.sh test client
      #  env:
      #    CARGO_BUILD_TARGET: x86_64-pc-windows-msvc

      - name: "Test: Lazy pages"
        run: >-
          cargo xwin test
          -p "pallet-*"
          -p gear-lazy-pages
          -p gear-runtime-interface
          ${{ matrix.profile_flags }}
        env:
          CARGO_BUILD_TARGET: x86_64-pc-windows-msvc

  win-native:
    needs: [matrix, linux]
    if: ${{ !cancelled() && (github.ref == 'refs/heads/master' || inputs.win-native) }}
    uses: ./.github/workflows/build-win-native.yml
    with:
      matrix: ${{ needs.matrix.outputs.matrix }}

  macos:
    needs: [matrix, linux]
    if: ${{ !cancelled() && inputs.macos }}
    uses: ./.github/workflows/build-macos.yml
    with:
      matrix: ${{ needs.matrix.outputs.matrix }}<|MERGE_RESOLUTION|>--- conflicted
+++ resolved
@@ -73,24 +73,6 @@
       - name: "Show: Versioning"
         run: ./scripts/gear.sh show
 
-<<<<<<< HEAD
-      - name: "Install: grcov"
-        run: |
-          curl -L https://github.com/mozilla/grcov/releases/latest/download/grcov-x86_64-unknown-linux-musl.tar.bz2 | tar jxf -
-          ./grcov --version
-
-      - name: "Install: rust-covfix"
-        run: |
-          curl -L https://github.com/gear-tech/rust-covfix/releases/download/deploy/rust-covfix-linux-x86_64.tar.xz | tar Jxf -
-          mv rust-covfix-linux-x86_64/rust-covfix ./
-          ./rust-covfix --version
-
-      - name: "ACTIONS: Setup environment variable"
-        if: ${{ github.ref == 'refs/heads/master' || contains(github.event.pull_request.labels.*.name, 'E0-forcecoverage') }}
-        run: echo "RUSTFLAGS=-Cinstrument-coverage" >> $GITHUB_ENV
-
-=======
->>>>>>> b1326e83
       - name: "Build: Init"
         run: ./scripts/gear.sh init cargo
 
@@ -156,45 +138,6 @@
         env:
           RUST_LOG: info
 
-<<<<<<< HEAD
-      - name: "Coverage: Aggregate"
-        if: ${{ github.ref == 'refs/heads/master' || contains(github.event.pull_request.labels.*.name, 'E0-forcecoverage') }}
-        run: >-
-          ./grcov . --binary-path ./target/${{ matrix.profile }}/ -s . -t lcov --branch --ignore-not-existing
-          --ignore "/*"
-          --ignore "examples/*"
-          --ignore "utils/*"
-          --ignore "target/*"
-          --ignore "node/*"
-          --ignore "program/*"
-          --ignore "pallets/gear/src/migration.rs"
-          --ignore "pallets/gear/src/weights.rs"
-          --ignore "pallets/gear-debug/src/weights.rs"
-          --ignore "pallets/gear-messenger/src/migration.rs"
-          --ignore "pallets/gear-program/src/migration.rs"
-          --ignore "pallets/gear-program/src/weights/*"
-          --ignore "pallets/usage/src/weights.rs"
-          --ignore "pallets/usage/src/migration.rs"
-          --ignore "runtime/*"
-          --ignore "gcore/*"
-          --ignore "gstd/*"
-          --ignore "galloc/*"
-          --ignore "gtest/*"
-          --ignore "gclient/*"
-          -o ./lcov.info
-
-      - name: "Coverage: Fix report"
-        if: ${{ github.ref == 'refs/heads/master' || contains(github.event.pull_request.labels.*.name, 'E0-forcecoverage') }}
-        run: ./rust-covfix -o lcov.info lcov.info
-
-      - name: "Coverage: Publish"
-        if: ${{ github.ref == 'refs/heads/master' || contains(github.event.pull_request.labels.*.name, 'E0-forcecoverage') }}
-        uses: codecov/codecov-action@v4
-        with:
-          file: ./lcov.info
-
-=======
->>>>>>> b1326e83
       - name: "Build: Production binaries"
         if: ${{ github.event_name == 'push' && inputs.release }}
         run: cargo build -p gear-cli -F cli --profile production
@@ -285,7 +228,7 @@
 
       #- name: "Test: Client tests"
       #  run: |
-      #    cp ./target/x86_64-pc-windows-msvc/release/gear.exe ./target/debug/
+      #    cp ./target/x86_64-pc-windows-msvc/release/gear.exe ./target/release/
       #    ./scripts/gear.sh test client
       #  env:
       #    CARGO_BUILD_TARGET: x86_64-pc-windows-msvc
