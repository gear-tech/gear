--- conflicted
+++ resolved
@@ -49,13 +49,8 @@
           echo "profiles=${profiles}" >> $GITHUB_OUTPUT
 
   linux:
-<<<<<<< HEAD
     runs-on: [kuberunner, github-runner-02]
-    needs: matrix
-=======
-    runs-on: [ kuberunner, github-runner-02 ]
     needs: dynamic-profiles
->>>>>>> b5375f22
     strategy:
       matrix:
         profiles: ${{ fromJson(needs.dynamic-profiles.outputs.profiles) }}
@@ -98,11 +93,7 @@
         run: cargo run -p calc-stack-height --release --locked
 
       - name: "Test: Gear workspace"
-<<<<<<< HEAD
-        run: ./scripts/gear.sh test gear --locked ${{ matrix.profile_flags }}
-=======
-        run: ./scripts/gear.sh test gear --exclude gclient --exclude gcli --exclude gsdk --locked ${{ matrix.profiles.flags }}
->>>>>>> b5375f22
+        run: ./scripts/gear.sh test gear --locked ${{ matrix.profile.flags }}
 
       - name: "Test: gsdk tests"
         run: ./scripts/gear.sh test gsdk ${{ matrix.profiles.flags }}
@@ -181,13 +172,8 @@
           path: artifact
 
   win-cross:
-<<<<<<< HEAD
     runs-on: [kuberunner, github-runner-03]
-    needs: matrix
-=======
-    runs-on: [ kuberunner, github-runner-03 ]
     needs: dynamic-profiles
->>>>>>> b5375f22
     strategy:
       matrix:
         profiles: ${{ fromJson(needs.dynamic-profiles.outputs.profiles) }}
@@ -268,22 +254,14 @@
           CARGO_BUILD_TARGET: x86_64-pc-windows-msvc
 
   win-native:
-<<<<<<< HEAD
-    needs: [matrix, linux]
-=======
-    needs: [ dynamic-profiles, linux ]
->>>>>>> b5375f22
+    needs: [dynamic-profiles, linux]
     if: ${{ !cancelled() && (github.ref == 'refs/heads/master' || inputs.win-native) }}
     uses: ./.github/workflows/build-win-native.yml
     with:
       profiles: ${{ needs.dynamic-profiles.outputs.profiles }}
 
   macos:
-<<<<<<< HEAD
-    needs: [matrix, linux]
-=======
-    needs: [ dynamic-profiles, linux ]
->>>>>>> b5375f22
+    needs: [dynamic-profiles, linux]
     if: ${{ !cancelled() && inputs.macos }}
     uses: ./.github/workflows/build-macos.yml
     with:
