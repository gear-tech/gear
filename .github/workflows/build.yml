--- conflicted
+++ resolved
@@ -143,11 +143,7 @@
           echo "---------- Building vara runtime ----------"
           time cargo build -p vara-runtime -F std,try-runtime --locked ${{ matrix.profiles.flags }}
           echo "---------- Executing on-runtime-upgrade for Vara ----------"
-<<<<<<< HEAD
-          time ./try-runtime --runtime ./target/${{ matrix.profiles.name }}/wbuild/vara-runtime/vara_runtime.wasm on-runtime-upgrade --checks=all live --uri ws://rpc-private.vara-network.io:9944
-=======
-          time ./try-runtime --runtime ./target/${{ matrix.profile }}/wbuild/vara-runtime/vara_runtime.wasm on-runtime-upgrade --checks=all --no-weight-warnings live --uri ws://rpc-private.vara-network.io:9944
->>>>>>> d9cfd995
+          time ./try-runtime --runtime ./target/${{ matrix.profiles.name }}/wbuild/vara-runtime/vara_runtime.wasm on-runtime-upgrade --checks=all --no-weight-warnings live --uri ws://rpc-private.vara-network.io:9944
           sleep 5
         env:
           RUST_LOG: info,remote-ext=debug,runtime=debug
