name: Build

on:
  workflow_call:
    inputs:
      macos:
        type: boolean
        default: false
      win-native:
        type: boolean
        default: false
      release:
        type: boolean
        default: false
      production:
        type: boolean
        default: false
  workflow_dispatch:
    inputs:
      title:
        type: string
        description: "Pull request title that triggers this workflow."
      number:
        type: string
        description: "Pull request number that triggers this workflow"

run-name: ${{ inputs.title }} ( ${{ format('#{0}', inputs.number) }} )

env:
  CARGO_INCREMENTAL: 0
  CARGO_TERM_COLOR: always
  RUST_BACKTRACE: short
  TERM: xterm-256color
  BINARYEN_VERSION: version_111

jobs:
  matrix:
    runs-on: ubuntu-latest
    outputs:
      matrix: ${{ steps.set-matrix.outputs.matrix }}
    steps:
      - id: set-matrix
        run: |
          variants='{"profile": "debug", "profile_flags": ""}'
          if [ "${{ inputs.release }}" = "true" ]; then
            variants+=', {"profile": "release", "profile_flags": "--release"}'
          fi
          matrix="{\"include\": [${variants}]}"
          echo "Matrix: ${matrix}"
          echo "matrix=${matrix}" >> $GITHUB_OUTPUT

  linux:
    runs-on: [kuberunner, github-runner-02]
    needs: matrix
    strategy:
      matrix: ${{ fromJson(needs.matrix.outputs.matrix) }}
      fail-fast: false
    name: linux (${{ matrix.profile }})
    env:
      LLVM_PROFILE_FILE: "gear-%p-%m.profraw"
      RUSTUP_HOME: /tmp/rustup_home
    steps:
      - name: "ACTIONS: Checkout"
        uses: actions/checkout@v4

      - name: "Install: Set cargo path"
        run: echo "/tmp/cargo/bin" >> $GITHUB_PATH

      - name: "Install: Rust toolchain"
        uses: dsherret/rust-toolchain-file@v1

      - name: "Show: Versioning"
        run: ./scripts/gear.sh show

      - name: "Build: Init"
        run: ./scripts/gear.sh init cargo

      - name: "Build: Node"
        run: ./scripts/gear.sh build node --release --locked

      - name: "Build: Gear"
        run: ./scripts/gear.sh build gear --locked ${{ matrix.profile_flags }}

      - name: "Build: Examples"
        run: ./scripts/gear.sh build examples --locked ${{ matrix.profile_flags }}

      - name: "Build fuzzer"
        run: ./scripts/gear.sh build fuzz --locked ${{ matrix.profile_flags }}

      - name: "Check: Vara runtime imports"
        run: ./target/${{ matrix.profile }}/wasm-proc --check-runtime-imports target/release/wbuild/vara-runtime/vara_runtime.compact.wasm

      - name: "Check: Stack height limit"
        # no need to run check twice
        if: ${{ matrix.profile == 'release' }}
        run: cargo run -p calc-stack-height --release --locked

      - name: "Test: Gear workspace"
        run: ./scripts/gear.sh test gear --exclude gclient --exclude gcli --exclude gsdk --locked ${{ matrix.profile_flags }}

      - name: "Test: gsdk tests"
        run: ./scripts/gear.sh test gsdk ${{ matrix.profile_flags }}

      - name: "Test: `gcli`"
        env:
          GITHUB_TOKEN: ${{ secrets.GITHUB_TOKEN }}
        run: ./scripts/gear.sh test gcli --locked --retries 3 ${{ matrix.profile_flags }}

      - name: "Test: Client tests"
        run: ./scripts/gear.sh test client ${{ matrix.profile_flags }}

      - name: "Test: Benchmarks in native"
        run: |
          # fast benchmark tests before long run
          cargo test -p "pallet-*" --features runtime-benchmarks,runtime-benchmarks-checkers --locked ${{ matrix.profile_flags }} bench

      - name: "Test: Benchmarks in WASM"
        # unoptimized benchmarks take a few hours to run
        if: ${{ matrix.profile == 'release' }}
        run: |
          cargo build -p gear-cli --features=runtime-benchmarks,runtime-benchmarks-checkers ${{ matrix.profile_flags }}
          # check that perf benchmarks works. `--steps=5` need to test, that benchmarks works for different input number.
          ./target/${{ matrix.profile }}/gear benchmark pallet --chain=dev --pallet="*" --steps=5 --extrinsic="*" --heap-pages=4096
          # check that read_big_state benchmarks works
          ./target/${{ matrix.profile }}/gear benchmark pallet --chain=dev --pallet=pallet_gear --extrinsic="read_big_state" --heap-pages=4096 --extra
          # check that signal_stack_limit_exceeded_works benchmarks works
          ./target/${{ matrix.profile }}/gear benchmark pallet --chain=dev --pallet=pallet_gear --extrinsic="signal_stack_limit_exceeded_works" --heap-pages=4096 --extra
          # check that check/test benchmarks works
          ./target/${{ matrix.profile }}/gear benchmark pallet --chain=dev --pallet=pallet_gear --extrinsic="check_all" --heap-pages=4096 --extra

      - name: "Test: Syscalls Wasmi integrity"
        run: ./scripts/gear.sh test syscalls ${{ matrix.profile_flags }}

      - name: "Test: `try-runtime` feature tests"
        run: |
          cargo test -p "pallet-*" --features try-runtime --locked ${{ matrix.profile_flags }}

      - name: "Test: Try runtime migrations"
        run: |
          cargo build -p gear-cli --features try-runtime --locked ${{ matrix.profile_flags }}
          ./target/${{ matrix.profile }}/gear try-runtime --runtime ./target/${{ matrix.profile }}/wbuild/vara-runtime/vara_runtime.wasm on-runtime-upgrade --checks live --uri ws://rpc-private.vara-network.io:9944
        env:
          RUST_LOG: info

      - name: "Build: Production binaries"
<<<<<<< HEAD
        if: ${{ github.event_name == 'push' && matrix.profile == 'release' }}
        run: cargo build -p gear-cli -F cli --profile production

      - name: Prepare artifacts
        if: ${{ github.event_name == 'push' && matrix.profile == 'release' }}
=======
        if: ${{ inputs.production && matrix.profile == 'release' }}
        run: cargo build -p gear-cli -F cli --profile production

      - name: Prepare artifacts
        if: ${{ inputs.production && matrix.profile == 'release' }}
>>>>>>> 5922c049
        run: |
          mkdir -p artifact
          tar czvf artifact/examples.tar.gz target/wasm32-unknown-unknown/release/*.wasm
          cp target/production/wbuild/vara-runtime/vara_runtime.compact.compressed.wasm artifact/
          cp target/production/wbuild/vara-runtime/vara_runtime.compact.wasm artifact/
          cp target/production/wbuild/vara-runtime/vara_runtime.wasm artifact/
          cp target/production/gear artifact/
          cp target/release/wasm-proc artifact/
          strip artifact/gear || true
          strip artifact/wasm-proc || true

      - name: Upload artifacts
<<<<<<< HEAD
        if: ${{ github.event_name == 'push' && matrix.profile == 'release' }}
=======
        if: ${{ github.event_name == 'push' && inputs.production && matrix.profile == 'release' }}
>>>>>>> 5922c049
        uses: actions/upload-artifact@v4
        with:
          path: artifact

  win-cross:
    runs-on: [kuberunner, github-runner-03]
    needs: matrix
    strategy:
      matrix: ${{ fromJson(needs.matrix.outputs.matrix) }}
      fail-fast: false
    name: win-cross (${{ matrix.profile }})
    env:
      XWIN_ARCH: x86_64
      RUSTUP_HOME: /tmp/rustup_home
      WINEDEBUG: fixme-all
      CARGO_INCREMENTAL: 0
      CARGO_REGISTRIES_CRATES_IO_PROTOCOL: sparse
    steps:
      - name: "ACTIONS: Checkout"
        uses: actions/checkout@v4

      - name: "Install: Set cargo path"
        run: echo "/tmp/cargo/bin" >> $GITHUB_PATH

      - name: "Install: Rust toolchain"
        uses: dsherret/rust-toolchain-file@v1

      - name: "Install: MSVC target"
        run: rustup target add x86_64-pc-windows-msvc

      - name: "Install: cargo config"
        run: cp ./.github/build-win-cross/config.toml ${CARGO_HOME:-~/.cargo}/config.toml

      - name: "Show: Versioning"
        run: ./scripts/gear.sh show

      - name: "Install: Wine"
        run: |
          wineboot
          winetricks win10

      - name: "Install: LLVM"
        run: |
          sudo ./.github/build-win-cross/update-alternatives-clang.sh 12 100

      - name: "Install: binaryen"
        run: |
          sudo wget -c https://github.com/WebAssembly/binaryen/releases/download/$BINARYEN_VERSION/binaryen-$BINARYEN_VERSION-x86_64-linux.tar.gz -O - | sudo tar -xz -C .
          sudo cp binaryen-$BINARYEN_VERSION/bin/wasm-opt /usr/bin/

      - name: "Install: cargo-xwin"
        run: |
          curl -L https://github.com/rust-cross/cargo-xwin/releases/download/v0.14.0/cargo-xwin-v0.14.0.x86_64-unknown-linux-musl.tar.gz | tar zxf -
          mv ./cargo-xwin ${CARGO_HOME:-~/.cargo}/bin/

      - name: "Build: Node"
        run: ./scripts/gear.sh build node --release --locked
        env:
          CARGO_BUILD_TARGET: x86_64-pc-windows-msvc

      - name: "Check: Stack height limit"
        # no need to run check twice
        if: ${{ matrix.profile == 'release' }}
        run: cargo xwin run -p calc-stack-height --release --locked
        env:
          CARGO_BUILD_TARGET: x86_64-pc-windows-msvc

      # These tests randomly stops responding

      #- name: "Test: Client tests"
      #  run: |
      #    cp ./target/x86_64-pc-windows-msvc/release/gear.exe ./target/release/
      #    ./scripts/gear.sh test client
      #  env:
      #    CARGO_BUILD_TARGET: x86_64-pc-windows-msvc

      - name: "Test: Lazy pages"
        run: >-
          cargo xwin test
          -p "pallet-*"
          -p gear-lazy-pages
          -p gear-runtime-interface
          ${{ matrix.profile_flags }}
        env:
          CARGO_BUILD_TARGET: x86_64-pc-windows-msvc

  win-native:
    needs: [matrix, linux]
    if: ${{ !cancelled() && (github.ref == 'refs/heads/master' || inputs.win-native) }}
    uses: ./.github/workflows/build-win-native.yml
    with:
      matrix: ${{ needs.matrix.outputs.matrix }}

  macos:
    needs: [matrix, linux]
    if: ${{ !cancelled() && inputs.macos }}
    uses: ./.github/workflows/build-macos.yml
    with:
      matrix: ${{ needs.matrix.outputs.matrix }}<|MERGE_RESOLUTION|>--- conflicted
+++ resolved
@@ -143,19 +143,11 @@
           RUST_LOG: info
 
       - name: "Build: Production binaries"
-<<<<<<< HEAD
-        if: ${{ github.event_name == 'push' && matrix.profile == 'release' }}
-        run: cargo build -p gear-cli -F cli --profile production
-
-      - name: Prepare artifacts
-        if: ${{ github.event_name == 'push' && matrix.profile == 'release' }}
-=======
         if: ${{ inputs.production && matrix.profile == 'release' }}
         run: cargo build -p gear-cli -F cli --profile production
 
       - name: Prepare artifacts
         if: ${{ inputs.production && matrix.profile == 'release' }}
->>>>>>> 5922c049
         run: |
           mkdir -p artifact
           tar czvf artifact/examples.tar.gz target/wasm32-unknown-unknown/release/*.wasm
@@ -168,11 +160,7 @@
           strip artifact/wasm-proc || true
 
       - name: Upload artifacts
-<<<<<<< HEAD
-        if: ${{ github.event_name == 'push' && matrix.profile == 'release' }}
-=======
         if: ${{ github.event_name == 'push' && inputs.production && matrix.profile == 'release' }}
->>>>>>> 5922c049
         uses: actions/upload-artifact@v4
         with:
           path: artifact
