--- conflicted
+++ resolved
@@ -41,41 +41,6 @@
           target: x86_64-unknown-linux-gnu
           token: ${{ secrets.GITHUB_TOKEN }}
 
-<<<<<<< HEAD
-      #- name: Setup caching
-      #  uses: ./.github/actions/rust-cache
-      #  with:
-      #    us-access-key-id: "${{ secrets.GEAR_CI_S3_US_ACCESS_KEY_ID }}"
-      #    us-secret-access-key: "${{ secrets.GEAR_CI_S3_US_SECRET_ACCESS_KEY }}"
-      #    eu-access-key-id: "${{ secrets.GEAR_CI_S3_EU_ACCESS_KEY_ID }}"
-      #    eu-secret-access-key: "${{ secrets.GEAR_CI_S3_EU_SECRET_ACCESS_KEY }}"
-
-      #- name: Test docs
-      #  run: ./scripts/gear.sh test docs
-
-      #- name: Build docs
-      #  run: make doc
-      #  shell: bash
-
-      #- name: Deploy
-      #  if: github.event_name == 'push'
-      #  uses: peaceiris/actions-gh-pages@v3
-      #  with:
-      #    github_token: ${{ secrets.GITHUB_TOKEN }}
-      #    publish_dir: ./target/doc
-      #    cname: docs.gear.rs
-      #    force_orphan: true
-      #    user_name: "github-actions[bot]"
-      #    user_email: "github-actions[bot]@users.noreply.github.com"
-
-      #- name: Deploy PR
-      #  if: github.event_name == 'pull_request'
-      #  uses: peaceiris/actions-gh-pages@v3
-      #  with:
-      #    github_token: ${{ secrets.GITHUB_TOKEN }}
-      #    publish_dir: ./target/x86_64-unknown-linux-gnu/doc
-      #    destination_dir: pr-${{ github.event.number }}
-=======
       - name: Setup caching
         uses: ./.github/actions/rust-cache
         with:
@@ -96,7 +61,6 @@
       #     RUSTFLAGS: "-D warnings"
       #     __GEAR_WASM_BUILDER_NO_BUILD: 1
       #     SKIP_WASM_BUILD: 1
->>>>>>> 734ed3ae
 
   workspace:
     runs-on: [ kuberunner, github-runner-02 ]
