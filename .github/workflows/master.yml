name: CI

on:
  push:
    branches: [master]
  pull_request:
    branches: [master]

env:
  CARGO_TERM_COLOR: always

jobs:
  check:
    runs-on: ubuntu-latest

    steps:
      - name: Checkout
        uses: actions/checkout@v2

      - name: Check fmt
        run: cargo fmt --all -- --check

      - name: Run clippy
        run: | # TODO: Expand clippy to be workspace-wide
          cargo clippy --package gear-core --all-features -- -D warnings
          cargo clippy --package gear-core-backend --all-features -- -D warnings
          echo cargo clippy --package gear-core-runner --all-features -- -D warnings # TODO: Fix
          echo cargo clippy --package gear-node --all-features -- -D warnings # TODO: Fix
          echo cargo clippy --package gear-node-rti --all-features -- -D warnings # TODO: Fix
          echo cargo clippy --package gear-runtime --all-features -- -D warnings # TODO: Fix
          cargo clippy --package gstd --all-features -- -D warnings
          cargo clippy --package gstd-async --all-features -- -D warnings
          echo cargo clippy --package pallet-gear --all-features -- -D warnings # TODO: Fix

  build:
    runs-on: ubuntu-latest

    steps:
      - name: Checkout
        uses: actions/checkout@v2

      - name: Install toolchains
        uses: actions-rs/toolchain@v1
        with:
          toolchain: nightly
          target: wasm32-unknown-unknown

      - name: Artifact cache
        uses: Swatinem/rust-cache@v1

      - name: Build
        run: cargo build --workspace --release

      - name: Run tests
        run: cargo test --workspace --release

      - name: Build examples (WASM)
        run: |
          ./scripts/build-wasm.sh
          cp -r ./examples/target/wasm32-unknown-unknown ./target/

      - name: Run gear-test
        run: ./target/release/gtest test/json/*.json

      - name: Install nodejs
        uses: actions/setup-node@v2
        with:
          node-version: "16"
      - run: cd rpc-tests && npm install

      - name: Run testsuite
        run: |
<<<<<<< HEAD
          cargo run --package gear-node --release -- runtests ./test/code/*.yaml

      - name: Run rpc-test
        run: |
          cargo run --package gear-node --release -- --dev & sleep 5
          node rpc-tests/index.js ./test/code/*.yaml
=======
          ./target/release/gear-node runtests ./test/json/*.json

      - name: Run rpc-test
        run: |
          ./target/release/gear-node --dev & sleep 5
          node rpc-tests/index.js ./test/json/*.json
>>>>>>> ebdde052
<|MERGE_RESOLUTION|>--- conflicted
+++ resolved
@@ -69,19 +69,9 @@
       - run: cd rpc-tests && npm install
 
       - name: Run testsuite
-        run: |
-<<<<<<< HEAD
-          cargo run --package gear-node --release -- runtests ./test/code/*.yaml
-
-      - name: Run rpc-test
-        run: |
-          cargo run --package gear-node --release -- --dev & sleep 5
-          node rpc-tests/index.js ./test/code/*.yaml
-=======
-          ./target/release/gear-node runtests ./test/json/*.json
+        run: ./target/release/gear-node runtests ./test/code/*.yaml
 
       - name: Run rpc-test
         run: |
           ./target/release/gear-node --dev & sleep 5
-          node rpc-tests/index.js ./test/json/*.json
->>>>>>> ebdde052
+          node rpc-tests/index.js ./test/code/*.yaml