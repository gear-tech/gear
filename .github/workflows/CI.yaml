--- conflicted
+++ resolved
@@ -15,11 +15,7 @@
 
 jobs:
   spec_version:
-<<<<<<< HEAD
     runs-on: [self-hosted, cachepot, epyc]
-=======
-    runs-on: [ self-hosted, cachepot ]
->>>>>>> 7bab61f5
     steps:
       - name: Cancel Previous Runs
         uses: styfle/cancel-workflow-action@0.9.1
@@ -35,11 +31,7 @@
 
   check:
     needs: spec_version
-<<<<<<< HEAD
     runs-on: [self-hosted, cachepot, epyc]
-=======
-    runs-on: [ self-hosted, cachepot ]
->>>>>>> 7bab61f5
     steps:
       - name: Cancel Previous Runs
         uses: styfle/cancel-workflow-action@0.9.1
@@ -101,11 +93,7 @@
 
   build:
     needs: spec_version
-<<<<<<< HEAD
     runs-on: [self-hosted, cachepot, epyc]
-=======
-    runs-on: [ self-hosted, cachepot ]
->>>>>>> 7bab61f5
     env:
       LLVM_PROFILE_FILE: "gear-%p-%m.profraw"
     steps:
