name: CI

on:
  schedule:
    - cron: "0 3 * * *"
  push:
    branches: [master, vara-stage-1, vara-stage-2, vara-stage-3]
  pull_request:
    branches: [master, vara-stage-1, vara-stage-2, vara-stage-3]
  workflow_dispatch:

env:
  CARGO_INCREMENTAL: 0
  CARGO_TERM_COLOR: always
  RUST_BACKTRACE: short
  TERM: xterm-256color
<<<<<<< HEAD
  NIGHTLY_TOOLCHAIN_VERSION: ${{ secrets.NIGHTLY_TOOLCHAIN_VERSION }}
  SCCACHE_VERSION: v0.5.3
=======
  SCCACHE_VERSION: v0.5.1
  BINARYEN_VERSION: version_111
>>>>>>> 23b30ded

jobs:
  # TODO: add to specific branches.
  # spec_version:
  #   runs-on: [self-hosted, sccache, epyc]
  #   steps:
  #     - name: Cancel Previous Runs
  #       if: ${{ github.event_name == 'pull_request' }}
  #       uses: styfle/cancel-workflow-action@0.11.0
  #       with:
  #         access_token: ${{ github.token }}

  #     - name: "ACTIONS: Checkout"
  #       uses: actions/checkout@v3

  #     - name: "Fetch origin"
  #       run: git fetch origin

  #     - name: "Check spec version"
  #       if: ${{ ! contains(github.event.pull_request.labels.*.name, 'A4-insubstantial') }}
  #       run: ./scripts/check-spec.sh

  check:
    # needs: spec_version
    runs-on: [self-hosted, sccache, epyc-4, k8s-runner]
    env:
      RUSTUP_HOME: /tmp/rustup_home
    steps:
      - name: Cancel Previous Runs
        if: ${{ github.event_name == 'pull_request' }}
        uses: styfle/cancel-workflow-action@0.11.0
        with:
          access_token: ${{ github.token }}

      - name: "ACTIONS: Checkout"
        uses: actions/checkout@v3

      - name: "Install: Set cargo path"
        run: echo "/tmp/cargo/bin" >> $GITHUB_PATH

      - name: "Install: Rust toolchain"
        uses: dsherret/rust-toolchain-file@v1

      - name: "Install: Build deps"
        run: |
          sudo apt update
          sudo apt install -y git clang curl libssl-dev llvm libudev-dev cmake protobuf-compiler wget bzip2
          sudo wget -c https://github.com/WebAssembly/binaryen/releases/download/$BINARYEN_VERSION/binaryen-$BINARYEN_VERSION-x86_64-linux.tar.gz -O - | sudo tar -xz -C .
          sudo cp binaryen-$BINARYEN_VERSION/bin/wasm-opt /usr/bin/
          sudo wget -c https://github.com/mozilla/sccache/releases/download/$SCCACHE_VERSION/sccache-$SCCACHE_VERSION-x86_64-unknown-linux-musl.tar.gz -O - | sudo tar -xz -C .
          sudo cp sccache-$SCCACHE_VERSION-x86_64-unknown-linux-musl/sccache /usr/bin/
          sudo chmod +x /usr/bin/sccache
          mkdir -p ~/.config/sccache/ && cp /root/sccache/client.toml ~/.config/sccache/config

      - name: "Cache: Unpack"
        if: ${{ github.event_name == 'pull_request' }}
        continue-on-error: true
        run: |
          tar -xf /root/cache/check_cache_${{ github.base_ref }}.tar -C /
          tar -xf /root/cache/check_cargo_registry_${{ github.base_ref }}.tar -C /

      - name: "Check formatting: Gear"
        run: ./scripts/gear.sh format gear --check

      - name: "Check formatting: Examples"
        run: ./scripts/gear.sh format examples --check

      - name: "Check formatting: Doc"
        run: ./scripts/gear.sh format doc --check

      - name: "Check clippy: Gear"
        run: ./scripts/gear.sh clippy gear --all-targets --all-features --locked

      - name: "Check clippy: Examples"
        run: ./scripts/gear.sh clippy examples

      - name: "Test: Doc tests"
        run: ./scripts/gear.sh test doc

      - name: "Cache: Pack"
        if: ${{ github.event_name == 'push' }}
        continue-on-error: true
        run: |
          tar -cf /tmp/check_cache_${{ github.ref_name }}.tar /tmp/sccache
          tar -cf /tmp/check_cargo_registry_${{ github.ref_name }}.tar /tmp/cargo/bin /tmp/cargo/registry/cache /tmp/cargo/registry/index /tmp/cargo/git
          mv /tmp/*.tar /root/cache/

  build:
    # needs: spec_version
    runs-on: [self-hosted, sccache, epyc-4, k8s-runner]
    env:
      LLVM_PROFILE_FILE: "gear-%p-%m.profraw"
      RUSTUP_HOME: /tmp/rustup_home
    steps:
      - name: Cancel Previous Runs
        if: ${{ github.event_name == 'pull_request' }}
        uses: styfle/cancel-workflow-action@0.11.0
        with:
          access_token: ${{ github.token }}

      - name: "ACTIONS: Checkout"
        uses: actions/checkout@v3

      - name: "Install: Set cargo path"
        run: echo "/tmp/cargo/bin" >> $GITHUB_PATH

      - name: "Install: Rust toolchain"
        uses: dsherret/rust-toolchain-file@v1

      - name: "Install: Node.js"
        uses: actions/setup-node@v3
        with:
          node-version: "16"

      - name: "Show: Versioning"
        run: ./scripts/gear.sh show

      - name: "Install: Node.js packages"
        run: ./scripts/gear.sh init js

      - name: "Install: Build deps"
        run: |
          sudo apt update
          sudo apt install -y git clang curl libssl-dev llvm libudev-dev cmake wabt protobuf-compiler wget bzip2
          sudo wget -c https://github.com/WebAssembly/binaryen/releases/download/$BINARYEN_VERSION/binaryen-$BINARYEN_VERSION-x86_64-linux.tar.gz -O - | sudo tar -xz -C .
          sudo cp binaryen-$BINARYEN_VERSION/bin/wasm-opt /usr/bin/
          sudo wget -c https://github.com/mozilla/sccache/releases/download/$SCCACHE_VERSION/sccache-$SCCACHE_VERSION-x86_64-unknown-linux-musl.tar.gz -O - | sudo tar -xz -C .
          sudo cp sccache-$SCCACHE_VERSION-x86_64-unknown-linux-musl/sccache /usr/bin/
          sudo chmod +x /usr/bin/sccache
          mkdir -p ~/.config/sccache/ && cp /root/sccache/client.toml ~/.config/sccache/config

      - name: "Install: grcov"
        run: |
          curl -L https://github.com/mozilla/grcov/releases/latest/download/grcov-x86_64-unknown-linux-musl.tar.bz2 | tar jxf -
          ./grcov --version

      - name: "Install: rust-covfix"
        run: |
          curl -L https://github.com/gear-tech/rust-covfix/releases/download/deploy/rust-covfix-linux-x86_64.tar.xz | tar Jxf -
          mv rust-covfix-linux-x86_64/rust-covfix ./
          ./rust-covfix --version

      - name: "Cache: Unpack"
        if: ${{ github.event_name == 'pull_request' }}
        continue-on-error: true
        run: |
          [ -d /root/cache/${{ github.event.pull_request.number }} ] && { tar -xf /root/cache/${{ github.event.pull_request.number }}/build_cache.tar -C /; tar -xf /root/cache/${{ github.event.pull_request.number }}/build_cargo_registry.tar -C /; }
          [ ! -d /root/cache/${{ github.event.pull_request.number }} ] && { tar -xf /root/cache/build_cache_${{ github.base_ref }}.tar -C /; tar -xf /root/cache/build_cargo_registry_${{ github.base_ref }}.tar -C /; }

      - name: "Build: Examples (WASM)"
        run: ./scripts/gear.sh build examples --locked

      - name: "ACTIONS: Setup environment variable"
        if: github.ref == 'refs/heads/master' || contains(github.event.pull_request.labels.*.name, 'E0-forcecoverage')
        run: echo "RUSTFLAGS=-Cinstrument-coverage" >> $GITHUB_ENV

      - name: "Build: Gear"
        run: ./scripts/gear.sh build gear --locked --release

      - name: "Build fuzzer"
        run: ./scripts/gear.sh build fuzz --locked --release

      - name: "Build: WAT examples"
        run: ./scripts/gear.sh build wat-examples

      - name: "Check: Gear runtime imports"
        run: ./target/release/wasm-proc --check-runtime-imports target/release/wbuild/gear-runtime/gear_runtime.compact.wasm

      - name: "Check: Vara runtime imports"
        run: ./target/release/wasm-proc --check-runtime-imports target/release/wbuild/vara-runtime/vara_runtime.compact.wasm

      - name: "Build: Split examples by .opt and .meta"
        run: ./scripts/gear.sh build examples-proc

      - name: "Test: Gear pallet tests with lazy pages"
        run: |
          cargo test -p pallet-gear --features=lazy-pages --release --locked
          cargo test -p pallet-gear-debug --features=lazy-pages --release --locked
          cargo test -p pallet-gear-payment --features=lazy-pages --release --locked

      - name: "Test: Gear workspace"
        run: ./scripts/gear.sh test gear --exclude gclient --exclude gcli --features pallet-gear-debug/lazy-pages --release --locked

      - name: "Test: `gcli`"
        run: ./scripts/gear.sh test gcli --release --locked --retries 3

      - name: "Test: JS metadata"
        run: ./scripts/gear.sh test js

      - name: "Test: Process gear-test"
        run: ./scripts/gear.sh test gtest

      - name: "Test: Client tests"
        run: ./scripts/gear.sh test client

      - name: "Test: gsdk tests"
        run: ./scripts/gear.sh test gsdk

      - name: "Test: Process node runtime spec tests"
        run: |
          cargo build -p gear-cli --release --features=runtime-test
          ./scripts/gear.sh test rtest gear

      - name: "Test: runtime spec tests no lazy pages"
        run: |
          cargo build -p gear-cli --release --no-default-features --features=runtime-test,gear-native --out-dir target-no-lazy -Z unstable-options
          ./target-no-lazy/gear runtime-spec-tests ./gear-test/spec/* --runtime gear

      - name: "Test: Runtime benchmarks and benchmark tests work"
        run: |
          cargo build -p gear-cli --release --features=runtime-benchmarks,runtime-benchmarks-checkers
          # check that perf benchmarks works. `--steps=20` need to test, that benchmarks works for different input number.
          ./target/release/gear benchmark pallet --chain=dev --pallet=pallet_gear --steps=20 --extrinsic="*" --execution=wasm --wasm-execution=compiled --heap-pages=4096
          # check that check/test benchmarks works
          ./target/release/gear benchmark pallet --chain=dev --pallet=pallet_gear --extrinsic="check_all" --execution=wasm --wasm-execution=compiled --heap-pages=4096 --extra
          # check also lazy-pages benchmarks tests for native runtime
          ./target/release/gear benchmark pallet --chain=dev --pallet=pallet_gear --extrinsic="check_lazy_pages_all" --execution=native --heap-pages=4096 --extra

      - name: "Test: Sys-calls Wasmi integrity"
        run: ./scripts/gear.sh test syscalls --release

      - name: "Test: `try-runtime` feature tests"
        run: |
          cargo test -p "pallet-*" --features try-runtime --release --locked

      - name: "Test: Try runtime migrations"
        run: |
          cargo build -p gear-cli --features try-runtime --release --locked
          ./target/release/gear try-runtime --runtime ./target/release/wbuild/gear-runtime/gear_runtime.wasm on-runtime-upgrade --checks live --uri wss://rpc-private-testnet.gear-tech.io:443
        env:
          RUST_LOG: info

      - name: "Coverage: Aggregate"
        if: github.ref == 'refs/heads/master' || contains(github.event.pull_request.labels.*.name, 'E0-forcecoverage')
        run: >-
          ./grcov . --binary-path ./target/release/ -s . -t lcov --branch --ignore-not-existing
          --ignore "/*"
          --ignore "examples/*"
          --ignore "utils/*"
          --ignore "target/*"
          --ignore "gear-test/*"
          --ignore "node/*"
          --ignore "program/*"
          --ignore "pallets/gear/src/migration.rs"
          --ignore "pallets/gear/src/weights.rs"
          --ignore "pallets/gear-debug/src/weights.rs"
          --ignore "pallets/gear-messenger/src/migration.rs"
          --ignore "pallets/gear-program/src/migration.rs"
          --ignore "pallets/gear-program/src/weights/*"
          --ignore "pallets/usage/src/weights.rs"
          --ignore "pallets/usage/src/migration.rs"
          --ignore "runtime/*"
          --ignore "gcore/*"
          --ignore "gstd/*"
          --ignore "galloc/*"
          --ignore "gtest/*"
          --ignore "gclient/*"
          -o ./lcov.info

      - name: "Coverage: Fix report"
        if: github.ref == 'refs/heads/master' || contains(github.event.pull_request.labels.*.name, 'E0-forcecoverage')
        run: ./rust-covfix -o lcov.info lcov.info

      - name: "Coverage: Publish"
        if: github.ref == 'refs/heads/master' || contains(github.event.pull_request.labels.*.name, 'E0-forcecoverage')
        uses: codecov/codecov-action@v3
        with:
          file: ./lcov.info

      - name: "Build: Production binaries"
        if: github.event_name == 'push'
        run: cargo build -p gear-cli -F cli --profile production

      - name: "Cache: Pack"
        if: ${{ github.event_name == 'push' }}
        continue-on-error: true
        run: |
          tar -cf /tmp/build_cache_${{ github.ref_name }}.tar /tmp/sccache
          tar -cf /tmp/build_cargo_registry_${{ github.ref_name }}.tar /tmp/cargo/bin /tmp/cargo/registry/cache /tmp/cargo/registry/index /tmp/cargo/git
          mv /tmp/*.tar /root/cache/

      - name: "Cache: Pack to temp"
        if: ${{ github.event_name == 'pull_request' }}
        continue-on-error: true
        run: |
          tar -cf /tmp/build_cache.tar /tmp/sccache
          tar -cf /tmp/build_cargo_registry.tar /tmp/cargo/bin /tmp/cargo/registry/cache /tmp/cargo/registry/index /tmp/cargo/git
          mkdir -p /root/cache/${{ github.event.pull_request.number }} && mv /tmp/*.tar /root/cache/${{ github.event.pull_request.number }}/

      - name: Prepare artifacts
        if: github.event_name == 'push'
        run: |
          mkdir -p artifact
          cd target/wasm32-unknown-unknown/release
          tar czvf ../../../artifact/examples.tar.gz *.wasm
          cd ../../..
          cp target/production/wbuild/gear-runtime/gear_runtime.compact.compressed.wasm artifact/
          cp target/production/wbuild/gear-runtime/gear_runtime.compact.wasm artifact/
          cp target/production/wbuild/gear-runtime/gear_runtime.wasm artifact/
          cp target/production/wbuild/vara-runtime/vara_runtime.compact.compressed.wasm artifact/
          cp target/production/wbuild/vara-runtime/vara_runtime.compact.wasm artifact/
          cp target/production/wbuild/vara-runtime/vara_runtime.wasm artifact/
          cp target/production/gear artifact/
          cp target/release/gear-test artifact/
          cp target/release/wasm-proc artifact/
          strip artifact/gear || true
          strip artifact/gear-test || true
          strip artifact/wasm-proc || true

      - name: Upload artifacts
        if: github.event_name == 'push'
        uses: actions/upload-artifact@v3
        with:
          path: artifact

  build-win-native:
    if: ${{ github.ref == 'refs/heads/master' }}
    needs: build
    runs-on: ci-win
    defaults:
      run:
        shell: msys2 {0}
    env:
      RUSTC_WRAPPER: "cachepot"
      CARGO_INCREMENTAL: 0
    steps:
      - name: Cancel Previous Runs
        if: ${{ github.event_name == 'pull_request' }}
        uses: styfle/cancel-workflow-action@0.11.0
        with:
          access_token: ${{ github.token }}

      - name: "ACTIONS: Checkout"
        uses: actions/checkout@v3

      - name: "Install: Setup MSYS2 environment"
        uses: msys2/setup-msys2@v2
        with:
          path-type: inherit
          install: >-
            procps
            mingw-w64-x86_64-protobuf

      - name: "Install: Rust toolchain"
        uses: dsherret/rust-toolchain-file@v1

      - name: "Install: cargo-nextest"
        run: |
          $tmp = New-TemporaryFile | Rename-Item -NewName { $_ -replace 'tmp$', 'zip' } -PassThru
          Invoke-WebRequest -OutFile $tmp https://get.nexte.st/latest/windows
          $outputDir = if ($Env:CARGO_HOME) { Join-Path $Env:CARGO_HOME "bin" } else { "~/.cargo/bin" }
          $tmp | Expand-Archive -DestinationPath $outputDir -Force
          $tmp | Remove-Item
        shell: powershell

      - name: "Install: cargo-hack"
        run: |
          $tmp = New-TemporaryFile | Rename-Item -NewName { $_ -replace 'tmp$', 'tar.gz' } -PassThru
          Invoke-WebRequest -OutFile $tmp https://github.com/taiki-e/cargo-hack/releases/latest/download/cargo-hack-x86_64-pc-windows-msvc.tar.gz
          $outputDir = if ($Env:CARGO_HOME) { Join-Path $Env:CARGO_HOME "bin" } else { Resolve-Path "~/.cargo/bin" }
          tar zxf $tmp -C $outputDir
          $tmp | Remove-Item
        shell: powershell

      - name: "Install: binaryen"
        run: |
          $tmp = New-TemporaryFile | Rename-Item -NewName { $_ -replace 'tmp$', 'tar.gz' } -PassThru
          Invoke-WebRequest -OutFile $tmp "https://github.com/WebAssembly/binaryen/releases/download/$Env:BINARYEN_VERSION/binaryen-$Env:BINARYEN_VERSION-x86_64-windows.tar.gz"
          $outputDir = if ($Env:CARGO_HOME) { Join-Path $Env:CARGO_HOME "bin" } else { "~/.cargo/bin" }
          tar zxf $tmp
          cp "./binaryen-$Env:BINARYEN_VERSION/bin/*" $outputDir
          Remove-Item -Recurse "./binaryen-$Env:BINARYEN_VERSION"
          $tmp | Remove-Item
        shell: powershell

      - name: "Install: wabt"
        run: |
          $tmp = New-TemporaryFile | Rename-Item -NewName { $_ -replace 'tmp$', 'tar.gz' } -PassThru
          Invoke-WebRequest -OutFile $tmp https://github.com/WebAssembly/wabt/releases/download/1.0.29/wabt-1.0.29-windows.tar.gz
          $outputDir = if ($Env:CARGO_HOME) { Join-Path $Env:CARGO_HOME "bin" } else { "~/.cargo/bin" }
          tar zxf $tmp
          cp ./wabt-1.0.29/bin/* $outputDir
          Remove-Item -Recurse ./wabt-1.0.29
          $tmp | Remove-Item
        shell: powershell

      - name: "Install: Node.js"
        uses: actions/setup-node@v3
        with:
          node-version: "16"

      - name: "Install: Node.js packages"
        run: ./scripts/gear.sh init js

      - name: "Build: Node"
        run: ./scripts/gear.sh build node --release --locked

      - name: "Build: WAT examples"
        run: ./scripts/gear.sh build wat-examples

      - name: "Build: wasm-proc"
        run: ./scripts/gear.sh build wasm-proc --locked

      - name: "Build: Examples (WASM)"
        run: ./scripts/gear.sh build examples --locked

      - name: "Build: Split examples by .opt and .meta"
        run: ./scripts/gear.sh build examples-proc

      - name: "Test: Client tests"
        run: ./scripts/gear.sh test client

      - name: "Test: gsdk tests"
        run: ./scripts/gear.sh test gsdk

      - name: "Test: Process node runtime spec tests"
        run: |
          cargo build -p gear-cli --release --features=runtime-test
          ./scripts/gear.sh test rtest gear

      - name: "Test: Lazy pages"
        run: >-
          cargo nextest run
          -p pallet-gear
          -p pallet-gear-debug
          -p pallet-gear-payment
          -p gear-lazy-pages
          -p gear-runtime-interface
          --features=lazy-pages
          --release

  build-win-cross:
    runs-on: [self-hosted, sccache, epyc-4, k8s-runner]
    env:
      XWIN_ARCH: x86_64
      RUSTUP_HOME: /tmp/rustup_home
      RUSTC_WRAPPER: "sccache"
      WINEDEBUG: fixme-all
      CARGO_INCREMENTAL: 0
      CARGO_REGISTRIES_CRATES_IO_PROTOCOL: sparse
    steps:
      - name: Cancel Previous Runs
        if: ${{ github.event_name == 'pull_request' }}
        uses: styfle/cancel-workflow-action@0.11.0
        with:
          access_token: ${{ github.token }}

      - name: "ACTIONS: Checkout"
        uses: actions/checkout@v3

      - name: "Install: Set cargo path"
        run: echo "/tmp/cargo/bin" >> $GITHUB_PATH

      - name: "Install: Rust toolchain"
        uses: dsherret/rust-toolchain-file@v1

      - name: "Install: MSVC target"
        run: rustup target add x86_64-pc-windows-msvc

      - name: "Install: cargo config"
        run: cp ./.github/build-win-cross/config.toml ${CARGO_HOME:-~/.cargo}/config.toml

      - name: "Install: Node.js"
        uses: actions/setup-node@v3
        with:
          node-version: "16"

      - name: "Show: Versioning"
        run: ./scripts/gear.sh show

      - name: "Install: Node.js packages"
        run: ./scripts/gear.sh init js

      - name: "Install: Build deps"
        run: |
          sudo apt update
          sudo apt install -y git curl libssl-dev libudev-dev cmake wabt protobuf-compiler wget bzip2 ninja-build

      - name: "Install: Wine"
        run: |
          sudo dpkg --add-architecture i386
          sudo mkdir -pm755 /etc/apt/keyrings
          sudo wget -O /etc/apt/keyrings/winehq-archive.key https://dl.winehq.org/wine-builds/winehq.key
          sudo wget -NP /etc/apt/sources.list.d/ https://dl.winehq.org/wine-builds/ubuntu/dists/focal/winehq-focal.sources
          sudo apt update
          sudo apt install --install-recommends -y winehq-stable winetricks
          wineboot
          winetricks win10

      - name: "Install: Node.js in Wine"
        run: |
          wget http://barnyard.syr.edu/~vefatica/ftpfiles/setenv.exe
          wget https://nodejs.org/download/release/v16.19.1/node-v16.19.1-win-x64.zip
          unzip node-v16.19.1-win-x64.zip
          node_js=$(winepath -w $(pwd)/node-v16.19.1-win-x64)
          wine cmd /c ./setenv.exe -m PATH "%PATH%;${node_js}"
        env:
          WINEDEBUG: "-all"

      - name: "Install: LLVM"
        run: |
          sudo apt install -y clang-12 clang-tools-12 llvm-12
          sudo ./.github/build-win-cross/update-alternatives-clang.sh 12 100

      - name: "Install: binaryen"
        run: |
          sudo wget -c https://github.com/WebAssembly/binaryen/releases/download/$BINARYEN_VERSION/binaryen-$BINARYEN_VERSION-x86_64-linux.tar.gz -O - | sudo tar -xz -C .
          sudo cp binaryen-$BINARYEN_VERSION/bin/wasm-opt /usr/bin/

      - name: "Install: sccache"
        run: |
          curl -L https://github.com/mozilla/sccache/releases/download/$SCCACHE_VERSION/sccache-$SCCACHE_VERSION-x86_64-unknown-linux-musl.tar.gz | tar zxf -
          mv ./sccache-*-x86_64-unknown-linux-musl/sccache ${CARGO_HOME:-~/.cargo}/bin/sccache

      - name: "Install: cargo-xwin"
        run: |
          curl -L https://github.com/rust-cross/cargo-xwin/releases/download/v0.14.0/cargo-xwin-v0.14.0.x86_64-unknown-linux-musl.tar.gz | tar zxf -
          mv ./cargo-xwin ${CARGO_HOME:-~/.cargo}/bin/

      - name: "Cache: Unpack"
        if: ${{ github.event_name == 'pull_request' }}
        continue-on-error: true
        run: |
          [ -d /root/cache/${{ github.event.pull_request.number }} ] && { tar -xf /root/cache/${{ github.event.pull_request.number }}/build_win_cross_cache.tar -C /; tar -xf /root/cache/${{ github.event.pull_request.number }}/build_win_cross_cargo_registry.tar -C /; }
          [ ! -d /root/cache/${{ github.event.pull_request.number }} ] && { tar -xf /root/cache/build_win_cross_cache_${{ github.base_ref }}.tar -C /; tar -xf /root/cache/build_win_cross_cargo_registry_${{ github.base_ref }}.tar -C /; }

      - name: "Build: Node"
        run: ./scripts/gear.sh build node --release --locked
        env:
          CARGO_BUILD_TARGET: x86_64-pc-windows-msvc

      - name: "Build: wasm-proc"
        run: ./scripts/gear.sh build wasm-proc --locked

      - name: "Build: WAT examples"
        run: ./scripts/gear.sh build wat-examples

      - name: "Build: Examples (WASM)"
        run: ./scripts/gear.sh build examples --locked

      - name: "Build: Split examples by .opt and .meta"
        run: ./scripts/gear.sh build examples-proc

      # These tests randomly stops responding

      #- name: "Test: Client tests"
      #  run: |
      #    cp ./target/x86_64-pc-windows-msvc/release/gear.exe ./target/release/
      #    ./scripts/gear.sh test client
      #  env:
      #    CARGO_BUILD_TARGET: x86_64-pc-windows-msvc

      - name: "Test: Process node runtime spec tests"
        run: |
          cargo xwin build -p gear-cli --release --features=runtime-test
          ./scripts/gear.sh test rtest gear
        env:
          CARGO_BUILD_TARGET: x86_64-pc-windows-msvc

      - name: "Test: Lazy pages"
        run: >-
          cargo xwin test
          -p pallet-gear
          -p pallet-gear-debug
          -p pallet-gear-payment
          -p gear-lazy-pages
          -p gear-runtime-interface
          --features=lazy-pages
          --release
        env:
          CARGO_BUILD_TARGET: x86_64-pc-windows-msvc

      - name: "Cache: Pack"
        if: ${{ github.event_name == 'push' }}
        continue-on-error: true
        run: |
          tar -cf /tmp/build_win_cross_cache_${{ github.ref_name }}.tar /tmp/sccache
          tar -cf /tmp/build_win_cross_cargo_registry_${{ github.ref_name }}.tar /tmp/cargo/bin /tmp/cargo/registry/cache /tmp/cargo/registry/index /tmp/cargo/git
          mv /tmp/*.tar /root/cache/

      - name: "Cache: Pack to temp"
        if: ${{ github.event_name == 'pull_request' }}
        continue-on-error: true
        run: |
          tar -cf /tmp/build_win_cross_cache.tar /tmp/sccache
          tar -cf /tmp/build_win_cross_cargo_registry.tar /tmp/cargo/bin /tmp/cargo/registry/cache /tmp/cargo/registry/index /tmp/cargo/git
          mkdir -p /root/cache/${{ github.event.pull_request.number }} && mv /tmp/*.tar /root/cache/${{ github.event.pull_request.number }}/

  build-macos-x86:
    if: ${{ always() && (github.ref == 'refs/heads/master' || contains(github.event.pull_request.labels.*.name, 'E2-forcemacos')) }}
    needs: build
    runs-on: macos-latest
    env:
      RUSTUP_HOME: /tmp/rustup_home
    steps:
      - name: Cancel Previous Runs
        if: ${{ github.event_name == 'pull_request' }}
        uses: styfle/cancel-workflow-action@0.11.0
        with:
          access_token: ${{ github.token }}

      - name: "ACTIONS: Checkout"
        uses: actions/checkout@v3

      - name: "ACTIONS: Setup caching"
        uses: actions/cache@v3
        with:
          path: |
            ~/.cargo/bin/
            ~/.cargo/registry/index/
            ~/.cargo/registry/cache/
            ~/.cargo/git/db/
            target/
          key: ${{ runner.os }}-cargo-${{ hashFiles('**/Cargo.lock') }}
          restore-keys: |
            ${{ runner.os }}-cargo-

      - name: "Install: protobuf"
        run: brew install protobuf

      - name: "Install: Rust toolchain"
        uses: dsherret/rust-toolchain-file@v1

      - name: "Install: cargo-nextest"
        run: curl -LsSf https://get.nexte.st/latest/mac | tar zxf - -C ${CARGO_HOME:-~/.cargo}/bin

      - name: "Build: Node"
        run: >-
          cargo build
          -p gear-cli --features=lazy-pages

      - name: "Test: Lazy pages"
        run: >-
          cargo nextest run
          -p pallet-gear
          -p pallet-gear-debug
          -p pallet-gear-payment
          -p gear-lazy-pages
          -p gear-runtime-interface
          --features=lazy-pages

  upload:
    if: github.event_name == 'push' && github.ref_name == 'master'
    runs-on: self-hosted
    needs: build
    steps:
      - name: Cancel Previous Runs
        if: ${{ github.event_name == 'pull_request' }}
        uses: styfle/cancel-workflow-action@0.11.0
        with:
          access_token: ${{ github.token }}

      - name: Download artifacts
        uses: actions/download-artifact@v3

      - name: Delete previous release
        uses: dev-drprasad/delete-tag-and-release@v1.0.1
        with:
          delete_release: true
          tag_name: build
        env:
          GITHUB_TOKEN: ${{ secrets.GITHUB_TOKEN }}

      - name: Sleep
        run: sleep 10

      - name: Upload
        uses: softprops/action-gh-release@v1
        with:
          token: ${{ secrets.GITHUB_TOKEN }}
          prerelease: true
          tag_name: build
          draft: false
          fail_on_unmatched_files: true
          files: artifact/*

  check-fuzzer:
    runs-on: [self-hosted, sccache, epyc-4, k8s-runner]
    env:
      RUSTUP_HOME: /tmp/rustup_home
    steps:
      - name: Cancel Previous Runs
        if: ${{ github.event_name == 'pull_request' }}
        uses: styfle/cancel-workflow-action@0.11.0
        with:
          access_token: ${{ github.token }}

      - name: "ACTIONS: Checkout"
        uses: actions/checkout@v3

      - name: "Install: Set cargo path"
        run: echo "/tmp/cargo/bin" >> $GITHUB_PATH

      - name: "Install: Rust toolchain"
        uses: dsherret/rust-toolchain-file@v1

      - name: "Install: Build deps"
        run: |
          sudo apt update
          sudo apt install -y git clang curl libssl-dev llvm libudev-dev cmake wabt protobuf-compiler wget bzip2 jq
          sudo wget -c https://github.com/WebAssembly/binaryen/releases/download/$BINARYEN_VERSION/binaryen-$BINARYEN_VERSION-x86_64-linux.tar.gz -O - | sudo tar -xz -C .
          sudo cp binaryen-$BINARYEN_VERSION/bin/wasm-opt /usr/bin/
          sudo wget -c https://github.com/mozilla/sccache/releases/download/$SCCACHE_VERSION/sccache-$SCCACHE_VERSION-x86_64-unknown-linux-musl.tar.gz -O - | sudo tar -xz -C .
          sudo cp sccache-$SCCACHE_VERSION-x86_64-unknown-linux-musl/sccache /usr/bin/
          sudo chmod +x /usr/bin/sccache
          mkdir -p ~/.config/sccache/ && cp /root/sccache/client.toml ~/.config/sccache/config

      - name: Install cargo-fuzz
        run: cargo install cargo-fuzz

      - name: "Check fuzzer with mutation test"
        run: ./scripts/check-fuzzer.sh<|MERGE_RESOLUTION|>--- conflicted
+++ resolved
@@ -14,13 +14,8 @@
   CARGO_TERM_COLOR: always
   RUST_BACKTRACE: short
   TERM: xterm-256color
-<<<<<<< HEAD
-  NIGHTLY_TOOLCHAIN_VERSION: ${{ secrets.NIGHTLY_TOOLCHAIN_VERSION }}
   SCCACHE_VERSION: v0.5.3
-=======
-  SCCACHE_VERSION: v0.5.1
   BINARYEN_VERSION: version_111
->>>>>>> 23b30ded
 
 jobs:
   # TODO: add to specific branches.
