--- conflicted
+++ resolved
@@ -7,11 +7,7 @@
     branches: [master, vara-stage-1, vara-stage-2, vara-stage-3]
   workflow_dispatch:
 
-<<<<<<< HEAD
 concurrency:
-=======
-concurrency: 
->>>>>>> d82d85a0
   group: ${{ github.workflow }}-${{ github.ref }}
   cancel-in-progress: true
 
@@ -37,7 +33,7 @@
   #       if: ${{ ! contains(github.event.pull_request.labels.*.name, 'A4-insubstantial') }}
   #       run: ./scripts/check-spec.sh
 
-  prepair:
+  cache:
     runs-on: ubuntu-latest
     outputs:
       sccache_path: ${{ steps.sccache.outputs.sccache_path }}
@@ -52,217 +48,17 @@
           echo "sccache_path=$sccache_path" >> $GITHUB_OUTPUT
 
   check:
-<<<<<<< HEAD
+    needs: [cache]
     uses: ./.github/workflows/check.yml
+    with:
+      cache: ${{ needs.cache.outputs.sccache_path }}
 
   build:
+    needs: [cache]
     uses: ./.github/workflows/build.yml
     with:
+      cache: ${{ needs.cache.outputs.sccache_path }}
       macos: true
-=======
-    # needs: spec_version
-    needs: [prepair, check-commit-message]
-    runs-on: [kuberunner, github-runner-01]
-    env:
-      RUSTUP_HOME: /tmp/rustup_home
-      RUSTC_WRAPPER: sccache
-      SCCACHE_DIR: ${{ needs.prepair.outputs.sccache_path }}
-    steps:
-      - name: "ACTIONS: Checkout"
-        uses: actions/checkout@v3
-
-      - name: "Install: Set cargo path"
-        run: echo "/tmp/cargo/bin" >> $GITHUB_PATH
-
-      - name: "Install: Rust toolchain"
-        uses: dsherret/rust-toolchain-file@v1
-
-      - name: "Check formatting: Gear"
-        run: ./scripts/gear.sh format gear --check
-
-      - name: "Check formatting: Doc"
-        run: ./scripts/gear.sh format doc --check
-
-      - name: "Check clippy: Gear"
-        run: ./scripts/gear.sh clippy gear --all-targets --all-features --locked
-
-      - name: "Check clippy: Examples"
-        run: ./scripts/gear.sh clippy examples --all-targets --locked
-
-      - name: "Test: Doc tests"
-        run: ./scripts/gear.sh test doc
-
-      - name: "Test: Changes in gsdk generated code"
-        run: |
-          GENERATED_CODE="gsdk/src/metadata/generated.rs"
-          ./scripts/update-gsdk-metadata.sh
-          if [[ $(git diff --stat $GENERATED_CODE) != '' ]]; then
-            echo "Changes found in the gsdk generated code ($GENERATED_CODE). Please update it following the instructions in \`gsdk/HOW-TO-UPDATE.md\`."
-            git --no-pager diff $GENERATED_CODE
-            exit 1
-          fi
-
-      - run: sccache --show-stats
-
-  build:
-    # needs: spec_version
-    needs: [prepair, check-commit-message, check-labels]
-    runs-on: [kuberunner, github-runner-02]
-    env:
-      LLVM_PROFILE_FILE: "gear-%p-%m.profraw"
-      RUSTUP_HOME: /tmp/rustup_home
-      RUSTC_WRAPPER: sccache
-      SCCACHE_DIR: ${{ needs.prepair.outputs.sccache_path }}
-    steps:
-      - name: "ACTIONS: Checkout"
-        uses: actions/checkout@v3
-
-      - name: "Install: Set cargo path"
-        run: echo "/tmp/cargo/bin" >> $GITHUB_PATH
-
-      - name: "Install: Rust toolchain"
-        uses: dsherret/rust-toolchain-file@v1
-
-      - name: "Show: Versioning"
-        run: ./scripts/gear.sh show
-
-      - name: "Install: grcov"
-        run: |
-          curl -L https://github.com/mozilla/grcov/releases/latest/download/grcov-x86_64-unknown-linux-musl.tar.bz2 | tar jxf -
-          ./grcov --version
-
-      - name: "Install: rust-covfix"
-        run: |
-          curl -L https://github.com/gear-tech/rust-covfix/releases/download/deploy/rust-covfix-linux-x86_64.tar.xz | tar Jxf -
-          mv rust-covfix-linux-x86_64/rust-covfix ./
-          ./rust-covfix --version
-
-      - name: "ACTIONS: Setup environment variable"
-        if: github.ref == 'refs/heads/master' || contains(github.event.pull_request.labels.*.name, 'E0-forcecoverage')
-        run: echo "RUSTFLAGS=-Cinstrument-coverage" >> $GITHUB_ENV
-
-      - name: "Buid: Init"
-        run: ./scripts/gear.sh init cargo
-
-      - name: "Build: Gear"
-        run: ./scripts/gear.sh build gear --locked --release
-
-      - name: "Build fuzzer"
-        run: ./scripts/gear.sh build fuzz --locked --release
-
-      - name: "Check: Gear runtime imports"
-        run: ./target/release/wasm-proc --check-runtime-imports target/release/wbuild/gear-runtime/gear_runtime.compact.wasm
-
-      - name: "Check: Vara runtime imports"
-        run: ./target/release/wasm-proc --check-runtime-imports target/release/wbuild/vara-runtime/vara_runtime.compact.wasm
-
-      - name: "Test: Gear pallet tests with lazy pages"
-        run: ./scripts/gear.sh test pallet --features lazy-pages --release --locked
-
-      - name: "Test: Gear workspace"
-        run: ./scripts/gear.sh test gear --exclude gclient --exclude gcli --exclude gsdk --features pallet-gear-debug/lazy-pages --release --locked
-
-      - name: "Test: gsdk tests"
-        run: ./scripts/gear.sh test gsdk --release
-
-      - name: "Test: `gcli`"
-        env:
-          GITHUB_TOKEN: ${{ secrets.GITHUB_TOKEN }}
-        run: ./scripts/gear.sh test gcli --release --locked --retries 3
-
-      - name: "Test: Client tests"
-        run: ./scripts/gear.sh test client --release
-
-      - name: "Test: Runtime benchmarks and benchmark tests work"
-        run: |
-          cargo build -p gear-cli --release --features=runtime-benchmarks,runtime-benchmarks-checkers
-          # check that perf benchmarks works. `--steps=20` need to test, that benchmarks works for different input number.
-          ./target/release/gear benchmark pallet --chain=dev --pallet=pallet_gear --steps=20 --extrinsic="*" --execution=wasm --wasm-execution=compiled --heap-pages=4096
-          # check that check/test benchmarks works
-          ./target/release/gear benchmark pallet --chain=dev --pallet=pallet_gear --extrinsic="check_all" --execution=wasm --wasm-execution=compiled --heap-pages=4096 --extra
-          # check also lazy-pages benchmarks tests for native runtime
-          ./target/release/gear benchmark pallet --chain=dev --pallet=pallet_gear --extrinsic="check_lazy_pages_all" --execution=native --heap-pages=4096 --extra
-
-      - name: "Test: Sys-calls Wasmi integrity"
-        run: ./scripts/gear.sh test syscalls --release
-
-      - name: "Test: `try-runtime` feature tests"
-        run: |
-          cargo test -p "pallet-*" --features try-runtime --release --locked
-
-      - name: "Test: Try runtime migrations"
-        run: |
-          cargo build -p gear-cli --features try-runtime --release --locked
-          ./target/release/gear try-runtime --runtime ./target/release/wbuild/gear-runtime/gear_runtime.wasm on-runtime-upgrade --checks live --uri wss://rpc-private-testnet.gear-tech.io:443
-        env:
-          RUST_LOG: info
-
-      - name: "Coverage: Aggregate"
-        if: github.ref == 'refs/heads/master' || contains(github.event.pull_request.labels.*.name, 'E0-forcecoverage')
-        run: >-
-          ./grcov . --binary-path ./target/release/ -s . -t lcov --branch --ignore-not-existing
-          --ignore "/*"
-          --ignore "examples/*"
-          --ignore "utils/*"
-          --ignore "target/*"
-          --ignore "node/*"
-          --ignore "program/*"
-          --ignore "pallets/gear/src/migration.rs"
-          --ignore "pallets/gear/src/weights.rs"
-          --ignore "pallets/gear-debug/src/weights.rs"
-          --ignore "pallets/gear-messenger/src/migration.rs"
-          --ignore "pallets/gear-program/src/migration.rs"
-          --ignore "pallets/gear-program/src/weights/*"
-          --ignore "pallets/usage/src/weights.rs"
-          --ignore "pallets/usage/src/migration.rs"
-          --ignore "runtime/*"
-          --ignore "gcore/*"
-          --ignore "gstd/*"
-          --ignore "galloc/*"
-          --ignore "gtest/*"
-          --ignore "gclient/*"
-          -o ./lcov.info
-
-      - name: "Coverage: Fix report"
-        if: github.ref == 'refs/heads/master' || contains(github.event.pull_request.labels.*.name, 'E0-forcecoverage')
-        run: ./rust-covfix -o lcov.info lcov.info
-
-      - name: "Coverage: Publish"
-        if: github.ref == 'refs/heads/master' || contains(github.event.pull_request.labels.*.name, 'E0-forcecoverage')
-        uses: codecov/codecov-action@v3
-        with:
-          file: ./lcov.info
-
-      - name: "Build: Production binaries"
-        if: github.event_name == 'push'
-        run: cargo build -p gear-cli -F cli --profile production
-
-      - name: Prepare artifacts
-        if: github.event_name == 'push'
-        run: |
-          mkdir -p artifact
-          cd target/wasm32-unknown-unknown/release
-          tar czvf ../../../artifact/examples.tar.gz *.wasm
-          cd ../../..
-          cp target/production/wbuild/gear-runtime/gear_runtime.compact.compressed.wasm artifact/
-          cp target/production/wbuild/gear-runtime/gear_runtime.compact.wasm artifact/
-          cp target/production/wbuild/gear-runtime/gear_runtime.wasm artifact/
-          cp target/production/wbuild/vara-runtime/vara_runtime.compact.compressed.wasm artifact/
-          cp target/production/wbuild/vara-runtime/vara_runtime.compact.wasm artifact/
-          cp target/production/wbuild/vara-runtime/vara_runtime.wasm artifact/
-          cp target/production/gear artifact/
-          cp target/release/wasm-proc artifact/
-          strip artifact/gear || true
-          strip artifact/wasm-proc || true
-
-      - name: Upload artifacts
-        if: github.event_name == 'push'
-        uses: actions/upload-artifact@v3
-        with:
-          path: artifact
->>>>>>> d82d85a0
-
-      - run: sccache --show-stats
 
   build-win-native:
     if: ${{ github.ref == 'refs/heads/master' }}
@@ -346,126 +142,6 @@
           --features=lazy-pages
           --release
 
-<<<<<<< HEAD
-=======
-  build-win-cross:
-    needs: [prepair, check-commit-message, check-labels]
-    runs-on: [kuberunner, github-runner-03]
-    env:
-      XWIN_ARCH: x86_64
-      RUSTUP_HOME: /tmp/rustup_home
-      WINEDEBUG: fixme-all
-    steps:
-      - name: "ACTIONS: Checkout"
-        uses: actions/checkout@v3
-
-      - name: "Install: Set cargo path"
-        run: echo "/tmp/cargo/bin" >> $GITHUB_PATH
-
-      - name: "Install: Rust toolchain"
-        uses: dsherret/rust-toolchain-file@v1
-
-      - name: "Install: MSVC target"
-        run: rustup target add x86_64-pc-windows-msvc
-
-      - name: "Install: cargo config"
-        run: cp ./.github/build-win-cross/config.toml ${CARGO_HOME:-~/.cargo}/config.toml
-
-      - name: "Show: Versioning"
-        run: ./scripts/gear.sh show
-
-      - name: "Install: Wine"
-        run: |
-          wineboot
-          winetricks win10
-
-      - name: "Install: LLVM"
-        run: |
-          sudo ./.github/build-win-cross/update-alternatives-clang.sh 12 100
-
-      - name: "Install: binaryen"
-        run: |
-          sudo wget -c https://github.com/WebAssembly/binaryen/releases/download/$BINARYEN_VERSION/binaryen-$BINARYEN_VERSION-x86_64-linux.tar.gz -O - | sudo tar -xz -C .
-          sudo cp binaryen-$BINARYEN_VERSION/bin/wasm-opt /usr/bin/
-
-      - name: "Install: cargo-xwin"
-        run: |
-          curl -L https://github.com/rust-cross/cargo-xwin/releases/download/v0.14.0/cargo-xwin-v0.14.0.x86_64-unknown-linux-musl.tar.gz | tar zxf -
-          mv ./cargo-xwin ${CARGO_HOME:-~/.cargo}/bin/
-
-      - name: "Build: Node"
-        run: ./scripts/gear.sh build node --release --locked
-        env:
-          CARGO_BUILD_TARGET: x86_64-pc-windows-msvc
-
-      # These tests randomly stops responding
-
-      #- name: "Test: Client tests"
-      #  run: |
-      #    cp ./target/x86_64-pc-windows-msvc/release/gear.exe ./target/release/
-      #    ./scripts/gear.sh test client
-      #  env:
-      #    CARGO_BUILD_TARGET: x86_64-pc-windows-msvc
-
-      - name: "Test: Lazy pages"
-        run: >-
-          cargo xwin test
-          -p "pallet-*"
-          -p gear-lazy-pages
-          -p gear-runtime-interface
-          --features=lazy-pages
-          --release
-        env:
-          CARGO_BUILD_TARGET: x86_64-pc-windows-msvc
-
-      - run: sccache --show-stats
-
-  build-macos-x86:
-    if: ${{ always() && (github.ref == 'refs/heads/master' || contains(github.event.pull_request.labels.*.name, 'E2-forcemacos')) }}
-    needs: build
-    runs-on: macos-latest
-    env:
-      RUSTUP_HOME: /tmp/rustup_home
-    steps:
-      - name: "ACTIONS: Checkout"
-        uses: actions/checkout@v3
-
-      - name: "ACTIONS: Setup caching"
-        uses: actions/cache@v3
-        with:
-          path: |
-            ~/.cargo/bin/
-            ~/.cargo/registry/index/
-            ~/.cargo/registry/cache/
-            ~/.cargo/git/db/
-            target/
-          key: ${{ runner.os }}-cargo-${{ hashFiles('**/Cargo.lock') }}
-          restore-keys: |
-            ${{ runner.os }}-cargo-
-
-      - name: "Install: protobuf"
-        run: brew install protobuf
-
-      - name: "Install: Rust toolchain"
-        uses: dsherret/rust-toolchain-file@v1
-
-      - name: "Install: cargo-nextest"
-        run: curl -LsSf https://get.nexte.st/latest/mac | tar zxf - -C ${CARGO_HOME:-~/.cargo}/bin
-
-      - name: "Build: Node"
-        run: >-
-          cargo build
-          -p gear-cli --features=lazy-pages
-
-      - name: "Test: Lazy pages"
-        run: >-
-          cargo nextest run
-          -p "pallet-*"
-          -p gear-lazy-pages
-          -p gear-runtime-interface
-          --features=lazy-pages
-
->>>>>>> d82d85a0
   upload:
     if: github.event_name == 'push' && github.ref_name == 'master'
     runs-on: ubuntu-latest
@@ -493,53 +169,4 @@
           tag_name: build
           draft: false
           fail_on_unmatched_files: true
-<<<<<<< HEAD
-          files: artifact/*
-=======
-          files: artifact/*
-
-  check-fuzzer:
-    needs: [prepair]
-    runs-on: [kuberunner, github-runner-01]
-    env:
-      RUSTUP_HOME: /tmp/rustup_home
-      RUSTC_WRAPPER: sccache
-      SCCACHE_DIR: ${{ needs.prepair.outputs.sccache_path }}
-    steps:
-      - name: "ACTIONS: Checkout"
-        uses: actions/checkout@v3
-
-      - name: "Install: Set cargo path"
-        run: echo "/tmp/cargo/bin" >> $GITHUB_PATH
-
-      - name: "Install: Rust toolchain"
-        uses: dsherret/rust-toolchain-file@v1
-
-      - name: Install cargo-fuzz
-        run: cargo install cargo-fuzz
-
-      - name: "Check fuzzer with mutation test"
-        run: ./scripts/check-fuzzer.sh
-
-      - run: sccache --show-stats
-
-  check-commit-message:
-    runs-on: ubuntu-latest
-    outputs:
-      commit-message: ${{ steps.commit_message.outputs.commitMsg }}
-    steps:
-      - name: Get repo
-        uses: actions/checkout@v3
-        with:
-          ref: ${{ github.event.pull_request.head.sha }}
-      - name: Print head git commit message
-        id: commit_message
-        run: echo "commitMsg=$(git show -s --format=%s)" >> $GITHUB_OUTPUT
-
-  check-labels:
-    runs-on: ubuntu-latest
-    if: contains(github.event.pull_request.labels.*.name, 'A0-pleasereview') || contains(github.event.pull_request.labels.*.name, 'A2-mergeoncegreen') || github.event_name == 'push'
-    steps:
-      - name: Build Condition Passed!
-        run: echo "bebop"
->>>>>>> d82d85a0
+          files: artifact/*