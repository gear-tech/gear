--- conflicted
+++ resolved
@@ -244,7 +244,6 @@
           cargo build -p gear-node --release --no-default-features --features=gear-native --out-dir target-no-lazy -Z unstable-options
           ./target-no-lazy/gear-node runtime-spec-tests ./gear-test/spec/*
 
-<<<<<<< HEAD
       - name: "Test (performance): node runtime testsuite"
         if: ${{ github.ref != 'refs/heads/master' }}
         id: test-performance-runtime
@@ -256,15 +255,10 @@
           body="${body//$'\n'/'%0A'}"
           body="${body//$'\r'/'%0D'}"
           echo "::set-output name=body::$body"
-=======
-      - name: "Test: Runtime upgrade and queue processing"
-        run: ./scripts/gear.sh test runtime-upgrade
->>>>>>> 139be5ba
 
       - name: "Test: Weight on client for loop"
         run: ./scripts/gear.sh test client-weights
 
-<<<<<<< HEAD
       # FIX ME: use vara runtime
       # - name: "Test: Runtime upgrade and queue processing"
       #   run: ./scripts/gear.sh test runtime-upgrade
@@ -274,18 +268,9 @@
       #     cargo build -p gear-node --release --features runtime-benchmarks
       #     ./target/release/gear-node benchmark pallet --chain=dev --steps=1 --repeat=1 --pallet=pallet_gear --extrinsic="*" --execution=wasm --wasm-execution=compiled --heap-pages=4096
       - name: "Test: Upload programs"
-        run: ./scripts/gear.sh test uploads "$(pwd)/target/wat-examples/wrong_load.wasm"
-=======
-      - name: "Test: Upload programs"
         run: |
           ./scripts/gear.sh test uploads "$(pwd)/target/wat-examples/wrong_load.wasm"
           ./scripts/gear.sh test uploads "$(pwd)/target/wat-examples/inf_recursion.wasm"
-
-      - name: "Test: Runtime benchmarks work"
-        run: |
-          cargo build -p gear-node --release --features runtime-benchmarks
-          ./target/release/gear-node benchmark pallet --chain=dev --steps=1 --repeat=1 --pallet=pallet_gear --extrinsic="*" --execution=wasm --wasm-execution=compiled --heap-pages=4096
->>>>>>> 139be5ba
 
       - name: "Coverage: Aggregate"
         run: >-
@@ -425,10 +410,6 @@
 
   build-macos-x86:
     if: github.ref == 'refs/heads/master'
-<<<<<<< HEAD
-=======
-    needs: spec_version
->>>>>>> 139be5ba
     runs-on: macos-latest
     steps:
       - name: Cancel Previous Runs
@@ -439,11 +420,6 @@
 
       - name: "ACTIONS: Checkout"
         uses: actions/checkout@v2
-<<<<<<< HEAD
-
-=======
-        
->>>>>>> 139be5ba
       - name: "ACTIONS: Setup caching"
         uses: actions/cache@v3
         with:
