name: CI

on:
  schedule:
    - cron: "0 3 * * *"
  push:
    branches: [ master ]
  pull_request:
<<<<<<< HEAD
    branches: [ master ]
=======
    branches: [master]
  workflow_dispatch:
>>>>>>> 261d81a3

env:
  CARGO_TERM_COLOR: always
  TERM: xterm-256color

jobs:
  spec_version:
    runs-on: [ self-hosted, cachepot ]
    steps:
      - name: Cancel Previous Runs
        uses: styfle/cancel-workflow-action@0.9.1
        with:
          access_token: ${{ github.token }}

      - name: "ACTIONS: Checkout"
        uses: actions/checkout@v1

      - name: "Check spec version"
        if: ${{ ! contains(github.event.pull_request.labels.*.name, 'A4-insubstantial') }}
        run: ./scripts/check-spec.sh

  check:
    needs: spec_version
    runs-on: [ self-hosted, cachepot ]
    steps:
      - name: Cancel Previous Runs
        uses: styfle/cancel-workflow-action@0.9.1
        with:
          access_token: ${{ github.token }}

      - name: "ACTIONS: Checkout"
        uses: actions/checkout@v2

      - name: "Install: Set cargo path"
        run: echo "/tmp/cargo/bin" >> $GITHUB_PATH

      - name: "Install: Nightly toolchain"
        uses: actions-rs/toolchain@v1
        with:
          toolchain: nightly
          components: clippy, rustfmt
          target: wasm32-unknown-unknown

      - name: "Install: Build deps"
        run: |
          sudo apt update
          sudo apt install -y git clang curl libssl-dev llvm libudev-dev cmake
          sudo wget -c https://github.com/WebAssembly/binaryen/releases/download/version_105/binaryen-version_105-x86_64-linux.tar.gz -O - | sudo tar -xz -C .
          cp binaryen-version_105/bin/wasm-opt /usr/bin/

      - name: "Cache: Unpack"
        if: ${{ github.ref != 'refs/heads/master' }}
        continue-on-error: true
        run: |
          cp /root/cache/check* /tmp/
          tar -xf /tmp/check_cache.tar -C /
          tar -xf /tmp/check_cargo_registry.tar -C /
          tar -xf /tmp/check_target.tar

      - name: "Check formatting: Gear"
        run: ./scripts/gear.sh format gear --check

      - name: "Check formatting: Examples"
        run: ./scripts/gear.sh format examples --check

      - name: "Check formatting: Doc"
        run: ./scripts/gear.sh format doc --check

      - name: "Check clippy: Gear"
        run: ./scripts/gear.sh clippy gear --all-targets --all-features

      - name: "Check clippy: Examples"
        run: ./scripts/gear.sh clippy examples

      - name: "Cache: Pack"
        if: ${{ github.ref == 'refs/heads/master' }}
        continue-on-error: true
        run: |
          tar -cf /tmp/check_target.tar ./target
          tar -cf /tmp/check_cache.tar /tmp/cachepot
          tar -cf /tmp/check_cargo_registry.tar /tmp/cargo/registry/cache /tmp/cargo/registry/index /tmp/cargo/git
          mv /tmp/*.tar /root/cache/

  build:
    needs: spec_version
    runs-on: [ self-hosted, cachepot ]
    env:
      LLVM_PROFILE_FILE: "gear-%p-%m.profraw"
    steps:
      - name: Cancel Previous Runs
        uses: styfle/cancel-workflow-action@0.9.1
        with:
          access_token: ${{ github.token }}

      - name: "ACTIONS: Checkout"
        uses: actions/checkout@v2

      - name: "Install: Set cargo path"
        run: echo "/tmp/cargo/bin" >> $GITHUB_PATH

      - name: "Install: Nightly toolchain"
        uses: actions-rs/toolchain@v1
        with:
          toolchain: nightly
          target: wasm32-unknown-unknown
          components: llvm-tools-preview

      - name: "Install: Node.js"
        uses: actions/setup-node@v2
        with:
          node-version: "16"

      - name: "Show: Versioning"
        run: ./scripts/gear.sh show

      - name: "Install: Node.js packages"
        run: ./scripts/gear.sh init js

      - name: "Install: Build deps"
        run: |
          sudo apt update
          sudo apt install -y git clang curl libssl-dev llvm libudev-dev cmake
          sudo wget -c https://github.com/WebAssembly/binaryen/releases/download/version_105/binaryen-version_105-x86_64-linux.tar.gz -O - | sudo tar -xz -C .
          cp binaryen-version_105/bin/wasm-opt /usr/bin/

      - name: "Install: grcov"
        run: |
          curl https://api.github.com/repos/mozilla/grcov/releases/latest |
          grep -wo "https.*x86_64.*linux-gnu.*tar\.bz2" |
          xargs curl -L |
          tar xj

      - name: "Install: rust-covfix"
        run: |
          curl -L https://github.com/Kogia-sima/rust-covfix/releases/download/v0.2.2/rust-covfix-linux-x86_64.tar.xz | tar Jxf -
          mv rust-covfix-linux-x86_64/rust-covfix ./

      - name: "Cache: Unpack"
        if: ${{ github.ref != 'refs/heads/master' }}
        continue-on-error: true
        run: |
          cp /root/cache/build* /tmp/
          tar -xf /tmp/build_cache.tar -C /
          tar -xf /tmp/build_cargo_registry.tar -C /
          tar -xf /tmp/build_target.tar

      - name: "Build: Gear"
        run: ./scripts/gear.sh build gear --locked --release
        env:
          RUSTFLAGS: -Cinstrument-coverage

      - name: "Build: Examples (WASM)"
        run: ./scripts/gear.sh build examples --locked

      - name: "Build: Split examples by .opt and .meta"
        run: ./scripts/gear.sh build examples-proc

      - name: "Test: Gear pallet tests with lazy pages"
        run: |
          cargo test -p pallet-gear --features=lazy-pages --release
          cargo test -p pallet-gear-debug --features=lazy-pages --release
          cargo test -p pallet-gear-payment --features=lazy-pages --release
          cargo test -p pallet-usage --features=lazy-pages --release

      - name: "Test: Gear workspace"
        run: ./scripts/gear.sh test gear --release
        env:
          RUSTFLAGS: -Cinstrument-coverage

      - name: "Test (performance): pallets"
        if: ${{ github.ref != 'refs/heads/master' }}
        id: test-performance-pallets
        run: |
          cp /root/cache/pallet-tests.json /tmp/
          ./target/release/regression-analysis compare --data-path /tmp/pallet-tests.json --current-junit-path ./target/nextest/ci/junit.xml > ./target/pallet-tests-diff.md
          body="$(cat ./target/pallet-tests-diff.md)"
          body="${body//'%'/'%25'}"
          body="${body//$'\n'/'%0A'}"
          body="${body//$'\r'/'%0D'}"
          echo "::set-output name=body::$body"

      - name: "Test: JS metadata"
        run: ./scripts/gear.sh test js
        env:
          RUSTFLAGS: -Cinstrument-coverage

      - name: "Test: Process gear-test"
        run: ./scripts/gear.sh test gtest

      - name: "Test: Process node runtime testsuite"
        run: ./scripts/gear.sh test rtest

      # TODO: make also rtest run for node without lazy-pages feature (issue #1023)

      - name: "Test (performance): node runtime testsuite"
        if: ${{ github.ref != 'refs/heads/master' }}
        id: test-performance-runtime
        run: |
          cp /root/cache/runtime-tests.json /tmp/
          ./target/release/regression-analysis compare --disable-filter --data-path /tmp/runtime-tests.json --current-junit-path ./target/runtime-test-junit.xml > ./target/runtime-tests-diff.md
          body="$(cat ./target/runtime-tests-diff.md)"
          body="${body//'%'/'%25'}"
          body="${body//$'\n'/'%0A'}"
          body="${body//$'\r'/'%0D'}"
          echo "::set-output name=body::$body"

      - name: "Test: Runtime upgrade and queue processing"
        run: ./scripts/gear.sh test runtime-upgrade

      - name: Find comment (performance)
        uses: peter-evans/find-comment@v2
        if: ${{ github.ref != 'refs/heads/master' }}
        id: find_comment_id
        with:
          issue-number: ${{ github.event.pull_request.number }}
          comment-author: 'github-actions[bot]'
          direction: last

      - name: "Create comment (performance)"
        uses: peter-evans/create-or-update-comment@v2
        if: github.ref != 'refs/heads/master' && steps.find_comment_id.outputs.comment-id == ''
        continue-on-error: true
        with:
          issue-number: ${{ github.event.pull_request.number }}
          body: |
            <details><summary>${{ github.event.pull_request.head.sha }}</summary>
            <details><summary>Pallet tests (values are in nanoseconds)</summary>

            ${{ steps.test-performance-pallets.outputs.body }}
            </details>

            <details><summary>Runtime tests (values are in nanoseconds)</summary>

            ${{ steps.test-performance-runtime.outputs.body }}
            </details>
            </details>

      - name: "Update comment (performance)"
        uses: peter-evans/create-or-update-comment@v2
        if: steps.find_comment_id.outputs.comment-id != ''
        continue-on-error: true
        with:
          comment-id: ${{ steps.find_comment_id.outputs.comment-id }}
          body: |
            <details><summary>${{ github.event.pull_request.head.sha }}</summary>
            <details><summary>Pallet tests (values are in nanoseconds)</summary>

            ${{ steps.test-performance-pallets.outputs.body }}
            </details>

            <details><summary>Runtime tests (values are in nanoseconds)</summary>

            ${{ steps.test-performance-runtime.outputs.body }}
            </details>
            </details>

      - name: "Coverage: Aggregate"
        run: >-
          ./grcov . --binary-path ./target/release/ -s . -t lcov --branch --ignore-not-existing
          --ignore "/*"
          --ignore "examples/*"
          --ignore "utils/*"
          --ignore "target/*"
          --ignore "gear-test/*"
          --ignore "node/*"
          --ignore "pallets/gear/src/migration.rs"
          --ignore "pallets/gear/src/weights.rs"
          --ignore "pallets/gear-debug/src/weights.rs"
          --ignore "pallets/gear-messenger/src/migration.rs"
          --ignore "pallets/gear-program/src/migration.rs"
          --ignore "pallets/gear-program/src/weights/*"
          --ignore "pallets/usage/src/weights.rs"
          --ignore "pallets/usage/src/migration.rs"
          --ignore "runtime/*"
          --ignore "gcore/*"
          --ignore "gstd/*"
          --ignore "galloc/*"
          --ignore "common/codegen/*"
          -o ./lcov.info

      - name: "Coverage: Fix report"
        run: ./rust-covfix -o lcov.info lcov.info

      - name: "Coverage: Publish"
        uses: codecov/codecov-action@v1
        with:
          file: ./lcov.info

      - name: "Cache: Pack"
        if: ${{ github.ref == 'refs/heads/master' }}
        continue-on-error: true
        run: |
          tar -cf /tmp/build_target.tar ./target
          tar -cf /tmp/build_cache.tar /tmp/cachepot
          tar -cf /tmp/build_cargo_registry.tar /tmp/cargo/registry/cache /tmp/cargo/registry/index /tmp/cargo/git
          mv /tmp/*.tar /root/cache/

      - name: Prepare artifacts
        if: github.event_name == 'push'
        run: |
          mkdir -p artifact
          cd target/wasm32-unknown-unknown/release
          tar czvf ../../../artifact/examples.tar.gz *.wasm
          cd ../../..
          cp target/release/wbuild/gear-runtime/gear_runtime.compact.compressed.wasm artifact/
          cp target/release/wbuild/gear-runtime/gear_runtime.compact.wasm artifact/
          cp target/release/wbuild/gear-runtime/gear_runtime.wasm artifact/
          cp target/release/gear-node artifact/
          cp target/release/gear-test artifact/
          cp target/release/wasm-proc artifact/
          strip artifact/gear-node || true
          strip artifact/gear-test || true
          strip artifact/wasm-proc || true

      - name: Upload artifacts
        if: github.event_name == 'push'
        uses: actions/upload-artifact@v2
        with:
          path: artifact
  
  build-win:
    needs: spec_version
    runs-on: ci-win
    steps:
      - name: Cancel Previous Runs
        uses: styfle/cancel-workflow-action@0.9.1
        with:
          access_token: ${{ github.token }}

      - name: "ACTIONS: Checkout"
        uses: actions/checkout@v2

      - name: "Install: Nightly toolchain"
        uses: actions-rs/toolchain@v1
        with:
          toolchain: nightly
          target: wasm32-unknown-unknown

      - name: "Install: cargo-nextest"
        run: |
          $tmp = New-TemporaryFile | Rename-Item -NewName { $_ -replace 'tmp$', 'zip' } -PassThru
          Invoke-WebRequest -OutFile $tmp https://get.nexte.st/latest/windows
          $outputDir = if ($Env:CARGO_HOME) { Join-Path $Env:CARGO_HOME "bin" } else { "~/.cargo/bin" }
          $tmp | Expand-Archive -DestinationPath $outputDir -Force
          $tmp | Remove-Item

      - name: "Build: Node"
        uses: actions-rs/cargo@v1
        with:
          command: build
          args: -p gear-node --features=lazy-pages

      - name: "Test: Lazy pages"
        uses: actions-rs/cargo@v1
        with:
          command: nextest
          args: >- 
            run
            -p pallet-gear 
            -p pallet-gear-debug
            -p pallet-gear-payment
            -p pallet-usage
            -p gear-lazy-pages
            -p gear-runtime-interface
            --features=lazy-pages
  
  upload:
    if: github.event_name == 'push'
    runs-on: self-hosted
    needs: build
    steps:
      - name: Cancel Previous Runs
        uses: styfle/cancel-workflow-action@0.9.1
        with:
          access_token: ${{ github.token }}

      - name: Download artifacts
        uses: actions/download-artifact@v2

      - name: Delete previous release
        uses: dev-drprasad/delete-tag-and-release@v0.1.3
        with:
          delete_release: true
          tag_name: build
        env:
          GITHUB_TOKEN: ${{ secrets.GITHUB_TOKEN }}

      - name: Sleep
        run: sleep 10

      - name: Upload
        uses: softprops/action-gh-release@v1
        with:
          token: ${{ secrets.GITHUB_TOKEN }}
          prerelease: true
          tag_name: build
          draft: false
          fail_on_unmatched_files: true
          files: artifact/*<|MERGE_RESOLUTION|>--- conflicted
+++ resolved
@@ -6,12 +6,8 @@
   push:
     branches: [ master ]
   pull_request:
-<<<<<<< HEAD
     branches: [ master ]
-=======
-    branches: [master]
   workflow_dispatch:
->>>>>>> 261d81a3
 
 env:
   CARGO_TERM_COLOR: always
