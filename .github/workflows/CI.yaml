--- conflicted
+++ resolved
@@ -77,6 +77,13 @@
       - name: "Build: Split examples by .opt and .meta"
         run: ./scripts/gear.sh build examples-proc
 
+      - name: "Test: Run RPC tests"
+        run: |
+          cargo build -p gear-node --release --features debug-mode 
+          tsc -p rpc-tests
+          RUST_LOG=gwasm=debug,gear_core_runner=debug ./target/release/gear-node --dev --ws-max-out-buffer-capacity 500 --rpc-max-payload 500 -l 0 & sleep 10
+          node rpc-tests/dist/index.js ./gtest/spec/*.yaml
+
       - name: "Test: Gear workspace"
         run: ./scripts/gear.sh test gear --release
 
@@ -89,14 +96,6 @@
       - name: "Test: Process node testsuite"
         run: ./scripts/gear.sh test ntest
 
-<<<<<<< HEAD
-      - name: "Test: Run RPC tests"
-        run: |
-          cargo build -p gear-node --release --features debug-mode 
-          tsc -p rpc-tests
-          RUST_LOG=gwasm=debug,gear_core_runner=debug ./target/release/gear-node --dev --ws-max-out-buffer-capacity 500 --rpc-max-payload 500 -l 0 & sleep 10
-          node rpc-tests/dist/index.js ./gtest/spec/*.yaml
-=======
   gtest:
     runs-on: self-hosted
     steps:
@@ -134,4 +133,4 @@
 
       - name: "Test: Process gear-test"
         run: ./scripts/gear.sh test gtest -vv
->>>>>>> 029308fb
+      