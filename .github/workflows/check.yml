name: Check

on:
  workflow_call:

env:
  TERM: xterm-256color
  RUST_BACKTRACE: short
  RUST_LIB_BACKTRACE: 1
  CARGO_TERM_COLOR: always
  CARGO_PROFILE_DEV_DEBUG: 0
  CARGO_PROFILE_TEST_DEBUG: 0
  CARGO_INCREMENTAL: 0
  NEXTEST_PROFILE: ci

jobs:
  unused-deps:
    runs-on: ubuntu-latest
    steps:
      - uses: actions/checkout@v4
      - uses: cargo-bins/cargo-binstall@main
      - run: cargo binstall --no-confirm cargo-shear
      - run: cargo shear

  fmt:
    runs-on: ubuntu-latest
    steps:
      - name: "ACTIONS: Checkout"
        uses: actions/checkout@v4

      - name: "Install: Rust toolchain"
        uses: ./.github/actions/install-rust

      - name: "Check formatting: Gear"
        run: ./scripts/gear.sh format gear --check

  ethexe-contracts:
    runs-on: ubuntu-latest
    steps:
      - name: "ACTIONS: Checkout"
        uses: actions/checkout@v4
        with:
          submodules: recursive

      - name: "Install: Rust toolchain"
        uses: ./.github/actions/install-rust

      - name: "Install: rustup stable"
        run: |
          rustup show
          rustup install stable

      - name: "Install rust-script"
        run: cargo install rust-script

      - name: "Install: Foundry"
        uses: foundry-rs/foundry-toolchain@v1
<<<<<<< HEAD
        with:
          version: v1.4.2
=======
>>>>>>> 4e8dac45

      - name: "Install: Node.js"
        uses: actions/setup-node@v4
        with:
          node-version: 22.x

      - name: "Show: Versioning"
        run: forge --version

      - name: "Check: ethexe contracts"
        run: |
          npm cache clean --force

          # version from ethexe/contracts/lib/openzeppelin-foundry-upgrades/src/internal/Versions.sol
          npx @openzeppelin/upgrades-core@^1.37.0

          forge fmt --check
          forge build --sizes
          forge test -vvv
        working-directory: ethexe/contracts

      - name: "Check: ABI files are updated"
        run: |
          cp ./ethexe/contracts/out/Middleware.sol/Middleware.json ./ethexe/ethereum
          cp ./ethexe/contracts/out/Mirror.sol/Mirror.json ./ethexe/ethereum
          cp ./ethexe/contracts/out/Router.sol/Router.json ./ethexe/ethereum
          cp ./ethexe/contracts/out/TransparentUpgradeableProxy.sol/TransparentUpgradeableProxy.json ./ethexe/ethereum
          cp ./ethexe/contracts/out/WrappedVara.sol/WrappedVara.json ./ethexe/ethereum

          git diff --exit-code ./ethexe/ethereum/*.json || (echo "Some abi files have been modified. Please commit the changes." && exit 1)

      - name: "Check: Clones.sol is updated"
        run: |
          ../scripts/update-clones-sol.rs \
          --mirror-proxy out/MirrorProxy.sol/MirrorProxy.json \
          --clones src/libraries/Clones.sol
          forge fmt
          git diff --exit-code src/libraries/Clones.sol || (echo "Clones.sol has been modified. Please commit the changes." && exit 1)
        working-directory: ethexe/contracts

  clippy:
    strategy:
      fail-fast: false
      matrix:
        include:
          - name: macos-aarch64
            target: aarch64-apple-darwin
            runs-on: macos-latest
          - name: macos-x86_64
            target: x86_64-apple-darwin
            runs-on: macos-latest
          - name: linux-x86_64
            target: x86_64-unknown-linux-gnu
            runs-on: ubuntu-24.04-arm
          - name: linux-aarch64
            target: aarch64-unknown-linux-gnu
            runs-on: ubuntu-24.04-arm
          - name: windows-x86_64
            target: x86_64-pc-windows-msvc
            runs-on: ubuntu-24.04-arm
    runs-on: ${{ matrix.runs-on }}
    name: clippy (${{ matrix.name }})
    steps:
      - name: "ACTIONS: Checkout"
        uses: actions/checkout@v4
        with:
          submodules: recursive

      - name: "Install: Setup linker"
        uses: ./.github/actions/setup-linker

      - name: "Install: Rust toolchain"
        uses: ./.github/actions/install-rust

      - name: "Install: Compilation environment"
        uses: ./.github/actions/setup-compilation-env
        with:
          target: "${{ matrix.target }}"
          token: ${{ secrets.GITHUB_TOKEN }}

      - name: "ACTIONS: Setup caching"
        uses: ./.github/actions/rust-cache
        with:
          us-access-key-id: "${{ secrets.GEAR_CI_S3_US_ACCESS_KEY_ID }}"
          us-secret-access-key: "${{ secrets.GEAR_CI_S3_US_SECRET_ACCESS_KEY }}"
          eu-access-key-id: "${{ secrets.GEAR_CI_S3_EU_ACCESS_KEY_ID }}"
          eu-secret-access-key: "${{ secrets.GEAR_CI_S3_EU_SECRET_ACCESS_KEY }}"
          key: "${{ matrix.name }}"

      - name: "Check clippy"
        run: ./scripts/gear.sh clippy gear --all-targets --all-features --locked

  wasm:
    runs-on: ubuntu-latest
    steps:
      - name: "ACTIONS: Checkout"
        uses: actions/checkout@v4

      - name: "Install: Setup linker"
        uses: ./.github/actions/setup-linker

      - name: "Install: Rust toolchain"
        uses: ./.github/actions/install-rust

      - name: "Install: Rust stable toolchain"
        uses: dtolnay/rust-toolchain@stable
        with:
          targets: wasm32v1-none

      - name: "ACTIONS: Setup caching"
        uses: ./.github/actions/rust-cache
        with:
          us-access-key-id: "${{ secrets.GEAR_CI_S3_US_ACCESS_KEY_ID }}"
          us-secret-access-key: "${{ secrets.GEAR_CI_S3_US_SECRET_ACCESS_KEY }}"
          eu-access-key-id: "${{ secrets.GEAR_CI_S3_EU_ACCESS_KEY_ID }}"
          eu-secret-access-key: "${{ secrets.GEAR_CI_S3_EU_SECRET_ACCESS_KEY }}"

      - name: "Check: Wasm-builder recommended toolchain matches rust-toolchain.toml"
        run: |
          TOOLCHAIN=$(grep 'channel' rust-toolchain.toml | cut -d '"' -f 2)
          CARGO_TOOLCHAIN="utils/wasm-optimizer/src/cargo_toolchain.rs"
          if ! grep -q "$TOOLCHAIN" $CARGO_TOOLCHAIN; then
            echo "Please update PINNED_NIGHTLY_TOOLCHAIN constant in $CARGO_TOOLCHAIN to match rust-toolchain.toml."
            exit 1
          fi

      - name: "Check clippy: Examples"
        run: ./scripts/gear.sh clippy examples --all-targets --locked

      - name: "Check clippy: no_std crates"
        run: ./scripts/gear.sh clippy no_std --locked

      - run: cargo +stable check -p gstd --target wasm32v1-none
      - run: cargo +stable check --manifest-path utils/wasm-builder/test-program/Cargo.toml
      - run: cargo +stable check --manifest-path utils/cargo-gbuild/test-program/Cargo.toml --workspace --target wasm32v1-none

  vara-runtime-imports:
    runs-on: ubuntu-latest
    needs: [clippy, wasm]
    steps:
      - name: "ACTIONS: Checkout"
        uses: actions/checkout@v4

      - name: "Install: Setup linker"
        uses: ./.github/actions/setup-linker

      - name: "Install: Rust toolchain"
        uses: ./.github/actions/install-rust

      - name: "Install: Compilation environment"
        uses: ./.github/actions/setup-compilation-env
        with:
          target: x86_64-unknown-linux-gnu
          token: ${{ secrets.GITHUB_TOKEN }}

      - name: "ACTIONS: Setup caching"
        uses: ./.github/actions/rust-cache
        with:
          us-access-key-id: "${{ secrets.GEAR_CI_S3_US_ACCESS_KEY_ID }}"
          us-secret-access-key: "${{ secrets.GEAR_CI_S3_US_SECRET_ACCESS_KEY }}"
          eu-access-key-id: "${{ secrets.GEAR_CI_S3_EU_ACCESS_KEY_ID }}"
          eu-secret-access-key: "${{ secrets.GEAR_CI_S3_EU_SECRET_ACCESS_KEY }}"
          key: "${{ matrix.name }}"

      - name: "Build: Vara runtime and wasm-proc"
        run: cargo build -p vara-runtime -p wasm-proc --release

      - name: "Check: Vara runtime imports"
        run: >-
          ./target/x86_64-unknown-linux-gnu/release/wasm-proc
          --check-runtime-imports
          target/x86_64-unknown-linux-gnu/release/wbuild/vara-runtime/vara_runtime.compact.wasm

  stack-height:
    strategy:
      fail-fast: false
      matrix:
        include:
          - name: macos-aarch64
            target: aarch64-apple-darwin
            runs-on: macos-latest
          - name: macos-x86_64
            target: x86_64-apple-darwin
            runs-on: macos-13
          - name: linux-x86_64
            target: x86_64-unknown-linux-gnu
            runs-on: ubuntu-latest
          - name: linux-aarch64
            target: aarch64-unknown-linux-gnu
            runs-on: ubuntu-24.04-arm
          - name: windows-x86_64
            target: x86_64-pc-windows-msvc
            runs-on: windows-latest
    runs-on: ${{ matrix.runs-on }}
    needs: [clippy, wasm]
    name: stack-height (${{ matrix.name }})
    steps:
      - name: "ACTIONS: Checkout"
        uses: actions/checkout@v4

      - name: "Install: Setup linker"
        uses: ./.github/actions/setup-linker

      - name: "Install: Rust toolchain"
        uses: ./.github/actions/install-rust

      - name: "ACTIONS: Setup caching"
        uses: ./.github/actions/rust-cache
        with:
          us-access-key-id: "${{ secrets.GEAR_CI_S3_US_ACCESS_KEY_ID }}"
          us-secret-access-key: "${{ secrets.GEAR_CI_S3_US_SECRET_ACCESS_KEY }}"
          eu-access-key-id: "${{ secrets.GEAR_CI_S3_EU_ACCESS_KEY_ID }}"
          eu-secret-access-key: "${{ secrets.GEAR_CI_S3_EU_SECRET_ACCESS_KEY }}"
          key: "${{ matrix.name }}"

      - run: cargo run -p calc-stack-height --release --locked

  gsdk-metadata:
    runs-on: ubuntu-latest
    needs: [clippy, wasm]
    steps:
      - name: "ACTIONS: Checkout"
        uses: actions/checkout@v4

      - name: "Install: Setup linker"
        uses: ./.github/actions/setup-linker

      - name: "Install: Rust toolchain"
        uses: ./.github/actions/install-rust

      - name: "Install: Compilation environment"
        uses: ./.github/actions/setup-compilation-env
        with:
          target: x86_64-unknown-linux-gnu
          token: ${{ secrets.GITHUB_TOKEN }}

      - name: "ACTIONS: Setup caching"
        uses: ./.github/actions/rust-cache
        with:
          us-access-key-id: "${{ secrets.GEAR_CI_S3_US_ACCESS_KEY_ID }}"
          us-secret-access-key: "${{ secrets.GEAR_CI_S3_US_SECRET_ACCESS_KEY }}"
          eu-access-key-id: "${{ secrets.GEAR_CI_S3_EU_ACCESS_KEY_ID }}"
          eu-secret-access-key: "${{ secrets.GEAR_CI_S3_EU_SECRET_ACCESS_KEY }}"

      - name: "Check: Changes in gsdk generated code"
        run: |
          GENERATED_CODE="gsdk/src/metadata/generated.rs"
          ./scripts/update-gsdk-metadata.sh
          if [[ $(git diff --stat $GENERATED_CODE) != '' ]]; then
            echo "Changes found in the gsdk generated code ($GENERATED_CODE). Please update it following the instructions in \`gsdk/HOW-TO-UPDATE.md\`."
            git --no-pager diff $GENERATED_CODE
            exit 1
          fi<|MERGE_RESOLUTION|>--- conflicted
+++ resolved
@@ -55,11 +55,6 @@
 
       - name: "Install: Foundry"
         uses: foundry-rs/foundry-toolchain@v1
-<<<<<<< HEAD
-        with:
-          version: v1.4.2
-=======
->>>>>>> 4e8dac45
 
       - name: "Install: Node.js"
         uses: actions/setup-node@v4
