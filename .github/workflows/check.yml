--- conflicted
+++ resolved
@@ -28,11 +28,6 @@
 
       - name: "Install: Foundry"
         uses: foundry-rs/foundry-toolchain@v1
-<<<<<<< HEAD
-        with:
-          version: stable
-=======
->>>>>>> f984a3ee
 
       - name: "Install: Node.js"
         uses: actions/setup-node@v4
