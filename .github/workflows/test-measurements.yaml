name: Test measurements

on:
  schedule:
    - cron: '10 21 * * *'
  workflow_dispatch:

env:
  RUSTUP_HOME: /tmp/rustup_home
  CARGO_TERM_COLOR: always
  TERM: xterm-256color
  COUNT: 100
  NIGHTLY_TOOLCHAIN_VERSION: ${{ secrets.NIGHTLY_TOOLCHAIN_VERSION }}

jobs:
  build:
    runs-on: [ k8s-runner ]
    steps:
      - name: "ACTIONS: Checkout"
        uses: actions/checkout@v3

      - name: "Install: Set cargo path"
        run: echo "/tmp/cargo/bin" >> $GITHUB_PATH

      - name: "Install: Nightly toolchain"
        uses: actions-rs/toolchain@v1
        with:
          toolchain: nightly
          target: wasm32-unknown-unknown

      - name: "Install: Show specific nightly version"
        if: ${{ env.NIGHTLY_TOOLCHAIN_VERSION != '' }}
        run: echo $NIGHTLY_TOOLCHAIN_VERSION | sed 's/-/ - /g'

      - name: "Install: Specific nightly toolchain"
        if: ${{ env.NIGHTLY_TOOLCHAIN_VERSION != '' }}
        uses: actions-rs/toolchain@v1
        with:
          toolchain: nightly-${{ env.NIGHTLY_TOOLCHAIN_VERSION }}
          target: wasm32-unknown-unknown

      - name: "Install: Pin to specific nightly toolchain"
        if: ${{ env.NIGHTLY_TOOLCHAIN_VERSION != '' }}
        run: |
          rm -rf $RUSTUP_HOME/toolchains/nightly-x86_64-unknown-linux-gnu
          ln -s $RUSTUP_HOME/toolchains/nightly-$NIGHTLY_TOOLCHAIN_VERSION-x86_64-unknown-linux-gnu $RUSTUP_HOME/toolchains/nightly-x86_64-unknown-linux-gnu

      - name: "Install: Node.js"
        uses: actions/setup-node@v2
        with:
          node-version: "16"

      - name: "Show: Versioning"
        run: ./scripts/gear.sh show

      - name: "Install: Node.js packages"
        run: ./scripts/gear.sh init js

      - name: "Install: Build deps"
        run: |
          sudo apt update
          sudo apt install -y git clang curl libssl-dev llvm libudev-dev cmake protobuf-compiler
          sudo wget -c https://github.com/WebAssembly/binaryen/releases/download/version_105/binaryen-version_105-x86_64-linux.tar.gz -O - | sudo tar -xz -C .
          sudo cp binaryen-version_105/bin/wasm-opt /usr/bin/

      - name: "Cache: Unpack"
        continue-on-error: true
        run: |
          cp /root/cache/build* /tmp/
          tar -xf /tmp/build_cache.tar -C /
          tar -xf /tmp/build_cargo_registry.tar -C /
          tar -xf /tmp/build_target.tar

      - name: "Build: Gear"
        run: ./scripts/gear.sh build gear --release --locked --features=runtime-test,runtime-benchmarks,lazy-pages

      - name: "Build: Examples (WASM)"
        run: ./scripts/gear.sh build examples --locked

      - name: "Build: Split examples by .opt and .meta"
        run: ./scripts/gear.sh build examples-proc

      - name: "Collect: Gear workspace tests"
        run: |
          mkdir ./target/tests/
          mkdir ./target/tests-output/
          for i in `seq 1 $COUNT`; do echo $i; ./scripts/gear.sh test gear --exclude gclient --features pallet-gear-debug/lazy-pages --release -j1 > ./target/tests-output/$i ; mv ./target/nextest/ci/junit.xml ./target/tests/$i; done
          ./target/release/regression-analysis collect-data --data-folder-path ./target/tests/ --output-path ./target/pallet-tests.json

      - name: "Collect: Node runtime tests"
        run: |
          mkdir ./target/runtime-tests/
          mkdir ./target/runtime-tests-output/
          for i in `seq 1 $COUNT`; do echo $i; ./scripts/gear.sh test rtest gear > ./target/runtime-tests-output/$i ; mv ./target/runtime-test-junit.xml ./target/runtime-tests/$i; done
          ./target/release/regression-analysis collect-data --disable-filter --data-folder-path ./target/runtime-tests/ --output-path ./target/runtime-tests.json

      - name: "Collect: pallet-gear benches"
        run: >-
<<<<<<< HEAD
          ./target/release/gear benchmark pallet --pallet=pallet_gear
=======
          ./target/release/gear-node benchmark pallet --pallet=pallet_gear
>>>>>>> 26b42fcb
          --steps=50
          --repeat=20
          --chain=dev
          --extrinsic=*
          --execution=wasm
          --wasm-execution=compiled
          --heap-pages=4096
          --output ./target/weights.json
          --template ./.maintain/regression-analysis-weight-template.hbs

      - name: "Generate report: Gear workspace tests"
        run: >-
          ./target/release/regression-analysis convert
          --data-folder-path ./target/tests/
          --output-file ./target/action-pallet-output.json

      - name: "Generate report: Node runtime tests"
        run: >-
          ./target/release/regression-analysis convert
          --disable-filter
          --data-folder-path ./target/runtime-tests/
          --output-file ./target/action-runtime-output.json

      - name: "Generate report: pallet-gear benches"
        run: |
          ./target/release/regression-analysis weights --input-file ./target/weights.json --output-file ./target/action-hostfn-weights.json host-fn
          ./target/release/regression-analysis weights --input-file ./target/weights.json --output-file ./target/action-instruction-weights.json instruction
          ./target/release/regression-analysis weights --input-file ./target/weights.json --output-file ./target/action-extrinsic-weights.json extrinsic

      - name: "Deploy: Gear workspace tests"
        uses: ./.github/actions/deploy-benchmark
        with:
          name: Gear workspace tests
          file: ./target/action-pallet-output.json
          ssh-deploy-key: ${{ secrets.PERFORMANCE_CHARTS_DEPLOY_KEY }}
          github-token: ${{ secrets.GITHUB_TOKEN }}

      - name: "Deploy: Node runtime tests"
        uses: ./.github/actions/deploy-benchmark
        with:
          name: Node runtime tests
          file: ./target/action-runtime-output.json
          ssh-deploy-key: ${{ secrets.PERFORMANCE_CHARTS_DEPLOY_KEY }}
          github-token: ${{ secrets.GITHUB_TOKEN }}

      - name: "Deploy: pallet-gear host function weights"
        uses: ./.github/actions/deploy-benchmark
        with:
          name: pallet-gear host function weights
          file: ./target/action-hostfn-weights.json
          ssh-deploy-key: ${{ secrets.PERFORMANCE_CHARTS_DEPLOY_KEY }}
          github-token: ${{ secrets.GITHUB_TOKEN }}

      - name: "Deploy: pallet-gear instruction weights"
        uses: ./.github/actions/deploy-benchmark
        with:
          name: pallet-gear instruction weights
          file: ./target/action-instruction-weights.json
          ssh-deploy-key: ${{ secrets.PERFORMANCE_CHARTS_DEPLOY_KEY }}
          github-token: ${{ secrets.GITHUB_TOKEN }}

      - name: "Deploy: pallet-gear instruction weights"
        uses: ./.github/actions/deploy-benchmark
        with:
          name: pallet-gear extrinsic weights
          file: ./target/action-extrinsic-weights.json
          ssh-deploy-key: ${{ secrets.PERFORMANCE_CHARTS_DEPLOY_KEY }}
          github-token: ${{ secrets.GITHUB_TOKEN }}

      - name: "Cache: collected data"
        run: |
          mv ./target/pallet-tests.json /root/cache/
          mv ./target/runtime-tests.json /root/cache/<|MERGE_RESOLUTION|>--- conflicted
+++ resolved
@@ -96,11 +96,7 @@
 
       - name: "Collect: pallet-gear benches"
         run: >-
-<<<<<<< HEAD
           ./target/release/gear benchmark pallet --pallet=pallet_gear
-=======
-          ./target/release/gear-node benchmark pallet --pallet=pallet_gear
->>>>>>> 26b42fcb
           --steps=50
           --repeat=20
           --chain=dev
