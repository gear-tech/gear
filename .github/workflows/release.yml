--- conflicted
+++ resolved
@@ -8,12 +8,7 @@
   CARGO_INCREMENTAL: 0
   CARGO_TERM_COLOR: always
   TERM: xterm-256color
-<<<<<<< HEAD
-  NIGHTLY_TOOLCHAIN_VERSION: ${{ secrets.NIGHTLY_TOOLCHAIN_VERSION }}
   SCCACHE_VERSION: v0.5.3
-=======
-  SCCACHE_VERSION: v0.5.1
->>>>>>> bb892857
 
 jobs:
   generate-changelog:
