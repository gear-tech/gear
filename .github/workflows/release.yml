--- conflicted
+++ resolved
@@ -7,12 +7,9 @@
 env:
   CARGO_INCREMENTAL: 0
   CARGO_TERM_COLOR: always
-<<<<<<< HEAD
-  SCCACHE_VERSION: v0.4.1
-=======
   TERM: xterm-256color
   NIGHTLY_TOOLCHAIN_VERSION: ${{ secrets.NIGHTLY_TOOLCHAIN_VERSION }}
->>>>>>> c2bbd5c2
+  SCCACHE_VERSION: v0.4.1
 
 jobs:
   prepare:
