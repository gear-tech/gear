--- conflicted
+++ resolved
@@ -10,13 +10,8 @@
     description: If trigger build.
   check:
     description: If trigger check.
-<<<<<<< HEAD
-  docs:
-    description: If trigger docs.
-=======
   win-native:
     description: If enable native Windows build.
->>>>>>> 9c45774a
   macos:
     description: If enable macOS build.
   release:
