name: Status Check
description: Produce configuration from commit message.

inputs:
  token:
    description: The github token.
    required: true
outputs:
  build:
    description: If trigger build.
  check:
    description: If trigger check.
  win-native:
    description: If enable native Windows build.
  macos:
<<<<<<< HEAD
    description: If enable macos.
  validator:
    description: If enable validator checks.
=======
    description: If enable macOS build.
  release:
    description: If enable release build.
>>>>>>> 95f5fe25

runs:
  using: node20
  main: main.js<|MERGE_RESOLUTION|>--- conflicted
+++ resolved
@@ -13,15 +13,11 @@
   win-native:
     description: If enable native Windows build.
   macos:
-<<<<<<< HEAD
-    description: If enable macos.
+    description: If enable macOS build.
   validator:
     description: If enable validator checks.
-=======
-    description: If enable macOS build.
   release:
     description: If enable release build.
->>>>>>> 95f5fe25
 
 runs:
   using: node20
