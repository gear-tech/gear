name: setup-compilation-env

inputs:
  target:
    description: "Rust build target"
    required: true
  token:
    description: "GitHub token"
    required: true

runs:
  using: composite
  steps:
    - name: "Install: cargo-xwin"
      if: inputs.target == 'x86_64-pc-windows-msvc'
      uses: ./.github/actions/install-cargo-xwin
      with:
        token: ${{ inputs.token }}

    - name: "Install: Rust target"
      run: |
        rustup target add ${{ inputs.target }}
        echo "CARGO_BUILD_TARGET=${{ inputs.target }}" >> $GITHUB_ENV
      shell: bash

    - name: "Install: macOS aarch64 packages"
      if: runner.os == 'macOS'
      run: brew install protobuf binaryen
      shell: bash

    - name: "Install: apt-fast on Linux"
      if: ${{ runner.os == 'Linux' }}
      run: |
        sudo add-apt-repository ppa:apt-fast/stable
        sudo apt-get update
        sudo apt-get -y install apt-fast
      shell: bash

    - name: "Install: Linux packages"
      if: runner.os == 'Linux'
      run: |
        sudo apt-fast update
        sudo apt-fast install -y protobuf-compiler binaryen
      shell: bash

    - name: "Install: Linux cross compilers and packages"
      if: runner.arch == 'ARM64' && runner.os == 'Linux' && inputs.target == 'x86_64-unknown-linux-gnu'
      run: |
        sudo sed -i '/Types: deb/a Architectures: arm64' /etc/apt/sources.list.d/ubuntu.sources
        sudo dpkg --add-architecture amd64
        sudo tee /etc/apt/sources.list.d/amd64.list >/dev/null <<EOF
        deb [arch=amd64] https://archive.ubuntu.com/ubuntu/ noble main restricted universe multiverse
        deb [arch=amd64] https://archive.ubuntu.com/ubuntu/ noble-updates main restricted universe multiverse
        deb [arch=amd64] https://archive.ubuntu.com/ubuntu/ noble-security main restricted universe multiverse
        deb [arch=amd64] https://archive.ubuntu.com/ubuntu/ noble-backports main restricted universe multiverse
        EOF

        sudo apt-fast update
        sudo apt-fast install -y \
          gcc-x86-64-linux-gnu \
          g++-x86-64-linux-gnu \
          binutils-x86-64-linux-gnu \
          pkg-config \
          libssl-dev:amd64

        echo "CC_x86_64-unknown-linux-gnu=x86_64-linux-gnu-gcc" >> $GITHUB_ENV
        echo "CXX_x86_64-unknown-linux-gnu=x86_64-linux-gnu-g++" >> $GITHUB_ENV
        echo "CARGO_TARGET_X86_64_UNKNOWN_LINUX_GNU_LINKER=x86_64-linux-gnu-gcc" >> $GITHUB_ENV

        echo "PKG_CONFIG=/usr/bin/pkgconf" >> $GITHUB_ENV
        echo "HOST_PKG_CONFIG_PATH=/lib/aarch64-linux-gnu/pkgconfig" >> $GITHUB_ENV
      shell: bash

    - name: "Install: Windows packages"
      if: inputs.target == 'x86_64-pc-windows-msvc'
      run: |
        if ! [[ "${{ runner.os }}" == "Linux" ]]; then
          echo "Linux runner expected for 'x86_64-pc-windows-msvc' target"
          exit 1
        fi

        sudo apt-fast update
        sudo apt-fast install -y protobuf-compiler binaryen innoextract

        wget -qO - https://raw.githubusercontent.com/ScoopInstaller/Main/refs/heads/master/bucket/openssl.json | jq -r '.architecture."64bit".url' | xargs wget -qO openssl_installer.exe
        innoextract -d ${{ runner.temp }}/openssl_extracted -I app/include -I app/lib/VC/x64/MT openssl_installer.exe
<<<<<<< HEAD
        rm openssl_installer.exe
        
        echo "X86_64_PC_WINDOWS_MSVC_OPENSSL_NO_VENDOR=1" >> $GITHUB_ENV
        echo "X86_64_PC_WINDOWS_MSVC_OPENSSL_INCLUDE_DIR=${{ runner.temp }}/openssl_extracted/app/include" >> $GITHUB_ENV
        echo "X86_64_PC_WINDOWS_MSVC_OPENSSL_LIB_DIR=${{ runner.temp }}/openssl_extracted/app/lib/VC/x64/MT" >> $GITHUB_ENV
        
=======

        echo "OPENSSL_NO_VENDOR=1" >> $GITHUB_ENV
        echo "OPENSSL_INCLUDE_DIR=${{ runner.temp }}/openssl_extracted/app/include" >> $GITHUB_ENV
        echo "OPENSSL_LIB_DIR=${{ runner.temp }}/openssl_extracted/app/lib/VC/x64/MT" >> $GITHUB_ENV

>>>>>>> 600576cc
        cargo xwin env | sed -e 's/^export //' -e 's/;$//' -e 's/="\(.*\)"$/=\1/' >> $GITHUB_ENV
      shell: bash

    - name: "Install: Dev Drive"
      if: runner.os == 'Windows'
      uses: samypr100/setup-dev-drive@v3
      with:
        drive-size: 50GB
        mount-path: ${{ github.workspace }}/target<|MERGE_RESOLUTION|>--- conflicted
+++ resolved
@@ -84,20 +84,11 @@
 
         wget -qO - https://raw.githubusercontent.com/ScoopInstaller/Main/refs/heads/master/bucket/openssl.json | jq -r '.architecture."64bit".url' | xargs wget -qO openssl_installer.exe
         innoextract -d ${{ runner.temp }}/openssl_extracted -I app/include -I app/lib/VC/x64/MT openssl_installer.exe
-<<<<<<< HEAD
         rm openssl_installer.exe
         
         echo "X86_64_PC_WINDOWS_MSVC_OPENSSL_NO_VENDOR=1" >> $GITHUB_ENV
         echo "X86_64_PC_WINDOWS_MSVC_OPENSSL_INCLUDE_DIR=${{ runner.temp }}/openssl_extracted/app/include" >> $GITHUB_ENV
         echo "X86_64_PC_WINDOWS_MSVC_OPENSSL_LIB_DIR=${{ runner.temp }}/openssl_extracted/app/lib/VC/x64/MT" >> $GITHUB_ENV
-        
-=======
-
-        echo "OPENSSL_NO_VENDOR=1" >> $GITHUB_ENV
-        echo "OPENSSL_INCLUDE_DIR=${{ runner.temp }}/openssl_extracted/app/include" >> $GITHUB_ENV
-        echo "OPENSSL_LIB_DIR=${{ runner.temp }}/openssl_extracted/app/lib/VC/x64/MT" >> $GITHUB_ENV
-
->>>>>>> 600576cc
         cargo xwin env | sed -e 's/^export //' -e 's/;$//' -e 's/="\(.*\)"$/=\1/' >> $GITHUB_ENV
       shell: bash
 
