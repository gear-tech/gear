[package]
name = "gear-program"
version = "0.1.5"
authors = ["Gear Technologies"]
edition = "2021"
description = "gear program cli"
repository = "https://github.com/gear-tech/gear-program"
license = "GPL-3.0"
documentation = "https://docs.rs/gear-program"
homepage = "https://github.com/gear-tech/gear-program"
keywords = ["gear", "cli", "wasm"]
readme = './README.md'

[[bin]]
path = "bin/gprogram.rs"
name = "gprogram"
required-features = [ "bin" ]

[dependencies]
anyhow = "1.0.68"
blake2-rfc = "0.2.18"
base64 = "0.20.0"
color-eyre = { version = "0.6.2", optional = true }
dirs = "4.0.0"
env_logger = "0.10.0"
futures-util = "0.3.25"
futures = "0.3"
gear-core = { path = "../core" }
hex = "0.4.3"
jsonrpsee = { version = "^0.16", features = [ "http-client", "ws-client" ] }
keyring = "1.2.0"
lazy_static = "1.4.0"
libp2p = { version = "0.50.0", features = [ "identify" ], optional = true }
log = "0.4.16"
nacl = "0.5.3"
parity-scale-codec = "3.1.5"
parity-wasm = "0.45.0"
scale-info = "2.1.2"
schnorrkel = "0.9.1"
serde = "^1"
serde_json = "^1"
<<<<<<< HEAD
clap = { version = "4.0.29", features = ["derive"], optional = true }
subxt = "0.25.0"
=======
clap = { version = "4.0.30", features = ["derive"], optional = true }
subxt = "0.24.0"
>>>>>>> 2fcf2720
thiserror = "1.0.38"
tokio = { version = "1.23.0", features = [ "full" ] }
wasmtime = "1"
whoami = "1.2.1"

[dev-dependencies]
rand = "0.8.5"
messager = { path = "./res/messager" }
cfg-if = "1"
demo-meta = { path = "../examples/binaries/meta" }
demo-waiter = { path = "../examples/binaries/waiter" }

[build-dependencies]
gear-runtime = { path = "../runtime/gear", optional = true }
vara-runtime = { path = "../runtime/vara", optional = true }
frame-metadata = "15.0.0"
parity-scale-codec = "3.1.5"
subxt-codegen = "0.25.0"
syn = "1"

[features]
default = [ "gear" ]
bin = [ "cli" ]
cli = [ "color-eyre", "clap" ]
node-key = [ "libp2p" ]
gear = [ "gear-runtime" ]
vara = [ "vara-runtime" ]
debug-mode = [
  "gear-runtime?/debug-mode",
  "vara-runtime?/debug-mode"
]
lazy-pages = [
  "gear-runtime?/lazy-pages",
  "vara-runtime?/lazy-pages"
]
runtime-benchmarks = [
  "gear-runtime?/runtime-benchmarks",
  "vara-runtime?/runtime-benchmarks"
]
try-runtime = [
  "gear-runtime?/try-runtime",
  "vara-runtime?/try-runtime"
]

[package.metadata.docs.rs]
all-features = true<|MERGE_RESOLUTION|>--- conflicted
+++ resolved
@@ -39,13 +39,8 @@
 schnorrkel = "0.9.1"
 serde = "^1"
 serde_json = "^1"
-<<<<<<< HEAD
-clap = { version = "4.0.29", features = ["derive"], optional = true }
+clap = { version = "4.0.30", features = ["derive"], optional = true }
 subxt = "0.25.0"
-=======
-clap = { version = "4.0.30", features = ["derive"], optional = true }
-subxt = "0.24.0"
->>>>>>> 2fcf2720
 thiserror = "1.0.38"
 tokio = { version = "1.23.0", features = [ "full" ] }
 wasmtime = "1"
