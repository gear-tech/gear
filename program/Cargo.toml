[package]
name = "gear-program"
version = "0.1.5"
authors = ["Gear Technologies"]
edition = "2021"
description = "gear program cli"
repository = "https://github.com/gear-tech/gear-program"
license = "GPL-3.0"
documentation = "https://docs.rs/gear-program"
homepage = "https://github.com/gear-tech/gear-program"
keywords = ["gear", "cli", "wasm"]
readme = './README.md'

[[bin]]
path = "bin/gprogram.rs"
name = "gprogram"
required-features = [ "bin" ]

[dependencies]
anyhow = "1.0.60"
blake2-rfc = "0.2.18"
base64 = "0.13.0"
color-eyre = { version = "0.6.2", optional = true }
dirs = "4.0.0"
env_logger = "0.9.0"
futures-util = "0.3.21"
gear-core = { path = "../core" }
hex = "0.4.3"
jsonrpsee-client-transport = { version = "^0.14", features = ["ws"] }
keyring = "1.2.0"
lazy_static = "1.4.0"
<<<<<<< HEAD
libp2p = { version = "0.48.0", features = [ "identify" ], optional = true }
parking_lot = "0.12.1"
=======
libp2p = { version = "0.49.0", features = [ "identify" ], optional = true }
>>>>>>> f9af2ce3
log = "0.4.16"
nacl = "0.5.3"
parity-scale-codec = "3.1.5"
parity-wasm = "0.45.0"
scale-info = "2.1.2"
schnorrkel = "0.9.1"
serde = "^1"
serde_json = "^1"
clap = { version = "3.2", features = ["derive"], optional = true }
subxt = "0.22.0"
thiserror = "1.0.37"
tokio = { version = "1.21.2", features = [ "full" ] }
wasmtime = "1"
whoami = "1.2.1"

[dev-dependencies]
rand = "0.8.5"
messager = { path = "./res/messager" }
cfg-if = "1"
demo-meta = { path = "../examples/binaries/meta" }

[build-dependencies]
gear-runtime = { path = "../runtime/gear", optional = true }
vara-runtime = { path = "../runtime/vara", optional = true }
frame-metadata = "15.0.0"
parity-scale-codec = "3.1.5"
subxt-codegen = "0.22.0"
syn = "1"

[features]
default = [ "gear" ]
gear = [ "gear-runtime" ]
vara = [ "vara-runtime" ]
bin = [ "cli" ]
cli = [ "color-eyre", "clap" ]
node-key = [ "libp2p" ]

[package.metadata.docs.rs]
all-features = true<|MERGE_RESOLUTION|>--- conflicted
+++ resolved
@@ -29,12 +29,7 @@
 jsonrpsee-client-transport = { version = "^0.14", features = ["ws"] }
 keyring = "1.2.0"
 lazy_static = "1.4.0"
-<<<<<<< HEAD
 libp2p = { version = "0.48.0", features = [ "identify" ], optional = true }
-parking_lot = "0.12.1"
-=======
-libp2p = { version = "0.49.0", features = [ "identify" ], optional = true }
->>>>>>> f9af2ce3
 log = "0.4.16"
 nacl = "0.5.3"
 parity-scale-codec = "3.1.5"
