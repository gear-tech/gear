// This file is part of Gear.

// Copyright (C) 2021-2025 Gear Technologies Inc.
// SPDX-License-Identifier: GPL-3.0-or-later WITH Classpath-exception-2.0

// This program is free software: you can redistribute it and/or modify
// it under the terms of the GNU General Public License as published by
// the Free Software Foundation, either version 3 of the License, or
// (at your option) any later version.

// This program is distributed in the hope that it will be useful,
// but WITHOUT ANY WARRANTY; without even the implied warranty of
// MERCHANTABILITY or FITNESS FOR A PARTICULAR PURPOSE. See the
// GNU General Public License for more details.

// You should have received a copy of the GNU General Public License
// along with this program. If not, see <https://www.gnu.org/licenses/>.

//! Gear primitive types.

#![cfg_attr(not(feature = "std"), no_std)]
#![warn(missing_docs)]
#![doc(html_logo_url = "https://gear-tech.io/logo.png")]
#![doc(html_favicon_url = "https://gear-tech.io/favicon.ico")]
#![cfg_attr(docsrs, feature(doc_cfg))]

extern crate alloc;

use bytemuck::{Pod, Zeroable};
pub use gear_ss58::Ss58Address;
pub use nonzero_u256::NonZeroU256;
pub use primitive_types::{H160, H256, U256};

pub mod utils;

mod macros;
mod nonzero_u256;
#[cfg(feature = "ethexe")]
mod sol_types;

use core::{
    fmt,
    str::{self, FromStr},
};
use derive_more::{AsMut, AsRef, From, Into};
use gear_ss58::RawSs58Address;
#[cfg(feature = "codec")]
use scale_decode::DecodeAsType;
#[cfg(feature = "codec")]
use scale_encode::EncodeAsType;
#[cfg(feature = "codec")]
use scale_info::{
    TypeInfo,
    scale::{self, Decode, Encode, MaxEncodedLen},
};
#[cfg(all(feature = "serde", not(feature = "ethexe")))]
use serde::de;
#[cfg(feature = "serde")]
use serde::{Deserialize, Deserializer, Serialize, Serializer};

/// The error type returned when conversion fails.
#[derive(Debug, Clone, Copy, PartialEq, Eq, thiserror::Error)]
pub enum ConversionError {
    /// Invalid slice length.
    #[error("Slice should be 32 length")]
    InvalidSliceLength,
    /// Invalid hex string.
    #[error("Invalid hex string")]
    InvalidHexString,
    /// Invalid SS58 address.
    #[error("Invalid SS58 address")]
    InvalidSs58Address,
    /// SS58 encoding failed.
    #[error("SS58 encoding failed")]
    Ss58Encode,
}

/// Message handle.
///
/// Gear allows users and programs to interact with other users and programs via
/// messages. Message creation consists of the following parts: message
/// initialization, filling the message with payload (can be gradual), and
/// message sending.
#[repr(transparent)]
#[derive(Clone, Copy, Debug, PartialEq, Eq, From, Into, Zeroable, Pod)]
#[cfg_attr(feature = "codec", derive(TypeInfo, Encode, EncodeAsType, Decode, DecodeAsType, MaxEncodedLen), codec(crate = scale))]
pub struct MessageHandle(u32);

/// Program (actor) identifier.
///
/// Gear allows user and program interactions via messages. Source and target
/// program as well as user are represented by 256-bit identifier `ActorId`
/// struct. The source `ActorId` for a message being processed can be obtained
/// using `gstd::msg::source()` function. Also, each send function has a target
/// `ActorId` as one of the arguments.
///
/// NOTE: Implementation of `From<u64>` places bytes from idx=12 for Eth compatibility.
#[repr(transparent)]
#[derive(
    Clone,
    Copy,
    Default,
    Hash,
    Ord,
    PartialEq,
    PartialOrd,
    Eq,
    From,
    Into,
    AsRef,
    AsMut,
    Zeroable,
    Pod,
)]
#[as_ref(forward)]
#[as_mut(forward)]
#[cfg_attr(feature = "codec", derive(TypeInfo, Encode, EncodeAsType, Decode, DecodeAsType, MaxEncodedLen), codec(crate = scale))]
pub struct ActorId([u8; 32]);

macros::impl_primitive!(new zero into_bytes from_h256 into_h256 try_from_slice debug, ActorId);

impl ActorId {
    /// Returns the ss58-check address with default ss58 version.
    pub fn to_ss58check(&self) -> Result<Ss58Address, ConversionError> {
        RawSs58Address::from(self.0)
            .to_ss58check()
            .map_err(|_| ConversionError::Ss58Encode)
    }

    /// Returns the ss58-check address with given ss58 version.
    pub fn to_ss58check_with_version(&self, version: u16) -> Result<Ss58Address, ConversionError> {
        RawSs58Address::from(self.0)
            .to_ss58check_with_prefix(version)
            .map_err(|_| ConversionError::Ss58Encode)
    }

    /// Returns [`H160`] with possible loss of the first 12 bytes.
    pub fn to_address_lossy(&self) -> H160 {
        let mut h160 = H160::zero();
        h160.0.copy_from_slice(&self.into_bytes()[12..]);
        h160
    }
}

impl From<u64> for ActorId {
    fn from(value: u64) -> Self {
        let mut id = Self::zero();
        id.0[12..20].copy_from_slice(&value.to_le_bytes()[..]);
        id
    }
}

impl From<H160> for ActorId {
    fn from(h160: H160) -> Self {
        let mut actor_id = Self::zero();
        actor_id.0[12..].copy_from_slice(h160.as_ref());
        actor_id
    }
}

impl TryInto<H160> for ActorId {
    type Error = &'static str;

    fn try_into(self) -> Result<H160, Self::Error> {
        if !self.0[..12].iter().all(|i| i.eq(&0)) {
            Err("ActorId has non-zero prefix")
        } else {
            let mut h160 = H160::zero();
            h160.0.copy_from_slice(&self.into_bytes()[12..]);
            Ok(h160)
        }
    }
}

// TODO kuzmindev: implement Display for ActorId as Ethereum address when `ethexe` feature enabled.
impl fmt::Display for ActorId {
    fn fmt(&self, f: &mut fmt::Formatter<'_>) -> fmt::Result {
        let byte_array = utils::ByteSliceFormatter::Array(&self.0);

        let is_alternate = f.alternate();
        if is_alternate {
            f.write_str(concat!(stringify!(ActorId), "("))?;
        }

        let sign_plus = f.sign_plus();
        let width = f.width();

        if sign_plus && width.is_some() {
            return Err(fmt::Error);
        }

        let version = if sign_plus {
            Some(gear_ss58::VARA_SS58_PREFIX)
        } else if let Some(version) = width {
            Some(version.try_into().map_err(|_| fmt::Error)?)
        } else {
            None
        };

        if let Some(version) = version {
            let address = self
                .to_ss58check_with_version(version)
                .map_err(|_| fmt::Error)?;
            let address_str = address.as_str();

            let len = address.as_str().len();
            let median = len.div_ceil(2);

            let mut e1 = median;
            let mut s2 = median;

            if let Some(precision) = f.precision()
                && precision < median
            {
                e1 = precision;
                s2 = len - precision;
            }

            let p1 = &address_str[..e1];
            let p2 = &address_str[s2..];
            let sep = if e1.ne(&s2) { ".." } else { Default::default() };

            write!(f, "{p1}{sep}{p2}")?;
        } else {
            byte_array.fmt(f)?;
        }

        if is_alternate {
            f.write_str(")")?;
        }

        Ok(())
    }
}

impl FromStr for ActorId {
    type Err = ConversionError;

    fn from_str(s: &str) -> Result<Self, Self::Err> {
        let actod_id = if let Some(s) = s.strip_prefix("0x") {
            if s.len() != 64 {
                return Err(ConversionError::InvalidHexString);
            }
            let mut actor_id = Self::zero();
            hex::decode_to_slice(s, &mut actor_id.0)
                .map_err(|_| ConversionError::InvalidHexString)?;
            actor_id
        } else {
            let raw_address = RawSs58Address::from_ss58check(s)
                .map_err(|_| ConversionError::InvalidSs58Address)?
                .into();
            Self::new(raw_address)
        };

        Ok(actod_id)
    }
}

#[cfg(all(feature = "serde", not(feature = "ethexe")))]
impl Serialize for ActorId {
    fn serialize<S>(&self, serializer: S) -> Result<S::Ok, S::Error>
    where
        S: Serializer,
    {
        let address = self
            .to_ss58check_with_version(gear_ss58::VARA_SS58_PREFIX)
            .map_err(serde::ser::Error::custom)?;
        serializer.serialize_str(address.as_str())
    }
}

#[cfg(all(feature = "serde", feature = "ethexe"))]
impl Serialize for ActorId {
    fn serialize<S>(&self, serializer: S) -> Result<S::Ok, S::Error>
    where
        S: Serializer,
    {
        let id: H160 = self.to_address_lossy();
        id.serialize(serializer)
    }
}

#[cfg(all(feature = "serde", not(feature = "ethexe")))]
impl<'de> Deserialize<'de> for ActorId {
    fn deserialize<D>(deserializer: D) -> Result<Self, D::Error>
    where
        D: Deserializer<'de>,
    {
        struct ActorIdVisitor;

        impl de::Visitor<'_> for ActorIdVisitor {
            type Value = ActorId;

            fn expecting(&self, formatter: &mut fmt::Formatter) -> fmt::Result {
                formatter.write_str("a string in SS58 format")
            }

            fn visit_str<E>(self, value: &str) -> Result<Self::Value, E>
            where
                E: de::Error,
            {
                let raw_address = RawSs58Address::from_ss58check(value)
                    .map_err(|_| de::Error::invalid_value(de::Unexpected::Str(value), &self))?
                    .into();
                Ok(Self::Value::new(raw_address))
            }
        }

        deserializer.deserialize_identifier(ActorIdVisitor)
    }
}

#[cfg(all(feature = "serde", feature = "ethexe"))]
impl<'de> Deserialize<'de> for ActorId {
    fn deserialize<D>(deserializer: D) -> Result<Self, D::Error>
    where
        D: Deserializer<'de>,
    {
        let str = String::deserialize(deserializer)?;
        let hex_str = str.strip_prefix("0x").unwrap_or(&str);
        let bytes = hex::decode(hex_str)
            .map_err(|e| serde::de::Error::custom(format!("Invalid hex: {}", e)))?;

        if bytes.len() != 20 {
            return Err(serde::de::Error::custom(format!(
                "Expected 20 bytes, got {}",
                bytes.len()
            )));
        }

        let mut actor_id = [0u8; 32];
<<<<<<< HEAD
        actor_id[12..32].copy_from_slice(&bytes);
=======
        actor_id[12..].copy_from_slice(&bytes);
>>>>>>> 36291b2a

        Ok(ActorId(actor_id))
    }
}

/// Message identifier.
///
/// Gear allows users and program interactions via messages. Each message has
/// its own unique 256-bit id. This id is represented via the `MessageId`
/// struct. The message identifier can be obtained for the currently processed
/// message using the `gstd::msg::id()` function. Also, each send and reply
/// functions return a message identifier.
#[repr(transparent)]
#[derive(
    Clone,
    Copy,
    Default,
    Hash,
    Ord,
    PartialEq,
    PartialOrd,
    Eq,
    From,
    Into,
    AsRef,
    AsMut,
    Zeroable,
    Pod,
)]
#[as_ref(forward)]
#[as_mut(forward)]
#[cfg_attr(feature = "codec", derive(TypeInfo, Encode, EncodeAsType, Decode, DecodeAsType, MaxEncodedLen), codec(crate = scale))]
pub struct MessageId([u8; 32]);

macros::impl_primitive!(new zero into_bytes from_u64 from_h256 into_h256 from_str display debug serde, MessageId);

/// Code identifier.
///
/// This identifier can be obtained as a result of executing the
/// `gear.uploadCode` extrinsic. Actually, the code identifier is the Blake2
/// hash of the Wasm binary code blob.
///
/// Code identifier is required when creating programs from programs (see
/// `gstd::prog` module for details).
#[repr(transparent)]
#[derive(
    Clone,
    Copy,
    Default,
    Hash,
    Ord,
    PartialEq,
    PartialOrd,
    Eq,
    From,
    Into,
    AsRef,
    AsMut,
    Zeroable,
    Pod,
)]
#[as_ref(forward)]
#[as_mut(forward)]
#[cfg_attr(feature = "codec", derive(TypeInfo, Encode, EncodeAsType, Decode, DecodeAsType, MaxEncodedLen), codec(crate = scale))]
pub struct CodeId([u8; 32]);

macros::impl_primitive!(new zero into_bytes from_u64 from_h256 into_h256 from_str try_from_slice display debug serde, CodeId);

/// Reservation identifier.
///
/// The identifier is used to reserve and unreserve gas amount for program
/// execution later.
#[repr(transparent)]
#[derive(
    Clone,
    Copy,
    Default,
    Hash,
    Ord,
    PartialEq,
    PartialOrd,
    Eq,
    From,
    Into,
    AsRef,
    AsMut,
    Zeroable,
    Pod,
)]
#[as_ref(forward)]
#[as_mut(forward)]
#[cfg_attr(feature = "codec", derive(TypeInfo, Encode, EncodeAsType, Decode, DecodeAsType, MaxEncodedLen), codec(crate = scale))]
pub struct ReservationId([u8; 32]);

macros::impl_primitive!(new zero into_bytes from_u64 from_h256 into_h256 from_str display debug serde, ReservationId);

#[cfg(test)]
mod tests {
    extern crate alloc;

    use crate::{ActorId, H160};
    use alloc::format;
    use core::str::FromStr;

    fn actor_id() -> ActorId {
        ActorId::from_str("0x6a519a19ffdfd8f45c310b44aecf156b080c713bf841a8cb695b0ea5f765ed3e")
            .unwrap()
    }

    /// Test that ActorId cannot be formatted using
    /// Vara format and custom version at the same time.
    #[test]
    #[should_panic]
    fn duplicate_version_in_actor_id_fmt_test() {
        let id = actor_id();
        let _ = format!("{id:+42}");
    }

    #[test]
    fn formatting_test() {
        let id = actor_id();

        // `Debug`/`Display`.
        assert_eq!(
            format!("{id:?}"),
            "0x6a519a19ffdfd8f45c310b44aecf156b080c713bf841a8cb695b0ea5f765ed3e"
        );
        // `Debug`/`Display` with precision 0.
        assert_eq!(format!("{id:.0?}"), "0x..");
        // `Debug`/`Display` with precision 1.
        assert_eq!(format!("{id:.1?}"), "0x6a..3e");
        // `Debug`/`Display` with precision 2.
        assert_eq!(format!("{id:.2?}"), "0x6a51..ed3e");
        // `Debug`/`Display` with precision 4.
        assert_eq!(format!("{id:.4?}"), "0x6a519a19..f765ed3e");
        // `Debug`/`Display` with precision 15.
        assert_eq!(
            format!("{id:.15?}"),
            "0x6a519a19ffdfd8f45c310b44aecf15..0c713bf841a8cb695b0ea5f765ed3e"
        );
        // `Debug`/`Display` with precision 30 (the same for any case >= 16).
        assert_eq!(
            format!("{id:.30?}"),
            "0x6a519a19ffdfd8f45c310b44aecf156b080c713bf841a8cb695b0ea5f765ed3e"
        );
        // `Debug`/`Display` with sign + (vara address).
        assert_eq!(
            format!("{id:+}"),
            "kGhwPiWGsCZkaUNqotftspabNLRTcNoMe5APCSDJM2uJv6PSm"
        );
        // `Debug`/`Display` with width (custom address, 42 means substrate).
        assert_eq!(
            format!("{id:42}"),
            "5EU7B2s4m2XrgSbUyt8U92fDpSi2EtW3Z3kKwUW4drZ1KAZD"
        );
        // `Debug`/`Display` with sign + (vara address) and with precision 0.
        assert_eq!(format!("{id:+.0}"), "..");
        // `Debug`/`Display` with sign + (vara address) and with precision 1.
        assert_eq!(format!("{id:+.1}"), "k..m");
        // `Debug`/`Display` with sign + (vara address) and with precision 2.
        assert_eq!(format!("{id:+.2}"), "kG..Sm");
        // `Debug`/`Display` with sign + (vara address) and with precision 4.
        assert_eq!(format!("{id:+.4}"), "kGhw..6PSm");
        // `Debug`/`Display` with sign + (vara address) and with precision 15.
        assert_eq!(format!("{id:+.15}"), "kGhwPiWGsCZkaUN..APCSDJM2uJv6PSm");
        // `Debug`/`Display` with sign + (vara address) and with precision 25 (the same for any case >= 25).
        assert_eq!(
            format!("{id:+.25}"),
            "kGhwPiWGsCZkaUNqotftspabNLRTcNoMe5APCSDJM2uJv6PSm"
        );
        // Alternate formatter.
        assert_eq!(
            format!("{id:#}"),
            "ActorId(0x6a519a19ffdfd8f45c310b44aecf156b080c713bf841a8cb695b0ea5f765ed3e)"
        );
        // Alternate formatter with precision 2.
        assert_eq!(format!("{id:#.2}"), "ActorId(0x6a51..ed3e)");
        // Alternate formatter with precision 2.
        assert_eq!(format!("{id:+#.2}"), "ActorId(kG..Sm)");
        // Alternate formatter with sign + (vara address).
        assert_eq!(
            format!("{id:+#}"),
            "ActorId(kGhwPiWGsCZkaUNqotftspabNLRTcNoMe5APCSDJM2uJv6PSm)"
        );
        // Alternate formatter with width (custom address, 42 means substrate).
        assert_eq!(
            format!("{id:#42}"),
            "ActorId(5EU7B2s4m2XrgSbUyt8U92fDpSi2EtW3Z3kKwUW4drZ1KAZD)"
        );
    }

    /// Test that ActorId's `try_from(bytes)` constructor causes panic
    /// when the argument has the wrong length
    #[test]
    fn actor_id_from_slice_error_implementation() {
        let bytes = "foobar";
        let result: Result<ActorId, _> = bytes.as_bytes().try_into();
        assert!(result.is_err());
    }

    #[test]
    fn actor_id_ethereum_address() {
        let address: H160 = "0x95222290dd7278aa3ddd389cc1e1d165cc4bafe5"
            .parse()
            .unwrap();
        assert_eq!(
            format!("{address:?}"),
            "0x95222290dd7278aa3ddd389cc1e1d165cc4bafe5"
        );

        let actor_id: ActorId = address.into();
        assert_eq!(
            format!("{actor_id}"),
            "0x00000000000000000000000095222290dd7278aa3ddd389cc1e1d165cc4bafe5"
        );

        let address = actor_id.to_address_lossy();
        assert_eq!(
            format!("{address:?}"),
            "0x95222290dd7278aa3ddd389cc1e1d165cc4bafe5"
        );
    }
}<|MERGE_RESOLUTION|>--- conflicted
+++ resolved
@@ -329,11 +329,7 @@
         }
 
         let mut actor_id = [0u8; 32];
-<<<<<<< HEAD
-        actor_id[12..32].copy_from_slice(&bytes);
-=======
         actor_id[12..].copy_from_slice(&bytes);
->>>>>>> 36291b2a
 
         Ok(ActorId(actor_id))
     }
