// This file is part of Gear.

// Copyright (C) 2021-2025 Gear Technologies Inc.
// SPDX-License-Identifier: GPL-3.0-or-later WITH Classpath-exception-2.0

// This program is free software: you can redistribute it and/or modify
// it under the terms of the GNU General Public License as published by
// the Free Software Foundation, either version 3 of the License, or
// (at your option) any later version.

// This program is distributed in the hope that it will be useful,
// but WITHOUT ANY WARRANTY; without even the implied warranty of
// MERCHANTABILITY or FITNESS FOR A PARTICULAR PURPOSE. See the
// GNU General Public License for more details.

// You should have received a copy of the GNU General Public License
// along with this program. If not, see <https://www.gnu.org/licenses/>.

//! Gear primitive types.

#![cfg_attr(not(feature = "std"), no_std)]
#![warn(missing_docs)]
#![doc(html_logo_url = "https://gear-tech.io/logo.png")]
#![doc(html_favicon_url = "https://gear-tech.io/favicon.ico")]
#![cfg_attr(docsrs, feature(doc_cfg))]

extern crate alloc;

use bytemuck::{Pod, Zeroable};
pub use gear_ss58::Ss58Address;
pub use nonzero_u256::NonZeroU256;
pub use primitive_types::{H160, H256, U256};

pub mod utils;

mod macros;
mod nonzero_u256;
#[cfg(feature = "ethexe")]
mod sol_types;

use core::{
    fmt,
    str::{self, FromStr},
};
use derive_more::{AsMut, AsRef, From, Into};
use gear_ss58::RawSs58Address;
#[cfg(feature = "codec")]
use scale_decode::DecodeAsType;
#[cfg(feature = "codec")]
use scale_encode::EncodeAsType;
#[cfg(feature = "codec")]
use scale_info::{
    TypeInfo,
    scale::{self, Decode, Encode, MaxEncodedLen},
};
#[cfg(feature = "serde")]
use serde::{Deserialize, Deserializer, Serialize, Serializer, de};

/// The error type returned when conversion fails.
#[derive(Debug, Clone, Copy, PartialEq, Eq, thiserror::Error)]
pub enum ConversionError {
    /// Invalid slice length.
    #[error("Slice should be 32 length")]
    InvalidSliceLength,
    /// Invalid hex string.
    #[error("Invalid hex string")]
    InvalidHexString,
    /// Invalid SS58 address.
    #[error("Invalid SS58 address")]
    InvalidSs58Address,
    /// SS58 encoding failed.
    #[error("SS58 encoding failed")]
    Ss58Encode,
}

/// Message handle.
///
/// Gear allows users and programs to interact with other users and programs via
/// messages. Message creation consists of the following parts: message
/// initialization, filling the message with payload (can be gradual), and
/// message sending.
#[repr(transparent)]
<<<<<<< HEAD
#[derive(Clone, Copy, Debug, PartialEq, Eq, From, Into)]
#[cfg_attr(feature = "codec", derive(TypeInfo, Encode, EncodeAsType, Decode, DecodeAsType, MaxEncodedLen), codec(crate = scale))]
=======
#[derive(Clone, Copy, Debug, PartialEq, Eq, From, Into, Zeroable, Pod)]
#[cfg_attr(feature = "codec", derive(TypeInfo, Encode, Decode, MaxEncodedLen), codec(crate = scale))]
>>>>>>> d7e157b0
pub struct MessageHandle(u32);

/// Program (actor) identifier.
///
/// Gear allows user and program interactions via messages. Source and target
/// program as well as user are represented by 256-bit identifier `ActorId`
/// struct. The source `ActorId` for a message being processed can be obtained
/// using `gstd::msg::source()` function. Also, each send function has a target
/// `ActorId` as one of the arguments.
///
/// NOTE: Implementation of `From<u64>` places bytes from idx=12 for Eth compatibility.
#[repr(transparent)]
#[derive(
    Clone,
    Copy,
    Default,
    Hash,
    Ord,
    PartialEq,
    PartialOrd,
    Eq,
    From,
    Into,
    AsRef,
    AsMut,
    Zeroable,
    Pod,
)]
#[as_ref(forward)]
#[as_mut(forward)]
#[cfg_attr(feature = "codec", derive(TypeInfo, Encode, EncodeAsType, Decode, DecodeAsType, MaxEncodedLen), codec(crate = scale))]
pub struct ActorId([u8; 32]);

macros::impl_primitive!(new zero into_bytes from_h256 into_h256 try_from_slice debug, ActorId);

impl ActorId {
    /// Returns the ss58-check address with default ss58 version.
    pub fn to_ss58check(&self) -> Result<Ss58Address, ConversionError> {
        RawSs58Address::from(self.0)
            .to_ss58check()
            .map_err(|_| ConversionError::Ss58Encode)
    }

    /// Returns the ss58-check address with given ss58 version.
    pub fn to_ss58check_with_version(&self, version: u16) -> Result<Ss58Address, ConversionError> {
        RawSs58Address::from(self.0)
            .to_ss58check_with_prefix(version)
            .map_err(|_| ConversionError::Ss58Encode)
    }

    /// Returns [`H160`] with possible loss of the first 12 bytes.
    pub fn to_address_lossy(&self) -> H160 {
        let mut h160 = H160::zero();
        h160.0.copy_from_slice(&self.into_bytes()[12..]);
        h160
    }
}

impl From<u64> for ActorId {
    fn from(value: u64) -> Self {
        let mut id = Self::zero();
        id.0[12..20].copy_from_slice(&value.to_le_bytes()[..]);
        id
    }
}

impl From<H160> for ActorId {
    fn from(h160: H160) -> Self {
        let mut actor_id = Self::zero();
        actor_id.0[12..].copy_from_slice(h160.as_ref());
        actor_id
    }
}

impl TryInto<H160> for ActorId {
    type Error = &'static str;

    fn try_into(self) -> Result<H160, Self::Error> {
        if !self.0[..12].iter().all(|i| i.eq(&0)) {
            Err("ActorId has non-zero prefix")
        } else {
            let mut h160 = H160::zero();
            h160.0.copy_from_slice(&self.into_bytes()[12..]);
            Ok(h160)
        }
    }
}

impl fmt::Display for ActorId {
    fn fmt(&self, f: &mut fmt::Formatter<'_>) -> fmt::Result {
        let byte_array = utils::ByteSliceFormatter::Array(&self.0);

        let is_alternate = f.alternate();
        if is_alternate {
            f.write_str(concat!(stringify!(ActorId), "("))?;
        }

        let sign_plus = f.sign_plus();
        let width = f.width();

        if sign_plus && width.is_some() {
            return Err(fmt::Error);
        }

        let version = if sign_plus {
            Some(gear_ss58::VARA_SS58_PREFIX)
        } else if let Some(version) = width {
            Some(version.try_into().map_err(|_| fmt::Error)?)
        } else {
            None
        };

        if let Some(version) = version {
            let address = self
                .to_ss58check_with_version(version)
                .map_err(|_| fmt::Error)?;
            let address_str = address.as_str();

            let len = address.as_str().len();
            let median = len.div_ceil(2);

            let mut e1 = median;
            let mut s2 = median;

            if let Some(precision) = f.precision()
                && precision < median
            {
                e1 = precision;
                s2 = len - precision;
            }

            let p1 = &address_str[..e1];
            let p2 = &address_str[s2..];
            let sep = if e1.ne(&s2) { ".." } else { Default::default() };

            write!(f, "{p1}{sep}{p2}")?;
        } else {
            byte_array.fmt(f)?;
        }

        if is_alternate {
            f.write_str(")")?;
        }

        Ok(())
    }
}

impl FromStr for ActorId {
    type Err = ConversionError;

    fn from_str(s: &str) -> Result<Self, Self::Err> {
        let actod_id = if let Some(s) = s.strip_prefix("0x") {
            if s.len() != 64 {
                return Err(ConversionError::InvalidHexString);
            }
            let mut actor_id = Self::zero();
            hex::decode_to_slice(s, &mut actor_id.0)
                .map_err(|_| ConversionError::InvalidHexString)?;
            actor_id
        } else {
            let raw_address = RawSs58Address::from_ss58check(s)
                .map_err(|_| ConversionError::InvalidSs58Address)?
                .into();
            Self::new(raw_address)
        };

        Ok(actod_id)
    }
}

#[cfg(all(feature = "serde", not(feature = "ethexe")))]
impl Serialize for ActorId {
    fn serialize<S>(&self, serializer: S) -> Result<S::Ok, S::Error>
    where
        S: Serializer,
    {
        let address = self
            .to_ss58check_with_version(gear_ss58::VARA_SS58_PREFIX)
            .map_err(serde::ser::Error::custom)?;
        serializer.serialize_str(address.as_str())
    }
}

#[cfg(all(feature = "serde", feature = "ethexe"))]
impl Serialize for ActorId {
    fn serialize<S>(&self, serializer: S) -> Result<S::Ok, S::Error>
    where
        S: Serializer,
    {
        let id: H160 = self.to_address_lossy();
        id.serialize(serializer)
    }
}

#[cfg(feature = "serde")]
impl<'de> Deserialize<'de> for ActorId {
    fn deserialize<D>(deserializer: D) -> Result<Self, D::Error>
    where
        D: Deserializer<'de>,
    {
        struct ActorIdVisitor;

        impl de::Visitor<'_> for ActorIdVisitor {
            type Value = ActorId;

            fn expecting(&self, formatter: &mut fmt::Formatter) -> fmt::Result {
                formatter.write_str("a string in SS58 format")
            }

            fn visit_str<E>(self, value: &str) -> Result<Self::Value, E>
            where
                E: de::Error,
            {
                let raw_address = RawSs58Address::from_ss58check(value)
                    .map_err(|_| de::Error::invalid_value(de::Unexpected::Str(value), &self))?
                    .into();
                Ok(Self::Value::new(raw_address))
            }
        }

        deserializer.deserialize_identifier(ActorIdVisitor)
    }
}

/// Message identifier.
///
/// Gear allows users and program interactions via messages. Each message has
/// its own unique 256-bit id. This id is represented via the `MessageId`
/// struct. The message identifier can be obtained for the currently processed
/// message using the `gstd::msg::id()` function. Also, each send and reply
/// functions return a message identifier.
#[repr(transparent)]
#[derive(
    Clone,
    Copy,
    Default,
    Hash,
    Ord,
    PartialEq,
    PartialOrd,
    Eq,
    From,
    Into,
    AsRef,
    AsMut,
    Zeroable,
    Pod,
)]
#[as_ref(forward)]
#[as_mut(forward)]
#[cfg_attr(feature = "codec", derive(TypeInfo, Encode, EncodeAsType, Decode, DecodeAsType, MaxEncodedLen), codec(crate = scale))]
pub struct MessageId([u8; 32]);

macros::impl_primitive!(new zero into_bytes from_u64 from_h256 into_h256 from_str display debug serde, MessageId);

/// Code identifier.
///
/// This identifier can be obtained as a result of executing the
/// `gear.uploadCode` extrinsic. Actually, the code identifier is the Blake2
/// hash of the Wasm binary code blob.
///
/// Code identifier is required when creating programs from programs (see
/// `gstd::prog` module for details).
#[repr(transparent)]
#[derive(
    Clone,
    Copy,
    Default,
    Hash,
    Ord,
    PartialEq,
    PartialOrd,
    Eq,
    From,
    Into,
    AsRef,
    AsMut,
    Zeroable,
    Pod,
)]
#[as_ref(forward)]
#[as_mut(forward)]
#[cfg_attr(feature = "codec", derive(TypeInfo, Encode, EncodeAsType, Decode, DecodeAsType, MaxEncodedLen), codec(crate = scale))]
pub struct CodeId([u8; 32]);

macros::impl_primitive!(new zero into_bytes from_u64 from_h256 into_h256 from_str try_from_slice display debug serde, CodeId);

/// Reservation identifier.
///
/// The identifier is used to reserve and unreserve gas amount for program
/// execution later.
#[repr(transparent)]
#[derive(
    Clone,
    Copy,
    Default,
    Hash,
    Ord,
    PartialEq,
    PartialOrd,
    Eq,
    From,
    Into,
    AsRef,
    AsMut,
    Zeroable,
    Pod,
)]
#[as_ref(forward)]
#[as_mut(forward)]
#[cfg_attr(feature = "codec", derive(TypeInfo, Encode, EncodeAsType, Decode, DecodeAsType, MaxEncodedLen), codec(crate = scale))]
pub struct ReservationId([u8; 32]);

macros::impl_primitive!(new zero into_bytes from_u64 from_h256 into_h256 from_str display debug serde, ReservationId);

#[cfg(test)]
mod tests {
    extern crate alloc;

    use crate::{ActorId, H160};
    use alloc::format;
    use core::str::FromStr;

    fn actor_id() -> ActorId {
        ActorId::from_str("0x6a519a19ffdfd8f45c310b44aecf156b080c713bf841a8cb695b0ea5f765ed3e")
            .unwrap()
    }

    /// Test that ActorId cannot be formatted using
    /// Vara format and custom version at the same time.
    #[test]
    #[should_panic]
    fn duplicate_version_in_actor_id_fmt_test() {
        let id = actor_id();
        let _ = format!("{id:+42}");
    }

    #[test]
    fn formatting_test() {
        let id = actor_id();

        // `Debug`/`Display`.
        assert_eq!(
            format!("{id:?}"),
            "0x6a519a19ffdfd8f45c310b44aecf156b080c713bf841a8cb695b0ea5f765ed3e"
        );
        // `Debug`/`Display` with precision 0.
        assert_eq!(format!("{id:.0?}"), "0x..");
        // `Debug`/`Display` with precision 1.
        assert_eq!(format!("{id:.1?}"), "0x6a..3e");
        // `Debug`/`Display` with precision 2.
        assert_eq!(format!("{id:.2?}"), "0x6a51..ed3e");
        // `Debug`/`Display` with precision 4.
        assert_eq!(format!("{id:.4?}"), "0x6a519a19..f765ed3e");
        // `Debug`/`Display` with precision 15.
        assert_eq!(
            format!("{id:.15?}"),
            "0x6a519a19ffdfd8f45c310b44aecf15..0c713bf841a8cb695b0ea5f765ed3e"
        );
        // `Debug`/`Display` with precision 30 (the same for any case >= 16).
        assert_eq!(
            format!("{id:.30?}"),
            "0x6a519a19ffdfd8f45c310b44aecf156b080c713bf841a8cb695b0ea5f765ed3e"
        );
        // `Debug`/`Display` with sign + (vara address).
        assert_eq!(
            format!("{id:+}"),
            "kGhwPiWGsCZkaUNqotftspabNLRTcNoMe5APCSDJM2uJv6PSm"
        );
        // `Debug`/`Display` with width (custom address, 42 means substrate).
        assert_eq!(
            format!("{id:42}"),
            "5EU7B2s4m2XrgSbUyt8U92fDpSi2EtW3Z3kKwUW4drZ1KAZD"
        );
        // `Debug`/`Display` with sign + (vara address) and with precision 0.
        assert_eq!(format!("{id:+.0}"), "..");
        // `Debug`/`Display` with sign + (vara address) and with precision 1.
        assert_eq!(format!("{id:+.1}"), "k..m");
        // `Debug`/`Display` with sign + (vara address) and with precision 2.
        assert_eq!(format!("{id:+.2}"), "kG..Sm");
        // `Debug`/`Display` with sign + (vara address) and with precision 4.
        assert_eq!(format!("{id:+.4}"), "kGhw..6PSm");
        // `Debug`/`Display` with sign + (vara address) and with precision 15.
        assert_eq!(format!("{id:+.15}"), "kGhwPiWGsCZkaUN..APCSDJM2uJv6PSm");
        // `Debug`/`Display` with sign + (vara address) and with precision 25 (the same for any case >= 25).
        assert_eq!(
            format!("{id:+.25}"),
            "kGhwPiWGsCZkaUNqotftspabNLRTcNoMe5APCSDJM2uJv6PSm"
        );
        // Alternate formatter.
        assert_eq!(
            format!("{id:#}"),
            "ActorId(0x6a519a19ffdfd8f45c310b44aecf156b080c713bf841a8cb695b0ea5f765ed3e)"
        );
        // Alternate formatter with precision 2.
        assert_eq!(format!("{id:#.2}"), "ActorId(0x6a51..ed3e)");
        // Alternate formatter with precision 2.
        assert_eq!(format!("{id:+#.2}"), "ActorId(kG..Sm)");
        // Alternate formatter with sign + (vara address).
        assert_eq!(
            format!("{id:+#}"),
            "ActorId(kGhwPiWGsCZkaUNqotftspabNLRTcNoMe5APCSDJM2uJv6PSm)"
        );
        // Alternate formatter with width (custom address, 42 means substrate).
        assert_eq!(
            format!("{id:#42}"),
            "ActorId(5EU7B2s4m2XrgSbUyt8U92fDpSi2EtW3Z3kKwUW4drZ1KAZD)"
        );
    }

    /// Test that ActorId's `try_from(bytes)` constructor causes panic
    /// when the argument has the wrong length
    #[test]
    fn actor_id_from_slice_error_implementation() {
        let bytes = "foobar";
        let result: Result<ActorId, _> = bytes.as_bytes().try_into();
        assert!(result.is_err());
    }

    #[test]
    fn actor_id_ethereum_address() {
        let address: H160 = "0x95222290dd7278aa3ddd389cc1e1d165cc4bafe5"
            .parse()
            .unwrap();
        assert_eq!(
            format!("{address:?}"),
            "0x95222290dd7278aa3ddd389cc1e1d165cc4bafe5"
        );

        let actor_id: ActorId = address.into();
        assert_eq!(
            format!("{actor_id}"),
            "0x00000000000000000000000095222290dd7278aa3ddd389cc1e1d165cc4bafe5"
        );

        let address = actor_id.to_address_lossy();
        assert_eq!(
            format!("{address:?}"),
            "0x95222290dd7278aa3ddd389cc1e1d165cc4bafe5"
        );
    }
}<|MERGE_RESOLUTION|>--- conflicted
+++ resolved
@@ -80,13 +80,8 @@
 /// initialization, filling the message with payload (can be gradual), and
 /// message sending.
 #[repr(transparent)]
-<<<<<<< HEAD
-#[derive(Clone, Copy, Debug, PartialEq, Eq, From, Into)]
+#[derive(Clone, Copy, Debug, PartialEq, Eq, From, Into, Zeroable, Pod)]
 #[cfg_attr(feature = "codec", derive(TypeInfo, Encode, EncodeAsType, Decode, DecodeAsType, MaxEncodedLen), codec(crate = scale))]
-=======
-#[derive(Clone, Copy, Debug, PartialEq, Eq, From, Into, Zeroable, Pod)]
-#[cfg_attr(feature = "codec", derive(TypeInfo, Encode, Decode, MaxEncodedLen), codec(crate = scale))]
->>>>>>> d7e157b0
 pub struct MessageHandle(u32);
 
 /// Program (actor) identifier.
