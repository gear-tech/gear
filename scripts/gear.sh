#!/usr/bin/env sh

set -e

SELF="$0"
ROOT_DIR="$(cd "$(dirname "$SELF")"/.. && pwd)"
SCRIPTS="$ROOT_DIR/scripts/src"
TARGET_DIR="$ROOT_DIR/target"
CARGO_HACK="hack"
CARGO_NEXTEST="nextest"

. "$SCRIPTS"/build.sh
. "$SCRIPTS"/check.sh
. "$SCRIPTS"/clippy.sh
. "$SCRIPTS"/docker.sh
. "$SCRIPTS"/format.sh
. "$SCRIPTS"/init.sh
. "$SCRIPTS"/run.sh
. "$SCRIPTS"/test.sh
. "$SCRIPTS"/coverage.sh

bold() {
  tput bold
}

normal() {
  tput sgr0
}

header() {
  bold && printf "\n  >> $1\n" && normal
}

show() {
  rustup show

  bold && printf "node.js\n-------\n\n" && normal
  node -v

  bold && printf "\nnpm\n---\n\n" && normal
  npm -v
}

check_extensions() {
  if [ -z "$(cargo --list | awk '{print $1}' | grep "^$CARGO_HACK$")" ] || [ -z "$(cargo --list | awk '{print $1}' | grep "^$CARGO_NEXTEST$")" ]
    then
      "$SELF" init cargo
  fi
}

gear_usage() {
  cat << EOF

  Usage:
    ./gear.sh <FLAG>
    ./gear.sh <COMMAND> <SUBCOMMAND> [CARGO FLAGS]

  Flags:
    -h, --help     show help message and exit

  Commands:
    help           show help message and exit
    show           show env versioning and installed toolchains

    build          build gear parts
    check          check that gear parts are compilable
    clippy         check clippy errors for gear parts
    docker         docker functionality
    format         format gear parts via rustfmt
    init           initializes and updates packages and toolchains
    run            run gear-node processing
    test           test tool
    coverage       coverage utilities

  Try ./gear.sh <COMMAND> -h (or --help) to learn more about each command.

  The ./gear.sh requires the 'сargo-hack' extension sometime.
  If it's not found, it will be installed automatically.

EOF
}

COMMAND="$1"
if [ "$#" -ne  "0" ]
then
  shift
fi

SUBCOMMAND="$1"
if [ "$#" -ne  "0" ]
then
    shift
fi

case "$COMMAND" in
  -h | --help | help)
    gear_usage
    exit; ;;

  show)
    header "Showing installed tools"
    show
    exit; ;;

  build)
    case "$SUBCOMMAND" in
      -h | --help | help)
        build_usage
        exit; ;;

      gear)
        header "Building gear workspace"
        gear_build "$@"; ;;

      examples)
        check_extensions
        header "Building gear examples"
        examples_build "$ROOT_DIR" "$TARGET_DIR" "$@"; ;;

      wasm-proc)
        header "Building wasm-proc util"
        wasm_proc_build; ;;

      examples-proc)
        header "Processing examples via wasm-proc"
        examples_proc "$TARGET_DIR"; ;;

      node)
        header "Building gear node"
        node_build "$@"; ;;

      *)
        header  "Unknown option: '$SUBCOMMAND'"
        build_usage
        exit 1; ;;
    esac;;

  check)
    case "$SUBCOMMAND" in
      -h | --help | help)
        check_usage
        exit; ;;

      gear)
        header "Checking gear workspace"
        gear_check "$@"; ;;

      examples)
        check_extensions
        header "Checking gear examples"
        examples_check "$ROOT_DIR" "$TARGET_DIR"; ;;

      *)
        header  "Unknown option: '$SUBCOMMAND'"
        check_usage
        exit 1; ;;
    esac;;

  clippy)
    case "$SUBCOMMAND" in
      -h | --help | help)
        clippy_usage
        exit; ;;

      gear)
        header "Invoking clippy on gear workspace"
        gear_clippy "$@"; ;;

      examples)
        check_extensions
        header "Invoking clippy on gear examples"
        examples_clippy "$ROOT_DIR"; ;;

      *)
        header  "Unknown option: '$SUBCOMMAND'"
        clippy_usage
        exit 1; ;;
    esac;;

  docker)
    case "$SUBCOMMAND" in
      -h | --help | help)
        docker_usage
        exit; ;;

      run)
        header "Running docker"
        docker_run "$@"; ;;

      *)
        header  "Unknown option: '$SUBCOMMAND'"
        docker_usage
        exit 1; ;;
    esac;;

  format)
    CHECK=false
    for flag in "$@"
      do [ "$flag" = "--check" ] && CHECK="true"
    done

    case "$SUBCOMMAND" in
      -h | --help | help)
        format_usage
        exit; ;;

      gear)
        if [ "$CHECK" = "true" ]
          then header "Checking gear workspace formatting"
          else header "Formatting gear workspace"
        fi
        format "$ROOT_DIR/Cargo.toml" "$@"; ;;

      examples)
        if [ "$CHECK" = "true" ]
          then header "Checking gear examples formatting"
          else header "Formatting gear examples"
        fi
        format "$ROOT_DIR/examples/Cargo.toml" "$@"; ;;

      doc)
        if [ "$CHECK" = "true" ]
          then header "Checking gear doc formatting"
          else header "Formatting gear doc"
        fi
        doc_format "$@"; ;;

      *)
        header  "Unknown option: '$SUBCOMMAND'"
        format_usage
        exit 1; ;;
    esac;;

  init)
    case "$SUBCOMMAND" in
      -h | --help | help)
        init_usage
        exit; ;;

      wasm)
        header "Initializing WASM environment"
        wasm_init; ;;

      js)
        header "Syncing JS packages"
        js_init "$ROOT_DIR"; ;;

      update-js)
        header "Updating JS packages"
        js_update "$ROOT_DIR"; ;;

      cargo)
        header "Installing cargo extensions '$CARGO_HACK' and(/or) '$CARGO_NEXTEST'"
        cargo_init; ;;

      *)
        header  "Unknown option: '$SUBCOMMAND'"
        init_usage
        exit 1; ;;
    esac;;

  run)
    case "$SUBCOMMAND" in
      -h | --help | help)
        run_usage
        exit; ;;

      node)
        header "Running gear node"
        run_node "$@"; ;;

      purge-chain)
        header "Purging gear node chain"
        purge_chain "$@"; ;;

      purge-dev-chain)
        header "Purging gear dev node chain"
        purge_dev_chain "$@"; ;;

      *)
        header  "Unknown option: '$SUBCOMMAND'"
        run_usage
        exit 1; ;;
    esac;;

  test)
    case "$SUBCOMMAND" in
      -h | --help | help)
        test_usage
        exit; ;;

      gear)
        check_extensions
        header "Running gear tests"
        workspace_test "$@"; ;;

      js)
        header "Running js tests"
        js_test "$ROOT_DIR"; ;;

      gtest)
        header "Running gear-test (spec testing)"
        gtest "$ROOT_DIR" "$@"; ;;

      rtest)
        header "Running node runtime testsuite"
<<<<<<< HEAD
        rtest "$ROOT_DIR" "$TARGET_DIR"; ;;
=======
        rtest "$ROOT_DIR" "$@"; ;;
>>>>>>> 3981f458

      pallet)
        header "Running pallet-gear tests"
        pallet_test "$@"; ;;

      runtime-upgrade)
        header "Running js test for runtime upgrade"
        runtime_upgrade_test "$ROOT_DIR"; ;;

      *)
        header  "Unknown option: '$SUBCOMMAND'"
        test_usage
        exit 1; ;;
    esac;;

  coverage)
    case "$SUBCOMMAND" in
      -h | --help | help)
        coverage_usage
        exit; ;;

      gtest)
        header "Running gear-test (spec testing)"
        gtest_debug "$ROOT_DIR" "$@"; ;;

      rtest)
        header "Running node runtime testsuite"
        rtest_debug "$ROOT_DIR"; ;;

      *)
        header  "Unknown option: '$SUBCOMMAND'"
        coverage_usage
        exit 1; ;;
    esac;;

  *)
    header "Unknown option: '$COMMAND'"
    gear_usage
    exit 1; ;;
esac<|MERGE_RESOLUTION|>--- conflicted
+++ resolved
@@ -304,11 +304,7 @@
 
       rtest)
         header "Running node runtime testsuite"
-<<<<<<< HEAD
-        rtest "$ROOT_DIR" "$TARGET_DIR"; ;;
-=======
-        rtest "$ROOT_DIR" "$@"; ;;
->>>>>>> 3981f458
+        rtest "$ROOT_DIR" "$TARGET_DIR" "$@"; ;;
 
       pallet)
         header "Running pallet-gear tests"
