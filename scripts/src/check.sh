#!/usr/bin/env sh

check_usage() {
  cat << EOF

  Usage:
    ./gear.sh check <FLAG>
    ./gear.sh check <SUBCOMMAND> [CARGO FLAGS]

  Flags:
    -h, --help     show help message and exit

  Subcommands:
    help           show help message and exit

    gear           check gear workspace compile
    examples       check gear program examples compile

EOF
}

gear_check() {
<<<<<<< HEAD
  SKIP_WASM_BUILD=1 cargo check --workspace "$@"
=======
  SKIP_WASM_BUILD=1 SKIP_GEAR_RUNTIME_WASM_BUILD=1 SKIP_VARA_RUNTIME_WASM_BUILD=1 cargo check --workspace --exclude economic-checks --exclude economic-checks-fuzz "$@"
>>>>>>> c880c275
}

# $1 = ROOT DIR, $2 = TARGET DIR
examples_check() {
  cd "$1"/examples
  SKIP_WASM_BUILD=1 CARGO_TARGET_DIR="$2" cargo +nightly hack check --release --workspace --exclude runtime-fuzzer --exclude runtime-fuzzer-fuzz
  cd "$1"
}<|MERGE_RESOLUTION|>--- conflicted
+++ resolved
@@ -20,11 +20,7 @@
 }
 
 gear_check() {
-<<<<<<< HEAD
-  SKIP_WASM_BUILD=1 cargo check --workspace "$@"
-=======
-  SKIP_WASM_BUILD=1 SKIP_GEAR_RUNTIME_WASM_BUILD=1 SKIP_VARA_RUNTIME_WASM_BUILD=1 cargo check --workspace --exclude economic-checks --exclude economic-checks-fuzz "$@"
->>>>>>> c880c275
+  SKIP_WASM_BUILD=1 SKIP_GEAR_RUNTIME_WASM_BUILD=1 SKIP_VARA_RUNTIME_WASM_BUILD=1 cargo check --workspace "$@"
 }
 
 # $1 = ROOT DIR, $2 = TARGET DIR
