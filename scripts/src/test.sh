--- conflicted
+++ resolved
@@ -65,19 +65,9 @@
 }
 
 # $1 - ROOT DIR
-<<<<<<< HEAD
 # $2 - TARGET DIR
-rtest_debug() {
-  cargo run --package gear-node $CARGO_FLAGS -- runtime-spec-tests "$1"/gear-test/spec/*.yaml -l0 --generate-junit "$2"/runtime-test-junit.xml
-}
-
 rtest() {
-  CARGO_FLAGS="--release"
-  rtest_debug $1 $2
-=======
-rtest() {
-  ./target/release/gear-node runtime-spec-tests "$1"/gear-test/spec/*.yaml -l0
->>>>>>> f48450dd
+  ./target/release/gear-node runtime-spec-tests "$1"/gear-test/spec/*.yaml -l0 --generate-junit "$2"/runtime-test-junit.xml
 }
 
 pallet_test() {
