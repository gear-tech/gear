--- conflicted
+++ resolved
@@ -24,11 +24,7 @@
 pub use task_local::LocalKey;
 pub use timer::Timer;
 
-<<<<<<< HEAD
-pub mod task_local;
-=======
 mod task_local;
->>>>>>> a0d2bced
 mod timer;
 
 mod private {
