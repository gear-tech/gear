--- conflicted
+++ resolved
@@ -23,12 +23,8 @@
 ethexe-prometheus.workspace = true
 ethexe-rpc.workspace = true
 ethexe-tx-pool.workspace = true
-<<<<<<< HEAD
 gear-core.workspace = true
-gprimitives.workspace = true
-=======
 gprimitives = { workspace = true, features = ["std"] }
->>>>>>> 56b030ab
 log.workspace = true
 anyhow.workspace = true
 alloy.workspace = true
