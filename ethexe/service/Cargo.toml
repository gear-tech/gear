--- conflicted
+++ resolved
@@ -23,11 +23,7 @@
 ethexe-runtime-common.workspace = true
 ethexe-prometheus.workspace = true
 ethexe-rpc.workspace = true
-<<<<<<< HEAD
-ethexe-utils.workspace = true
 ethexe-tx-pool.workspace = true
-=======
->>>>>>> a1c7e83f
 gprimitives.workspace = true
 
 clap = { workspace = true, features = ["derive"] }
@@ -73,12 +69,8 @@
 gear-core.workspace = true
 gear-core-errors.workspace = true
 gear-utils.workspace = true
-<<<<<<< HEAD
 reqwest.workspace = true
 serde_json.workspace = true
-=======
-ethexe-network.workspace = true
->>>>>>> a1c7e83f
 
 demo-ping = { workspace = true, features = ["debug", "ethexe"] }
 demo-async = { workspace = true, features = ["debug", "ethexe"] }
