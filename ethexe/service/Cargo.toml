[package]
name = "ethexe-service"
version.workspace = true
authors.workspace = true
edition.workspace = true
license.workspace = true
homepage.workspace = true
repository.workspace = true

[dependencies]
ethexe-compute.workspace = true
ethexe-service-utils.workspace = true
ethexe-db.workspace = true
ethexe-network.workspace = true
ethexe-observer.workspace = true
ethexe-blob-loader.workspace = true
ethexe-processor.workspace = true
ethexe-signer.workspace = true
ethexe-consensus.workspace = true
ethexe-ethereum.workspace = true
ethexe-common = { workspace = true, features = ["std", "mock"] }
ethexe-runtime-common.workspace = true
ethexe-prometheus.workspace = true
ethexe-rpc.workspace = true
gear-core.workspace = true
gprimitives = { workspace = true, features = ["std", "ethexe"] }
log.workspace = true
tracing.workspace = true
anyhow.workspace = true
alloy.workspace = true
tokio = { workspace = true, features = [
    "signal",
    "macros",
    "rt",
    "rt-multi-thread",
    "time",
] }
futures.workspace = true
parity-scale-codec = { workspace = true, features = ["std", "derive"] }
rand.workspace = true
tempfile.workspace = true
derive_more.workspace = true
async-trait.workspace = true

[dev-dependencies]
alloy = { workspace = true, features = [
    "consensus",
    "eips",
    "node-bindings",
    "provider-http",
    "provider-ws",
    "provider-anvil-api",
    "pubsub",
    "rpc-client",
    "rpc-types-eth",
    "rpc-types-beacon",
    "signer-local",
] }
ntest = "0.9.3"
gear-core-errors.workspace = true
ethexe-network.workspace = true
roast-secp256k1-evm.workspace = true
ethexe-rpc = { workspace = true, features = ["test-utils"] }
tracing.workspace = true
tracing-subscriber.workspace = true
ethexe-common = { workspace = true, features = ["mock"] }
jsonrpsee = { workspace = true, features = ["client"] }

demo-ping = { workspace = true, features = ["debug", "ethexe"] }
demo-value-sender-ethexe = { workspace = true, features = ["debug", "ethexe"] }
demo-async = { workspace = true, features = ["debug", "ethexe"] }
demo-async-init = { workspace = true, features = ["debug", "ethexe"] }
demo-mul-by-const = { workspace = true, features = ["debug"] }
demo-piggy-bank = { workspace = true, features = ["debug", "ethexe"] }
<<<<<<< HEAD
demo-fungible-token = { workspace = true }
=======
demo-fungible-token = { workspace = true }
demo-delayed-sender-ethexe = { workspace = true, features = [
    "debug",
    "ethexe",
] }
>>>>>>> 36291b2a
<|MERGE_RESOLUTION|>--- conflicted
+++ resolved
@@ -72,12 +72,8 @@
 demo-async-init = { workspace = true, features = ["debug", "ethexe"] }
 demo-mul-by-const = { workspace = true, features = ["debug"] }
 demo-piggy-bank = { workspace = true, features = ["debug", "ethexe"] }
-<<<<<<< HEAD
-demo-fungible-token = { workspace = true }
-=======
 demo-fungible-token = { workspace = true }
 demo-delayed-sender-ethexe = { workspace = true, features = [
     "debug",
     "ethexe",
-] }
->>>>>>> 36291b2a
+] }