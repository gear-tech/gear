--- conflicted
+++ resolved
@@ -25,11 +25,6 @@
 ethexe-tx-pool.workspace = true
 gprimitives.workspace = true
 log.workspace = true
-<<<<<<< HEAD
-directories.workspace = true
-=======
-env_logger.workspace = true
->>>>>>> 05f98c50
 anyhow.workspace = true
 alloy.workspace = true
 tokio = { workspace = true, features = [
