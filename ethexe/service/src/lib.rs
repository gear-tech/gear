// This file is part of Gear.
//
// Copyright (C) 2024-2025 Gear Technologies Inc.
// SPDX-License-Identifier: GPL-3.0-or-later WITH Classpath-exception-2.0
//
// This program is free software: you can redistribute it and/or modify
// it under the terms of the GNU General Public License as published by
// the Free Software Foundation, either version 3 of the License, or
// (at your option) any later version.
//
// This program is distributed in the hope that it will be useful,
// but WITHOUT ANY WARRANTY; without even the implied warranty of
// MERCHANTABILITY or FITNESS FOR A PARTICULAR PURPOSE. See the
// GNU General Public License for more details.
//
// You should have received a copy of the GNU General Public License
// along with this program. If not, see <https://www.gnu.org/licenses/>.

use crate::config::{Config, ConfigPublicKey};
use anyhow::{Context, Result, bail};
use async_trait::async_trait;
use ethexe_blob_loader::{BlobLoader, BlobLoaderEvent, BlobLoaderService, ConsensusLayerConfig};
use ethexe_common::{
<<<<<<< HEAD
    Address,
    db::InjectedStorageRW,
    ecdsa::PublicKey,
    gear::CodeState,
    network::{SignedValidatorMessage, VerifiedValidatorMessage},
=======
    Address, db::InjectedStorageRW, ecdsa::PublicKey, gear::CodeState,
    network::VerifiedValidatorMessage,
>>>>>>> 36291b2a
};
use ethexe_compute::{ComputeConfig, ComputeEvent, ComputeService};
use ethexe_consensus::{
    ConsensusEvent, ConsensusService, SimpleConnectService, ValidatorConfig, ValidatorService,
};
use ethexe_db::{Database, RocksDatabase};
use ethexe_ethereum::{Ethereum, router::RouterQuery};
use ethexe_network::{
    NetworkEvent, NetworkRuntimeConfig, NetworkService, db_sync::ExternalDataProvider,
};
use ethexe_observer::{ObserverEvent, ObserverService};
use ethexe_processor::{Processor, ProcessorConfig};
use ethexe_prometheus::{PrometheusEvent, PrometheusService};
use ethexe_rpc::{InjectedTransactionAcceptance, RpcEvent, RpcService};
use ethexe_service_utils::{OptionFuture as _, OptionStreamNext as _};
use ethexe_signer::Signer;
use futures::StreamExt;
use gprimitives::{ActorId, CodeId, H256};
use std::{collections::BTreeSet, pin::Pin, sync::Arc};

pub mod config;

mod fast_sync;
#[cfg(test)]
mod tests;

#[derive(Debug, derive_more::From)]
pub enum Event {
    Compute(ComputeEvent),
    Consensus(ConsensusEvent),
    Network(NetworkEvent),
    Observer(ObserverEvent),
    BlobLoader(BlobLoaderEvent),
    Prometheus(PrometheusEvent),
    Rpc(RpcEvent),
}

#[derive(Clone)]
struct RouterDataProvider(RouterQuery);

#[async_trait]
impl ExternalDataProvider for RouterDataProvider {
    fn clone_boxed(&self) -> Box<dyn ExternalDataProvider> {
        Box::new(self.clone())
    }

    async fn programs_code_ids_at(
        self: Box<Self>,
        program_ids: BTreeSet<ActorId>,
        block: H256,
    ) -> Result<Vec<CodeId>> {
        self.0.programs_code_ids_at(program_ids, block).await
    }

    async fn codes_states_at(
        self: Box<Self>,
        code_ids: BTreeSet<CodeId>,
        block: H256,
    ) -> Result<Vec<CodeState>> {
        self.0.codes_states_at(code_ids, block).await
    }
}

/// ethexe service.
pub struct Service {
    db: Database,
    observer: ObserverService,
    blob_loader: Box<dyn BlobLoaderService>,
    compute: ComputeService,
    consensus: Pin<Box<dyn ConsensusService>>,
    signer: Signer,

    // Optional services
    network: Option<NetworkService>,
    prometheus: Option<PrometheusService>,
    rpc: Option<RpcService>,

    fast_sync: bool,
    validator_address: Option<Address>,

    #[cfg(test)]
    sender: tests::utils::TestingEventSender,
}

impl Service {
    pub async fn new(config: &Config) -> Result<Self> {
        let rocks_db = RocksDatabase::open(
            config
                .node
                .database_path_for(config.ethereum.router_address),
        )
        .with_context(|| "failed to open database")?;
        let db = Database::from_one(&rocks_db);

        let consensus_config = ConsensusLayerConfig {
            ethereum_rpc: config.ethereum.rpc.clone(),
            ethereum_beacon_rpc: config.ethereum.beacon_rpc.clone(),
            beacon_block_time: alloy::eips::merge::SLOT_DURATION,
        };
        let blob_loader = BlobLoader::new(db.clone(), consensus_config)
            .await
            .context("failed to create blob loader")?
            .into_box();

        let observer =
            ObserverService::new(&config.ethereum, config.node.eth_max_sync_depth, db.clone())
                .await
                .context("failed to create observer service")?;

        let router_query = RouterQuery::new(&config.ethereum.rpc, config.ethereum.router_address)
            .await
            .with_context(|| "failed to create router query")?;

        let genesis_block_hash = router_query
            .genesis_block_hash()
            .await
            .with_context(|| "failed to query genesis hash")?;

        if genesis_block_hash.is_zero() {
            log::error!(
                "👶 Genesis block hash wasn't found. Call router.lookupGenesisHash() first"
            );

            bail!("Failed to query valid genesis hash");
        } else {
            log::info!("👶 Genesis block hash: {genesis_block_hash:?}");
        }

        let validators = router_query
            .validators()
            .await
            .with_context(|| "failed to query validators")?;
        log::info!("👥 Current validators set: {validators:?}");

        let threshold = router_query
            .threshold()
            .await
            .with_context(|| "failed to query validators threshold")?;
        log::info!("🔒 Multisig threshold: {threshold} / {}", validators.len());

        let processor = Processor::with_config(
            ProcessorConfig {
                chunk_processing_threads: config.node.chunk_processing_threads,
            },
            db.clone(),
        )
        .with_context(|| "failed to create processor")?;

        log::info!(
            "🔧 Amount of chunk processing threads for programs processing: {}",
            processor.config().chunk_processing_threads
        );

        let signer = Signer::fs(config.node.key_path.clone());

        let validator_pub_key = Self::get_config_public_key(config.node.validator, &signer)
            .with_context(|| "failed to get validator private key")?;
        let validator_address = validator_pub_key.map(|key| key.to_address());

        // TODO #4642: use validator session key
        let _validator_pub_key_session =
            Self::get_config_public_key(config.node.validator_session, &signer)
                .with_context(|| "failed to get validator session private key")?;

        let consensus: Pin<Box<dyn ConsensusService>> = {
            if let Some(pub_key) = validator_pub_key {
                let ethereum = Ethereum::new(
                    &config.ethereum.rpc,
                    config.ethereum.router_address.into(),
                    signer.clone(),
                    pub_key.to_address(),
                )
                .await?;
                Box::pin(ValidatorService::new(
                    signer.clone(),
                    Arc::new(ethereum.middleware().query()),
                    ethereum.router(),
                    db.clone(),
                    ValidatorConfig {
                        pub_key,
                        signatures_threshold: threshold,
                        slot_duration: config.ethereum.block_time,
                        block_gas_limit: config.node.block_gas_limit,
                    },
                )?)
            } else {
                Box::pin(SimpleConnectService::new(
                    db.clone(),
                    config.ethereum.block_time,
                ))
            }
        };

        let prometheus = if let Some(config) = config.prometheus.clone() {
            Some(PrometheusService::new(config)?)
        } else {
            None
        };

        let network = if let Some(net_config) = &config.network {
            let runtime_config = NetworkRuntimeConfig {
                genesis_block_hash: observer.genesis_block_hash(),
            };
            // TODO: #4918 create Signer object correctly for test/prod environments
            let signer = Signer::fs(
                config
                    .node
                    .key_path
                    .parent()
                    .context("key_path has no parent directory")?
                    .join("net"),
            );

            let network = NetworkService::new(
                net_config.clone(),
                runtime_config,
                &signer,
                Box::new(RouterDataProvider(router_query)),
                Box::new(db.clone()),
            )
            .with_context(|| "failed to create network service")?;
            Some(network)
        } else {
            None
        };

        let rpc = config
            .rpc
            .as_ref()
<<<<<<< HEAD
            .map(|config| RpcService::new(config.clone(), db.clone(), local_blob_storage_for_rpc));
=======
            .map(|config| RpcService::new(config.clone(), db.clone()));
>>>>>>> 36291b2a

        let compute_config = ComputeConfig::new(config.node.canonical_quarantine);
        let compute = ComputeService::new(compute_config, db.clone(), processor);

        let fast_sync = config.node.fast_sync;

        #[allow(unreachable_code)]
        Ok(Self {
            db,
            network,
            observer,
            blob_loader,
            compute,
            consensus,
            signer,
            prometheus,
            rpc,
            fast_sync,
            validator_address,
            #[cfg(test)]
            sender: unreachable!(),
        })
    }

    fn get_config_public_key(key: ConfigPublicKey, signer: &Signer) -> Result<Option<PublicKey>> {
        match key {
            ConfigPublicKey::Enabled(key) => Ok(Some(key)),
            ConfigPublicKey::Random => Ok(Some(signer.generate_key()?)),
            ConfigPublicKey::Disabled => Ok(None),
        }
    }

    #[cfg(test)]
    #[allow(clippy::too_many_arguments)]
    pub(crate) fn new_from_parts(
        db: Database,
        observer: ObserverService,
        blob_loader: Box<dyn BlobLoaderService>,
        compute: ComputeService,
        signer: Signer,
        consensus: Pin<Box<dyn ConsensusService>>,
        network: Option<NetworkService>,
        prometheus: Option<PrometheusService>,
        rpc: Option<RpcService>,
        sender: tests::utils::TestingEventSender,
        fast_sync: bool,
        validator_address: Option<Address>,
    ) -> Self {
        Self {
            db,
            observer,
            blob_loader,
            compute,
            consensus,
            signer,
            network,
            prometheus,
            rpc,
            sender,
            fast_sync,
            validator_address,
        }
    }

    pub async fn run(mut self) -> Result<()> {
        if self.fast_sync {
            fast_sync::sync(&mut self).await?;
        }

        self.run_inner().await.inspect_err(|err| {
            log::error!("Service finished work with error: {err:?}");
        })
    }

    async fn run_inner(self) -> Result<()> {
        let Service {
            db: _,
            mut network,
            mut observer,
            mut blob_loader,
            mut compute,
            mut consensus,
            signer: _signer,
            mut prometheus,
            rpc,
            fast_sync: _,
            validator_address,
            #[cfg(test)]
            sender,
        } = self;

        let (mut rpc_handle, mut rpc) = if let Some(rpc) = rpc {
            log::info!("🌐 Rpc server starting at: {}", rpc.port());

            let (rpc_run, rpc_receiver) = rpc.run_server().await?;

            (Some(tokio::spawn(rpc_run.stopped())), Some(rpc_receiver))
        } else {
            (None, None)
        };

        let roles = vec!["Observer".to_string(), consensus.role()];
        log::info!("⚙️ Node service starting, roles: {roles:?}");

        #[cfg(test)]
        sender
            .send(tests::utils::TestingEvent::ServiceStarted)
            .expect("failed to broadcast service STARTED event");

        loop {
            let event: Event = tokio::select! {
                event = compute.select_next_some() => event?.into(),
                event = consensus.select_next_some() => event?.into(),
                event = network.maybe_next_some() => event.into(),
                event = observer.select_next_some() => event?.into(),
                event = blob_loader.select_next_some() => event?.into(),
                event = prometheus.maybe_next_some() => event.into(),
                event = rpc.maybe_next_some() => event.into(),
                _ = rpc_handle.as_mut().maybe() => {
                    log::info!("`RPCWorker` has terminated, shutting down...");
                    continue;
                }
            };

            log::trace!("Primary service produced event, start handling: {event:?}");

            #[cfg(test)]
            sender
                .send(tests::utils::TestingEvent::new(&event))
                .expect("failed to broadcast service event");

            match event {
                Event::Observer(event) => match event {
                    ObserverEvent::Block(block_data) => {
                        tracing::info!(
                            height = %block_data.header.height,
                            timestamp = %block_data.header.timestamp,
                            hash = %block_data.hash,
                            parent_hash = %block_data.header.parent_hash,
                            "📦 receive a chain head",
                        );

                        consensus.receive_new_chain_head(block_data)?
                    }
                    ObserverEvent::BlockSynced(block) => {
                        // NOTE: Observer guarantees that, if `BlockSynced` event is emitted,
                        // then from latest synced block and up to `data.block_hash`:
                        // all blocks on-chain data (see OnChainStorage) is loaded and available in database.

                        compute.prepare_block(block);
                        consensus.receive_synced_block(block)?;
                        if let Some(network) = network.as_mut() {
                            network.set_chain_head(block)?;
                        }
                    }
                },
                Event::BlobLoader(event) => match event {
                    BlobLoaderEvent::BlobLoaded(code_and_id) => {
                        compute.process_code(code_and_id);
                    }
                },
                Event::Compute(event) => match event {
                    ComputeEvent::RequestLoadCodes(codes) => {
                        blob_loader.load_codes(codes, None)?;
                    }
                    ComputeEvent::AnnounceComputed(announce_hash) => {
                        consensus.receive_computed_announce(announce_hash)?
                    }
                    ComputeEvent::BlockPrepared(block_hash) => {
                        consensus.receive_prepared_block(block_hash)?
                    }
                    ComputeEvent::CodeProcessed(_) => {
                        // Nothing
                    }
                },
                Event::Network(event) => {
                    let Some(_) = network.as_mut() else {
                        unreachable!("couldn't produce event without network");
                    };

                    match event {
                        NetworkEvent::ValidatorMessage(message) => {
                            match message {
                                VerifiedValidatorMessage::ProducerBlock(announce) => {
                                    let announce = announce.map(|a| a.payload);
                                    consensus.receive_announce(announce)?
                                }
                                VerifiedValidatorMessage::RequestBatchValidation(request) => {
                                    let request = request.map(|r| r.payload);
                                    consensus.receive_validation_request(request)?
                                }
                                VerifiedValidatorMessage::ApproveBatch(reply) => {
                                    let reply = reply.map(|r| r.payload);
                                    let (reply, _) = reply.into_parts();
                                    consensus.receive_validation_reply(reply)?
                                }
<<<<<<< HEAD
                                VerifiedValidatorMessage::InjectedPromise(promise) => {
=======
                                VerifiedValidatorMessage::Promise(promise) => {
>>>>>>> 36291b2a
                                    let promise = promise.map(|p| p.payload);
                                    let (promise, _pub_key) = promise.into_parts();

                                    // TODO kuzmindev: this is a temporary solution, should be implemented by handling in some service.
<<<<<<< HEAD
                                    self.db.set_injected_promise(promise);
=======
                                    self.db.set_promise(promise);
>>>>>>> 36291b2a
                                }
                            };
                        }
                        NetworkEvent::InjectedTransaction(transaction) => {
                            consensus.receive_injected_transaction(transaction)?;
                        }
                        NetworkEvent::PeerBlocked(_) | NetworkEvent::PeerConnected(_) => {}
                    }
                }
                Event::Prometheus(event) => {
                    let Some(p) = prometheus.as_mut() else {
                        unreachable!("couldn't produce event without prometheus");
                    };

                    match event {
                        PrometheusEvent::CollectMetrics => {
                            let last_block = observer.last_block_number();
                            let pending_codes = blob_loader.pending_codes_len();

                            p.update_observer_metrics(last_block, pending_codes);

                            // Collect compute service metrics
                            let metrics = compute.get_metrics();

                            p.update_compute_metrics(
                                metrics.blocks_queue_len,
                                metrics.waiting_codes_count,
                                metrics.process_codes_count,
                            );

                            // TODO #4643: support metrics for consensus service
                        }
                    }
                }
                Event::Rpc(event) => {
                    log::trace!("Received RPC event: {event:?}");

                    match event {
                        RpcEvent::InjectedTransaction {
<<<<<<< HEAD
                            transaction,
                            response_sender,
                        }
                        | RpcEvent::InjectedTransactionSubscription {
=======
>>>>>>> 36291b2a
                            transaction,
                            response_sender,
                            promise_sender: _,
                        } => {
<<<<<<< HEAD
                            if validator_address == Some(transaction.data().recipient) {
                                consensus.receive_injected_transaction(transaction)?;
=======
                            if validator_address == Some(transaction.recipient) {
                                consensus.receive_injected_transaction(transaction.tx)?;
>>>>>>> 36291b2a
                            } else {
                                let Some(network) = network.as_mut() else {
                                    continue;
                                };

                                network.send_injected_transaction(transaction);
                            }

                            let _res = response_sender.send(InjectedTransactionAcceptance::Accept);
                        }
                    }
                }
                Event::Consensus(event) => match event {
                    ConsensusEvent::ComputeAnnounce(announce) => compute.compute_announce(announce),
                    ConsensusEvent::PublishMessage(message) => {
                        // if let Some(rpc) = rpc.as_mut()
                        //     && let SignedValidatorMessage::InjectedPromise(promise) = &event
                        // {
                        //     rpc.receive_promise(promise);
                        // }

                        let Some(network) = network.as_mut() else {
                            continue;
                        };

                        network.publish_message(message);
                    }
                    ConsensusEvent::CommitmentSubmitted(tx) => {
                        log::info!("Commitment submitted, tx: {tx}");
                    }
                    ConsensusEvent::Warning(msg) => {
                        log::warn!("Consensus service warning: {msg}");
                    }
                },
            }
        }
    }
}<|MERGE_RESOLUTION|>--- conflicted
+++ resolved
@@ -21,16 +21,11 @@
 use async_trait::async_trait;
 use ethexe_blob_loader::{BlobLoader, BlobLoaderEvent, BlobLoaderService, ConsensusLayerConfig};
 use ethexe_common::{
-<<<<<<< HEAD
     Address,
     db::InjectedStorageRW,
     ecdsa::PublicKey,
     gear::CodeState,
     network::{SignedValidatorMessage, VerifiedValidatorMessage},
-=======
-    Address, db::InjectedStorageRW, ecdsa::PublicKey, gear::CodeState,
-    network::VerifiedValidatorMessage,
->>>>>>> 36291b2a
 };
 use ethexe_compute::{ComputeConfig, ComputeEvent, ComputeService};
 use ethexe_consensus::{
@@ -260,11 +255,7 @@
         let rpc = config
             .rpc
             .as_ref()
-<<<<<<< HEAD
-            .map(|config| RpcService::new(config.clone(), db.clone(), local_blob_storage_for_rpc));
-=======
             .map(|config| RpcService::new(config.clone(), db.clone()));
->>>>>>> 36291b2a
 
         let compute_config = ComputeConfig::new(config.node.canonical_quarantine);
         let compute = ComputeService::new(compute_config, db.clone(), processor);
@@ -461,20 +452,12 @@
                                     let (reply, _) = reply.into_parts();
                                     consensus.receive_validation_reply(reply)?
                                 }
-<<<<<<< HEAD
-                                VerifiedValidatorMessage::InjectedPromise(promise) => {
-=======
                                 VerifiedValidatorMessage::Promise(promise) => {
->>>>>>> 36291b2a
                                     let promise = promise.map(|p| p.payload);
                                     let (promise, _pub_key) = promise.into_parts();
 
                                     // TODO kuzmindev: this is a temporary solution, should be implemented by handling in some service.
-<<<<<<< HEAD
-                                    self.db.set_injected_promise(promise);
-=======
                                     self.db.set_promise(promise);
->>>>>>> 36291b2a
                                 }
                             };
                         }
@@ -514,24 +497,16 @@
 
                     match event {
                         RpcEvent::InjectedTransaction {
-<<<<<<< HEAD
                             transaction,
                             response_sender,
                         }
                         | RpcEvent::InjectedTransactionSubscription {
-=======
->>>>>>> 36291b2a
                             transaction,
                             response_sender,
                             promise_sender: _,
                         } => {
-<<<<<<< HEAD
-                            if validator_address == Some(transaction.data().recipient) {
-                                consensus.receive_injected_transaction(transaction)?;
-=======
                             if validator_address == Some(transaction.recipient) {
                                 consensus.receive_injected_transaction(transaction.tx)?;
->>>>>>> 36291b2a
                             } else {
                                 let Some(network) = network.as_mut() else {
                                     continue;
