// This file is part of Gear.
//
// Copyright (C) 2024-2025 Gear Technologies Inc.
// SPDX-License-Identifier: GPL-3.0-or-later WITH Classpath-exception-2.0
//
// This program is free software: you can redistribute it and/or modify
// it under the terms of the GNU General Public License as published by
// the Free Software Foundation, either version 3 of the License, or
// (at your option) any later version.
//
// This program is distributed in the hope that it will be useful,
// but WITHOUT ANY WARRANTY; without even the implied warranty of
// MERCHANTABILITY or FITNESS FOR A PARTICULAR PURPOSE. See the
// GNU General Public License for more details.
//
// You should have received a copy of the GNU General Public License
// along with this program. If not, see <https://www.gnu.org/licenses/>.

use crate::config::{Config, ConfigPublicKey};
use alloy::{
    node_bindings::{Anvil, AnvilInstance},
    providers::{ProviderBuilder, RootProvider, ext::AnvilApi},
};
use anyhow::{Context, Result, bail};
use async_trait::async_trait;
use ethexe_blob_loader::{BlobLoader, BlobLoaderEvent, BlobLoaderService, ConsensusLayerConfig};
use ethexe_common::{
    Address, COMMITMENT_DELAY_LIMIT,
    ecdsa::{PrivateKey, PublicKey},
    gear::CodeState,
    network::VerifiedValidatorMessage,
};
use ethexe_compute::{ComputeConfig, ComputeEvent, ComputeService};
use ethexe_consensus::{
    ConnectService, ConsensusEvent, ConsensusService, ValidatorConfig, ValidatorService,
};
use ethexe_db::{Database, RocksDatabase};
use ethexe_ethereum::{Ethereum, deploy::EthereumDeployer, router::RouterQuery};
use ethexe_network::{
    NetworkEvent, NetworkRuntimeConfig, NetworkService,
    db_sync::{self, ExternalDataProvider},
};
use ethexe_observer::{
    ObserverEvent, ObserverService,
    utils::{BlockId, BlockLoader},
};
use ethexe_processor::{Processor, ProcessorConfig};
use ethexe_prometheus::{PrometheusEvent, PrometheusService};
use ethexe_rpc::{InjectedTransactionAcceptance, RpcEvent, RpcServer};
use ethexe_service_utils::{OptionFuture as _, OptionStreamNext as _};
use futures::{StreamExt, stream::FuturesUnordered};
use gprimitives::{ActorId, CodeId, H256};
<<<<<<< HEAD
use gsigner::secp256k1::Signer;
use std::{collections::BTreeSet, num::NonZero, pin::Pin, time::Duration};
=======
use std::{collections::BTreeSet, num::NonZero, path::PathBuf, pin::Pin, time::Duration};
>>>>>>> 61cc4818

pub mod config;

mod fast_sync;
#[cfg(test)]
mod tests;

#[derive(Debug, derive_more::From)]
pub enum Event {
    Compute(ComputeEvent),
    Consensus(ConsensusEvent),
    Network(NetworkEvent),
    Observer(ObserverEvent),
    BlobLoader(BlobLoaderEvent),
    Prometheus(PrometheusEvent),
    Rpc(RpcEvent),
    Fetching(db_sync::HandleResult),
}

#[derive(Clone)]
struct RouterDataProvider(RouterQuery);

#[async_trait]
impl ExternalDataProvider for RouterDataProvider {
    fn clone_boxed(&self) -> Box<dyn ExternalDataProvider> {
        Box::new(self.clone())
    }

    async fn programs_code_ids_at(
        self: Box<Self>,
        program_ids: BTreeSet<ActorId>,
        block: H256,
    ) -> Result<Vec<CodeId>> {
        self.0.programs_code_ids_at(program_ids, block).await
    }

    async fn codes_states_at(
        self: Box<Self>,
        code_ids: BTreeSet<CodeId>,
        block: H256,
    ) -> Result<Vec<CodeState>> {
        self.0.codes_states_at(code_ids, block).await
    }
}

/// ethexe service.
pub struct Service {
    db: Database,
    observer: ObserverService,
    blob_loader: Box<dyn BlobLoaderService>,
    compute: ComputeService,
    consensus: Pin<Box<dyn ConsensusService>>,
    signer: Signer,

    // Optional services
    network: Option<NetworkService>,
    prometheus: Option<PrometheusService>,
    rpc: Option<RpcServer>,

    fast_sync: bool,
    validator_address: Option<Address>,

    #[cfg(test)]
    sender: tests::utils::TestingEventSender,
}

impl Service {
    pub async fn configure_dev_environment(
        key_path: PathBuf,
        block_time: Duration,
    ) -> Result<(AnvilInstance, PublicKey, PublicKey, Address)> {
        let signer = Signer::fs(key_path);

        let anvil = Anvil::new().port(8545_u16).spawn();

        let mut it = anvil
            .keys()
            .iter()
            .map(|key| PrivateKey::from(key.clone()))
            .zip(anvil.addresses().iter().map(|addr| Address::from(*addr)));

        let (deployer_private_key, deployer_address) = it.next().expect("infallible");
        let (validator_private_key, validator_address) = it.next().expect("infallible");
        let (sender_private_key, sender_address) = it.next().expect("infallible");

        signer.storage_mut().add_key(deployer_private_key)?;
        let validator_public_key = signer.storage_mut().add_key(validator_private_key)?;
        let sender_public_key = signer.storage_mut().add_key(sender_private_key)?;

        log::info!("🔐 Available Accounts:");

        log::info!("     Deployer:  {deployer_address} {deployer_private_key}");
        log::info!("     Validator: {validator_address} {validator_private_key}");
        log::info!("     Sender:    {sender_address} {sender_private_key}");

        let ethereum =
            EthereumDeployer::new(&anvil.ws_endpoint(), signer.clone(), deployer_address)
                .await
                .unwrap()
                .with_validators(vec![validator_address].try_into().unwrap())
                .deploy()
                .await?;

        let wvara = ethereum.wrapped_vara();
        let decimals = wvara.query().decimals().await?;
        wvara
            .transfer(
                sender_address.into(),
                500_000 * (10_u128.pow(decimals as _)),
            )
            .await?;

        let provider: RootProvider = ProviderBuilder::default()
            .connect(anvil.ws_endpoint().as_str())
            .await?;

        provider
            .anvil_set_interval_mining(block_time.as_secs())
            .await?;

        Ok((
            anvil,
            validator_public_key,
            sender_public_key,
            ethereum.router().address(),
        ))
    }

    pub async fn new(config: &Config) -> Result<Self> {
        let rocks_db = RocksDatabase::open(
            config
                .node
                .database_path_for(config.ethereum.router_address),
        )
        .with_context(|| "failed to open database")?;
        let db = Database::from_one(&rocks_db);

        let consensus_config = ConsensusLayerConfig {
            ethereum_rpc: config.ethereum.rpc.clone(),
            ethereum_beacon_rpc: config.ethereum.beacon_rpc.clone(),
            beacon_block_time: alloy::eips::merge::SLOT_DURATION,
            attempts: const { NonZero::<u8>::new(3).unwrap() },
        };
        let blob_loader = BlobLoader::new(db.clone(), consensus_config)
            .await
            .context("failed to create blob loader")?
            .into_box();

        let observer =
            ObserverService::new(&config.ethereum, config.node.eth_max_sync_depth, db.clone())
                .await
                .context("failed to create observer service")?;
        let latest_block = observer
            .block_loader()
            .load_simple(BlockId::Latest)
            .await
            .context("failed to get latest block")?;

        let router_query = RouterQuery::new(&config.ethereum.rpc, config.ethereum.router_address)
            .await
            .with_context(|| "failed to create router query")?;

        let genesis_block_hash = router_query
            .genesis_block_hash()
            .await
            .with_context(|| "failed to query genesis hash")?;

        if genesis_block_hash.is_zero() {
            log::error!(
                "👶 Genesis block hash wasn't found. Call router.lookupGenesisHash() first"
            );

            bail!("Failed to query valid genesis hash");
        } else {
            log::info!("👶 Genesis block hash: {genesis_block_hash:?}");
        }

        let validators = router_query
            .validators_at(latest_block.hash)
            .await
            .context("failed to query validators")?;
        log::info!("👥 Current validators set: {validators:?}");

        let threshold = router_query
            .threshold()
            .await
            .with_context(|| "failed to query validators threshold")?;
        log::info!("🔒 Multisig threshold: {threshold} / {}", validators.len());

        let processor = Processor::with_config(
            ProcessorConfig {
                chunk_processing_threads: config.node.chunk_processing_threads,
            },
            db.clone(),
        )
        .with_context(|| "failed to create processor")?;

        log::info!(
            "🔧 Amount of chunk processing threads for programs processing: {}",
            processor.config().chunk_processing_threads
        );

        let signer = Signer::fs(config.node.key_path.clone())?;

        let validator_pub_key = Self::get_config_public_key(config.node.validator, &signer)
            .with_context(|| "failed to get validator private key")?;
        let validator_address = validator_pub_key.map(|key| key.to_address());

        // TODO #4642: use validator session key
        let _validator_pub_key_session =
            Self::get_config_public_key(config.node.validator_session, &signer)
                .with_context(|| "failed to get validator session private key")?;

        let consensus: Pin<Box<dyn ConsensusService>> = {
            if let Some(pub_key) = validator_pub_key {
                let ethereum = Ethereum::new(
                    &config.ethereum.rpc,
                    config.ethereum.router_address.into(),
                    signer.clone(),
                    pub_key.to_address(),
                )
                .await?;
                Box::pin(ValidatorService::new(
                    signer.clone(),
                    ethereum.middleware().query(),
                    ethereum.router(),
                    db.clone(),
                    ValidatorConfig {
                        pub_key,
                        signatures_threshold: threshold,
                        slot_duration: config.ethereum.block_time,
                        block_gas_limit: config.node.block_gas_limit,
                        // TODO: #4942 commitment_delay_limit is a protocol specific constant
                        // which better to be configurable by router contract
                        commitment_delay_limit: COMMITMENT_DELAY_LIMIT,
                        producer_delay: Duration::ZERO,
                        router_address: config.ethereum.router_address,
                        validate_chain_deepness_limit: config.node.validate_chain_deepness_limit,
                        chain_deepness_threshold: config.node.chain_deepness_threshold,
                    },
                )?)
            } else {
                Box::pin(ConnectService::new(
                    db.clone(),
                    config.ethereum.block_time,
                    3,
                ))
            }
        };

        let prometheus = if let Some(config) = config.prometheus.clone() {
            Some(PrometheusService::new(config)?)
        } else {
            None
        };

        let network = if let Some(net_config) = &config.network {
            // TODO: #4918 create Signer object correctly for test/prod environments
            let network_signer = Signer::fs(
                config
                    .node
                    .key_path
                    .parent()
                    .context("key_path has no parent directory")?
                    .join("net"),
            )?;

            let latest_block_data = observer
                .block_loader()
                .load_simple(BlockId::Latest)
                .await
                .context("failed to get latest block")?;

            let runtime_config = NetworkRuntimeConfig {
                latest_block_header: latest_block_data.header,
                latest_validators: validators,
                network_signer,
                external_data_provider: Box::new(RouterDataProvider(router_query)),
                db: Box::new(db.clone()),
            };

            let network = NetworkService::new(net_config.clone(), runtime_config)
                .with_context(|| "failed to create network service")?;
            Some(network)
        } else {
            None
        };

        let rpc = config
            .rpc
            .as_ref()
            .map(|config| RpcServer::new(config.clone(), db.clone()));

        let compute_config = ComputeConfig::new(config.node.canonical_quarantine);
        let compute = ComputeService::new(compute_config, db.clone(), processor);

        let fast_sync = config.node.fast_sync;

        #[allow(unreachable_code)]
        Ok(Self {
            db,
            network,
            observer,
            blob_loader,
            compute,
            consensus,
            signer,
            prometheus,
            rpc,
            fast_sync,
            validator_address,
            #[cfg(test)]
            sender: unreachable!(),
        })
    }

    fn get_config_public_key(key: ConfigPublicKey, signer: &Signer) -> Result<Option<PublicKey>> {
        match key {
            ConfigPublicKey::Enabled(key) => Ok(Some(key)),
            ConfigPublicKey::Random => Ok(Some(signer.generate_key()?)),
            ConfigPublicKey::Disabled => Ok(None),
        }
    }

    #[cfg(test)]
    #[allow(clippy::too_many_arguments)]
    pub(crate) fn new_from_parts(
        db: Database,
        observer: ObserverService,
        blob_loader: Box<dyn BlobLoaderService>,
        compute: ComputeService,
        signer: Signer,
        consensus: Pin<Box<dyn ConsensusService>>,
        network: Option<NetworkService>,
        prometheus: Option<PrometheusService>,
        rpc: Option<RpcServer>,
        sender: tests::utils::TestingEventSender,
        fast_sync: bool,
        validator_address: Option<Address>,
    ) -> Self {
        Self {
            db,
            observer,
            blob_loader,
            compute,
            consensus,
            signer,
            network,
            prometheus,
            rpc,
            sender,
            fast_sync,
            validator_address,
        }
    }

    pub async fn run(mut self) -> Result<()> {
        if self.fast_sync {
            fast_sync::sync(&mut self).await?;
        }

        self.run_inner().await.inspect_err(|err| {
            log::error!("Service finished work with error: {err:?}");
        })
    }

    async fn run_inner(self) -> Result<()> {
        let Service {
            db: _,
            mut network,
            mut observer,
            mut blob_loader,
            mut compute,
            mut consensus,
            signer: _signer,
            mut prometheus,
            rpc,
            fast_sync: _,
            validator_address,
            #[cfg(test)]
            sender,
        } = self;

        let (mut rpc_handle, mut rpc) = if let Some(rpc) = rpc {
            log::info!("🌐 Rpc server starting at: {}", rpc.port());

            let (rpc_run, rpc_receiver) = rpc.run_server().await?;

            (Some(tokio::spawn(rpc_run.stopped())), Some(rpc_receiver))
        } else {
            (None, None)
        };

        let roles = vec!["Observer".to_string(), consensus.role()];
        log::info!("⚙️ Node service starting, roles: {roles:?}");

        #[cfg(test)]
        sender
            .send(tests::utils::TestingEvent::ServiceStarted)
            .expect("failed to broadcast service STARTED event");

        let mut network_fetcher = FuturesUnordered::new();

        loop {
            let event: Event = tokio::select! {
                event = compute.select_next_some() => event?.into(),
                event = consensus.select_next_some() => event?.into(),
                event = network.maybe_next_some() => event.into(),
                event = observer.select_next_some() => event?.into(),
                event = blob_loader.select_next_some() => event?.into(),
                event = prometheus.maybe_next_some() => event.into(),
                event = rpc.maybe_next_some() => event.into(),
                fetching_result = network_fetcher.maybe_next_some() => Event::Fetching(fetching_result),
                _ = rpc_handle.as_mut().maybe() => {
                    log::info!("`RPCWorker` has terminated, shutting down...");
                    continue;
                }
            };

            log::trace!("Primary service produced event, start handling: {event:?}");

            #[cfg(test)]
            sender
                .send(tests::utils::TestingEvent::new(&event))
                .expect("failed to broadcast service event");

            match event {
                Event::Observer(event) => match event {
                    ObserverEvent::Block(block_data) => {
                        tracing::info!(
                            height = %block_data.header.height,
                            timestamp = %block_data.header.timestamp,
                            hash = %block_data.hash,
                            parent_hash = %block_data.header.parent_hash,
                            "📦 receive a chain head",
                        );

                        consensus.receive_new_chain_head(block_data)?
                    }
                    ObserverEvent::BlockSynced(block) => {
                        // NOTE: Observer guarantees that, if `BlockSynced` event is emitted,
                        // then from latest synced block and up to `data.block_hash`:
                        // all blocks on-chain data (see OnChainStorage) is loaded and available in database.

                        compute.prepare_block(block);
                        consensus.receive_synced_block(block)?;
                        if let Some(network) = network.as_mut() {
                            network.set_chain_head(block)?;
                        }
                    }
                },
                Event::BlobLoader(event) => match event {
                    BlobLoaderEvent::BlobLoaded(code_and_id) => {
                        compute.process_code(code_and_id);
                    }
                },
                Event::Compute(event) => match event {
                    ComputeEvent::RequestLoadCodes(codes) => {
                        blob_loader.load_codes(codes)?;
                    }
                    ComputeEvent::AnnounceComputed(announce_hash) => {
                        consensus.receive_computed_announce(announce_hash)?
                    }
                    ComputeEvent::BlockPrepared(block_hash) => {
                        consensus.receive_prepared_block(block_hash)?
                    }
                    ComputeEvent::CodeProcessed(_) => {
                        // Nothing
                    }
                },
                Event::Network(event) => {
                    let Some(_) = network.as_mut() else {
                        unreachable!("couldn't produce event without network");
                    };

                    match event {
                        NetworkEvent::ValidatorMessage(message) => {
                            match message {
                                VerifiedValidatorMessage::Announce(announce) => {
                                    let announce = announce.map(|a| a.payload);
                                    consensus.receive_announce(announce)?
                                }
                                VerifiedValidatorMessage::RequestBatchValidation(request) => {
                                    let request = request.map(|r| r.payload);
                                    consensus.receive_validation_request(request)?
                                }
                                VerifiedValidatorMessage::ApproveBatch(reply) => {
                                    let reply = reply.map(|r| r.payload);
                                    let (reply, _) = reply.into_parts();
                                    consensus.receive_validation_reply(reply)?
                                }
                            };
                        }
                        NetworkEvent::InjectedTransaction(transaction) => {
                            consensus.receive_injected_transaction(transaction)?;
                        }
                        NetworkEvent::PeerBlocked(_) | NetworkEvent::PeerConnected(_) => {}
                    }
                }
                Event::Prometheus(event) => {
                    let Some(p) = prometheus.as_mut() else {
                        unreachable!("couldn't produce event without prometheus");
                    };

                    match event {
                        PrometheusEvent::CollectMetrics => {
                            let last_block = observer.last_block_number();
                            let pending_codes = blob_loader.pending_codes_len();

                            p.update_observer_metrics(last_block, pending_codes);

                            // Collect compute service metrics
                            let metrics = compute.get_metrics();

                            p.update_compute_metrics(
                                metrics.blocks_queue_len,
                                metrics.waiting_codes_count,
                                metrics.process_codes_count,
                            );

                            // TODO #4643: support metrics for consensus service
                        }
                    }
                }
                Event::Rpc(event) => {
                    log::trace!("Received RPC event: {event:?}");

                    match event {
                        RpcEvent::InjectedTransaction {
                            transaction,
                            response_sender,
                        } => {
                            if validator_address == Some(transaction.recipient) {
                                consensus.receive_injected_transaction(transaction.tx)?;
                            } else {
                                let Some(network) = network.as_mut() else {
                                    continue;
                                };

                                network.send_injected_transaction(transaction);
                            }

                            let _res = response_sender.send(InjectedTransactionAcceptance::Accept);
                        }
                    }
                }
                Event::Consensus(event) => match event {
                    ConsensusEvent::ComputeAnnounce(announce) => compute.compute_announce(announce),
                    ConsensusEvent::PublishMessage(message) => {
                        let Some(network) = network.as_mut() else {
                            continue;
                        };

                        network.publish_message(message);
                    }
                    ConsensusEvent::CommitmentSubmitted(info) => {
                        log::info!("{info}");
                    }
                    ConsensusEvent::Warning(msg) => {
                        log::warn!("Consensus service warning: {msg}");
                    }
                    ConsensusEvent::RequestAnnounces(request) => {
                        let Some(network) = network.as_mut() else {
                            panic!("Requesting announces is not allowed without network service");
                        };

                        network_fetcher.push(network.db_sync_handle().request(request.into()));
                    }
                    ConsensusEvent::AnnounceAccepted(_) | ConsensusEvent::AnnounceRejected(_) => {
                        // TODO #4940: consider to publish network message
                    }
                    ConsensusEvent::Promise(promise) => {
                        let rpc = rpc
                            .as_mut()
                            .expect("cannot produce promise without event from RPC");
                        rpc.provide_promise(promise);

                        // TODO kuzmindev: also should be sent to network peer, that waits for transaction promise
                    }
                },
                Event::Fetching(result) => {
                    let Some(network) = network.as_mut() else {
                        unreachable!("Fetching event is impossible without network service");
                    };

                    match result {
                        Ok(db_sync::Response::Announces(response)) => {
                            consensus.receive_announces_response(response)?;
                        }
                        Ok(resp) => {
                            panic!("only announces are requested currently, but got: {resp:?}");
                        }
                        Err((err, request)) => {
                            log::trace!(
                                "Retry fetching external data for request {request:?} due to error: {err:?}"
                            );
                            network_fetcher.push(network.db_sync_handle().retry(request));
                        }
                    }
                }
            }
        }
    }
}<|MERGE_RESOLUTION|>--- conflicted
+++ resolved
@@ -24,12 +24,7 @@
 use anyhow::{Context, Result, bail};
 use async_trait::async_trait;
 use ethexe_blob_loader::{BlobLoader, BlobLoaderEvent, BlobLoaderService, ConsensusLayerConfig};
-use ethexe_common::{
-    Address, COMMITMENT_DELAY_LIMIT,
-    ecdsa::{PrivateKey, PublicKey},
-    gear::CodeState,
-    network::VerifiedValidatorMessage,
-};
+use ethexe_common::{COMMITMENT_DELAY_LIMIT, gear::CodeState, network::VerifiedValidatorMessage};
 use ethexe_compute::{ComputeConfig, ComputeEvent, ComputeService};
 use ethexe_consensus::{
     ConnectService, ConsensusEvent, ConsensusService, ValidatorConfig, ValidatorService,
@@ -50,12 +45,8 @@
 use ethexe_service_utils::{OptionFuture as _, OptionStreamNext as _};
 use futures::{StreamExt, stream::FuturesUnordered};
 use gprimitives::{ActorId, CodeId, H256};
-<<<<<<< HEAD
-use gsigner::secp256k1::Signer;
-use std::{collections::BTreeSet, num::NonZero, pin::Pin, time::Duration};
-=======
+use gsigner::secp256k1::{Address, PrivateKey, PublicKey, Signer};
 use std::{collections::BTreeSet, num::NonZero, path::PathBuf, pin::Pin, time::Duration};
->>>>>>> 61cc4818
 
 pub mod config;
 
@@ -127,23 +118,27 @@
         key_path: PathBuf,
         block_time: Duration,
     ) -> Result<(AnvilInstance, PublicKey, PublicKey, Address)> {
-        let signer = Signer::fs(key_path);
+        let signer = Signer::fs(key_path).with_context(|| "failed to open dev keystore")?;
 
         let anvil = Anvil::new().port(8545_u16).spawn();
 
         let mut it = anvil
             .keys()
             .iter()
-            .map(|key| PrivateKey::from(key.clone()))
+            .map(|key| {
+                let mut seed = [0u8; 32];
+                seed.copy_from_slice(&key.to_bytes());
+                PrivateKey::from_seed(seed).expect("anvil should provide valid secp256k1 key")
+            })
             .zip(anvil.addresses().iter().map(|addr| Address::from(*addr)));
 
         let (deployer_private_key, deployer_address) = it.next().expect("infallible");
         let (validator_private_key, validator_address) = it.next().expect("infallible");
         let (sender_private_key, sender_address) = it.next().expect("infallible");
 
-        signer.storage_mut().add_key(deployer_private_key)?;
-        let validator_public_key = signer.storage_mut().add_key(validator_private_key)?;
-        let sender_public_key = signer.storage_mut().add_key(sender_private_key)?;
+        signer.import_key(deployer_private_key.clone())?;
+        let validator_public_key = signer.import_key(validator_private_key.clone())?;
+        let sender_public_key = signer.import_key(sender_private_key.clone())?;
 
         log::info!("🔐 Available Accounts:");
 
