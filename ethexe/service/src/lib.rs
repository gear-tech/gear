--- conflicted
+++ resolved
@@ -481,12 +481,6 @@
                         NetworkEvent::InjectedTransaction(transaction) => {
                             consensus.receive_injected_transaction(transaction)?;
                         }
-<<<<<<< HEAD
-=======
-                        NetworkEvent::InjectedTransaction(_transaction) => {
-                            // TODO: handle transaction
-                        }
->>>>>>> 8cf962cb
                         NetworkEvent::PeerBlocked(_) | NetworkEvent::PeerConnected(_) => {}
                     }
                 }
