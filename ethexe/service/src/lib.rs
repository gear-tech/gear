// This file is part of Gear.
//
// Copyright (C) 2024-2025 Gear Technologies Inc.
// SPDX-License-Identifier: GPL-3.0-or-later WITH Classpath-exception-2.0
//
// This program is free software: you can redistribute it and/or modify
// it under the terms of the GNU General Public License as published by
// the Free Software Foundation, either version 3 of the License, or
// (at your option) any later version.
//
// This program is distributed in the hope that it will be useful,
// but WITHOUT ANY WARRANTY; without even the implied warranty of
// MERCHANTABILITY or FITNESS FOR A PARTICULAR PURPOSE. See the
// GNU General Public License for more details.
//
// You should have received a copy of the GNU General Public License
// along with this program. If not, see <https://www.gnu.org/licenses/>.

use crate::config::{Config, ConfigPublicKey};
use alloy::primitives::U256;
use anyhow::{anyhow, bail, Context, Result};
use ethexe_common::{
    gear::{BlockCommitment, CodeCommitment},
    SimpleBlockData,
};
use ethexe_compute::{BlockProcessed, ComputeEvent, ComputeService};
use ethexe_db::{Database, RocksDatabase};
use ethexe_ethereum::router::RouterQuery;
use ethexe_network::{db_sync, NetworkEvent, NetworkService};
use ethexe_observer::{BlobData, BlockSyncedData, MockBlobReader, ObserverEvent, ObserverService};
use ethexe_processor::{Processor, ProcessorConfig};
use ethexe_prometheus::{PrometheusEvent, PrometheusService};
use ethexe_rpc::{RpcEvent, RpcService};
use ethexe_sequencer::{
    agro::AggregatedCommitments, SequencerConfig, SequencerEvent, SequencerService,
};
use ethexe_service_utils::{OptionFuture as _, OptionStreamNext as _};
use ethexe_signer::{Address, Digest, PublicKey, Signature, Signer};
use ethexe_tx_pool::{SignedOffchainTransaction, TxPoolService};
use ethexe_validator::{BlockCommitmentValidationRequest, Validator};
use futures::StreamExt;
use gprimitives::H256;
use parity_scale_codec::{Decode, Encode};
use std::sync::Arc;
use tokio::sync::broadcast::Sender;

pub mod config;

#[cfg(test)]
mod tests;

#[derive(Debug, Clone, derive_more::From)]
pub enum Event {
    // Basic event to notify that service has started. Sent just once.
    ServiceStarted,
    // Services events.
    Compute(ComputeEvent),
    Network(NetworkEvent),
    Observer(ObserverEvent),
    Prometheus(PrometheusEvent),
    Rpc(RpcEvent),
    Sequencer(SequencerEvent),
}

/// ethexe service.
pub struct Service {
    db: Database,
    observer: ObserverService,
    router_query: RouterQuery,
    compute: ComputeService,
    signer: Signer,
    tx_pool: TxPoolService,

    // Optional services
    // TODO: consider network to be always enabled
    network: Option<NetworkService>,
    sequencer: Option<SequencerService>,
    validator: Option<Validator>,
    prometheus: Option<PrometheusService>,
    rpc: Option<RpcService>,

    // Optional global event broadcaster.
    sender: Option<Sender<Event>>,
}

// TODO: consider to move this to another module #4176
#[derive(Debug, Clone, Encode, Decode)]
pub enum NetworkMessage {
    PublishCommitments {
        codes: Option<AggregatedCommitments<CodeCommitment>>,
        blocks: Option<AggregatedCommitments<BlockCommitment>>,
    },
    RequestCommitmentsValidation {
        codes: Vec<CodeCommitment>,
        blocks: Vec<BlockCommitmentValidationRequest>,
    },
    ApproveCommitments {
        batch_commitment: (Digest, Signature),
    },
    OffchainTransaction {
        transaction: SignedOffchainTransaction,
    },
}

impl Service {
    pub async fn new(config: &Config) -> Result<Self> {
        let mock_blob_reader: Option<Arc<MockBlobReader>> = if config.node.dev {
            Some(Arc::new(MockBlobReader::new()))
        } else {
            None
        };

        let rocks_db = RocksDatabase::open(
            config
                .node
                .database_path_for(config.ethereum.router_address),
        )
        .with_context(|| "failed to open database")?;
        let db = Database::from_one(&rocks_db);

        let observer = ObserverService::new(
            &config.ethereum,
            config.node.eth_max_sync_depth,
            db.clone(),
            mock_blob_reader.clone().map(|r| r as _),
        )
        .await
        .context("failed to create observer service")?;

        let router_query = RouterQuery::new(&config.ethereum.rpc, config.ethereum.router_address)
            .await
            .with_context(|| "failed to create router query")?;

        let genesis_block_hash = router_query
            .genesis_block_hash()
            .await
            .with_context(|| "failed to query genesis hash")?;

        if genesis_block_hash.is_zero() {
            log::error!(
                "👶 Genesis block hash wasn't found. Call router.lookupGenesisHash() first"
            );

            bail!("Failed to query valid genesis hash");
        } else {
            log::info!("👶 Genesis block hash: {genesis_block_hash:?}");
        }

        let validators = router_query
            .validators()
            .await
            .with_context(|| "failed to query validators")?;
        log::info!("👥 Validators set: {validators:?}");

        let threshold = router_query
            .threshold()
            .await
            .with_context(|| "failed to query validators threshold")?;
        log::info!("🔒 Multisig threshold: {threshold} / {}", validators.len());

        let processor = Processor::with_config(
            ProcessorConfig {
                queues_processing_threads: config.node.virtual_threads,
            },
            db.clone(),
        )
        .with_context(|| "failed to create processor")?;

        log::info!(
            "🔧 Amount of virtual threads for programs processing: {}",
            processor.config().queues_processing_threads
        );

        let signer =
            Signer::new(config.node.key_path.clone()).with_context(|| "failed to create signer")?;

        let sequencer = if let Some(key) =
            Self::get_config_public_key(config.node.sequencer, &signer)
                .with_context(|| "failed to get sequencer private key")?
        {
            Some(
                SequencerService::new(
                    &SequencerConfig {
                        ethereum_rpc: config.ethereum.rpc.clone(),
                        sign_tx_public: key,
                        router_address: config.ethereum.router_address,
                        validators,
                        threshold,
                        block_time: config.ethereum.block_time,
                    },
                    signer.clone(),
                    Box::new(db.clone()),
                )
                .await
                .with_context(|| "failed to create sequencer")?,
            )
        } else {
            None
        };

        let validator_pub_key = Self::get_config_public_key(config.node.validator, &signer)
            .with_context(|| "failed to get validator private key")?;
        let validator_pub_key_session =
            Self::get_config_public_key(config.node.validator_session, &signer)
                .with_context(|| "failed to get validator session private key")?;
        let validator =
            validator_pub_key
                .zip(validator_pub_key_session)
                .map(|(pub_key, pub_key_session)| {
                    Validator::new(
                        &ethexe_validator::Config {
                            pub_key,
                            pub_key_session,
                            router_address: config.ethereum.router_address,
                        },
                        db.clone(),
                        signer.clone(),
                    )
                });

        let prometheus = if let Some(config) = config.prometheus.clone() {
            Some(PrometheusService::new(config)?)
        } else {
            None
        };

        let network = if let Some(net_config) = &config.network {
            Some(
                NetworkService::new(net_config.clone(), &signer, db.clone())
                    .with_context(|| "failed to create network service")?,
            )
        } else {
            None
        };

        let rpc = config
            .rpc
            .as_ref()
            .map(|config| RpcService::new(config.clone(), db.clone(), mock_blob_reader.clone()));

        let tx_pool = TxPoolService::new(db.clone());

        let compute = ComputeService::new(db.clone(), processor);

        Ok(Self {
            db,
            network,
            observer,
            compute,
            router_query,
            sequencer,
            signer,
            validator,
            prometheus,
            rpc,
            tx_pool,
            sender: None,
        })
    }

    fn get_config_public_key(key: ConfigPublicKey, signer: &Signer) -> Result<Option<PublicKey>> {
        match key {
            ConfigPublicKey::Enabled(key) => Ok(Some(key)),
            ConfigPublicKey::Random => Ok(Some(signer.generate_key()?)),
            ConfigPublicKey::Disabled => Ok(None),
        }
    }

    #[cfg(test)]
    #[allow(clippy::too_many_arguments)]
    pub(crate) fn new_from_parts(
        db: Database,
        observer: ObserverService,
        router_query: RouterQuery,
        processor: Processor,
        signer: Signer,
        tx_pool: TxPoolService,
        network: Option<NetworkService>,
        sequencer: Option<SequencerService>,
        validator: Option<Validator>,
        prometheus: Option<PrometheusService>,
        rpc: Option<RpcService>,
        sender: Option<Sender<Event>>,
    ) -> Self {
        let compute = ComputeService::new(db.clone(), processor);

        Self {
            db,
            observer,
            compute,
            router_query,
            signer,
            network,
            sequencer,
            validator,
            prometheus,
            rpc,
            tx_pool,
            sender,
        }
    }

    pub async fn run(self) -> Result<()> {
        self.run_inner().await.inspect_err(|err| {
            log::error!("Service finished work with error: {err:?}");
        })
    }

    async fn run_inner(self) -> Result<()> {
        let Service {
            db,
            mut network,
            mut observer,
            mut router_query,
            mut compute,
            mut sequencer,
            signer: _signer,
            tx_pool,
            mut validator,
            mut prometheus,
            rpc,
            sender,
        } = self;

        let (mut rpc_handle, mut rpc) = if let Some(rpc) = rpc {
            log::info!("🌐 Rpc server starting at: {}", rpc.port());

            let (rpc_run, rpc_receiver) = rpc.run_server().await?;

            (Some(tokio::spawn(rpc_run.stopped())), Some(rpc_receiver))
        } else {
            (None, None)
        };

        let mut roles = "Observer".to_string();
        if let Some(seq) = sequencer.as_ref() {
            roles.push_str(&format!(", Sequencer ({})", seq.address()));
        }
        if let Some(val) = validator.as_ref() {
            roles.push_str(&format!(", Validator ({})", val.address()));
        }

        log::info!("⚙️ Node service starting, roles: [{}]", roles);

        // Broadcast service started event.
        // Never supposed to be Some in production code.
        if let Some(sender) = sender.as_ref() {
            sender
                .send(Event::ServiceStarted)
                .expect("failed to broadcast service STARTED event");
        }

        let mut identity = identity::ServiceIdentity::new(
            validator.as_ref().map(|validator| validator.address()),
            observer.block_time_secs(),
        );

        loop {
            let event: Event = tokio::select! {
                event = compute.select_next_some() => event?.into(),
                event = network.maybe_next_some() => event.into(),
                event = observer.select_next_some() => event?.into(),
                event = prometheus.maybe_next_some() => event.into(),
                event = rpc.maybe_next_some() => event.into(),
                event = sequencer.maybe_next_some() => event.into(),
                _ = rpc_handle.as_mut().maybe() => {
                    log::info!("`RPCWorker` has terminated, shutting down...");
                    continue;
                }
            };

            log::trace!("Primary service produced event, start handling: {event:?}");

            // Broadcast event.
            // Never supposed to be Some in production.
            if let Some(sender) = sender.as_ref() {
                sender
                    .send(event.clone())
                    .expect("failed to broadcast service event");
            }

            match event {
                Event::ServiceStarted => unreachable!("never handled here"),
                Event::Observer(event) => match event {
                    ObserverEvent::Blob(BlobData {
                        code_id,
                        timestamp,
                        code,
                    }) => {
<<<<<<< HEAD
                        // TODO (gsobol): must be done in observer event handling
                        if let Some(s) = sequencer.as_mut() {
                            s.on_new_head(chain_head)?
                        } else {
                            // TODO: remove, this must be fixed in future when sequencer will be part of BP
                            // HACK: Force validators to wait for some time, ensuring that the sequencer processes the block first.
                            // This fixes a deadlock in tests.
                            #[cfg(test)]
                            tokio::time::sleep(std::time::Duration::from_millis(50)).await;
                        }
=======
                        log::info!(
                            "🔢 receive a code blob, code_id {code_id}, code size {}",
                            code.len()
                        );
>>>>>>> bccba685

                        compute.receive_code(code_id, timestamp, code)
                    }
                    ObserverEvent::Block(block_data) => {
                        log::info!(
                            "📦 receive a chain head, height {}, hash {}, parent hash {}",
                            block_data.header.height,
                            block_data.hash,
                            block_data.header.parent_hash,
                        );

                        identity.receive_new_chain_head(block_data);
                    }
                    ObserverEvent::BlockSynced(data) => {
                        // NOTE: Observer guarantees that, if this event is emitted,
                        // then from latest synced block and up to `block_hash`:
                        // 1) all blocks on-chain data (see OnChainStorage) is loaded and available in database.
                        // 2) all approved(at least) codes are loaded and available in database.

                        if identity.receive_synced_block(&data)? {
                            let is_block_producer = identity
                                .is_block_producer()
                                .unwrap_or_else(|e| unreachable!("{e}"));
                            log::info!(
                                "🔗 Block synced, I'm a block producer: {is_block_producer}"
                            );
                            compute.receive_synced_head(data.block_hash);
                        }
                    }
                },
                Event::Compute(event) => match event {
                    ComputeEvent::BlockProcessed(BlockProcessed { block_hash }) => {
                        if let Some(s) = sequencer.as_mut() {
                            s.on_new_head(block_hash)?
                        }

                        if let Some(v) = validator.as_mut() {
                            let Some(aggregated_block_commitments) =
                                v.aggregate_commitments_for_block(block_hash)?
                            else {
                                continue;
                            };

                            if let Some(n) = network.as_mut() {
                                log::debug!("Publishing block commitments to network...");

                                n.publish_message(
                                    NetworkMessage::PublishCommitments {
                                        codes: None,
                                        blocks: Some(aggregated_block_commitments.clone()),
                                    }
                                    .encode(),
                                );
                            };

                            if let Some(s) = sequencer.as_mut() {
                                log::debug!(
                                    "Received ({}) signed block commitments from local validator...",
                                    aggregated_block_commitments.len()
                                );

                                s.receive_block_commitments(aggregated_block_commitments)?;
                            }
                        };
                    }
                    ComputeEvent::CodeProcessed(commitment) => {
                        if let Some(v) = validator.as_mut() {
                            let aggregated_code_commitments = v.aggregate(vec![commitment])?;

                            if let Some(n) = network.as_mut() {
                                log::debug!("Publishing code commitments to network...");
                                n.publish_message(
                                    NetworkMessage::PublishCommitments {
                                        codes: Some(aggregated_code_commitments.clone()),
                                        blocks: None,
                                    }
                                    .encode(),
                                );
                            };

                            if let Some(s) = sequencer.as_mut() {
                                log::debug!(
                                    "Received ({}) signed code commitments from local validator...",
                                    aggregated_code_commitments.len()
                                );
                                s.receive_code_commitments(aggregated_code_commitments)?;
                            }
                        }
                    }
                },
                Event::Network(event) => {
                    let Some(n) = network.as_mut() else {
                        unreachable!("couldn't produce event without network");
                    };

                    match event {
                        NetworkEvent::Message { source, data } => {
                            log::trace!("Received a network message from peer {source:?}");

                            let Ok(message) = NetworkMessage::decode(&mut data.as_slice())
                                .inspect_err(|e| {
                                    log::warn!("Failed to decode network message: {e}")
                                })
                            else {
                                continue;
                            };

                            match message {
                                NetworkMessage::PublishCommitments { codes, blocks } => {
                                    if let Some(s) = sequencer.as_mut() {
                                        if let Some(aggregated) = codes {
                                            let _ = s.receive_code_commitments(aggregated)
                                            .inspect_err(|e| log::warn!("failed to receive code commitments from network: {e}"));
                                        }

                                        if let Some(aggregated) = blocks {
                                            let _ = s.receive_block_commitments(aggregated)
                                            .inspect_err(|e| log::warn!("failed to receive block commitments from network: {e}"));
                                        }
                                    }
                                }
                                NetworkMessage::RequestCommitmentsValidation { codes, blocks } => {
                                    if let Some(v) = validator.as_mut() {
                                        let maybe_batch_commitment = (!codes.is_empty() || !blocks.is_empty())
                                        .then(|| v.validate_batch_commitment(codes, blocks))
                                        .transpose()
                                        .inspect_err(|e| log::warn!("failed to validate batch commitment from network: {e}"))
                                        .ok()
                                        .flatten();

                                        if let Some(batch_commitment) = maybe_batch_commitment {
                                            let message = NetworkMessage::ApproveCommitments {
                                                batch_commitment,
                                            };
                                            n.publish_message(message.encode());
                                        }
                                    }
                                }
                                NetworkMessage::ApproveCommitments {
                                    batch_commitment: (digest, signature),
                                } => {
                                    if let Some(s) = sequencer.as_mut() {
                                        let _ = s.receive_batch_commitment_signature(digest, signature)
                                        .inspect_err(|e| log::warn!("failed to receive batch commitment signature from network: {e}"));
                                    }
                                }
                                NetworkMessage::OffchainTransaction { transaction } => {
                                    if let Err(e) = Self::process_offchain_transaction(
                                        transaction,
                                        &tx_pool,
                                        &db,
                                        network.as_mut(),
                                    ) {
                                        log::warn!("Failed to process offchain transaction received by p2p: {e}");
                                    }
                                }
                            };
                        }
                        NetworkEvent::ExternalValidation(validating_response) => {
                            let validated = Self::process_response_validation(
                                &validating_response,
                                &mut router_query,
                            )
                            .await?;

                            let res = if validated {
                                Ok(validating_response)
                            } else {
                                Err(validating_response)
                            };

                            n.request_validated(res);
                        }
                        NetworkEvent::DbResponse(_)
                        | NetworkEvent::PeerBlocked(_)
                        | NetworkEvent::PeerConnected(_) => (),
                    }
                }
                Event::Prometheus(event) => {
                    let Some(p) = prometheus.as_mut() else {
                        unreachable!("couldn't produce event without prometheus");
                    };

                    match event {
                        PrometheusEvent::CollectMetrics => {
                            let status = observer.status();

                            p.update_observer_metrics(status.eth_best_height, status.pending_codes);

                            if let Some(s) = sequencer.as_ref() {
                                let status = s.status();

                                p.update_sequencer_metrics(
                                    status.submitted_code_commitments,
                                    status.submitted_block_commitments,
                                );
                            };
                        }
                    }
                }
                Event::Rpc(event) => {
                    log::info!("Received RPC event: {event:#?}");

                    match event {
                        RpcEvent::OffchainTransaction {
                            transaction,
                            response_sender,
                        } => {
                            let res = Self::process_offchain_transaction(
                                transaction,
                                &tx_pool,
                                &db,
                                network.as_mut(),
                            )
                            .context("Failed to process offchain transaction received from RPC");

                            let Some(response_sender) = response_sender else {
                                unreachable!("Response sender isn't set for the `RpcEvent::OffchainTransaction` event");
                            };
                            if let Err(e) = response_sender.send(res) {
                                // No panic case as a responsibility of the service is fulfilled.
                                // The dropped receiver signalizes that the rpc service has crashed
                                // or is malformed, so problems should be handled there.
                                log::error!("Response receiver for the `RpcEvent::OffchainTransaction` was dropped: {e:#?}");
                            }
                        }
                    }
                }
                Event::Sequencer(event) => {
                    let Some(s) = sequencer.as_mut() else {
                        unreachable!("couldn't produce event without sequencer");
                    };

                    match event {
                        SequencerEvent::CollectionRoundEnded { block_hash: _ } => {
                            let code_requests: Vec<_> =
                                s.get_candidate_code_commitments().cloned().collect();

                            let block_requests: Vec<_> = s
                                .get_candidate_block_commitments()
                                .map(BlockCommitmentValidationRequest::from)
                                .collect();

                            if let Some(n) = network.as_mut() {
                                // TODO (breathx): remove this clones bypassing as call arguments by ref: anyway we encode.
                                let message = NetworkMessage::RequestCommitmentsValidation {
                                    codes: code_requests.clone(),
                                    blocks: block_requests.clone(),
                                };

                                log::debug!(
                                    "Request validation of aggregated commitments: {message:?}"
                                );

                                n.publish_message(message.encode());
                            };

                            if let Some(v) = validator.as_mut() {
                                log::debug!(
                                    "Validate collected ({}) code commitments and ({}) block commitments...",
                                    code_requests.len(),
                                    block_requests.len()
                                );

                                // Because sequencer can collect commitments from different sources,
                                // it's possible that some of collected commitments validation will fail
                                // on local validator. So we just print warning in this case.

                                if !code_requests.is_empty() || !block_requests.is_empty() {
                                    match v.validate_batch_commitment(code_requests, block_requests)
                                    {
                                        Ok((digest, signature)) => {
                                            s.receive_batch_commitment_signature(
                                                digest, signature,
                                            )?;
                                        }
                                        Err(err) => {
                                            log::warn!("Collected batch commitments validation failed: {err}");
                                        }
                                    }
                                }
                            };
                        }
                        SequencerEvent::ValidationRoundEnded { .. } => {}
                        SequencerEvent::CommitmentSubmitted { .. } => {}
                    }
                }
            }
        }
    }

    async fn process_response_validation(
        validating_response: &db_sync::ValidatingResponse,
        router_query: &mut RouterQuery,
    ) -> Result<bool> {
        let response = validating_response.response();

        if let db_sync::Response::ProgramIds(ids) = response {
            let ethereum_programs = router_query.programs_count().await?;
            if ethereum_programs != U256::from(ids.len()) {
                return Ok(false);
            }

            // TODO: #4309
            for &id in ids {
                let code_id = router_query.program_code_id(id).await?;
                if code_id.is_none() {
                    return Ok(false);
                }
            }
        }

        Ok(true)
    }

    fn process_offchain_transaction(
        transaction: SignedOffchainTransaction,
        tx_pool: &TxPoolService,
        db: &Database,
        network: Option<&mut NetworkService>,
    ) -> Result<H256> {
        let validated_tx = tx_pool
            .validate(transaction)
            .context("Failed to validate offchain transaction")?;
        let tx_hash = validated_tx.tx_hash();

        // Set valid transaction
        db.set_offchain_transaction(validated_tx.clone());

        // Try propagate transaction
        if let Some(n) = network {
            n.publish_offchain_transaction(
                NetworkMessage::OffchainTransaction {
                    transaction: validated_tx,
                }
                .encode(),
            );
        } else {
            log::debug!(
                "Validated offchain transaction won't be propagated, network service isn't defined"
            );
        }

        // TODO (breathx) Execute transaction
        log::info!("Unimplemented tx execution");

        Ok(tx_hash)
    }
}

mod identity {
    use super::*;

    pub struct ServiceIdentity {
        // Service depended data (constant for the service lifetime)
        validator: Option<Address>,
        block_duration: u64,

        // Block depended data (updated on each new block)
        block: Option<SimpleBlockData>,
        producer: Option<Address>,
    }

    impl ServiceIdentity {
        pub fn new(validator: Option<Address>, block_duration: u64) -> Self {
            Self {
                validator,
                block_duration,
                block: None,
                producer: None,
            }
        }

        pub fn receive_new_chain_head(&mut self, block: SimpleBlockData) {
            self.block = Some(block);

            // TODO #4555: block producer could be calculated right here, using propagation from previous blocks.
            self.producer = None;
        }

        /// Returns whether synced block is previously received chain head.
        pub fn receive_synced_block(&mut self, data: &BlockSyncedData) -> Result<bool> {
            let block = self
                .block
                .as_ref()
                .ok_or_else(|| anyhow!("no blocks were received yet"))?;

            if data.block_hash != block.hash {
                Ok(false)
            } else {
                let slot = block.header.timestamp / self.block_duration;
                let index = Self::block_producer_index(data.validators.len(), slot);
                self.producer = data.validators.get(index).cloned();
                Ok(true)
            }
        }

        pub fn block_producer(&self) -> Result<Address> {
            self.producer.ok_or_else(|| {
                anyhow!(
                    "block producer is not set: no blocks were received or received block is not synced yet"
                )
            })
        }

        pub fn is_block_producer(&self) -> Result<bool> {
            Ok(self.validator == Some(self.block_producer()?))
        }

        // TODO #4553: temporary implementation - next slot is the next validator in the list.
        const fn block_producer_index(validators_amount: usize, slot: u64) -> usize {
            (slot % validators_amount as u64) as usize
        }
    }
}<|MERGE_RESOLUTION|>--- conflicted
+++ resolved
@@ -387,23 +387,10 @@
                         timestamp,
                         code,
                     }) => {
-<<<<<<< HEAD
-                        // TODO (gsobol): must be done in observer event handling
-                        if let Some(s) = sequencer.as_mut() {
-                            s.on_new_head(chain_head)?
-                        } else {
-                            // TODO: remove, this must be fixed in future when sequencer will be part of BP
-                            // HACK: Force validators to wait for some time, ensuring that the sequencer processes the block first.
-                            // This fixes a deadlock in tests.
-                            #[cfg(test)]
-                            tokio::time::sleep(std::time::Duration::from_millis(50)).await;
-                        }
-=======
                         log::info!(
                             "🔢 receive a code blob, code_id {code_id}, code size {}",
                             code.len()
                         );
->>>>>>> bccba685
 
                         compute.receive_code(code_id, timestamp, code)
                     }
