--- conflicted
+++ resolved
@@ -21,16 +21,7 @@
 use async_trait::async_trait;
 use ethexe_blob_loader::{
     local::{LocalBlobLoader, LocalBlobStorage},
-<<<<<<< HEAD
-    BlobData, BlobLoader, BlobLoaderEvent, BlobLoaderService, ConsensusLayerConfig,
-};
-use ethexe_common::{
-    ecdsa::{PublicKey, SignedData},
-    gear::CodeState,
-    ProducerBlock,
-=======
     BlobLoader, BlobLoaderEvent, BlobLoaderService, ConsensusLayerConfig,
->>>>>>> a0d2bced
 };
 use ethexe_common::{ecdsa::PublicKey, gear::CodeState};
 use ethexe_compute::{BlockProcessed, ComputeEvent, ComputeService};
@@ -73,13 +64,8 @@
 // TODO #4176: consider to move this to another module
 #[derive(Debug, Clone, Encode, Decode, derive_more::From)]
 pub enum NetworkMessage {
-<<<<<<< HEAD
-    ProducerBlock(SignedData<ProducerBlock>),
-    RequestBatchValidation(SignedData<BatchCommitmentValidationRequest>),
-=======
     ProducerBlock(SignedProducerBlock),
     RequestBatchValidation(SignedValidationRequest),
->>>>>>> a0d2bced
     ApproveBatch(BatchCommitmentValidationReply),
     OffchainTransaction {
         transaction: SignedOffchainTransaction,
