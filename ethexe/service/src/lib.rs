// This file is part of Gear.
//
// Copyright (C) 2024-2025 Gear Technologies Inc.
// SPDX-License-Identifier: GPL-3.0-or-later WITH Classpath-exception-2.0
//
// This program is free software: you can redistribute it and/or modify
// it under the terms of the GNU General Public License as published by
// the Free Software Foundation, either version 3 of the License, or
// (at your option) any later version.
//
// This program is distributed in the hope that it will be useful,
// but WITHOUT ANY WARRANTY; without even the implied warranty of
// MERCHANTABILITY or FITNESS FOR A PARTICULAR PURPOSE. See the
// GNU General Public License for more details.
//
// You should have received a copy of the GNU General Public License
// along with this program. If not, see <https://www.gnu.org/licenses/>.

use crate::config::{Config, ConfigPublicKey};
use anyhow::{bail, Context, Result};
<<<<<<< HEAD
use ethexe_blob_loader::{
    local::{LocalBlobLoader, LocalBlobStorage},
    BlobData, BlobLoader, BlobLoaderEvent, BlobLoaderService, ConsensusLayerConfig,
};
use ethexe_common::ProducerBlock;
=======
use ethexe_common::{
    ecdsa::{PublicKey, SignedData},
    ProducerBlock,
};
>>>>>>> 354f8833
use ethexe_compute::{BlockProcessed, ComputeEvent, ComputeService};
use ethexe_consensus::{
    BatchCommitmentValidationReply, BatchCommitmentValidationRequest, ConsensusEvent,
    ConsensusService, SimpleConnectService, ValidatorConfig, ValidatorService,
};
use ethexe_db::{Database, RocksDatabase};
use ethexe_ethereum::router::RouterQuery;
use ethexe_network::{NetworkEvent, NetworkService};
use ethexe_observer::{ObserverEvent, ObserverService};
use ethexe_processor::{Processor, ProcessorConfig};
use ethexe_prometheus::{PrometheusEvent, PrometheusService};
use ethexe_rpc::{RpcEvent, RpcService};
use ethexe_service_utils::{OptionFuture as _, OptionStreamNext as _};
use ethexe_signer::Signer;
use ethexe_tx_pool::{SignedOffchainTransaction, TxPoolService};
use futures::StreamExt;
use gprimitives::H256;
use parity_scale_codec::{Decode, Encode};
use std::pin::Pin;
use tokio::sync::broadcast::Sender;

pub mod config;

mod fast_sync;
#[cfg(test)]
mod tests;

#[derive(Debug, Clone, derive_more::From)]
pub enum Event {
    // Fast sync done. Sent just once.
    FastSyncDone(H256),
    // Basic event to notify that service has started. Sent just once.
    ServiceStarted,
    // Services events.
    Compute(ComputeEvent),
    Consensus(ConsensusEvent),
    Network(NetworkEvent),
    Observer(ObserverEvent),
    BlobLoader(BlobLoaderEvent),
    Prometheus(PrometheusEvent),
    Rpc(RpcEvent),
}

/// ethexe service.
pub struct Service {
    db: Database,
    observer: ObserverService,
    blob_loader: Box<dyn BlobLoaderService>,
    compute: ComputeService,
    consensus: Pin<Box<dyn ConsensusService>>,
    signer: Signer,
    tx_pool: TxPoolService,

    // Optional services
    network: Option<NetworkService>,
    prometheus: Option<PrometheusService>,
    rpc: Option<RpcService>,

    fast_sync: bool,

    // Optional global event broadcaster.
    sender: Option<Sender<Event>>,
}

// TODO #4176: consider to move this to another module
#[derive(Debug, Clone, Encode, Decode, derive_more::From)]
pub enum NetworkMessage {
    ProducerBlock(SignedData<ProducerBlock>),
    RequestBatchValidation(SignedData<BatchCommitmentValidationRequest>),
    ApproveBatch(BatchCommitmentValidationReply),
    OffchainTransaction {
        transaction: SignedOffchainTransaction,
    },
}

impl Service {
    pub async fn new(config: &Config) -> Result<Self> {
        let rocks_db = RocksDatabase::open(
            config
                .node
                .database_path_for(config.ethereum.router_address),
        )
        .with_context(|| "failed to open database")?;
        let db = Database::from_one(&rocks_db);

        let (blob_loader, local_blob_storage_for_rpc): (
            Box<dyn BlobLoaderService>,
            Option<LocalBlobStorage>,
        ) = if config.node.dev {
            let storage = LocalBlobStorage::new(db.clone());
            let blob_loader = LocalBlobLoader::from_storage(storage.clone());

            (blob_loader.into_box(), Some(storage))
        } else {
            let consensus_config = ConsensusLayerConfig {
                ethereum_rpc: config.ethereum.rpc.clone(),
                ethereum_beacon_rpc: config.ethereum.beacon_rpc.clone(),
                beacon_block_time: config.ethereum.block_time,
            };
            let blob_loader = BlobLoader::new(db.clone(), consensus_config)
                .await
                .context("failed to create blob loader")?;

            (blob_loader.into_box(), None)
        };

        let observer =
            ObserverService::new(&config.ethereum, config.node.eth_max_sync_depth, db.clone())
                .await
                .context("failed to create observer service")?;

        let router_query = RouterQuery::new(&config.ethereum.rpc, config.ethereum.router_address)
            .await
            .with_context(|| "failed to create router query")?;

        let genesis_block_hash = router_query
            .genesis_block_hash()
            .await
            .with_context(|| "failed to query genesis hash")?;

        if genesis_block_hash.is_zero() {
            log::error!(
                "👶 Genesis block hash wasn't found. Call router.lookupGenesisHash() first"
            );

            bail!("Failed to query valid genesis hash");
        } else {
            log::info!("👶 Genesis block hash: {genesis_block_hash:?}");
        }

        let validators = router_query
            .validators()
            .await
            .with_context(|| "failed to query validators")?;
        log::info!("👥 Current validators set: {validators:?}");

        let threshold = router_query
            .threshold()
            .await
            .with_context(|| "failed to query validators threshold")?;
        log::info!("🔒 Multisig threshold: {threshold} / {}", validators.len());

        let processor = Processor::with_config(
            ProcessorConfig {
                worker_threads_override: config.node.worker_threads_override,
                virtual_threads: config.node.virtual_threads,
            },
            db.clone(),
        )
        .with_context(|| "failed to create processor")?;

        if let Some(worker_threads) = processor.config().worker_threads_override {
            log::info!("🔧 Overriding amount of physical threads for runtime: {worker_threads}");
        }

        log::info!(
            "🔧 Amount of virtual threads for programs processing: {}",
            processor.config().virtual_threads
        );

        let signer = Signer::fs(config.node.key_path.clone());

        let validator_pub_key = Self::get_config_public_key(config.node.validator, &signer)
            .with_context(|| "failed to get validator private key")?;

        // TODO #4642: use validator session key
        let _validator_pub_key_session =
            Self::get_config_public_key(config.node.validator_session, &signer)
                .with_context(|| "failed to get validator session private key")?;

        let consensus: Pin<Box<dyn ConsensusService>> = if let Some(pub_key) = validator_pub_key {
            Box::pin(
                ValidatorService::new(
                    signer.clone(),
                    db.clone(),
                    ValidatorConfig {
                        ethereum_rpc: config.ethereum.rpc.clone(),
                        router_address: config.ethereum.router_address,
                        pub_key,
                        signatures_threshold: threshold,
                        slot_duration: config.ethereum.block_time,
                    },
                )
                .await?,
            )
        } else {
            Box::pin(SimpleConnectService::new())
        };

        let prometheus = if let Some(config) = config.prometheus.clone() {
            Some(PrometheusService::new(config)?)
        } else {
            None
        };

        let network = if let Some(net_config) = &config.network {
            Some(
                NetworkService::new(net_config.clone(), &signer, db.clone())
                    .with_context(|| "failed to create network service")?,
            )
        } else {
            None
        };

        let rpc = config
            .rpc
            .as_ref()
            .map(|config| RpcService::new(config.clone(), db.clone(), local_blob_storage_for_rpc));

        let tx_pool = TxPoolService::new(db.clone());

        let compute = ComputeService::new(db.clone(), processor);

        let fast_sync = config.node.fast_sync;

        Ok(Self {
            db,
            network,
            observer,
            blob_loader,
            compute,
            consensus,
            signer,
            prometheus,
            rpc,
            tx_pool,
            sender: None,
            fast_sync,
        })
    }

    fn get_config_public_key(key: ConfigPublicKey, signer: &Signer) -> Result<Option<PublicKey>> {
        match key {
            ConfigPublicKey::Enabled(key) => Ok(Some(key)),
            ConfigPublicKey::Random => Ok(Some(signer.generate_key()?)),
            ConfigPublicKey::Disabled => Ok(None),
        }
    }

    #[cfg(test)]
    #[allow(clippy::too_many_arguments)]
    pub(crate) fn new_from_parts(
        db: Database,
        observer: ObserverService,
        blob_loader: Box<dyn BlobLoaderService>,
        processor: Processor,
        signer: Signer,
        tx_pool: TxPoolService,
        consensus: Pin<Box<dyn ConsensusService>>,
        network: Option<NetworkService>,
        prometheus: Option<PrometheusService>,
        rpc: Option<RpcService>,
        sender: Option<Sender<Event>>,
        fast_sync: bool,
    ) -> Self {
        let compute = ComputeService::new(db.clone(), processor);

        Self {
            db,
            observer,
            blob_loader,
            compute,
            consensus,
            signer,
            network,
            prometheus,
            rpc,
            tx_pool,
            sender,
            fast_sync,
        }
    }

    pub async fn run(mut self) -> Result<()> {
        if self.fast_sync {
            fast_sync::sync(&mut self).await?;
        }

        self.run_inner().await.inspect_err(|err| {
            log::error!("Service finished work with error: {err:?}");
        })
    }

    async fn run_inner(self) -> Result<()> {
        let Service {
            db,
            mut network,
            mut observer,
            mut blob_loader,
            mut compute,
            mut consensus,
            signer: _signer,
            tx_pool,
            mut prometheus,
            rpc,
            sender,
            fast_sync: _,
        } = self;

        let (mut rpc_handle, mut rpc) = if let Some(rpc) = rpc {
            log::info!("🌐 Rpc server starting at: {}", rpc.port());

            let (rpc_run, rpc_receiver) = rpc.run_server().await?;

            (Some(tokio::spawn(rpc_run.stopped())), Some(rpc_receiver))
        } else {
            (None, None)
        };

        let roles = vec!["Observer".to_string(), consensus.role()];
        log::info!("⚙️ Node service starting, roles: {roles:?}");

        // Broadcast service started event.
        // Never supposed to be Some in production code.
        if let Some(sender) = sender.as_ref() {
            sender
                .send(Event::ServiceStarted)
                .expect("failed to broadcast service STARTED event");
        }

        loop {
            let event: Event = tokio::select! {
                event = compute.select_next_some() => event?.into(),
                event = consensus.select_next_some() => event?.into(),
                event = network.maybe_next_some() => event.into(),
                event = observer.select_next_some() => event?.into(),
                event = blob_loader.select_next_some() => event?.into(),
                event = prometheus.maybe_next_some() => event.into(),
                event = rpc.maybe_next_some() => event.into(),
                _ = rpc_handle.as_mut().maybe() => {
                    log::info!("`RPCWorker` has terminated, shutting down...");
                    continue;
                }
            };

            log::trace!("Primary service produced event, start handling: {event:?}");

            // Broadcast event.
            // Never supposed to be Some in production.
            if let Some(sender) = sender.as_ref() {
                sender
                    .send(event.clone())
                    .expect("failed to broadcast service event");
            }

            match event {
                Event::FastSyncDone(_) | Event::ServiceStarted => {
                    unreachable!("never handled here")
                }
                Event::Observer(event) => match event {
                    ObserverEvent::Block(block_data) => {
                        log::info!(
                            "📦 receive a chain head, height {}, hash {}, parent hash {}",
                            block_data.header.height,
                            block_data.hash,
                            block_data.header.parent_hash,
                        );

                        consensus.receive_new_chain_head(block_data)?
                    }
                    ObserverEvent::BlockSynced(synced_block) => {
                        // NOTE: Observer guarantees that, if this event is emitted,
                        // then from latest synced block and up to `block_hash`:
                        // 1) all blocks on-chain data (see OnChainStorage) is loaded and available in database.

                        compute.process_block(synced_block.block_hash);
                        consensus.receive_synced_block(synced_block)?;
                    }
                },
                Event::BlobLoader(event) => match event {
                    BlobLoaderEvent::BlobLoaded(BlobData {
                        code_id,
                        timestamp,
                        code,
                    }) => {
                        compute.process_code(code_id, timestamp, code);
                    }
                },
                Event::Compute(event) => match event {
                    ComputeEvent::RequestLoadCodes(codes) => {
                        blob_loader.load_codes(codes, None)?;
                    }
                    ComputeEvent::BlockProcessed(BlockProcessed { block_hash }) => {
                        consensus.receive_computed_block(block_hash)?
                    }
                    ComputeEvent::CodeProcessed(_) => {
                        // Nothing
                    }
                },
                Event::Network(event) => {
                    let Some(_) = network.as_mut() else {
                        unreachable!("couldn't produce event without network");
                    };

                    match event {
                        NetworkEvent::Message { source: _, data } => {
                            let Ok(message) = NetworkMessage::decode(&mut data.as_slice())
                                .inspect_err(|e| {
                                    log::warn!("Failed to decode network message: {e}")
                                })
                            else {
                                // TODO: use peer scoring for this case
                                continue;
                            };

                            match message {
                                NetworkMessage::ProducerBlock(block) => {
                                    consensus.receive_block_from_producer(block)?
                                }
                                NetworkMessage::RequestBatchValidation(request) => {
                                    consensus.receive_validation_request(request)?
                                }
                                NetworkMessage::ApproveBatch(reply) => {
                                    consensus.receive_validation_reply(reply)?
                                }
                                NetworkMessage::OffchainTransaction { transaction } => {
                                    if let Err(e) = Self::process_offchain_transaction(
                                        transaction,
                                        &tx_pool,
                                        &db,
                                        network.as_mut(),
                                    ) {
                                        log::warn!("Failed to process offchain transaction received by p2p: {e}");
                                    }
                                }
                            };
                        }
                        NetworkEvent::DbResponse { .. }
                        | NetworkEvent::PeerBlocked(_)
                        | NetworkEvent::PeerConnected(_) => (),
                    }
                }
                Event::Prometheus(event) => {
                    let Some(p) = prometheus.as_mut() else {
                        unreachable!("couldn't produce event without prometheus");
                    };

                    match event {
                        PrometheusEvent::CollectMetrics => {
                            let last_block = observer.last_block_number();
                            let pending_codes = blob_loader.pending_codes_len();

                            p.update_observer_metrics(last_block, pending_codes);

                            // TODO #4643: support metrics for consensus service
                        }
                    }
                }
                Event::Rpc(event) => {
                    log::info!("Received RPC event: {event:#?}");

                    match event {
                        RpcEvent::OffchainTransaction {
                            transaction,
                            response_sender,
                        } => {
                            let res = Self::process_offchain_transaction(
                                transaction,
                                &tx_pool,
                                &db,
                                network.as_mut(),
                            )
                            .context("Failed to process offchain transaction received from RPC");

                            let Some(response_sender) = response_sender else {
                                unreachable!("Response sender isn't set for the `RpcEvent::OffchainTransaction` event");
                            };
                            if let Err(e) = response_sender.send(res) {
                                // No panic case as a responsibility of the service is fulfilled.
                                // The dropped receiver signalizes that the rpc service has crashed
                                // or is malformed, so problems should be handled there.
                                log::error!("Response receiver for the `RpcEvent::OffchainTransaction` was dropped: {e:#?}");
                            }
                        }
                    }
                }
                Event::Consensus(event) => match event {
                    ConsensusEvent::ComputeBlock(block) => compute.process_block(block),
                    ConsensusEvent::ComputeProducerBlock(producer_block) => {
                        if !producer_block.off_chain_transactions.is_empty()
                            || producer_block.gas_allowance.is_some()
                        {
                            todo!("#4638 #4639 off-chain transactions and gas allowance are not supported yet");
                        }

                        // compute.receive_synced_head(producer_block.block_hash);
                        compute.process_consensus_block(producer_block.block_hash);
                    }
                    ConsensusEvent::PublishProducerBlock(block) => {
                        let Some(n) = network.as_mut() else {
                            continue;
                        };

                        n.publish_message(NetworkMessage::from(block).encode());
                    }
                    ConsensusEvent::PublishValidationRequest(request) => {
                        let Some(n) = network.as_mut() else {
                            continue;
                        };

                        n.publish_message(NetworkMessage::from(request).encode());
                    }
                    ConsensusEvent::PublishValidationReply(reply) => {
                        let Some(n) = network.as_mut() else {
                            continue;
                        };

                        n.publish_message(NetworkMessage::from(reply).encode());
                    }
                    ConsensusEvent::CommitmentSubmitted(tx) => {
                        log::info!("Commitment submitted, tx: {tx}");
                    }
                    ConsensusEvent::Warning(msg) => {
                        log::warn!("Consensus service warning: {msg}");
                    }
                },
            }
        }
    }

    fn process_offchain_transaction(
        transaction: SignedOffchainTransaction,
        tx_pool: &TxPoolService,
        db: &Database,
        network: Option<&mut NetworkService>,
    ) -> Result<H256> {
        let validated_tx = tx_pool
            .validate(transaction)
            .context("Failed to validate offchain transaction")?;
        let tx_hash = validated_tx.tx_hash();

        // Set valid transaction
        db.set_offchain_transaction(validated_tx.clone());

        // Try propagate transaction
        if let Some(n) = network {
            n.publish_offchain_transaction(
                NetworkMessage::OffchainTransaction {
                    transaction: validated_tx,
                }
                .encode(),
            );
        } else {
            log::debug!(
                "Validated offchain transaction won't be propagated, network service isn't defined"
            );
        }

        // TODO (breathx) Execute transaction
        log::info!("Unimplemented tx execution");

        Ok(tx_hash)
    }
}<|MERGE_RESOLUTION|>--- conflicted
+++ resolved
@@ -18,18 +18,14 @@
 
 use crate::config::{Config, ConfigPublicKey};
 use anyhow::{bail, Context, Result};
-<<<<<<< HEAD
 use ethexe_blob_loader::{
     local::{LocalBlobLoader, LocalBlobStorage},
     BlobData, BlobLoader, BlobLoaderEvent, BlobLoaderService, ConsensusLayerConfig,
 };
-use ethexe_common::ProducerBlock;
-=======
 use ethexe_common::{
     ecdsa::{PublicKey, SignedData},
     ProducerBlock,
 };
->>>>>>> 354f8833
 use ethexe_compute::{BlockProcessed, ComputeEvent, ComputeService};
 use ethexe_consensus::{
     BatchCommitmentValidationReply, BatchCommitmentValidationRequest, ConsensusEvent,
@@ -395,7 +391,7 @@
                         // then from latest synced block and up to `block_hash`:
                         // 1) all blocks on-chain data (see OnChainStorage) is loaded and available in database.
 
-                        compute.process_block(synced_block.block_hash);
+                        compute.prepare_block_to_compute(synced_block.block_hash);
                         consensus.receive_synced_block(synced_block)?;
                     }
                 },
@@ -515,8 +511,7 @@
                             todo!("#4638 #4639 off-chain transactions and gas allowance are not supported yet");
                         }
 
-                        // compute.receive_synced_head(producer_block.block_hash);
-                        compute.process_consensus_block(producer_block.block_hash);
+                        compute.process_block(producer_block.block_hash);
                     }
                     ConsensusEvent::PublishProducerBlock(block) => {
                         let Some(n) = network.as_mut() else {
