--- conflicted
+++ resolved
@@ -196,8 +196,46 @@
             Self::get_config_public_key(config.node.validator_session, &signer)
                 .with_context(|| "failed to get validator session private key")?;
 
-<<<<<<< HEAD
-=======
+        let prometheus = if let Some(config) = config.prometheus.clone() {
+            Some(PrometheusService::new(config)?)
+        } else {
+            None
+        };
+
+        let network = if let Some(net_config) = &config.network {
+            // TODO: #4918 create Signer object correctly for test/prod environments
+            let network_signer = Signer::fs(
+                config
+                    .node
+                    .key_path
+                    .parent()
+                    .context("key_path has no parent directory")?
+                    .join("net"),
+            );
+
+            let latest_block_data = observer
+                .block_loader()
+                .load_simple(BlockId::Latest)
+                .await
+                .context("failed to get latest block")?;
+
+            let runtime_config = NetworkRuntimeConfig {
+                latest_block_header: latest_block_data.header,
+                latest_validators: validators,
+                network_signer,
+                external_data_provider: Box::new(RouterDataProvider(router_query)),
+                db: Box::new(db.clone()),
+            };
+
+            let network = NetworkService::new(net_config.clone(), runtime_config)
+                .with_context(|| "failed to create network service")?;
+            Some(network)
+        } else {
+            None
+        };
+
+        let db_sync_handle = network.as_ref().map(|network| network.db_sync_handle());
+
         let consensus: Pin<Box<dyn ConsensusService>> = {
             if let Some(pub_key) = validator_pub_key {
                 let ethereum = Ethereum::new(
@@ -224,82 +262,6 @@
                         router_address: config.ethereum.router_address,
                         validate_chain_deepness_limit: config.node.validate_chain_deepness_limit,
                         chain_deepness_threshold: config.node.chain_deepness_threshold,
-                    },
-                )?)
-            } else {
-                Box::pin(ConnectService::new(
-                    db.clone(),
-                    config.ethereum.block_time,
-                    3,
-                ))
-            }
-        };
-
->>>>>>> 446fe3ff
-        let prometheus = if let Some(config) = config.prometheus.clone() {
-            Some(PrometheusService::new(config)?)
-        } else {
-            None
-        };
-
-        let network = if let Some(net_config) = &config.network {
-            // TODO: #4918 create Signer object correctly for test/prod environments
-            let network_signer = Signer::fs(
-                config
-                    .node
-                    .key_path
-                    .parent()
-                    .context("key_path has no parent directory")?
-                    .join("net"),
-            );
-
-            let latest_block_data = observer
-                .block_loader()
-                .load_simple(BlockId::Latest)
-                .await
-                .context("failed to get latest block")?;
-
-            let runtime_config = NetworkRuntimeConfig {
-                latest_block_header: latest_block_data.header,
-                latest_validators: validators,
-                network_signer,
-                external_data_provider: Box::new(RouterDataProvider(router_query)),
-                db: Box::new(db.clone()),
-            };
-
-            let network = NetworkService::new(net_config.clone(), runtime_config)
-                .with_context(|| "failed to create network service")?;
-            Some(network)
-        } else {
-            None
-        };
-
-        let db_sync_handle = network.as_ref().map(|network| network.db_sync_handle());
-
-        let consensus: Pin<Box<dyn ConsensusService>> = {
-            if let Some(pub_key) = validator_pub_key {
-                let ethereum = Ethereum::new(
-                    &config.ethereum.rpc,
-                    config.ethereum.router_address.into(),
-                    signer.clone(),
-                    pub_key.to_address(),
-                )
-                .await?;
-                Box::pin(ValidatorService::new(
-                    signer.clone(),
-                    ethereum.middleware().query(),
-                    ethereum.router(),
-                    db.clone(),
-                    ValidatorConfig {
-                        pub_key,
-                        signatures_threshold: threshold,
-                        slot_duration: config.ethereum.block_time,
-                        block_gas_limit: config.node.block_gas_limit,
-                        // TODO: #4942 commitment_delay_limit is a protocol specific constant
-                        // which better to be configurable by router contract
-                        commitment_delay_limit: COMMITMENT_DELAY_LIMIT,
-                        producer_delay: Duration::ZERO,
-                        router_address: config.ethereum.router_address,
                     },
                     db_sync_handle,
                 )?)
