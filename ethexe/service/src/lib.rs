--- conflicted
+++ resolved
@@ -20,14 +20,9 @@
 use alloy::primitives::U256;
 use anyhow::{bail, Context, Result};
 use ethexe_common::{
-<<<<<<< HEAD
-    gear::{BlockCommitment, CodeCommitment},
-    RoastData,
-=======
     events::BlockEvent,
     gear::{BlockCommitment, CodeCommitment},
-    SimpleBlockData,
->>>>>>> 94d74984
+    RoastData, SimpleBlockData,
 };
 use ethexe_compute::{BlockProcessed, ComputeEvent, ComputeService};
 use ethexe_db::Database;
@@ -45,7 +40,6 @@
 use futures::StreamExt;
 use gprimitives::ActorId;
 use parity_scale_codec::{Decode, Encode};
-<<<<<<< HEAD
 use roast_secp256k1_evm::{
     frost::{
         keys::{PublicKeyPackage, VerifiableSecretSharingCommitment},
@@ -54,10 +48,7 @@
     SessionStatus,
 };
 use std::{collections::BTreeSet, sync::Arc};
-=======
-use std::sync::Arc;
 use tokio::sync::broadcast::{Receiver, Sender};
->>>>>>> 94d74984
 
 pub mod config;
 
