--- conflicted
+++ resolved
@@ -78,12 +78,10 @@
     prometheus: Option<PrometheusService>,
     rpc: Option<ethexe_rpc::RpcService>,
 
-<<<<<<< HEAD
     fast_sync: bool,
-=======
+
     // Optional global event broadcaster.
     sender: Option<Sender<Event>>,
->>>>>>> 7935c43d
 }
 
 // TODO: consider to move this to another module #4176
@@ -260,37 +258,25 @@
             ethexe_rpc::RpcService::new(config.clone(), db.clone(), mock_blob_reader.clone())
         });
 
-<<<<<<< HEAD
+        let tx_pool = TxPoolService::new(db.clone());
         let compute = ComputeService::new(db.clone(), processor.clone(), query.clone());
-=======
-        let tx_pool = TxPoolService::new(db.clone());
-        let compute = ComputeService::new(db.clone(), processor, query);
->>>>>>> 7935c43d
 
         Ok(Self {
             db,
             network,
             observer,
-<<<<<<< HEAD
             query,
             router_query,
             compute,
             processor,
-=======
-            compute,
-            router_query,
->>>>>>> 7935c43d
             sequencer,
             signer,
             validator,
             prometheus,
             rpc,
-<<<<<<< HEAD
-            fast_sync: false, // TODO: add to Config
-=======
             tx_pool,
             sender: None,
->>>>>>> 7935c43d
+            fast_sync: false, // TODO: add to Config
         })
     }
 
@@ -317,33 +303,26 @@
         validator: Option<ethexe_validator::Validator>,
         prometheus: Option<PrometheusService>,
         rpc: Option<ethexe_rpc::RpcService>,
-<<<<<<< HEAD
+        sender: Option<Sender<Event>>,
         fast_sync: bool,
-=======
-        sender: Option<Sender<Event>>,
->>>>>>> 7935c43d
     ) -> Self {
         let compute = ComputeService::new(db.clone(), processor.clone(), query.clone());
 
         Self {
             db,
             observer,
-<<<<<<< HEAD
             query,
             router_query,
             compute,
             processor,
-=======
-            compute,
-            router_query,
->>>>>>> 7935c43d
             signer,
             network,
             sequencer,
             validator,
             prometheus,
             rpc,
-<<<<<<< HEAD
+            tx_pool,
+            sender,
             fast_sync,
         }
     }
@@ -353,16 +332,7 @@
             fast_sync::sync(&mut self).await?;
         }
 
-        self.run_inner().await.map_err(|err| {
-=======
-            tx_pool,
-            sender,
-        }
-    }
-
-    pub async fn run(self) -> Result<()> {
         self.run_inner().await.inspect_err(|err| {
->>>>>>> 7935c43d
             log::error!("Service finished work with error: {err:?}");
         })
     }
@@ -382,11 +352,8 @@
             mut validator,
             mut prometheus,
             rpc,
-<<<<<<< HEAD
+            sender,
             fast_sync: _,
-=======
-            sender,
->>>>>>> 7935c43d
         } = self;
 
         let (mut rpc_handle, mut rpc) = if let Some(rpc) = rpc {
@@ -418,24 +385,6 @@
         }
 
         loop {
-<<<<<<< HEAD
-            tokio::select! {
-                event = observer.select_next_some() => {
-                    log::error!("observer");
-                    match event? {
-                        ObserverEvent::Blob { code_id, timestamp, code } => compute.receive_code(code_id, timestamp, code),
-                        ObserverEvent::Block(block_data) => compute.receive_chain_head(block_data),
-                    }
-                },
-                event = compute.select_next_some() => {
-                    log::error!("compute");
-                    match event? {
-                        ComputeEvent::BlockProcessed(BlockProcessed { chain_head, commitments }) => {
-                            // TODO (gsobol): must be done in observer event handling
-                            if let Some(s) = sequencer.as_mut() {
-                                s.on_new_head(chain_head)?
-                            }
-=======
             let event: Event = tokio::select! {
                 event = compute.select_next_some() => event?.into(),
                 event = network.maybe_next_some() => event.into(),
@@ -448,7 +397,6 @@
                     continue;
                 }
             };
->>>>>>> 7935c43d
 
             log::trace!("Primary service produced event, start handling: {event:?}");
 
@@ -501,31 +449,9 @@
                             }
                         };
                     }
-<<<<<<< HEAD
-                },
-                event = sequencer.maybe_next_some() => {
-                    let Some(s) = sequencer.as_mut() else {
-                        unreachable!("couldn't produce event without sequencer");
-                    };
-
-                    log::error!("sequencer");
-
-                    match event {
-                        SequencerEvent::CollectionRoundEnded { block_hash: _ } => {
-                            let code_requests: Vec<_> = s
-                                .get_candidate_code_commitments()
-                                .cloned()
-                                .collect();
-
-                            let block_requests: Vec<_> = s
-                                .get_candidate_block_commitments()
-                                .map(BlockCommitmentValidationRequest::from)
-                                .collect();
-=======
                     ComputeEvent::CodeProcessed(commitment) => {
                         if let Some(v) = validator.as_mut() {
                             let aggregated_code_commitments = v.aggregate(vec![commitment])?;
->>>>>>> 7935c43d
 
                             if let Some(n) = network.as_mut() {
                                 log::debug!("Publishing code commitments to network...");
@@ -548,36 +474,6 @@
                         }
                     }
                 },
-<<<<<<< HEAD
-                event = network.maybe_next_some() => {
-                    log::error!("network");
-                    if let NetworkEvent::Message { source, data } = event {
-                        log::trace!("Received a network message from peer {source:?}");
-
-                        let Ok(message) = NetworkMessage::decode(&mut data.as_slice())
-                            .inspect_err(|e| log::warn!("Failed to decode network message: {e}"))
-                        else {
-                            continue;
-                        };
-
-                        match message {
-                            NetworkMessage::PublishCommitments { codes, blocks } => {
-                                if let Some(s) = sequencer.as_mut() {
-                                    if let Some(aggregated) = codes {
-                                        let _ = s.receive_code_commitments(aggregated)
-                                            .inspect_err(|e| log::warn!("failed to receive code commitments from network: {e}"));
-                                    }
-
-                                    if let Some(aggregated) = blocks {
-                                        let _ = s.receive_block_commitments(aggregated)
-                                            .inspect_err(|e| log::warn!("failed to receive block commitments from network: {e}"));
-                                    }
-                                }
-                            },
-                            NetworkMessage::RequestCommitmentsValidation { codes, blocks } => {
-                                if let Some(v) = validator.as_mut() {
-                                    let maybe_batch_commitment = (!codes.is_empty() || !blocks.is_empty())
-=======
                 Event::Network(event) => {
                     let Some(n) = network.as_mut() else {
                         unreachable!("couldn't produce event without network");
@@ -612,41 +508,20 @@
                                 NetworkMessage::RequestCommitmentsValidation { codes, blocks } => {
                                     if let Some(v) = validator.as_mut() {
                                         let maybe_batch_commitment = (!codes.is_empty() || !blocks.is_empty())
->>>>>>> 7935c43d
                                         .then(|| v.validate_batch_commitment(&db, codes, blocks))
                                         .transpose()
                                         .inspect_err(|e| log::warn!("failed to validate batch commitment from network: {e}"))
                                         .ok()
                                         .flatten();
 
-<<<<<<< HEAD
-                                    if let Some(n) = network.as_mut() {
-                                        if let Some(batch_commitment) = maybe_batch_commitment {
-                                            let message = NetworkMessage::ApproveCommitments { batch_commitment };
-=======
                                         if let Some(batch_commitment) = maybe_batch_commitment {
                                             let message = NetworkMessage::ApproveCommitments {
                                                 batch_commitment,
                                             };
->>>>>>> 7935c43d
                                             n.publish_message(message.encode());
                                         }
                                     }
                                 }
-<<<<<<< HEAD
-                            },
-                            NetworkMessage::ApproveCommitments { batch_commitment: (digest, signature) } => {
-                                if let Some(s) = sequencer.as_mut() {
-                                    let _ = s.receive_batch_commitment_signature(digest, signature)
-                                        .inspect_err(|e| log::warn!("failed to receive batch commitment signature from network: {e}"));
-                                }
-                            },
-                        };
-                    }
-                },
-                event = prometheus.maybe_next_some() => {
-                    log::error!("prometheus");
-=======
                                 NetworkMessage::ApproveCommitments {
                                     batch_commitment: (digest, signature),
                                 } => {
@@ -667,22 +542,7 @@
                                 }
                             };
                         }
-                        NetworkEvent::ExternalValidation(validating_response) => {
-                            let validated = Self::process_response_validation(
-                                &validating_response,
-                                &mut router_query,
-                            )
-                            .await?;
-
-                            let res = if validated {
-                                Ok(validating_response)
-                            } else {
-                                Err(validating_response)
-                            };
-
-                            n.request_validated(res);
-                        }
-                        NetworkEvent::DbResponse(_)
+                        NetworkEvent::DbResponse { .. }
                         | NetworkEvent::PeerBlocked(_)
                         | NetworkEvent::PeerConnected(_) => (),
                     }
@@ -696,7 +556,6 @@
                     ObserverEvent::Block(block_data) => compute.receive_chain_head(block_data),
                 },
                 Event::Prometheus(event) => {
->>>>>>> 7935c43d
                     let Some(p) = prometheus.as_mut() else {
                         unreachable!("couldn't produce event without prometheus");
                     };
@@ -718,19 +577,6 @@
                         }
                     }
                 }
-<<<<<<< HEAD
-                event = rpc_receiver.maybe_next_some() => {
-                    log::error!("rpc");
-                    log::info!("Received RPC event {event:#?}");
-                }
-                _ = rpc_handle.as_mut().maybe() => {
-                    log::error!("rpc_handle");
-                    log::info!("`RPCWorker` has terminated, shutting down...");
-                }
-            }
-        }
-    }
-=======
                 Event::Rpc(event) => {
                     log::info!("Received RPC event: {event:#?}");
 
@@ -825,30 +671,6 @@
         }
     }
 
-    async fn process_response_validation(
-        validating_response: &db_sync::ValidatingResponse,
-        router_query: &mut RouterQuery,
-    ) -> Result<bool> {
-        let response = validating_response.response();
-
-        if let db_sync::Response::ProgramIds(ids) = response {
-            let ethereum_programs = router_query.programs_count().await?;
-            if ethereum_programs != U256::from(ids.len()) {
-                return Ok(false);
-            }
-
-            // TODO: #4309
-            for &id in ids {
-                let code_id = router_query.program_code_id(id).await?;
-                if code_id.is_none() {
-                    return Ok(false);
-                }
-            }
-        }
-
-        Ok(true)
-    }
-
     fn process_offchain_transaction(
         transaction: SignedOffchainTransaction,
         tx_pool: &TxPoolService,
@@ -882,5 +704,4 @@
 
         Ok(tx_hash)
     }
->>>>>>> 7935c43d
 }