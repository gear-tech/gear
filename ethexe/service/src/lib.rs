--- conflicted
+++ resolved
@@ -270,14 +270,8 @@
     pub(crate) fn new_from_parts(
         db: Database,
         observer: ObserverService,
-<<<<<<< HEAD
-        processor: ethexe_processor::Processor,
-        signer: ethexe_signer::Signer,
-=======
-        router_query: RouterQuery,
         processor: Processor,
         signer: Signer,
->>>>>>> cf7e1b72
         tx_pool: TxPoolService,
         network: Option<NetworkService>,
         sequencer: Option<SequencerService>,
@@ -638,12 +632,7 @@
                                     block_requests.len()
                                 );
 
-<<<<<<< HEAD
-                                match v.validate_batch_commitment(
-                                    &db,
-                                    code_requests,
-                                    block_requests,
-                                ) {
+                                match v.validate_batch_commitment(code_requests, block_requests) {
                                     Ok((digest, signature)) => {
                                         s.receive_batch_commitment_signature(digest, signature)?;
                                     }
@@ -654,23 +643,6 @@
                                         log::warn!(
                                             "Collected batch commitments validation failed: {err}"
                                         );
-=======
-                                // Because sequencer can collect commitments from different sources,
-                                // it's possible that some of collected commitments validation will fail
-                                // on local validator. So we just print warning in this case.
-
-                                if !code_requests.is_empty() || !block_requests.is_empty() {
-                                    match v.validate_batch_commitment(code_requests, block_requests)
-                                    {
-                                        Ok((digest, signature)) => {
-                                            s.receive_batch_commitment_signature(
-                                                digest, signature,
-                                            )?;
-                                        }
-                                        Err(err) => {
-                                            log::warn!("Collected batch commitments validation failed: {err}");
-                                        }
->>>>>>> cf7e1b72
                                     }
                                 }
                             };
