--- conflicted
+++ resolved
@@ -19,15 +19,10 @@
 use crate::config::{Config, ConfigPublicKey};
 use alloy::primitives::U256;
 use anyhow::{bail, Context, Result};
-<<<<<<< HEAD
 use ethexe_common::{
-    events::BlockEvent,
     gear::{BlockCommitment, CodeCommitment},
-    RoastData, SimpleBlockData,
+    RoastData,
 };
-=======
-use ethexe_common::gear::{BlockCommitment, CodeCommitment};
->>>>>>> 1a7896bc
 use ethexe_compute::{BlockProcessed, ComputeEvent, ComputeService};
 use ethexe_db::Database;
 use ethexe_ethereum::router::RouterQuery;
@@ -45,7 +40,6 @@
 use futures::StreamExt;
 use gprimitives::ActorId;
 use parity_scale_codec::{Decode, Encode};
-<<<<<<< HEAD
 use roast_secp256k1_evm::{
     frost::{
         keys::{PublicKeyPackage, VerifiableSecretSharingCommitment},
@@ -54,11 +48,7 @@
     SessionStatus,
 };
 use std::{collections::BTreeSet, sync::Arc};
-use tokio::sync::broadcast::{Receiver, Sender};
-=======
-use std::sync::Arc;
 use tokio::sync::broadcast::Sender;
->>>>>>> 1a7896bc
 
 pub mod config;
 
@@ -489,17 +479,6 @@
                             let aggregated_code_commitments = v.aggregate(vec![commitment])?;
 
                             if let Some(n) = network.as_mut() {
-<<<<<<< HEAD
-                                // TODO (breathx): remove this clones bypassing as call arguments by ref: anyway we encode.
-                                let message = NetworkMessage::RequestCommitmentsValidation {
-                                    codes: code_requests.clone(),
-                                    blocks: block_requests.clone(),
-                                };
-
-                                log::debug!("Request validation of aggregated commitments: {message:?}");
-
-                                n.publish_message(message.encode());
-=======
                                 log::debug!("Publishing code commitments to network...");
                                 n.publish_message(
                                     NetworkMessage::PublishCommitments {
@@ -508,7 +487,6 @@
                                     }
                                     .encode(),
                                 );
->>>>>>> 1a7896bc
                             };
 
                             if let Some(s) = sequencer.as_mut() {
@@ -516,7 +494,192 @@
                                     "Received ({}) signed code commitments from local validator...",
                                     aggregated_code_commitments.len()
                                 );
-<<<<<<< HEAD
+                                s.receive_code_commitments(aggregated_code_commitments)?;
+                            }
+                        }
+                    }
+                },
+                Event::Network(event) => {
+                    let Some(n) = network.as_mut() else {
+                        unreachable!("couldn't produce event without network");
+                    };
+
+                    match event {
+                        NetworkEvent::Message { source, data } => {
+                            log::trace!("Received a network message from peer {source:?}");
+
+                            let Ok(message) = NetworkMessage::decode(&mut data.as_slice())
+                                .inspect_err(|e| {
+                                    log::warn!("Failed to decode network message: {e}")
+                                })
+                            else {
+                                continue;
+                            };
+
+                            match message {
+                                NetworkMessage::PublishCommitments { codes, blocks } => {
+                                    if let Some(s) = sequencer.as_mut() {
+                                        if let Some(aggregated) = codes {
+                                            let _ = s.receive_code_commitments(aggregated)
+                                            .inspect_err(|e| log::warn!("failed to receive code commitments from network: {e}"));
+                                        }
+
+                                        if let Some(aggregated) = blocks {
+                                            let _ = s.receive_block_commitments(aggregated)
+                                            .inspect_err(|e| log::warn!("failed to receive block commitments from network: {e}"));
+                                        }
+                                    }
+                                }
+                                NetworkMessage::RequestCommitmentsValidation { codes, blocks } => {
+                                    if let Some(v) = validator.as_mut() {
+                                        let maybe_batch_commitment = (!codes.is_empty() || !blocks.is_empty())
+                                            .then(|| v.validate_batch_commitment(&db, codes, blocks))
+                                            .transpose()
+                                            .inspect_err(|e| log::warn!("failed to validate batch commitment from network: {e}"))
+                                            .ok()
+                                            .flatten();
+
+                                        if let Some((roast_data, signature)) =
+                                            maybe_batch_commitment
+                                        {
+                                            let message = NetworkMessage::ApproveCommitments {
+                                                roast_data: Box::new(roast_data),
+                                                signature,
+                                            };
+                                            n.publish_message(message.encode());
+                                        }
+                                    }
+                                }
+                                NetworkMessage::ApproveCommitments {
+                                    roast_data,
+                                    signature,
+                                } => {
+                                    if let Some(s) = sequencer.as_mut() {
+                                        match s.receive_batch_commitment_data(*roast_data, signature) {
+                                            Ok(SessionStatus::Started { signers, signing_package }) => {
+                                                if let Some(n) = network.as_mut() {
+                                                    let message = NetworkMessage::RequestStartSession {
+                                                        signers,
+                                                        signing_package,
+                                                    };
+                                                    n.publish_message(message.encode());
+                                                }
+                                            },
+                                            Err(e) => log::warn!("failed to receive batch commitment from network: {e}"),
+                                            _ => {},
+                                        }
+                                    }
+                                }
+                                NetworkMessage::RequestStartSession {
+                                    signers,
+                                    signing_package,
+                                } => {
+                                    if let Some(v) = validator.as_mut() {
+                                        match v.handle_session_start(signers, signing_package) {
+                                            Ok((roast_data, signature)) => {
+                                                if let Some(n) = network.as_mut() {
+                                                    let message =
+                                                        NetworkMessage::ApproveCommitments {
+                                                            roast_data: Box::new(roast_data),
+                                                            signature,
+                                                        };
+                                                    n.publish_message(message.encode());
+                                                }
+                                            }
+                                            Err(e) => {
+                                                log::warn!("failed to handle session start: {e}")
+                                            }
+                                        }
+                                    }
+                                }
+                            };
+                        }
+                        NetworkEvent::ExternalValidation(validating_response) => {
+                            let validated = Self::process_response_validation(
+                                &validating_response,
+                                &mut router_query,
+                            )
+                            .await?;
+
+                            let res = if validated {
+                                Ok(validating_response)
+                            } else {
+                                Err(validating_response)
+                            };
+
+                            n.request_validated(res);
+                        }
+                        NetworkEvent::DbResponse(_)
+                        | NetworkEvent::PeerBlocked(_)
+                        | NetworkEvent::PeerConnected(_) => (),
+                    }
+                }
+                Event::Observer(event) => match event {
+                    ObserverEvent::Blob {
+                        code_id,
+                        timestamp,
+                        code,
+                    } => compute.receive_code(code_id, timestamp, code),
+                    ObserverEvent::Block(block_data) => compute.receive_chain_head(block_data),
+                },
+                Event::Prometheus(event) => {
+                    let Some(p) = prometheus.as_mut() else {
+                        unreachable!("couldn't produce event without prometheus");
+                    };
+
+                    match event {
+                        PrometheusEvent::CollectMetrics => {
+                            let status = observer.status();
+
+                            p.update_observer_metrics(status.eth_best_height, status.pending_codes);
+
+                            if let Some(s) = sequencer.as_ref() {
+                                let status = s.status();
+
+                                p.update_sequencer_metrics(
+                                    status.submitted_code_commitments,
+                                    status.submitted_block_commitments,
+                                );
+                            };
+                        }
+                    }
+                }
+                Event::Rpc(event) => log::info!("Received RPC event: {event:#?}"),
+                Event::Sequencer(event) => {
+                    let Some(s) = sequencer.as_mut() else {
+                        unreachable!("couldn't produce event without sequencer");
+                    };
+
+                    match event {
+                        SequencerEvent::CollectionRoundEnded { block_hash: _ } => {
+                            let code_requests: Vec<_> =
+                                s.get_candidate_code_commitments().cloned().collect();
+
+                            let block_requests: Vec<_> = s
+                                .get_candidate_block_commitments()
+                                .map(BlockCommitmentValidationRequest::from)
+                                .collect();
+
+                            if let Some(n) = network.as_mut() {
+                                // TODO (breathx): remove this clones bypassing as call arguments by ref: anyway we encode.
+                                let message = NetworkMessage::RequestCommitmentsValidation {
+                                    codes: code_requests.clone(),
+                                    blocks: block_requests.clone(),
+                                };
+
+                                log::debug!(
+                                    "Request validation of aggregated commitments: {message:?}"
+                                );
+
+                                n.publish_message(message.encode());
+                            };
+
+                            if let Some(v) = validator.as_mut() {
+                                log::debug!(
+                                    "Validate collected ({}) code commitments and ({}) block commitments...",
+                                    code_requests.len(),
+                                    block_requests.len()
+                                );
 
                                 // Because sequencer can collect commitments from different sources,
                                 // it's possible that some of collected commitments validation will fail
@@ -542,233 +705,6 @@
                                     }
                                 }
                             };
-                        },
-                        SequencerEvent::ValidationRoundEnded { .. } => {},
-                        SequencerEvent::CommitmentSubmitted { .. } => {},
-=======
-                                s.receive_code_commitments(aggregated_code_commitments)?;
-                            }
-                        }
->>>>>>> 1a7896bc
-                    }
-                },
-                Event::Network(event) => {
-                    let Some(n) = network.as_mut() else {
-                        unreachable!("couldn't produce event without network");
-                    };
-
-                    match event {
-                        NetworkEvent::Message { source, data } => {
-                            log::trace!("Received a network message from peer {source:?}");
-
-                            let Ok(message) = NetworkMessage::decode(&mut data.as_slice())
-                                .inspect_err(|e| {
-                                    log::warn!("Failed to decode network message: {e}")
-                                })
-                            else {
-                                continue;
-                            };
-
-                            match message {
-                                NetworkMessage::PublishCommitments { codes, blocks } => {
-                                    if let Some(s) = sequencer.as_mut() {
-                                        if let Some(aggregated) = codes {
-                                            let _ = s.receive_code_commitments(aggregated)
-                                            .inspect_err(|e| log::warn!("failed to receive code commitments from network: {e}"));
-                                        }
-
-                                        if let Some(aggregated) = blocks {
-                                            let _ = s.receive_block_commitments(aggregated)
-                                            .inspect_err(|e| log::warn!("failed to receive block commitments from network: {e}"));
-                                        }
-                                    }
-                                }
-                                NetworkMessage::RequestCommitmentsValidation { codes, blocks } => {
-                                    if let Some(v) = validator.as_mut() {
-                                        let maybe_batch_commitment = (!codes.is_empty() || !blocks.is_empty())
-<<<<<<< HEAD
-                                            .then(|| v.validate_batch_commitment(&db, codes, blocks))
-                                            .transpose()
-                                            .inspect_err(|e| log::warn!("failed to validate batch commitment from network: {e}"))
-                                            .ok()
-                                            .flatten();
-
-                                        if let Some(n) = network.as_mut() {
-                                            if let Some((roast_data, signature)) = maybe_batch_commitment {
-                                                let message = NetworkMessage::ApproveCommitments {
-                                                    roast_data: Box::new(roast_data),
-                                                    signature,
-                                                };
-                                                n.publish_message(message.encode());
-                                            }
-                                        }
-                                    }
-                                },
-                                NetworkMessage::ApproveCommitments { roast_data, signature } => {
-                                    if let Some(s) = sequencer.as_mut() {
-                                        match s.receive_batch_commitment_data(*roast_data, signature) {
-                                            Ok(SessionStatus::Started { signers, signing_package }) => {
-                                                if let Some(n) = network.as_mut() {
-                                                    let message = NetworkMessage::RequestStartSession {
-                                                        signers,
-                                                        signing_package,
-                                                    };
-                                                    n.publish_message(message.encode());
-                                                }
-                                            },
-                                            Err(e) => log::warn!("failed to receive batch commitment from network: {e}"),
-                                            _ => {},
-                                        }
-                                    }
-                                },
-                                NetworkMessage::RequestStartSession { signers, signing_package } => {
-                                    if let Some(v) = validator.as_mut() {
-                                        match v.handle_session_start(signers, signing_package) {
-                                            Ok((roast_data, signature)) => {
-                                                if let Some(n) = network.as_mut() {
-                                                    let message = NetworkMessage::ApproveCommitments {
-                                                        roast_data: Box::new(roast_data),
-                                                        signature,
-                                                    };
-                                                    n.publish_message(message.encode());
-                                                }
-                                            },
-                                            Err(e) => log::warn!("failed to handle session start: {e}"),
-                                        }
-=======
-                                        .then(|| v.validate_batch_commitment(&db, codes, blocks))
-                                        .transpose()
-                                        .inspect_err(|e| log::warn!("failed to validate batch commitment from network: {e}"))
-                                        .ok()
-                                        .flatten();
-
-                                        if let Some(batch_commitment) = maybe_batch_commitment {
-                                            let message = NetworkMessage::ApproveCommitments {
-                                                batch_commitment,
-                                            };
-                                            n.publish_message(message.encode());
-                                        }
-                                    }
-                                }
-                                NetworkMessage::ApproveCommitments {
-                                    batch_commitment: (digest, signature),
-                                } => {
-                                    if let Some(s) = sequencer.as_mut() {
-                                        let _ = s.receive_batch_commitment_signature(digest, signature)
-                                        .inspect_err(|e| log::warn!("failed to receive batch commitment signature from network: {e}"));
->>>>>>> 1a7896bc
-                                    }
-                                }
-                            };
-                        }
-                        NetworkEvent::ExternalValidation(validating_response) => {
-                            let validated = Self::process_response_validation(
-                                &validating_response,
-                                &mut router_query,
-                            )
-                            .await?;
-
-                            let res = if validated {
-                                Ok(validating_response)
-                            } else {
-                                Err(validating_response)
-                            };
-
-                            n.request_validated(res);
-                        }
-                        NetworkEvent::DbResponse(_)
-                        | NetworkEvent::PeerBlocked(_)
-                        | NetworkEvent::PeerConnected(_) => (),
-                    }
-                }
-                Event::Observer(event) => match event {
-                    ObserverEvent::Blob {
-                        code_id,
-                        timestamp,
-                        code,
-                    } => compute.receive_code(code_id, timestamp, code),
-                    ObserverEvent::Block(block_data) => compute.receive_chain_head(block_data),
-                },
-                Event::Prometheus(event) => {
-                    let Some(p) = prometheus.as_mut() else {
-                        unreachable!("couldn't produce event without prometheus");
-                    };
-
-                    match event {
-                        PrometheusEvent::CollectMetrics => {
-                            let status = observer.status();
-
-                            p.update_observer_metrics(status.eth_best_height, status.pending_codes);
-
-                            if let Some(s) = sequencer.as_ref() {
-                                let status = s.status();
-
-                                p.update_sequencer_metrics(
-                                    status.submitted_code_commitments,
-                                    status.submitted_block_commitments,
-                                );
-                            };
-                        }
-                    }
-                }
-                Event::Rpc(event) => log::info!("Received RPC event: {event:#?}"),
-                Event::Sequencer(event) => {
-                    let Some(s) = sequencer.as_mut() else {
-                        unreachable!("couldn't produce event without sequencer");
-                    };
-
-                    match event {
-                        SequencerEvent::CollectionRoundEnded { block_hash: _ } => {
-                            let code_requests: Vec<_> =
-                                s.get_candidate_code_commitments().cloned().collect();
-
-                            let block_requests: Vec<_> = s
-                                .get_candidate_block_commitments()
-                                .map(BlockCommitmentValidationRequest::from)
-                                .collect();
-
-                            if let Some(n) = network.as_mut() {
-                                // TODO (breathx): remove this clones bypassing as call arguments by ref: anyway we encode.
-                                let message = NetworkMessage::RequestCommitmentsValidation {
-                                    codes: code_requests.clone(),
-                                    blocks: block_requests.clone(),
-                                };
-
-                                log::debug!(
-                                    "Request validation of aggregated commitments: {message:?}"
-                                );
-
-                                n.publish_message(message.encode());
-                            };
-
-                            if let Some(v) = validator.as_mut() {
-                                log::debug!(
-                                    "Validate collected ({}) code commitments and ({}) block commitments...",
-                                    code_requests.len(),
-                                    block_requests.len()
-                                );
-
-                                // Because sequencer can collect commitments from different sources,
-                                // it's possible that some of collected commitments validation will fail
-                                // on local validator. So we just print warning in this case.
-
-                                if !code_requests.is_empty() || !block_requests.is_empty() {
-                                    match v.validate_batch_commitment(
-                                        &db,
-                                        code_requests,
-                                        block_requests,
-                                    ) {
-                                        Ok((digest, signature)) => {
-                                            s.receive_batch_commitment_signature(
-                                                digest, signature,
-                                            )?;
-                                        }
-                                        Err(err) => {
-                                            log::warn!("Collected batch commitments validation failed: {err}");
-                                        }
-                                    }
-                                }
-                            };
                         }
                         SequencerEvent::ValidationRoundEnded { .. } => {}
                         SequencerEvent::CommitmentSubmitted { .. } => {}
