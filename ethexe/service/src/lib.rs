--- conflicted
+++ resolved
@@ -63,7 +63,6 @@
 pub struct Service {
     db: Database,
     observer: ObserverService,
-    query: ethexe_observer::Query,
     router_query: RouterQuery,
     compute: ComputeService,
     processor: Processor,
@@ -242,18 +241,13 @@
         });
 
         let tx_pool = TxPoolService::new(db.clone());
-<<<<<<< HEAD
-        let compute = ComputeService::new(db.clone(), processor.clone(), query.clone());
-=======
-
-        let compute = ComputeService::new(db.clone(), processor);
->>>>>>> afc49713
+
+        let compute = ComputeService::new(db.clone(), processor.clone());
 
         Ok(Self {
             db,
             network,
             observer,
-            query,
             router_query,
             compute,
             processor,
@@ -293,12 +287,11 @@
         sender: Option<Sender<Event>>,
         fast_sync: bool,
     ) -> Self {
-        let compute = ComputeService::new(db.clone(), processor);
+        let compute = ComputeService::new(db.clone(), processor.clone());
 
         Self {
             db,
             observer,
-            query,
             router_query,
             compute,
             processor,
@@ -329,7 +322,6 @@
             db,
             mut network,
             mut observer,
-            query: _,
             router_query: _,
             mut compute,
             processor: _,
