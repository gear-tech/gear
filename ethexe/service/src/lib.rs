--- conflicted
+++ resolved
@@ -23,11 +23,7 @@
     local::{LocalBlobLoader, LocalBlobStorage},
     BlobLoader, BlobLoaderEvent, BlobLoaderService, ConsensusLayerConfig,
 };
-<<<<<<< HEAD
-use ethexe_common::ecdsa::PublicKey;
-=======
 use ethexe_common::{ecdsa::PublicKey, gear::CodeState};
->>>>>>> a0d2bced
 use ethexe_compute::{BlockProcessed, ComputeEvent, ComputeService};
 use ethexe_consensus::{
     BatchCommitmentValidationReply, ConsensusEvent, ConsensusService, SignedProducerBlock,
@@ -123,7 +119,6 @@
     sender: tests::utils::TestingEventSender,
 }
 
-<<<<<<< HEAD
 // TODO #4176: consider to move this to another module
 #[derive(Debug, Clone, Encode, Decode, derive_more::From)]
 pub enum NetworkMessage {
@@ -135,8 +130,6 @@
     },
 }
 
-=======
->>>>>>> a0d2bced
 impl Service {
     pub async fn new(config: &Config) -> Result<Self> {
         let rocks_db = RocksDatabase::open(
