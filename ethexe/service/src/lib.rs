--- conflicted
+++ resolved
@@ -17,27 +17,24 @@
 // along with this program. If not, see <https://www.gnu.org/licenses/>.
 
 use crate::config::{Config, ConfigPublicKey};
-use anyhow::{Context, Result, bail};
+use anyhow::{Context, Result, anyhow, bail};
 use async_trait::async_trait;
 use ethexe_blob_loader::{
     BlobLoader, BlobLoaderEvent, BlobLoaderService, ConsensusLayerConfig,
     local::{LocalBlobLoader, LocalBlobStorage},
 };
-use ethexe_common::{ecdsa::PublicKey, gear::CodeState, network::VerifiedValidatorMessage};
+use ethexe_common::{
+    db::OnChainStorageRO, ecdsa::PublicKey, gear::CodeState, network::VerifiedValidatorMessage,
+};
 use ethexe_compute::{ComputeEvent, ComputeService};
 use ethexe_consensus::{
     ConsensusEvent, ConsensusService, SimpleConnectService, ValidatorConfig, ValidatorService,
 };
 use ethexe_db::{Database, RocksDatabase};
-<<<<<<< HEAD
 use ethexe_ethereum::{Ethereum, router::RouterQuery};
-use ethexe_network::{NetworkEvent, NetworkService, db_sync::ExternalDataProvider};
-=======
-use ethexe_ethereum::router::RouterQuery;
 use ethexe_network::{
     NetworkEvent, NetworkRuntimeConfig, NetworkService, db_sync::ExternalDataProvider,
 };
->>>>>>> 5b59f5a8
 use ethexe_observer::{ObserverEvent, ObserverService};
 use ethexe_processor::{Processor, ProcessorConfig};
 use ethexe_prometheus::{PrometheusEvent, PrometheusService};
@@ -237,9 +234,12 @@
         };
 
         let network = if let Some(net_config) = &config.network {
+            let timelines = db
+                .protocol_timelines()
+                .ok_or_else(|| anyhow!("protocol timelines not found in database"))?;
             let runtime_config = NetworkRuntimeConfig {
-                genesis_timestamp: observer.genesis_timestamp_secs(),
-                era_duration: observer.era_duration_secs(),
+                genesis_timestamp: timelines.genesis_ts,
+                era_duration: timelines.era,
                 genesis_block_hash: observer.genesis_block_hash(),
             };
 
