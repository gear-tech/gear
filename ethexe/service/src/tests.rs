--- conflicted
+++ resolved
@@ -1883,13 +1883,8 @@
                 sequencer,
                 validator,
                 None,
-<<<<<<< HEAD
                 rpc,
-                Box::new(sender),
-=======
-                None,
                 Some(sender),
->>>>>>> 1a7896bc
             );
 
             let handle = task::spawn(service.run());
@@ -1918,21 +1913,12 @@
             self.receiver = None;
         }
 
-<<<<<<< HEAD
         pub fn rpc_client(&self) -> Option<RpcClient> {
             self.service_rpc_config
                 .as_ref()
                 .map(|rpc| RpcClient::new(format!("http://{}", rpc.listen_addr)))
         }
 
-        // TODO(playX18): Tests that actually use ServiceEvent broadcast channel extensively
-        pub async fn wait_for(
-            &mut self,
-            f: impl FnMut(ServiceEvent) -> Result<bool>,
-        ) -> Result<()> {
-            EventsPublisher::from_broadcaster(self.broadcaster.clone().unwrap())
-                .subscribe()
-=======
         pub fn listener(&self) -> ServiceEventsListener {
             ServiceEventsListener {
                 receiver: self
@@ -1947,7 +1933,6 @@
         pub async fn wait_for(&self, f: impl Fn(Event) -> bool) {
             self.listener()
                 .wait_for(|e| Ok(f(e)))
->>>>>>> 1a7896bc
                 .await
                 .expect("infallible; always ok")
         }
