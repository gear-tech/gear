// This file is part of Gear.
//
// Copyright (C) 2024-2025 Gear Technologies Inc.
// SPDX-License-Identifier: GPL-3.0-or-later WITH Classpath-exception-2.0
//
// This program is free software: you can redistribute it and/or modify
// it under the terms of the GNU General Public License as published by
// the Free Software Foundation, either version 3 of the License, or
// (at your option) any later version.
//
// This program is distributed in the hope that it will be useful,
// but WITHOUT ANY WARRANTY; without even the implied warranty of
// MERCHANTABILITY or FITNESS FOR A PARTICULAR PURPOSE. See the
// GNU General Public License for more details.
//
// You should have received a copy of the GNU General Public License
// along with this program. If not, see <https://www.gnu.org/licenses/>.

//! Integration tests.

use crate::{
    config::{self, Config},
    tests::utils::NodeNetworkConfig,
    Event, Service,
};
use alloy::{
    node_bindings::{Anvil, AnvilInstance},
    providers::{ext::AnvilApi, Provider as _},
    rpc::types::anvil::MineOptions,
};
use anyhow::Result;
use ethexe_common::{
    db::CodesStorage,
    events::{BlockEvent, MirrorEvent, RouterEvent},
};
use ethexe_db::{BlockMetaStorage, Database, MemDb, ScheduledTask};
use ethexe_ethereum::{router::RouterQuery, Ethereum};
use ethexe_observer::{EthereumConfig, MockBlobReader, Provider};
use ethexe_processor::Processor;
use ethexe_prometheus::PrometheusConfig;
use ethexe_rpc::{test_utils::RpcClient, RpcConfig};
use ethexe_runtime_common::state::{Storage, ValueWithExpiry};
use ethexe_sequencer::SequencerEvent;
use ethexe_signer::Signer;
use ethexe_tx_pool::{OffchainTransaction, RawOffchainTransaction, SignedOffchainTransaction};
use ethexe_validator::Validator;
use gear_core::{
    ids::prelude::*,
    message::{ReplyCode, SuccessReplyReason},
};
use gear_core_errors::{ErrorReplyReason, SimpleExecutionError};
use gprimitives::{ActorId, CodeId, MessageId, H160, H256};
use parity_scale_codec::Encode;
use std::{
    collections::{BTreeMap, BTreeSet, HashMap},
    io::Write,
    net::{Ipv4Addr, SocketAddr},
    sync::{Arc, LazyLock},
    thread,
    time::Duration,
};
use tempfile::tempdir;
use tokio::task::{self, JoinHandle};
use utils::{NodeConfig, TestEnv, TestEnvConfig, ValidatorsConfig};

#[tokio::test]
async fn basics() {
    gear_utils::init_default_logger();

    let tmp_dir = tempdir().unwrap();
    let tmp_dir = tmp_dir.path().to_path_buf();

    let node_cfg = config::NodeConfig {
        database_path: tmp_dir.join("db"),
        key_path: tmp_dir.join("key"),
        sequencer: Default::default(),
        validator: Default::default(),
        validator_session: Default::default(),
        eth_max_sync_depth: 1_000,
        worker_threads_override: None,
        virtual_threads: 16,
        dev: true,
    };

    let eth_cfg = EthereumConfig {
        rpc: "wss://reth-rpc.gear-tech.io".into(),
        beacon_rpc: "https://eth-holesky-beacon.public.blastapi.io".into(),
        router_address: "0x051193e518181887088df3891cA0E5433b094A4a"
            .parse()
            .expect("infallible"),
        block_time: Duration::from_secs(12),
    };

    let mut config = Config {
        node: node_cfg,
        ethereum: eth_cfg,
        network: None,
        rpc: None,
        prometheus: None,
    };

    Service::new(&config).await.unwrap();

    // Enable all optional services
    config.network = Some(ethexe_network::NetworkConfig::new_local(
        tmp_dir.join("net"),
    ));

    config.rpc = Some(RpcConfig {
        listen_addr: SocketAddr::new(Ipv4Addr::LOCALHOST.into(), 9944),
        cors: None,
        dev: true,
    });

    config.prometheus = Some(PrometheusConfig::new(
        "DevNode".into(),
        SocketAddr::new(Ipv4Addr::LOCALHOST.into(), 9635),
    ));

    Service::new(&config).await.unwrap();
}

#[tokio::test(flavor = "multi_thread")]
#[ntest::timeout(60_000)]
async fn ping() {
    gear_utils::init_default_logger();

    let mut env = TestEnv::new(Default::default()).await.unwrap();

    let sequencer_public_key = env.wallets.next();
    let mut node = env.new_node(
        NodeConfig::default()
            .sequencer(sequencer_public_key)
            .validator(env.validators[0], env.validator_session_public_keys[0]),
    );
    node.start_service().await;
    let res = env
        .upload_code(demo_ping::WASM_BINARY)
        .await
        .unwrap()
        .wait_for()
        .await
        .unwrap();
    assert_eq!(res.code, demo_ping::WASM_BINARY);
    assert!(res.valid);

    let code_id = res.code_id;

    let code = node
        .db
        .original_code(code_id)
        .expect("After approval, the code is guaranteed to be in the database");
    assert_eq!(code, demo_ping::WASM_BINARY);

    let _ = node
        .db
        .instrumented_code(1, code_id)
        .expect("After approval, instrumented code is guaranteed to be in the database");
    let res = env
        .create_program(code_id, 500_000_000_000_000)
        .await
        .unwrap()
        .wait_for()
        .await
        .unwrap();
    assert_eq!(res.code_id, code_id);

    let res = env
        .send_message(res.program_id, b"PING", 0)
        .await
        .unwrap()
        .wait_for()
        .await
        .unwrap();

    assert_eq!(res.code, ReplyCode::Success(SuccessReplyReason::Manual));
    assert_eq!(res.payload, b"PONG");
    assert_eq!(res.value, 0);

    let ping_id = res.program_id;

    env.approve_wvara(ping_id).await;

    let res = env
        .send_message(ping_id, b"PING", 0)
        .await
        .unwrap()
        .wait_for()
        .await
        .unwrap();
    assert_eq!(res.program_id, ping_id);
    assert_eq!(res.code, ReplyCode::Success(SuccessReplyReason::Manual));
    assert_eq!(res.payload, b"PONG");
    assert_eq!(res.value, 0);

    let res = env
        .send_message(ping_id, b"PUNK", 0)
        .await
        .unwrap()
        .wait_for()
        .await
        .unwrap();
    assert_eq!(res.program_id, ping_id);
    assert_eq!(res.code, ReplyCode::Success(SuccessReplyReason::Auto));
    assert_eq!(res.payload, b"");
    assert_eq!(res.value, 0);
}

#[tokio::test(flavor = "multi_thread")]
#[ntest::timeout(60_000)]
async fn uninitialized_program() {
    gear_utils::init_default_logger();

    let mut env = TestEnv::new(Default::default()).await.unwrap();

    let sequencer_public_key = env.wallets.next();
    let mut node = env.new_node(
        NodeConfig::default()
            .sequencer(sequencer_public_key)
            .validator(env.validators[0], env.validator_session_public_keys[0]),
    );
    node.start_service().await;

    let res = env
        .upload_code(demo_async_init::WASM_BINARY)
        .await
        .unwrap()
        .wait_for()
        .await
        .unwrap();

    assert!(res.valid);

    let code_id = res.code_id;

    // Case #1: Init failed due to panic in init (decoding).
    {
        let res = env
            .create_program(code_id, 500_000_000_000_000)
            .await
            .unwrap()
            .wait_for()
            .await
            .unwrap();

        let reply = env
            .send_message(res.program_id, &[], 0)
            .await
            .unwrap()
            .wait_for()
            .await
            .unwrap();

        let expected_err = ReplyCode::Error(SimpleExecutionError::UserspacePanic.into());
        assert_eq!(reply.code, expected_err);

        let res = env
            .send_message(res.program_id, &[], 0)
            .await
            .unwrap()
            .wait_for()
            .await
            .unwrap();

        let expected_err = ReplyCode::Error(ErrorReplyReason::InactiveActor);
        assert_eq!(res.code, expected_err);
    }

    // Case #2: async init, replies are acceptable.
    {
        let init_payload = demo_async_init::InputArgs {
            approver_first: env.sender_id,
            approver_second: env.sender_id,
            approver_third: env.sender_id,
        }
        .encode();

        let mut listener = env.events_publisher().subscribe().await;

        let init_res = env
            .create_program(code_id, 500_000_000_000_000)
            .await
            .unwrap()
            .wait_for()
            .await
            .unwrap();
        let init_reply = env
            .send_message(init_res.program_id, &init_payload, 0)
            .await
            .unwrap();
        let mirror = env.ethereum.mirror(init_res.program_id.try_into().unwrap());

        let mut msgs_for_reply = vec![];

        listener
            .apply_until_block_event(|event| match event {
                BlockEvent::Mirror {
                    actor_id,
                    event:
                        MirrorEvent::Message {
                            id, destination, ..
                        },
                } if actor_id == init_res.program_id && destination == env.sender_id => {
                    msgs_for_reply.push(id);

                    if msgs_for_reply.len() == 3 {
                        Ok(Some(()))
                    } else {
                        Ok(None)
                    }
                }
                _ => Ok(None),
            })
            .await
            .unwrap();

        // Handle message to uninitialized program.
        let res = env
            .send_message(init_res.program_id, &[], 0)
            .await
            .unwrap()
            .wait_for()
            .await
            .unwrap();
        let expected_err = ReplyCode::Error(ErrorReplyReason::InactiveActor);
        assert_eq!(res.code, expected_err);
        // Checking further initialization.

        // Required replies.
        for mid in msgs_for_reply {
            mirror.send_reply(mid, [], 0).await.unwrap();
        }

        // Success end of initialisation.
        let code = listener
            .apply_until_block_event(|event| match event {
                BlockEvent::Mirror {
                    actor_id,
                    event:
                        MirrorEvent::Reply {
                            reply_code,
                            reply_to,
                            ..
                        },
                } if actor_id == init_res.program_id && reply_to == init_reply.message_id => {
                    Ok(Some(reply_code))
                }
                _ => Ok(None),
            })
            .await
            .unwrap();

        assert!(code.is_success());

        // Handle message handled, but panicked due to incorrect payload as expected.
        let res = env
            .send_message(res.program_id, &[], 0)
            .await
            .unwrap()
            .wait_for()
            .await
            .unwrap();

        let expected_err = ReplyCode::Error(SimpleExecutionError::UserspacePanic.into());
        assert_eq!(res.code, expected_err);
    }
}

#[tokio::test(flavor = "multi_thread")]
#[ntest::timeout(60_000)]
async fn mailbox() {
    gear_utils::init_default_logger();

    let mut env = TestEnv::new(Default::default()).await.unwrap();

    let sequencer_public_key = env.wallets.next();
    let mut node = env.new_node(
        NodeConfig::default()
            .sequencer(sequencer_public_key)
            .validator(env.validators[0], env.validator_session_public_keys[0]),
    );
    node.start_service().await;

    let res = env
        .upload_code(demo_async::WASM_BINARY)
        .await
        .unwrap()
        .wait_for()
        .await
        .unwrap();

    assert!(res.valid);

    let code_id = res.code_id;

    let res = env
        .create_program(code_id, 500_000_000_000_000)
        .await
        .unwrap()
        .wait_for()
        .await
        .unwrap();

    let init_res = env
        .send_message(res.program_id, &env.sender_id.encode(), 0)
        .await
        .unwrap()
        .wait_for()
        .await
        .unwrap();
    assert_eq!(init_res.code, ReplyCode::Success(SuccessReplyReason::Auto));

    let pid = res.program_id;

    env.approve_wvara(pid).await;

    let res = env
        .send_message(pid, &demo_async::Command::Mutex.encode(), 0)
        .await
        .unwrap();

    let original_mid = res.message_id;
    let mid_expected_message = MessageId::generate_outgoing(original_mid, 0);
    let ping_expected_message = MessageId::generate_outgoing(original_mid, 1);

    let mut listener = env.events_publisher().subscribe().await;
    let block_data = listener
        .apply_until_block_event_with_header(|event, block_data| match event {
            BlockEvent::Mirror { actor_id, event } if actor_id == pid => {
                if let MirrorEvent::Message {
                    id,
                    destination,
                    payload,
                    ..
                } = event
                {
                    assert_eq!(destination, env.sender_id);

                    if id == mid_expected_message {
                        assert_eq!(payload, res.message_id.encode());
                        Ok(None)
                    } else if id == ping_expected_message {
                        assert_eq!(payload, b"PING");
                        Ok(Some(block_data.clone()))
                    } else {
                        unreachable!()
                    }
                } else {
                    Ok(None)
                }
            }
            _ => Ok(None),
        })
        .await
        .unwrap();

    // -1 bcs execution took place in previous block, not the one that emits events.
    let wake_expiry = block_data.header.height - 1 + 100; // 100 is default wait for.
    let expiry = block_data.header.height - 1 + ethexe_runtime_common::state::MAILBOX_VALIDITY;

    let expected_schedule = BTreeMap::from_iter([
        (
            wake_expiry,
            BTreeSet::from_iter([ScheduledTask::WakeMessage(pid, original_mid)]),
        ),
        (
            expiry,
            BTreeSet::from_iter([
                ScheduledTask::RemoveFromMailbox((pid, env.sender_id), mid_expected_message),
                ScheduledTask::RemoveFromMailbox((pid, env.sender_id), ping_expected_message),
            ]),
        ),
    ]);

    let schedule = node
        .db
        .block_end_schedule(block_data.header.parent_hash)
        .expect("must exist");

    assert_eq!(schedule, expected_schedule);

    let expected_mailbox = BTreeMap::from_iter([(
        env.sender_id,
        BTreeMap::from_iter([
            (mid_expected_message, ValueWithExpiry { value: 0, expiry }),
            (ping_expected_message, ValueWithExpiry { value: 0, expiry }),
        ]),
    )]);

    let mirror = env.ethereum.mirror(pid.try_into().unwrap());
    let state_hash = mirror.query().state_hash().await.unwrap();

    let state = node.db.read_state(state_hash).unwrap();
    assert!(!state.mailbox_hash.is_empty());
    let mailbox = state
        .mailbox_hash
        .map_or_default(|hash| node.db.read_mailbox(hash).unwrap());

    assert_eq!(mailbox.into_inner(), expected_mailbox);

    mirror
        .send_reply(ping_expected_message, "PONG", 0)
        .await
        .unwrap();

    let initial_message = res.message_id;
    let reply_info = res.wait_for().await.unwrap();
    assert_eq!(
        reply_info.code,
        ReplyCode::Success(SuccessReplyReason::Manual)
    );
    assert_eq!(reply_info.payload, initial_message.encode());

    let state_hash = mirror.query().state_hash().await.unwrap();

    let state = node.db.read_state(state_hash).unwrap();
    assert!(!state.mailbox_hash.is_empty());
    let mailbox = state
        .mailbox_hash
        .map_or_default(|hash| node.db.read_mailbox(hash).unwrap());

    let expected_mailbox = BTreeMap::from_iter([(
        env.sender_id,
        BTreeMap::from_iter([(mid_expected_message, ValueWithExpiry { value: 0, expiry })]),
    )]);

    assert_eq!(mailbox.into_inner(), expected_mailbox);

    mirror.claim_value(mid_expected_message).await.unwrap();

    let block_data = listener
        .apply_until_block_event_with_header(|event, block_data| match event {
            BlockEvent::Mirror { actor_id, event } if actor_id == pid => match event {
                MirrorEvent::ValueClaimed { claimed_id, .. }
                    if claimed_id == mid_expected_message =>
                {
                    Ok(Some(block_data.clone()))
                }
                _ => Ok(None),
            },
            _ => Ok(None),
        })
        .await
        .unwrap();

    let state_hash = mirror.query().state_hash().await.unwrap();

    let state = node.db.read_state(state_hash).unwrap();
    assert!(state.mailbox_hash.is_empty());

    let schedule = node
        .db
        .block_end_schedule(block_data.header.parent_hash)
        .expect("must exist");
    assert!(schedule.is_empty(), "{:?}", schedule);
}

#[tokio::test(flavor = "multi_thread")]
#[ntest::timeout(60_000)]
async fn incoming_transfers() {
    gear_utils::init_default_logger();

    let mut env = TestEnv::new(Default::default()).await.unwrap();

    let sequencer_public_key = env.wallets.next();
    let mut node = env.new_node(
        NodeConfig::default()
            .sequencer(sequencer_public_key)
            .validator(env.validators[0], env.validator_session_public_keys[0]),
    );
    node.start_service().await;

    let res = env
        .upload_code(demo_ping::WASM_BINARY)
        .await
        .unwrap()
        .wait_for()
        .await
        .unwrap();

    let code_id = res.code_id;
    let res = env
        .create_program(code_id, 500_000_000_000_000)
        .await
        .unwrap()
        .wait_for()
        .await
        .unwrap();

    let _ = env
        .send_message(res.program_id, &env.sender_id.encode(), 0)
        .await
        .unwrap()
        .wait_for()
        .await
        .unwrap();

    let ping_id = res.program_id;

    let wvara = env.ethereum.router().wvara();

    assert_eq!(wvara.query().decimals().await.unwrap(), 12);

    let ping = env.ethereum.mirror(ping_id.to_address_lossy().into());

    let on_eth_balance = wvara
        .query()
        .balance_of(ping.address().0.into())
        .await
        .unwrap();
    assert_eq!(on_eth_balance, 0);

    let state_hash = ping.query().state_hash().await.unwrap();
    let local_balance = node.db.read_state(state_hash).unwrap().balance;
    assert_eq!(local_balance, 0);

    // 1_000 tokens
    const VALUE_SENT: u128 = 1_000_000_000_000_000;

    let mut listener = env.events_publisher().subscribe().await;

    env.transfer_wvara(ping_id, VALUE_SENT).await;

    listener
        .apply_until_block_event(|e| {
            Ok(matches!(e, BlockEvent::Router(RouterEvent::BlockCommitted { .. })).then_some(()))
        })
        .await
        .unwrap();

    let on_eth_balance = wvara
        .query()
        .balance_of(ping.address().0.into())
        .await
        .unwrap();
    assert_eq!(on_eth_balance, VALUE_SENT);

    let state_hash = ping.query().state_hash().await.unwrap();
    let local_balance = node.db.read_state(state_hash).unwrap().balance;
    assert_eq!(local_balance, VALUE_SENT);

    env.approve_wvara(ping_id).await;

    let res = env
        .send_message(ping_id, b"PING", VALUE_SENT)
        .await
        .unwrap()
        .wait_for()
        .await
        .unwrap();

    assert_eq!(res.code, ReplyCode::Success(SuccessReplyReason::Manual));
    assert_eq!(res.value, 0);

    let on_eth_balance = wvara
        .query()
        .balance_of(ping.address().0.into())
        .await
        .unwrap();
    assert_eq!(on_eth_balance, 2 * VALUE_SENT);

    let state_hash = ping.query().state_hash().await.unwrap();
    let local_balance = node.db.read_state(state_hash).unwrap().balance;
    assert_eq!(local_balance, 2 * VALUE_SENT);
}

#[tokio::test(flavor = "multi_thread")]
#[ntest::timeout(120_000)]
async fn ping_reorg() {
    gear_utils::init_default_logger();

    let mut env = TestEnv::new(Default::default()).await.unwrap();

    let sequencer_pub_key = env.wallets.next();
    let mut node = env.new_node(
        NodeConfig::default()
            .sequencer(sequencer_pub_key)
            .validator(env.validators[0], env.validator_session_public_keys[0]),
    );
    node.start_service().await;

    let res = env
        .upload_code(demo_ping::WASM_BINARY)
        .await
        .unwrap()
        .wait_for()
        .await
        .unwrap();
    assert!(res.valid);

    let code_id = res.code_id;

    log::info!("📗 Abort service to simulate node blocks skipping");
    node.stop_service().await;

    let create_program = env
        .create_program(code_id, 500_000_000_000_000)
        .await
        .unwrap();
    let init = env
        .send_message(create_program.program_id, b"PING", 0)
        .await
        .unwrap();
    // Mine some blocks to check missed blocks support
    env.skip_blocks(10).await;

    // Start new service
    node.start_service().await;

    // IMPORTANT: Mine one block to sent block event to the new service.
    env.force_new_block().await;

    let res = create_program.wait_for().await.unwrap();
    let init_res = init.wait_for().await.unwrap();
    assert_eq!(res.code_id, code_id);
    assert_eq!(init_res.payload, b"PONG");

    let ping_id = res.program_id;

    env.approve_wvara(ping_id).await;

    log::info!(
        "📗 Create snapshot for block: {}, where ping program is already created",
        env.provider.get_block_number().await.unwrap()
    );
    let program_created_snapshot_id = env.provider.anvil_snapshot().await.unwrap();

    let res = env
        .send_message(ping_id, b"PING", 0)
        .await
        .unwrap()
        .wait_for()
        .await
        .unwrap();
    assert_eq!(res.program_id, ping_id);
    assert_eq!(res.payload, b"PONG");

    log::info!("📗 Test after reverting to the program creation snapshot");
    env.provider
        .anvil_revert(program_created_snapshot_id)
        .await
        .map(|res| assert!(res))
        .unwrap();

    let res = env
        .send_message(ping_id, b"PING", 0)
        .await
        .unwrap()
        .wait_for()
        .await
        .unwrap();
    assert_eq!(res.program_id, ping_id);
    assert_eq!(res.payload, b"PONG");

    // The last step is to test correctness after db cleanup
    node.stop_service().await;
    node.db = Database::from_one(&MemDb::default(), env.eth_cfg.router_address.0);

    log::info!("📗 Test after db cleanup and service shutting down");
    let send_message = env.send_message(ping_id, b"PING", 0).await.unwrap();

    // Skip some blocks to simulate long time without service
    env.skip_blocks(10).await;

    node.start_service().await;

    // Important: mine one block to sent block event to the new service.
    env.force_new_block().await;

    let res = send_message.wait_for().await.unwrap();
    assert_eq!(res.program_id, ping_id);
    assert_eq!(res.payload, b"PONG");
}

// Mine 150 blocks - send message - mine 150 blocks.
// Deep sync must load chain in batch.
#[tokio::test(flavor = "multi_thread")]
#[ntest::timeout(60_000)]
async fn ping_deep_sync() {
    gear_utils::init_default_logger();

    let mut env = TestEnv::new(Default::default()).await.unwrap();

    let sequencer_pub_key = env.wallets.next();
    let mut node = env.new_node(
        NodeConfig::default()
            .sequencer(sequencer_pub_key)
            .validator(env.validators[0], env.validator_session_public_keys[0]),
    );
    node.start_service().await;

    let res = env
        .upload_code(demo_ping::WASM_BINARY)
        .await
        .unwrap()
        .wait_for()
        .await
        .unwrap();
    assert_eq!(res.code.as_slice(), demo_ping::WASM_BINARY);
    assert!(res.valid);

    let code_id = res.code_id;

    let res = env
        .create_program(code_id, 500_000_000_000_000)
        .await
        .unwrap()
        .wait_for()
        .await
        .unwrap();
    let init_res = env
        .send_message(res.program_id, b"PING", 0)
        .await
        .unwrap()
        .wait_for()
        .await
        .unwrap();
    assert_eq!(res.code_id, code_id);
    assert_eq!(init_res.payload, b"PONG");
    assert_eq!(init_res.value, 0);
    assert_eq!(
        init_res.code,
        ReplyCode::Success(SuccessReplyReason::Manual)
    );

    let ping_id = res.program_id;

    // Mine some blocks to check deep sync.
    env.skip_blocks(150).await;

    env.approve_wvara(ping_id).await;

    let send_message = env.send_message(ping_id, b"PING", 0).await.unwrap();

    // Mine some blocks to check deep sync.
    env.skip_blocks(150).await;

    let res = send_message.wait_for().await.unwrap();
    assert_eq!(res.program_id, ping_id);
    assert_eq!(res.payload, b"PONG");
    assert_eq!(res.value, 0);
    assert_eq!(res.code, ReplyCode::Success(SuccessReplyReason::Manual));
}

#[tokio::test(flavor = "multi_thread")]
#[ntest::timeout(120_000)]
async fn multiple_validators() {
    gear_utils::init_default_logger();

    let config = TestEnvConfig {
        validators: ValidatorsConfig::Generated(3),
        ..Default::default()
    };
    let mut env = TestEnv::new(config).await.unwrap();

    log::info!("📗 Starting sequencer");
    let sequencer_pub_key = env.wallets.next();
    let mut sequencer = env.new_node(
        NodeConfig::default()
            .sequencer(sequencer_pub_key)
            .network(None, None),
    );
    sequencer.start_service().await;

    log::info!("📗 Starting validator 0");
    let mut validator0 = env.new_node(
        NodeConfig::default()
            .validator(env.validators[0], env.validator_session_public_keys[0])
            .network(None, sequencer.multiaddr.clone()),
    );
    validator0.start_service().await;

    log::info!("📗 Starting validator 1");
    let mut validator1 = env.new_node(
        NodeConfig::default()
            .validator(env.validators[1], env.validator_session_public_keys[1])
            .network(None, sequencer.multiaddr.clone()),
    );
    validator1.start_service().await;

    log::info!("📗 Starting validator 2");
    let mut validator2 = env.new_node(
        NodeConfig::default()
            .validator(env.validators[2], env.validator_session_public_keys[2])
            .network(None, sequencer.multiaddr.clone()),
    );
    validator2.start_service().await;

    let res = env
        .upload_code(demo_ping::WASM_BINARY)
        .await
        .unwrap()
        .wait_for()
        .await
        .unwrap();
    assert_eq!(res.code, demo_ping::WASM_BINARY);
    assert!(res.valid);

    let ping_code_id = res.code_id;

    let res = env
        .create_program(ping_code_id, 500_000_000_000_000)
        .await
        .unwrap()
        .wait_for()
        .await
        .unwrap();
    let init_res = env
        .send_message(res.program_id, b"", 0)
        .await
        .unwrap()
        .wait_for()
        .await
        .unwrap();
    assert_eq!(res.code_id, ping_code_id);
    assert_eq!(init_res.payload, b"");
    assert_eq!(init_res.value, 0);
    assert_eq!(init_res.code, ReplyCode::Success(SuccessReplyReason::Auto));

    let ping_id = res.program_id;

    let res = env
        .upload_code(demo_async::WASM_BINARY)
        .await
        .unwrap()
        .wait_for()
        .await
        .unwrap();
    assert_eq!(res.code, demo_async::WASM_BINARY);
    assert!(res.valid);

    let async_code_id = res.code_id;

    let res = env
        .create_program(async_code_id, 500_000_000_000_000)
        .await
        .unwrap()
        .wait_for()
        .await
        .unwrap();
    let init_res = env
        .send_message(res.program_id, ping_id.encode().as_slice(), 0)
        .await
        .unwrap()
        .wait_for()
        .await
        .unwrap();
    assert_eq!(res.code_id, async_code_id);
    assert_eq!(init_res.payload, b"");
    assert_eq!(init_res.value, 0);
    assert_eq!(init_res.code, ReplyCode::Success(SuccessReplyReason::Auto));

    let async_id = res.program_id;

    env.approve_wvara(ping_id).await;
    env.approve_wvara(async_id).await;

    let res = env
        .send_message(async_id, demo_async::Command::Common.encode().as_slice(), 0)
        .await
        .unwrap()
        .wait_for()
        .await
        .unwrap();
    assert_eq!(res.program_id, async_id);
    assert_eq!(res.payload, res.message_id.encode().as_slice());
    assert_eq!(res.value, 0);
    assert_eq!(res.code, ReplyCode::Success(SuccessReplyReason::Manual));

    log::info!("📗 Stop validator 2 and check that all is still working");
    validator2.stop_service().await;
    let res = env
        .send_message(async_id, demo_async::Command::Common.encode().as_slice(), 0)
        .await
        .unwrap()
        .wait_for()
        .await
        .unwrap();
    assert_eq!(res.payload, res.message_id.encode().as_slice());

    log::info!("📗 Stop validator 1 and check that it's not working");
    validator1.stop_service().await;

    let wait_for_reply_to = env
        .send_message(async_id, demo_async::Command::Common.encode().as_slice(), 0)
        .await
        .unwrap();

    tokio::time::timeout(env.block_time * 5, wait_for_reply_to.clone().wait_for())
        .await
        .expect_err("Timeout expected");

    log::info!("📗 Start validator 2 and check that now is working, validator 1 is still stopped.");
    // TODO: impossible to restart validator 2 with the same network address, need to fix it #4210
    let mut validator2 = env.new_node(
        NodeConfig::default()
            .validator(env.validators[2], env.validator_session_public_keys[2])
            .network(None, sequencer.multiaddr.clone())
            .db(validator2.db),
    );

    validator2.start_service().await;

    // IMPORTANT: mine one block to sent a new block event.
    env.force_new_block().await;

    let res = wait_for_reply_to.wait_for().await.unwrap();
    assert_eq!(res.payload, res.message_id.encode().as_slice());
}

#[tokio::test(flavor = "multi_thread")]
#[ntest::timeout(120_000)]
async fn tx_pool_gossip() {
    gear_utils::init_default_logger();

    let test_env_config = TestEnvConfig {
        validators: ValidatorsConfig::Generated(2),
        ..Default::default()
    };

    // Setup env of 2 nodes, one of them knows about the other one.
    let mut env = TestEnv::new(test_env_config).await.unwrap();

    log::info!("📗 Starting node 0");
    let mut node0 = env.new_node(
        NodeConfig::default()
            .validator(env.validators[0], env.validator_session_public_keys[0])
            .service_rpc(9505)
            .network(None, None),
    );
    node0.start_service().await;

    log::info!("📗 Starting node 1");
    let mut node1 = env.new_node(
        NodeConfig::default()
            .validator(env.validators[1], env.validator_session_public_keys[1])
            .network(None, node0.multiaddr.clone()),
    );
    node1.start_service().await;

    log::info!("Populate node-0 and node-1 with 2 valid blocks");

    env.force_new_block().await;
    env.force_new_block().await;

    // Give some time for nodes to process the blocks
    tokio::time::sleep(Duration::from_secs(2)).await;
    let reference_block = node0
        .db
        .latest_valid_block()
        .expect("at least genesis block is latest valid")
        .0;

    // Prepare tx data
    let signed_ethexe_tx = {
        let sender_pub_key = env.signer.generate_key().expect("failed generating key");

        let ethexe_tx = OffchainTransaction {
            raw: RawOffchainTransaction::SendMessage {
                program_id: H160::random(),
                payload: vec![],
            },
            // referring to the latest valid block hash
            reference_block,
        };
        let signature = env
            .signer
            .sign(sender_pub_key, ethexe_tx.encode().as_ref())
            .expect("failed signing tx");
        SignedOffchainTransaction {
            signature: signature.encode(),
            transaction: ethexe_tx,
        }
    };

    // Send request
    log::info!("Sending tx pool request to node-1");
    let rpc_client = node0.rpc_client().expect("rpc server is set");
    let resp = rpc_client
        .send_message(
            signed_ethexe_tx.transaction.clone(),
            signed_ethexe_tx.signature.clone(),
        )
        .await
        .expect("failed sending request");
    assert!(resp.status().is_success());

    // This way the response from RPC server is checked to be `Ok`.
    // In case of error RPC returns the `Ok` response with error message.
    let resp = resp
        .json::<serde_json::Value>()
        .await
        .expect("failed to deserialize json response from rpc");
    assert!(resp.get("result").is_some());

    // Tx executable validation takes time.
    // Sleep for a while so tx is processed by both nodes.
    tokio::time::sleep(Duration::from_secs(12)).await;

    // Check that node-1 received the message
    let tx_hash = signed_ethexe_tx.tx_hash();
    let node1_db_tx = node1
        .db
        .get_offchain_transaction(tx_hash)
        .expect("tx not found");
    assert_eq!(node1_db_tx, signed_ethexe_tx);
}

#[tokio::test(flavor = "multi_thread")]
#[ntest::timeout(120_000)]
async fn fast_sync() {
    utils::init_logger();

    let config = TestEnvConfig {
        validators: ValidatorsConfig::Generated(3),
        ..Default::default()
    };
    let mut env = TestEnv::new(config).await.unwrap();

    log::info!("Starting sequencer");
    let sequencer_pub_key = env.wallets.next();
    let mut sequencer = env.new_node(
        NodeConfig::named("sequencer")
            .sequencer(sequencer_pub_key)
            .validator(env.validators[0], env.validator_session_public_keys[0])
            .network(None, None),
    );
    sequencer.start_service().await;

    log::info!("Starting Alice");
    let mut alice = env.new_node(
        NodeConfig::named("Alice")
            .validator(env.validators[1], env.validator_session_public_keys[1])
            .network(None, sequencer.multiaddr.clone()),
    );
    alice.start_service().await;

    log::info!("Uploading `demo-ping` program");

    let code_info = env
        .upload_code(demo_async::WASM_BINARY)
        .await
        .unwrap()
        .wait_for()
        .await
        .unwrap();

    let code_id = code_info.code_id;
    let mut program_ids = [(ActorId::zero(), ActorId::zero()); 5];

    for (i, (program_id, destination)) in program_ids.iter_mut().enumerate() {
        let program_info = env
            .create_program(code_id, 500_000_000_000_000)
            .await
            .unwrap()
            .wait_for()
            .await
            .unwrap();

        *program_id = program_info.program_id;
        *destination = ActorId::from(i as u64 % 3);

        let _reply_info = env
            .send_message(program_info.program_id, destination.as_ref(), 0)
            .await
            .unwrap()
            .wait_for()
            .await
            .unwrap();
    }

    log::info!("Starting Bob (fast-sync)");
    let mut bob = env.new_node(
        NodeConfig::named("Bob")
            .validator(env.validators[2], env.validator_session_public_keys[2])
            .network_with_config(NodeNetworkConfig {
                address: None,
                bootstrap_address: sequencer.multiaddr.clone(),
                fast_sync: true,
            }),
    );
    bob.start_service().await;

    for (program_id, destination) in program_ids {
        let _reply_info = env
            .send_message(program_id, destination.as_ref(), 0)
            .await
            .unwrap()
            .wait_for()
            .await
            .unwrap();
    }

    sequencer
        .wait_for(|event| {
            matches!(
                event,
                Event::Sequencer(SequencerEvent::CollectionRoundEnded { block_hash: _ })
            )
        })
        .await;
}

mod utils {
    use super::*;
    use crate::Event;
    use ethexe_common::SimpleBlockData;
    use ethexe_db::OnChainStorage;
    use ethexe_network::{export::Multiaddr, NetworkEvent};
    use ethexe_observer::{ObserverEvent, ObserverService};
    use ethexe_rpc::RpcService;
    use ethexe_sequencer::{SequencerConfig, SequencerService};
    use ethexe_signer::PrivateKey;
    use ethexe_tx_pool::TxPoolService;
    use futures::StreamExt;
    use gear_core::message::ReplyCode;
    use rand::{rngs::StdRng, SeedableRng};
    use roast_secp256k1_evm::frost::{
        keys::{self, IdentifierList, PublicKeyPackage},
        Identifier, SigningKey,
    };
    use std::{
        ops::Mul,
        str::FromStr,
        sync::{
            atomic::{AtomicUsize, Ordering},
            RwLock,
        },
    };
    use tokio::sync::{
        broadcast::{self, Receiver, Sender},
        Mutex,
    };

    static TASK_NAMES: LazyLock<RwLock<HashMap<task::Id, &'static str>>> =
        LazyLock::new(Default::default);

    fn get_task_name(id: task::Id) -> String {
        if let Some(task_name) = TASK_NAMES.read().unwrap().get(&id) {
            task_name.to_string()
        } else {
            id.to_string()
        }
    }

    fn get_current_thread_name() -> String {
        let current = thread::current();
        if let Some(name) = current.name() {
            name.to_string()
        } else {
            format!("{:?}", current.id())
        }
    }

    pub fn init_logger() {
        let _ = env_logger::Builder::from_default_env()
            .format(|f, record| {
                let task_name = task::try_id()
                    .map(get_task_name)
                    .unwrap_or_else(get_current_thread_name);
                let level = f.default_styled_level(record.level());
                let target = record.target();
                let args = record.args();
                writeln!(f, "[{task_name:^11} {level:<5} {target}] {args}")
            })
            .try_init();
    }

    pub struct TestEnv {
        pub eth_cfg: EthereumConfig,
        pub wallets: Wallets,
        pub blob_reader: Arc<MockBlobReader>,
        pub provider: Provider,
        pub ethereum: Ethereum,
        pub router_query: RouterQuery,
        pub signer: Signer,
        pub validators: Vec<ethexe_signer::PublicKey>,
        pub validator_session_public_keys: Vec<ethexe_signer::PublicKey>,
        pub sender_id: ActorId,
        pub threshold: u64,
        pub block_time: Duration,
        pub continuous_block_generation: bool,

        /// In order to reduce amount of observers, we create only one observer and broadcast events to all subscribers.
        broadcaster: Arc<Mutex<Sender<ObserverEvent>>>,
<<<<<<< HEAD
        events_stream: JoinHandle<()>,
=======
        db: Database,
>>>>>>> afc49713
        _anvil: Option<AnvilInstance>,
    }

    impl TestEnv {
        pub async fn new(config: TestEnvConfig) -> Result<Self> {
            let TestEnvConfig {
                validators,
                block_time,
                rpc_url,
                wallets,
                router_address,
                continuous_block_generation,
            } = config;

            // we set our own hook with `exit(1)` because
            // we use multithreaded tokio runtime in tests
            // so panics are not observed until any service is stopped
            let default_panic = std::panic::take_hook();
            std::panic::set_hook(Box::new(move |info| {
                default_panic(info);
                std::process::exit(1);
            }));

            log::info!(
                "📗 Starting new test environment. Continuous block generation: {}",
                continuous_block_generation
            );

            let (rpc_url, anvil) = match rpc_url {
                Some(rpc_url) => {
                    log::info!("📍 Using provided RPC URL: {}", rpc_url);
                    (rpc_url, None)
                }
                None => {
                    let anvil = if continuous_block_generation {
                        Anvil::new().block_time(block_time.as_secs()).spawn()
                    } else {
                        Anvil::new().spawn()
                    };
                    log::info!("📍 Anvil started at {}", anvil.ws_endpoint());
                    (anvil.ws_endpoint(), Some(anvil))
                }
            };

            let signer = Signer::new(tempfile::tempdir()?.into_path())?;

            let mut wallets = if let Some(wallets) = wallets {
                Wallets::custom(&signer, wallets)
            } else {
                Wallets::anvil(&signer)
            };

            let validators: Vec<_> = match validators {
                ValidatorsConfig::Generated(amount) => (0..amount)
                    .map(|_| signer.generate_key().unwrap())
                    .collect(),
                ValidatorsConfig::Custom(keys) => keys
                    .iter()
                    .map(|k| {
                        let private_key = k.parse().unwrap();
                        signer.add_key(private_key).unwrap()
                    })
                    .collect(),
            };

            let max_signers: u16 = validators.len().try_into().expect("conversion failed");
            let min_signers = max_signers
                .checked_mul(2)
                .expect("multiplication failed")
                .div_ceil(3);

            let maybe_validator_identifiers: Result<Vec<_>, _> = validators
                .iter()
                .map(|public_key| {
                    Identifier::deserialize(&ActorId::from(public_key.to_address()).into_bytes())
                })
                .collect();
            let validator_identifiers = maybe_validator_identifiers.expect("conversion failed");
            let identifiers = IdentifierList::Custom(&validator_identifiers);

            let mut rng = StdRng::seed_from_u64(123);

            let secret = SigningKey::deserialize(&[0x01; 32]).expect("conversion failed");

            let (secret_shares, public_key_package1) =
                keys::split(&secret, max_signers, min_signers, identifiers, &mut rng)
                    .expect("key split failed");

            let verifiable_secret_sharing_commitment = secret_shares
                .values()
                .map(|secret_share| secret_share.commitment().clone())
                .next()
                .expect("conversion failed");

            let identifiers = validator_identifiers.clone().into_iter().collect();
            let public_key_package2 = PublicKeyPackage::from_commitment(
                &identifiers,
                &verifiable_secret_sharing_commitment,
            )
            .expect("conversion failed");
            assert_eq!(public_key_package1, public_key_package2);

            let validator_session_public_keys: Vec<_> = validator_identifiers
                .iter()
                .map(|id| {
                    let signing_share = *secret_shares[id].signing_share();
                    let private_key = PrivateKey(signing_share.serialize().try_into().unwrap());
                    signer.add_key(private_key).unwrap()
                })
                .collect();

            let sender_address = wallets.next().to_address();

            let ethereum = if let Some(router_address) = router_address {
                log::info!("📗 Connecting to existing router at {}", router_address);
                Ethereum::new(
                    &rpc_url,
                    router_address.parse().unwrap(),
                    signer.clone(),
                    sender_address,
                )
                .await?
            } else {
                log::info!("📗 Deploying new router");
                Ethereum::deploy(
                    &rpc_url,
                    validators.iter().map(|k| k.to_address()).collect(),
                    signer.clone(),
                    sender_address,
                    verifiable_secret_sharing_commitment,
                )
                .await?
            };

            let router = ethereum.router();
            let router_query = router.query();
            let router_address = router.address();

            let blob_reader = Arc::new(MockBlobReader::new(block_time));

            let db = Database::from_one(&MemDb::default(), router_address.0);

            let eth_cfg = EthereumConfig {
                rpc: rpc_url.clone(),
                beacon_rpc: Default::default(),
                router_address,
                block_time: config.block_time,
            };
            let mut observer =
                ObserverService::new(&eth_cfg, u32::MAX, &db, Some(blob_reader.clone()))
                    .await
                    .unwrap();

            let provider = observer.provider().clone();

<<<<<<< HEAD
            let (broadcaster, events_stream) = {
                let mut observer = observer.clone();
=======
            let (broadcaster, _events_stream) = {
>>>>>>> afc49713
                let (sender, mut receiver) = tokio::sync::broadcast::channel(2048);
                let sender = Arc::new(Mutex::new(sender));
                let cloned_sender = sender.clone();

                let (send_subscription_created, receive_subscription_created) =
                    tokio::sync::oneshot::channel::<()>();
                let handle = task::spawn(async move {
                    send_subscription_created.send(()).unwrap();

                    while let Ok(event) = observer.select_next_some().await {
                        log::trace!(target: "test-event", "📗 Event: {:?}", event);

                        cloned_sender
                            .lock()
                            .await
                            .send(event)
                            .inspect_err(|err| log::error!("Failed to broadcast event: {err}"))
                            .unwrap();

                        // At least one receiver is presented always, in order to avoid the channel dropping.
                        receiver
                            .recv()
                            .await
                            .inspect_err(|err| log::error!("Failed to receive event: {err}"))
                            .unwrap();
                    }

                    panic!("📗 Observer stream ended");
                });
                TASK_NAMES
                    .write()
                    .unwrap()
                    .insert(handle.id(), "observer-stream");
                receive_subscription_created.await.unwrap();

                (sender, handle)
            };
            let threshold = router_query.threshold().await?;

            Ok(TestEnv {
                eth_cfg,
                wallets,
                blob_reader,
                provider,
                ethereum,
                router_query,
                signer,
                validators,
                validator_session_public_keys,
                sender_id: ActorId::from(H160::from(sender_address.0)),
                threshold,
                block_time,
                continuous_block_generation,
                broadcaster,
                db,
                _anvil: anvil,
                events_stream,
            })
        }

        pub fn new_node(&mut self, config: NodeConfig) -> Node {
            let NodeConfig {
                name,
                db,
                sequencer_public_key,
                validator_public_key,
                validator_session_public_key,
                network,
                rpc: service_rpc_config,
            } = config;

            let db = db.unwrap_or_else(|| {
                Database::from_one(&MemDb::default(), self.eth_cfg.router_address.0)
            });

            let network_address = network.as_ref().map(|network| {
                network.address.clone().unwrap_or_else(|| {
                    static NONCE: AtomicUsize = AtomicUsize::new(10);
                    let nonce = NONCE.fetch_add(1, Ordering::Relaxed);
                    format!("/memory/{nonce}")
                })
            });
            let fast_sync = network
                .as_ref()
                .map(|network| network.fast_sync)
                .unwrap_or(false);
            let network_bootstrap_address = network.and_then(|network| network.bootstrap_address);

            Node {
                name,
                db,
                multiaddr: None,
                eth_cfg: self.eth_cfg.clone(),
                router_query: self.router_query.clone(),
                broadcaster: None,
                receiver: None,
                blob_reader: self.blob_reader.clone(),
                signer: self.signer.clone(),
                validators: self.validators.iter().map(|k| k.to_address()).collect(),
                threshold: self.threshold,
                block_time: self.block_time,
                running_service_handle: None,
                sequencer_public_key,
                validator_public_key,
                validator_session_public_key,
                network_address,
                network_bootstrap_address,
                service_rpc_config,
                fast_sync,
            }
        }

        pub async fn upload_code(&self, code: &[u8]) -> Result<WaitForUploadCode> {
            log::info!("📗 Upload code, len {}", code.len());

            let listener = self.events_publisher().subscribe().await;

            let pending_builder = self
                .ethereum
                .router()
                .request_code_validation_with_sidecar(code)
                .await?;

            let code_id = pending_builder.code_id();
            let tx_hash = pending_builder.tx_hash();

            self.blob_reader
                .add_blob_transaction(tx_hash, code.to_vec())
                .await;

            Ok(WaitForUploadCode { listener, code_id })
        }

        pub async fn create_program(
            &self,
            code_id: CodeId,
            initial_executable_balance: u128,
        ) -> Result<WaitForProgramCreation> {
            log::info!("📗 Create program, code_id {code_id}");

            let listener = self.events_publisher().subscribe().await;

            let router = self.ethereum.router();

            let (_, program_id) = router.create_program(code_id, H256::random()).await?;

            if initial_executable_balance != 0 {
                let program_address = program_id.to_address_lossy().0.into();
                router
                    .wvara()
                    .approve(program_address, initial_executable_balance)
                    .await?;

                let mirror = self.ethereum.mirror(program_address.into_array().into());

                mirror
                    .executable_balance_top_up(initial_executable_balance)
                    .await?;
            }

            Ok(WaitForProgramCreation {
                listener,
                program_id,
            })
        }

        pub async fn send_message(
            &self,
            target: ActorId,
            payload: &[u8],
            value: u128,
        ) -> Result<WaitForReplyTo> {
            log::info!("📗 Send message to {target}, payload len {}", payload.len());

            let listener = self.events_publisher().subscribe().await;

            let program_address = ethexe_signer::Address::try_from(target)?;
            let program = self.ethereum.mirror(program_address);

            let (_, message_id) = program.send_message(payload, value).await?;

            Ok(WaitForReplyTo {
                listener,
                message_id,
            })
        }

        pub async fn approve_wvara(&self, program_id: ActorId) {
            log::info!("📗 Approving WVara for {program_id}");

            let program_address = ethexe_signer::Address::try_from(program_id).unwrap();
            let wvara = self.ethereum.router().wvara();
            wvara.approve_all(program_address.0.into()).await.unwrap();
        }

        pub async fn transfer_wvara(&self, program_id: ActorId, value: u128) {
            log::info!("📗 Transferring {value} WVara to {program_id}");

            let program_address = ethexe_signer::Address::try_from(program_id).unwrap();
            let wvara = self.ethereum.router().wvara();
            wvara
                .transfer(program_address.0.into(), value)
                .await
                .unwrap();
        }

        pub fn events_publisher(&self) -> ObserverEventsPublisher {
            ObserverEventsPublisher {
                broadcaster: self.broadcaster.clone(),
                db: self.db.clone(),
            }
        }

        pub async fn force_new_block(&self) {
            if self.continuous_block_generation {
                // nothing to do: new block will be generated automatically
            } else {
                self.provider.evm_mine(None).await.unwrap();
            }
        }

        pub async fn skip_blocks(&self, blocks_amount: u32) {
            if self.continuous_block_generation {
                tokio::time::sleep(self.block_time.mul(blocks_amount)).await;
            } else {
                self.provider
                    .evm_mine(Some(MineOptions::Options {
                        timestamp: None,
                        blocks: Some(blocks_amount.into()),
                    }))
                    .await
                    .unwrap();
            }
        }

        #[allow(unused)]
        pub async fn process_already_uploaded_code(&self, code: &[u8], tx_hash: &str) -> CodeId {
            let code_id = CodeId::generate(code);
            let tx_hash = H256::from_str(tx_hash).unwrap();
            self.blob_reader
                .add_blob_transaction(tx_hash, code.to_vec())
                .await;
            code_id
        }
    }

    impl Drop for TestEnv {
        fn drop(&mut self) {
            let id = self.events_stream.id();
            self.events_stream.abort();
            TASK_NAMES.write().unwrap().remove(&id);
        }
    }

    pub struct ObserverEventsPublisher {
        broadcaster: Arc<Mutex<Sender<ObserverEvent>>>,
        db: Database,
    }

    impl ObserverEventsPublisher {
        pub async fn subscribe(&self) -> ObserverEventsListener {
            ObserverEventsListener {
                receiver: self.broadcaster.lock().await.subscribe(),
                db: self.db.clone(),
            }
        }
    }

    pub struct ObserverEventsListener {
        receiver: broadcast::Receiver<ObserverEvent>,
        db: Database,
    }

    impl Clone for ObserverEventsListener {
        fn clone(&self) -> Self {
            Self {
                receiver: self.receiver.resubscribe(),
                db: self.db.clone(),
            }
        }
    }

    impl ObserverEventsListener {
        pub async fn next_event(&mut self) -> Result<ObserverEvent> {
            self.receiver.recv().await.map_err(Into::into)
        }

        pub async fn apply_until<R: Sized>(
            &mut self,
            mut f: impl FnMut(ObserverEvent) -> Result<Option<R>>,
        ) -> Result<R> {
            loop {
                let event = self.next_event().await?;
                if let Some(res) = f(event)? {
                    return Ok(res);
                }
            }
        }

        pub async fn apply_until_block_event<R: Sized>(
            &mut self,
            mut f: impl FnMut(BlockEvent) -> Result<Option<R>>,
        ) -> Result<R> {
            self.apply_until_block_event_with_header(|e, _h| f(e)).await
        }

        // NOTE: skipped by observer blocks are not iterated (possible on reorgs).
        // If your test depends on events in skipped blocks, you need to improve this method.
        // TODO (gsobol): iterate thru skipped blocks.
        pub async fn apply_until_block_event_with_header<R: Sized>(
            &mut self,
            mut f: impl FnMut(BlockEvent, &SimpleBlockData) -> Result<Option<R>>,
        ) -> Result<R> {
            loop {
                let event = self.next_event().await?;

                let ObserverEvent::BlockSynced(block) = event else {
                    continue;
                };

                let header =
                    OnChainStorage::block_header(&self.db, block).expect("Block header not found");
                let events =
                    OnChainStorage::block_events(&self.db, block).expect("Block events not found");

                let block_data = SimpleBlockData {
                    hash: block,
                    header,
                };

                for event in events {
                    if let Some(res) = f(event, &block_data)? {
                        return Ok(res);
                    }
                }
            }
        }
    }

    pub enum ValidatorsConfig {
        /// Auto generate validators, amount of validators is provided.
        Generated(usize),
        /// Custom validator eth-addresses in hex string format.
        #[allow(unused)]
        Custom(Vec<String>),
    }

    pub struct TestEnvConfig {
        /// How many validators will be in deployed router.
        /// By default uses 1 auto generated validator.
        pub validators: ValidatorsConfig,
        /// By default uses 1 second block time.
        pub block_time: Duration,
        /// By default creates new anvil instance if rpc is not provided.
        pub rpc_url: Option<String>,
        /// By default uses anvil hardcoded wallets if wallets are not provided.
        pub wallets: Option<Vec<String>>,
        /// If None (by default) new router will be deployed.
        /// In case of Some(_), will connect to existing router contract.
        pub router_address: Option<String>,
        /// Identify whether networks works (or have to works) in continuous block generation mode.
        pub continuous_block_generation: bool,
    }

    impl Default for TestEnvConfig {
        fn default() -> Self {
            Self {
                validators: ValidatorsConfig::Generated(1),
                block_time: Duration::from_secs(1),
                rpc_url: None,
                wallets: None,
                router_address: None,
                continuous_block_generation: false,
            }
        }
    }

    // TODO (breathx): consider to remove me in favor of crate::config::NodeConfig.
    #[derive(Default)]
    pub struct NodeConfig {
        /// Node name.
        pub name: Option<&'static str>,
        /// Database, if not provided, will be created with MemDb.
        pub db: Option<Database>,
        /// Sequencer public key, if provided then new node starts as sequencer.
        pub sequencer_public_key: Option<ethexe_signer::PublicKey>,
        /// Validator public key, if provided then new node starts as validator.
        pub validator_public_key: Option<ethexe_signer::PublicKey>,
        /// Validator public key of session, if provided then new node starts as validator.
        pub validator_session_public_key: Option<ethexe_signer::PublicKey>,
        /// Network configuration, if provided then new node starts with network.
        pub network: Option<NodeNetworkConfig>,
        /// RPC configuration, if provided then new node starts with RPC service.
        pub rpc: Option<RpcConfig>,
    }

    impl NodeConfig {
        pub fn named(name: &'static str) -> Self {
            Self {
                name: Some(name),
                ..Default::default()
            }
        }

        pub fn db(mut self, db: Database) -> Self {
            self.db = Some(db);
            self
        }

        pub fn sequencer(mut self, sequencer_public_key: ethexe_signer::PublicKey) -> Self {
            self.sequencer_public_key = Some(sequencer_public_key);
            self
        }

        pub fn validator(
            mut self,
            validator_public_key: ethexe_signer::PublicKey,
            validator_session_public_key: ethexe_signer::PublicKey,
        ) -> Self {
            self.validator_public_key = Some(validator_public_key);
            self.validator_session_public_key = Some(validator_session_public_key);
            self
        }

        pub fn network_with_config(mut self, config: NodeNetworkConfig) -> Self {
            self.network = Some(config);
            self
        }

        pub fn network(self, address: Option<String>, bootstrap_address: Option<String>) -> Self {
            self.network_with_config(NodeNetworkConfig {
                address,
                bootstrap_address,
                fast_sync: false,
            })
        }

        pub fn service_rpc(mut self, rpc_port: u16) -> Self {
            let service_rpc_config = RpcConfig {
                listen_addr: SocketAddr::new("127.0.0.1".parse().unwrap(), rpc_port),
                cors: None,
                dev: false,
            };
            self.rpc = Some(service_rpc_config);

            self
        }
    }

    #[derive(Default)]
    pub struct NodeNetworkConfig {
        /// Network address, if not provided, will be generated by test env.
        pub address: Option<String>,
        /// Network bootstrap address, if not provided, then no bootstrap address will be used.
        pub bootstrap_address: Option<String>,
        /// Do P2P database synchronization before the main loop
        pub fast_sync: bool,
    }

    /// Provides access to hardcoded anvil wallets or custom set wallets.
    pub struct Wallets {
        wallets: Vec<ethexe_signer::PublicKey>,
        next_wallet: usize,
    }

    impl Wallets {
        pub fn anvil(signer: &Signer) -> Self {
            let accounts = vec![
                "0xac0974bec39a17e36ba4a6b4d238ff944bacb478cbed5efcae784d7bf4f2ff80",
                "0x59c6995e998f97a5a0044966f0945389dc9e86dae88c7a8412f4603b6b78690d",
                "0x5de4111afa1a4b94908f83103eb1f1706367c2e68ca870fc3fb9a804cdab365a",
                "0x7c852118294e51e653712a81e05800f419141751be58f605c371e15141b007a6",
                "0x47e179ec197488593b187f80a00eb0da91f1b9d0b13f8733639f19c30a34926a",
                "0x8b3a350cf5c34c9194ca85829a2df0ec3153be0318b5e2d3348e872092edffba",
                "0x92db14e403b83dfe3df233f83dfa3a0d7096f21ca9b0d6d6b8d88b2b4ec1564e",
                "0x4bbbf85ce3377467afe5d46f804f221813b2bb87f24d81f60f1fcdbf7cbf4356",
                "0xdbda1821b80551c9d65939329250298aa3472ba22feea921c0cf5d620ea67b97",
                "0x2a871d0798f97d79848a013d4936a73bf4cc922c825d33c1cf7073dff6d409c6",
            ];

            Self::custom(signer, accounts)
        }

        pub fn custom<S: AsRef<str>>(signer: &Signer, accounts: Vec<S>) -> Self {
            Self {
                wallets: accounts
                    .into_iter()
                    .map(|s| signer.add_key(s.as_ref().parse().unwrap()).unwrap())
                    .collect(),
                next_wallet: 0,
            }
        }

        pub fn next(&mut self) -> ethexe_signer::PublicKey {
            let pub_key = self.wallets.get(self.next_wallet).expect("No more wallets");
            self.next_wallet += 1;
            *pub_key
        }
    }

    pub struct Node {
        pub name: Option<&'static str>,
        pub db: Database,
        pub multiaddr: Option<String>,

        eth_cfg: EthereumConfig,
        broadcaster: Option<Sender<Event>>,
        receiver: Option<Receiver<Event>>,
        blob_reader: Arc<MockBlobReader>,
        router_query: RouterQuery,
        signer: Signer,
        validators: Vec<ethexe_signer::Address>,
        threshold: u64,
        block_time: Duration,
        running_service_handle: Option<JoinHandle<Result<()>>>,
        sequencer_public_key: Option<ethexe_signer::PublicKey>,
        validator_public_key: Option<ethexe_signer::PublicKey>,
        validator_session_public_key: Option<ethexe_signer::PublicKey>,
        network_address: Option<String>,
        network_bootstrap_address: Option<String>,
        service_rpc_config: Option<RpcConfig>,
        fast_sync: bool,
    }

    impl Node {
        pub async fn start_service(&mut self) {
            assert!(
                self.running_service_handle.is_none(),
                "Service is already running"
            );

            let processor = Processor::new(self.db.clone()).unwrap();

            let wait_for_network = self.network_bootstrap_address.is_some();

            let network = self.network_address.as_ref().map(|addr| {
                let config_path = tempfile::tempdir().unwrap().into_path();
                let multiaddr: Multiaddr = addr.parse().unwrap();

                let mut config = ethexe_network::NetworkConfig::new_test(config_path);
                config.listen_addresses = [multiaddr.clone()].into();
                config.external_addresses = [multiaddr.clone()].into();
                if let Some(bootstrap_addr) = self.network_bootstrap_address.as_ref() {
                    let multiaddr = bootstrap_addr.parse().unwrap();
                    config.bootstrap_addresses = [multiaddr].into();
                }
                let network =
                    ethexe_network::NetworkService::new(config, &self.signer, self.db.clone())
                        .unwrap();
                self.multiaddr = Some(format!("{addr}/p2p/{}", network.local_peer_id()));
                network
            });

            let sequencer = match self.sequencer_public_key.as_ref() {
                Some(key) => Some(
                    SequencerService::new(
                        &SequencerConfig {
                            ethereum_rpc: self.eth_cfg.rpc.clone(),
                            sign_tx_public: *key,
                            router_address: self.eth_cfg.router_address,
                            validators: self.validators.clone(),
                            threshold: self.threshold,
                            block_time: self.block_time,
                        },
                        self.signer.clone(),
                        Box::new(self.db.clone()),
                    )
                    .await
                    .unwrap(),
                ),
                None => None,
            };

            let validator = self
                .validator_public_key
                .zip(self.validator_session_public_key)
                .map(|(pub_key, pub_key_session)| {
                    Validator::new(
                        &ethexe_validator::Config {
                            pub_key,
                            pub_key_session,
                            router_address: self.eth_cfg.router_address,
                        },
                        Box::new(self.db.clone()),
                        self.signer.clone(),
                    )
                });
            let (sender, receiver) = broadcast::channel(2048);

            let observer = ObserverService::new(
                &self.eth_cfg,
                u32::MAX,
                &self.db,
                Some(self.blob_reader.clone()),
            )
            .await
            .unwrap();

            let tx_pool_service = TxPoolService::new(self.db.clone());

            let rpc = self.service_rpc_config.as_ref().map(|service_rpc_config| {
                RpcService::new(service_rpc_config.clone(), self.db.clone(), None)
            });

            self.receiver = Some(receiver);
            self.broadcaster = Some(sender.clone());

            let service = Service::new_from_parts(
                self.db.clone(),
                observer,
                self.router_query.clone(),
                processor,
                self.signer.clone(),
                tx_pool_service,
                network,
                sequencer,
                validator,
                None,
                rpc,
                Some(sender),
                self.fast_sync,
            );

            let handle = task::spawn(service.run());
            if let Some(name) = self.name {
                TASK_NAMES.write().unwrap().insert(handle.id(), name);
            }
            self.running_service_handle = Some(handle);

            self.wait_for(|e| matches!(e, Event::ServiceStarted)).await;

            // fast sync implies network has connections
            if wait_for_network && !self.fast_sync {
                self.wait_for(|e| matches!(e, Event::Network(NetworkEvent::PeerConnected(_))))
                    .await;
            }
        }

        pub async fn stop_service(&mut self) {
            let handle = self
                .running_service_handle
                .take()
                .expect("Service is not running");
            let id = handle.id();
            handle.abort();

            assert!(handle.await.unwrap_err().is_cancelled());

            TASK_NAMES.write().unwrap().remove(&id);

            self.broadcaster = None;
            self.multiaddr = None;
            self.receiver = None;
        }

        pub fn rpc_client(&self) -> Option<RpcClient> {
            self.service_rpc_config
                .as_ref()
                .map(|rpc| RpcClient::new(format!("http://{}", rpc.listen_addr)))
        }

        pub fn listener(&self) -> ServiceEventsListener {
            ServiceEventsListener {
                receiver: self
                    .broadcaster
                    .as_ref()
                    .expect("channel isn't created")
                    .subscribe(),
            }
        }

        // TODO(playX18): Tests that actually use Event broadcast channel extensively
        pub async fn wait_for(&self, f: impl Fn(Event) -> bool) {
            self.listener()
                .wait_for(|e| Ok(f(e)))
                .await
                .expect("infallible; always ok")
        }
    }

    pub struct ServiceEventsListener {
        receiver: Receiver<Event>,
    }

    impl Clone for ServiceEventsListener {
        fn clone(&self) -> Self {
            Self {
                receiver: self.receiver.resubscribe(),
            }
        }
    }

    impl ServiceEventsListener {
        pub async fn next_event(&mut self) -> Result<Event> {
            self.receiver.recv().await.map_err(Into::into)
        }

        pub async fn wait_for(&mut self, f: impl Fn(Event) -> Result<bool>) -> Result<()> {
            self.apply_until(|e| if f(e)? { Ok(Some(())) } else { Ok(None) })
                .await
        }

        pub async fn apply_until<R: Sized>(
            &mut self,
            f: impl Fn(Event) -> Result<Option<R>>,
        ) -> Result<R> {
            loop {
                let event = self.next_event().await?;
                if let Some(res) = f(event)? {
                    return Ok(res);
                }
            }
        }
    }

    #[derive(Clone)]
    pub struct WaitForUploadCode {
        listener: ObserverEventsListener,
        pub code_id: CodeId,
    }

    #[derive(Debug)]
    pub struct UploadCodeInfo {
        pub code_id: CodeId,
        pub code: Vec<u8>,
        pub valid: bool,
    }

    impl WaitForUploadCode {
        pub async fn wait_for(mut self) -> Result<UploadCodeInfo> {
            log::info!("📗 Waiting for code upload, code_id {}", self.code_id);

            let mut code_info = None;
            let mut valid_info = None;

            self.listener
                .apply_until(|event| match event {
                    ObserverEvent::Blob {
                        code_id: loaded_id,
                        code,
                        ..
                    } if loaded_id == self.code_id => {
                        code_info = Some(code);
                        Ok(Some(()))
                    }
                    _ => Ok(None),
                })
                .await?;

            self.listener
                .apply_until_block_event(|event| match event {
                    BlockEvent::Router(RouterEvent::CodeGotValidated { code_id, valid })
                        if code_id == self.code_id =>
                    {
                        valid_info = Some(valid);
                        Ok(Some(()))
                    }
                    _ => Ok(None),
                })
                .await?;

            Ok(UploadCodeInfo {
                code_id: self.code_id,
                code: code_info.expect("Code must be set"),
                valid: valid_info.expect("Valid must be set"),
            })
        }
    }

    #[derive(Clone)]
    pub struct WaitForProgramCreation {
        listener: ObserverEventsListener,
        pub program_id: ActorId,
    }

    #[derive(Debug)]
    pub struct ProgramCreationInfo {
        pub program_id: ActorId,
        pub code_id: CodeId,
    }

    impl WaitForProgramCreation {
        pub async fn wait_for(mut self) -> Result<ProgramCreationInfo> {
            log::info!("📗 Waiting for program {} creation", self.program_id);

            let mut code_id_info = None;
            self.listener
                .apply_until_block_event(|event| {
                    match event {
                        BlockEvent::Router(RouterEvent::ProgramCreated { actor_id, code_id })
                            if actor_id == self.program_id =>
                        {
                            code_id_info = Some(code_id);
                            return Ok(Some(()));
                        }

                        _ => {}
                    }
                    Ok(None)
                })
                .await?;

            let code_id = code_id_info.expect("Code ID must be set");
            Ok(ProgramCreationInfo {
                program_id: self.program_id,
                code_id,
            })
        }
    }

    #[derive(Clone)]
    pub struct WaitForReplyTo {
        listener: ObserverEventsListener,
        pub message_id: MessageId,
    }

    #[derive(Debug)]
    pub struct ReplyInfo {
        pub message_id: MessageId,
        pub program_id: ActorId,
        pub payload: Vec<u8>,
        pub code: ReplyCode,
        pub value: u128,
    }

    impl WaitForReplyTo {
        pub async fn wait_for(mut self) -> Result<ReplyInfo> {
            log::info!("📗 Waiting for reply to message {}", self.message_id);

            let mut info = None;

            self.listener
                .apply_until_block_event(|event| match event {
                    BlockEvent::Mirror {
                        actor_id,
                        event:
                            MirrorEvent::Reply {
                                reply_to,
                                payload,
                                reply_code,
                                value,
                            },
                    } if reply_to == self.message_id => {
                        info = Some(ReplyInfo {
                            message_id: reply_to,
                            program_id: actor_id,
                            payload,
                            code: reply_code,
                            value,
                        });
                        Ok(Some(()))
                    }
                    _ => Ok(None),
                })
                .await?;

            Ok(info.expect("Reply info must be set"))
        }
    }
}<|MERGE_RESOLUTION|>--- conflicted
+++ resolved
@@ -1283,11 +1283,8 @@
 
         /// In order to reduce amount of observers, we create only one observer and broadcast events to all subscribers.
         broadcaster: Arc<Mutex<Sender<ObserverEvent>>>,
-<<<<<<< HEAD
+        db: Database,
         events_stream: JoinHandle<()>,
-=======
-        db: Database,
->>>>>>> afc49713
         _anvil: Option<AnvilInstance>,
     }
 
@@ -1443,12 +1440,7 @@
 
             let provider = observer.provider().clone();
 
-<<<<<<< HEAD
             let (broadcaster, events_stream) = {
-                let mut observer = observer.clone();
-=======
-            let (broadcaster, _events_stream) = {
->>>>>>> afc49713
                 let (sender, mut receiver) = tokio::sync::broadcast::channel(2048);
                 let sender = Arc::new(Mutex::new(sender));
                 let cloned_sender = sender.clone();
