// This file is part of Gear.
//
// Copyright (C) 2024-2025 Gear Technologies Inc.
// SPDX-License-Identifier: GPL-3.0-or-later WITH Classpath-exception-2.0
//
// This program is free software: you can redistribute it and/or modify
// it under the terms of the GNU General Public License as published by
// the Free Software Foundation, either version 3 of the License, or
// (at your option) any later version.
//
// This program is distributed in the hope that it will be useful,
// but WITHOUT ANY WARRANTY; without even the implied warranty of
// MERCHANTABILITY or FITNESS FOR A PARTICULAR PURPOSE. See the
// GNU General Public License for more details.
//
// You should have received a copy of the GNU General Public License
// along with this program. If not, see <https://www.gnu.org/licenses/>.

//! Integration tests.

use crate::{
    config::{self, Config},
    tests::utils::Node,
    Service,
};
use alloy::{
    node_bindings::{Anvil, AnvilInstance},
    providers::{ext::AnvilApi, Provider as _, RootProvider},
    rpc::types::{anvil::MineOptions, Header as RpcHeader},
};
use anyhow::Result;
use ethexe_common::{
    db::{BlockMetaStorage, CodesStorage, OnChainStorage},
    events::{BlockEvent, MirrorEvent, RouterEvent},
    gear::Origin,
    ScheduledTask,
};
use ethexe_compute::{BlockProcessed, ComputeEvent};
use ethexe_db::Database;
use ethexe_ethereum::Ethereum;
use ethexe_observer::{BlobReader, EthereumConfig, MockBlobReader};
use ethexe_processor::Processor;
use ethexe_prometheus::PrometheusConfig;
use ethexe_rpc::{test_utils::RpcClient, RpcConfig};
use ethexe_runtime_common::state::{Expiring, MailboxMessage, PayloadLookup, Storage};
use ethexe_signer::Signer;
use ethexe_tx_pool::{OffchainTransaction, RawOffchainTransaction};
use gear_core::{
    ids::prelude::*,
    message::{ReplyCode, SuccessReplyReason},
};
use gear_core_errors::{ErrorReplyReason, SimpleExecutionError, SimpleUnavailableActorError};
use gprimitives::{ActorId, CodeId, MessageId, H160, H256};
use parity_scale_codec::Encode;
use std::{
    collections::{BTreeMap, BTreeSet},
    net::{Ipv4Addr, SocketAddr},
    time::Duration,
};
use tempfile::tempdir;
use tokio::task::{self, JoinHandle};
use utils::{EnvNetworkConfig, NodeConfig, TestEnv, TestEnvConfig, ValidatorsConfig};

#[ignore = "until rpc fixed"]
#[tokio::test]
async fn basics() {
    utils::init_logger();

    let tmp_dir = tempdir().unwrap();
    let tmp_dir = tmp_dir.path().to_path_buf();

    let node_cfg = config::NodeConfig {
        database_path: tmp_dir.join("db"),
        key_path: tmp_dir.join("key"),
        validator: Default::default(),
        validator_session: Default::default(),
        eth_max_sync_depth: 1_000,
        worker_threads_override: None,
        virtual_threads: 16,
        dev: true,
        fast_sync: false,
    };

    let eth_cfg = EthereumConfig {
        rpc: "wss://reth-rpc.gear-tech.io/ws".into(),
        beacon_rpc: "https://eth-holesky-beacon.public.blastapi.io".into(),
        router_address: "0x051193e518181887088df3891cA0E5433b094A4a"
            .parse()
            .expect("infallible"),
        block_time: Duration::from_secs(12),
    };

    let mut config = Config {
        node: node_cfg,
        ethereum: eth_cfg,
        network: None,
        rpc: None,
        prometheus: None,
    };

    Service::new(&config).await.unwrap();

    // Enable all optional services
    config.network = Some(ethexe_network::NetworkConfig::new_local(
        tmp_dir.join("net"),
    ));

    config.rpc = Some(RpcConfig {
        listen_addr: SocketAddr::new(Ipv4Addr::LOCALHOST.into(), 9944),
        cors: None,
        dev: true,
    });

    config.prometheus = Some(PrometheusConfig::new(
        "DevNode".into(),
        SocketAddr::new(Ipv4Addr::LOCALHOST.into(), 9635),
    ));

    Service::new(&config).await.unwrap();
}

#[tokio::test(flavor = "multi_thread")]
#[ntest::timeout(60_000)]
async fn ping() {
    utils::init_logger();

    let mut env = TestEnv::new(Default::default()).await.unwrap();

    let mut node = env.new_node(NodeConfig::default().validator(env.validators[0]));
    node.start_service().await;

    let res = env
        .upload_code(demo_ping::WASM_BINARY)
        .await
        .unwrap()
        .wait_for()
        .await
        .unwrap();
    assert_eq!(res.code, demo_ping::WASM_BINARY);
    assert!(res.valid);

    let code_id = res.code_id;

    let code = node
        .db
        .original_code(code_id)
        .expect("After approval, the code is guaranteed to be in the database");
    assert_eq!(code, demo_ping::WASM_BINARY);

    let _ = node
        .db
        .instrumented_code(1, code_id)
        .expect("After approval, instrumented code is guaranteed to be in the database");
    let res = env
        .create_program(code_id, 500_000_000_000_000)
        .await
        .unwrap()
        .wait_for()
        .await
        .unwrap();
    assert_eq!(res.code_id, code_id);

    let res = env
        .send_message(res.program_id, b"PING", 0)
        .await
        .unwrap()
        .wait_for()
        .await
        .unwrap();

    assert_eq!(res.code, ReplyCode::Success(SuccessReplyReason::Manual));
    assert_eq!(res.payload, b"PONG");
    assert_eq!(res.value, 0);

    let ping_id = res.program_id;

    env.approve_wvara(ping_id).await;

    let res = env
        .send_message(ping_id, b"PING", 0)
        .await
        .unwrap()
        .wait_for()
        .await
        .unwrap();
    assert_eq!(res.program_id, ping_id);
    assert_eq!(res.code, ReplyCode::Success(SuccessReplyReason::Manual));
    assert_eq!(res.payload, b"PONG");
    assert_eq!(res.value, 0);

    let res = env
        .send_message(ping_id, b"PUNK", 0)
        .await
        .unwrap()
        .wait_for()
        .await
        .unwrap();
    assert_eq!(res.program_id, ping_id);
    assert_eq!(res.code, ReplyCode::Success(SuccessReplyReason::Auto));
    assert_eq!(res.payload, b"");
    assert_eq!(res.value, 0);
}

#[tokio::test(flavor = "multi_thread")]
#[ntest::timeout(60_000)]
async fn uninitialized_program() {
    utils::init_logger();

    let mut env = TestEnv::new(Default::default()).await.unwrap();

    let mut node = env.new_node(NodeConfig::default().validator(env.validators[0]));
    node.start_service().await;

    let res = env
        .upload_code(demo_async_init::WASM_BINARY)
        .await
        .unwrap()
        .wait_for()
        .await
        .unwrap();

    assert!(res.valid);

    let code_id = res.code_id;

    // Case #1: Init failed due to panic in init (decoding).
    {
        let res = env
            .create_program(code_id, 500_000_000_000_000)
            .await
            .unwrap()
            .wait_for()
            .await
            .unwrap();

        let reply = env
            .send_message(res.program_id, &[], 0)
            .await
            .unwrap()
            .wait_for()
            .await
            .unwrap();

        let expected_err = ReplyCode::Error(SimpleExecutionError::UserspacePanic.into());
        assert_eq!(reply.code, expected_err);

        let res = env
            .send_message(res.program_id, &[], 0)
            .await
            .unwrap()
            .wait_for()
            .await
            .unwrap();

        let expected_err = ReplyCode::Error(ErrorReplyReason::UnavailableActor(
            SimpleUnavailableActorError::InitializationFailure,
        ));
        assert_eq!(res.code, expected_err);
    }

    // Case #2: async init, replies are acceptable.
    {
        let init_payload = demo_async_init::InputArgs {
            approver_first: env.sender_id,
            approver_second: env.sender_id,
            approver_third: env.sender_id,
        }
        .encode();

        let mut listener = env.observer_events_publisher().subscribe().await;

        let init_res = env
            .create_program(code_id, 500_000_000_000_000)
            .await
            .unwrap()
            .wait_for()
            .await
            .unwrap();
        let init_reply = env
            .send_message(init_res.program_id, &init_payload, 0)
            .await
            .unwrap();
        let mirror = env.ethereum.mirror(init_res.program_id.try_into().unwrap());

        let mut msgs_for_reply = vec![];

        listener
            .apply_until_block_event(|event| match event {
                BlockEvent::Mirror {
                    actor_id,
                    event:
                        MirrorEvent::Message {
                            id, destination, ..
                        },
                } if actor_id == init_res.program_id && destination == env.sender_id => {
                    msgs_for_reply.push(id);

                    if msgs_for_reply.len() == 3 {
                        Ok(Some(()))
                    } else {
                        Ok(None)
                    }
                }
                _ => Ok(None),
            })
            .await
            .unwrap();

        // Handle message to uninitialized program.
        let res = env
            .send_message(init_res.program_id, &[], 0)
            .await
            .unwrap()
            .wait_for()
            .await
            .unwrap();
        let expected_err = ReplyCode::Error(ErrorReplyReason::UnavailableActor(
            SimpleUnavailableActorError::Uninitialized,
        ));
        assert_eq!(res.code, expected_err);
        // Checking further initialization.

        // Required replies.
        for mid in msgs_for_reply {
            mirror.send_reply(mid, [], 0).await.unwrap();
        }

        // Success end of initialization.
        let code = listener
            .apply_until_block_event(|event| match event {
                BlockEvent::Mirror {
                    actor_id,
                    event:
                        MirrorEvent::Reply {
                            reply_code,
                            reply_to,
                            ..
                        },
                } if actor_id == init_res.program_id && reply_to == init_reply.message_id => {
                    Ok(Some(reply_code))
                }
                _ => Ok(None),
            })
            .await
            .unwrap();

        assert!(code.is_success());

        // Handle message handled, but panicked due to incorrect payload as expected.
        let res = env
            .send_message(res.program_id, &[], 0)
            .await
            .unwrap()
            .wait_for()
            .await
            .unwrap();

        let expected_err = ReplyCode::Error(SimpleExecutionError::UserspacePanic.into());
        assert_eq!(res.code, expected_err);
    }
}

#[tokio::test(flavor = "multi_thread")]
#[ntest::timeout(60_000)]
async fn mailbox() {
    utils::init_logger();

    let mut env = TestEnv::new(Default::default()).await.unwrap();

    let mut node = env.new_node(NodeConfig::default().validator(env.validators[0]));
    node.start_service().await;

    let res = env
        .upload_code(demo_async::WASM_BINARY)
        .await
        .unwrap()
        .wait_for()
        .await
        .unwrap();

    assert!(res.valid);

    let code_id = res.code_id;

    let res = env
        .create_program(code_id, 500_000_000_000_000)
        .await
        .unwrap()
        .wait_for()
        .await
        .unwrap();

    let init_res = env
        .send_message(res.program_id, &env.sender_id.encode(), 0)
        .await
        .unwrap()
        .wait_for()
        .await
        .unwrap();
    assert_eq!(init_res.code, ReplyCode::Success(SuccessReplyReason::Auto));

    let pid = res.program_id;

    env.approve_wvara(pid).await;

    let res = env
        .send_message(pid, &demo_async::Command::Mutex.encode(), 0)
        .await
        .unwrap();

    let original_mid = res.message_id;
    let mid_expected_message = MessageId::generate_outgoing(original_mid, 0);
    let ping_expected_message = MessageId::generate_outgoing(original_mid, 1);

    let mut listener = env.observer_events_publisher().subscribe().await;
    let block_data = listener
        .apply_until_block_event_with_header(|event, block_data| match event {
            BlockEvent::Mirror { actor_id, event } if actor_id == pid => {
                if let MirrorEvent::Message {
                    id,
                    destination,
                    payload,
                    ..
                } = event
                {
                    assert_eq!(destination, env.sender_id);

                    if id == mid_expected_message {
                        assert_eq!(payload, res.message_id.encode());
                        Ok(None)
                    } else if id == ping_expected_message {
                        assert_eq!(payload, b"PING");
                        Ok(Some(block_data.clone()))
                    } else {
                        unreachable!()
                    }
                } else {
                    Ok(None)
                }
            }
            _ => Ok(None),
        })
        .await
        .unwrap();

    // -1 bcs execution took place in previous block, not the one that emits events.
    let wake_expiry = block_data.header.height - 1 + 100; // 100 is default wait for.
    let expiry = block_data.header.height - 1 + ethexe_runtime_common::state::MAILBOX_VALIDITY;

    let expected_schedule = BTreeMap::from_iter([
        (
            wake_expiry,
            BTreeSet::from_iter([ScheduledTask::WakeMessage(pid, original_mid)]),
        ),
        (
            expiry,
            BTreeSet::from_iter([
                ScheduledTask::RemoveFromMailbox((pid, env.sender_id), mid_expected_message),
                ScheduledTask::RemoveFromMailbox((pid, env.sender_id), ping_expected_message),
            ]),
        ),
    ]);

    let schedule = node
        .db
        .block_schedule(block_data.header.parent_hash)
        .expect("must exist");

    assert_eq!(schedule, expected_schedule);

    let mid_payload = PayloadLookup::Direct(original_mid.into_bytes().to_vec().try_into().unwrap());
    let ping_payload = PayloadLookup::Direct(b"PING".to_vec().try_into().unwrap());

    let expected_mailbox = BTreeMap::from_iter([(
        env.sender_id,
        BTreeMap::from_iter([
            (
                mid_expected_message,
                Expiring {
                    value: MailboxMessage {
                        payload: mid_payload.clone(),
                        value: 0,
                        origin: Origin::Ethereum,
                    },
                    expiry,
                },
            ),
            (
                ping_expected_message,
                Expiring {
                    value: MailboxMessage {
                        payload: ping_payload,
                        value: 0,
                        origin: Origin::Ethereum,
                    },
                    expiry,
                },
            ),
        ]),
    )]);

    let mirror = env.ethereum.mirror(pid.try_into().unwrap());
    let state_hash = mirror.query().state_hash().await.unwrap();

    let state = node.db.read_state(state_hash).unwrap();
    assert!(!state.mailbox_hash.is_empty());
    let mailbox = state
        .mailbox_hash
        .map_or_default(|hash| node.db.read_mailbox(hash).unwrap());

    assert_eq!(mailbox.into_values(&node.db), expected_mailbox);

    mirror
        .send_reply(ping_expected_message, "PONG", 0)
        .await
        .unwrap();

    let initial_message = res.message_id;
    let reply_info = res.wait_for().await.unwrap();
    assert_eq!(
        reply_info.code,
        ReplyCode::Success(SuccessReplyReason::Manual)
    );
    assert_eq!(reply_info.payload, initial_message.encode());

    let state_hash = mirror.query().state_hash().await.unwrap();

    let state = node.db.read_state(state_hash).unwrap();
    assert!(!state.mailbox_hash.is_empty());
    let mailbox = state
        .mailbox_hash
        .map_or_default(|hash| node.db.read_mailbox(hash).unwrap());

    let expected_mailbox = BTreeMap::from_iter([(
        env.sender_id,
        BTreeMap::from_iter([(
            mid_expected_message,
            Expiring {
                value: MailboxMessage {
                    payload: mid_payload,
                    value: 0,
                    origin: Origin::Ethereum,
                },
                expiry,
            },
        )]),
    )]);

    assert_eq!(mailbox.into_values(&node.db), expected_mailbox);

    mirror.claim_value(mid_expected_message).await.unwrap();

    let block_data = listener
        .apply_until_block_event_with_header(|event, block_data| match event {
            BlockEvent::Mirror { actor_id, event } if actor_id == pid => match event {
                MirrorEvent::ValueClaimed { claimed_id, .. }
                    if claimed_id == mid_expected_message =>
                {
                    Ok(Some(block_data.clone()))
                }
                _ => Ok(None),
            },
            _ => Ok(None),
        })
        .await
        .unwrap();

    let state_hash = mirror.query().state_hash().await.unwrap();

    let state = node.db.read_state(state_hash).unwrap();
    assert!(state.mailbox_hash.is_empty());

    let schedule = node
        .db
        .block_schedule(block_data.header.parent_hash)
        .expect("must exist");
    assert!(schedule.is_empty(), "{schedule:?}");
}

#[tokio::test(flavor = "multi_thread")]
#[ntest::timeout(60_000)]
async fn incoming_transfers() {
    utils::init_logger();

    let mut env = TestEnv::new(Default::default()).await.unwrap();

    let mut node = env.new_node(NodeConfig::default().validator(env.validators[0]));
    node.start_service().await;

    let res = env
        .upload_code(demo_ping::WASM_BINARY)
        .await
        .unwrap()
        .wait_for()
        .await
        .unwrap();

    let code_id = res.code_id;
    let res = env
        .create_program(code_id, 500_000_000_000_000)
        .await
        .unwrap()
        .wait_for()
        .await
        .unwrap();

    let _ = env
        .send_message(res.program_id, &env.sender_id.encode(), 0)
        .await
        .unwrap()
        .wait_for()
        .await
        .unwrap();

    let ping_id = res.program_id;

    let wvara = env.ethereum.router().wvara();

    assert_eq!(wvara.query().decimals().await.unwrap(), 12);

    let ping = env.ethereum.mirror(ping_id.to_address_lossy().into());

    let on_eth_balance = wvara
        .query()
        .balance_of(ping.address().0.into())
        .await
        .unwrap();
    assert_eq!(on_eth_balance, 0);

    let state_hash = ping.query().state_hash().await.unwrap();
    let local_balance = node.db.read_state(state_hash).unwrap().balance;
    assert_eq!(local_balance, 0);

    // 1_000 tokens
    const VALUE_SENT: u128 = 1_000_000_000_000_000;

    let mut listener = env.observer_events_publisher().subscribe().await;

    env.transfer_wvara(ping_id, VALUE_SENT).await;

    listener
        .apply_until_block_event(|e| {
            Ok(matches!(e, BlockEvent::Router(RouterEvent::BlockCommitted { .. })).then_some(()))
        })
        .await
        .unwrap();

    let on_eth_balance = wvara
        .query()
        .balance_of(ping.address().0.into())
        .await
        .unwrap();
    assert_eq!(on_eth_balance, VALUE_SENT);

    let state_hash = ping.query().state_hash().await.unwrap();
    let local_balance = node.db.read_state(state_hash).unwrap().balance;
    assert_eq!(local_balance, VALUE_SENT);

    env.approve_wvara(ping_id).await;

    let res = env
        .send_message(ping_id, b"PING", VALUE_SENT)
        .await
        .unwrap()
        .wait_for()
        .await
        .unwrap();

    assert_eq!(res.code, ReplyCode::Success(SuccessReplyReason::Manual));
    assert_eq!(res.value, 0);

    let on_eth_balance = wvara
        .query()
        .balance_of(ping.address().0.into())
        .await
        .unwrap();
    assert_eq!(on_eth_balance, 2 * VALUE_SENT);

    let state_hash = ping.query().state_hash().await.unwrap();
    let local_balance = node.db.read_state(state_hash).unwrap().balance;
    assert_eq!(local_balance, 2 * VALUE_SENT);
}

#[tokio::test(flavor = "multi_thread")]
#[ntest::timeout(60_000)]
async fn ping_reorg() {
    utils::init_logger();

    let mut env = TestEnv::new(Default::default()).await.unwrap();

    let mut node = env.new_node(NodeConfig::default().validator(env.validators[0]));
    node.start_service().await;

    let res = env
        .upload_code(demo_ping::WASM_BINARY)
        .await
        .unwrap()
        .wait_for()
        .await
        .unwrap();
    assert!(res.valid);

    let code_id = res.code_id;

    log::info!("📗 Abort service to simulate node blocks skipping");
    node.stop_service().await;

    let create_program = env
        .create_program(code_id, 500_000_000_000_000)
        .await
        .unwrap();
    let init = env
        .send_message(create_program.program_id, b"PING", 0)
        .await
        .unwrap();
    // Mine some blocks to check missed blocks support
    env.skip_blocks(10).await;

    // Start new service
    node.start_service().await;

    // IMPORTANT: Mine one block to sent block event to the new service.
    env.force_new_block().await;

    let res = create_program.wait_for().await.unwrap();
    let init_res = init.wait_for().await.unwrap();
    assert_eq!(res.code_id, code_id);
    assert_eq!(init_res.payload, b"PONG");

    let ping_id = res.program_id;

    env.approve_wvara(ping_id).await;

    log::info!(
        "📗 Create snapshot for block: {}, where ping program is already created",
        env.provider.get_block_number().await.unwrap()
    );
    let program_created_snapshot_id = env.provider.anvil_snapshot().await.unwrap();

    let res = env
        .send_message(ping_id, b"PING", 0)
        .await
        .unwrap()
        .wait_for()
        .await
        .unwrap();
    assert_eq!(res.program_id, ping_id);
    assert_eq!(res.payload, b"PONG");

    log::info!("📗 Test after reverting to the program creation snapshot");
    env.provider
        .anvil_revert(program_created_snapshot_id)
        .await
        .map(|res| assert!(res))
        .unwrap();

    let res = env
        .send_message(ping_id, b"PING", 0)
        .await
        .unwrap()
        .wait_for()
        .await
        .unwrap();
    assert_eq!(res.program_id, ping_id);
    assert_eq!(res.payload, b"PONG");

    // The last step is to test correctness after db cleanup
    node.stop_service().await;
    node.db = Database::memory();

    log::info!("📗 Test after db cleanup and service shutting down");
    let send_message = env.send_message(ping_id, b"PING", 0).await.unwrap();

    // Skip some blocks to simulate long time without service
    env.skip_blocks(10).await;

    node.start_service().await;

    // Important: mine one block to sent block event to the new service.
    env.force_new_block().await;

    let res = send_message.wait_for().await.unwrap();
    assert_eq!(res.program_id, ping_id);
    assert_eq!(res.payload, b"PONG");
}

// Stop service - waits 150 blocks - send message - waits 150 blocks - start service.
// Deep sync must load chain in batch.
#[tokio::test(flavor = "multi_thread")]
#[ntest::timeout(60_000)]
async fn ping_deep_sync() {
    utils::init_logger();

    let mut env = TestEnv::new(Default::default()).await.unwrap();

    let mut node = env.new_node(NodeConfig::default().validator(env.validators[0]));
    node.start_service().await;

    let res = env
        .upload_code(demo_ping::WASM_BINARY)
        .await
        .unwrap()
        .wait_for()
        .await
        .unwrap();
    assert_eq!(res.code.as_slice(), demo_ping::WASM_BINARY);
    assert!(res.valid);

    let code_id = res.code_id;

    let res = env
        .create_program(code_id, 500_000_000_000_000)
        .await
        .unwrap()
        .wait_for()
        .await
        .unwrap();
    let init_res = env
        .send_message(res.program_id, b"PING", 0)
        .await
        .unwrap()
        .wait_for()
        .await
        .unwrap();
    assert_eq!(res.code_id, code_id);
    assert_eq!(init_res.payload, b"PONG");
    assert_eq!(init_res.value, 0);
    assert_eq!(
        init_res.code,
        ReplyCode::Success(SuccessReplyReason::Manual)
    );

    let ping_id = res.program_id;

    node.stop_service().await;

    env.skip_blocks(150).await;

    env.approve_wvara(ping_id).await;

    let send_message = env.send_message(ping_id, b"PING", 0).await.unwrap();

    env.skip_blocks(150).await;

    node.start_service().await;

    // Important: mine one block to sent block event to the started service.
    env.force_new_block().await;

    let res = send_message.wait_for().await.unwrap();
    assert_eq!(res.program_id, ping_id);
    assert_eq!(res.payload, b"PONG");
    assert_eq!(res.value, 0);
    assert_eq!(res.code, ReplyCode::Success(SuccessReplyReason::Manual));
}

#[tokio::test(flavor = "multi_thread")]
#[ntest::timeout(60_000)]
async fn multiple_validators() {
    utils::init_logger();

    let config = TestEnvConfig {
        validators: ValidatorsConfig::PreDefined(3),
        network: EnvNetworkConfig::Enabled,
        ..Default::default()
    };
    let mut env = TestEnv::new(config).await.unwrap();

    assert_eq!(
        env.validators.len(),
        3,
        "Currently only 3 validators are supported for this test"
    );
    assert!(
        !env.continuous_block_generation,
        "Currently continuous block generation is not supported for this test"
    );

    let mut validators = vec![];
    for (i, v) in env.validators.clone().into_iter().enumerate() {
        log::info!("📗 Starting validator-{i}");
        let mut validator = env.new_node(NodeConfig::named(format!("validator-{i}")).validator(v));
        validator.start_service().await;
        validators.push(validator);
    }

    let res = env
        .upload_code(demo_ping::WASM_BINARY)
        .await
        .unwrap()
        .wait_for()
        .await
        .unwrap();
    assert_eq!(res.code, demo_ping::WASM_BINARY);
    assert!(res.valid);

    let ping_code_id = res.code_id;

    let res = env
        .create_program(ping_code_id, 500_000_000_000_000)
        .await
        .unwrap()
        .wait_for()
        .await
        .unwrap();
    let init_res = env
        .send_message(res.program_id, b"", 0)
        .await
        .unwrap()
        .wait_for()
        .await
        .unwrap();
    assert_eq!(res.code_id, ping_code_id);
    assert_eq!(init_res.payload, b"");
    assert_eq!(init_res.value, 0);
    assert_eq!(init_res.code, ReplyCode::Success(SuccessReplyReason::Auto));

    let ping_id = res.program_id;

    let res = env
        .upload_code(demo_async::WASM_BINARY)
        .await
        .unwrap()
        .wait_for()
        .await
        .unwrap();
    assert_eq!(res.code, demo_async::WASM_BINARY);
    assert!(res.valid);

    let async_code_id = res.code_id;

    let res = env
        .create_program(async_code_id, 500_000_000_000_000)
        .await
        .unwrap()
        .wait_for()
        .await
        .unwrap();
    let init_res = env
        .send_message(res.program_id, ping_id.encode().as_slice(), 0)
        .await
        .unwrap()
        .wait_for()
        .await
        .unwrap();
    assert_eq!(res.code_id, async_code_id);
    assert_eq!(init_res.payload, b"");
    assert_eq!(init_res.value, 0);
    assert_eq!(init_res.code, ReplyCode::Success(SuccessReplyReason::Auto));

    let async_id = res.program_id;

    env.approve_wvara(ping_id).await;
    env.approve_wvara(async_id).await;

    let res = env
        .send_message(async_id, demo_async::Command::Common.encode().as_slice(), 0)
        .await
        .unwrap()
        .wait_for()
        .await
        .unwrap();
    assert_eq!(res.program_id, async_id);
    assert_eq!(res.payload, res.message_id.encode().as_slice());
    assert_eq!(res.value, 0);
    assert_eq!(res.code, ReplyCode::Success(SuccessReplyReason::Manual));

    log::info!("📗 Stop validator 0 and check, that ethexe is still working");
    if env.next_block_producer_index().await == 0 {
        log::info!("📗 Skip one block to be sure validator 0 is not a producer for next block");
        env.force_new_block().await;
    }
    validators[0].stop_service().await;

    let res = env
        .send_message(async_id, demo_async::Command::Common.encode().as_slice(), 0)
        .await
        .unwrap()
        .wait_for()
        .await
        .unwrap();
    assert_eq!(res.payload, res.message_id.encode().as_slice());

    log::info!("📗 Stop validator 1 and check, that ethexe is not working after");
    if env.next_block_producer_index().await == 1 {
        log::info!("📗 Skip one block to be sure validator 1 is not a producer for next block");
        env.force_new_block().await;
    }
    validators[1].stop_service().await;

    let wait_for_reply_to = env
        .send_message(async_id, demo_async::Command::Common.encode().as_slice(), 0)
        .await
        .unwrap();

    tokio::time::timeout(env.block_time * 5, wait_for_reply_to.clone().wait_for())
        .await
        .expect_err("Timeout expected");

    log::info!(
        "📗 Re-start validator 0 and check, that now ethexe is working, validator 1 is still stopped"
    );
    validators[0].start_service().await;

    if env.next_block_producer_index().await == 1 {
        log::info!("📗 Skip one block to be sure validator 1 is not a producer for next block");
        env.force_new_block().await;
    }

    // IMPORTANT: mine one block to send a new block event.
    env.force_new_block().await;

    let res = wait_for_reply_to.wait_for().await.unwrap();
    assert_eq!(res.payload, res.message_id.encode().as_slice());
}

#[tokio::test(flavor = "multi_thread")]
#[ntest::timeout(60_000)]
async fn tx_pool_gossip() {
    utils::init_logger();

    let test_env_config = TestEnvConfig {
        validators: ValidatorsConfig::PreDefined(2),
        network: EnvNetworkConfig::Enabled,
        ..Default::default()
    };

    // Setup env of 2 nodes, one of them knows about the other one.
    let mut env = TestEnv::new(test_env_config).await.unwrap();

    log::info!("📗 Starting node 0");
    let mut node0 = env.new_node(
        NodeConfig::default()
            .validator(env.validators[0])
            .service_rpc(9505),
    );
    node0.start_service().await;

    log::info!("📗 Starting node 1");
    let mut node1 = env.new_node(NodeConfig::default().validator(env.validators[1]));
    node1.start_service().await;

    log::info!("Populate node-0 and node-1 with 2 valid blocks");

    env.force_new_block().await;
    env.force_new_block().await;

    // Give some time for nodes to process the blocks
    tokio::time::sleep(Duration::from_secs(2)).await;
    let reference_block = node0
        .db
        .latest_computed_block()
        .expect("at least genesis block is latest valid")
        .0;

    // Prepare tx data
    let signed_ethexe_tx = {
        let sender_pub_key = env.signer.generate_key().expect("failed generating key");

        let ethexe_tx = OffchainTransaction {
            raw: RawOffchainTransaction::SendMessage {
                program_id: H160::random(),
                payload: vec![],
            },
            // referring to the latest valid block hash
            reference_block,
        };
        env.signer.signed_data(sender_pub_key, ethexe_tx).unwrap()
    };

    let (transaction, signature) = signed_ethexe_tx.clone().into_parts();

    // Send request
    log::info!("Sending tx pool request to node-1");
    let rpc_client = node0.rpc_client().expect("rpc server is set");
    let resp = rpc_client
        .send_message(transaction, signature.encode())
        .await
        .expect("failed sending request");
    assert!(resp.status().is_success());

    // This way the response from RPC server is checked to be `Ok`.
    // In case of error RPC returns the `Ok` response with error message.
    let resp = resp
        .json::<serde_json::Value>()
        .await
        .expect("failed to deserialize json response from rpc");
    assert!(resp.get("result").is_some());

    // Tx executable validation takes time.
    // Sleep for a while so tx is processed by both nodes.
    tokio::time::sleep(Duration::from_secs(12)).await;

    // Check that node-1 received the message
    let tx_hash = signed_ethexe_tx.tx_hash();
    let node1_db_tx = node1
        .db
        .get_offchain_transaction(tx_hash)
        .expect("tx not found");
    assert_eq!(node1_db_tx, signed_ethexe_tx);
}

#[tokio::test(flavor = "multi_thread")]
#[ntest::timeout(60_000)]
async fn fast_sync() {
    utils::init_logger();

    let assert_chain = |latest_block, fast_synced_block, alice: &Node, bob: &Node| {
        log::info!("Assert chain in range {latest_block}..{fast_synced_block}");

        assert_eq!(alice.db.program_ids(), bob.db.program_ids());
        assert_eq!(
            alice.db.latest_computed_block(),
            bob.db.latest_computed_block()
        );

        let mut block = latest_block;
        loop {
            if fast_synced_block == block {
                break;
            }

            log::trace!("assert block {block}");

            assert_eq!(
                alice.db.block_commitment_queue(block),
                bob.db.block_commitment_queue(block)
            );
            assert_eq!(
                alice.db.block_codes_queue(block),
                bob.db.block_codes_queue(block)
            );

            assert_eq!(alice.db.block_computed(block), bob.db.block_computed(block));
            assert_eq!(
                alice.db.previous_not_empty_block(block),
                bob.db.previous_not_empty_block(block)
            );
            assert_eq!(
                alice.db.block_program_states(block),
                bob.db.block_program_states(block)
            );
            assert_eq!(alice.db.block_outcome(block), bob.db.block_outcome(block));
            assert_eq!(alice.db.block_schedule(block), bob.db.block_schedule(block));

            assert_eq!(alice.db.block_header(block), bob.db.block_header(block));
            assert_eq!(alice.db.block_events(block), bob.db.block_events(block));
            assert_eq!(
                alice.db.block_is_synced(block),
                bob.db.block_is_synced(block)
            );

            let header = alice.db.block_header(block).unwrap();
            block = header.parent_hash;
        }
    };

    let config = TestEnvConfig {
        network: EnvNetworkConfig::Enabled,
        ..Default::default()
    };
    let mut env = TestEnv::new(config).await.unwrap();

    log::info!("Starting Alice");
    let mut alice = env.new_node(NodeConfig::named("Alice").validator(env.validators[0]));
    alice.start_service().await;

    log::info!("Creating `demo-autoreply` programs");

    let code_info = env
        .upload_code(demo_mul_by_const::WASM_BINARY)
        .await
        .unwrap()
        .wait_for()
        .await
        .unwrap();

    let code_id = code_info.code_id;
    let mut program_ids = [ActorId::zero(); 8];

    for (i, program_id) in program_ids.iter_mut().enumerate() {
        let program_info = env
            .create_program(code_id, 500_000_000_000_000)
            .await
            .unwrap()
            .wait_for()
            .await
            .unwrap();

        *program_id = program_info.program_id;

        let value = i as u64 % 3;
        let _reply_info = env
            .send_message(program_info.program_id, &value.encode(), 0)
            .await
            .unwrap()
            .wait_for()
            .await
            .unwrap();
    }

    let latest_block = env.latest_block().await.hash.0.into();
    alice
        .listener()
        .wait_for_block_processed(latest_block)
        .await;

    log::info!("Starting Bob (fast-sync)");
    let mut bob = env.new_node(NodeConfig::named("Bob").fast_sync());

    bob.start_service().await;

    log::info!("Sending messages to programs");

    for (i, program_id) in program_ids.into_iter().enumerate() {
        let reply_info = env
            .send_message(program_id, &(i as u64).encode(), 0)
            .await
            .unwrap()
            .wait_for()
            .await
            .unwrap();
        assert_eq!(
            reply_info.code,
            ReplyCode::Success(SuccessReplyReason::Manual)
        );
    }

    let latest_block = env.latest_block().await.hash.0.into();
    alice
        .listener()
        .wait_for_block_processed(latest_block)
        .await;
    bob.listener().wait_for_block_processed(latest_block).await;

    log::info!("Stopping Bob");
    bob.stop_service().await;

    assert_chain(
        latest_block,
        bob.latest_fast_synced_block.take().unwrap(),
        &alice,
        &bob,
    );

    for (i, program_id) in program_ids.into_iter().enumerate() {
        let i = (i * 3) as u64;
        let reply_info = env
            .send_message(program_id, &i.encode(), 0)
            .await
            .unwrap()
            .wait_for()
            .await
            .unwrap();
        assert_eq!(
            reply_info.code,
            ReplyCode::Success(SuccessReplyReason::Manual)
        );
    }

    env.skip_blocks(100).await;

    let latest_block = env.latest_block().await.hash.0.into();
    alice
        .listener()
        .wait_for_block_processed(latest_block)
        .await;

    log::info!("Starting Bob again to check how it handles partially empty database");
    bob.start_service().await;

    // mine a block so Bob can produce the event we will wait for
    env.skip_blocks(1).await;

    let latest_block = env.latest_block().await.hash.0.into();
    alice
        .listener()
        .wait_for_block_processed(latest_block)
        .await;
    bob.listener().wait_for_block_processed(latest_block).await;

    assert_chain(
        latest_block,
        bob.latest_fast_synced_block.take().unwrap(),
        &alice,
        &bob,
    );
}

mod utils {
    use super::*;
    use crate::Event;
    use alloy::eips::BlockId;
    use ethexe_common::{
        db::OnChainStorage,
        ecdsa::{PrivateKey, PublicKey},
        Address, SimpleBlockData,
    };
    use ethexe_consensus::{ConsensusService, SimpleConnectService, ValidatorService};
    use ethexe_network::{export::Multiaddr, NetworkConfig, NetworkEvent, NetworkService};
    use ethexe_observer::{ObserverEvent, ObserverService};
    use ethexe_rpc::RpcService;
    use ethexe_tx_pool::TxPoolService;
    use futures::{executor::block_on, StreamExt};
    use gear_core::message::ReplyCode;
    use rand::{rngs::StdRng, SeedableRng};
    use roast_secp256k1_evm::frost::{
        keys::{self, IdentifierList, PublicKeyPackage, VerifiableSecretSharingCommitment},
        Identifier, SigningKey,
    };
    use std::{
        pin::Pin,
        sync::atomic::{AtomicUsize, Ordering},
    };
    use tokio::sync::broadcast::{self, Receiver, Sender};
    use tracing::Instrument;
    use tracing_subscriber::EnvFilter;

    /// Max network services which can be created by one test environment.
    const MAX_NETWORK_SERVICES_PER_TEST: usize = 1000;

    pub fn init_logger() {
        let _ = tracing_subscriber::fmt()
            .with_env_filter(EnvFilter::from_default_env())
            .without_time()
            .try_init();
    }

    pub struct TestEnv {
        pub eth_cfg: EthereumConfig,
        #[allow(unused)]
        pub wallets: Wallets,
        pub blob_reader: MockBlobReader,
        pub provider: RootProvider,
        pub ethereum: Ethereum,
        pub signer: Signer,
        pub validators: Vec<ValidatorConfig>,
        pub sender_id: ActorId,
        pub threshold: u64,
        pub block_time: Duration,
        pub continuous_block_generation: bool,

        /// In order to reduce amount of observers, we create only one observer and broadcast events to all subscribers.
        broadcaster: Sender<ObserverEvent>,
        db: Database,
        /// If network is enabled by test, then we store here:
        /// network service polling thread, bootstrap address and nonce for new node address generation.
        bootstrap_network: Option<(JoinHandle<()>, String, usize)>,
        _anvil: Option<AnvilInstance>,
        _events_stream: JoinHandle<()>,
    }

    impl TestEnv {
        pub async fn new(config: TestEnvConfig) -> Result<Self> {
            let TestEnvConfig {
                validators,
                block_time,
                rpc,
                wallets,
                router_address,
                continuous_block_generation,
                network,
            } = config;

            log::info!(
                "📗 Starting new test environment. Continuous block generation: {}",
                continuous_block_generation
            );

            let (rpc_url, anvil) = match rpc {
                EnvRpcConfig::ProvidedURL(rpc_url) => {
                    log::info!("📍 Using provided RPC URL: {}", rpc_url);
                    (rpc_url, None)
                }
                EnvRpcConfig::CustomAnvil {
                    slots_in_epoch,
                    genesis_timestamp,
                } => {
                    let mut anvil = Anvil::new();

                    if continuous_block_generation {
                        anvil = anvil.block_time(block_time.as_secs())
                    }
                    if let Some(slots_in_epoch) = slots_in_epoch {
                        anvil = anvil.arg(format!("--slots-in-an-epoch={slots_in_epoch}"));
                    }
                    if let Some(genesis_timestamp) = genesis_timestamp {
                        anvil = anvil.arg(format!("--timestamp={genesis_timestamp}"));
                    }

                    let anvil = anvil.spawn();

                    log::info!("📍 Anvil started at {}", anvil.ws_endpoint());
                    (anvil.ws_endpoint(), Some(anvil))
                }
            };

<<<<<<< HEAD
            let signer = Signer::new(tempfile::tempdir()?.keep())?;
=======
            let signer = Signer::memory();
>>>>>>> bc4b7c15

            let mut wallets = if let Some(wallets) = wallets {
                Wallets::custom(&signer, wallets)
            } else {
                Wallets::anvil(&signer)
            };

            let validators: Vec<_> = match validators {
                ValidatorsConfig::PreDefined(amount) => {
                    (0..amount).map(|_| wallets.next()).collect()
                }
                ValidatorsConfig::Custom(keys) => keys
                    .iter()
                    .map(|k| {
                        let private_key = k.parse().unwrap();
                        signer.storage_mut().add_key(private_key).unwrap()
                    })
                    .collect(),
            };

            let (validators, verifiable_secret_sharing_commitment) =
                Self::define_session_keys(&signer, validators);

            let sender_address = wallets.next().to_address();

            let ethereum = if let Some(router_address) = router_address {
                log::info!("📗 Connecting to existing router at {}", router_address);
                Ethereum::new(
                    &rpc_url,
                    router_address.parse().unwrap(),
                    signer.clone(),
                    sender_address,
                )
                .await?
            } else {
                log::info!("📗 Deploying new router");
                Ethereum::deploy(
                    &rpc_url,
                    validators
                        .iter()
                        .map(|k| k.public_key.to_address())
                        .collect(),
                    signer.clone(),
                    sender_address,
                    verifiable_secret_sharing_commitment,
                )
                .await?
            };

            let router = ethereum.router();
            let router_query = router.query();
            let router_address = router.address();

            let blob_reader = MockBlobReader::new();

            let db = Database::memory();

            let eth_cfg = EthereumConfig {
                rpc: rpc_url.clone(),
                beacon_rpc: Default::default(),
                router_address,
                block_time: config.block_time,
            };
            let mut observer =
                ObserverService::new(&eth_cfg, u32::MAX, db.clone(), blob_reader.clone_boxed())
                    .await
                    .unwrap();

            let provider = observer.provider().clone();

            let (broadcaster, _events_stream) = {
                let (sender, mut receiver) = broadcast::channel(2048);
                let cloned_sender = sender.clone();

                let (send_subscription_created, receive_subscription_created) =
                    tokio::sync::oneshot::channel::<()>();
                let handle = task::spawn(
                    async move {
                        send_subscription_created.send(()).unwrap();

                        while let Ok(event) = observer.select_next_some().await {
                            log::trace!(target: "test-event", "📗 Event: {:?}", event);

                            cloned_sender
                                .send(event)
                                .inspect_err(|err| log::error!("Failed to broadcast event: {err}"))
                                .unwrap();

                            // At least one receiver is presented always, in order to avoid the channel dropping.
                            receiver
                                .recv()
                                .await
                                .inspect_err(|err| log::error!("Failed to receive event: {err}"))
                                .unwrap();
                        }

                        panic!("📗 Observer stream ended");
                    }
                    .instrument(tracing::trace_span!("observer-stream")),
                );
                receive_subscription_created.await.unwrap();

                (sender, handle)
            };

            let threshold = router_query.threshold().await?;

            let network_address = match network {
                EnvNetworkConfig::Disabled => None,
                EnvNetworkConfig::Enabled => Some(None),
                EnvNetworkConfig::EnabledWithCustomAddress(address) => Some(Some(address)),
            };

            let bootstrap_network = network_address.map(|maybe_address| {
                static NONCE: AtomicUsize = AtomicUsize::new(1);

                // mul MAX_NETWORK_SERVICES_PER_TEST to avoid address collision between different test-threads
                let nonce = NONCE.fetch_add(1, Ordering::SeqCst) * MAX_NETWORK_SERVICES_PER_TEST;
                let address = maybe_address.unwrap_or_else(|| format!("/memory/{nonce}"));

                let config_path = tempfile::tempdir().unwrap().keep();
                let multiaddr: Multiaddr = address.parse().unwrap();

                let mut config = NetworkConfig::new_test(config_path);
                config.listen_addresses = [multiaddr.clone()].into();
                config.external_addresses = [multiaddr.clone()].into();
                let mut service = NetworkService::new(config, &signer, db.clone()).unwrap();

                let local_peer_id = service.local_peer_id();

                let handle = task::spawn(
                    async move {
                        loop {
                            let _event = service.select_next_some().await;
                        }
                    }
                    .instrument(tracing::trace_span!("network-stream")),
                );

                let bootstrap_address = format!("{address}/p2p/{local_peer_id}");

                (handle, bootstrap_address, nonce)
            });

            // By default, anvil set system time as block time. For testing purposes we need to have constant increment.
            if anvil.is_some() && !continuous_block_generation {
                provider
                    .anvil_set_block_timestamp_interval(block_time.as_secs())
                    .await
                    .unwrap();
            }

            Ok(TestEnv {
                eth_cfg,
                wallets,
                blob_reader,
                provider,
                ethereum,
                signer,
                validators,
                sender_id: ActorId::from(H160::from(sender_address.0)),
                threshold,
                block_time,
                continuous_block_generation,
                broadcaster,
                db,
                bootstrap_network,
                _anvil: anvil,
                _events_stream,
            })
        }

        pub fn new_node(&mut self, config: NodeConfig) -> Node {
            let NodeConfig {
                name,
                db,
                validator_config,
                rpc: service_rpc_config,
                fast_sync,
            } = config;

            let db = db.unwrap_or_else(Database::memory);

            let (network_address, network_bootstrap_address) = self
                .bootstrap_network
                .as_mut()
                .map(|(_, bootstrap_address, nonce)| {
                    *nonce += 1;

                    if *nonce % MAX_NETWORK_SERVICES_PER_TEST == 0 {
                        panic!("Too many network services created by one test env: max is {MAX_NETWORK_SERVICES_PER_TEST}");
                    }

                    (format!("/memory/{nonce}"), bootstrap_address.clone())
                })
                .unzip();

            Node {
                name,
                db,
                multiaddr: None,
                latest_fast_synced_block: None,
                eth_cfg: self.eth_cfg.clone(),
                receiver: None,
                blob_reader: self.blob_reader.clone(),
                signer: self.signer.clone(),
                threshold: self.threshold,
                block_time: self.block_time,
                running_service_handle: None,
                validator_config,
                network_address,
                network_bootstrap_address,
                service_rpc_config,
                fast_sync,
            }
        }

        pub async fn upload_code(&self, code: &[u8]) -> Result<WaitForUploadCode> {
            log::info!("📗 Upload code, len {}", code.len());

            let listener = self.observer_events_publisher().subscribe().await;

            // Lock the blob reader to lock any other threads that may use it
            let mut guard = self.blob_reader.storage_mut();

            let pending_builder = block_on(
                self.ethereum
                    .router()
                    .request_code_validation_with_sidecar(code),
            )?;

            let code_id = pending_builder.code_id();
            let tx_hash = pending_builder.tx_hash();

            guard.insert(tx_hash, code.to_vec());

            Ok(WaitForUploadCode { listener, code_id })
        }

        pub async fn create_program(
            &self,
            code_id: CodeId,
            initial_executable_balance: u128,
        ) -> Result<WaitForProgramCreation> {
            log::info!("📗 Create program, code_id {code_id}");

            let listener = self.observer_events_publisher().subscribe().await;

            let router = self.ethereum.router();

            let (_, program_id) = router.create_program(code_id, H256::random()).await?;

            if initial_executable_balance != 0 {
                let program_address = program_id.to_address_lossy().0.into();
                router
                    .wvara()
                    .approve(program_address, initial_executable_balance)
                    .await?;

                let mirror = self.ethereum.mirror(program_address.into_array().into());

                mirror
                    .executable_balance_top_up(initial_executable_balance)
                    .await?;
            }

            Ok(WaitForProgramCreation {
                listener,
                program_id,
            })
        }

        pub async fn send_message(
            &self,
            target: ActorId,
            payload: &[u8],
            value: u128,
        ) -> Result<WaitForReplyTo> {
            log::info!("📗 Send message to {target}, payload len {}", payload.len());

            let listener = self.observer_events_publisher().subscribe().await;

            let program_address = Address::try_from(target)?;
            let program = self.ethereum.mirror(program_address);

            let (_, message_id) = program.send_message(payload, value).await?;

            Ok(WaitForReplyTo {
                listener,
                message_id,
            })
        }

        pub async fn approve_wvara(&self, program_id: ActorId) {
            log::info!("📗 Approving WVara for {program_id}");

            let program_address = Address::try_from(program_id).unwrap();
            let wvara = self.ethereum.router().wvara();
            wvara.approve_all(program_address.0.into()).await.unwrap();
        }

        pub async fn transfer_wvara(&self, program_id: ActorId, value: u128) {
            log::info!("📗 Transferring {value} WVara to {program_id}");

            let program_address = Address::try_from(program_id).unwrap();
            let wvara = self.ethereum.router().wvara();
            wvara
                .transfer(program_address.0.into(), value)
                .await
                .unwrap();
        }

        pub fn observer_events_publisher(&self) -> ObserverEventsPublisher {
            ObserverEventsPublisher {
                broadcaster: self.broadcaster.clone(),
                db: self.db.clone(),
            }
        }

        /// Force new block generation on rpc node.
        /// The difference between this method and `skip_blocks` is that
        /// `skip_blocks` will wait for the block event to be generated,
        /// while this method does not guarantee that.
        pub async fn force_new_block(&self) {
            if self.continuous_block_generation {
                // nothing to do: new block will be generated automatically
            } else {
                self.provider.evm_mine(None).await.unwrap();
            }
        }

        /// Force new `blocks_amount` blocks generation on rpc node,
        /// and wait for the block event to be generated.
        pub async fn skip_blocks(&self, blocks_amount: u32) {
            if self.continuous_block_generation {
                let mut blocks_count = 0;
                self.observer_events_publisher()
                    .subscribe()
                    .await
                    .apply_until_block_event(|_| {
                        blocks_count += 1;
                        Ok((blocks_count >= blocks_amount).then_some(()))
                    })
                    .await
                    .unwrap();
            } else {
                self.provider
                    .evm_mine(Some(MineOptions::Options {
                        timestamp: None,
                        blocks: Some(blocks_amount.into()),
                    }))
                    .await
                    .unwrap();
            }
        }

        /// Returns the index in validators list of the next block producer.
        ///
        /// ## Note
        /// This function is not completely thread-safe.
        /// If you have some other threads or processes,
        /// that can produce blocks for the same rpc node,
        /// then the return may be outdated.
        pub async fn next_block_producer_index(&self) -> usize {
            let timestamp = self.latest_block().await.timestamp;
            ethexe_consensus::block_producer_index(
                self.validators.len(),
                (timestamp + self.block_time.as_secs()) / self.block_time.as_secs(),
            )
        }

        pub async fn latest_block(&self) -> RpcHeader {
            self.provider
                .get_block(BlockId::latest())
                .await
                .unwrap()
                .expect("latest block always exist")
                .header
        }

        pub fn define_session_keys(
            signer: &Signer,
            validators: Vec<PublicKey>,
        ) -> (Vec<ValidatorConfig>, VerifiableSecretSharingCommitment) {
            let max_signers: u16 = validators.len().try_into().expect("conversion failed");
            let min_signers = max_signers
                .checked_mul(2)
                .expect("multiplication failed")
                .div_ceil(3);

            let maybe_validator_identifiers: Result<Vec<_>, _> = validators
                .iter()
                .map(|public_key| {
                    Identifier::deserialize(&ActorId::from(public_key.to_address()).into_bytes())
                })
                .collect();
            let validator_identifiers = maybe_validator_identifiers.expect("conversion failed");
            let identifiers = IdentifierList::Custom(&validator_identifiers);

            let mut rng = StdRng::seed_from_u64(123);

            let secret = SigningKey::deserialize(&[0x01; 32]).expect("conversion failed");

            let (secret_shares, public_key_package1) =
                keys::split(&secret, max_signers, min_signers, identifiers, &mut rng)
                    .expect("key split failed");

            let verifiable_secret_sharing_commitment = secret_shares
                .values()
                .map(|secret_share| secret_share.commitment().clone())
                .next()
                .expect("conversion failed");

            let identifiers = validator_identifiers.clone().into_iter().collect();
            let public_key_package2 = PublicKeyPackage::from_commitment(
                &identifiers,
                &verifiable_secret_sharing_commitment,
            )
            .expect("conversion failed");
            assert_eq!(public_key_package1, public_key_package2);

            (
                validators
                    .into_iter()
                    .zip(validator_identifiers.iter())
                    .map(|(public_key, id)| {
                        let signing_share = *secret_shares[id].signing_share();
                        let private_key = PrivateKey::from(
                            <[u8; 32]>::try_from(signing_share.serialize()).unwrap(),
                        );
                        ValidatorConfig {
                            public_key,
                            session_public_key: signer.storage_mut().add_key(private_key).unwrap(),
                        }
                    })
                    .collect(),
                verifiable_secret_sharing_commitment,
            )
        }
    }

    pub struct ObserverEventsPublisher {
        broadcaster: Sender<ObserverEvent>,
        db: Database,
    }

    impl ObserverEventsPublisher {
        pub async fn subscribe(&self) -> ObserverEventsListener {
            ObserverEventsListener {
                receiver: self.broadcaster.subscribe(),
                db: self.db.clone(),
            }
        }
    }

    pub struct ObserverEventsListener {
        receiver: broadcast::Receiver<ObserverEvent>,
        db: Database,
    }

    impl Clone for ObserverEventsListener {
        fn clone(&self) -> Self {
            Self {
                receiver: self.receiver.resubscribe(),
                db: self.db.clone(),
            }
        }
    }

    impl ObserverEventsListener {
        pub async fn next_event(&mut self) -> Result<ObserverEvent> {
            self.receiver.recv().await.map_err(Into::into)
        }

        pub async fn apply_until<R: Sized>(
            &mut self,
            mut f: impl FnMut(ObserverEvent) -> Result<Option<R>>,
        ) -> Result<R> {
            loop {
                let event = self.next_event().await?;
                if let Some(res) = f(event)? {
                    return Ok(res);
                }
            }
        }

        pub async fn apply_until_block_event<R: Sized>(
            &mut self,
            mut f: impl FnMut(BlockEvent) -> Result<Option<R>>,
        ) -> Result<R> {
            self.apply_until_block_event_with_header(|e, _h| f(e)).await
        }

        // NOTE: skipped by observer blocks are not iterated (possible on reorgs).
        // If your test depends on events in skipped blocks, you need to improve this method.
        // TODO #4554: iterate thru skipped blocks.
        pub async fn apply_until_block_event_with_header<R: Sized>(
            &mut self,
            mut f: impl FnMut(BlockEvent, &SimpleBlockData) -> Result<Option<R>>,
        ) -> Result<R> {
            loop {
                let event = self.next_event().await?;

                let ObserverEvent::BlockSynced(data) = event else {
                    continue;
                };

                let header = OnChainStorage::block_header(&self.db, data.block_hash)
                    .expect("Block header not found");
                let events = OnChainStorage::block_events(&self.db, data.block_hash)
                    .expect("Block events not found");

                let block_data = SimpleBlockData {
                    hash: data.block_hash,
                    header,
                };

                for event in events {
                    if let Some(res) = f(event, &block_data)? {
                        return Ok(res);
                    }
                }
            }
        }
    }

    pub enum ValidatorsConfig {
        /// Take validator addresses from provided wallet, amount of validators is provided.
        PreDefined(usize),
        /// Custom validator eth-addresses in hex string format.
        #[allow(unused)]
        Custom(Vec<String>),
    }

    /// Configuration for the network service.
    pub enum EnvNetworkConfig {
        /// Network service is disabled.
        Disabled,
        /// Network service is enabled. Network address will be generated.
        Enabled,
        #[allow(unused)]
        /// Network service is enabled. Network address is provided as String.
        EnabledWithCustomAddress(String),
    }

    pub enum EnvRpcConfig {
        #[allow(unused)]
        ProvidedURL(String),
        CustomAnvil {
            slots_in_epoch: Option<u64>,
            genesis_timestamp: Option<u64>,
        },
    }

    pub struct TestEnvConfig {
        /// How many validators will be in deployed router.
        /// By default uses 1 auto generated validator.
        pub validators: ValidatorsConfig,
        /// By default uses 1 second block time.
        pub block_time: Duration,
        /// By default creates new anvil instance if rpc is not provided.
        pub rpc: EnvRpcConfig,
        /// By default uses anvil hardcoded wallets if custom wallets are not provided.
        pub wallets: Option<Vec<String>>,
        /// If None (by default) new router will be deployed.
        /// In case of Some(_), will connect to existing router contract.
        pub router_address: Option<String>,
        /// Identify whether networks works (or have to works) in continuous block generation mode, false by default.
        pub continuous_block_generation: bool,
        /// Network service configuration, disabled by default.
        pub network: EnvNetworkConfig,
    }

    impl Default for TestEnvConfig {
        fn default() -> Self {
            Self {
                validators: ValidatorsConfig::PreDefined(1),
                block_time: Duration::from_secs(1),
                rpc: EnvRpcConfig::CustomAnvil {
                    // speeds up block finalization, so we don't have to calculate
                    // when the next finalized block is produced, which is convenient for tests
                    slots_in_epoch: Some(1),
                    // For deterministic tests we need to set fixed genesis timestamp
                    genesis_timestamp: Some(1_000_000_000),
                },
                wallets: None,
                router_address: None,
                continuous_block_generation: false,
                network: EnvNetworkConfig::Disabled,
            }
        }
    }

    // TODO (breathx): consider to remove me in favor of crate::config::NodeConfig.
    #[derive(Default)]
    pub struct NodeConfig {
        /// Node name.
        pub name: Option<String>,
        /// Database, if not provided, will be created with MemDb.
        pub db: Option<Database>,
        /// Validator configuration, if provided then new node starts as validator.
        pub validator_config: Option<ValidatorConfig>,
        /// RPC configuration, if provided then new node starts with RPC service.
        pub rpc: Option<RpcConfig>,
        /// Do P2P database synchronization before the main loop
        pub fast_sync: bool,
    }

    impl NodeConfig {
        pub fn named(name: impl Into<String>) -> Self {
            Self {
                name: Some(name.into()),
                ..Default::default()
            }
        }

        #[allow(unused)]
        pub fn db(mut self, db: Database) -> Self {
            self.db = Some(db);
            self
        }

        pub fn validator(mut self, config: ValidatorConfig) -> Self {
            self.validator_config = Some(config);
            self
        }

        pub fn service_rpc(mut self, rpc_port: u16) -> Self {
            let service_rpc_config = RpcConfig {
                listen_addr: SocketAddr::new("127.0.0.1".parse().unwrap(), rpc_port),
                cors: None,
                dev: false,
            };
            self.rpc = Some(service_rpc_config);

            self
        }

        pub fn fast_sync(mut self) -> Self {
            self.fast_sync = true;
            self
        }
    }

    #[derive(Clone, Copy, PartialEq, Eq, Debug)]
    pub struct ValidatorConfig {
        /// Validator public key.
        pub public_key: PublicKey,
        /// Validator session public key.
        pub session_public_key: PublicKey,
    }

    /// Provides access to hardcoded anvil wallets or custom set wallets.
    pub struct Wallets {
        wallets: Vec<PublicKey>,
        next_wallet: usize,
    }

    impl Wallets {
        pub fn anvil(signer: &Signer) -> Self {
            let accounts = vec![
                "0xac0974bec39a17e36ba4a6b4d238ff944bacb478cbed5efcae784d7bf4f2ff80",
                "0x59c6995e998f97a5a0044966f0945389dc9e86dae88c7a8412f4603b6b78690d",
                "0x5de4111afa1a4b94908f83103eb1f1706367c2e68ca870fc3fb9a804cdab365a",
                "0x7c852118294e51e653712a81e05800f419141751be58f605c371e15141b007a6",
                "0x47e179ec197488593b187f80a00eb0da91f1b9d0b13f8733639f19c30a34926a",
                "0x8b3a350cf5c34c9194ca85829a2df0ec3153be0318b5e2d3348e872092edffba",
                "0x92db14e403b83dfe3df233f83dfa3a0d7096f21ca9b0d6d6b8d88b2b4ec1564e",
                "0x4bbbf85ce3377467afe5d46f804f221813b2bb87f24d81f60f1fcdbf7cbf4356",
                "0xdbda1821b80551c9d65939329250298aa3472ba22feea921c0cf5d620ea67b97",
                "0x2a871d0798f97d79848a013d4936a73bf4cc922c825d33c1cf7073dff6d409c6",
            ];

            Self::custom(signer, accounts)
        }

        pub fn custom<S: AsRef<str>>(signer: &Signer, accounts: Vec<S>) -> Self {
            Self {
                wallets: accounts
                    .into_iter()
                    .map(|s| {
                        signer
                            .storage_mut()
                            .add_key(s.as_ref().parse().unwrap())
                            .unwrap()
                    })
                    .collect(),
                next_wallet: 0,
            }
        }

        pub fn next(&mut self) -> PublicKey {
            let pub_key = self.wallets.get(self.next_wallet).expect("No more wallets");
            self.next_wallet += 1;
            *pub_key
        }
    }

    pub struct Node {
        pub name: Option<String>,
        pub db: Database,
        pub multiaddr: Option<String>,
        pub latest_fast_synced_block: Option<H256>,

        eth_cfg: EthereumConfig,
        receiver: Option<Receiver<Event>>,
        blob_reader: MockBlobReader,
        signer: Signer,
        threshold: u64,
        block_time: Duration,
        running_service_handle: Option<JoinHandle<()>>,
        validator_config: Option<ValidatorConfig>,
        network_address: Option<String>,
        network_bootstrap_address: Option<String>,
        service_rpc_config: Option<RpcConfig>,
        fast_sync: bool,
    }

    impl Node {
        pub async fn start_service(&mut self) {
            assert!(
                self.running_service_handle.is_none(),
                "Service is already running"
            );

            let processor = Processor::new(self.db.clone()).unwrap();

            let wait_for_network = self.network_bootstrap_address.is_some();

            let network = self.network_address.as_ref().map(|addr| {
                let config_path = tempfile::tempdir().unwrap().keep();
                let multiaddr: Multiaddr = addr.parse().unwrap();

                let mut config = NetworkConfig::new_test(config_path);
                config.listen_addresses = [multiaddr.clone()].into();
                config.external_addresses = [multiaddr.clone()].into();
                if let Some(bootstrap_addr) = self.network_bootstrap_address.as_ref() {
                    let multiaddr = bootstrap_addr.parse().unwrap();
                    config.bootstrap_addresses = [multiaddr].into();
                }
                let network = NetworkService::new(config, &self.signer, self.db.clone()).unwrap();
                self.multiaddr = Some(format!("{addr}/p2p/{}", network.local_peer_id()));
                network
            });

            let consensus: Pin<Box<dyn ConsensusService>> =
                if let Some(config) = self.validator_config.as_ref() {
                    Box::pin(
                        ValidatorService::new(
                            self.signer.clone(),
                            self.db.clone(),
                            ethexe_consensus::ValidatorConfig {
                                ethereum_rpc: self.eth_cfg.rpc.clone(),
                                pub_key: config.public_key,
                                router_address: self.eth_cfg.router_address,
                                signatures_threshold: self.threshold,
                                slot_duration: self.block_time,
                            },
                        )
                        .await
                        .unwrap(),
                    )
                } else {
                    Box::pin(SimpleConnectService::new())
                };

            let (sender, receiver) = broadcast::channel(2048);

            let observer = ObserverService::new(
                &self.eth_cfg,
                u32::MAX,
                self.db.clone(),
                self.blob_reader.clone_boxed(),
            )
            .await
            .unwrap();

            let tx_pool_service = TxPoolService::new(self.db.clone());

            let rpc = self.service_rpc_config.as_ref().map(|service_rpc_config| {
                RpcService::new(service_rpc_config.clone(), self.db.clone(), None)
            });

            self.receiver = Some(receiver);

            let service = Service::new_from_parts(
                self.db.clone(),
                observer,
                processor,
                self.signer.clone(),
                tx_pool_service,
                consensus,
                network,
                None,
                rpc,
                Some(sender),
                self.fast_sync,
            );

            let name = self.name.clone();
            let handle = task::spawn(async move {
                service
                    .run()
                    .instrument(tracing::info_span!("node", name))
                    .await
                    .unwrap()
            });
            self.running_service_handle = Some(handle);

            if self.fast_sync {
                self.latest_fast_synced_block = self
                    .listener()
                    .apply_until(|e| {
                        if let Event::FastSyncDone(block) = e {
                            Ok(Some(block))
                        } else {
                            Ok(None)
                        }
                    })
                    .await
                    .map(Some)
                    .unwrap();
            }

            self.wait_for(|e| matches!(e, Event::ServiceStarted)).await;

            // fast sync implies network has connections
            if wait_for_network && !self.fast_sync {
                self.wait_for(|e| matches!(e, Event::Network(NetworkEvent::PeerConnected(_))))
                    .await;
            }
        }

        pub async fn stop_service(&mut self) {
            let handle = self
                .running_service_handle
                .take()
                .expect("Service is not running");
            handle.abort();

            assert!(handle.await.unwrap_err().is_cancelled());

            self.multiaddr = None;
            self.receiver = None;
        }

        pub fn rpc_client(&self) -> Option<RpcClient> {
            self.service_rpc_config
                .as_ref()
                .map(|rpc| RpcClient::new(format!("http://{}", rpc.listen_addr)))
        }

        pub fn listener(&mut self) -> ServiceEventsListener {
            ServiceEventsListener {
                receiver: self.receiver.as_mut().expect("channel isn't created"),
            }
        }

        // TODO(playX18): Tests that actually use Event broadcast channel extensively
        pub async fn wait_for(&mut self, f: impl Fn(Event) -> bool) {
            self.listener()
                .wait_for(|e| Ok(f(e)))
                .await
                .expect("infallible; always ok")
        }
    }

    impl Drop for Node {
        fn drop(&mut self) {
            if let Some(handle) = &self.running_service_handle {
                handle.abort();
            }
        }
    }

    pub struct ServiceEventsListener<'a> {
        receiver: &'a mut Receiver<Event>,
    }

    impl ServiceEventsListener<'_> {
        pub async fn next_event(&mut self) -> Result<Event> {
            self.receiver.recv().await.map_err(Into::into)
        }

        pub async fn wait_for(&mut self, f: impl Fn(Event) -> Result<bool>) -> Result<()> {
            self.apply_until(|e| if f(e)? { Ok(Some(())) } else { Ok(None) })
                .await
        }

        pub async fn wait_for_block_processed(&mut self, block_hash: H256) {
            self.wait_for(|event| {
                Ok(matches!(
                    event,
                    Event::Compute(ComputeEvent::BlockProcessed(BlockProcessed { block_hash: b })) if b == block_hash
                ))
            }).await.unwrap();
        }

        pub async fn apply_until<R: Sized>(
            &mut self,
            f: impl Fn(Event) -> Result<Option<R>>,
        ) -> Result<R> {
            loop {
                let event = self.next_event().await?;
                if let Some(res) = f(event)? {
                    return Ok(res);
                }
            }
        }
    }

    #[derive(Clone)]
    pub struct WaitForUploadCode {
        listener: ObserverEventsListener,
        pub code_id: CodeId,
    }

    #[derive(Debug)]
    pub struct UploadCodeInfo {
        pub code_id: CodeId,
        pub code: Vec<u8>,
        pub valid: bool,
    }

    impl WaitForUploadCode {
        pub async fn wait_for(mut self) -> Result<UploadCodeInfo> {
            log::info!("📗 Waiting for code upload, code_id {}", self.code_id);

            let mut code_info = None;
            let mut valid_info = None;

            self.listener
                .apply_until(|event| match event {
                    ObserverEvent::Blob(blob) if blob.code_id == self.code_id => {
                        code_info = Some(blob.code);
                        Ok(Some(()))
                    }
                    _ => Ok(None),
                })
                .await?;

            self.listener
                .apply_until_block_event(|event| match event {
                    BlockEvent::Router(RouterEvent::CodeGotValidated { code_id, valid })
                        if code_id == self.code_id =>
                    {
                        valid_info = Some(valid);
                        Ok(Some(()))
                    }
                    _ => Ok(None),
                })
                .await?;

            Ok(UploadCodeInfo {
                code_id: self.code_id,
                code: code_info.expect("Code must be set"),
                valid: valid_info.expect("Valid must be set"),
            })
        }
    }

    #[derive(Clone)]
    pub struct WaitForProgramCreation {
        listener: ObserverEventsListener,
        pub program_id: ActorId,
    }

    #[derive(Debug)]
    pub struct ProgramCreationInfo {
        pub program_id: ActorId,
        pub code_id: CodeId,
    }

    impl WaitForProgramCreation {
        pub async fn wait_for(mut self) -> Result<ProgramCreationInfo> {
            log::info!("📗 Waiting for program {} creation", self.program_id);

            let mut code_id_info = None;
            self.listener
                .apply_until_block_event(|event| {
                    match event {
                        BlockEvent::Router(RouterEvent::ProgramCreated { actor_id, code_id })
                            if actor_id == self.program_id =>
                        {
                            code_id_info = Some(code_id);
                            return Ok(Some(()));
                        }

                        _ => {}
                    }
                    Ok(None)
                })
                .await?;

            let code_id = code_id_info.expect("Code ID must be set");
            Ok(ProgramCreationInfo {
                program_id: self.program_id,
                code_id,
            })
        }
    }

    #[derive(Clone)]
    pub struct WaitForReplyTo {
        listener: ObserverEventsListener,
        pub message_id: MessageId,
    }

    #[derive(Debug)]
    pub struct ReplyInfo {
        pub message_id: MessageId,
        pub program_id: ActorId,
        pub payload: Vec<u8>,
        pub code: ReplyCode,
        pub value: u128,
    }

    impl WaitForReplyTo {
        pub async fn wait_for(mut self) -> Result<ReplyInfo> {
            log::info!("📗 Waiting for reply to message {}", self.message_id);

            let mut info = None;

            self.listener
                .apply_until_block_event(|event| match event {
                    BlockEvent::Mirror {
                        actor_id,
                        event:
                            MirrorEvent::Reply {
                                reply_to,
                                payload,
                                reply_code,
                                value,
                            },
                    } if reply_to == self.message_id => {
                        info = Some(ReplyInfo {
                            message_id: reply_to,
                            program_id: actor_id,
                            payload,
                            code: reply_code,
                            value,
                        });
                        Ok(Some(()))
                    }
                    _ => Ok(None),
                })
                .await?;

            Ok(info.expect("Reply info must be set"))
        }
    }
}<|MERGE_RESOLUTION|>--- conflicted
+++ resolved
@@ -1395,11 +1395,7 @@
                 }
             };
 
-<<<<<<< HEAD
-            let signer = Signer::new(tempfile::tempdir()?.keep())?;
-=======
             let signer = Signer::memory();
->>>>>>> bc4b7c15
 
             let mut wallets = if let Some(wallets) = wallets {
                 Wallets::custom(&signer, wallets)
