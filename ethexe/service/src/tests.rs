// This file is part of Gear.
//
// Copyright (C) 2024-2025 Gear Technologies Inc.
// SPDX-License-Identifier: GPL-3.0-or-later WITH Classpath-exception-2.0
//
// This program is free software: you can redistribute it and/or modify
// it under the terms of the GNU General Public License as published by
// the Free Software Foundation, either version 3 of the License, or
// (at your option) any later version.
//
// This program is distributed in the hope that it will be useful,
// but WITHOUT ANY WARRANTY; without even the implied warranty of
// MERCHANTABILITY or FITNESS FOR A PARTICULAR PURPOSE. See the
// GNU General Public License for more details.
//
// You should have received a copy of the GNU General Public License
// along with this program. If not, see <https://www.gnu.org/licenses/>.

//! Integration tests.

use crate::{
    config::{self, Config},
    Event, Service,
};
use alloy::{
    node_bindings::{Anvil, AnvilInstance},
    providers::{ext::AnvilApi, Provider as _, RootProvider},
    rpc::types::anvil::MineOptions,
};
use anyhow::Result;
use ethexe_common::{
    db::{CodesStorage, OnChainStorage},
    events::{BlockEvent, MirrorEvent, RouterEvent},
    gear::Origin,
};
use ethexe_compute::{BlockProcessed, ComputeEvent};
use ethexe_db::{BlockMetaStorage, Database, MemDb, ScheduledTask};
use ethexe_ethereum::Ethereum;
use ethexe_observer::{EthereumConfig, MockBlobReader};
use ethexe_processor::Processor;
use ethexe_prometheus::PrometheusConfig;
use ethexe_rpc::{test_utils::RpcClient, RpcConfig};
use ethexe_runtime_common::state::{Expiring, MailboxMessage, PayloadLookup, Storage};
use ethexe_signer::Signer;
use ethexe_tx_pool::{OffchainTransaction, RawOffchainTransaction, SignedOffchainTransaction};
use ethexe_validator::Validator;
use gear_core::{
    ids::prelude::*,
    message::{ReplyCode, SuccessReplyReason},
};
use gear_core_errors::{ErrorReplyReason, SimpleExecutionError};
use gprimitives::{ActorId, CodeId, MessageId, H160, H256};
use parity_scale_codec::Encode;
use std::{
<<<<<<< HEAD
    collections::{BTreeMap, BTreeSet, HashMap},
    io::Write,
    net::{Ipv4Addr, SocketAddr},
    sync::{Arc, LazyLock},
=======
    collections::{BTreeMap, BTreeSet},
    io::Write,
    net::{Ipv4Addr, SocketAddr},
    sync::Arc,
>>>>>>> d8fa4d67
    thread,
    time::Duration,
};
use tempfile::tempdir;
use tokio::task::{self, JoinHandle};
use utils::{NodeConfig, TestEnv, TestEnvConfig, ValidatorsConfig};

#[ignore = "until rpc fixed"]
#[tokio::test]
async fn basics() {
    utils::init_logger();

    let tmp_dir = tempdir().unwrap();
    let tmp_dir = tmp_dir.path().to_path_buf();

    let node_cfg = config::NodeConfig {
        database_path: tmp_dir.join("db"),
        key_path: tmp_dir.join("key"),
        sequencer: Default::default(),
        validator: Default::default(),
        validator_session: Default::default(),
        eth_max_sync_depth: 1_000,
        worker_threads_override: None,
        virtual_threads: 16,
        dev: true,
        fast_sync: false,
    };

    let eth_cfg = EthereumConfig {
        rpc: "wss://reth-rpc.gear-tech.io".into(),
        beacon_rpc: "https://eth-holesky-beacon.public.blastapi.io".into(),
        router_address: "0x051193e518181887088df3891cA0E5433b094A4a"
            .parse()
            .expect("infallible"),
        block_time: Duration::from_secs(12),
    };

    let mut config = Config {
        node: node_cfg,
        ethereum: eth_cfg,
        network: None,
        rpc: None,
        prometheus: None,
    };

    Service::new(&config).await.unwrap();

    // Enable all optional services
    config.network = Some(ethexe_network::NetworkConfig::new_local(
        tmp_dir.join("net"),
    ));

    config.rpc = Some(RpcConfig {
        listen_addr: SocketAddr::new(Ipv4Addr::LOCALHOST.into(), 9944),
        cors: None,
        dev: true,
    });

    config.prometheus = Some(PrometheusConfig::new(
        "DevNode".into(),
        SocketAddr::new(Ipv4Addr::LOCALHOST.into(), 9635),
    ));

    Service::new(&config).await.unwrap();
}

#[tokio::test(flavor = "multi_thread")]
#[ntest::timeout(60_000)]
async fn ping() {
    utils::init_logger();

    let mut env = TestEnv::new(Default::default()).await.unwrap();

    let sequencer_public_key = env.wallets.next();
    let mut node = env.new_node(
        NodeConfig::default()
            .sequencer(sequencer_public_key)
            .validator(env.validators[0], env.validator_session_public_keys[0]),
    );
    node.start_service().await;
    let res = env
        .upload_code(demo_ping::WASM_BINARY)
        .await
        .unwrap()
        .wait_for()
        .await
        .unwrap();
    assert_eq!(res.code, demo_ping::WASM_BINARY);
    assert!(res.valid);

    let code_id = res.code_id;

    let code = node
        .db
        .original_code(code_id)
        .expect("After approval, the code is guaranteed to be in the database");
    assert_eq!(code, demo_ping::WASM_BINARY);

    let _ = node
        .db
        .instrumented_code(1, code_id)
        .expect("After approval, instrumented code is guaranteed to be in the database");
    let res = env
        .create_program(code_id, 500_000_000_000_000)
        .await
        .unwrap()
        .wait_for()
        .await
        .unwrap();
    assert_eq!(res.code_id, code_id);

    let res = env
        .send_message(res.program_id, b"PING", 0)
        .await
        .unwrap()
        .wait_for()
        .await
        .unwrap();

    assert_eq!(res.code, ReplyCode::Success(SuccessReplyReason::Manual));
    assert_eq!(res.payload, b"PONG");
    assert_eq!(res.value, 0);

    let ping_id = res.program_id;

    env.approve_wvara(ping_id).await;

    let res = env
        .send_message(ping_id, b"PING", 0)
        .await
        .unwrap()
        .wait_for()
        .await
        .unwrap();
    assert_eq!(res.program_id, ping_id);
    assert_eq!(res.code, ReplyCode::Success(SuccessReplyReason::Manual));
    assert_eq!(res.payload, b"PONG");
    assert_eq!(res.value, 0);

    let res = env
        .send_message(ping_id, b"PUNK", 0)
        .await
        .unwrap()
        .wait_for()
        .await
        .unwrap();
    assert_eq!(res.program_id, ping_id);
    assert_eq!(res.code, ReplyCode::Success(SuccessReplyReason::Auto));
    assert_eq!(res.payload, b"");
    assert_eq!(res.value, 0);
}

#[tokio::test(flavor = "multi_thread")]
#[ntest::timeout(60_000)]
async fn uninitialized_program() {
    utils::init_logger();

    let mut env = TestEnv::new(Default::default()).await.unwrap();

    let sequencer_public_key = env.wallets.next();
    let mut node = env.new_node(
        NodeConfig::default()
            .sequencer(sequencer_public_key)
            .validator(env.validators[0], env.validator_session_public_keys[0]),
    );
    node.start_service().await;

    let res = env
        .upload_code(demo_async_init::WASM_BINARY)
        .await
        .unwrap()
        .wait_for()
        .await
        .unwrap();

    assert!(res.valid);

    let code_id = res.code_id;

    // Case #1: Init failed due to panic in init (decoding).
    {
        let res = env
            .create_program(code_id, 500_000_000_000_000)
            .await
            .unwrap()
            .wait_for()
            .await
            .unwrap();

        let reply = env
            .send_message(res.program_id, &[], 0)
            .await
            .unwrap()
            .wait_for()
            .await
            .unwrap();

        let expected_err = ReplyCode::Error(SimpleExecutionError::UserspacePanic.into());
        assert_eq!(reply.code, expected_err);

        let res = env
            .send_message(res.program_id, &[], 0)
            .await
            .unwrap()
            .wait_for()
            .await
            .unwrap();

        let expected_err = ReplyCode::Error(ErrorReplyReason::InactiveActor);
        assert_eq!(res.code, expected_err);
    }

    // Case #2: async init, replies are acceptable.
    {
        let init_payload = demo_async_init::InputArgs {
            approver_first: env.sender_id,
            approver_second: env.sender_id,
            approver_third: env.sender_id,
        }
        .encode();

        let mut listener = env.events_publisher().subscribe().await;

        let init_res = env
            .create_program(code_id, 500_000_000_000_000)
            .await
            .unwrap()
            .wait_for()
            .await
            .unwrap();
        let init_reply = env
            .send_message(init_res.program_id, &init_payload, 0)
            .await
            .unwrap();
        let mirror = env.ethereum.mirror(init_res.program_id.try_into().unwrap());

        let mut msgs_for_reply = vec![];

        listener
            .apply_until_block_event(|event| match event {
                BlockEvent::Mirror {
                    actor_id,
                    event:
                        MirrorEvent::Message {
                            id, destination, ..
                        },
                } if actor_id == init_res.program_id && destination == env.sender_id => {
                    msgs_for_reply.push(id);

                    if msgs_for_reply.len() == 3 {
                        Ok(Some(()))
                    } else {
                        Ok(None)
                    }
                }
                _ => Ok(None),
            })
            .await
            .unwrap();

        // Handle message to uninitialized program.
        let res = env
            .send_message(init_res.program_id, &[], 0)
            .await
            .unwrap()
            .wait_for()
            .await
            .unwrap();
        let expected_err = ReplyCode::Error(ErrorReplyReason::InactiveActor);
        assert_eq!(res.code, expected_err);
        // Checking further initialization.

        // Required replies.
        for mid in msgs_for_reply {
            mirror.send_reply(mid, [], 0).await.unwrap();
        }

        // Success end of initialisation.
        let code = listener
            .apply_until_block_event(|event| match event {
                BlockEvent::Mirror {
                    actor_id,
                    event:
                        MirrorEvent::Reply {
                            reply_code,
                            reply_to,
                            ..
                        },
                } if actor_id == init_res.program_id && reply_to == init_reply.message_id => {
                    Ok(Some(reply_code))
                }
                _ => Ok(None),
            })
            .await
            .unwrap();

        assert!(code.is_success());

        // Handle message handled, but panicked due to incorrect payload as expected.
        let res = env
            .send_message(res.program_id, &[], 0)
            .await
            .unwrap()
            .wait_for()
            .await
            .unwrap();

        let expected_err = ReplyCode::Error(SimpleExecutionError::UserspacePanic.into());
        assert_eq!(res.code, expected_err);
    }
}

#[tokio::test(flavor = "multi_thread")]
#[ntest::timeout(60_000)]
async fn mailbox() {
    utils::init_logger();

    let mut env = TestEnv::new(Default::default()).await.unwrap();

    let sequencer_public_key = env.wallets.next();
    let mut node = env.new_node(
        NodeConfig::default()
            .sequencer(sequencer_public_key)
            .validator(env.validators[0], env.validator_session_public_keys[0]),
    );
    node.start_service().await;

    let res = env
        .upload_code(demo_async::WASM_BINARY)
        .await
        .unwrap()
        .wait_for()
        .await
        .unwrap();

    assert!(res.valid);

    let code_id = res.code_id;

    let res = env
        .create_program(code_id, 500_000_000_000_000)
        .await
        .unwrap()
        .wait_for()
        .await
        .unwrap();

    let init_res = env
        .send_message(res.program_id, &env.sender_id.encode(), 0)
        .await
        .unwrap()
        .wait_for()
        .await
        .unwrap();
    assert_eq!(init_res.code, ReplyCode::Success(SuccessReplyReason::Auto));

    let pid = res.program_id;

    env.approve_wvara(pid).await;

    let res = env
        .send_message(pid, &demo_async::Command::Mutex.encode(), 0)
        .await
        .unwrap();

    let original_mid = res.message_id;
    let mid_expected_message = MessageId::generate_outgoing(original_mid, 0);
    let ping_expected_message = MessageId::generate_outgoing(original_mid, 1);

    let mut listener = env.events_publisher().subscribe().await;
    let block_data = listener
        .apply_until_block_event_with_header(|event, block_data| match event {
            BlockEvent::Mirror { actor_id, event } if actor_id == pid => {
                if let MirrorEvent::Message {
                    id,
                    destination,
                    payload,
                    ..
                } = event
                {
                    assert_eq!(destination, env.sender_id);

                    if id == mid_expected_message {
                        assert_eq!(payload, res.message_id.encode());
                        Ok(None)
                    } else if id == ping_expected_message {
                        assert_eq!(payload, b"PING");
                        Ok(Some(block_data.clone()))
                    } else {
                        unreachable!()
                    }
                } else {
                    Ok(None)
                }
            }
            _ => Ok(None),
        })
        .await
        .unwrap();

    // -1 bcs execution took place in previous block, not the one that emits events.
    let wake_expiry = block_data.header.height - 1 + 100; // 100 is default wait for.
    let expiry = block_data.header.height - 1 + ethexe_runtime_common::state::MAILBOX_VALIDITY;

    let expected_schedule = BTreeMap::from_iter([
        (
            wake_expiry,
            BTreeSet::from_iter([ScheduledTask::WakeMessage(pid, original_mid)]),
        ),
        (
            expiry,
            BTreeSet::from_iter([
                ScheduledTask::RemoveFromMailbox((pid, env.sender_id), mid_expected_message),
                ScheduledTask::RemoveFromMailbox((pid, env.sender_id), ping_expected_message),
            ]),
        ),
    ]);

    let schedule = node
        .db
        .block_schedule(block_data.header.parent_hash)
        .expect("must exist");

    assert_eq!(schedule, expected_schedule);

    let mid_payload = PayloadLookup::Direct(original_mid.into_bytes().to_vec().try_into().unwrap());
    let ping_payload = PayloadLookup::Direct(b"PING".to_vec().try_into().unwrap());

    let expected_mailbox = BTreeMap::from_iter([(
        env.sender_id,
        BTreeMap::from_iter([
            (
                mid_expected_message,
                Expiring {
                    value: MailboxMessage {
                        payload: mid_payload.clone(),
                        value: 0,
                        origin: Origin::Ethereum,
                    },
                    expiry,
                },
            ),
            (
                ping_expected_message,
                Expiring {
                    value: MailboxMessage {
                        payload: ping_payload,
                        value: 0,
                        origin: Origin::Ethereum,
                    },
                    expiry,
                },
            ),
        ]),
    )]);

    let mirror = env.ethereum.mirror(pid.try_into().unwrap());
    let state_hash = mirror.query().state_hash().await.unwrap();

    let state = node.db.read_state(state_hash).unwrap();
    assert!(!state.mailbox_hash.is_empty());
    let mailbox = state
        .mailbox_hash
        .map_or_default(|hash| node.db.read_mailbox(hash).unwrap());

    assert_eq!(mailbox.into_values(&node.db), expected_mailbox);

    mirror
        .send_reply(ping_expected_message, "PONG", 0)
        .await
        .unwrap();

    let initial_message = res.message_id;
    let reply_info = res.wait_for().await.unwrap();
    assert_eq!(
        reply_info.code,
        ReplyCode::Success(SuccessReplyReason::Manual)
    );
    assert_eq!(reply_info.payload, initial_message.encode());

    let state_hash = mirror.query().state_hash().await.unwrap();

    let state = node.db.read_state(state_hash).unwrap();
    assert!(!state.mailbox_hash.is_empty());
    let mailbox = state
        .mailbox_hash
        .map_or_default(|hash| node.db.read_mailbox(hash).unwrap());

    let expected_mailbox = BTreeMap::from_iter([(
        env.sender_id,
        BTreeMap::from_iter([(
            mid_expected_message,
            Expiring {
                value: MailboxMessage {
                    payload: mid_payload,
                    value: 0,
                    origin: Origin::Ethereum,
                },
                expiry,
            },
        )]),
    )]);

    assert_eq!(mailbox.into_values(&node.db), expected_mailbox);

    mirror.claim_value(mid_expected_message).await.unwrap();

    let block_data = listener
        .apply_until_block_event_with_header(|event, block_data| match event {
            BlockEvent::Mirror { actor_id, event } if actor_id == pid => match event {
                MirrorEvent::ValueClaimed { claimed_id, .. }
                    if claimed_id == mid_expected_message =>
                {
                    Ok(Some(block_data.clone()))
                }
                _ => Ok(None),
            },
            _ => Ok(None),
        })
        .await
        .unwrap();

    let state_hash = mirror.query().state_hash().await.unwrap();

    let state = node.db.read_state(state_hash).unwrap();
    assert!(state.mailbox_hash.is_empty());

    let schedule = node
        .db
        .block_schedule(block_data.header.parent_hash)
        .expect("must exist");
    assert!(schedule.is_empty(), "{:?}", schedule);
}

#[tokio::test(flavor = "multi_thread")]
#[ntest::timeout(60_000)]
async fn incoming_transfers() {
    utils::init_logger();

    let mut env = TestEnv::new(Default::default()).await.unwrap();

    let sequencer_public_key = env.wallets.next();
    let mut node = env.new_node(
        NodeConfig::default()
            .sequencer(sequencer_public_key)
            .validator(env.validators[0], env.validator_session_public_keys[0]),
    );
    node.start_service().await;

    let res = env
        .upload_code(demo_ping::WASM_BINARY)
        .await
        .unwrap()
        .wait_for()
        .await
        .unwrap();

    let code_id = res.code_id;
    let res = env
        .create_program(code_id, 500_000_000_000_000)
        .await
        .unwrap()
        .wait_for()
        .await
        .unwrap();

    let _ = env
        .send_message(res.program_id, &env.sender_id.encode(), 0)
        .await
        .unwrap()
        .wait_for()
        .await
        .unwrap();

    let ping_id = res.program_id;

    let wvara = env.ethereum.router().wvara();

    assert_eq!(wvara.query().decimals().await.unwrap(), 12);

    let ping = env.ethereum.mirror(ping_id.to_address_lossy().into());

    let on_eth_balance = wvara
        .query()
        .balance_of(ping.address().0.into())
        .await
        .unwrap();
    assert_eq!(on_eth_balance, 0);

    let state_hash = ping.query().state_hash().await.unwrap();
    let local_balance = node.db.read_state(state_hash).unwrap().balance;
    assert_eq!(local_balance, 0);

    // 1_000 tokens
    const VALUE_SENT: u128 = 1_000_000_000_000_000;

    let mut listener = env.events_publisher().subscribe().await;

    env.transfer_wvara(ping_id, VALUE_SENT).await;

    listener
        .apply_until_block_event(|e| {
            Ok(matches!(e, BlockEvent::Router(RouterEvent::BlockCommitted { .. })).then_some(()))
        })
        .await
        .unwrap();

    let on_eth_balance = wvara
        .query()
        .balance_of(ping.address().0.into())
        .await
        .unwrap();
    assert_eq!(on_eth_balance, VALUE_SENT);

    let state_hash = ping.query().state_hash().await.unwrap();
    let local_balance = node.db.read_state(state_hash).unwrap().balance;
    assert_eq!(local_balance, VALUE_SENT);

    env.approve_wvara(ping_id).await;

    let res = env
        .send_message(ping_id, b"PING", VALUE_SENT)
        .await
        .unwrap()
        .wait_for()
        .await
        .unwrap();

    assert_eq!(res.code, ReplyCode::Success(SuccessReplyReason::Manual));
    assert_eq!(res.value, 0);

    let on_eth_balance = wvara
        .query()
        .balance_of(ping.address().0.into())
        .await
        .unwrap();
    assert_eq!(on_eth_balance, 2 * VALUE_SENT);

    let state_hash = ping.query().state_hash().await.unwrap();
    let local_balance = node.db.read_state(state_hash).unwrap().balance;
    assert_eq!(local_balance, 2 * VALUE_SENT);
}

#[tokio::test(flavor = "multi_thread")]
#[ntest::timeout(120_000)]
async fn ping_reorg() {
    utils::init_logger();

    let mut env = TestEnv::new(Default::default()).await.unwrap();

    let sequencer_pub_key = env.wallets.next();
    let mut node = env.new_node(
        NodeConfig::default()
            .sequencer(sequencer_pub_key)
            .validator(env.validators[0], env.validator_session_public_keys[0]),
    );
    node.start_service().await;

    let res = env
        .upload_code(demo_ping::WASM_BINARY)
        .await
        .unwrap()
        .wait_for()
        .await
        .unwrap();
    assert!(res.valid);

    let code_id = res.code_id;

    log::info!("📗 Abort service to simulate node blocks skipping");
    node.stop_service().await;

    let create_program = env
        .create_program(code_id, 500_000_000_000_000)
        .await
        .unwrap();
    let init = env
        .send_message(create_program.program_id, b"PING", 0)
        .await
        .unwrap();
    // Mine some blocks to check missed blocks support
    env.skip_blocks(10).await;

    // Start new service
    node.start_service().await;

    // IMPORTANT: Mine one block to sent block event to the new service.
    env.force_new_block().await;

    let res = create_program.wait_for().await.unwrap();
    let init_res = init.wait_for().await.unwrap();
    assert_eq!(res.code_id, code_id);
    assert_eq!(init_res.payload, b"PONG");

    let ping_id = res.program_id;

    env.approve_wvara(ping_id).await;

    log::info!(
        "📗 Create snapshot for block: {}, where ping program is already created",
        env.provider.get_block_number().await.unwrap()
    );
    let program_created_snapshot_id = env.provider.anvil_snapshot().await.unwrap();

    let res = env
        .send_message(ping_id, b"PING", 0)
        .await
        .unwrap()
        .wait_for()
        .await
        .unwrap();
    assert_eq!(res.program_id, ping_id);
    assert_eq!(res.payload, b"PONG");

    log::info!("📗 Test after reverting to the program creation snapshot");
    env.provider
        .anvil_revert(program_created_snapshot_id)
        .await
        .map(|res| assert!(res))
        .unwrap();

    let res = env
        .send_message(ping_id, b"PING", 0)
        .await
        .unwrap()
        .wait_for()
        .await
        .unwrap();
    assert_eq!(res.program_id, ping_id);
    assert_eq!(res.payload, b"PONG");

    // The last step is to test correctness after db cleanup
    node.stop_service().await;
    node.db = Database::from_one(&MemDb::default(), env.eth_cfg.router_address.0);

    log::info!("📗 Test after db cleanup and service shutting down");
    let send_message = env.send_message(ping_id, b"PING", 0).await.unwrap();

    // Skip some blocks to simulate long time without service
    env.skip_blocks(10).await;

    node.start_service().await;

    // Important: mine one block to sent block event to the new service.
    env.force_new_block().await;

    let res = send_message.wait_for().await.unwrap();
    assert_eq!(res.program_id, ping_id);
    assert_eq!(res.payload, b"PONG");
}

// Mine 150 blocks - send message - mine 150 blocks.
// Deep sync must load chain in batch.
#[tokio::test(flavor = "multi_thread")]
#[ntest::timeout(60_000)]
async fn ping_deep_sync() {
    utils::init_logger();

    let mut env = TestEnv::new(Default::default()).await.unwrap();

    let sequencer_pub_key = env.wallets.next();
    let mut node = env.new_node(
        NodeConfig::default()
            .sequencer(sequencer_pub_key)
            .validator(env.validators[0], env.validator_session_public_keys[0]),
    );
    node.start_service().await;

    let res = env
        .upload_code(demo_ping::WASM_BINARY)
        .await
        .unwrap()
        .wait_for()
        .await
        .unwrap();
    assert_eq!(res.code.as_slice(), demo_ping::WASM_BINARY);
    assert!(res.valid);

    let code_id = res.code_id;

    let res = env
        .create_program(code_id, 500_000_000_000_000)
        .await
        .unwrap()
        .wait_for()
        .await
        .unwrap();
    let init_res = env
        .send_message(res.program_id, b"PING", 0)
        .await
        .unwrap()
        .wait_for()
        .await
        .unwrap();
    assert_eq!(res.code_id, code_id);
    assert_eq!(init_res.payload, b"PONG");
    assert_eq!(init_res.value, 0);
    assert_eq!(
        init_res.code,
        ReplyCode::Success(SuccessReplyReason::Manual)
    );

    let ping_id = res.program_id;

    // Mine some blocks to check deep sync.
    env.skip_blocks(150).await;

    env.approve_wvara(ping_id).await;

    let send_message = env.send_message(ping_id, b"PING", 0).await.unwrap();

    // Mine some blocks to check deep sync.
    env.skip_blocks(150).await;

    let res = send_message.wait_for().await.unwrap();
    assert_eq!(res.program_id, ping_id);
    assert_eq!(res.payload, b"PONG");
    assert_eq!(res.value, 0);
    assert_eq!(res.code, ReplyCode::Success(SuccessReplyReason::Manual));
}

#[tokio::test(flavor = "multi_thread")]
#[ntest::timeout(120_000)]
async fn multiple_validators() {
    utils::init_logger();

    let config = TestEnvConfig {
        validators: ValidatorsConfig::Generated(3),
        ..Default::default()
    };
    let mut env = TestEnv::new(config).await.unwrap();

    log::info!("📗 Starting sequencer");
    let sequencer_pub_key = env.wallets.next();
    let mut sequencer = env.new_node(
        NodeConfig::named("sequencer")
            .sequencer(sequencer_pub_key)
            .network(None, None),
    );
    sequencer.start_service().await;

    log::info!("📗 Starting validator 0");
    let mut validator0 = env.new_node(
        NodeConfig::named("validator-0")
            .validator(env.validators[0], env.validator_session_public_keys[0])
            .network(None, sequencer.multiaddr.clone()),
    );
    validator0.start_service().await;

    log::info!("📗 Starting validator 1");
    let mut validator1 = env.new_node(
        NodeConfig::named("validator-1")
            .validator(env.validators[1], env.validator_session_public_keys[1])
            .network(None, sequencer.multiaddr.clone()),
    );
    validator1.start_service().await;

    log::info!("📗 Starting validator 2");
    let mut validator2 = env.new_node(
        NodeConfig::named("validator-2")
            .validator(env.validators[2], env.validator_session_public_keys[2])
            .network(None, sequencer.multiaddr.clone()),
    );
    validator2.start_service().await;

    let res = env
        .upload_code(demo_ping::WASM_BINARY)
        .await
        .unwrap()
        .wait_for()
        .await
        .unwrap();
    assert_eq!(res.code, demo_ping::WASM_BINARY);
    assert!(res.valid);

    let ping_code_id = res.code_id;

    let res = env
        .create_program(ping_code_id, 500_000_000_000_000)
        .await
        .unwrap()
        .wait_for()
        .await
        .unwrap();
    let init_res = env
        .send_message(res.program_id, b"", 0)
        .await
        .unwrap()
        .wait_for()
        .await
        .unwrap();
    assert_eq!(res.code_id, ping_code_id);
    assert_eq!(init_res.payload, b"");
    assert_eq!(init_res.value, 0);
    assert_eq!(init_res.code, ReplyCode::Success(SuccessReplyReason::Auto));

    let ping_id = res.program_id;

    let res = env
        .upload_code(demo_async::WASM_BINARY)
        .await
        .unwrap()
        .wait_for()
        .await
        .unwrap();
    assert_eq!(res.code, demo_async::WASM_BINARY);
    assert!(res.valid);

    let async_code_id = res.code_id;

    let res = env
        .create_program(async_code_id, 500_000_000_000_000)
        .await
        .unwrap()
        .wait_for()
        .await
        .unwrap();
    let init_res = env
        .send_message(res.program_id, ping_id.encode().as_slice(), 0)
        .await
        .unwrap()
        .wait_for()
        .await
        .unwrap();
    assert_eq!(res.code_id, async_code_id);
    assert_eq!(init_res.payload, b"");
    assert_eq!(init_res.value, 0);
    assert_eq!(init_res.code, ReplyCode::Success(SuccessReplyReason::Auto));

    let async_id = res.program_id;

    env.approve_wvara(ping_id).await;
    env.approve_wvara(async_id).await;

    let res = env
        .send_message(async_id, demo_async::Command::Common.encode().as_slice(), 0)
        .await
        .unwrap()
        .wait_for()
        .await
        .unwrap();
    assert_eq!(res.program_id, async_id);
    assert_eq!(res.payload, res.message_id.encode().as_slice());
    assert_eq!(res.value, 0);
    assert_eq!(res.code, ReplyCode::Success(SuccessReplyReason::Manual));

    log::info!("📗 Stop validator 2 and check that all is still working");
    validator2.stop_service().await;
    let res = env
        .send_message(async_id, demo_async::Command::Common.encode().as_slice(), 0)
        .await
        .unwrap()
        .wait_for()
        .await
        .unwrap();
    assert_eq!(res.payload, res.message_id.encode().as_slice());

    log::info!("📗 Stop validator 1 and check that it's not working");
    validator1.stop_service().await;

    let wait_for_reply_to = env
        .send_message(async_id, demo_async::Command::Common.encode().as_slice(), 0)
        .await
        .unwrap();

    tokio::time::timeout(env.block_time * 5, wait_for_reply_to.clone().wait_for())
        .await
        .expect_err("Timeout expected");

    log::info!("📗 Start validator 2 and check that now is working, validator 1 is still stopped.");
    // TODO: impossible to restart validator 2 with the same network address, need to fix it #4210
    let mut validator2 = env.new_node(
        NodeConfig::default()
            .validator(env.validators[2], env.validator_session_public_keys[2])
            .network(None, sequencer.multiaddr.clone())
            .db(validator2.db),
    );

    validator2.start_service().await;

    // IMPORTANT: mine one block to sent a new block event.
    env.force_new_block().await;

    let res = wait_for_reply_to.wait_for().await.unwrap();
    assert_eq!(res.payload, res.message_id.encode().as_slice());
}

#[tokio::test(flavor = "multi_thread")]
#[ntest::timeout(120_000)]
async fn tx_pool_gossip() {
    utils::init_logger();

    let test_env_config = TestEnvConfig {
        validators: ValidatorsConfig::Generated(2),
        ..Default::default()
    };

    // Setup env of 2 nodes, one of them knows about the other one.
    let mut env = TestEnv::new(test_env_config).await.unwrap();

    log::info!("📗 Starting node 0");
    let mut node0 = env.new_node(
        NodeConfig::default()
            .validator(env.validators[0], env.validator_session_public_keys[0])
            .service_rpc(9505)
            .network(None, None),
    );
    node0.start_service().await;

    log::info!("📗 Starting node 1");
    let mut node1 = env.new_node(
        NodeConfig::default()
            .validator(env.validators[1], env.validator_session_public_keys[1])
            .network(None, node0.multiaddr.clone()),
    );
    node1.start_service().await;

    log::info!("Populate node-0 and node-1 with 2 valid blocks");

    env.force_new_block().await;
    env.force_new_block().await;

    // Give some time for nodes to process the blocks
    tokio::time::sleep(Duration::from_secs(2)).await;
    let reference_block = node0
        .db
        .latest_computed_block()
        .expect("at least genesis block is latest valid")
        .0;

    // Prepare tx data
    let signed_ethexe_tx = {
        let sender_pub_key = env.signer.generate_key().expect("failed generating key");

        let ethexe_tx = OffchainTransaction {
            raw: RawOffchainTransaction::SendMessage {
                program_id: H160::random(),
                payload: vec![],
            },
            // referring to the latest valid block hash
            reference_block,
        };
        let signature = env
            .signer
            .sign(sender_pub_key, ethexe_tx.encode().as_ref())
            .expect("failed signing tx");
        SignedOffchainTransaction {
            signature: signature.encode(),
            transaction: ethexe_tx,
        }
    };

    // Send request
    log::info!("Sending tx pool request to node-1");
    let rpc_client = node0.rpc_client().expect("rpc server is set");
    let resp = rpc_client
        .send_message(
            signed_ethexe_tx.transaction.clone(),
            signed_ethexe_tx.signature.clone(),
        )
        .await
        .expect("failed sending request");
    assert!(resp.status().is_success());

    // This way the response from RPC server is checked to be `Ok`.
    // In case of error RPC returns the `Ok` response with error message.
    let resp = resp
        .json::<serde_json::Value>()
        .await
        .expect("failed to deserialize json response from rpc");
    assert!(resp.get("result").is_some());

    // Tx executable validation takes time.
    // Sleep for a while so tx is processed by both nodes.
    tokio::time::sleep(Duration::from_secs(12)).await;

    // Check that node-1 received the message
    let tx_hash = signed_ethexe_tx.tx_hash();
    let node1_db_tx = node1
        .db
        .get_offchain_transaction(tx_hash)
        .expect("tx not found");
    assert_eq!(node1_db_tx, signed_ethexe_tx);
}

#[tokio::test(flavor = "multi_thread")]
#[ntest::timeout(120_000)]
async fn fast_sync() {
    utils::init_logger();

    let config = TestEnvConfig {
        validators: ValidatorsConfig::Generated(3),
        ..Default::default()
    };
    let mut env = TestEnv::new(config).await.unwrap();

    log::info!("Starting sequencer");
    let sequencer_pub_key = env.wallets.next();
    let mut sequencer = env.new_node(
        NodeConfig::named("sequencer")
            .sequencer(sequencer_pub_key)
            .validator(env.validators[0], env.validator_session_public_keys[0])
            .network(None, None),
    );
    sequencer.start_service().await;

    log::info!("Starting Alice");
    let mut alice = env.new_node(
        NodeConfig::named("Alice")
            .validator(env.validators[1], env.validator_session_public_keys[1])
            .network(None, sequencer.multiaddr.clone()),
    );
    alice.start_service().await;

    log::info!("Creating `demo-autoreply` programs");

    let code_info = env
        .upload_code(demo_autoreply::WASM_BINARY)
        .await
        .unwrap()
        .wait_for()
        .await
        .unwrap();

    let code_id = code_info.code_id;
    let mut program_ids = [(ActorId::zero(), ActorId::zero()); 5];

    for (i, (program_id, destination)) in program_ids.iter_mut().enumerate() {
        let program_info = env
            .create_program(code_id, 500_000_000_000_000)
            .await
            .unwrap()
            .wait_for()
            .await
            .unwrap();

        *program_id = program_info.program_id;
        *destination = ActorId::from(i as u64 % 3);

        let _reply_info = env
            .send_message(program_info.program_id, destination.as_ref(), 0)
            .await
            .unwrap()
            .wait_for()
            .await
            .unwrap();
    }

    log::info!("Starting Bob (fast-sync)");
    let latest_block = env.latest_block().await;
    alice
        .wait_for(|event| {
            matches!(
                event,
                Event::Compute(ComputeEvent::BlockProcessed(BlockProcessed { block_hash })) if block_hash == latest_block
            )
        })
        .await;
    let latest_block = alice.db.block_header(latest_block).unwrap();
    let bob_previous_block = latest_block.parent_hash;

    let mut bob = env.new_node(
        NodeConfig::named("Bob")
            .validator(env.validators[2], env.validator_session_public_keys[2])
            .network(None, sequencer.multiaddr.clone())
            .fast_sync(),
    );
    bob.start_service().await;

    log::info!("Sending messages to programs");

    for (program_id, destination) in program_ids {
        let reply_info = env
            .send_message(program_id, destination.as_ref(), 0)
            .await
            .unwrap()
            .wait_for()
            .await
            .unwrap();
        assert_eq!(
            reply_info.code,
            ReplyCode::Success(SuccessReplyReason::Auto)
        );
    }

    env.skip_blocks(100).await;

    let latest_block = env.latest_block().await;
    log::info!("Do assertions since {latest_block}");

    alice
        .wait_for(|event| {
            matches!(
                event,
                Event::Compute(ComputeEvent::BlockProcessed(BlockProcessed { block_hash })) if block_hash == latest_block
            )
        })
        .await;

    bob.wait_for(|event| {
        matches!(
            event,
            Event::Compute(ComputeEvent::BlockProcessed(BlockProcessed { block_hash })) if block_hash == latest_block
        )
    })
        .await;

    assert_eq!(alice.db.program_ids(), bob.db.program_ids());
    assert_eq!(
        alice.db.latest_computed_block(),
        bob.db.latest_computed_block()
    );

    let mut block = latest_block;
    loop {
        if block == bob_previous_block {
            break;
        }

        log::trace!("assert block {block}");

        assert_eq!(alice.db.block_computed(block), bob.db.block_computed(block));
        assert_eq!(
            alice.db.block_commitment_queue(block),
            bob.db.block_commitment_queue(block)
        );
        assert_eq!(
            alice.db.previous_not_empty_block(block),
            bob.db.previous_not_empty_block(block)
        );
        assert_eq!(
            alice.db.block_program_states(block),
            bob.db.block_program_states(block)
        );
        assert_eq!(alice.db.block_outcome(block), bob.db.block_outcome(block));
        assert_eq!(alice.db.block_schedule(block), bob.db.block_schedule(block));

        assert_eq!(alice.db.block_header(block), bob.db.block_header(block));
        assert_eq!(alice.db.block_events(block), bob.db.block_events(block));
        assert_eq!(
            alice.db.block_is_synced(block),
            bob.db.block_is_synced(block)
        );

        let header = alice.db.block_header(block).unwrap();
        block = header.parent_hash;
    }
}

mod utils {
    use super::*;
    use crate::Event;
    use alloy::eips::BlockId;
    use ethexe_common::SimpleBlockData;
    use ethexe_db::OnChainStorage;
    use ethexe_network::{export::Multiaddr, NetworkEvent};
    use ethexe_observer::{ObserverEvent, ObserverService};
    use ethexe_rpc::RpcService;
    use ethexe_sequencer::{SequencerConfig, SequencerService};
    use ethexe_signer::PrivateKey;
    use ethexe_tx_pool::TxPoolService;
    use futures::{FutureExt, StreamExt};
    use gear_core::message::ReplyCode;
    use rand::{rngs::StdRng, SeedableRng};
    use roast_secp256k1_evm::frost::{
        keys::{self, IdentifierList, PublicKeyPackage},
        Identifier, SigningKey,
    };
    use std::{
        collections::HashMap,
        future::Future,
        ops::Mul,
        pin::Pin,
        str::FromStr,
        sync::{
            atomic::{AtomicUsize, Ordering},
<<<<<<< HEAD
            RwLock,
        },
    };
    use tokio::sync::broadcast::{self, Receiver, Sender};

    static TASK_NAMES: LazyLock<RwLock<HashMap<task::Id, &'static str>>> =
        LazyLock::new(Default::default);

    fn get_task_name(id: task::Id) -> String {
        if let Some(task_name) = TASK_NAMES.read().unwrap().get(&id) {
            task_name.to_string()
        } else {
            id.to_string()
=======
            LazyLock, RwLock, RwLockReadGuard, RwLockWriteGuard,
        },
        task::{Context, Poll},
    };
    use tokio::sync::broadcast::{self, Receiver, Sender};

    struct TaskNames;

    impl TaskNames {
        fn map() -> &'static RwLock<HashMap<task::Id, String>> {
            static TASK_NAMES: LazyLock<RwLock<HashMap<task::Id, String>>> =
                LazyLock::new(Default::default);
            &TASK_NAMES
        }

        fn read() -> RwLockReadGuard<'static, HashMap<task::Id, String>> {
            TaskNames::map().read().unwrap()
        }

        fn write() -> RwLockWriteGuard<'static, HashMap<task::Id, String>> {
            TaskNames::map().write().unwrap()
        }

        fn task_name(id: task::Id) -> String {
            if let Some(task_name) = Self::read().get(&id) {
                task_name.clone()
            } else {
                id.to_string()
            }
        }
    }

    struct NamedJoinHandle<T> {
        handle: JoinHandle<T>,
    }

    impl<T> NamedJoinHandle<T> {
        fn wrap(name: impl Into<String>, handle: JoinHandle<T>) -> NamedJoinHandle<T> {
            let mut map = TaskNames::write();
            map.insert(handle.id(), name.into());
            Self { handle }
        }

        fn abort(&self) {
            self.handle.abort();
        }
    }

    impl<T> Future for NamedJoinHandle<T> {
        type Output = <JoinHandle<T> as Future>::Output;

        fn poll(mut self: Pin<&mut Self>, cx: &mut Context<'_>) -> Poll<Self::Output> {
            self.handle.poll_unpin(cx)
        }
    }

    impl<T> Drop for NamedJoinHandle<T> {
        fn drop(&mut self) {
            let mut map = TaskNames::write();
            map.remove(&self.handle.id());
>>>>>>> d8fa4d67
        }
    }

    fn get_current_thread_name() -> String {
        let current = thread::current();
        if let Some(name) = current.name() {
            name.to_string()
        } else {
            format!("{:?}", current.id())
        }
    }

    pub fn init_logger() {
        let _ = env_logger::Builder::from_default_env()
            .format(|f, record| {
                let task_name = task::try_id()
<<<<<<< HEAD
                    .map(get_task_name)
=======
                    .map(TaskNames::task_name)
>>>>>>> d8fa4d67
                    .unwrap_or_else(get_current_thread_name);
                let level = f.default_styled_level(record.level());
                let target = record.target();
                let args = record.args();
                writeln!(f, "[{task_name:^11} {level:<5} {target}] {args}")
            })
            .try_init();
    }

    pub struct TestEnv {
        pub eth_cfg: EthereumConfig,
        pub wallets: Wallets,
        pub blob_reader: Arc<MockBlobReader>,
        pub provider: RootProvider,
        pub ethereum: Ethereum,
        pub signer: Signer,
        pub validators: Vec<ethexe_signer::PublicKey>,
        pub validator_session_public_keys: Vec<ethexe_signer::PublicKey>,
        pub sender_id: ActorId,
        pub threshold: u64,
        pub block_time: Duration,
        pub continuous_block_generation: bool,

        /// In order to reduce amount of observers, we create only one observer and broadcast events to all subscribers.
        broadcaster: Sender<ObserverEvent>,
        db: Database,
        events_stream: JoinHandle<()>,
        _anvil: Option<AnvilInstance>,
<<<<<<< HEAD
=======
        _events_stream: NamedJoinHandle<()>,
>>>>>>> d8fa4d67
    }

    impl TestEnv {
        pub async fn new(config: TestEnvConfig) -> Result<Self> {
            let TestEnvConfig {
                validators,
                block_time,
                rpc_url,
                wallets,
                router_address,
                continuous_block_generation,
            } = config;

            // we set our own hook with `exit(1)` because
            // we use multithreaded tokio runtime in tests
            // so panics are not observed until any service is stopped
            let default_panic = std::panic::take_hook();
            std::panic::set_hook(Box::new(move |info| {
                default_panic(info);
                std::process::exit(1);
            }));

            log::info!(
                "📗 Starting new test environment. Continuous block generation: {}",
                continuous_block_generation
            );

            let (rpc_url, anvil) = match rpc_url {
                Some(rpc_url) => {
                    log::info!("📍 Using provided RPC URL: {}", rpc_url);
                    (rpc_url, None)
                }
                None => {
                    let anvil = if continuous_block_generation {
                        Anvil::new().block_time(block_time.as_secs()).spawn()
                    } else {
                        Anvil::new().spawn()
                    };
                    log::info!("📍 Anvil started at {}", anvil.ws_endpoint());
                    (anvil.ws_endpoint(), Some(anvil))
                }
            };

            let signer = Signer::new(tempfile::tempdir()?.into_path())?;

            let mut wallets = if let Some(wallets) = wallets {
                Wallets::custom(&signer, wallets)
            } else {
                Wallets::anvil(&signer)
            };

            let validators: Vec<_> = match validators {
                ValidatorsConfig::Generated(amount) => (0..amount)
                    .map(|_| signer.generate_key().unwrap())
                    .collect(),
                ValidatorsConfig::Custom(keys) => keys
                    .iter()
                    .map(|k| {
                        let private_key = k.parse().unwrap();
                        signer.add_key(private_key).unwrap()
                    })
                    .collect(),
            };

            let max_signers: u16 = validators.len().try_into().expect("conversion failed");
            let min_signers = max_signers
                .checked_mul(2)
                .expect("multiplication failed")
                .div_ceil(3);

            let maybe_validator_identifiers: Result<Vec<_>, _> = validators
                .iter()
                .map(|public_key| {
                    Identifier::deserialize(&ActorId::from(public_key.to_address()).into_bytes())
                })
                .collect();
            let validator_identifiers = maybe_validator_identifiers.expect("conversion failed");
            let identifiers = IdentifierList::Custom(&validator_identifiers);

            let mut rng = StdRng::seed_from_u64(123);

            let secret = SigningKey::deserialize(&[0x01; 32]).expect("conversion failed");

            let (secret_shares, public_key_package1) =
                keys::split(&secret, max_signers, min_signers, identifiers, &mut rng)
                    .expect("key split failed");

            let verifiable_secret_sharing_commitment = secret_shares
                .values()
                .map(|secret_share| secret_share.commitment().clone())
                .next()
                .expect("conversion failed");

            let identifiers = validator_identifiers.clone().into_iter().collect();
            let public_key_package2 = PublicKeyPackage::from_commitment(
                &identifiers,
                &verifiable_secret_sharing_commitment,
            )
            .expect("conversion failed");
            assert_eq!(public_key_package1, public_key_package2);

            let validator_session_public_keys: Vec<_> = validator_identifiers
                .iter()
                .map(|id| {
                    let signing_share = *secret_shares[id].signing_share();
                    let private_key = PrivateKey(signing_share.serialize().try_into().unwrap());
                    signer.add_key(private_key).unwrap()
                })
                .collect();

            let sender_address = wallets.next().to_address();

            let ethereum = if let Some(router_address) = router_address {
                log::info!("📗 Connecting to existing router at {}", router_address);
                Ethereum::new(
                    &rpc_url,
                    router_address.parse().unwrap(),
                    signer.clone(),
                    sender_address,
                )
                .await?
            } else {
                log::info!("📗 Deploying new router");
                Ethereum::deploy(
                    &rpc_url,
                    validators.iter().map(|k| k.to_address()).collect(),
                    signer.clone(),
                    sender_address,
                    verifiable_secret_sharing_commitment,
                )
                .await?
            };

            let router = ethereum.router();
            let router_query = router.query();
            let router_address = router.address();

            let blob_reader = Arc::new(MockBlobReader::new(block_time));

            let db = Database::from_one(&MemDb::default(), router_address.0);

            let eth_cfg = EthereumConfig {
                rpc: rpc_url.clone(),
                beacon_rpc: Default::default(),
                router_address,
                block_time: config.block_time,
            };
            let mut observer =
                ObserverService::new(&eth_cfg, u32::MAX, db.clone(), Some(blob_reader.clone()))
                    .await
                    .unwrap();

            let provider = observer.provider().clone();

<<<<<<< HEAD
            let (broadcaster, events_stream) = {
                let (sender, mut receiver) = broadcast::channel(16 * 1024);
=======
            let (broadcaster, _events_stream) = {
                let (sender, mut receiver) = broadcast::channel(2048);
>>>>>>> d8fa4d67
                let cloned_sender = sender.clone();

                let (send_subscription_created, receive_subscription_created) =
                    tokio::sync::oneshot::channel::<()>();
                let handle = task::spawn(async move {
                    send_subscription_created.send(()).unwrap();

                    while let Ok(event) = observer.select_next_some().await {
                        log::trace!(target: "test-event", "📗 Event: {:?}", event);

                        cloned_sender
                            .send(event)
                            .inspect_err(|err| log::error!("Failed to broadcast event: {err}"))
                            .unwrap();

                        // At least one receiver is presented always, in order to avoid the channel dropping.
                        receiver
                            .recv()
                            .await
                            .inspect_err(|err| log::error!("Failed to receive event: {err}"))
                            .unwrap();
                    }

                    panic!("📗 Observer stream ended");
                });
<<<<<<< HEAD
                TASK_NAMES
                    .write()
                    .unwrap()
                    .insert(handle.id(), "observer-stream");
=======
                let handle =
                    NamedJoinHandle::wrap(format!("observer-stream-{}", handle.id()), handle);
>>>>>>> d8fa4d67
                receive_subscription_created.await.unwrap();

                (sender, handle)
            };
            let threshold = router_query.threshold().await?;

            Ok(TestEnv {
                eth_cfg,
                wallets,
                blob_reader,
                provider,
                ethereum,
                signer,
                validators,
                validator_session_public_keys,
                sender_id: ActorId::from(H160::from(sender_address.0)),
                threshold,
                block_time,
                continuous_block_generation,
                broadcaster,
                db,
                _anvil: anvil,
                events_stream,
            })
        }

        pub fn new_node(&mut self, config: NodeConfig) -> Node {
            let NodeConfig {
                name,
                db,
                sequencer_public_key,
                validator_public_key,
                validator_session_public_key,
                network,
                rpc: service_rpc_config,
                fast_sync,
            } = config;

            let db = db.unwrap_or_else(|| {
                Database::from_one(&MemDb::default(), self.eth_cfg.router_address.0)
            });

            let network_address = network.as_ref().map(|network| {
                network.address.clone().unwrap_or_else(|| {
                    static NONCE: AtomicUsize = AtomicUsize::new(10);
                    let nonce = NONCE.fetch_add(1, Ordering::Relaxed);
                    format!("/memory/{nonce}")
                })
            });
            let network_bootstrap_address = network.and_then(|network| network.bootstrap_address);

            Node {
                name,
                db,
                multiaddr: None,
                eth_cfg: self.eth_cfg.clone(),
                broadcaster: None,
                receiver: None,
                blob_reader: self.blob_reader.clone(),
                signer: self.signer.clone(),
                validators: self.validators.iter().map(|k| k.to_address()).collect(),
                threshold: self.threshold,
                block_time: self.block_time,
                running_service_handle: None,
                sequencer_public_key,
                validator_public_key,
                validator_session_public_key,
                network_address,
                network_bootstrap_address,
                service_rpc_config,
                fast_sync,
            }
        }

        pub async fn upload_code(&self, code: &[u8]) -> Result<WaitForUploadCode> {
            log::info!("📗 Upload code, len {}", code.len());

            let listener = self.events_publisher().subscribe().await;

            let pending_builder = self
                .ethereum
                .router()
                .request_code_validation_with_sidecar(code)
                .await?;

            let code_id = pending_builder.code_id();
            let tx_hash = pending_builder.tx_hash();

            self.blob_reader
                .add_blob_transaction(tx_hash, code.to_vec())
                .await;

            Ok(WaitForUploadCode { listener, code_id })
        }

        pub async fn create_program(
            &self,
            code_id: CodeId,
            initial_executable_balance: u128,
        ) -> Result<WaitForProgramCreation> {
            log::info!("📗 Create program, code_id {code_id}");

            let listener = self.events_publisher().subscribe().await;

            let router = self.ethereum.router();

            let (_, program_id) = router.create_program(code_id, H256::random()).await?;

            if initial_executable_balance != 0 {
                let program_address = program_id.to_address_lossy().0.into();
                router
                    .wvara()
                    .approve(program_address, initial_executable_balance)
                    .await?;

                let mirror = self.ethereum.mirror(program_address.into_array().into());

                mirror
                    .executable_balance_top_up(initial_executable_balance)
                    .await?;
            }

            Ok(WaitForProgramCreation {
                listener,
                program_id,
            })
        }

        pub async fn send_message(
            &self,
            target: ActorId,
            payload: &[u8],
            value: u128,
        ) -> Result<WaitForReplyTo> {
            log::info!("📗 Send message to {target}, payload len {}", payload.len());

            let listener = self.events_publisher().subscribe().await;

            let program_address = ethexe_signer::Address::try_from(target)?;
            let program = self.ethereum.mirror(program_address);

            let (_, message_id) = program.send_message(payload, value).await?;

            Ok(WaitForReplyTo {
                listener,
                message_id,
            })
        }

        pub async fn approve_wvara(&self, program_id: ActorId) {
            log::info!("📗 Approving WVara for {program_id}");

            let program_address = ethexe_signer::Address::try_from(program_id).unwrap();
            let wvara = self.ethereum.router().wvara();
            wvara.approve_all(program_address.0.into()).await.unwrap();
        }

        pub async fn transfer_wvara(&self, program_id: ActorId, value: u128) {
            log::info!("📗 Transferring {value} WVara to {program_id}");

            let program_address = ethexe_signer::Address::try_from(program_id).unwrap();
            let wvara = self.ethereum.router().wvara();
            wvara
                .transfer(program_address.0.into(), value)
                .await
                .unwrap();
        }

        pub fn events_publisher(&self) -> ObserverEventsPublisher {
            ObserverEventsPublisher {
                broadcaster: self.broadcaster.clone(),
                db: self.db.clone(),
            }
        }

        pub async fn force_new_block(&self) {
            if self.continuous_block_generation {
                // nothing to do: new block will be generated automatically
            } else {
                self.provider.evm_mine(None).await.unwrap();
            }
        }

        pub async fn skip_blocks(&self, blocks_amount: u32) {
            if self.continuous_block_generation {
                tokio::time::sleep(self.block_time.mul(blocks_amount)).await;
            } else {
                self.provider
                    .evm_mine(Some(MineOptions::Options {
                        timestamp: None,
                        blocks: Some(blocks_amount.into()),
                    }))
                    .await
                    .unwrap();
            }
        }

        pub async fn latest_block(&self) -> H256 {
            let latest_block = self
                .provider
                .get_block(BlockId::latest())
                .await
                .unwrap()
                .expect("latest block always exist")
                .header;
            H256(latest_block.hash.0)
        }

        #[allow(unused)]
        pub async fn process_already_uploaded_code(&self, code: &[u8], tx_hash: &str) -> CodeId {
            let code_id = CodeId::generate(code);
            let tx_hash = H256::from_str(tx_hash).unwrap();
            self.blob_reader
                .add_blob_transaction(tx_hash, code.to_vec())
                .await;
            code_id
        }
    }

    impl Drop for TestEnv {
        fn drop(&mut self) {
            let id = self.events_stream.id();
            self.events_stream.abort();
            TASK_NAMES.write().unwrap().remove(&id);
        }
    }

    pub struct ObserverEventsPublisher {
        broadcaster: Sender<ObserverEvent>,
        db: Database,
    }

    impl ObserverEventsPublisher {
        pub async fn subscribe(&self) -> ObserverEventsListener {
            ObserverEventsListener {
                receiver: self.broadcaster.subscribe(),
                db: self.db.clone(),
            }
        }
    }

    pub struct ObserverEventsListener {
        receiver: broadcast::Receiver<ObserverEvent>,
        db: Database,
    }

    impl Clone for ObserverEventsListener {
        fn clone(&self) -> Self {
            Self {
                receiver: self.receiver.resubscribe(),
                db: self.db.clone(),
            }
        }
    }

    impl ObserverEventsListener {
        pub async fn next_event(&mut self) -> Result<ObserverEvent> {
            self.receiver.recv().await.map_err(Into::into)
        }

        pub async fn apply_until<R: Sized>(
            &mut self,
            mut f: impl FnMut(ObserverEvent) -> Result<Option<R>>,
        ) -> Result<R> {
            loop {
                let event = self.next_event().await?;
                if let Some(res) = f(event)? {
                    return Ok(res);
                }
            }
        }

        pub async fn apply_until_block_event<R: Sized>(
            &mut self,
            mut f: impl FnMut(BlockEvent) -> Result<Option<R>>,
        ) -> Result<R> {
            self.apply_until_block_event_with_header(|e, _h| f(e)).await
        }

        // NOTE: skipped by observer blocks are not iterated (possible on reorgs).
        // If your test depends on events in skipped blocks, you need to improve this method.
        // TODO (gsobol): iterate thru skipped blocks.
        pub async fn apply_until_block_event_with_header<R: Sized>(
            &mut self,
            mut f: impl FnMut(BlockEvent, &SimpleBlockData) -> Result<Option<R>>,
        ) -> Result<R> {
            loop {
                let event = self.next_event().await?;

                let ObserverEvent::BlockSynced(block) = event else {
                    continue;
                };

                let header =
                    OnChainStorage::block_header(&self.db, block).expect("Block header not found");
                let events =
                    OnChainStorage::block_events(&self.db, block).expect("Block events not found");

                let block_data = SimpleBlockData {
                    hash: block,
                    header,
                };

                for event in events {
                    if let Some(res) = f(event, &block_data)? {
                        return Ok(res);
                    }
                }
            }
        }
    }

    pub enum ValidatorsConfig {
        /// Auto generate validators, amount of validators is provided.
        Generated(usize),
        /// Custom validator eth-addresses in hex string format.
        #[allow(unused)]
        Custom(Vec<String>),
    }

    pub struct TestEnvConfig {
        /// How many validators will be in deployed router.
        /// By default uses 1 auto generated validator.
        pub validators: ValidatorsConfig,
        /// By default uses 1 second block time.
        pub block_time: Duration,
        /// By default creates new anvil instance if rpc is not provided.
        pub rpc_url: Option<String>,
        /// By default uses anvil hardcoded wallets if wallets are not provided.
        pub wallets: Option<Vec<String>>,
        /// If None (by default) new router will be deployed.
        /// In case of Some(_), will connect to existing router contract.
        pub router_address: Option<String>,
        /// Identify whether networks works (or have to works) in continuous block generation mode.
        pub continuous_block_generation: bool,
    }

    impl Default for TestEnvConfig {
        fn default() -> Self {
            Self {
                validators: ValidatorsConfig::Generated(1),
                block_time: Duration::from_secs(1),
                rpc_url: None,
                wallets: None,
                router_address: None,
                continuous_block_generation: false,
            }
        }
    }

    // TODO (breathx): consider to remove me in favor of crate::config::NodeConfig.
    #[derive(Default)]
    pub struct NodeConfig {
        /// Node name.
<<<<<<< HEAD
        pub name: Option<&'static str>,
=======
        pub name: Option<String>,
>>>>>>> d8fa4d67
        /// Database, if not provided, will be created with MemDb.
        pub db: Option<Database>,
        /// Sequencer public key, if provided then new node starts as sequencer.
        pub sequencer_public_key: Option<ethexe_signer::PublicKey>,
        /// Validator public key, if provided then new node starts as validator.
        pub validator_public_key: Option<ethexe_signer::PublicKey>,
        /// Validator public key of session, if provided then new node starts as validator.
        pub validator_session_public_key: Option<ethexe_signer::PublicKey>,
        /// Network configuration, if provided then new node starts with network.
        pub network: Option<NodeNetworkConfig>,
        /// RPC configuration, if provided then new node starts with RPC service.
        pub rpc: Option<RpcConfig>,
        /// Do P2P database synchronization before the main loop
        pub fast_sync: bool,
    }

    impl NodeConfig {
<<<<<<< HEAD
        pub fn named(name: &'static str) -> Self {
            Self {
                name: Some(name),
=======
        pub fn named(name: impl Into<String>) -> Self {
            Self {
                name: Some(name.into()),
>>>>>>> d8fa4d67
                ..Default::default()
            }
        }

        pub fn db(mut self, db: Database) -> Self {
            self.db = Some(db);
            self
        }

        pub fn sequencer(mut self, sequencer_public_key: ethexe_signer::PublicKey) -> Self {
            self.sequencer_public_key = Some(sequencer_public_key);
            self
        }

        pub fn validator(
            mut self,
            validator_public_key: ethexe_signer::PublicKey,
            validator_session_public_key: ethexe_signer::PublicKey,
        ) -> Self {
            self.validator_public_key = Some(validator_public_key);
            self.validator_session_public_key = Some(validator_session_public_key);
            self
        }

        pub fn network(
            mut self,
            address: Option<String>,
            bootstrap_address: Option<String>,
        ) -> Self {
            self.network = Some(NodeNetworkConfig {
                address,
                bootstrap_address,
            });
            self
        }

        pub fn service_rpc(mut self, rpc_port: u16) -> Self {
            let service_rpc_config = RpcConfig {
                listen_addr: SocketAddr::new("127.0.0.1".parse().unwrap(), rpc_port),
                cors: None,
                dev: false,
            };
            self.rpc = Some(service_rpc_config);

            self
        }

        pub fn fast_sync(mut self) -> Self {
            self.fast_sync = true;
            self
        }
    }

    #[derive(Default)]
    pub struct NodeNetworkConfig {
        /// Network address, if not provided, will be generated by test env.
        pub address: Option<String>,
        /// Network bootstrap address, if not provided, then no bootstrap address will be used.
        pub bootstrap_address: Option<String>,
    }

    /// Provides access to hardcoded anvil wallets or custom set wallets.
    pub struct Wallets {
        wallets: Vec<ethexe_signer::PublicKey>,
        next_wallet: usize,
    }

    impl Wallets {
        pub fn anvil(signer: &Signer) -> Self {
            let accounts = vec![
                "0xac0974bec39a17e36ba4a6b4d238ff944bacb478cbed5efcae784d7bf4f2ff80",
                "0x59c6995e998f97a5a0044966f0945389dc9e86dae88c7a8412f4603b6b78690d",
                "0x5de4111afa1a4b94908f83103eb1f1706367c2e68ca870fc3fb9a804cdab365a",
                "0x7c852118294e51e653712a81e05800f419141751be58f605c371e15141b007a6",
                "0x47e179ec197488593b187f80a00eb0da91f1b9d0b13f8733639f19c30a34926a",
                "0x8b3a350cf5c34c9194ca85829a2df0ec3153be0318b5e2d3348e872092edffba",
                "0x92db14e403b83dfe3df233f83dfa3a0d7096f21ca9b0d6d6b8d88b2b4ec1564e",
                "0x4bbbf85ce3377467afe5d46f804f221813b2bb87f24d81f60f1fcdbf7cbf4356",
                "0xdbda1821b80551c9d65939329250298aa3472ba22feea921c0cf5d620ea67b97",
                "0x2a871d0798f97d79848a013d4936a73bf4cc922c825d33c1cf7073dff6d409c6",
            ];

            Self::custom(signer, accounts)
        }

        pub fn custom<S: AsRef<str>>(signer: &Signer, accounts: Vec<S>) -> Self {
            Self {
                wallets: accounts
                    .into_iter()
                    .map(|s| signer.add_key(s.as_ref().parse().unwrap()).unwrap())
                    .collect(),
                next_wallet: 0,
            }
        }

        pub fn next(&mut self) -> ethexe_signer::PublicKey {
            let pub_key = self.wallets.get(self.next_wallet).expect("No more wallets");
            self.next_wallet += 1;
            *pub_key
        }
    }

    pub struct Node {
<<<<<<< HEAD
        pub name: Option<&'static str>,
=======
        pub name: Option<String>,
>>>>>>> d8fa4d67
        pub db: Database,
        pub multiaddr: Option<String>,

        eth_cfg: EthereumConfig,
        broadcaster: Option<Sender<Event>>,
        receiver: Option<Receiver<Event>>,
        blob_reader: Arc<MockBlobReader>,
        signer: Signer,
        validators: Vec<ethexe_signer::Address>,
        threshold: u64,
        block_time: Duration,
        running_service_handle: Option<NamedJoinHandle<Result<()>>>,
        sequencer_public_key: Option<ethexe_signer::PublicKey>,
        validator_public_key: Option<ethexe_signer::PublicKey>,
        validator_session_public_key: Option<ethexe_signer::PublicKey>,
        network_address: Option<String>,
        network_bootstrap_address: Option<String>,
        service_rpc_config: Option<RpcConfig>,
        fast_sync: bool,
    }

    impl Node {
        pub async fn start_service(&mut self) {
            assert!(
                self.running_service_handle.is_none(),
                "Service is already running"
            );

            let processor = Processor::new(self.db.clone()).unwrap();

            let wait_for_network = self.network_bootstrap_address.is_some();

            let network = self.network_address.as_ref().map(|addr| {
                let config_path = tempfile::tempdir().unwrap().into_path();
                let multiaddr: Multiaddr = addr.parse().unwrap();

                let mut config = ethexe_network::NetworkConfig::new_test(config_path);
                config.listen_addresses = [multiaddr.clone()].into();
                config.external_addresses = [multiaddr.clone()].into();
                if let Some(bootstrap_addr) = self.network_bootstrap_address.as_ref() {
                    let multiaddr = bootstrap_addr.parse().unwrap();
                    config.bootstrap_addresses = [multiaddr].into();
                }
                let network =
                    ethexe_network::NetworkService::new(config, &self.signer, self.db.clone())
                        .unwrap();
                self.multiaddr = Some(format!("{addr}/p2p/{}", network.local_peer_id()));
                network
            });

            let sequencer = match self.sequencer_public_key.as_ref() {
                Some(key) => Some(
                    SequencerService::new(
                        &SequencerConfig {
                            ethereum_rpc: self.eth_cfg.rpc.clone(),
                            sign_tx_public: *key,
                            router_address: self.eth_cfg.router_address,
                            validators: self.validators.clone(),
                            threshold: self.threshold,
                            block_time: self.block_time,
                        },
                        self.signer.clone(),
                        Box::new(self.db.clone()),
                    )
                    .await
                    .unwrap(),
                ),
                None => None,
            };

            let validator = self
                .validator_public_key
                .zip(self.validator_session_public_key)
                .map(|(pub_key, pub_key_session)| {
                    Validator::new(
                        &ethexe_validator::Config {
                            pub_key,
                            pub_key_session,
                            router_address: self.eth_cfg.router_address,
                        },
                        self.db.clone(),
                        self.signer.clone(),
                    )
                });
            let (sender, receiver) = broadcast::channel(2048);

            let observer = ObserverService::new(
                &self.eth_cfg,
                u32::MAX,
                self.db.clone(),
                Some(self.blob_reader.clone()),
            )
            .await
            .unwrap();

            let tx_pool_service = TxPoolService::new(self.db.clone());

            let rpc = self.service_rpc_config.as_ref().map(|service_rpc_config| {
                RpcService::new(service_rpc_config.clone(), self.db.clone(), None)
            });

            self.receiver = Some(receiver);
            self.broadcaster = Some(sender.clone());

            let service = Service::new_from_parts(
                self.db.clone(),
                observer,
                processor,
                self.signer.clone(),
                tx_pool_service,
                network,
                sequencer,
                validator,
                None,
                rpc,
                Some(sender),
                self.fast_sync,
            );

            let handle = task::spawn(service.run());
<<<<<<< HEAD
            if let Some(name) = self.name {
                TASK_NAMES.write().unwrap().insert(handle.id(), name);
            }
=======
            let handle = NamedJoinHandle::wrap(
                self.name
                    .clone()
                    .unwrap_or_else(|| format!("node-{}", handle.id())),
                handle,
            );
>>>>>>> d8fa4d67
            self.running_service_handle = Some(handle);

            self.wait_for(|e| matches!(e, Event::ServiceStarted)).await;

            // fast sync implies network has connections
            if wait_for_network && !self.fast_sync {
                self.wait_for(|e| matches!(e, Event::Network(NetworkEvent::PeerConnected(_))))
                    .await;
            }
        }

        pub async fn stop_service(&mut self) {
            let handle = self
                .running_service_handle
                .take()
                .expect("Service is not running");
<<<<<<< HEAD
            let id = handle.id();
=======
>>>>>>> d8fa4d67
            handle.abort();

            assert!(handle.await.unwrap_err().is_cancelled());

            TASK_NAMES.write().unwrap().remove(&id);

            self.broadcaster = None;
            self.multiaddr = None;
            self.receiver = None;
        }

        pub fn rpc_client(&self) -> Option<RpcClient> {
            self.service_rpc_config
                .as_ref()
                .map(|rpc| RpcClient::new(format!("http://{}", rpc.listen_addr)))
        }

        pub fn listener(&mut self) -> ServiceEventsListener {
            ServiceEventsListener {
                receiver: self.receiver.as_mut().expect("channel isn't created"),
            }
        }

        // TODO(playX18): Tests that actually use Event broadcast channel extensively
        pub async fn wait_for(&mut self, f: impl Fn(Event) -> bool) {
            self.listener()
                .wait_for(|e| Ok(f(e)))
                .await
                .expect("infallible; always ok")
        }
    }

    pub struct ServiceEventsListener<'a> {
        receiver: &'a mut Receiver<Event>,
    }

    impl ServiceEventsListener<'_> {
        pub async fn next_event(&mut self) -> Result<Event> {
            self.receiver.recv().await.map_err(Into::into)
        }

        pub async fn wait_for(&mut self, f: impl Fn(Event) -> Result<bool>) -> Result<()> {
            self.apply_until(|e| if f(e)? { Ok(Some(())) } else { Ok(None) })
                .await
        }

        pub async fn apply_until<R: Sized>(
            &mut self,
            f: impl Fn(Event) -> Result<Option<R>>,
        ) -> Result<R> {
            loop {
                let event = self.next_event().await?;
                if let Some(res) = f(event)? {
                    return Ok(res);
                }
            }
        }
    }

    #[derive(Clone)]
    pub struct WaitForUploadCode {
        listener: ObserverEventsListener,
        pub code_id: CodeId,
    }

    #[derive(Debug)]
    pub struct UploadCodeInfo {
        pub code_id: CodeId,
        pub code: Vec<u8>,
        pub valid: bool,
    }

    impl WaitForUploadCode {
        pub async fn wait_for(mut self) -> Result<UploadCodeInfo> {
            log::info!("📗 Waiting for code upload, code_id {}", self.code_id);

            let mut code_info = None;
            let mut valid_info = None;

            self.listener
                .apply_until(|event| match event {
                    ObserverEvent::Blob {
                        code_id: loaded_id,
                        code,
                        ..
                    } if loaded_id == self.code_id => {
                        code_info = Some(code);
                        Ok(Some(()))
                    }
                    _ => Ok(None),
                })
                .await?;

            self.listener
                .apply_until_block_event(|event| match event {
                    BlockEvent::Router(RouterEvent::CodeGotValidated { code_id, valid })
                        if code_id == self.code_id =>
                    {
                        valid_info = Some(valid);
                        Ok(Some(()))
                    }
                    _ => Ok(None),
                })
                .await?;

            Ok(UploadCodeInfo {
                code_id: self.code_id,
                code: code_info.expect("Code must be set"),
                valid: valid_info.expect("Valid must be set"),
            })
        }
    }

    #[derive(Clone)]
    pub struct WaitForProgramCreation {
        listener: ObserverEventsListener,
        pub program_id: ActorId,
    }

    #[derive(Debug)]
    pub struct ProgramCreationInfo {
        pub program_id: ActorId,
        pub code_id: CodeId,
    }

    impl WaitForProgramCreation {
        pub async fn wait_for(mut self) -> Result<ProgramCreationInfo> {
            log::info!("📗 Waiting for program {} creation", self.program_id);

            let mut code_id_info = None;
            self.listener
                .apply_until_block_event(|event| {
                    match event {
                        BlockEvent::Router(RouterEvent::ProgramCreated { actor_id, code_id })
                            if actor_id == self.program_id =>
                        {
                            code_id_info = Some(code_id);
                            return Ok(Some(()));
                        }

                        _ => {}
                    }
                    Ok(None)
                })
                .await?;

            let code_id = code_id_info.expect("Code ID must be set");
            Ok(ProgramCreationInfo {
                program_id: self.program_id,
                code_id,
            })
        }
    }

    #[derive(Clone)]
    pub struct WaitForReplyTo {
        listener: ObserverEventsListener,
        pub message_id: MessageId,
    }

    #[derive(Debug)]
    pub struct ReplyInfo {
        pub message_id: MessageId,
        pub program_id: ActorId,
        pub payload: Vec<u8>,
        pub code: ReplyCode,
        pub value: u128,
    }

    impl WaitForReplyTo {
        pub async fn wait_for(mut self) -> Result<ReplyInfo> {
            log::info!("📗 Waiting for reply to message {}", self.message_id);

            let mut info = None;

            self.listener
                .apply_until_block_event(|event| match event {
                    BlockEvent::Mirror {
                        actor_id,
                        event:
                            MirrorEvent::Reply {
                                reply_to,
                                payload,
                                reply_code,
                                value,
                            },
                    } if reply_to == self.message_id => {
                        info = Some(ReplyInfo {
                            message_id: reply_to,
                            program_id: actor_id,
                            payload,
                            code: reply_code,
                            value,
                        });
                        Ok(Some(()))
                    }
                    _ => Ok(None),
                })
                .await?;

            Ok(info.expect("Reply info must be set"))
        }
    }
}<|MERGE_RESOLUTION|>--- conflicted
+++ resolved
@@ -52,17 +52,11 @@
 use gprimitives::{ActorId, CodeId, MessageId, H160, H256};
 use parity_scale_codec::Encode;
 use std::{
-<<<<<<< HEAD
     collections::{BTreeMap, BTreeSet, HashMap},
     io::Write,
-    net::{Ipv4Addr, SocketAddr},
-    sync::{Arc, LazyLock},
-=======
-    collections::{BTreeMap, BTreeSet},
     io::Write,
     net::{Ipv4Addr, SocketAddr},
     sync::Arc,
->>>>>>> d8fa4d67
     thread,
     time::Duration,
 };
@@ -1339,21 +1333,6 @@
         str::FromStr,
         sync::{
             atomic::{AtomicUsize, Ordering},
-<<<<<<< HEAD
-            RwLock,
-        },
-    };
-    use tokio::sync::broadcast::{self, Receiver, Sender};
-
-    static TASK_NAMES: LazyLock<RwLock<HashMap<task::Id, &'static str>>> =
-        LazyLock::new(Default::default);
-
-    fn get_task_name(id: task::Id) -> String {
-        if let Some(task_name) = TASK_NAMES.read().unwrap().get(&id) {
-            task_name.to_string()
-        } else {
-            id.to_string()
-=======
             LazyLock, RwLock, RwLockReadGuard, RwLockWriteGuard,
         },
         task::{Context, Poll},
@@ -1414,7 +1393,6 @@
         fn drop(&mut self) {
             let mut map = TaskNames::write();
             map.remove(&self.handle.id());
->>>>>>> d8fa4d67
         }
     }
 
@@ -1431,11 +1409,7 @@
         let _ = env_logger::Builder::from_default_env()
             .format(|f, record| {
                 let task_name = task::try_id()
-<<<<<<< HEAD
-                    .map(get_task_name)
-=======
                     .map(TaskNames::task_name)
->>>>>>> d8fa4d67
                     .unwrap_or_else(get_current_thread_name);
                 let level = f.default_styled_level(record.level());
                 let target = record.target();
@@ -1464,10 +1438,7 @@
         db: Database,
         events_stream: JoinHandle<()>,
         _anvil: Option<AnvilInstance>,
-<<<<<<< HEAD
-=======
         _events_stream: NamedJoinHandle<()>,
->>>>>>> d8fa4d67
     }
 
     impl TestEnv {
@@ -1622,13 +1593,8 @@
 
             let provider = observer.provider().clone();
 
-<<<<<<< HEAD
-            let (broadcaster, events_stream) = {
-                let (sender, mut receiver) = broadcast::channel(16 * 1024);
-=======
             let (broadcaster, _events_stream) = {
                 let (sender, mut receiver) = broadcast::channel(2048);
->>>>>>> d8fa4d67
                 let cloned_sender = sender.clone();
 
                 let (send_subscription_created, receive_subscription_created) =
@@ -1654,15 +1620,8 @@
 
                     panic!("📗 Observer stream ended");
                 });
-<<<<<<< HEAD
-                TASK_NAMES
-                    .write()
-                    .unwrap()
-                    .insert(handle.id(), "observer-stream");
-=======
                 let handle =
                     NamedJoinHandle::wrap(format!("observer-stream-{}", handle.id()), handle);
->>>>>>> d8fa4d67
                 receive_subscription_created.await.unwrap();
 
                 (sender, handle)
@@ -2017,11 +1976,7 @@
     #[derive(Default)]
     pub struct NodeConfig {
         /// Node name.
-<<<<<<< HEAD
-        pub name: Option<&'static str>,
-=======
         pub name: Option<String>,
->>>>>>> d8fa4d67
         /// Database, if not provided, will be created with MemDb.
         pub db: Option<Database>,
         /// Sequencer public key, if provided then new node starts as sequencer.
@@ -2039,15 +1994,9 @@
     }
 
     impl NodeConfig {
-<<<<<<< HEAD
-        pub fn named(name: &'static str) -> Self {
-            Self {
-                name: Some(name),
-=======
         pub fn named(name: impl Into<String>) -> Self {
             Self {
                 name: Some(name.into()),
->>>>>>> d8fa4d67
                 ..Default::default()
             }
         }
@@ -2151,11 +2100,7 @@
     }
 
     pub struct Node {
-<<<<<<< HEAD
-        pub name: Option<&'static str>,
-=======
         pub name: Option<String>,
->>>>>>> d8fa4d67
         pub db: Database,
         pub multiaddr: Option<String>,
 
@@ -2276,18 +2221,12 @@
             );
 
             let handle = task::spawn(service.run());
-<<<<<<< HEAD
-            if let Some(name) = self.name {
-                TASK_NAMES.write().unwrap().insert(handle.id(), name);
-            }
-=======
             let handle = NamedJoinHandle::wrap(
                 self.name
                     .clone()
                     .unwrap_or_else(|| format!("node-{}", handle.id())),
                 handle,
             );
->>>>>>> d8fa4d67
             self.running_service_handle = Some(handle);
 
             self.wait_for(|e| matches!(e, Event::ServiceStarted)).await;
@@ -2304,10 +2243,6 @@
                 .running_service_handle
                 .take()
                 .expect("Service is not running");
-<<<<<<< HEAD
-            let id = handle.id();
-=======
->>>>>>> d8fa4d67
             handle.abort();
 
             assert!(handle.await.unwrap_err().is_cancelled());
