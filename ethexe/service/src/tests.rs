--- conflicted
+++ resolved
@@ -1300,11 +1300,6 @@
     use ethexe_network::{export::Multiaddr, NetworkConfig, NetworkEvent, NetworkService};
     use ethexe_observer::{ObserverEvent, ObserverService};
     use ethexe_rpc::RpcService;
-<<<<<<< HEAD
-    use ethexe_signer::MemoryKeyStorage;
-=======
-    use ethexe_signer::{PrivateKey, PublicKey};
->>>>>>> 8af942ac
     use ethexe_tx_pool::TxPoolService;
     use futures::{executor::block_on, StreamExt};
     use gear_core::message::ReplyCode;
