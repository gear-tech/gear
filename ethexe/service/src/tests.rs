// This file is part of Gear.
//
// Copyright (C) 2024-2025 Gear Technologies Inc.
// SPDX-License-Identifier: GPL-3.0-or-later WITH Classpath-exception-2.0
//
// This program is free software: you can redistribute it and/or modify
// it under the terms of the GNU General Public License as published by
// the Free Software Foundation, either version 3 of the License, or
// (at your option) any later version.
//
// This program is distributed in the hope that it will be useful,
// but WITHOUT ANY WARRANTY; without even the implied warranty of
// MERCHANTABILITY or FITNESS FOR A PARTICULAR PURPOSE. See the
// GNU General Public License for more details.
//
// You should have received a copy of the GNU General Public License
// along with this program. If not, see <https://www.gnu.org/licenses/>.

//! Integration tests.

use crate::{
    config::{self, Config},
    Service,
};
use alloy::{
    node_bindings::{Anvil, AnvilInstance},
    providers::{ext::AnvilApi, Provider as _},
    rpc::types::anvil::MineOptions,
};
use anyhow::Result;
use ethexe_common::{
    db::CodesStorage,
    events::{BlockEvent, MirrorEvent, RouterEvent},
};
use ethexe_db::{BlockMetaStorage, Database, MemDb, ScheduledTask};
use ethexe_ethereum::{router::RouterQuery, Ethereum};
use ethexe_observer::{EthereumConfig, MockBlobReader, Provider};
use ethexe_processor::Processor;
use ethexe_prometheus::PrometheusConfig;
use ethexe_rpc::RpcConfig;
use ethexe_runtime_common::state::{Storage, ValueWithExpiry};
use ethexe_signer::Signer;
use ethexe_validator::Validator;
use gear_core::{
    ids::prelude::*,
    message::{ReplyCode, SuccessReplyReason},
};
use gear_core_errors::{ErrorReplyReason, SimpleExecutionError};
use gprimitives::{ActorId, CodeId, MessageId, H160, H256};
use parity_scale_codec::Encode;
use std::{
    collections::{BTreeMap, BTreeSet},
    net::{Ipv4Addr, SocketAddr},
    sync::Arc,
    time::Duration,
};
use tempfile::tempdir;
use tokio::{
    sync::oneshot,
    task::{self, JoinHandle},
};
use utils::{NodeConfig, TestEnv, TestEnvConfig, ValidatorsConfig};

#[tokio::test]
async fn basics() {
    gear_utils::init_default_logger();

    let tmp_dir = tempdir().unwrap();
    let tmp_dir = tmp_dir.path().to_path_buf();

    let node_cfg = config::NodeConfig {
        database_path: tmp_dir.join("db"),
        key_path: tmp_dir.join("key"),
        sequencer: Default::default(),
        validator: Default::default(),
        validator_session: Default::default(),
        max_commitment_depth: 1_000,
        worker_threads_override: None,
        virtual_threads: 16,
        dev: true,
    };

    let eth_cfg = EthereumConfig {
        rpc: "wss://reth-rpc.gear-tech.io".into(),
        beacon_rpc: "https://eth-holesky-beacon.public.blastapi.io".into(),
        router_address: "0x051193e518181887088df3891cA0E5433b094A4a"
            .parse()
            .expect("infallible"),
        block_time: Duration::from_secs(12),
    };

    let mut config = Config {
        node: node_cfg,
        ethereum: eth_cfg,
        network: None,
        rpc: None,
        prometheus: None,
    };

    Service::new(&config).await.unwrap();

    // Enable all optional services
    config.network = Some(ethexe_network::NetworkConfig::new_local(
        tmp_dir.join("net"),
    ));

    config.rpc = Some(RpcConfig {
        listen_addr: SocketAddr::new(Ipv4Addr::LOCALHOST.into(), 9944),
        cors: None,
        dev: true,
    });

    config.prometheus = Some(PrometheusConfig::new(
        "DevNode".into(),
        SocketAddr::new(Ipv4Addr::LOCALHOST.into(), 9635),
    ));

    Service::new(&config).await.unwrap();
}

#[tokio::test(flavor = "multi_thread")]
#[ntest::timeout(60_000)]
async fn ping() {
    gear_utils::init_default_logger();

    let mut env = TestEnv::new(Default::default()).await.unwrap();

    let sequencer_public_key = env.wallets.next();
    let mut node = env.new_node(
        NodeConfig::default()
            .sequencer(sequencer_public_key)
            .validator(env.validators[0], env.validator_session_public_keys[0]),
    );
    node.start_service().await;

    let res = env
        .upload_code(demo_ping::WASM_BINARY)
        .await
        .unwrap()
        .wait_for()
        .await
        .unwrap();
    assert_eq!(res.code, demo_ping::WASM_BINARY);
    assert!(res.valid);

    let code_id = res.code_id;

    let code = node
        .db
        .original_code(code_id)
        .expect("After approval, the code is guaranteed to be in the database");
    assert_eq!(code, demo_ping::WASM_BINARY);

    let _ = node
        .db
        .instrumented_code(1, code_id)
        .expect("After approval, instrumented code is guaranteed to be in the database");

    let res = env
        .create_program(code_id, 500_000_000_000_000)
        .await
        .unwrap()
        .wait_for()
        .await
        .unwrap();
    assert_eq!(res.code_id, code_id);

    let res = env
        .send_message(res.program_id, b"PING", 0)
        .await
        .unwrap()
        .wait_for()
        .await
        .unwrap();

    assert_eq!(res.code, ReplyCode::Success(SuccessReplyReason::Manual));
    assert_eq!(res.payload, b"PONG");
    assert_eq!(res.value, 0);

    let ping_id = res.program_id;

    env.approve_wvara(ping_id).await;

    let res = env
        .send_message(ping_id, b"PING", 0)
        .await
        .unwrap()
        .wait_for()
        .await
        .unwrap();
    assert_eq!(res.program_id, ping_id);
    assert_eq!(res.code, ReplyCode::Success(SuccessReplyReason::Manual));
    assert_eq!(res.payload, b"PONG");
    assert_eq!(res.value, 0);

    let res = env
        .send_message(ping_id, b"PUNK", 0)
        .await
        .unwrap()
        .wait_for()
        .await
        .unwrap();
    assert_eq!(res.program_id, ping_id);
    assert_eq!(res.code, ReplyCode::Success(SuccessReplyReason::Auto));
    assert_eq!(res.payload, b"");
    assert_eq!(res.value, 0);
}

#[tokio::test(flavor = "multi_thread")]
#[ntest::timeout(60_000)]
async fn uninitialized_program() {
    gear_utils::init_default_logger();

    let mut env = TestEnv::new(Default::default()).await.unwrap();

    let sequencer_public_key = env.wallets.next();
    let mut node = env.new_node(
        NodeConfig::default()
            .sequencer(sequencer_public_key)
            .validator(env.validators[0], env.validator_session_public_keys[0]),
    );
    node.start_service().await;

    let res = env
        .upload_code(demo_async_init::WASM_BINARY)
        .await
        .unwrap()
        .wait_for()
        .await
        .unwrap();

    assert!(res.valid);

    let code_id = res.code_id;

    // Case #1: Init failed due to panic in init (decoding).
    {
        let res = env
            .create_program(code_id, 500_000_000_000_000)
            .await
            .unwrap()
            .wait_for()
            .await
            .unwrap();

        let reply = env
            .send_message(res.program_id, &[], 0)
            .await
            .unwrap()
            .wait_for()
            .await
            .unwrap();

        let expected_err = ReplyCode::Error(SimpleExecutionError::UserspacePanic.into());
        assert_eq!(reply.code, expected_err);

        let res = env
            .send_message(res.program_id, &[], 0)
            .await
            .unwrap()
            .wait_for()
            .await
            .unwrap();

        let expected_err = ReplyCode::Error(ErrorReplyReason::InactiveActor);
        assert_eq!(res.code, expected_err);
    }

    // Case #2: async init, replies are acceptable.
    {
        let init_payload = demo_async_init::InputArgs {
            approver_first: env.sender_id,
            approver_second: env.sender_id,
            approver_third: env.sender_id,
        }
        .encode();

        let mut listener = env.events_publisher().subscribe().await;

        let init_res = env
            .create_program(code_id, 500_000_000_000_000)
            .await
            .unwrap()
            .wait_for()
            .await
            .unwrap();
        let init_reply = env
            .send_message(init_res.program_id, &init_payload, 0)
            .await
            .unwrap();
        let mirror = env.ethereum.mirror(init_res.program_id.try_into().unwrap());

        let mut msgs_for_reply = vec![];

        listener
            .apply_until_block_event(|event| match event {
                BlockEvent::Mirror {
                    actor_id,
                    event:
                        MirrorEvent::Message {
                            id, destination, ..
                        },
                } if actor_id == init_res.program_id && destination == env.sender_id => {
                    msgs_for_reply.push(id);

                    if msgs_for_reply.len() == 3 {
                        Ok(Some(()))
                    } else {
                        Ok(None)
                    }
                }
                _ => Ok(None),
            })
            .await
            .unwrap();

        // Handle message to uninitialized program.
        let res = env
            .send_message(init_res.program_id, &[], 0)
            .await
            .unwrap()
            .wait_for()
            .await
            .unwrap();
        let expected_err = ReplyCode::Error(ErrorReplyReason::InactiveActor);
        assert_eq!(res.code, expected_err);
        // Checking further initialization.

        // Required replies.
        for mid in msgs_for_reply {
            mirror.send_reply(mid, [], 0).await.unwrap();
        }

        // Success end of initialisation.
        let code = listener
            .apply_until_block_event(|event| match event {
                BlockEvent::Mirror {
                    actor_id,
                    event:
                        MirrorEvent::Reply {
                            reply_code,
                            reply_to,
                            ..
                        },
                } if actor_id == init_res.program_id && reply_to == init_reply.message_id => {
                    Ok(Some(reply_code))
                }
                _ => Ok(None),
            })
            .await
            .unwrap();

        assert!(code.is_success());

        // Handle message handled, but panicked due to incorrect payload as expected.
        let res = env
            .send_message(res.program_id, &[], 0)
            .await
            .unwrap()
            .wait_for()
            .await
            .unwrap();

        let expected_err = ReplyCode::Error(SimpleExecutionError::UserspacePanic.into());
        assert_eq!(res.code, expected_err);
    }
}

#[tokio::test(flavor = "multi_thread")]
#[ntest::timeout(60_000)]
async fn mailbox() {
    gear_utils::init_default_logger();

    let mut env = TestEnv::new(Default::default()).await.unwrap();

    let sequencer_public_key = env.wallets.next();
    let mut node = env.new_node(
        NodeConfig::default()
            .sequencer(sequencer_public_key)
            .validator(env.validators[0], env.validator_session_public_keys[0]),
    );
    node.start_service().await;

    let res = env
        .upload_code(demo_async::WASM_BINARY)
        .await
        .unwrap()
        .wait_for()
        .await
        .unwrap();

    assert!(res.valid);

    let code_id = res.code_id;

    let res = env
        .create_program(code_id, 500_000_000_000_000)
        .await
        .unwrap()
        .wait_for()
        .await
        .unwrap();

    let init_res = env
        .send_message(res.program_id, &env.sender_id.encode(), 0)
        .await
        .unwrap()
        .wait_for()
        .await
        .unwrap();
    assert_eq!(init_res.code, ReplyCode::Success(SuccessReplyReason::Auto));

    let pid = res.program_id;

    env.approve_wvara(pid).await;

    let res = env
        .send_message(pid, &demo_async::Command::Mutex.encode(), 0)
        .await
        .unwrap();

    let original_mid = res.message_id;
    let mid_expected_message = MessageId::generate_outgoing(original_mid, 0);
    let ping_expected_message = MessageId::generate_outgoing(original_mid, 1);

    let mut listener = env.events_publisher().subscribe().await;
    let block_data = listener
        .apply_until_block_event_with_header(|event, block_data| match event {
            BlockEvent::Mirror { actor_id, event } if actor_id == pid => {
                if let MirrorEvent::Message {
                    id,
                    destination,
                    payload,
                    ..
                } = event
                {
                    assert_eq!(destination, env.sender_id);

                    if id == mid_expected_message {
                        assert_eq!(payload, res.message_id.encode());
                        Ok(None)
                    } else if id == ping_expected_message {
                        assert_eq!(payload, b"PING");
                        Ok(Some(block_data.clone()))
                    } else {
                        unreachable!()
                    }
                } else {
                    Ok(None)
                }
            }
            _ => Ok(None),
        })
        .await
        .unwrap();

    // -1 bcs execution took place in previous block, not the one that emits events.
    let wake_expiry = block_data.header.height - 1 + 100; // 100 is default wait for.
    let expiry = block_data.header.height - 1 + ethexe_runtime_common::state::MAILBOX_VALIDITY;

    let expected_schedule = BTreeMap::from_iter([
        (
            wake_expiry,
            BTreeSet::from_iter([ScheduledTask::WakeMessage(pid, original_mid)]),
        ),
        (
            expiry,
            BTreeSet::from_iter([
                ScheduledTask::RemoveFromMailbox((pid, env.sender_id), mid_expected_message),
                ScheduledTask::RemoveFromMailbox((pid, env.sender_id), ping_expected_message),
            ]),
        ),
    ]);

    let schedule = node
        .db
        .block_end_schedule(block_data.header.parent_hash)
        .expect("must exist");

    assert_eq!(schedule, expected_schedule);

    let expected_mailbox = BTreeMap::from_iter([(
        env.sender_id,
        BTreeMap::from_iter([
            (mid_expected_message, ValueWithExpiry { value: 0, expiry }),
            (ping_expected_message, ValueWithExpiry { value: 0, expiry }),
        ]),
    )]);

    let mirror = env.ethereum.mirror(pid.try_into().unwrap());
    let state_hash = mirror.query().state_hash().await.unwrap();

    let state = node.db.read_state(state_hash).unwrap();
    assert!(!state.mailbox_hash.is_empty());
    let mailbox = state
        .mailbox_hash
        .with_hash_or_default(|hash| node.db.read_mailbox(hash).unwrap());

    assert_eq!(mailbox.into_inner(), expected_mailbox);

    mirror
        .send_reply(ping_expected_message, "PONG", 0)
        .await
        .unwrap();

    let initial_message = res.message_id;
    let reply_info = res.wait_for().await.unwrap();
    assert_eq!(
        reply_info.code,
        ReplyCode::Success(SuccessReplyReason::Manual)
    );
    assert_eq!(reply_info.payload, initial_message.encode());

    let state_hash = mirror.query().state_hash().await.unwrap();

    let state = node.db.read_state(state_hash).unwrap();
    assert!(!state.mailbox_hash.is_empty());
    let mailbox = state
        .mailbox_hash
        .with_hash_or_default(|hash| node.db.read_mailbox(hash).unwrap());

    let expected_mailbox = BTreeMap::from_iter([(
        env.sender_id,
        BTreeMap::from_iter([(mid_expected_message, ValueWithExpiry { value: 0, expiry })]),
    )]);

    assert_eq!(mailbox.into_inner(), expected_mailbox);

    mirror.claim_value(mid_expected_message).await.unwrap();

    let block_data = listener
        .apply_until_block_event_with_header(|event, block_data| match event {
            BlockEvent::Mirror { actor_id, event } if actor_id == pid => match event {
                MirrorEvent::ValueClaimed { claimed_id, .. }
                    if claimed_id == mid_expected_message =>
                {
                    Ok(Some(block_data.clone()))
                }
                _ => Ok(None),
            },
            _ => Ok(None),
        })
        .await
        .unwrap();

    let state_hash = mirror.query().state_hash().await.unwrap();

    let state = node.db.read_state(state_hash).unwrap();
    assert!(state.mailbox_hash.is_empty());

    let schedule = node
        .db
        .block_end_schedule(block_data.header.parent_hash)
        .expect("must exist");
    assert!(schedule.is_empty(), "{:?}", schedule);
}

#[tokio::test(flavor = "multi_thread")]
#[ntest::timeout(60_000)]
async fn incoming_transfers() {
    gear_utils::init_default_logger();

    let mut env = TestEnv::new(Default::default()).await.unwrap();

    let sequencer_public_key = env.wallets.next();
    let mut node = env.new_node(
        NodeConfig::default()
            .sequencer(sequencer_public_key)
            .validator(env.validators[0], env.validator_session_public_keys[0]),
    );
    node.start_service().await;

    let res = env
        .upload_code(demo_ping::WASM_BINARY)
        .await
        .unwrap()
        .wait_for()
        .await
        .unwrap();

    let code_id = res.code_id;
    let res = env
        .create_program(code_id, 500_000_000_000_000)
        .await
        .unwrap()
        .wait_for()
        .await
        .unwrap();

    let _ = env
        .send_message(res.program_id, &env.sender_id.encode(), 0)
        .await
        .unwrap()
        .wait_for()
        .await
        .unwrap();

    let ping_id = res.program_id;

    let wvara = env.ethereum.router().wvara();

    assert_eq!(wvara.query().decimals().await.unwrap(), 12);

    let ping = env.ethereum.mirror(ping_id.to_address_lossy().into());

    let on_eth_balance = wvara
        .query()
        .balance_of(ping.address().0.into())
        .await
        .unwrap();
    assert_eq!(on_eth_balance, 0);

    let state_hash = ping.query().state_hash().await.unwrap();
    let local_balance = node.db.read_state(state_hash).unwrap().balance;
    assert_eq!(local_balance, 0);

    // 1_000 tokens
    const VALUE_SENT: u128 = 1_000_000_000_000_000;

    let mut listener = env.events_publisher().subscribe().await;

    env.transfer_wvara(ping_id, VALUE_SENT).await;

    listener
        .apply_until_block_event(|e| {
            Ok(matches!(e, BlockEvent::Router(RouterEvent::BlockCommitted { .. })).then_some(()))
        })
        .await
        .unwrap();

    let on_eth_balance = wvara
        .query()
        .balance_of(ping.address().0.into())
        .await
        .unwrap();
    assert_eq!(on_eth_balance, VALUE_SENT);

    let state_hash = ping.query().state_hash().await.unwrap();
    let local_balance = node.db.read_state(state_hash).unwrap().balance;
    assert_eq!(local_balance, VALUE_SENT);

    env.approve_wvara(ping_id).await;

    let res = env
        .send_message(ping_id, b"PING", VALUE_SENT)
        .await
        .unwrap()
        .wait_for()
        .await
        .unwrap();

    assert_eq!(res.code, ReplyCode::Success(SuccessReplyReason::Manual));
    assert_eq!(res.value, 0);

    let on_eth_balance = wvara
        .query()
        .balance_of(ping.address().0.into())
        .await
        .unwrap();
    assert_eq!(on_eth_balance, 2 * VALUE_SENT);

    let state_hash = ping.query().state_hash().await.unwrap();
    let local_balance = node.db.read_state(state_hash).unwrap().balance;
    assert_eq!(local_balance, 2 * VALUE_SENT);
}

#[tokio::test(flavor = "multi_thread")]
#[ntest::timeout(120_000)]
async fn ping_reorg() {
    gear_utils::init_default_logger();

    let mut env = TestEnv::new(Default::default()).await.unwrap();

    let sequencer_pub_key = env.wallets.next();
    let mut node = env.new_node(
        NodeConfig::default()
            .sequencer(sequencer_pub_key)
            .validator(env.validators[0], env.validator_session_public_keys[0]),
    );
    node.start_service().await;

    let res = env
        .upload_code(demo_ping::WASM_BINARY)
        .await
        .unwrap()
        .wait_for()
        .await
        .unwrap();
    assert!(res.valid);

    let code_id = res.code_id;

    log::info!("📗 Abort service to simulate node blocks skipping");
    node.stop_service().await;

    let create_program = env
        .create_program(code_id, 500_000_000_000_000)
        .await
        .unwrap();
    let init = env
        .send_message(create_program.program_id, b"PING", 0)
        .await
        .unwrap();
    // Mine some blocks to check missed blocks support
    env.skip_blocks(10).await;

    // Start new service
    node.start_service().await;

    // IMPORTANT: Mine one block to sent block event to the new service.
    env.force_new_block().await;

    let res = create_program.wait_for().await.unwrap();
    let init_res = init.wait_for().await.unwrap();
    assert_eq!(res.code_id, code_id);
    assert_eq!(init_res.payload, b"PONG");

    let ping_id = res.program_id;

    env.approve_wvara(ping_id).await;

    log::info!(
        "📗 Create snapshot for block: {}, where ping program is already created",
        env.provider.get_block_number().await.unwrap()
    );
    let program_created_snapshot_id = env.provider.anvil_snapshot().await.unwrap();

    let res = env
        .send_message(ping_id, b"PING", 0)
        .await
        .unwrap()
        .wait_for()
        .await
        .unwrap();
    assert_eq!(res.program_id, ping_id);
    assert_eq!(res.payload, b"PONG");

    log::info!("📗 Test after reverting to the program creation snapshot");
    env.provider
        .anvil_revert(program_created_snapshot_id)
        .await
        .map(|res| assert!(res))
        .unwrap();

    let res = env
        .send_message(ping_id, b"PING", 0)
        .await
        .unwrap()
        .wait_for()
        .await
        .unwrap();
    assert_eq!(res.program_id, ping_id);
    assert_eq!(res.payload, b"PONG");

    // The last step is to test correctness after db cleanup
    node.stop_service().await;
    node.db = Database::from_one(&MemDb::default(), env.eth_cfg.router_address.0);

    log::info!("📗 Test after db cleanup and service shutting down");
    let send_message = env.send_message(ping_id, b"PING", 0).await.unwrap();

    // Skip some blocks to simulate long time without service
    env.skip_blocks(10).await;

    node.start_service().await;

    // Important: mine one block to sent block event to the new service.
    env.force_new_block().await;

    let res = send_message.wait_for().await.unwrap();
    assert_eq!(res.program_id, ping_id);
    assert_eq!(res.payload, b"PONG");
}

// Mine 150 blocks - send message - mine 150 blocks.
// Deep sync must load chain in batch.
#[tokio::test(flavor = "multi_thread")]
#[ntest::timeout(60_000)]
async fn ping_deep_sync() {
    gear_utils::init_default_logger();

    let mut env = TestEnv::new(Default::default()).await.unwrap();

    let sequencer_pub_key = env.wallets.next();
    let mut node = env.new_node(
        NodeConfig::default()
            .sequencer(sequencer_pub_key)
            .validator(env.validators[0], env.validator_session_public_keys[0]),
    );
    node.start_service().await;

    let res = env
        .upload_code(demo_ping::WASM_BINARY)
        .await
        .unwrap()
        .wait_for()
        .await
        .unwrap();
    assert_eq!(res.code.as_slice(), demo_ping::WASM_BINARY);
    assert!(res.valid);

    let code_id = res.code_id;

    let res = env
        .create_program(code_id, 500_000_000_000_000)
        .await
        .unwrap()
        .wait_for()
        .await
        .unwrap();
    let init_res = env
        .send_message(res.program_id, b"PING", 0)
        .await
        .unwrap()
        .wait_for()
        .await
        .unwrap();
    assert_eq!(res.code_id, code_id);
    assert_eq!(init_res.payload, b"PONG");
    assert_eq!(init_res.value, 0);
    assert_eq!(
        init_res.code,
        ReplyCode::Success(SuccessReplyReason::Manual)
    );

    let ping_id = res.program_id;

    // Mine some blocks to check deep sync.
    env.skip_blocks(150).await;

    env.approve_wvara(ping_id).await;

    let send_message = env.send_message(ping_id, b"PING", 0).await.unwrap();

    // Mine some blocks to check deep sync.
    env.skip_blocks(150).await;

    let res = send_message.wait_for().await.unwrap();
    assert_eq!(res.program_id, ping_id);
    assert_eq!(res.payload, b"PONG");
    assert_eq!(res.value, 0);
    assert_eq!(res.code, ReplyCode::Success(SuccessReplyReason::Manual));
}

#[tokio::test(flavor = "multi_thread")]
#[ntest::timeout(120_000)]
async fn multiple_validators() {
    gear_utils::init_default_logger();

    let config = TestEnvConfig {
        validators: ValidatorsConfig::Generated(3),
        ..Default::default()
    };
    let mut env = TestEnv::new(config).await.unwrap();

    log::info!("📗 Starting sequencer");
    let sequencer_pub_key = env.wallets.next();
    let mut sequencer = env.new_node(
        NodeConfig::default()
            .sequencer(sequencer_pub_key)
            .network(None, None),
    );
    sequencer.start_service().await;

    log::info!("📗 Starting validator 0");
    let mut validator0 = env.new_node(
        NodeConfig::default()
            .validator(env.validators[0], env.validator_session_public_keys[0])
            .network(None, sequencer.multiaddr.clone()),
    );
    validator0.start_service().await;

    log::info!("📗 Starting validator 1");
    let mut validator1 = env.new_node(
        NodeConfig::default()
            .validator(env.validators[1], env.validator_session_public_keys[1])
            .network(None, sequencer.multiaddr.clone()),
    );
    validator1.start_service().await;

    log::info!("📗 Starting validator 2");
    let mut validator2 = env.new_node(
        NodeConfig::default()
            .validator(env.validators[2], env.validator_session_public_keys[2])
            .network(None, sequencer.multiaddr.clone()),
    );
    validator2.start_service().await;

    let res = env
        .upload_code(demo_ping::WASM_BINARY)
        .await
        .unwrap()
        .wait_for()
        .await
        .unwrap();
    assert_eq!(res.code, demo_ping::WASM_BINARY);
    assert!(res.valid);

    let ping_code_id = res.code_id;

    let res = env
        .create_program(ping_code_id, 500_000_000_000_000)
        .await
        .unwrap()
        .wait_for()
        .await
        .unwrap();
    let init_res = env
        .send_message(res.program_id, b"", 0)
        .await
        .unwrap()
        .wait_for()
        .await
        .unwrap();
    assert_eq!(res.code_id, ping_code_id);
    assert_eq!(init_res.payload, b"");
    assert_eq!(init_res.value, 0);
    assert_eq!(init_res.code, ReplyCode::Success(SuccessReplyReason::Auto));

    let ping_id = res.program_id;

    let res = env
        .upload_code(demo_async::WASM_BINARY)
        .await
        .unwrap()
        .wait_for()
        .await
        .unwrap();
    assert_eq!(res.code, demo_async::WASM_BINARY);
    assert!(res.valid);

    let async_code_id = res.code_id;

    let res = env
        .create_program(async_code_id, 500_000_000_000_000)
        .await
        .unwrap()
        .wait_for()
        .await
        .unwrap();
    let init_res = env
        .send_message(res.program_id, ping_id.encode().as_slice(), 0)
        .await
        .unwrap()
        .wait_for()
        .await
        .unwrap();
    assert_eq!(res.code_id, async_code_id);
    assert_eq!(init_res.payload, b"");
    assert_eq!(init_res.value, 0);
    assert_eq!(init_res.code, ReplyCode::Success(SuccessReplyReason::Auto));

    let async_id = res.program_id;

    env.approve_wvara(ping_id).await;
    env.approve_wvara(async_id).await;

    let res = env
        .send_message(async_id, demo_async::Command::Common.encode().as_slice(), 0)
        .await
        .unwrap()
        .wait_for()
        .await
        .unwrap();
    assert_eq!(res.program_id, async_id);
    assert_eq!(res.payload, res.message_id.encode().as_slice());
    assert_eq!(res.value, 0);
    assert_eq!(res.code, ReplyCode::Success(SuccessReplyReason::Manual));

    log::info!("📗 Stop validator 2 and check that all is still working");
    validator2.stop_service().await;
    let res = env
        .send_message(async_id, demo_async::Command::Common.encode().as_slice(), 0)
        .await
        .unwrap()
        .wait_for()
        .await
        .unwrap();
    assert_eq!(res.payload, res.message_id.encode().as_slice());

    log::info!("📗 Stop validator 1 and check that it's not working");
    validator1.stop_service().await;

    let wait_for_reply_to = env
        .send_message(async_id, demo_async::Command::Common.encode().as_slice(), 0)
        .await
        .unwrap();

    let _ = tokio::time::timeout(env.block_time * 5, wait_for_reply_to.clone().wait_for())
        .await
        .expect_err("Timeout expected");

    log::info!("📗 Start validator 2 and check that now is working, validator 1 is still stopped.");
    // TODO: impossible to restart validator 2 with the same network address, need to fix it #4210
    let mut validator2 = env.new_node(
        NodeConfig::default()
            .validator(env.validators[2], env.validator_session_public_keys[2])
            .network(None, sequencer.multiaddr.clone())
            .db(validator2.db),
    );
    validator2.start_service().await;

    // IMPORTANT: mine one block to sent a new block event.
    env.force_new_block().await;

    let res = wait_for_reply_to.wait_for().await.unwrap();
    assert_eq!(res.payload, res.message_id.encode().as_slice());
}

mod utils {
    use super::*;
    use ethexe_common::SimpleBlockData;
    use ethexe_db::BlocksOnChainData;
    use ethexe_network::export::Multiaddr;
    use ethexe_observer::{ObserverEvent, ObserverService};
    use ethexe_sequencer::{SequencerConfig, SequencerService};
    use ethexe_signer::PrivateKey;
    use futures::StreamExt;
    use gear_core::message::ReplyCode;
    use rand::{rngs::StdRng, SeedableRng};
    use roast_secp256k1_evm::frost::{
        keys::{self, IdentifierList, PublicKeyPackage},
        Identifier, SigningKey,
    };
    use std::{
        ops::Mul,
        str::FromStr,
        sync::atomic::{AtomicUsize, Ordering},
    };
    use tokio::sync::{
        broadcast::{self, Sender},
        Mutex,
    };

    pub struct TestEnv {
        pub eth_cfg: EthereumConfig,
        pub wallets: Wallets,
        pub blob_reader: Arc<MockBlobReader>,
        pub provider: Provider,
        pub ethereum: Ethereum,
        pub router_query: RouterQuery,
        pub signer: Signer,
        pub validators: Vec<ethexe_signer::PublicKey>,
<<<<<<< HEAD
=======
        pub validator_session_public_keys: Vec<ethexe_signer::PublicKey>,
        pub router_address: ethexe_signer::Address,
>>>>>>> 6ec9d570
        pub sender_id: ActorId,
        pub threshold: u64,
        pub block_time: Duration,
        pub continuous_block_generation: bool,

        /// In order to reduce amount of observers, we create only one observer and broadcast events to all subscribers.
        broadcaster: Arc<Mutex<Sender<ObserverEvent>>>,
        db: Database,
        _anvil: Option<AnvilInstance>,
        _events_stream: JoinHandle<()>,
    }

    impl TestEnv {
        pub async fn new(config: TestEnvConfig) -> Result<Self> {
            let TestEnvConfig {
                validators,
                block_time,
                rpc_url,
                wallets,
                router_address,
                continuous_block_generation,
            } = config;

            log::info!(
                "📗 Starting new test environment. Continuous block generation: {}",
                continuous_block_generation
            );

            let (rpc_url, anvil) = match rpc_url {
                Some(rpc_url) => {
                    log::info!("📍 Using provided RPC URL: {}", rpc_url);
                    (rpc_url, None)
                }
                None => {
                    let anvil = if continuous_block_generation {
                        Anvil::new().block_time(block_time.as_secs()).spawn()
                    } else {
                        Anvil::new().spawn()
                    };
                    log::info!("📍 Anvil started at {}", anvil.ws_endpoint());
                    (anvil.ws_endpoint(), Some(anvil))
                }
            };

            let signer = Signer::new(tempfile::tempdir()?.into_path())?;

            let mut wallets = if let Some(wallets) = wallets {
                Wallets::custom(&signer, wallets)
            } else {
                Wallets::anvil(&signer)
            };

            let validators: Vec<_> = match validators {
                ValidatorsConfig::Generated(amount) => (0..amount)
                    .map(|_| signer.generate_key().unwrap())
                    .collect(),
                ValidatorsConfig::Custom(keys) => keys
                    .iter()
                    .map(|k| {
                        let private_key = k.parse().unwrap();
                        signer.add_key(private_key).unwrap()
                    })
                    .collect(),
            };

            let max_signers: u16 = validators.len().try_into().expect("conversion failed");
            let min_signers = max_signers
                .checked_mul(2)
                .expect("multiplication failed")
                .div_ceil(3);

            let maybe_validator_identifiers: Result<Vec<_>, _> = validators
                .iter()
                .map(|public_key| {
                    Identifier::deserialize(&ActorId::from(public_key.to_address()).into_bytes())
                })
                .collect();
            let validator_identifiers = maybe_validator_identifiers.expect("conversion failed");
            let identifiers = IdentifierList::Custom(&validator_identifiers);

            let mut rng = StdRng::seed_from_u64(123);

            let secret = SigningKey::deserialize(&[0x01; 32]).expect("conversion failed");

            let (secret_shares, public_key_package1) =
                keys::split(&secret, max_signers, min_signers, identifiers, &mut rng)
                    .expect("key split failed");

            let verifiable_secret_sharing_commitment = secret_shares
                .values()
                .map(|secret_share| secret_share.commitment().clone())
                .next()
                .expect("conversion failed");

            let identifiers = validator_identifiers.clone().into_iter().collect();
            let public_key_package2 = PublicKeyPackage::from_commitment(
                &identifiers,
                &verifiable_secret_sharing_commitment,
            )
            .expect("conversion failed");
            assert_eq!(public_key_package1, public_key_package2);

            let validator_session_public_keys: Vec<_> = validator_identifiers
                .iter()
                .map(|id| {
                    let signing_share = *secret_shares[id].signing_share();
                    let private_key = PrivateKey(signing_share.serialize().try_into().unwrap());
                    signer.add_key(private_key).unwrap()
                })
                .collect();

            let sender_address = wallets.next().to_address();

            let ethereum = if let Some(router_address) = router_address {
                log::info!("📗 Connecting to existing router at {}", router_address);
                Ethereum::new(
                    &rpc_url,
                    router_address.parse().unwrap(),
                    signer.clone(),
                    sender_address,
                )
                .await?
            } else {
                log::info!("📗 Deploying new router");
                Ethereum::deploy(
                    &rpc_url,
                    validators.iter().map(|k| k.to_address()).collect(),
                    signer.clone(),
                    sender_address,
                    verifiable_secret_sharing_commitment,
                )
                .await?
            };

            let router = ethereum.router();
            let router_query = router.query();
            let router_address = router.address();

            let blob_reader = Arc::new(MockBlobReader::new(block_time));

            let db = Database::from_one(&MemDb::default(), router_address.0);

            let eth_cfg = EthereumConfig {
                rpc: rpc_url.clone(),
                beacon_rpc: Default::default(),
                router_address,
                block_time: config.block_time,
            };
            let mut observer = ObserverService::new(&eth_cfg, &db, Some(blob_reader.clone()))
                .await
                .unwrap();

            let provider = observer.provider().clone();

            let (broadcaster, _events_stream) = {
                let (sender, mut receiver) = tokio::sync::broadcast::channel(2048);
                let sender = Arc::new(Mutex::new(sender));
                let cloned_sender = sender.clone();

                let (send_subscription_created, receive_subscription_created) =
                    oneshot::channel::<()>();
                let handle = task::spawn(async move {
                    send_subscription_created.send(()).unwrap();

                    while let Ok(event) = observer.select_next_some().await {
                        log::trace!(target: "test-event", "📗 Event: {:?}", event);

                        cloned_sender
                            .lock()
                            .await
                            .send(event)
                            .inspect_err(|err| log::error!("Failed to broadcast event: {err}"))
                            .unwrap();

                        // At least one receiver is presented always, in order to avoid the channel dropping.
                        receiver
                            .recv()
                            .await
                            .inspect_err(|err| log::error!("Failed to receive event: {err}"))
                            .unwrap();
                    }

                    panic!("📗 Observer stream ended");
                });
                receive_subscription_created.await.unwrap();

                (sender, handle)
            };

            let threshold = router_query.threshold().await?;

            Ok(TestEnv {
                eth_cfg,
                wallets,
                blob_reader,
                provider,
                ethereum,
                router_query,
                signer,
                validators,
<<<<<<< HEAD
=======
                validator_session_public_keys,
                router_address,
>>>>>>> 6ec9d570
                sender_id: ActorId::from(H160::from(sender_address.0)),
                threshold,
                block_time,
                continuous_block_generation,
                broadcaster,
                db,
                _anvil: anvil,
                _events_stream,
            })
        }

        pub fn new_node(&mut self, config: NodeConfig) -> Node {
            let NodeConfig {
                db,
                sequencer_public_key,
                validator_public_key,
                validator_session_public_key,
                network,
            } = config;

            let db = db.unwrap_or_else(|| {
                Database::from_one(&MemDb::default(), self.eth_cfg.router_address.0)
            });

            let network_address = network.as_ref().map(|network| {
                network.address.clone().unwrap_or_else(|| {
                    static NONCE: AtomicUsize = AtomicUsize::new(1);
                    let nonce = NONCE.fetch_add(1, Ordering::Relaxed);
                    format!("/memory/{nonce}")
                })
            });

            let network_bootstrap_address = network.and_then(|network| network.bootstrap_address);

            Node {
                db,
                multiaddr: None,
                eth_cfg: self.eth_cfg.clone(),
                router_query: self.router_query.clone(),
                blob_reader: self.blob_reader.clone(),
                signer: self.signer.clone(),
                validators: self.validators.iter().map(|k| k.to_address()).collect(),
                threshold: self.threshold,
                block_time: self.block_time,
                running_service_handle: None,
                sequencer_public_key,
                validator_public_key,
                validator_session_public_key,
                network_address,
                network_bootstrap_address,
            }
        }

        pub async fn upload_code(&self, code: &[u8]) -> Result<WaitForUploadCode> {
            log::info!("📗 Upload code, len {}", code.len());

            let listener = self.events_publisher().subscribe().await;

            let pending_builder = self
                .ethereum
                .router()
                .request_code_validation_with_sidecar(code)
                .await?;

            let code_id = pending_builder.code_id();
            let tx_hash = pending_builder.tx_hash();

            self.blob_reader
                .add_blob_transaction(tx_hash, code.to_vec())
                .await;

            Ok(WaitForUploadCode { listener, code_id })
        }

        pub async fn create_program(
            &self,
            code_id: CodeId,
            initial_executable_balance: u128,
        ) -> Result<WaitForProgramCreation> {
            log::info!("📗 Create program, code_id {code_id}");

            let listener = self.events_publisher().subscribe().await;

            let router = self.ethereum.router();

            let (_, program_id) = router.create_program(code_id, H256::random()).await?;

            if initial_executable_balance != 0 {
                let program_address = program_id.to_address_lossy().0.into();
                router
                    .wvara()
                    .approve(program_address, initial_executable_balance)
                    .await?;

                let mirror = self.ethereum.mirror(program_address.into_array().into());

                mirror
                    .executable_balance_top_up(initial_executable_balance)
                    .await?;
            }

            Ok(WaitForProgramCreation {
                listener,
                program_id,
            })
        }

        pub async fn send_message(
            &self,
            target: ActorId,
            payload: &[u8],
            value: u128,
        ) -> Result<WaitForReplyTo> {
            log::info!("📗 Send message to {target}, payload len {}", payload.len());

            let listener = self.events_publisher().subscribe().await;

            let program_address = ethexe_signer::Address::try_from(target)?;
            let program = self.ethereum.mirror(program_address);

            let (_, message_id) = program.send_message(payload, value).await?;

            Ok(WaitForReplyTo {
                listener,
                message_id,
            })
        }

        pub async fn approve_wvara(&self, program_id: ActorId) {
            log::info!("📗 Approving WVara for {program_id}");

            let program_address = ethexe_signer::Address::try_from(program_id).unwrap();
            let wvara = self.ethereum.router().wvara();
            wvara.approve_all(program_address.0.into()).await.unwrap();
        }

        pub async fn transfer_wvara(&self, program_id: ActorId, value: u128) {
            log::info!("📗 Transferring {value} WVara to {program_id}");

            let program_address = ethexe_signer::Address::try_from(program_id).unwrap();
            let wvara = self.ethereum.router().wvara();
            wvara
                .transfer(program_address.0.into(), value)
                .await
                .unwrap();
        }

        pub fn events_publisher(&self) -> EventsPublisher {
            EventsPublisher {
                broadcaster: self.broadcaster.clone(),
                db: self.db.clone(),
            }
        }

        pub async fn force_new_block(&self) {
            if self.continuous_block_generation {
                // nothing to do: new block will be generated automatically
            } else {
                self.provider.evm_mine(None).await.unwrap();
            }
        }

        pub async fn skip_blocks(&self, blocks_amount: u32) {
            if self.continuous_block_generation {
                tokio::time::sleep(self.block_time.mul(blocks_amount)).await;
            } else {
                self.provider
                    .evm_mine(Some(MineOptions::Options {
                        timestamp: None,
                        blocks: Some(blocks_amount.into()),
                    }))
                    .await
                    .unwrap();
            }
        }

        #[allow(unused)]
        pub async fn process_already_uploaded_code(&self, code: &[u8], tx_hash: &str) -> CodeId {
            let code_id = CodeId::generate(code);
            let tx_hash = H256::from_str(tx_hash).unwrap();
            self.blob_reader
                .add_blob_transaction(tx_hash, code.to_vec())
                .await;
            code_id
        }
    }

    pub enum ValidatorsConfig {
        /// Auto generate validators, amount of validators is provided.
        Generated(usize),
        /// Custom validator eth-addresses in hex string format.
        #[allow(unused)]
        Custom(Vec<String>),
    }

    pub struct TestEnvConfig {
        /// How many validators will be in deployed router.
        /// By default uses 1 auto generated validator.
        pub validators: ValidatorsConfig,
        /// By default uses 1 second block time.
        pub block_time: Duration,
        /// By default creates new anvil instance if rpc is not provided.
        pub rpc_url: Option<String>,
        /// By default uses anvil hardcoded wallets if wallets are not provided.
        pub wallets: Option<Vec<String>>,
        /// If None (by default) new router will be deployed.
        /// In case of Some(_), will connect to existing router contract.
        pub router_address: Option<String>,
        /// Identify whether networks works (or have to works) in continuous block generation mode.
        pub continuous_block_generation: bool,
    }

    impl Default for TestEnvConfig {
        fn default() -> Self {
            Self {
                validators: ValidatorsConfig::Generated(1),
                block_time: Duration::from_secs(1),
                rpc_url: None,
                wallets: None,
                router_address: None,
                continuous_block_generation: false,
            }
        }
    }

    // TODO (breathx): consider to remove me in favor of crate::config::NodeConfig.
    #[derive(Default)]
    pub struct NodeConfig {
        /// Database, if not provided, will be created with MemDb.
        pub db: Option<Database>,
        /// Sequencer public key, if provided then new node starts as sequencer.
        pub sequencer_public_key: Option<ethexe_signer::PublicKey>,
        /// Validator public key, if provided then new node starts as validator.
        pub validator_public_key: Option<ethexe_signer::PublicKey>,
        /// Validator public key of session, if provided then new node starts as validator.
        pub validator_session_public_key: Option<ethexe_signer::PublicKey>,
        /// Network configuration, if provided then new node starts with network.
        pub network: Option<NodeNetworkConfig>,
    }

    impl NodeConfig {
        pub fn db(mut self, db: Database) -> Self {
            self.db = Some(db);
            self
        }

        pub fn sequencer(mut self, sequencer_public_key: ethexe_signer::PublicKey) -> Self {
            self.sequencer_public_key = Some(sequencer_public_key);
            self
        }

        pub fn validator(
            mut self,
            validator_public_key: ethexe_signer::PublicKey,
            validator_session_public_key: ethexe_signer::PublicKey,
        ) -> Self {
            self.validator_public_key = Some(validator_public_key);
            self.validator_session_public_key = Some(validator_session_public_key);
            self
        }

        pub fn network(
            mut self,
            address: Option<String>,
            bootstrap_address: Option<String>,
        ) -> Self {
            self.network = Some(NodeNetworkConfig {
                address,
                bootstrap_address,
            });
            self
        }
    }

    #[derive(Default)]
    pub struct NodeNetworkConfig {
        /// Network address, if not provided, will be generated by test env.
        pub address: Option<String>,
        /// Network bootstrap address, if not provided, then no bootstrap address will be used.
        pub bootstrap_address: Option<String>,
    }

    pub struct EventsPublisher {
        broadcaster: Arc<Mutex<Sender<ObserverEvent>>>,
        db: Database,
    }

    impl EventsPublisher {
        pub async fn subscribe(&self) -> EventsListener {
            EventsListener {
                receiver: self.broadcaster.lock().await.subscribe(),
                db: self.db.clone(),
            }
        }
    }

    pub struct EventsListener {
        receiver: broadcast::Receiver<ObserverEvent>,
        db: Database,
    }

    impl Clone for EventsListener {
        fn clone(&self) -> Self {
            Self {
                receiver: self.receiver.resubscribe(),
                db: self.db.clone(),
            }
        }
    }

    impl EventsListener {
        pub async fn next_event(&mut self) -> Result<ObserverEvent> {
            self.receiver.recv().await.map_err(Into::into)
        }

        pub async fn apply_until<R: Sized>(
            &mut self,
            mut f: impl FnMut(ObserverEvent) -> Result<Option<R>>,
        ) -> Result<R> {
            loop {
                let event = self.next_event().await?;
                if let Some(res) = f(event)? {
                    return Ok(res);
                }
            }
        }

        pub async fn apply_until_block_event<R: Sized>(
            &mut self,
            mut f: impl FnMut(BlockEvent) -> Result<Option<R>>,
        ) -> Result<R> {
            self.apply_until_block_event_with_header(|e, _h| f(e)).await
        }

        pub async fn apply_until_block_event_with_header<R: Sized>(
            &mut self,
            mut f: impl FnMut(BlockEvent, &SimpleBlockData) -> Result<Option<R>>,
        ) -> Result<R> {
            loop {
                let event = self.next_event().await?;

                let ObserverEvent::BlockSynced(block) = event else {
                    continue;
                };

                let header = BlocksOnChainData::block_header(&self.db, block)
                    .expect("Block header not found");
                let events = BlocksOnChainData::block_events(&self.db, block)
                    .expect("Block events not found");

                let block_data = SimpleBlockData {
                    hash: block,
                    header,
                };

                for event in events {
                    if let Some(res) = f(event, &block_data)? {
                        return Ok(res);
                    }
                }
            }
        }
    }

    /// Provides access to hardcoded anvil wallets or custom set wallets.
    pub struct Wallets {
        wallets: Vec<ethexe_signer::PublicKey>,
        next_wallet: usize,
    }

    impl Wallets {
        pub fn anvil(signer: &Signer) -> Self {
            let accounts = vec![
                "0xac0974bec39a17e36ba4a6b4d238ff944bacb478cbed5efcae784d7bf4f2ff80",
                "0x59c6995e998f97a5a0044966f0945389dc9e86dae88c7a8412f4603b6b78690d",
                "0x5de4111afa1a4b94908f83103eb1f1706367c2e68ca870fc3fb9a804cdab365a",
                "0x7c852118294e51e653712a81e05800f419141751be58f605c371e15141b007a6",
                "0x47e179ec197488593b187f80a00eb0da91f1b9d0b13f8733639f19c30a34926a",
                "0x8b3a350cf5c34c9194ca85829a2df0ec3153be0318b5e2d3348e872092edffba",
                "0x92db14e403b83dfe3df233f83dfa3a0d7096f21ca9b0d6d6b8d88b2b4ec1564e",
                "0x4bbbf85ce3377467afe5d46f804f221813b2bb87f24d81f60f1fcdbf7cbf4356",
                "0xdbda1821b80551c9d65939329250298aa3472ba22feea921c0cf5d620ea67b97",
                "0x2a871d0798f97d79848a013d4936a73bf4cc922c825d33c1cf7073dff6d409c6",
            ];

            Self::custom(signer, accounts)
        }

        pub fn custom<S: AsRef<str>>(signer: &Signer, accounts: Vec<S>) -> Self {
            Self {
                wallets: accounts
                    .into_iter()
                    .map(|s| signer.add_key(s.as_ref().parse().unwrap()).unwrap())
                    .collect(),
                next_wallet: 0,
            }
        }

        pub fn next(&mut self) -> ethexe_signer::PublicKey {
            let pub_key = self.wallets.get(self.next_wallet).expect("No more wallets");
            self.next_wallet += 1;
            *pub_key
        }
    }

    pub struct Node {
        pub db: Database,
        pub multiaddr: Option<String>,

        eth_cfg: EthereumConfig,
        blob_reader: Arc<MockBlobReader>,
        router_query: RouterQuery,
        signer: Signer,
        validators: Vec<ethexe_signer::Address>,
        threshold: u64,
        block_time: Duration,
        running_service_handle: Option<JoinHandle<Result<()>>>,
        sequencer_public_key: Option<ethexe_signer::PublicKey>,
        validator_public_key: Option<ethexe_signer::PublicKey>,
        validator_session_public_key: Option<ethexe_signer::PublicKey>,
        network_address: Option<String>,
        network_bootstrap_address: Option<String>,
    }

    impl Node {
        pub async fn start_service(&mut self) {
            assert!(
                self.running_service_handle.is_none(),
                "Service is already running"
            );

            let processor = Processor::new(self.db.clone()).unwrap();

            let network = self.network_address.as_ref().map(|addr| {
                let config_path = tempfile::tempdir().unwrap().into_path();
                let multiaddr: Multiaddr = addr.parse().unwrap();

                let mut config = ethexe_network::NetworkConfig::new_test(config_path);
                config.listen_addresses = [multiaddr.clone()].into();
                config.external_addresses = [multiaddr.clone()].into();
                if let Some(bootstrap_addr) = self.network_bootstrap_address.as_ref() {
                    let multiaddr = bootstrap_addr.parse().unwrap();
                    config.bootstrap_addresses = [multiaddr].into();
                }
                let network =
                    ethexe_network::NetworkService::new(config, &self.signer, self.db.clone())
                        .unwrap();
                self.multiaddr = Some(format!("{addr}/p2p/{}", network.local_peer_id()));
                network
            });

            let sequencer = match self.sequencer_public_key.as_ref() {
                Some(key) => Some(
                    SequencerService::new(
                        &SequencerConfig {
                            ethereum_rpc: self.eth_cfg.rpc.clone(),
                            sign_tx_public: *key,
                            router_address: self.eth_cfg.router_address,
                            validators: self.validators.clone(),
                            threshold: self.threshold,
                            block_time: self.block_time,
                        },
                        self.signer.clone(),
                        Box::new(self.db.clone()),
                    )
                    .await
                    .unwrap(),
                ),
                None => None,
            };

<<<<<<< HEAD
            let validator = match self.validator_public_key.as_ref() {
                Some(key) => Some(Validator::new(
                    &ethexe_validator::Config {
                        pub_key: *key,
                        router_address: self.eth_cfg.router_address,
                    },
                    Box::new(self.db.clone()),
                    self.signer.clone(),
                )),
                None => None,
            };
=======
            let validator = self
                .validator_public_key
                .zip(self.validator_session_public_key)
                .map(|(pub_key, pub_key_session)| {
                    Validator::new(
                        &ethexe_validator::Config {
                            pub_key,
                            pub_key_session,
                            router_address: self.router_address,
                        },
                        self.signer.clone(),
                    )
                });
>>>>>>> 6ec9d570

            let observer =
                ObserverService::new(&self.eth_cfg, &self.db, Some(self.blob_reader.clone()))
                    .await
                    .unwrap();

            let service = Service::new_from_parts(
                self.db.clone(),
                observer,
                self.router_query.clone(),
                processor,
                self.signer.clone(),
                network,
                sequencer,
                validator,
                None,
                None,
            );
            let handle = task::spawn(service.run());
            self.running_service_handle = Some(handle);

            // Sleep to wait for the new service to start
            tokio::time::sleep(Duration::from_secs(1)).await;
        }

        pub async fn stop_service(&mut self) {
            let handle = self
                .running_service_handle
                .take()
                .expect("Service is not running");
            handle.abort();
            let _ = handle.await;
            self.multiaddr = None;
        }
    }

    #[derive(Clone)]
    pub struct WaitForUploadCode {
        listener: EventsListener,
        pub code_id: CodeId,
    }

    #[derive(Debug)]
    pub struct UploadCodeInfo {
        pub code_id: CodeId,
        pub code: Vec<u8>,
        pub valid: bool,
    }

    impl WaitForUploadCode {
        pub async fn wait_for(mut self) -> Result<UploadCodeInfo> {
            log::info!("📗 Waiting for code upload, code_id {}", self.code_id);

            let mut code_info = None;
            let mut valid_info = None;

            self.listener
                .apply_until(|event| match event {
                    ObserverEvent::Blob {
                        code_id: loaded_id,
                        code,
                        ..
                    } if loaded_id == self.code_id => {
                        code_info = Some(code);
                        Ok(Some(()))
                    }
                    _ => Ok(None),
                })
                .await?;

            self.listener
                .apply_until_block_event(|event| match event {
                    BlockEvent::Router(RouterEvent::CodeGotValidated { code_id, valid })
                        if code_id == self.code_id =>
                    {
                        valid_info = Some(valid);
                        Ok(Some(()))
                    }
                    _ => Ok(None),
                })
                .await?;

            Ok(UploadCodeInfo {
                code_id: self.code_id,
                code: code_info.expect("Code must be set"),
                valid: valid_info.expect("Valid must be set"),
            })
        }
    }

    #[derive(Clone)]
    pub struct WaitForProgramCreation {
        listener: EventsListener,
        pub program_id: ActorId,
    }

    #[derive(Debug)]
    pub struct ProgramCreationInfo {
        pub program_id: ActorId,
        pub code_id: CodeId,
    }

    impl WaitForProgramCreation {
        pub async fn wait_for(mut self) -> Result<ProgramCreationInfo> {
            log::info!("📗 Waiting for program {} creation", self.program_id);

            let mut code_id_info = None;
            self.listener
                .apply_until_block_event(|event| {
                    match event {
                        BlockEvent::Router(RouterEvent::ProgramCreated { actor_id, code_id })
                            if actor_id == self.program_id =>
                        {
                            code_id_info = Some(code_id);
                            return Ok(Some(()));
                        }

                        _ => {}
                    }
                    Ok(None)
                })
                .await?;

            let code_id = code_id_info.expect("Code ID must be set");
            Ok(ProgramCreationInfo {
                program_id: self.program_id,
                code_id,
            })
        }
    }

    #[derive(Clone)]
    pub struct WaitForReplyTo {
        listener: EventsListener,
        pub message_id: MessageId,
    }

    #[derive(Debug)]
    pub struct ReplyInfo {
        pub message_id: MessageId,
        pub program_id: ActorId,
        pub payload: Vec<u8>,
        pub code: ReplyCode,
        pub value: u128,
    }

    impl WaitForReplyTo {
        pub async fn wait_for(mut self) -> Result<ReplyInfo> {
            log::info!("📗 Waiting for reply to message {}", self.message_id);

            let mut info = None;

            self.listener
                .apply_until_block_event(|event| match event {
                    BlockEvent::Mirror {
                        actor_id,
                        event:
                            MirrorEvent::Reply {
                                reply_to,
                                payload,
                                reply_code,
                                value,
                            },
                    } if reply_to == self.message_id => {
                        info = Some(ReplyInfo {
                            message_id: reply_to,
                            program_id: actor_id,
                            payload,
                            code: reply_code,
                            value,
                        });
                        Ok(Some(()))
                    }
                    _ => Ok(None),
                })
                .await?;

            Ok(info.expect("Reply info must be set"))
        }
    }
}<|MERGE_RESOLUTION|>--- conflicted
+++ resolved
@@ -1041,11 +1041,7 @@
         pub router_query: RouterQuery,
         pub signer: Signer,
         pub validators: Vec<ethexe_signer::PublicKey>,
-<<<<<<< HEAD
-=======
         pub validator_session_public_keys: Vec<ethexe_signer::PublicKey>,
-        pub router_address: ethexe_signer::Address,
->>>>>>> 6ec9d570
         pub sender_id: ActorId,
         pub threshold: u64,
         pub block_time: Duration,
@@ -1246,11 +1242,7 @@
                 router_query,
                 signer,
                 validators,
-<<<<<<< HEAD
-=======
                 validator_session_public_keys,
-                router_address,
->>>>>>> 6ec9d570
                 sender_id: ActorId::from(H160::from(sender_address.0)),
                 threshold,
                 block_time,
@@ -1722,19 +1714,6 @@
                 None => None,
             };
 
-<<<<<<< HEAD
-            let validator = match self.validator_public_key.as_ref() {
-                Some(key) => Some(Validator::new(
-                    &ethexe_validator::Config {
-                        pub_key: *key,
-                        router_address: self.eth_cfg.router_address,
-                    },
-                    Box::new(self.db.clone()),
-                    self.signer.clone(),
-                )),
-                None => None,
-            };
-=======
             let validator = self
                 .validator_public_key
                 .zip(self.validator_session_public_key)
@@ -1743,12 +1722,12 @@
                         &ethexe_validator::Config {
                             pub_key,
                             pub_key_session,
-                            router_address: self.router_address,
+                            router_address: self.eth_cfg.router_address,
                         },
+                        Box::new(self.db.clone()),
                         self.signer.clone(),
                     )
                 });
->>>>>>> 6ec9d570
 
             let observer =
                 ObserverService::new(&self.eth_cfg, &self.db, Some(self.blob_reader.clone()))
