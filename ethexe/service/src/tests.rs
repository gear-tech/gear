--- conflicted
+++ resolved
@@ -37,13 +37,8 @@
 };
 use ethexe_compute::{BlockProcessed, ComputeEvent};
 use ethexe_db::{BlockMetaStorage, Database, MemDb, ScheduledTask};
-<<<<<<< HEAD
-use ethexe_ethereum::{router::RouterQuery, Ethereum};
-use ethexe_observer::EthereumConfig;
-=======
 use ethexe_ethereum::Ethereum;
 use ethexe_observer::{BlobReader, EthereumConfig, MockBlobReader};
->>>>>>> bb78154c
 use ethexe_processor::Processor;
 use ethexe_prometheus::PrometheusConfig;
 use ethexe_rpc::{test_utils::RpcClient, RpcConfig};
@@ -1307,11 +1302,8 @@
 mod utils {
     use super::*;
     use crate::Event;
-<<<<<<< HEAD
     use ethexe_blob_loader::BlobLoaderService;
-=======
     use alloy::eips::BlockId;
->>>>>>> bb78154c
     use ethexe_common::SimpleBlockData;
     use ethexe_consensus::{ConsensusService, SimpleConnectService, ValidatorService};
     use ethexe_db::OnChainStorage;
@@ -2209,11 +2201,7 @@
             let service = Service::new_from_parts(
                 self.db.clone(),
                 observer,
-<<<<<<< HEAD
                 blob_loader,
-                self.router_query.clone(),
-=======
->>>>>>> bb78154c
                 processor,
                 self.signer.clone(),
                 tx_pool_service,
