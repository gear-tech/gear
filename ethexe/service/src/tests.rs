// This file is part of Gear.
//
// Copyright (C) 2024-2025 Gear Technologies Inc.
// SPDX-License-Identifier: GPL-3.0-or-later WITH Classpath-exception-2.0
//
// This program is free software: you can redistribute it and/or modify
// it under the terms of the GNU General Public License as published by
// the Free Software Foundation, either version 3 of the License, or
// (at your option) any later version.
//
// This program is distributed in the hope that it will be useful,
// but WITHOUT ANY WARRANTY; without even the implied warranty of
// MERCHANTABILITY or FITNESS FOR A PARTICULAR PURPOSE. See the
// GNU General Public License for more details.
//
// You should have received a copy of the GNU General Public License
// along with this program. If not, see <https://www.gnu.org/licenses/>.

//! Integration tests.

use crate::{
    config::{self, Config},
    Service,
};
use alloy::{
    node_bindings::{Anvil, AnvilInstance},
    providers::{ext::AnvilApi, Provider},
    rpc::types::anvil::MineOptions,
};
use anyhow::Result;
use ethexe_common::{
    db::CodesStorage,
    events::{BlockEvent, MirrorEvent, RouterEvent},
};
use ethexe_db::{BlockMetaStorage, Database, MemDb, ScheduledTask};
use ethexe_ethereum::{router::RouterQuery, Ethereum};
use ethexe_observer::{EthereumConfig, MockBlobReader, Query};
use ethexe_processor::Processor;
use ethexe_prometheus::PrometheusConfig;
use ethexe_rpc::{test_utils::RpcClient, RpcConfig};
use ethexe_runtime_common::state::{Storage, ValueWithExpiry};
use ethexe_signer::Signer;
use ethexe_tx_pool::{OffchainTransaction, RawOffchainTransaction, SignedOffchainTransaction};
use ethexe_validator::Validator;
use gear_core::{
    ids::prelude::*,
    message::{ReplyCode, SuccessReplyReason},
};
use gear_core_errors::{ErrorReplyReason, SimpleExecutionError};
use gprimitives::{ActorId, CodeId, MessageId, H160, H256};
use parity_scale_codec::Encode;
use std::{
    collections::{BTreeMap, BTreeSet},
    net::{Ipv4Addr, SocketAddr},
    sync::Arc,
    time::Duration,
};
use tempfile::tempdir;
use tokio::task::{self, JoinHandle};
use utils::{NodeConfig, TestEnv, TestEnvConfig, ValidatorsConfig};

#[tokio::test]
async fn basics() {
    gear_utils::init_default_logger();

    let tmp_dir = tempdir().unwrap();
    let tmp_dir = tmp_dir.path().to_path_buf();

    let node_cfg = config::NodeConfig {
        database_path: tmp_dir.join("db"),
        key_path: tmp_dir.join("key"),
        sequencer: Default::default(),
        validator: Default::default(),
        validator_session: Default::default(),
        max_commitment_depth: 1_000,
        worker_threads_override: None,
        virtual_threads: 16,
        dev: true,
    };

    let eth_cfg = EthereumConfig {
        rpc: "wss://reth-rpc.gear-tech.io".into(),
        beacon_rpc: "https://eth-holesky-beacon.public.blastapi.io".into(),
        router_address: "0x051193e518181887088df3891cA0E5433b094A4a"
            .parse()
            .expect("infallible"),
        block_time: Duration::from_secs(12),
    };

    let mut config = Config {
        node: node_cfg,
        ethereum: eth_cfg,
        network: None,
        rpc: None,
        prometheus: None,
    };

    Service::new(&config).await.unwrap();

    // Enable all optional services
    config.network = Some(ethexe_network::NetworkConfig::new_local(
        tmp_dir.join("net"),
    ));

    config.rpc = Some(RpcConfig {
        listen_addr: SocketAddr::new(Ipv4Addr::LOCALHOST.into(), 9944),
        cors: None,
        dev: true,
    });

    config.prometheus = Some(PrometheusConfig::new(
        "DevNode".into(),
        SocketAddr::new(Ipv4Addr::LOCALHOST.into(), 9635),
    ));

    Service::new(&config).await.unwrap();
}

#[tokio::test(flavor = "multi_thread")]
#[ntest::timeout(60_000)]
async fn ping() {
    gear_utils::init_default_logger();

    let mut env = TestEnv::new(Default::default()).await.unwrap();

    let sequencer_public_key = env.wallets.next();
    let mut node = env.new_node(
        NodeConfig::default()
            .sequencer(sequencer_public_key)
            .validator(env.validators[0], env.validator_session_public_keys[0]),
    );
    node.start_service().await;
    let res = env
        .upload_code(demo_ping::WASM_BINARY)
        .await
        .unwrap()
        .wait_for()
        .await
        .unwrap();
    assert_eq!(res.code, demo_ping::WASM_BINARY);
    assert!(res.valid);

    let code_id = res.code_id;

    let code = node
        .db
        .original_code(code_id)
        .expect("After approval, the code is guaranteed to be in the database");
    assert_eq!(code, demo_ping::WASM_BINARY);

    let _ = node
        .db
        .instrumented_code(1, code_id)
        .expect("After approval, instrumented code is guaranteed to be in the database");
    let res = env
        .create_program(code_id, 500_000_000_000_000)
        .await
        .unwrap()
        .wait_for()
        .await
        .unwrap();
    assert_eq!(res.code_id, code_id);

    let res = env
        .send_message(res.program_id, b"PING", 0)
        .await
        .unwrap()
        .wait_for()
        .await
        .unwrap();

    assert_eq!(res.code, ReplyCode::Success(SuccessReplyReason::Manual));
    assert_eq!(res.payload, b"PONG");
    assert_eq!(res.value, 0);

    let ping_id = res.program_id;

    env.approve_wvara(ping_id).await;

    let res = env
        .send_message(ping_id, b"PING", 0)
        .await
        .unwrap()
        .wait_for()
        .await
        .unwrap();
    assert_eq!(res.program_id, ping_id);
    assert_eq!(res.code, ReplyCode::Success(SuccessReplyReason::Manual));
    assert_eq!(res.payload, b"PONG");
    assert_eq!(res.value, 0);

    let res = env
        .send_message(ping_id, b"PUNK", 0)
        .await
        .unwrap()
        .wait_for()
        .await
        .unwrap();
    assert_eq!(res.program_id, ping_id);
    assert_eq!(res.code, ReplyCode::Success(SuccessReplyReason::Auto));
    assert_eq!(res.payload, b"");
    assert_eq!(res.value, 0);
}

#[tokio::test(flavor = "multi_thread")]
#[ntest::timeout(60_000)]
async fn uninitialized_program() {
    gear_utils::init_default_logger();

    let mut env = TestEnv::new(Default::default()).await.unwrap();

    let sequencer_public_key = env.wallets.next();
    let mut node = env.new_node(
        NodeConfig::default()
            .sequencer(sequencer_public_key)
            .validator(env.validators[0], env.validator_session_public_keys[0]),
    );
    node.start_service().await;

    let res = env
        .upload_code(demo_async_init::WASM_BINARY)
        .await
        .unwrap()
        .wait_for()
        .await
        .unwrap();

    assert!(res.valid);

    let code_id = res.code_id;

    // Case #1: Init failed due to panic in init (decoding).
    {
        let res = env
            .create_program(code_id, 500_000_000_000_000)
            .await
            .unwrap()
            .wait_for()
            .await
            .unwrap();

        let reply = env
            .send_message(res.program_id, &[], 0)
            .await
            .unwrap()
            .wait_for()
            .await
            .unwrap();

        let expected_err = ReplyCode::Error(SimpleExecutionError::UserspacePanic.into());
        assert_eq!(reply.code, expected_err);

        let res = env
            .send_message(res.program_id, &[], 0)
            .await
            .unwrap()
            .wait_for()
            .await
            .unwrap();

        let expected_err = ReplyCode::Error(ErrorReplyReason::InactiveActor);
        assert_eq!(res.code, expected_err);
    }

    // Case #2: async init, replies are acceptable.
    {
        let init_payload = demo_async_init::InputArgs {
            approver_first: env.sender_id,
            approver_second: env.sender_id,
            approver_third: env.sender_id,
        }
        .encode();

        let mut listener = env.events_publisher().subscribe().await;

        let init_res = env
            .create_program(code_id, 500_000_000_000_000)
            .await
            .unwrap()
            .wait_for()
            .await
            .unwrap();
        let init_reply = env
            .send_message(init_res.program_id, &init_payload, 0)
            .await
            .unwrap();
        let mirror = env.ethereum.mirror(init_res.program_id.try_into().unwrap());

        let mut msgs_for_reply = vec![];

        listener
            .apply_until_block_event(|event| match event {
                BlockEvent::Mirror {
                    actor_id,
                    event:
                        MirrorEvent::Message {
                            id, destination, ..
                        },
                } if actor_id == init_res.program_id && destination == env.sender_id => {
                    msgs_for_reply.push(id);

                    if msgs_for_reply.len() == 3 {
                        Ok(Some(()))
                    } else {
                        Ok(None)
                    }
                }
                _ => Ok(None),
            })
            .await
            .unwrap();

        // Handle message to uninitialized program.
        let res = env
            .send_message(init_res.program_id, &[], 0)
            .await
            .unwrap()
            .wait_for()
            .await
            .unwrap();
        let expected_err = ReplyCode::Error(ErrorReplyReason::InactiveActor);
        assert_eq!(res.code, expected_err);
        // Checking further initialisation.

        // Required replies.
        for mid in msgs_for_reply {
            mirror.send_reply(mid, [], 0).await.unwrap();
        }

        // Success end of initialisation.
        let code = listener
            .apply_until_block_event(|event| match event {
                BlockEvent::Mirror {
                    actor_id,
                    event:
                        MirrorEvent::Reply {
                            reply_code,
                            reply_to,
                            ..
                        },
                } if actor_id == init_res.program_id && reply_to == init_reply.message_id => {
                    Ok(Some(reply_code))
                }
                _ => Ok(None),
            })
            .await
            .unwrap();

        assert!(code.is_success());

        // Handle message handled, but panicked due to incorrect payload as expected.
        let res = env
            .send_message(res.program_id, &[], 0)
            .await
            .unwrap()
            .wait_for()
            .await
            .unwrap();

        let expected_err = ReplyCode::Error(SimpleExecutionError::UserspacePanic.into());
        assert_eq!(res.code, expected_err);
    }
}

#[tokio::test(flavor = "multi_thread")]
#[ntest::timeout(60_000)]
async fn mailbox() {
    gear_utils::init_default_logger();

    let mut env = TestEnv::new(Default::default()).await.unwrap();

    let sequencer_public_key = env.wallets.next();
    let mut node = env.new_node(
        NodeConfig::default()
            .sequencer(sequencer_public_key)
            .validator(env.validators[0], env.validator_session_public_keys[0]),
    );
    node.start_service().await;

    let res = env
        .upload_code(demo_async::WASM_BINARY)
        .await
        .unwrap()
        .wait_for()
        .await
        .unwrap();

    assert!(res.valid);

    let code_id = res.code_id;

    let res = env
        .create_program(code_id, 500_000_000_000_000)
        .await
        .unwrap()
        .wait_for()
        .await
        .unwrap();

    let init_res = env
        .send_message(res.program_id, &env.sender_id.encode(), 0)
        .await
        .unwrap()
        .wait_for()
        .await
        .unwrap();
    assert_eq!(init_res.code, ReplyCode::Success(SuccessReplyReason::Auto));

    let pid = res.program_id;

    env.approve_wvara(pid).await;

    let res = env
        .send_message(pid, &demo_async::Command::Mutex.encode(), 0)
        .await
        .unwrap();

    let original_mid = res.message_id;
    let mid_expected_message = MessageId::generate_outgoing(original_mid, 0);
    let ping_expected_message = MessageId::generate_outgoing(original_mid, 1);

    let mut listener = env.events_publisher().subscribe().await;
    let block_data = listener
        .apply_until_block_event_with_header(|event, block_data| match event {
            BlockEvent::Mirror { actor_id, event } if actor_id == pid => {
                if let MirrorEvent::Message {
                    id,
                    destination,
                    payload,
                    ..
                } = event
                {
                    assert_eq!(destination, env.sender_id);

                    if id == mid_expected_message {
                        assert_eq!(payload, res.message_id.encode());
                        Ok(None)
                    } else if id == ping_expected_message {
                        assert_eq!(payload, b"PING");
                        Ok(Some(block_data.clone()))
                    } else {
                        unreachable!()
                    }
                } else {
                    Ok(None)
                }
            }
            _ => Ok(None),
        })
        .await
        .unwrap();

    // -1 bcs execution took place in previous block, not the one that emits events.
    let wake_expiry = block_data.header.height - 1 + 100; // 100 is default wait for.
    let expiry = block_data.header.height - 1 + ethexe_runtime_common::state::MAILBOX_VALIDITY;

    let expected_schedule = BTreeMap::from_iter([
        (
            wake_expiry,
            BTreeSet::from_iter([ScheduledTask::WakeMessage(pid, original_mid)]),
        ),
        (
            expiry,
            BTreeSet::from_iter([
                ScheduledTask::RemoveFromMailbox((pid, env.sender_id), mid_expected_message),
                ScheduledTask::RemoveFromMailbox((pid, env.sender_id), ping_expected_message),
            ]),
        ),
    ]);

    let schedule = node
        .db
        .block_end_schedule(block_data.header.parent_hash)
        .expect("must exist");

    assert_eq!(schedule, expected_schedule);

    let expected_mailbox = BTreeMap::from_iter([(
        env.sender_id,
        BTreeMap::from_iter([
            (mid_expected_message, ValueWithExpiry { value: 0, expiry }),
            (ping_expected_message, ValueWithExpiry { value: 0, expiry }),
        ]),
    )]);

    let mirror = env.ethereum.mirror(pid.try_into().unwrap());
    let state_hash = mirror.query().state_hash().await.unwrap();

    let state = node.db.read_state(state_hash).unwrap();
    assert!(!state.mailbox_hash.is_empty());
    let mailbox = state
        .mailbox_hash
        .with_hash_or_default(|hash| node.db.read_mailbox(hash).unwrap());

    assert_eq!(mailbox.into_inner(), expected_mailbox);

    mirror
        .send_reply(ping_expected_message, "PONG", 0)
        .await
        .unwrap();

    let initial_message = res.message_id;
    let reply_info = res.wait_for().await.unwrap();
    assert_eq!(
        reply_info.code,
        ReplyCode::Success(SuccessReplyReason::Manual)
    );
    assert_eq!(reply_info.payload, initial_message.encode());

    let state_hash = mirror.query().state_hash().await.unwrap();

    let state = node.db.read_state(state_hash).unwrap();
    assert!(!state.mailbox_hash.is_empty());
    let mailbox = state
        .mailbox_hash
        .with_hash_or_default(|hash| node.db.read_mailbox(hash).unwrap());

    let expected_mailbox = BTreeMap::from_iter([(
        env.sender_id,
        BTreeMap::from_iter([(mid_expected_message, ValueWithExpiry { value: 0, expiry })]),
    )]);

    assert_eq!(mailbox.into_inner(), expected_mailbox);

    mirror.claim_value(mid_expected_message).await.unwrap();

    let block_data = listener
        .apply_until_block_event_with_header(|event, block_data| match event {
            BlockEvent::Mirror { actor_id, event } if actor_id == pid => match event {
                MirrorEvent::ValueClaimed { claimed_id, .. }
                    if claimed_id == mid_expected_message =>
                {
                    Ok(Some(block_data.clone()))
                }
                _ => Ok(None),
            },
            _ => Ok(None),
        })
        .await
        .unwrap();

    let state_hash = mirror.query().state_hash().await.unwrap();

    let state = node.db.read_state(state_hash).unwrap();
    assert!(state.mailbox_hash.is_empty());

    let schedule = node
        .db
        .block_end_schedule(block_data.header.parent_hash)
        .expect("must exist");
    assert!(schedule.is_empty(), "{:?}", schedule);
}

#[tokio::test(flavor = "multi_thread")]
#[ntest::timeout(60_000)]
async fn incoming_transfers() {
    gear_utils::init_default_logger();

    let mut env = TestEnv::new(Default::default()).await.unwrap();

    let sequencer_public_key = env.wallets.next();
    let mut node = env.new_node(
        NodeConfig::default()
            .sequencer(sequencer_public_key)
            .validator(env.validators[0], env.validator_session_public_keys[0]),
    );
    node.start_service().await;

    let res = env
        .upload_code(demo_ping::WASM_BINARY)
        .await
        .unwrap()
        .wait_for()
        .await
        .unwrap();

    let code_id = res.code_id;
    let res = env
        .create_program(code_id, 500_000_000_000_000)
        .await
        .unwrap()
        .wait_for()
        .await
        .unwrap();

    let _ = env
        .send_message(res.program_id, &env.sender_id.encode(), 0)
        .await
        .unwrap()
        .wait_for()
        .await
        .unwrap();

    let ping_id = res.program_id;

    let wvara = env.ethereum.router().wvara();

    assert_eq!(wvara.query().decimals().await.unwrap(), 12);

    let ping = env.ethereum.mirror(ping_id.to_address_lossy().into());

    let on_eth_balance = wvara
        .query()
        .balance_of(ping.address().0.into())
        .await
        .unwrap();
    assert_eq!(on_eth_balance, 0);

    let state_hash = ping.query().state_hash().await.unwrap();
    let local_balance = node.db.read_state(state_hash).unwrap().balance;
    assert_eq!(local_balance, 0);

    // 1_000 tokens
    const VALUE_SENT: u128 = 1_000_000_000_000_000;

    let mut listener = env.events_publisher().subscribe().await;

    env.transfer_wvara(ping_id, VALUE_SENT).await;

    listener
        .apply_until_block_event(|e| {
            Ok(matches!(e, BlockEvent::Router(RouterEvent::BlockCommitted { .. })).then_some(()))
        })
        .await
        .unwrap();

    let on_eth_balance = wvara
        .query()
        .balance_of(ping.address().0.into())
        .await
        .unwrap();
    assert_eq!(on_eth_balance, VALUE_SENT);

    let state_hash = ping.query().state_hash().await.unwrap();
    let local_balance = node.db.read_state(state_hash).unwrap().balance;
    assert_eq!(local_balance, VALUE_SENT);

    env.approve_wvara(ping_id).await;

    let res = env
        .send_message(ping_id, b"PING", VALUE_SENT)
        .await
        .unwrap()
        .wait_for()
        .await
        .unwrap();

    assert_eq!(res.code, ReplyCode::Success(SuccessReplyReason::Manual));
    assert_eq!(res.value, 0);

    let on_eth_balance = wvara
        .query()
        .balance_of(ping.address().0.into())
        .await
        .unwrap();
    assert_eq!(on_eth_balance, 2 * VALUE_SENT);

    let state_hash = ping.query().state_hash().await.unwrap();
    let local_balance = node.db.read_state(state_hash).unwrap().balance;
    assert_eq!(local_balance, 2 * VALUE_SENT);
}

#[tokio::test(flavor = "multi_thread")]
#[ntest::timeout(120_000)]
async fn ping_reorg() {
    gear_utils::init_default_logger();

    let mut env = TestEnv::new(Default::default()).await.unwrap();

    let sequencer_pub_key = env.wallets.next();
    let mut node = env.new_node(
        NodeConfig::default()
            .sequencer(sequencer_pub_key)
            .validator(env.validators[0], env.validator_session_public_keys[0]),
    );
    node.start_service().await;

    let res = env
        .upload_code(demo_ping::WASM_BINARY)
        .await
        .unwrap()
        .wait_for()
        .await
        .unwrap();
    assert!(res.valid);

    let code_id = res.code_id;

    log::info!("📗 Abort service to simulate node blocks skipping");
    node.stop_service().await;

    let create_program = env
        .create_program(code_id, 500_000_000_000_000)
        .await
        .unwrap();
    let init = env
        .send_message(create_program.program_id, b"PING", 0)
        .await
        .unwrap();
    // Mine some blocks to check missed blocks support
    env.skip_blocks(10).await;

    // Start new service
    node.start_service().await;

    // IMPORTANT: Mine one block to sent block event to the new service.
    env.force_new_block().await;

    let res = create_program.wait_for().await.unwrap();
    let init_res = init.wait_for().await.unwrap();
    assert_eq!(res.code_id, code_id);
    assert_eq!(init_res.payload, b"PONG");

    let ping_id = res.program_id;

    env.approve_wvara(ping_id).await;

    log::info!(
        "📗 Create snapshot for block: {}, where ping program is already created",
        env.observer.provider().get_block_number().await.unwrap()
    );
    let program_created_snapshot_id = env.observer.provider().anvil_snapshot().await.unwrap();

    let res = env
        .send_message(ping_id, b"PING", 0)
        .await
        .unwrap()
        .wait_for()
        .await
        .unwrap();
    assert_eq!(res.program_id, ping_id);
    assert_eq!(res.payload, b"PONG");

    log::info!("📗 Test after reverting to the program creation snapshot");
    env.observer
        .provider()
        .anvil_revert(program_created_snapshot_id)
        .await
        .map(|res| assert!(res))
        .unwrap();

    let res = env
        .send_message(ping_id, b"PING", 0)
        .await
        .unwrap()
        .wait_for()
        .await
        .unwrap();
    assert_eq!(res.program_id, ping_id);
    assert_eq!(res.payload, b"PONG");

    // The last step is to test correctness after db cleanup
    node.stop_service().await;
    node.db = Database::from_one(&MemDb::default(), env.router_address.0);

    log::info!("📗 Test after db cleanup and service shutting down");
    let send_message = env.send_message(ping_id, b"PING", 0).await.unwrap();

    // Skip some blocks to simulate long time without service
    env.skip_blocks(10).await;

    node.start_service().await;

    // Important: mine one block to sent block event to the new service.
    env.force_new_block().await;

    let res = send_message.wait_for().await.unwrap();
    assert_eq!(res.program_id, ping_id);
    assert_eq!(res.payload, b"PONG");
}

// Mine 150 blocks - send message - mine 150 blocks.
// Deep sync must load chain in batch.
#[tokio::test(flavor = "multi_thread")]
#[ntest::timeout(60_000)]
async fn ping_deep_sync() {
    gear_utils::init_default_logger();

    let mut env = TestEnv::new(Default::default()).await.unwrap();

    let sequencer_pub_key = env.wallets.next();
    let mut node = env.new_node(
        NodeConfig::default()
            .sequencer(sequencer_pub_key)
            .validator(env.validators[0], env.validator_session_public_keys[0]),
    );
    node.start_service().await;

    let res = env
        .upload_code(demo_ping::WASM_BINARY)
        .await
        .unwrap()
        .wait_for()
        .await
        .unwrap();
    assert_eq!(res.code.as_slice(), demo_ping::WASM_BINARY);
    assert!(res.valid);

    let code_id = res.code_id;

    let res = env
        .create_program(code_id, 500_000_000_000_000)
        .await
        .unwrap()
        .wait_for()
        .await
        .unwrap();
    let init_res = env
        .send_message(res.program_id, b"PING", 0)
        .await
        .unwrap()
        .wait_for()
        .await
        .unwrap();
    assert_eq!(res.code_id, code_id);
    assert_eq!(init_res.payload, b"PONG");
    assert_eq!(init_res.value, 0);
    assert_eq!(
        init_res.code,
        ReplyCode::Success(SuccessReplyReason::Manual)
    );

    let ping_id = res.program_id;

    // Mine some blocks to check deep sync.
    env.skip_blocks(150).await;

    env.approve_wvara(ping_id).await;

    let send_message = env.send_message(ping_id, b"PING", 0).await.unwrap();

    // Mine some blocks to check deep sync.
    env.skip_blocks(150).await;

    let res = send_message.wait_for().await.unwrap();
    assert_eq!(res.program_id, ping_id);
    assert_eq!(res.payload, b"PONG");
    assert_eq!(res.value, 0);
    assert_eq!(res.code, ReplyCode::Success(SuccessReplyReason::Manual));
}

#[tokio::test(flavor = "multi_thread")]
#[ntest::timeout(120_000)]
async fn multiple_validators() {
    gear_utils::init_default_logger();

    let config = TestEnvConfig {
        validators: ValidatorsConfig::Generated(3),
        ..Default::default()
    };
    let mut env = TestEnv::new(config).await.unwrap();

    log::info!("📗 Starting sequencer");
    let sequencer_pub_key = env.wallets.next();
    let mut sequencer = env.new_node(
        NodeConfig::default()
            .sequencer(sequencer_pub_key)
            .network(None, None),
    );
    sequencer.start_service().await;

    log::info!("📗 Starting validator 0");
    let mut validator0 = env.new_node(
        NodeConfig::default()
            .validator(env.validators[0], env.validator_session_public_keys[0])
            .network(None, sequencer.multiaddr.clone()),
    );
    validator0.start_service().await;

    log::info!("📗 Starting validator 1");
    let mut validator1 = env.new_node(
        NodeConfig::default()
            .validator(env.validators[1], env.validator_session_public_keys[1])
            .network(None, sequencer.multiaddr.clone()),
    );
    validator1.start_service().await;

    log::info!("📗 Starting validator 2");
    let mut validator2 = env.new_node(
        NodeConfig::default()
            .validator(env.validators[2], env.validator_session_public_keys[2])
            .network(None, sequencer.multiaddr.clone()),
    );
    validator2.start_service().await;

    let res = env
        .upload_code(demo_ping::WASM_BINARY)
        .await
        .unwrap()
        .wait_for()
        .await
        .unwrap();
    assert_eq!(res.code, demo_ping::WASM_BINARY);
    assert!(res.valid);

    let ping_code_id = res.code_id;

    let res = env
        .create_program(ping_code_id, 500_000_000_000_000)
        .await
        .unwrap()
        .wait_for()
        .await
        .unwrap();
    let init_res = env
        .send_message(res.program_id, b"", 0)
        .await
        .unwrap()
        .wait_for()
        .await
        .unwrap();
    assert_eq!(res.code_id, ping_code_id);
    assert_eq!(init_res.payload, b"");
    assert_eq!(init_res.value, 0);
    assert_eq!(init_res.code, ReplyCode::Success(SuccessReplyReason::Auto));

    let ping_id = res.program_id;

    let res = env
        .upload_code(demo_async::WASM_BINARY)
        .await
        .unwrap()
        .wait_for()
        .await
        .unwrap();
    assert_eq!(res.code, demo_async::WASM_BINARY);
    assert!(res.valid);

    let async_code_id = res.code_id;

    let res = env
        .create_program(async_code_id, 500_000_000_000_000)
        .await
        .unwrap()
        .wait_for()
        .await
        .unwrap();
    let init_res = env
        .send_message(res.program_id, ping_id.encode().as_slice(), 0)
        .await
        .unwrap()
        .wait_for()
        .await
        .unwrap();
    assert_eq!(res.code_id, async_code_id);
    assert_eq!(init_res.payload, b"");
    assert_eq!(init_res.value, 0);
    assert_eq!(init_res.code, ReplyCode::Success(SuccessReplyReason::Auto));

    let async_id = res.program_id;

    env.approve_wvara(ping_id).await;
    env.approve_wvara(async_id).await;

    let res = env
        .send_message(async_id, demo_async::Command::Common.encode().as_slice(), 0)
        .await
        .unwrap()
        .wait_for()
        .await
        .unwrap();
    assert_eq!(res.program_id, async_id);
    assert_eq!(res.payload, res.message_id.encode().as_slice());
    assert_eq!(res.value, 0);
    assert_eq!(res.code, ReplyCode::Success(SuccessReplyReason::Manual));

    log::info!("📗 Stop validator 2 and check that all is still working");
    validator2.stop_service().await;
    let res = env
        .send_message(async_id, demo_async::Command::Common.encode().as_slice(), 0)
        .await
        .unwrap()
        .wait_for()
        .await
        .unwrap();
    assert_eq!(res.payload, res.message_id.encode().as_slice());

    log::info!("📗 Stop validator 1 and check that it's not working");
    validator1.stop_service().await;

    let wait_for_reply_to = env
        .send_message(async_id, demo_async::Command::Common.encode().as_slice(), 0)
        .await
        .unwrap();

    let _ = tokio::time::timeout(env.block_time * 5, wait_for_reply_to.clone().wait_for())
        .await
        .expect_err("Timeout expected");

    log::info!("📗 Start validator 2 and check that now is working, validator 1 is still stopped.");
    // TODO: impossible to restart validator 2 with the same network address, need to fix it #4210
    let mut validator2 = env.new_node(
        NodeConfig::default()
            .validator(env.validators[2], env.validator_session_public_keys[2])
            .network(None, sequencer.multiaddr.clone())
            .db(validator2.db),
    );

    validator2.start_service().await;
    // wait for new block
    tokio::time::sleep(std::time::Duration::from_secs(1)).await;
    // IMPORTANT: mine one block to sent a new block event.
    env.force_new_block().await;

    let res = wait_for_reply_to.wait_for().await.unwrap();
    assert_eq!(res.payload, res.message_id.encode().as_slice());
    drop(validator2);
    drop(validator1);
    drop(validator0);
}

#[tokio::test(flavor = "multi_thread")]
#[ntest::timeout(120_000)]
async fn tx_pool_gossip() {
    gear_utils::init_default_logger();

    let test_env_config = TestEnvConfig {
        validators: ValidatorsConfig::Generated(2),
        ..Default::default()
    };

    // Setup env of 2 nodes, one of them knows about the other one.
    let mut env = TestEnv::new(test_env_config).await.unwrap();

    log::info!("📗 Starting node 0");
    let mut node0 = env.new_node(
        NodeConfig::default()
            .validator(env.validators[0], env.validator_session_public_keys[0])
            .service_rpc(9505)
            .network(None, None),
    );
    node0.start_service().await;

    log::info!("📗 Starting node 1");
    let mut node1 = env.new_node(
        NodeConfig::default()
            .validator(env.validators[1], env.validator_session_public_keys[1])
            .network(None, node0.multiaddr.clone()),
    );
    node1.start_service().await;

    log::info!("Populate node-0 and node-1 with 2 valid blocks");

    env.observer
        .provider()
        .evm_mine(None)
        .await
        .expect("failed mining a new block");
    env.observer
        .provider()
        .evm_mine(None)
        .await
        .expect("failed mining a new block");

    // Give some time for nodes to process the blocks
    tokio::time::sleep(Duration::from_secs(2)).await;
    let reference_block = node0
        .db
        .latest_valid_block()
        .expect("at least genesis block is latest valid")
        .0;

    // Prepare tx data
    let signed_ethexe_tx = {
        let sender_pub_key = env.signer.generate_key().expect("failed generating key");

        let ethexe_tx = OffchainTransaction {
            raw: RawOffchainTransaction::SendMessage {
                program_id: H160::random(),
                payload: vec![],
            },
            // referring to the latest valid block hash
            reference_block,
        };
        let signature = env
            .signer
            .sign(sender_pub_key, ethexe_tx.encode().as_ref())
            .expect("failed signing tx");
        SignedOffchainTransaction {
            signature: signature.encode(),
            transaction: ethexe_tx,
        }
    };

    // Send request
    log::info!("Sending tx pool request to node-1");
    let rpc_client = node0.rpc_client().expect("rpc server is set");
    let resp = rpc_client
        .send_message(
            signed_ethexe_tx.transaction.clone(),
            signed_ethexe_tx.signature.clone(),
        )
        .await
        .expect("failed sending request");
    assert!(resp.status().is_success());

    // This way the response from RPC server is checked to be `Ok`.
    // In case of error RPC returns the `Ok` response with error message.
    let resp = resp
        .json::<serde_json::Value>()
        .await
        .expect("failed to deserialize json response from rpc");
    assert!(resp.get("result").is_some());

    // Tx executable validation takes time.
    // Sleep for a while so tx is processed by both nodes.
    tokio::time::sleep(Duration::from_secs(12)).await;

    // Check that node-1 received the message
    let tx_hash = signed_ethexe_tx.tx_hash();
    let node1_db_tx = node1
        .db
        .get_offchain_transaction(tx_hash)
        .expect("tx not found");
    assert_eq!(node1_db_tx, signed_ethexe_tx);
}

mod utils {
    use crate::{EventsPublisher, ServiceEvent};

    use super::*;
    use ethexe_common::SimpleBlockData;
    use ethexe_network::export::Multiaddr;
    use ethexe_observer::{ObserverEvent, ObserverService};
    use ethexe_rpc::RpcService;
    use ethexe_sequencer::{SequencerConfig, SequencerService};
    use ethexe_signer::PrivateKey;
    use ethexe_tx_pool::TxPoolService;
    use futures::StreamExt;
    use gear_core::message::ReplyCode;
    use rand::{rngs::StdRng, SeedableRng};
    use roast_secp256k1_evm::frost::{
        keys::{self, IdentifierList, PublicKeyPackage},
        Identifier, SigningKey,
    };
    use std::{
        ops::Mul,
        str::FromStr,
        sync::atomic::{AtomicUsize, Ordering},
    };
    use tokio::sync::{
        broadcast::{self, Sender},
        Mutex,
    };

    pub struct TestEnv {
        pub rpc_url: String,
        pub wallets: Wallets,
        pub observer: ObserverService,
        pub blob_reader: Arc<MockBlobReader>,
        pub ethereum: Ethereum,
        #[allow(unused)]
        pub router_query: RouterQuery,
        pub signer: Signer,
        pub validators: Vec<ethexe_signer::PublicKey>,
        pub validator_session_public_keys: Vec<ethexe_signer::PublicKey>,
        pub router_address: ethexe_signer::Address,
        pub sender_id: ActorId,
        pub genesis_block_hash: H256,
        pub threshold: u64,
        pub block_time: Duration,
        pub continuous_block_generation: bool,

        /// In order to reduce amount of observers, we create only one observer and broadcast events to all subscribers.
        broadcaster: Arc<Mutex<Sender<ObserverEvent>>>,
        _anvil: Option<AnvilInstance>,
        _events_stream: JoinHandle<()>,
    }

    impl TestEnv {
        pub async fn new(config: TestEnvConfig) -> Result<Self> {
            let TestEnvConfig {
                validators,
                block_time,
                rpc_url,
                wallets,
                router_address,
                continuous_block_generation,
            } = config;

            log::info!(
                "📗 Starting new test environment. Continuous block generation: {}",
                continuous_block_generation
            );

            let (rpc_url, anvil) = match rpc_url {
                Some(rpc_url) => {
                    log::info!("📍 Using provided RPC URL: {}", rpc_url);
                    (rpc_url, None)
                }
                None => {
                    let anvil = if continuous_block_generation {
                        Anvil::new().block_time(block_time.as_secs()).spawn()
                    } else {
                        Anvil::new().spawn()
                    };
                    log::info!("📍 Anvil started at {}", anvil.ws_endpoint());
                    (anvil.ws_endpoint(), Some(anvil))
                }
            };

            let signer = Signer::new(tempfile::tempdir()?.into_path())?;

            let mut wallets = if let Some(wallets) = wallets {
                Wallets::custom(&signer, wallets)
            } else {
                Wallets::anvil(&signer)
            };

            let validators: Vec<_> = match validators {
                ValidatorsConfig::Generated(amount) => (0..amount)
                    .map(|_| signer.generate_key().unwrap())
                    .collect(),
                ValidatorsConfig::Custom(keys) => keys
                    .iter()
                    .map(|k| {
                        let private_key = k.parse().unwrap();
                        signer.add_key(private_key).unwrap()
                    })
                    .collect(),
            };

            let max_signers: u16 = validators.len().try_into().expect("conversion failed");
            let min_signers = max_signers
                .checked_mul(2)
                .expect("multiplication failed")
                .div_ceil(3);

            let maybe_validator_identifiers: Result<Vec<_>, _> = validators
                .iter()
                .map(|public_key| {
                    Identifier::deserialize(&ActorId::from(public_key.to_address()).into_bytes())
                })
                .collect();
            let validator_identifiers = maybe_validator_identifiers.expect("conversion failed");
            let identifiers = IdentifierList::Custom(&validator_identifiers);

            let mut rng = StdRng::seed_from_u64(123);

            let secret = SigningKey::deserialize(&[0x01; 32]).expect("conversion failed");

            let (secret_shares, public_key_package1) =
                keys::split(&secret, max_signers, min_signers, identifiers, &mut rng)
                    .expect("key split failed");

            let verifiable_secret_sharing_commitment = secret_shares
                .values()
                .map(|secret_share| secret_share.commitment().clone())
                .next()
                .expect("conversion failed");

            let identifiers = validator_identifiers.clone().into_iter().collect();
            let public_key_package2 = PublicKeyPackage::from_commitment(
                &identifiers,
                &verifiable_secret_sharing_commitment,
            )
            .expect("conversion failed");
            assert_eq!(public_key_package1, public_key_package2);

            let validator_session_public_keys: Vec<_> = validator_identifiers
                .iter()
                .map(|id| {
                    let signing_share = *secret_shares[id].signing_share();
                    let private_key = PrivateKey(signing_share.serialize().try_into().unwrap());
                    signer.add_key(private_key).unwrap()
                })
                .collect();

            let sender_address = wallets.next().to_address();

            let ethereum = if let Some(router_address) = router_address {
                log::info!("📗 Connecting to existing router at {}", router_address);
                Ethereum::new(
                    &rpc_url,
                    router_address.parse().unwrap(),
                    signer.clone(),
                    sender_address,
                )
                .await?
            } else {
                log::info!("📗 Deploying new router");
                Ethereum::deploy(
                    &rpc_url,
                    validators.iter().map(|k| k.to_address()).collect(),
                    signer.clone(),
                    sender_address,
                    verifiable_secret_sharing_commitment,
                )
                .await?
            };

            let router = ethereum.router();
            let router_query = router.query();
            let router_address = router.address();

            let blob_reader = Arc::new(MockBlobReader::new(block_time));

            let eth_cfg = EthereumConfig {
                rpc: rpc_url.clone(),
                beacon_rpc: Default::default(),
                router_address,
                block_time: config.block_time,
            };
            let observer = ObserverService::new_with_blobs(&eth_cfg, blob_reader.clone())
                .await
                .unwrap();

            let (broadcaster, _events_stream) = {
                let mut observer = observer.clone();
                let (sender, mut receiver) = tokio::sync::broadcast::channel(2048);
                let sender = Arc::new(Mutex::new(sender));
                let cloned_sender = sender.clone();

                let (send_subscription_created, receive_subscription_created) =
                    tokio::sync::oneshot::channel::<()>();
                let handle = task::spawn(async move {
                    send_subscription_created.send(()).unwrap();

                    while let Ok(event) = observer.select_next_some().await {
                        log::trace!(target: "test-event", "📗 Event: {:?}", event);

                        cloned_sender
                            .lock()
                            .await
                            .send(event)
                            .inspect_err(|err| log::error!("Failed to broadcast event: {err}"))
                            .unwrap();

                        // At least one receiver is presented always, in order to avoid the channel dropping.
                        receiver
                            .recv()
                            .await
                            .inspect_err(|err| log::error!("Failed to receive event: {err}"))
                            .unwrap();
                    }

                    panic!("📗 Observer stream ended");
                });
                receive_subscription_created.await.unwrap();

                (sender, handle)
            };
            let genesis_block_hash = router_query.genesis_block_hash().await?;
            let threshold = router_query.threshold().await?;

            Ok(TestEnv {
                rpc_url,
                wallets,
                observer,
                blob_reader,
                ethereum,
                router_query,
                signer,
                validators,
                validator_session_public_keys,
                router_address,
                sender_id: ActorId::from(H160::from(sender_address.0)),
                genesis_block_hash,
                threshold,
                block_time,
                continuous_block_generation,
                broadcaster,
                _anvil: anvil,
                _events_stream,
            })
        }

        pub fn new_node(&mut self, config: NodeConfig) -> Node {
            let NodeConfig {
                db,
                sequencer_public_key,
                validator_public_key,
                validator_session_public_key,
                network,
                rpc: service_rpc_config,
            } = config;

            let db =
                db.unwrap_or_else(|| Database::from_one(&MemDb::default(), self.router_address.0));

            let network_address = network.as_ref().map(|network| {
                network.address.clone().unwrap_or_else(|| {
                    static NONCE: AtomicUsize = AtomicUsize::new(1);
                    let nonce = NONCE.fetch_add(1, Ordering::Relaxed);
                    format!("/memory/{nonce}")
                })
            });

            let network_bootstrap_address = network.and_then(|network| network.bootstrap_address);

            Node {
                db,
                multiaddr: None,
                broadcaster: None,
                receiver: None,
                rpc_url: self.rpc_url.clone(),
                genesis_block_hash: self.genesis_block_hash,
                blob_reader: self.blob_reader.clone(),
                observer: self.observer.clone(),
                signer: self.signer.clone(),
                block_time: self.block_time,
                validators: self.validators.iter().map(|k| k.to_address()).collect(),
                threshold: self.threshold,
                router_address: self.router_address,
                running_service_handle: None,
                sequencer_public_key,
                validator_public_key,
                validator_session_public_key,
                network_address,
                network_bootstrap_address,
                service_rpc_config,
            }
        }

        pub async fn upload_code(&self, code: &[u8]) -> Result<WaitForUploadCode> {
            log::info!("📗 Upload code, len {}", code.len());

            let listener = self.events_publisher().subscribe().await;

            let pending_builder = self
                .ethereum
                .router()
                .request_code_validation_with_sidecar(code)
                .await?;

            let code_id = pending_builder.code_id();
            let tx_hash = pending_builder.tx_hash();

            self.blob_reader
                .add_blob_transaction(tx_hash, code.to_vec())
                .await;

            Ok(WaitForUploadCode { listener, code_id })
        }

        pub async fn create_program(
            &self,
            code_id: CodeId,
            initial_executable_balance: u128,
        ) -> Result<WaitForProgramCreation> {
            log::info!("📗 Create program, code_id {code_id}");

            let listener = self.events_publisher().subscribe().await;

            let router = self.ethereum.router();

            let (_, program_id) = router.create_program(code_id, H256::random()).await?;

            if initial_executable_balance != 0 {
                let program_address = program_id.to_address_lossy().0.into();
                router
                    .wvara()
                    .approve(program_address, initial_executable_balance)
                    .await?;

                let mirror = self.ethereum.mirror(program_address.into_array().into());

                mirror
                    .executable_balance_top_up(initial_executable_balance)
                    .await?;
            }

            Ok(WaitForProgramCreation {
                listener,
                program_id,
            })
        }

        pub async fn send_message(
            &self,
            target: ActorId,
            payload: &[u8],
            value: u128,
        ) -> Result<WaitForReplyTo> {
            log::info!("📗 Send message to {target}, payload len {}", payload.len());

            let listener = self.events_publisher().subscribe().await;

            let program_address = ethexe_signer::Address::try_from(target)?;
            let program = self.ethereum.mirror(program_address);

            let (_, message_id) = program.send_message(payload, value).await?;

            Ok(WaitForReplyTo {
                listener,
                message_id,
            })
        }

        pub async fn approve_wvara(&self, program_id: ActorId) {
            log::info!("📗 Approving WVara for {program_id}");

            let program_address = ethexe_signer::Address::try_from(program_id).unwrap();
            let wvara = self.ethereum.router().wvara();
            wvara.approve_all(program_address.0.into()).await.unwrap();
        }

        pub async fn transfer_wvara(&self, program_id: ActorId, value: u128) {
            log::info!("📗 Transferring {value} WVara to {program_id}");

            let program_address = ethexe_signer::Address::try_from(program_id).unwrap();
            let wvara = self.ethereum.router().wvara();
            wvara
                .transfer(program_address.0.into(), value)
                .await
                .unwrap();
        }

        pub fn events_publisher(&self) -> ObserverEventsPublisher {
            ObserverEventsPublisher {
                broadcaster: self.broadcaster.clone(),
            }
        }

        pub async fn force_new_block(&self) {
            if self.continuous_block_generation {
                // nothing to do: new block will be generated automatically
            } else {
                self.observer.provider().evm_mine(None).await.unwrap();
            }
        }

        pub async fn skip_blocks(&self, blocks_amount: u32) {
            if self.continuous_block_generation {
                tokio::time::sleep(self.block_time.mul(blocks_amount)).await;
            } else {
                self.observer
                    .provider()
                    .evm_mine(Some(MineOptions::Options {
                        timestamp: None,
                        blocks: Some(blocks_amount.into()),
                    }))
                    .await
                    .unwrap();
            }
        }

        #[allow(unused)]
        pub async fn process_already_uploaded_code(&self, code: &[u8], tx_hash: &str) -> CodeId {
            let code_id = CodeId::generate(code);
            let tx_hash = H256::from_str(tx_hash).unwrap();
            self.blob_reader
                .add_blob_transaction(tx_hash, code.to_vec())
                .await;
            code_id
        }
    }

    pub struct ObserverEventsPublisher {
        broadcaster: Arc<Mutex<Sender<ObserverEvent>>>,
    }

    impl ObserverEventsPublisher {
        pub async fn subscribe(&self) -> ObserverEventsListener {
            ObserverEventsListener {
                receiver: self.broadcaster.lock().await.subscribe(),
            }
        }
    }

    pub struct ObserverEventsListener {
        receiver: broadcast::Receiver<ObserverEvent>,
    }

    impl Clone for ObserverEventsListener {
        fn clone(&self) -> Self {
            Self {
                receiver: self.receiver.resubscribe(),
            }
        }
    }

    impl ObserverEventsListener {
        pub async fn next_event(&mut self) -> Result<ObserverEvent> {
            self.receiver.recv().await.map_err(Into::into)
        }

        pub async fn apply_until<R: Sized>(
            &mut self,
            mut f: impl FnMut(ObserverEvent) -> Result<Option<R>>,
        ) -> Result<R> {
            loop {
                let event = self.next_event().await?;
                if let Some(res) = f(event)? {
                    return Ok(res);
                }
            }
        }

        pub async fn apply_until_block_event<R: Sized>(
            &mut self,
            mut f: impl FnMut(BlockEvent) -> Result<Option<R>>,
        ) -> Result<R> {
            self.apply_until_block_event_with_header(|e, _h| f(e)).await
        }

        pub async fn apply_until_block_event_with_header<R: Sized>(
            &mut self,
            mut f: impl FnMut(BlockEvent, &SimpleBlockData) -> Result<Option<R>>,
        ) -> Result<R> {
            loop {
                let event = self.next_event().await?;

                let ObserverEvent::Block(block) = event else {
                    continue;
                };

                let block_data = block.to_simple();

                for event in block.events {
                    if let Some(res) = f(event, &block_data)? {
                        return Ok(res);
                    }
                }
            }
        }
    }

    pub enum ValidatorsConfig {
        /// Auto generate validators, amount of validators is provided.
        Generated(usize),
        /// Custom validator eth-addresses in hex string format.
        #[allow(unused)]
        Custom(Vec<String>),
    }

    pub struct TestEnvConfig {
        /// How many validators will be in deployed router.
        /// By default uses 1 auto generated validator.
        pub validators: ValidatorsConfig,
        /// By default uses 1 second block time.
        pub block_time: Duration,
        /// By default creates new anvil instance if rpc is not provided.
        pub rpc_url: Option<String>,
        /// By default uses anvil hardcoded wallets if wallets are not provided.
        pub wallets: Option<Vec<String>>,
        /// If None (by default) new router will be deployed.
        /// In case of Some(_), will connect to existing router contract.
        pub router_address: Option<String>,
        /// Identify whether networks works (or have to works) in continuous block generation mode.
        pub continuous_block_generation: bool,
    }

    impl Default for TestEnvConfig {
        fn default() -> Self {
            Self {
                validators: ValidatorsConfig::Generated(1),
                block_time: Duration::from_secs(1),
                rpc_url: None,
                wallets: None,
                router_address: None,
                continuous_block_generation: false,
            }
        }
    }

    // TODO (breathx): consider to remove me in favor of crate::config::NodeConfig.
    #[derive(Default)]
    pub struct NodeConfig {
        /// Database, if not provided, will be created with MemDb.
        pub db: Option<Database>,
        /// Sequencer public key, if provided then new node starts as sequencer.
        pub sequencer_public_key: Option<ethexe_signer::PublicKey>,
        /// Validator public key, if provided then new node starts as validator.
        pub validator_public_key: Option<ethexe_signer::PublicKey>,
        /// Validator public key of session, if provided then new node starts as validator.
        pub validator_session_public_key: Option<ethexe_signer::PublicKey>,
        /// Network configuration, if provided then new node starts with network.
        pub network: Option<NodeNetworkConfig>,
        /// RPC configuration, if provided then new node starts with RPC service.
        pub rpc: Option<RpcConfig>,
    }

    impl NodeConfig {
        pub fn db(mut self, db: Database) -> Self {
            self.db = Some(db);
            self
        }

        pub fn sequencer(mut self, sequencer_public_key: ethexe_signer::PublicKey) -> Self {
            self.sequencer_public_key = Some(sequencer_public_key);
            self
        }

        pub fn validator(
            mut self,
            validator_public_key: ethexe_signer::PublicKey,
            validator_session_public_key: ethexe_signer::PublicKey,
        ) -> Self {
            self.validator_public_key = Some(validator_public_key);
            self.validator_session_public_key = Some(validator_session_public_key);
            self
        }

        pub fn network(
            mut self,
            address: Option<String>,
            bootstrap_address: Option<String>,
        ) -> Self {
            self.network = Some(NodeNetworkConfig {
                address,
                bootstrap_address,
            });
            self
        }

        pub fn service_rpc(mut self, rpc_port: u16) -> Self {
            let service_rpc_config = RpcConfig {
                listen_addr: SocketAddr::new("127.0.0.1".parse().unwrap(), rpc_port),
                cors: None,
                dev: false,
            };
            self.rpc = Some(service_rpc_config);

            self
        }
    }

    #[derive(Default)]
    pub struct NodeNetworkConfig {
        /// Network address, if not provided, will be generated by test env.
        pub address: Option<String>,
        /// Network bootstrap address, if not provided, then no bootstrap address will be used.
        pub bootstrap_address: Option<String>,
    }

    /// Provides access to hardcoded anvil wallets or custom set wallets.
    pub struct Wallets {
        wallets: Vec<ethexe_signer::PublicKey>,
        next_wallet: usize,
    }

    impl Wallets {
        pub fn anvil(signer: &Signer) -> Self {
            let accounts = vec![
                "0xac0974bec39a17e36ba4a6b4d238ff944bacb478cbed5efcae784d7bf4f2ff80",
                "0x59c6995e998f97a5a0044966f0945389dc9e86dae88c7a8412f4603b6b78690d",
                "0x5de4111afa1a4b94908f83103eb1f1706367c2e68ca870fc3fb9a804cdab365a",
                "0x7c852118294e51e653712a81e05800f419141751be58f605c371e15141b007a6",
                "0x47e179ec197488593b187f80a00eb0da91f1b9d0b13f8733639f19c30a34926a",
                "0x8b3a350cf5c34c9194ca85829a2df0ec3153be0318b5e2d3348e872092edffba",
                "0x92db14e403b83dfe3df233f83dfa3a0d7096f21ca9b0d6d6b8d88b2b4ec1564e",
                "0x4bbbf85ce3377467afe5d46f804f221813b2bb87f24d81f60f1fcdbf7cbf4356",
                "0xdbda1821b80551c9d65939329250298aa3472ba22feea921c0cf5d620ea67b97",
                "0x2a871d0798f97d79848a013d4936a73bf4cc922c825d33c1cf7073dff6d409c6",
            ];

            Self::custom(signer, accounts)
        }

        pub fn custom<S: AsRef<str>>(signer: &Signer, accounts: Vec<S>) -> Self {
            Self {
                wallets: accounts
                    .into_iter()
                    .map(|s| signer.add_key(s.as_ref().parse().unwrap()).unwrap())
                    .collect(),
                next_wallet: 0,
            }
        }

        pub fn next(&mut self) -> ethexe_signer::PublicKey {
            let pub_key = self.wallets.get(self.next_wallet).expect("No more wallets");
            self.next_wallet += 1;
            *pub_key
        }
    }

    pub struct Node {
        pub db: Database,
        pub multiaddr: Option<String>,

        broadcaster: Option<Sender<ServiceEvent>>,
        receiver: Option<broadcast::Receiver<ServiceEvent>>,
        rpc_url: String,
        genesis_block_hash: H256,
        blob_reader: Arc<MockBlobReader>,
        observer: ObserverService,
        signer: Signer,
        validators: Vec<ethexe_signer::Address>,
        threshold: u64,
        router_address: ethexe_signer::Address,
        block_time: Duration,
        running_service_handle: Option<JoinHandle<Result<()>>>,
        sequencer_public_key: Option<ethexe_signer::PublicKey>,
        validator_public_key: Option<ethexe_signer::PublicKey>,
        validator_session_public_key: Option<ethexe_signer::PublicKey>,
        network_address: Option<String>,
        network_bootstrap_address: Option<String>,
        service_rpc_config: Option<RpcConfig>,
    }

    impl Node {
        pub async fn start_service(&mut self) {
            assert!(
                self.running_service_handle.is_none(),
                "Service is already running"
            );

            let processor = Processor::new(self.db.clone()).unwrap();

            let query = Query::new(
                Arc::new(self.db.clone()),
                &self.rpc_url,
                self.router_address,
                self.genesis_block_hash,
                self.blob_reader.clone(),
                10000,
            )
            .await
            .unwrap();

            let router_query = RouterQuery::new(&self.rpc_url, self.router_address)
                .await
                .unwrap();

            let network = self.network_address.as_ref().map(|addr| {
                let config_path = tempfile::tempdir().unwrap().into_path();
                let multiaddr: Multiaddr = addr.parse().unwrap();

                let mut config = ethexe_network::NetworkConfig::new_test(config_path);
                config.listen_addresses = [multiaddr.clone()].into();
                config.external_addresses = [multiaddr.clone()].into();
                if let Some(bootstrap_addr) = self.network_bootstrap_address.as_ref() {
                    let multiaddr = bootstrap_addr.parse().unwrap();
                    config.bootstrap_addresses = [multiaddr].into();
                }
                let network =
                    ethexe_network::NetworkService::new(config, &self.signer, self.db.clone())
                        .unwrap();
                self.multiaddr = Some(format!("{addr}/p2p/{}", network.local_peer_id()));
                network
            });

            let sequencer = match self.sequencer_public_key.as_ref() {
                Some(key) => Some(
                    SequencerService::new(
                        &SequencerConfig {
                            ethereum_rpc: self.rpc_url.clone(),
                            sign_tx_public: *key,
                            router_address: self.router_address,
                            validators: self.validators.clone(),
                            threshold: self.threshold,
                            block_time: self.block_time,
                        },
                        self.signer.clone(),
                        Box::new(self.db.clone()),
                    )
                    .await
                    .unwrap(),
                ),
                None => None,
            };

            let validator = self
                .validator_public_key
                .zip(self.validator_session_public_key)
                .map(|(pub_key, pub_key_session)| {
                    Validator::new(
                        &ethexe_validator::Config {
                            pub_key,
                            pub_key_session,
                            router_address: self.router_address,
                        },
                        self.signer.clone(),
                    )
                });
            let (sender, receiver) = broadcast::channel(2048);

<<<<<<< HEAD
            let tx_pool_service = TxPoolService::new(self.db.clone());

            let rpc = self.service_rpc_config.as_ref().map(|service_rpc_config| {
                RpcService::new(service_rpc_config.clone(), self.db.clone(), None)
            });

=======
            self.receiver = Some(receiver);
            self.broadcaster = Some(sender.clone());
>>>>>>> 94d74984
            let service = Service::new_from_parts(
                self.db.clone(),
                self.observer.clone(),
                query,
                router_query,
                processor,
                self.signer.clone(),
                tx_pool_service,
                network,
                sequencer,
                validator,
                None,
<<<<<<< HEAD
                rpc,
=======
                None,
                Box::new(sender),
>>>>>>> 94d74984
            );

            let handle = task::spawn(service.run());
            self.running_service_handle = Some(handle);

            self.wait_for(|event| Ok(matches!(event, ServiceEvent::ServiceStarted)))
                .await
                .unwrap();
        }

        pub async fn stop_service(&mut self) {
            let handle = self
                .running_service_handle
                .take()
                .expect("Service is not running");
            handle.abort();
            self.broadcaster = None;
            self.receiver = None;
            let _ = handle.await;
            self.multiaddr = None;
        }

<<<<<<< HEAD
        pub fn rpc_client(&self) -> Option<RpcClient> {
            self.service_rpc_config
                .as_ref()
                .map(|rpc| RpcClient::new(format!("http://{}", rpc.listen_addr)))
=======
        // TODO(playX18): Tests that actually use ServiceEvent broadcast channel extensively
        pub async fn wait_for(
            &mut self,
            f: impl FnMut(ServiceEvent) -> Result<bool>,
        ) -> Result<()> {
            EventsPublisher::from_broadcaster(self.broadcaster.clone().unwrap())
                .subscribe()
                .await
                .wait_for(f)
                .await
>>>>>>> 94d74984
        }
    }

    #[derive(Clone)]
    pub struct WaitForUploadCode {
        listener: ObserverEventsListener,
        pub code_id: CodeId,
    }

    #[derive(Debug)]
    pub struct UploadCodeInfo {
        pub code_id: CodeId,
        pub code: Vec<u8>,
        pub valid: bool,
    }

    impl WaitForUploadCode {
        pub async fn wait_for(mut self) -> Result<UploadCodeInfo> {
            log::info!("📗 Waiting for code upload, code_id {}", self.code_id);

            let mut code_info = None;
            let mut valid_info = None;

            self.listener
                .apply_until(|event| match event {
                    ObserverEvent::Blob {
                        code_id: loaded_id,
                        code,
                        ..
                    } if loaded_id == self.code_id => {
                        code_info = Some(code);
                        Ok(Some(()))
                    }
                    _ => Ok(None),
                })
                .await?;

            self.listener
                .apply_until_block_event(|event| match event {
                    BlockEvent::Router(RouterEvent::CodeGotValidated { code_id, valid })
                        if code_id == self.code_id =>
                    {
                        valid_info = Some(valid);
                        Ok(Some(()))
                    }
                    _ => Ok(None),
                })
                .await?;

            Ok(UploadCodeInfo {
                code_id: self.code_id,
                code: code_info.expect("Code must be set"),
                valid: valid_info.expect("Valid must be set"),
            })
        }
    }

    #[derive(Clone)]
    pub struct WaitForProgramCreation {
        listener: ObserverEventsListener,
        pub program_id: ActorId,
    }

    #[derive(Debug)]
    pub struct ProgramCreationInfo {
        pub program_id: ActorId,
        pub code_id: CodeId,
    }

    impl WaitForProgramCreation {
        pub async fn wait_for(mut self) -> Result<ProgramCreationInfo> {
            log::info!("📗 Waiting for program {} creation", self.program_id);

            let mut code_id_info = None;
            self.listener
                .apply_until_block_event(|event| {
                    match event {
                        BlockEvent::Router(RouterEvent::ProgramCreated { actor_id, code_id })
                            if actor_id == self.program_id =>
                        {
                            code_id_info = Some(code_id);
                            return Ok(Some(()));
                        }

                        _ => {}
                    }
                    Ok(None)
                })
                .await?;

            let code_id = code_id_info.expect("Code ID must be set");
            Ok(ProgramCreationInfo {
                program_id: self.program_id,
                code_id,
            })
        }
    }

    #[derive(Clone)]
    pub struct WaitForReplyTo {
        listener: ObserverEventsListener,
        pub message_id: MessageId,
    }

    #[derive(Debug)]
    pub struct ReplyInfo {
        pub message_id: MessageId,
        pub program_id: ActorId,
        pub payload: Vec<u8>,
        pub code: ReplyCode,
        pub value: u128,
    }

    impl WaitForReplyTo {
        pub async fn wait_for(mut self) -> Result<ReplyInfo> {
            log::info!("📗 Waiting for reply to message {}", self.message_id);

            let mut info = None;

            self.listener
                .apply_until_block_event(|event| match event {
                    BlockEvent::Mirror {
                        actor_id,
                        event:
                            MirrorEvent::Reply {
                                reply_to,
                                payload,
                                reply_code,
                                value,
                            },
                    } if reply_to == self.message_id => {
                        info = Some(ReplyInfo {
                            message_id: reply_to,
                            program_id: actor_id,
                            payload,
                            code: reply_code,
                            value,
                        });
                        Ok(Some(()))
                    }
                    _ => Ok(None),
                })
                .await?;

            Ok(info.expect("Reply info must be set"))
        }
    }
}<|MERGE_RESOLUTION|>--- conflicted
+++ resolved
@@ -1866,17 +1866,14 @@
                 });
             let (sender, receiver) = broadcast::channel(2048);
 
-<<<<<<< HEAD
             let tx_pool_service = TxPoolService::new(self.db.clone());
 
             let rpc = self.service_rpc_config.as_ref().map(|service_rpc_config| {
                 RpcService::new(service_rpc_config.clone(), self.db.clone(), None)
             });
 
-=======
             self.receiver = Some(receiver);
             self.broadcaster = Some(sender.clone());
->>>>>>> 94d74984
             let service = Service::new_from_parts(
                 self.db.clone(),
                 self.observer.clone(),
@@ -1889,12 +1886,8 @@
                 sequencer,
                 validator,
                 None,
-<<<<<<< HEAD
                 rpc,
-=======
-                None,
                 Box::new(sender),
->>>>>>> 94d74984
             );
 
             let handle = task::spawn(service.run());
@@ -1917,12 +1910,12 @@
             self.multiaddr = None;
         }
 
-<<<<<<< HEAD
         pub fn rpc_client(&self) -> Option<RpcClient> {
             self.service_rpc_config
                 .as_ref()
                 .map(|rpc| RpcClient::new(format!("http://{}", rpc.listen_addr)))
-=======
+        }
+
         // TODO(playX18): Tests that actually use ServiceEvent broadcast channel extensively
         pub async fn wait_for(
             &mut self,
@@ -1933,7 +1926,6 @@
                 .await
                 .wait_for(f)
                 .await
->>>>>>> 94d74984
         }
     }
 
