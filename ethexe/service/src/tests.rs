// This file is part of Gear.
//
// Copyright (C) 2024-2025 Gear Technologies Inc.
// SPDX-License-Identifier: GPL-3.0-or-later WITH Classpath-exception-2.0
//
// This program is free software: you can redistribute it and/or modify
// it under the terms of the GNU General Public License as published by
// the Free Software Foundation, either version 3 of the License, or
// (at your option) any later version.
//
// This program is distributed in the hope that it will be useful,
// but WITHOUT ANY WARRANTY; without even the implied warranty of
// MERCHANTABILITY or FITNESS FOR A PARTICULAR PURPOSE. See the
// GNU General Public License for more details.
//
// You should have received a copy of the GNU General Public License
// along with this program. If not, see <https://www.gnu.org/licenses/>.

//! Integration tests.

use crate::{
    config::{self, Config},
    tests::utils::NodeNetworkConfig,
    Service,
};
use alloy::{
    node_bindings::{Anvil, AnvilInstance},
    providers::{ext::AnvilApi, Provider},
    rpc::types::anvil::MineOptions,
};
use anyhow::Result;
use ethexe_common::{
    db::CodesStorage,
    events::{BlockEvent, MirrorEvent, RouterEvent},
};
use ethexe_db::{BlockMetaStorage, Database, MemDb, ScheduledTask};
use ethexe_ethereum::{router::RouterQuery, Ethereum};
use ethexe_observer::{EthereumConfig, MockBlobReader, Query};
use ethexe_processor::Processor;
use ethexe_prometheus::PrometheusConfig;
use ethexe_rpc::{test_utils::RpcClient, RpcConfig};
use ethexe_runtime_common::state::{Storage, ValueWithExpiry};
use ethexe_signer::Signer;
use ethexe_tx_pool::{OffchainTransaction, RawOffchainTransaction, SignedOffchainTransaction};
use ethexe_validator::Validator;
use gear_core::{
    ids::prelude::*,
    message::{ReplyCode, SuccessReplyReason},
};
use gear_core_errors::{ErrorReplyReason, SimpleExecutionError};
use gprimitives::{ActorId, CodeId, MessageId, H160, H256};
use parity_scale_codec::Encode;
use std::{
    collections::{BTreeMap, BTreeSet},
    net::{Ipv4Addr, SocketAddr},
    sync::Arc,
    time::Duration,
};
use tempfile::tempdir;
use tokio::task::{self, JoinHandle};
use utils::{NodeConfig, TestEnv, TestEnvConfig, ValidatorsConfig};

#[tokio::test]
async fn basics() {
    gear_utils::init_default_logger();

    let tmp_dir = tempdir().unwrap();
    let tmp_dir = tmp_dir.path().to_path_buf();

    let node_cfg = config::NodeConfig {
        database_path: tmp_dir.join("db"),
        key_path: tmp_dir.join("key"),
        sequencer: Default::default(),
        validator: Default::default(),
        validator_session: Default::default(),
        max_commitment_depth: 1_000,
        worker_threads_override: None,
        virtual_threads: 16,
        dev: true,
    };

    let eth_cfg = EthereumConfig {
        rpc: "wss://reth-rpc.gear-tech.io".into(),
        beacon_rpc: "https://eth-holesky-beacon.public.blastapi.io".into(),
        router_address: "0x051193e518181887088df3891cA0E5433b094A4a"
            .parse()
            .expect("infallible"),
        block_time: Duration::from_secs(12),
    };

    let mut config = Config {
        node: node_cfg,
        ethereum: eth_cfg,
        network: None,
        rpc: None,
        prometheus: None,
    };

    Service::new(&config).await.unwrap();

    // Enable all optional services
    config.network = Some(ethexe_network::NetworkConfig::new_local(
        tmp_dir.join("net"),
    ));

    config.rpc = Some(RpcConfig {
        listen_addr: SocketAddr::new(Ipv4Addr::LOCALHOST.into(), 9944),
        cors: None,
        dev: true,
    });

    config.prometheus = Some(PrometheusConfig::new(
        "DevNode".into(),
        SocketAddr::new(Ipv4Addr::LOCALHOST.into(), 9635),
    ));

    Service::new(&config).await.unwrap();
}

#[tokio::test(flavor = "multi_thread")]
#[ntest::timeout(60_000)]
async fn ping() {
    gear_utils::init_default_logger();

    let mut env = TestEnv::new(Default::default()).await.unwrap();

    let sequencer_public_key = env.wallets.next();
    let mut node = env.new_node(
        NodeConfig::default()
            .sequencer(sequencer_public_key)
            .validator(env.validators[0], env.validator_session_public_keys[0]),
    );
    node.start_service().await;
    let res = env
        .upload_code(demo_ping::WASM_BINARY)
        .await
        .unwrap()
        .wait_for()
        .await
        .unwrap();
    assert_eq!(res.code, demo_ping::WASM_BINARY);
    assert!(res.valid);

    let code_id = res.code_id;

    let code = node
        .db
        .original_code(code_id)
        .expect("After approval, the code is guaranteed to be in the database");
    assert_eq!(code, demo_ping::WASM_BINARY);

    let _ = node
        .db
        .instrumented_code(1, code_id)
        .expect("After approval, instrumented code is guaranteed to be in the database");
    let res = env
        .create_program(code_id, 500_000_000_000_000)
        .await
        .unwrap()
        .wait_for()
        .await
        .unwrap();
    assert_eq!(res.code_id, code_id);

    let res = env
        .send_message(res.program_id, b"PING", 0)
        .await
        .unwrap()
        .wait_for()
        .await
        .unwrap();

    assert_eq!(res.code, ReplyCode::Success(SuccessReplyReason::Manual));
    assert_eq!(res.payload, b"PONG");
    assert_eq!(res.value, 0);

    let ping_id = res.program_id;

    env.approve_wvara(ping_id).await;

    let res = env
        .send_message(ping_id, b"PING", 0)
        .await
        .unwrap()
        .wait_for()
        .await
        .unwrap();
    assert_eq!(res.program_id, ping_id);
    assert_eq!(res.code, ReplyCode::Success(SuccessReplyReason::Manual));
    assert_eq!(res.payload, b"PONG");
    assert_eq!(res.value, 0);

    let res = env
        .send_message(ping_id, b"PUNK", 0)
        .await
        .unwrap()
        .wait_for()
        .await
        .unwrap();
    assert_eq!(res.program_id, ping_id);
    assert_eq!(res.code, ReplyCode::Success(SuccessReplyReason::Auto));
    assert_eq!(res.payload, b"");
    assert_eq!(res.value, 0);
}

#[tokio::test(flavor = "multi_thread")]
#[ntest::timeout(60_000)]
async fn uninitialized_program() {
    gear_utils::init_default_logger();

    let mut env = TestEnv::new(Default::default()).await.unwrap();

    let sequencer_public_key = env.wallets.next();
    let mut node = env.new_node(
        NodeConfig::default()
            .sequencer(sequencer_public_key)
            .validator(env.validators[0], env.validator_session_public_keys[0]),
    );
    node.start_service().await;

    let res = env
        .upload_code(demo_async_init::WASM_BINARY)
        .await
        .unwrap()
        .wait_for()
        .await
        .unwrap();

    assert!(res.valid);

    let code_id = res.code_id;

    // Case #1: Init failed due to panic in init (decoding).
    {
        let res = env
            .create_program(code_id, 500_000_000_000_000)
            .await
            .unwrap()
            .wait_for()
            .await
            .unwrap();

        let reply = env
            .send_message(res.program_id, &[], 0)
            .await
            .unwrap()
            .wait_for()
            .await
            .unwrap();

        let expected_err = ReplyCode::Error(SimpleExecutionError::UserspacePanic.into());
        assert_eq!(reply.code, expected_err);

        let res = env
            .send_message(res.program_id, &[], 0)
            .await
            .unwrap()
            .wait_for()
            .await
            .unwrap();

        let expected_err = ReplyCode::Error(ErrorReplyReason::InactiveActor);
        assert_eq!(res.code, expected_err);
    }

    // Case #2: async init, replies are acceptable.
    {
        let init_payload = demo_async_init::InputArgs {
            approver_first: env.sender_id,
            approver_second: env.sender_id,
            approver_third: env.sender_id,
        }
        .encode();

        let mut listener = env.events_publisher().subscribe().await;

        let init_res = env
            .create_program(code_id, 500_000_000_000_000)
            .await
            .unwrap()
            .wait_for()
            .await
            .unwrap();
        let init_reply = env
            .send_message(init_res.program_id, &init_payload, 0)
            .await
            .unwrap();
        let mirror = env.ethereum.mirror(init_res.program_id.try_into().unwrap());

        let mut msgs_for_reply = vec![];

        listener
            .apply_until_block_event(|event| match event {
                BlockEvent::Mirror {
                    actor_id,
                    event:
                        MirrorEvent::Message {
                            id, destination, ..
                        },
                } if actor_id == init_res.program_id && destination == env.sender_id => {
                    msgs_for_reply.push(id);

                    if msgs_for_reply.len() == 3 {
                        Ok(Some(()))
                    } else {
                        Ok(None)
                    }
                }
                _ => Ok(None),
            })
            .await
            .unwrap();

        // Handle message to uninitialized program.
        let res = env
            .send_message(init_res.program_id, &[], 0)
            .await
            .unwrap()
            .wait_for()
            .await
            .unwrap();
        let expected_err = ReplyCode::Error(ErrorReplyReason::InactiveActor);
        assert_eq!(res.code, expected_err);
        // Checking further initialisation.

        // Required replies.
        for mid in msgs_for_reply {
            mirror.send_reply(mid, [], 0).await.unwrap();
        }

        // Success end of initialisation.
        let code = listener
            .apply_until_block_event(|event| match event {
                BlockEvent::Mirror {
                    actor_id,
                    event:
                        MirrorEvent::Reply {
                            reply_code,
                            reply_to,
                            ..
                        },
                } if actor_id == init_res.program_id && reply_to == init_reply.message_id => {
                    Ok(Some(reply_code))
                }
                _ => Ok(None),
            })
            .await
            .unwrap();

        assert!(code.is_success());

        // Handle message handled, but panicked due to incorrect payload as expected.
        let res = env
            .send_message(res.program_id, &[], 0)
            .await
            .unwrap()
            .wait_for()
            .await
            .unwrap();

        let expected_err = ReplyCode::Error(SimpleExecutionError::UserspacePanic.into());
        assert_eq!(res.code, expected_err);
    }
}

#[tokio::test(flavor = "multi_thread")]
#[ntest::timeout(60_000)]
async fn mailbox() {
    gear_utils::init_default_logger();

    let mut env = TestEnv::new(Default::default()).await.unwrap();

    let sequencer_public_key = env.wallets.next();
    let mut node = env.new_node(
        NodeConfig::default()
            .sequencer(sequencer_public_key)
            .validator(env.validators[0], env.validator_session_public_keys[0]),
    );
    node.start_service().await;

    let res = env
        .upload_code(demo_async::WASM_BINARY)
        .await
        .unwrap()
        .wait_for()
        .await
        .unwrap();

    assert!(res.valid);

    let code_id = res.code_id;

    let res = env
        .create_program(code_id, 500_000_000_000_000)
        .await
        .unwrap()
        .wait_for()
        .await
        .unwrap();

    let init_res = env
        .send_message(res.program_id, &env.sender_id.encode(), 0)
        .await
        .unwrap()
        .wait_for()
        .await
        .unwrap();
    assert_eq!(init_res.code, ReplyCode::Success(SuccessReplyReason::Auto));

    let pid = res.program_id;

    env.approve_wvara(pid).await;

    let res = env
        .send_message(pid, &demo_async::Command::Mutex.encode(), 0)
        .await
        .unwrap();

    let original_mid = res.message_id;
    let mid_expected_message = MessageId::generate_outgoing(original_mid, 0);
    let ping_expected_message = MessageId::generate_outgoing(original_mid, 1);

    let mut listener = env.events_publisher().subscribe().await;
    let block_data = listener
        .apply_until_block_event_with_header(|event, block_data| match event {
            BlockEvent::Mirror { actor_id, event } if actor_id == pid => {
                if let MirrorEvent::Message {
                    id,
                    destination,
                    payload,
                    ..
                } = event
                {
                    assert_eq!(destination, env.sender_id);

                    if id == mid_expected_message {
                        assert_eq!(payload, res.message_id.encode());
                        Ok(None)
                    } else if id == ping_expected_message {
                        assert_eq!(payload, b"PING");
                        Ok(Some(block_data.clone()))
                    } else {
                        unreachable!()
                    }
                } else {
                    Ok(None)
                }
            }
            _ => Ok(None),
        })
        .await
        .unwrap();

    // -1 bcs execution took place in previous block, not the one that emits events.
    let wake_expiry = block_data.header.height - 1 + 100; // 100 is default wait for.
    let expiry = block_data.header.height - 1 + ethexe_runtime_common::state::MAILBOX_VALIDITY;

    let expected_schedule = BTreeMap::from_iter([
        (
            wake_expiry,
            BTreeSet::from_iter([ScheduledTask::WakeMessage(pid, original_mid)]),
        ),
        (
            expiry,
            BTreeSet::from_iter([
                ScheduledTask::RemoveFromMailbox((pid, env.sender_id), mid_expected_message),
                ScheduledTask::RemoveFromMailbox((pid, env.sender_id), ping_expected_message),
            ]),
        ),
    ]);

    let schedule = node
        .db
        .block_end_schedule(block_data.header.parent_hash)
        .expect("must exist");

    assert_eq!(schedule, expected_schedule);

    let expected_mailbox = BTreeMap::from_iter([(
        env.sender_id,
        BTreeMap::from_iter([
            (mid_expected_message, ValueWithExpiry { value: 0, expiry }),
            (ping_expected_message, ValueWithExpiry { value: 0, expiry }),
        ]),
    )]);

    let mirror = env.ethereum.mirror(pid.try_into().unwrap());
    let state_hash = mirror.query().state_hash().await.unwrap();

    let state = node.db.read_state(state_hash).unwrap();
    assert!(!state.mailbox_hash.is_empty());
    let mailbox = state
        .mailbox_hash
        .map_or_default(|hash| node.db.read_mailbox(hash).unwrap());

    assert_eq!(mailbox.into_inner(), expected_mailbox);

    mirror
        .send_reply(ping_expected_message, "PONG", 0)
        .await
        .unwrap();

    let initial_message = res.message_id;
    let reply_info = res.wait_for().await.unwrap();
    assert_eq!(
        reply_info.code,
        ReplyCode::Success(SuccessReplyReason::Manual)
    );
    assert_eq!(reply_info.payload, initial_message.encode());

    let state_hash = mirror.query().state_hash().await.unwrap();

    let state = node.db.read_state(state_hash).unwrap();
    assert!(!state.mailbox_hash.is_empty());
    let mailbox = state
        .mailbox_hash
        .map_or_default(|hash| node.db.read_mailbox(hash).unwrap());

    let expected_mailbox = BTreeMap::from_iter([(
        env.sender_id,
        BTreeMap::from_iter([(mid_expected_message, ValueWithExpiry { value: 0, expiry })]),
    )]);

    assert_eq!(mailbox.into_inner(), expected_mailbox);

    mirror.claim_value(mid_expected_message).await.unwrap();

    let block_data = listener
        .apply_until_block_event_with_header(|event, block_data| match event {
            BlockEvent::Mirror { actor_id, event } if actor_id == pid => match event {
                MirrorEvent::ValueClaimed { claimed_id, .. }
                    if claimed_id == mid_expected_message =>
                {
                    Ok(Some(block_data.clone()))
                }
                _ => Ok(None),
            },
            _ => Ok(None),
        })
        .await
        .unwrap();

    let state_hash = mirror.query().state_hash().await.unwrap();

    let state = node.db.read_state(state_hash).unwrap();
    assert!(state.mailbox_hash.is_empty());

    let schedule = node
        .db
        .block_end_schedule(block_data.header.parent_hash)
        .expect("must exist");
    assert!(schedule.is_empty(), "{:?}", schedule);
}

#[tokio::test(flavor = "multi_thread")]
#[ntest::timeout(60_000)]
async fn incoming_transfers() {
    gear_utils::init_default_logger();

    let mut env = TestEnv::new(Default::default()).await.unwrap();

    let sequencer_public_key = env.wallets.next();
    let mut node = env.new_node(
        NodeConfig::default()
            .sequencer(sequencer_public_key)
            .validator(env.validators[0], env.validator_session_public_keys[0]),
    );
    node.start_service().await;

    let res = env
        .upload_code(demo_ping::WASM_BINARY)
        .await
        .unwrap()
        .wait_for()
        .await
        .unwrap();

    let code_id = res.code_id;
    let res = env
        .create_program(code_id, 500_000_000_000_000)
        .await
        .unwrap()
        .wait_for()
        .await
        .unwrap();

    let _ = env
        .send_message(res.program_id, &env.sender_id.encode(), 0)
        .await
        .unwrap()
        .wait_for()
        .await
        .unwrap();

    let ping_id = res.program_id;

    let wvara = env.ethereum.router().wvara();

    assert_eq!(wvara.query().decimals().await.unwrap(), 12);

    let ping = env.ethereum.mirror(ping_id.to_address_lossy().into());

    let on_eth_balance = wvara
        .query()
        .balance_of(ping.address().0.into())
        .await
        .unwrap();
    assert_eq!(on_eth_balance, 0);

    let state_hash = ping.query().state_hash().await.unwrap();
    let local_balance = node.db.read_state(state_hash).unwrap().balance;
    assert_eq!(local_balance, 0);

    // 1_000 tokens
    const VALUE_SENT: u128 = 1_000_000_000_000_000;

    let mut listener = env.events_publisher().subscribe().await;

    env.transfer_wvara(ping_id, VALUE_SENT).await;

    listener
        .apply_until_block_event(|e| {
            Ok(matches!(e, BlockEvent::Router(RouterEvent::BlockCommitted { .. })).then_some(()))
        })
        .await
        .unwrap();

    let on_eth_balance = wvara
        .query()
        .balance_of(ping.address().0.into())
        .await
        .unwrap();
    assert_eq!(on_eth_balance, VALUE_SENT);

    let state_hash = ping.query().state_hash().await.unwrap();
    let local_balance = node.db.read_state(state_hash).unwrap().balance;
    assert_eq!(local_balance, VALUE_SENT);

    env.approve_wvara(ping_id).await;

    let res = env
        .send_message(ping_id, b"PING", VALUE_SENT)
        .await
        .unwrap()
        .wait_for()
        .await
        .unwrap();

    assert_eq!(res.code, ReplyCode::Success(SuccessReplyReason::Manual));
    assert_eq!(res.value, 0);

    let on_eth_balance = wvara
        .query()
        .balance_of(ping.address().0.into())
        .await
        .unwrap();
    assert_eq!(on_eth_balance, 2 * VALUE_SENT);

    let state_hash = ping.query().state_hash().await.unwrap();
    let local_balance = node.db.read_state(state_hash).unwrap().balance;
    assert_eq!(local_balance, 2 * VALUE_SENT);
}

#[tokio::test(flavor = "multi_thread")]
#[ntest::timeout(120_000)]
async fn ping_reorg() {
    gear_utils::init_default_logger();

    let mut env = TestEnv::new(Default::default()).await.unwrap();

    let sequencer_pub_key = env.wallets.next();
    let mut node = env.new_node(
        NodeConfig::default()
            .sequencer(sequencer_pub_key)
            .validator(env.validators[0], env.validator_session_public_keys[0]),
    );
    node.start_service().await;

    let res = env
        .upload_code(demo_ping::WASM_BINARY)
        .await
        .unwrap()
        .wait_for()
        .await
        .unwrap();
    assert!(res.valid);

    let code_id = res.code_id;

    log::info!("📗 Abort service to simulate node blocks skipping");
    node.stop_service().await;

    let create_program = env
        .create_program(code_id, 500_000_000_000_000)
        .await
        .unwrap();
    let init = env
        .send_message(create_program.program_id, b"PING", 0)
        .await
        .unwrap();
    // Mine some blocks to check missed blocks support
    env.skip_blocks(10).await;

    // Start new service
    node.start_service().await;

    // IMPORTANT: Mine one block to sent block event to the new service.
    env.force_new_block().await;

    let res = create_program.wait_for().await.unwrap();
    let init_res = init.wait_for().await.unwrap();
    assert_eq!(res.code_id, code_id);
    assert_eq!(init_res.payload, b"PONG");

    let ping_id = res.program_id;

    env.approve_wvara(ping_id).await;

    log::info!(
        "📗 Create snapshot for block: {}, where ping program is already created",
        env.observer.provider().get_block_number().await.unwrap()
    );
    let program_created_snapshot_id = env.observer.provider().anvil_snapshot().await.unwrap();

    let res = env
        .send_message(ping_id, b"PING", 0)
        .await
        .unwrap()
        .wait_for()
        .await
        .unwrap();
    assert_eq!(res.program_id, ping_id);
    assert_eq!(res.payload, b"PONG");

    log::info!("📗 Test after reverting to the program creation snapshot");
    env.observer
        .provider()
        .anvil_revert(program_created_snapshot_id)
        .await
        .map(|res| assert!(res))
        .unwrap();

    let res = env
        .send_message(ping_id, b"PING", 0)
        .await
        .unwrap()
        .wait_for()
        .await
        .unwrap();
    assert_eq!(res.program_id, ping_id);
    assert_eq!(res.payload, b"PONG");

    // The last step is to test correctness after db cleanup
    node.stop_service().await;
    node.db = Database::from_one(&MemDb::default(), env.router_address.0);

    log::info!("📗 Test after db cleanup and service shutting down");
    let send_message = env.send_message(ping_id, b"PING", 0).await.unwrap();

    // Skip some blocks to simulate long time without service
    env.skip_blocks(10).await;

    node.start_service().await;

    // Important: mine one block to sent block event to the new service.
    env.force_new_block().await;

    let res = send_message.wait_for().await.unwrap();
    assert_eq!(res.program_id, ping_id);
    assert_eq!(res.payload, b"PONG");
}

// Mine 150 blocks - send message - mine 150 blocks.
// Deep sync must load chain in batch.
#[tokio::test(flavor = "multi_thread")]
#[ntest::timeout(60_000)]
async fn ping_deep_sync() {
    gear_utils::init_default_logger();

    let mut env = TestEnv::new(Default::default()).await.unwrap();

    let sequencer_pub_key = env.wallets.next();
    let mut node = env.new_node(
        NodeConfig::default()
            .sequencer(sequencer_pub_key)
            .validator(env.validators[0], env.validator_session_public_keys[0]),
    );
    node.start_service().await;

    let res = env
        .upload_code(demo_ping::WASM_BINARY)
        .await
        .unwrap()
        .wait_for()
        .await
        .unwrap();
    assert_eq!(res.code.as_slice(), demo_ping::WASM_BINARY);
    assert!(res.valid);

    let code_id = res.code_id;

    let res = env
        .create_program(code_id, 500_000_000_000_000)
        .await
        .unwrap()
        .wait_for()
        .await
        .unwrap();
    let init_res = env
        .send_message(res.program_id, b"PING", 0)
        .await
        .unwrap()
        .wait_for()
        .await
        .unwrap();
    assert_eq!(res.code_id, code_id);
    assert_eq!(init_res.payload, b"PONG");
    assert_eq!(init_res.value, 0);
    assert_eq!(
        init_res.code,
        ReplyCode::Success(SuccessReplyReason::Manual)
    );

    let ping_id = res.program_id;

    // Mine some blocks to check deep sync.
    env.skip_blocks(150).await;

    env.approve_wvara(ping_id).await;

    let send_message = env.send_message(ping_id, b"PING", 0).await.unwrap();

    // Mine some blocks to check deep sync.
    env.skip_blocks(150).await;

    let res = send_message.wait_for().await.unwrap();
    assert_eq!(res.program_id, ping_id);
    assert_eq!(res.payload, b"PONG");
    assert_eq!(res.value, 0);
    assert_eq!(res.code, ReplyCode::Success(SuccessReplyReason::Manual));
}

#[tokio::test(flavor = "multi_thread")]
#[ntest::timeout(120_000)]
async fn multiple_validators() {
    gear_utils::init_default_logger();

    let config = TestEnvConfig {
        validators: ValidatorsConfig::Generated(3),
        ..Default::default()
    };
    let mut env = TestEnv::new(config).await.unwrap();

    log::info!("📗 Starting sequencer");
    let sequencer_pub_key = env.wallets.next();
    let mut sequencer = env.new_node(
        NodeConfig::default()
            .sequencer(sequencer_pub_key)
            .network(None, None),
    );
    sequencer.start_service().await;

    log::info!("📗 Starting validator 0");
    let mut validator0 = env.new_node(
        NodeConfig::default()
            .validator(env.validators[0], env.validator_session_public_keys[0])
            .network(None, sequencer.multiaddr.clone()),
    );
    validator0.start_service().await;

    log::info!("📗 Starting validator 1");
    let mut validator1 = env.new_node(
        NodeConfig::default()
            .validator(env.validators[1], env.validator_session_public_keys[1])
            .network(None, sequencer.multiaddr.clone()),
    );
    validator1.start_service().await;

    log::info!("📗 Starting validator 2");
    let mut validator2 = env.new_node(
        NodeConfig::default()
            .validator(env.validators[2], env.validator_session_public_keys[2])
            .network(None, sequencer.multiaddr.clone()),
    );
    validator2.start_service().await;

    let res = env
        .upload_code(demo_ping::WASM_BINARY)
        .await
        .unwrap()
        .wait_for()
        .await
        .unwrap();
    assert_eq!(res.code, demo_ping::WASM_BINARY);
    assert!(res.valid);

    let ping_code_id = res.code_id;

    let res = env
        .create_program(ping_code_id, 500_000_000_000_000)
        .await
        .unwrap()
        .wait_for()
        .await
        .unwrap();
    let init_res = env
        .send_message(res.program_id, b"", 0)
        .await
        .unwrap()
        .wait_for()
        .await
        .unwrap();
    assert_eq!(res.code_id, ping_code_id);
    assert_eq!(init_res.payload, b"");
    assert_eq!(init_res.value, 0);
    assert_eq!(init_res.code, ReplyCode::Success(SuccessReplyReason::Auto));

    let ping_id = res.program_id;

    let res = env
        .upload_code(demo_async::WASM_BINARY)
        .await
        .unwrap()
        .wait_for()
        .await
        .unwrap();
    assert_eq!(res.code, demo_async::WASM_BINARY);
    assert!(res.valid);

    let async_code_id = res.code_id;

    let res = env
        .create_program(async_code_id, 500_000_000_000_000)
        .await
        .unwrap()
        .wait_for()
        .await
        .unwrap();
    let init_res = env
        .send_message(res.program_id, ping_id.encode().as_slice(), 0)
        .await
        .unwrap()
        .wait_for()
        .await
        .unwrap();
    assert_eq!(res.code_id, async_code_id);
    assert_eq!(init_res.payload, b"");
    assert_eq!(init_res.value, 0);
    assert_eq!(init_res.code, ReplyCode::Success(SuccessReplyReason::Auto));

    let async_id = res.program_id;

    env.approve_wvara(ping_id).await;
    env.approve_wvara(async_id).await;

    let res = env
        .send_message(async_id, demo_async::Command::Common.encode().as_slice(), 0)
        .await
        .unwrap()
        .wait_for()
        .await
        .unwrap();
    assert_eq!(res.program_id, async_id);
    assert_eq!(res.payload, res.message_id.encode().as_slice());
    assert_eq!(res.value, 0);
    assert_eq!(res.code, ReplyCode::Success(SuccessReplyReason::Manual));

    log::info!("📗 Stop validator 2 and check that all is still working");
    validator2.stop_service().await;
    let res = env
        .send_message(async_id, demo_async::Command::Common.encode().as_slice(), 0)
        .await
        .unwrap()
        .wait_for()
        .await
        .unwrap();
    assert_eq!(res.payload, res.message_id.encode().as_slice());

    log::info!("📗 Stop validator 1 and check that it's not working");
    validator1.stop_service().await;

    let wait_for_reply_to = env
        .send_message(async_id, demo_async::Command::Common.encode().as_slice(), 0)
        .await
        .unwrap();

    tokio::time::timeout(env.block_time * 5, wait_for_reply_to.clone().wait_for())
        .await
        .expect_err("Timeout expected");

    log::info!("📗 Start validator 2 and check that now is working, validator 1 is still stopped.");
    // TODO: impossible to restart validator 2 with the same network address, need to fix it #4210
    let mut validator2 = env.new_node(
        NodeConfig::default()
            .validator(env.validators[2], env.validator_session_public_keys[2])
            .network(None, sequencer.multiaddr.clone())
            .db(validator2.db),
    );

    validator2.start_service().await;

    // IMPORTANT: mine one block to sent a new block event.
    env.force_new_block().await;

    let res = wait_for_reply_to.wait_for().await.unwrap();
    assert_eq!(res.payload, res.message_id.encode().as_slice());
}

#[tokio::test(flavor = "multi_thread")]
#[ntest::timeout(120_000)]
<<<<<<< HEAD
async fn fast_sync() {
    gear_utils::init_default_logger();

    let config = TestEnvConfig {
        validators: ValidatorsConfig::Generated(3),
        ..Default::default()
    };
    let mut env = TestEnv::new(config).await.unwrap();

    log::info!("Starting sequencer");
    let sequencer_pub_key = env.wallets.next();
    let mut sequencer = env.new_node(
        NodeConfig::default()
            .sequencer(sequencer_pub_key)
            .validator(env.validators[0])
            .network(None, None),
    );
    sequencer.start_service().await;

    log::info!("Starting Alice");
    let mut alice = env.new_node(
        NodeConfig::default()
            .validator(env.validators[1])
            .network(None, sequencer.multiaddr.clone()),
    );
    alice.start_service().await;

    log::info!("Uploading `demo-ping` program");

    let code_info = env
        .upload_code(demo_async::WASM_BINARY)
        .await
        .unwrap()
        .wait_for()
        .await
        .unwrap();

    let code_id = code_info.code_id;
    let mut program_ids = [(ActorId::zero(), ActorId::zero()); 5];

    for (i, (program_id, destination)) in program_ids.iter_mut().enumerate() {
        let program_info = env
            .create_program(code_id, 500_000_000_000_000)
            .await
            .unwrap()
            .wait_for()
            .await
            .unwrap();

        *program_id = program_info.program_id;
        *destination = ActorId::from(i as u64 % 3);

        let _reply_info = env
            .send_message(program_info.program_id, destination.as_ref(), 0)
            .await
            .unwrap()
            .wait_for()
            .await
            .unwrap();
    }

    tokio::time::sleep(Duration::from_secs(3)).await;

    log::info!("Starting Bob (fast-sync)");
    let mut bob = env.new_node(
        NodeConfig::default()
            .validator(env.validators[2])
            .network_with_config(NodeNetworkConfig {
                address: None,
                bootstrap_address: sequencer.multiaddr,
                fast_sync: true,
            }),
    );
    bob.start_service().await;

    tokio::time::sleep(Duration::from_secs(3)).await;

    for (program_id, destination) in program_ids {
        let _reply_info = env
            .send_message(program_id, destination.as_ref(), 0)
            .await
            .unwrap()
            .wait_for()
            .await
            .unwrap();
    }

    tokio::time::sleep(Duration::from_secs(15)).await;

    bob.stop_service().await;
=======
async fn tx_pool_gossip() {
    gear_utils::init_default_logger();

    let test_env_config = TestEnvConfig {
        validators: ValidatorsConfig::Generated(2),
        ..Default::default()
    };

    // Setup env of 2 nodes, one of them knows about the other one.
    let mut env = TestEnv::new(test_env_config).await.unwrap();

    log::info!("📗 Starting node 0");
    let mut node0 = env.new_node(
        NodeConfig::default()
            .validator(env.validators[0], env.validator_session_public_keys[0])
            .service_rpc(9505)
            .network(None, None),
    );
    node0.start_service().await;

    log::info!("📗 Starting node 1");
    let mut node1 = env.new_node(
        NodeConfig::default()
            .validator(env.validators[1], env.validator_session_public_keys[1])
            .network(None, node0.multiaddr.clone()),
    );
    node1.start_service().await;

    log::info!("Populate node-0 and node-1 with 2 valid blocks");

    env.observer
        .provider()
        .evm_mine(None)
        .await
        .expect("failed mining a new block");
    env.observer
        .provider()
        .evm_mine(None)
        .await
        .expect("failed mining a new block");

    // Give some time for nodes to process the blocks
    tokio::time::sleep(Duration::from_secs(2)).await;
    let reference_block = node0
        .db
        .latest_valid_block()
        .expect("at least genesis block is latest valid")
        .0;

    // Prepare tx data
    let signed_ethexe_tx = {
        let sender_pub_key = env.signer.generate_key().expect("failed generating key");

        let ethexe_tx = OffchainTransaction {
            raw: RawOffchainTransaction::SendMessage {
                program_id: H160::random(),
                payload: vec![],
            },
            // referring to the latest valid block hash
            reference_block,
        };
        let signature = env
            .signer
            .sign(sender_pub_key, ethexe_tx.encode().as_ref())
            .expect("failed signing tx");
        SignedOffchainTransaction {
            signature: signature.encode(),
            transaction: ethexe_tx,
        }
    };

    // Send request
    log::info!("Sending tx pool request to node-1");
    let rpc_client = node0.rpc_client().expect("rpc server is set");
    let resp = rpc_client
        .send_message(
            signed_ethexe_tx.transaction.clone(),
            signed_ethexe_tx.signature.clone(),
        )
        .await
        .expect("failed sending request");
    assert!(resp.status().is_success());

    // This way the response from RPC server is checked to be `Ok`.
    // In case of error RPC returns the `Ok` response with error message.
    let resp = resp
        .json::<serde_json::Value>()
        .await
        .expect("failed to deserialize json response from rpc");
    assert!(resp.get("result").is_some());

    // Tx executable validation takes time.
    // Sleep for a while so tx is processed by both nodes.
    tokio::time::sleep(Duration::from_secs(12)).await;

    // Check that node-1 received the message
    let tx_hash = signed_ethexe_tx.tx_hash();
    let node1_db_tx = node1
        .db
        .get_offchain_transaction(tx_hash)
        .expect("tx not found");
    assert_eq!(node1_db_tx, signed_ethexe_tx);
>>>>>>> 7935c43d
}

mod utils {
    use super::*;
    use crate::Event;
    use ethexe_common::SimpleBlockData;
    use ethexe_network::{export::Multiaddr, NetworkEvent};
    use ethexe_observer::{ObserverEvent, ObserverService};
    use ethexe_rpc::RpcService;
    use ethexe_sequencer::{SequencerConfig, SequencerService};
    use ethexe_signer::PrivateKey;
    use ethexe_tx_pool::TxPoolService;
    use futures::StreamExt;
    use gear_core::message::ReplyCode;
    use rand::{rngs::StdRng, SeedableRng};
    use roast_secp256k1_evm::frost::{
        keys::{self, IdentifierList, PublicKeyPackage},
        Identifier, SigningKey,
    };
    use std::{
        ops::Mul,
        str::FromStr,
        sync::atomic::{AtomicUsize, Ordering},
    };
    use tokio::sync::{
        broadcast::{self, Receiver, Sender},
        Mutex,
    };

    pub struct TestEnv {
        pub rpc_url: String,
        pub wallets: Wallets,
        pub observer: ObserverService,
        pub blob_reader: Arc<MockBlobReader>,
        pub ethereum: Ethereum,
        #[allow(unused)]
        pub router_query: RouterQuery,
        pub signer: Signer,
        pub validators: Vec<ethexe_signer::PublicKey>,
        pub validator_session_public_keys: Vec<ethexe_signer::PublicKey>,
        pub router_address: ethexe_signer::Address,
        pub sender_id: ActorId,
        pub genesis_block_hash: H256,
        pub threshold: u64,
        pub block_time: Duration,
        pub continuous_block_generation: bool,

        /// In order to reduce amount of observers, we create only one observer and broadcast events to all subscribers.
        broadcaster: Arc<Mutex<Sender<ObserverEvent>>>,
        _anvil: Option<AnvilInstance>,
        _events_stream: JoinHandle<()>,
    }

    impl TestEnv {
        pub async fn new(config: TestEnvConfig) -> Result<Self> {
            let TestEnvConfig {
                validators,
                block_time,
                rpc_url,
                wallets,
                router_address,
                continuous_block_generation,
            } = config;

            // we set our own hook with `exit(1)` because
            // we use multithreaded tokio runtime in tests
            // so panics are not observed until any service is stopped
            let default_panic = std::panic::take_hook();
            std::panic::set_hook(Box::new(move |info| {
                default_panic(info);
                std::process::exit(1);
            }));

            log::info!(
                "📗 Starting new test environment. Continuous block generation: {}",
                continuous_block_generation
            );

            let (rpc_url, anvil) = match rpc_url {
                Some(rpc_url) => {
                    log::info!("📍 Using provided RPC URL: {}", rpc_url);
                    (rpc_url, None)
                }
                None => {
                    let anvil = if continuous_block_generation {
                        Anvil::new().block_time(block_time.as_secs()).spawn()
                    } else {
                        Anvil::new().spawn()
                    };
                    log::info!("📍 Anvil started at {}", anvil.ws_endpoint());
                    (anvil.ws_endpoint(), Some(anvil))
                }
            };

            let signer = Signer::new(tempfile::tempdir()?.into_path())?;

            let mut wallets = if let Some(wallets) = wallets {
                Wallets::custom(&signer, wallets)
            } else {
                Wallets::anvil(&signer)
            };

            let validators: Vec<_> = match validators {
                ValidatorsConfig::Generated(amount) => (0..amount)
                    .map(|_| signer.generate_key().unwrap())
                    .collect(),
                ValidatorsConfig::Custom(keys) => keys
                    .iter()
                    .map(|k| {
                        let private_key = k.parse().unwrap();
                        signer.add_key(private_key).unwrap()
                    })
                    .collect(),
            };

            let max_signers: u16 = validators.len().try_into().expect("conversion failed");
            let min_signers = max_signers
                .checked_mul(2)
                .expect("multiplication failed")
                .div_ceil(3);

            let maybe_validator_identifiers: Result<Vec<_>, _> = validators
                .iter()
                .map(|public_key| {
                    Identifier::deserialize(&ActorId::from(public_key.to_address()).into_bytes())
                })
                .collect();
            let validator_identifiers = maybe_validator_identifiers.expect("conversion failed");
            let identifiers = IdentifierList::Custom(&validator_identifiers);

            let mut rng = StdRng::seed_from_u64(123);

            let secret = SigningKey::deserialize(&[0x01; 32]).expect("conversion failed");

            let (secret_shares, public_key_package1) =
                keys::split(&secret, max_signers, min_signers, identifiers, &mut rng)
                    .expect("key split failed");

            let verifiable_secret_sharing_commitment = secret_shares
                .values()
                .map(|secret_share| secret_share.commitment().clone())
                .next()
                .expect("conversion failed");

            let identifiers = validator_identifiers.clone().into_iter().collect();
            let public_key_package2 = PublicKeyPackage::from_commitment(
                &identifiers,
                &verifiable_secret_sharing_commitment,
            )
            .expect("conversion failed");
            assert_eq!(public_key_package1, public_key_package2);

            let validator_session_public_keys: Vec<_> = validator_identifiers
                .iter()
                .map(|id| {
                    let signing_share = *secret_shares[id].signing_share();
                    let private_key = PrivateKey(signing_share.serialize().try_into().unwrap());
                    signer.add_key(private_key).unwrap()
                })
                .collect();

            let sender_address = wallets.next().to_address();

            let ethereum = if let Some(router_address) = router_address {
                log::info!("📗 Connecting to existing router at {}", router_address);
                Ethereum::new(
                    &rpc_url,
                    router_address.parse().unwrap(),
                    signer.clone(),
                    sender_address,
                )
                .await?
            } else {
                log::info!("📗 Deploying new router");
                Ethereum::deploy(
                    &rpc_url,
                    validators.iter().map(|k| k.to_address()).collect(),
                    signer.clone(),
                    sender_address,
                    verifiable_secret_sharing_commitment,
                )
                .await?
            };

            let router = ethereum.router();
            let router_query = router.query();
            let router_address = router.address();

            let blob_reader = Arc::new(MockBlobReader::new(block_time));

            let eth_cfg = EthereumConfig {
                rpc: rpc_url.clone(),
                beacon_rpc: Default::default(),
                router_address,
                block_time: config.block_time,
            };
            let observer = ObserverService::new_with_blobs(&eth_cfg, blob_reader.clone())
                .await
                .unwrap();

            let (broadcaster, _events_stream) = {
                let mut observer = observer.clone();
                let (sender, mut receiver) = tokio::sync::broadcast::channel(2048);
                let sender = Arc::new(Mutex::new(sender));
                let cloned_sender = sender.clone();

                let (send_subscription_created, receive_subscription_created) =
                    tokio::sync::oneshot::channel::<()>();
                let handle = task::spawn(async move {
                    send_subscription_created.send(()).unwrap();

                    while let Ok(event) = observer.select_next_some().await {
                        log::trace!(target: "test-event", "📗 Event: {:?}", event);

                        cloned_sender
                            .lock()
                            .await
                            .send(event)
                            .inspect_err(|err| log::error!("Failed to broadcast event: {err}"))
                            .unwrap();

                        // At least one receiver is presented always, in order to avoid the channel dropping.
                        receiver
                            .recv()
                            .await
                            .inspect_err(|err| log::error!("Failed to receive event: {err}"))
                            .unwrap();
                    }

                    panic!("📗 Observer stream ended");
                });
                receive_subscription_created.await.unwrap();

                (sender, handle)
            };
            let genesis_block_hash = router_query.genesis_block_hash().await?;
            let threshold = router_query.threshold().await?;

            Ok(TestEnv {
                rpc_url,
                wallets,
                observer,
                blob_reader,
                ethereum,
                router_query,
                signer,
                validators,
                validator_session_public_keys,
                router_address,
                sender_id: ActorId::from(H160::from(sender_address.0)),
                genesis_block_hash,
                threshold,
                block_time,
                continuous_block_generation,
                broadcaster,
                _anvil: anvil,
                _events_stream,
            })
        }

        pub fn new_node(&mut self, config: NodeConfig) -> Node {
            let NodeConfig {
                db,
                sequencer_public_key,
                validator_public_key,
                validator_session_public_key,
                network,
                rpc: service_rpc_config,
            } = config;

            let db =
                db.unwrap_or_else(|| Database::from_one(&MemDb::default(), self.router_address.0));

            let network_address = network.as_ref().map(|network| {
                network.address.clone().unwrap_or_else(|| {
                    static NONCE: AtomicUsize = AtomicUsize::new(10);
                    let nonce = NONCE.fetch_add(1, Ordering::Relaxed);
                    format!("/memory/{nonce}")
                })
            });
            let fast_sync = network
                .as_ref()
                .map(|network| network.fast_sync)
                .unwrap_or(false);
            let network_bootstrap_address = network.and_then(|network| network.bootstrap_address);

            Node {
                db,
                multiaddr: None,
                broadcaster: None,
                receiver: None,
                rpc_url: self.rpc_url.clone(),
                genesis_block_hash: self.genesis_block_hash,
                blob_reader: self.blob_reader.clone(),
                observer: self.observer.clone(),
                signer: self.signer.clone(),
                block_time: self.block_time,
                validators: self.validators.iter().map(|k| k.to_address()).collect(),
                threshold: self.threshold,
                router_address: self.router_address,
                running_service_handle: None,
                sequencer_public_key,
                validator_public_key,
                validator_session_public_key,
                network_address,
                network_bootstrap_address,
<<<<<<< HEAD
                fast_sync,
=======
                service_rpc_config,
>>>>>>> 7935c43d
            }
        }

        pub async fn upload_code(&self, code: &[u8]) -> Result<WaitForUploadCode> {
            log::info!("📗 Upload code, len {}", code.len());

            let listener = self.events_publisher().subscribe().await;

            let pending_builder = self
                .ethereum
                .router()
                .request_code_validation_with_sidecar(code)
                .await?;

            let code_id = pending_builder.code_id();
            let tx_hash = pending_builder.tx_hash();

            self.blob_reader
                .add_blob_transaction(tx_hash, code.to_vec())
                .await;

            Ok(WaitForUploadCode { listener, code_id })
        }

        pub async fn create_program(
            &self,
            code_id: CodeId,
            initial_executable_balance: u128,
        ) -> Result<WaitForProgramCreation> {
            log::info!("📗 Create program, code_id {code_id}");

            let listener = self.events_publisher().subscribe().await;

            let router = self.ethereum.router();

            let (_, program_id) = router.create_program(code_id, H256::random()).await?;

            if initial_executable_balance != 0 {
                let program_address = program_id.to_address_lossy().0.into();
                router
                    .wvara()
                    .approve(program_address, initial_executable_balance)
                    .await?;

                let mirror = self.ethereum.mirror(program_address.into_array().into());

                mirror
                    .executable_balance_top_up(initial_executable_balance)
                    .await?;
            }

            Ok(WaitForProgramCreation {
                listener,
                program_id,
            })
        }

        pub async fn send_message(
            &self,
            target: ActorId,
            payload: &[u8],
            value: u128,
        ) -> Result<WaitForReplyTo> {
            log::info!("📗 Send message to {target}, payload len {}", payload.len());

            let listener = self.events_publisher().subscribe().await;

            let program_address = ethexe_signer::Address::try_from(target)?;
            let program = self.ethereum.mirror(program_address);

            let (_, message_id) = program.send_message(payload, value).await?;

            Ok(WaitForReplyTo {
                listener,
                message_id,
            })
        }

        pub async fn approve_wvara(&self, program_id: ActorId) {
            log::info!("📗 Approving WVara for {program_id}");

            let program_address = ethexe_signer::Address::try_from(program_id).unwrap();
            let wvara = self.ethereum.router().wvara();
            wvara.approve_all(program_address.0.into()).await.unwrap();
        }

        pub async fn transfer_wvara(&self, program_id: ActorId, value: u128) {
            log::info!("📗 Transferring {value} WVara to {program_id}");

            let program_address = ethexe_signer::Address::try_from(program_id).unwrap();
            let wvara = self.ethereum.router().wvara();
            wvara
                .transfer(program_address.0.into(), value)
                .await
                .unwrap();
        }

        pub fn events_publisher(&self) -> ObserverEventsPublisher {
            ObserverEventsPublisher {
                broadcaster: self.broadcaster.clone(),
            }
        }

        pub async fn force_new_block(&self) {
            if self.continuous_block_generation {
                // nothing to do: new block will be generated automatically
            } else {
                self.observer.provider().evm_mine(None).await.unwrap();
            }
        }

        pub async fn skip_blocks(&self, blocks_amount: u32) {
            if self.continuous_block_generation {
                tokio::time::sleep(self.block_time.mul(blocks_amount)).await;
            } else {
                self.observer
                    .provider()
                    .evm_mine(Some(MineOptions::Options {
                        timestamp: None,
                        blocks: Some(blocks_amount.into()),
                    }))
                    .await
                    .unwrap();
            }
        }

        #[allow(unused)]
        pub async fn process_already_uploaded_code(&self, code: &[u8], tx_hash: &str) -> CodeId {
            let code_id = CodeId::generate(code);
            let tx_hash = H256::from_str(tx_hash).unwrap();
            self.blob_reader
                .add_blob_transaction(tx_hash, code.to_vec())
                .await;
            code_id
        }
    }

    pub struct ObserverEventsPublisher {
        broadcaster: Arc<Mutex<Sender<ObserverEvent>>>,
    }

    impl ObserverEventsPublisher {
        pub async fn subscribe(&self) -> ObserverEventsListener {
            ObserverEventsListener {
                receiver: self.broadcaster.lock().await.subscribe(),
            }
        }
    }

    pub struct ObserverEventsListener {
        receiver: broadcast::Receiver<ObserverEvent>,
    }

    impl Clone for ObserverEventsListener {
        fn clone(&self) -> Self {
            Self {
                receiver: self.receiver.resubscribe(),
            }
        }
    }

    impl ObserverEventsListener {
        pub async fn next_event(&mut self) -> Result<ObserverEvent> {
            self.receiver.recv().await.map_err(Into::into)
        }

        pub async fn apply_until<R: Sized>(
            &mut self,
            mut f: impl FnMut(ObserverEvent) -> Result<Option<R>>,
        ) -> Result<R> {
            loop {
                let event = self.next_event().await?;
                if let Some(res) = f(event)? {
                    return Ok(res);
                }
            }
        }

        pub async fn apply_until_block_event<R: Sized>(
            &mut self,
            mut f: impl FnMut(BlockEvent) -> Result<Option<R>>,
        ) -> Result<R> {
            self.apply_until_block_event_with_header(|e, _h| f(e)).await
        }

        pub async fn apply_until_block_event_with_header<R: Sized>(
            &mut self,
            mut f: impl FnMut(BlockEvent, &SimpleBlockData) -> Result<Option<R>>,
        ) -> Result<R> {
            loop {
                let event = self.next_event().await?;

                let ObserverEvent::Block(block) = event else {
                    continue;
                };

                let block_data = block.to_simple();

                for event in block.events {
                    if let Some(res) = f(event, &block_data)? {
                        return Ok(res);
                    }
                }
            }
        }
    }

    pub enum ValidatorsConfig {
        /// Auto generate validators, amount of validators is provided.
        Generated(usize),
        /// Custom validator eth-addresses in hex string format.
        #[allow(unused)]
        Custom(Vec<String>),
    }

    pub struct TestEnvConfig {
        /// How many validators will be in deployed router.
        /// By default uses 1 auto generated validator.
        pub validators: ValidatorsConfig,
        /// By default uses 1 second block time.
        pub block_time: Duration,
        /// By default creates new anvil instance if rpc is not provided.
        pub rpc_url: Option<String>,
        /// By default uses anvil hardcoded wallets if wallets are not provided.
        pub wallets: Option<Vec<String>>,
        /// If None (by default) new router will be deployed.
        /// In case of Some(_), will connect to existing router contract.
        pub router_address: Option<String>,
        /// Identify whether networks works (or have to works) in continuous block generation mode.
        pub continuous_block_generation: bool,
    }

    impl Default for TestEnvConfig {
        fn default() -> Self {
            Self {
                validators: ValidatorsConfig::Generated(1),
                block_time: Duration::from_secs(1),
                rpc_url: None,
                wallets: None,
                router_address: None,
                continuous_block_generation: false,
            }
        }
    }

    // TODO (breathx): consider to remove me in favor of crate::config::NodeConfig.
    #[derive(Default)]
    pub struct NodeConfig {
        /// Database, if not provided, will be created with MemDb.
        pub db: Option<Database>,
        /// Sequencer public key, if provided then new node starts as sequencer.
        pub sequencer_public_key: Option<ethexe_signer::PublicKey>,
        /// Validator public key, if provided then new node starts as validator.
        pub validator_public_key: Option<ethexe_signer::PublicKey>,
        /// Validator public key of session, if provided then new node starts as validator.
        pub validator_session_public_key: Option<ethexe_signer::PublicKey>,
        /// Network configuration, if provided then new node starts with network.
        pub network: Option<NodeNetworkConfig>,
        /// RPC configuration, if provided then new node starts with RPC service.
        pub rpc: Option<RpcConfig>,
    }

    impl NodeConfig {
        pub fn db(mut self, db: Database) -> Self {
            self.db = Some(db);
            self
        }

        pub fn sequencer(mut self, sequencer_public_key: ethexe_signer::PublicKey) -> Self {
            self.sequencer_public_key = Some(sequencer_public_key);
            self
        }

        pub fn validator(
            mut self,
            validator_public_key: ethexe_signer::PublicKey,
            validator_session_public_key: ethexe_signer::PublicKey,
        ) -> Self {
            self.validator_public_key = Some(validator_public_key);
            self.validator_session_public_key = Some(validator_session_public_key);
            self
        }

        pub fn network_with_config(mut self, config: NodeNetworkConfig) -> Self {
            self.network = Some(config);
            self
        }

        pub fn network(self, address: Option<String>, bootstrap_address: Option<String>) -> Self {
            self.network_with_config(NodeNetworkConfig {
                address,
                bootstrap_address,
                fast_sync: false,
            })
        }

        pub fn service_rpc(mut self, rpc_port: u16) -> Self {
            let service_rpc_config = RpcConfig {
                listen_addr: SocketAddr::new("127.0.0.1".parse().unwrap(), rpc_port),
                cors: None,
                dev: false,
            };
            self.rpc = Some(service_rpc_config);

            self
        }
    }

    #[derive(Default)]
    pub struct NodeNetworkConfig {
        /// Network address, if not provided, will be generated by test env.
        pub address: Option<String>,
        /// Network bootstrap address, if not provided, then no bootstrap address will be used.
        pub bootstrap_address: Option<String>,
        /// Do P2P database synchronization before the main loop
        pub fast_sync: bool,
    }

    /// Provides access to hardcoded anvil wallets or custom set wallets.
    pub struct Wallets {
        wallets: Vec<ethexe_signer::PublicKey>,
        next_wallet: usize,
    }

    impl Wallets {
        pub fn anvil(signer: &Signer) -> Self {
            let accounts = vec![
                "0xac0974bec39a17e36ba4a6b4d238ff944bacb478cbed5efcae784d7bf4f2ff80",
                "0x59c6995e998f97a5a0044966f0945389dc9e86dae88c7a8412f4603b6b78690d",
                "0x5de4111afa1a4b94908f83103eb1f1706367c2e68ca870fc3fb9a804cdab365a",
                "0x7c852118294e51e653712a81e05800f419141751be58f605c371e15141b007a6",
                "0x47e179ec197488593b187f80a00eb0da91f1b9d0b13f8733639f19c30a34926a",
                "0x8b3a350cf5c34c9194ca85829a2df0ec3153be0318b5e2d3348e872092edffba",
                "0x92db14e403b83dfe3df233f83dfa3a0d7096f21ca9b0d6d6b8d88b2b4ec1564e",
                "0x4bbbf85ce3377467afe5d46f804f221813b2bb87f24d81f60f1fcdbf7cbf4356",
                "0xdbda1821b80551c9d65939329250298aa3472ba22feea921c0cf5d620ea67b97",
                "0x2a871d0798f97d79848a013d4936a73bf4cc922c825d33c1cf7073dff6d409c6",
            ];

            Self::custom(signer, accounts)
        }

        pub fn custom<S: AsRef<str>>(signer: &Signer, accounts: Vec<S>) -> Self {
            Self {
                wallets: accounts
                    .into_iter()
                    .map(|s| signer.add_key(s.as_ref().parse().unwrap()).unwrap())
                    .collect(),
                next_wallet: 0,
            }
        }

        pub fn next(&mut self) -> ethexe_signer::PublicKey {
            let pub_key = self.wallets.get(self.next_wallet).expect("No more wallets");
            self.next_wallet += 1;
            *pub_key
        }
    }

    pub struct Node {
        pub db: Database,
        pub multiaddr: Option<String>,

        broadcaster: Option<Sender<Event>>,
        receiver: Option<Receiver<Event>>,
        rpc_url: String,
        genesis_block_hash: H256,
        blob_reader: Arc<MockBlobReader>,
        observer: ObserverService,
        signer: Signer,
        validators: Vec<ethexe_signer::Address>,
        threshold: u64,
        router_address: ethexe_signer::Address,
        block_time: Duration,
        running_service_handle: Option<JoinHandle<Result<()>>>,
        sequencer_public_key: Option<ethexe_signer::PublicKey>,
        validator_public_key: Option<ethexe_signer::PublicKey>,
        validator_session_public_key: Option<ethexe_signer::PublicKey>,
        network_address: Option<String>,
        network_bootstrap_address: Option<String>,
<<<<<<< HEAD
        fast_sync: bool,
=======
        service_rpc_config: Option<RpcConfig>,
>>>>>>> 7935c43d
    }

    impl Node {
        pub async fn start_service(&mut self) {
            assert!(
                self.running_service_handle.is_none(),
                "Service is already running"
            );

            let processor = Processor::new(self.db.clone()).unwrap();

            let query = Query::new(
                Arc::new(self.db.clone()),
                &self.rpc_url,
                self.router_address,
                self.genesis_block_hash,
                self.blob_reader.clone(),
                10000,
            )
            .await
            .unwrap();

            let router_query = RouterQuery::new(&self.rpc_url, self.router_address)
                .await
                .unwrap();

            let wait_for_network = self.network_bootstrap_address.is_some();

            let network = self.network_address.as_ref().map(|addr| {
                let config_path = tempfile::tempdir().unwrap().into_path();
                let multiaddr: Multiaddr = addr.parse().unwrap();

                let mut config = ethexe_network::NetworkConfig::new_test(config_path);
                config.listen_addresses = [multiaddr.clone()].into();
                config.external_addresses = [multiaddr.clone()].into();
                if let Some(bootstrap_addr) = self.network_bootstrap_address.as_ref() {
                    let multiaddr = bootstrap_addr.parse().unwrap();
                    config.bootstrap_addresses = [multiaddr].into();
                }
                let network =
                    ethexe_network::NetworkService::new(config, &self.signer, self.db.clone())
                        .unwrap();
                self.multiaddr = Some(format!("{addr}/p2p/{}", network.local_peer_id()));
                network
            });

            let sequencer = match self.sequencer_public_key.as_ref() {
                Some(key) => Some(
                    SequencerService::new(
                        &SequencerConfig {
                            ethereum_rpc: self.rpc_url.clone(),
                            sign_tx_public: *key,
                            router_address: self.router_address,
                            validators: self.validators.clone(),
                            threshold: self.threshold,
                            block_time: self.block_time,
                        },
                        self.signer.clone(),
                        Box::new(self.db.clone()),
                    )
                    .await
                    .unwrap(),
                ),
                None => None,
            };

            let validator = self
                .validator_public_key
                .zip(self.validator_session_public_key)
                .map(|(pub_key, pub_key_session)| {
                    Validator::new(
                        &ethexe_validator::Config {
                            pub_key,
                            pub_key_session,
                            router_address: self.router_address,
                        },
                        self.signer.clone(),
                    )
                });
            let (sender, receiver) = broadcast::channel(2048);

            let tx_pool_service = TxPoolService::new(self.db.clone());

            let rpc = self.service_rpc_config.as_ref().map(|service_rpc_config| {
                RpcService::new(service_rpc_config.clone(), self.db.clone(), None)
            });

            self.receiver = Some(receiver);
            self.broadcaster = Some(sender.clone());
            let service = Service::new_from_parts(
                self.db.clone(),
                self.observer.clone(),
                query,
                router_query,
                processor,
                self.signer.clone(),
                tx_pool_service,
                network,
                sequencer,
                validator,
                None,
<<<<<<< HEAD
                None,
                self.fast_sync,
=======
                rpc,
                Some(sender),
>>>>>>> 7935c43d
            );

            let handle = task::spawn(service.run());
            self.running_service_handle = Some(handle);

            self.wait_for(|e| matches!(e, Event::ServiceStarted)).await;

            if wait_for_network {
                self.wait_for(|e| matches!(e, Event::Network(NetworkEvent::PeerConnected(_))))
                    .await;
            }
        }

        pub async fn stop_service(&mut self) {
            let handle = self
                .running_service_handle
                .take()
                .expect("Service is not running");

            handle.abort();

            assert!(handle.await.unwrap_err().is_cancelled());

            self.broadcaster = None;
            self.multiaddr = None;
            self.receiver = None;
        }

        pub fn rpc_client(&self) -> Option<RpcClient> {
            self.service_rpc_config
                .as_ref()
                .map(|rpc| RpcClient::new(format!("http://{}", rpc.listen_addr)))
        }

        pub fn listener(&self) -> ServiceEventsListener {
            ServiceEventsListener {
                receiver: self
                    .broadcaster
                    .as_ref()
                    .expect("channel isn't created")
                    .subscribe(),
            }
        }

        // TODO(playX18): Tests that actually use Event broadcast channel extensively
        pub async fn wait_for(&self, f: impl Fn(Event) -> bool) {
            self.listener()
                .wait_for(|e| Ok(f(e)))
                .await
                .expect("infallible; always ok")
        }
    }

    pub struct ServiceEventsListener {
        receiver: Receiver<Event>,
    }

    impl Clone for ServiceEventsListener {
        fn clone(&self) -> Self {
            Self {
                receiver: self.receiver.resubscribe(),
            }
        }
    }

    impl ServiceEventsListener {
        pub async fn next_event(&mut self) -> Result<Event> {
            self.receiver.recv().await.map_err(Into::into)
        }

        pub async fn wait_for(&mut self, f: impl Fn(Event) -> Result<bool>) -> Result<()> {
            self.apply_until(|e| if f(e)? { Ok(Some(())) } else { Ok(None) })
                .await
        }

        pub async fn apply_until<R: Sized>(
            &mut self,
            f: impl Fn(Event) -> Result<Option<R>>,
        ) -> Result<R> {
            loop {
                let event = self.next_event().await?;
                if let Some(res) = f(event)? {
                    return Ok(res);
                }
            }
        }
    }

    #[derive(Clone)]
    pub struct WaitForUploadCode {
        listener: ObserverEventsListener,
        pub code_id: CodeId,
    }

    #[derive(Debug)]
    pub struct UploadCodeInfo {
        pub code_id: CodeId,
        pub code: Vec<u8>,
        pub valid: bool,
    }

    impl WaitForUploadCode {
        pub async fn wait_for(mut self) -> Result<UploadCodeInfo> {
            log::info!("📗 Waiting for code upload, code_id {}", self.code_id);

            let mut code_info = None;
            let mut valid_info = None;

            self.listener
                .apply_until(|event| match event {
                    ObserverEvent::Blob {
                        code_id: loaded_id,
                        code,
                        ..
                    } if loaded_id == self.code_id => {
                        code_info = Some(code);
                        Ok(Some(()))
                    }
                    _ => Ok(None),
                })
                .await?;

            self.listener
                .apply_until_block_event(|event| match event {
                    BlockEvent::Router(RouterEvent::CodeGotValidated { code_id, valid })
                        if code_id == self.code_id =>
                    {
                        valid_info = Some(valid);
                        Ok(Some(()))
                    }
                    _ => Ok(None),
                })
                .await?;

            Ok(UploadCodeInfo {
                code_id: self.code_id,
                code: code_info.expect("Code must be set"),
                valid: valid_info.expect("Valid must be set"),
            })
        }
    }

    #[derive(Clone)]
    pub struct WaitForProgramCreation {
        listener: ObserverEventsListener,
        pub program_id: ActorId,
    }

    #[derive(Debug)]
    pub struct ProgramCreationInfo {
        pub program_id: ActorId,
        pub code_id: CodeId,
    }

    impl WaitForProgramCreation {
        pub async fn wait_for(mut self) -> Result<ProgramCreationInfo> {
            log::info!("📗 Waiting for program {} creation", self.program_id);

            let mut code_id_info = None;
            self.listener
                .apply_until_block_event(|event| {
                    match event {
                        BlockEvent::Router(RouterEvent::ProgramCreated { actor_id, code_id })
                            if actor_id == self.program_id =>
                        {
                            code_id_info = Some(code_id);
                            return Ok(Some(()));
                        }

                        _ => {}
                    }
                    Ok(None)
                })
                .await?;

            let code_id = code_id_info.expect("Code ID must be set");
            Ok(ProgramCreationInfo {
                program_id: self.program_id,
                code_id,
            })
        }
    }

    #[derive(Clone)]
    pub struct WaitForReplyTo {
        listener: ObserverEventsListener,
        pub message_id: MessageId,
    }

    #[derive(Debug)]
    pub struct ReplyInfo {
        pub message_id: MessageId,
        pub program_id: ActorId,
        pub payload: Vec<u8>,
        pub code: ReplyCode,
        pub value: u128,
    }

    impl WaitForReplyTo {
        pub async fn wait_for(mut self) -> Result<ReplyInfo> {
            log::info!("📗 Waiting for reply to message {}", self.message_id);

            let mut info = None;

            self.listener
                .apply_until_block_event(|event| match event {
                    BlockEvent::Mirror {
                        actor_id,
                        event:
                            MirrorEvent::Reply {
                                reply_to,
                                payload,
                                reply_code,
                                value,
                            },
                    } if reply_to == self.message_id => {
                        info = Some(ReplyInfo {
                            message_id: reply_to,
                            program_id: actor_id,
                            payload,
                            code: reply_code,
                            value,
                        });
                        Ok(Some(()))
                    }
                    _ => Ok(None),
                })
                .await?;

            Ok(info.expect("Reply info must be set"))
        }
    }
}<|MERGE_RESOLUTION|>--- conflicted
+++ resolved
@@ -1008,98 +1008,6 @@
 
 #[tokio::test(flavor = "multi_thread")]
 #[ntest::timeout(120_000)]
-<<<<<<< HEAD
-async fn fast_sync() {
-    gear_utils::init_default_logger();
-
-    let config = TestEnvConfig {
-        validators: ValidatorsConfig::Generated(3),
-        ..Default::default()
-    };
-    let mut env = TestEnv::new(config).await.unwrap();
-
-    log::info!("Starting sequencer");
-    let sequencer_pub_key = env.wallets.next();
-    let mut sequencer = env.new_node(
-        NodeConfig::default()
-            .sequencer(sequencer_pub_key)
-            .validator(env.validators[0])
-            .network(None, None),
-    );
-    sequencer.start_service().await;
-
-    log::info!("Starting Alice");
-    let mut alice = env.new_node(
-        NodeConfig::default()
-            .validator(env.validators[1])
-            .network(None, sequencer.multiaddr.clone()),
-    );
-    alice.start_service().await;
-
-    log::info!("Uploading `demo-ping` program");
-
-    let code_info = env
-        .upload_code(demo_async::WASM_BINARY)
-        .await
-        .unwrap()
-        .wait_for()
-        .await
-        .unwrap();
-
-    let code_id = code_info.code_id;
-    let mut program_ids = [(ActorId::zero(), ActorId::zero()); 5];
-
-    for (i, (program_id, destination)) in program_ids.iter_mut().enumerate() {
-        let program_info = env
-            .create_program(code_id, 500_000_000_000_000)
-            .await
-            .unwrap()
-            .wait_for()
-            .await
-            .unwrap();
-
-        *program_id = program_info.program_id;
-        *destination = ActorId::from(i as u64 % 3);
-
-        let _reply_info = env
-            .send_message(program_info.program_id, destination.as_ref(), 0)
-            .await
-            .unwrap()
-            .wait_for()
-            .await
-            .unwrap();
-    }
-
-    tokio::time::sleep(Duration::from_secs(3)).await;
-
-    log::info!("Starting Bob (fast-sync)");
-    let mut bob = env.new_node(
-        NodeConfig::default()
-            .validator(env.validators[2])
-            .network_with_config(NodeNetworkConfig {
-                address: None,
-                bootstrap_address: sequencer.multiaddr,
-                fast_sync: true,
-            }),
-    );
-    bob.start_service().await;
-
-    tokio::time::sleep(Duration::from_secs(3)).await;
-
-    for (program_id, destination) in program_ids {
-        let _reply_info = env
-            .send_message(program_id, destination.as_ref(), 0)
-            .await
-            .unwrap()
-            .wait_for()
-            .await
-            .unwrap();
-    }
-
-    tokio::time::sleep(Duration::from_secs(15)).await;
-
-    bob.stop_service().await;
-=======
 async fn tx_pool_gossip() {
     gear_utils::init_default_logger();
 
@@ -1202,7 +1110,100 @@
         .get_offchain_transaction(tx_hash)
         .expect("tx not found");
     assert_eq!(node1_db_tx, signed_ethexe_tx);
->>>>>>> 7935c43d
+}
+
+#[tokio::test(flavor = "multi_thread")]
+#[ntest::timeout(120_000)]
+async fn fast_sync() {
+    gear_utils::init_default_logger();
+
+    let config = TestEnvConfig {
+        validators: ValidatorsConfig::Generated(3),
+        ..Default::default()
+    };
+    let mut env = TestEnv::new(config).await.unwrap();
+
+    log::info!("Starting sequencer");
+    let sequencer_pub_key = env.wallets.next();
+    let mut sequencer = env.new_node(
+        NodeConfig::default()
+            .sequencer(sequencer_pub_key)
+            .validator(env.validators[0])
+            .network(None, None),
+    );
+    sequencer.start_service().await;
+
+    log::info!("Starting Alice");
+    let mut alice = env.new_node(
+        NodeConfig::default()
+            .validator(env.validators[1])
+            .network(None, sequencer.multiaddr.clone()),
+    );
+    alice.start_service().await;
+
+    log::info!("Uploading `demo-ping` program");
+
+    let code_info = env
+        .upload_code(demo_async::WASM_BINARY)
+        .await
+        .unwrap()
+        .wait_for()
+        .await
+        .unwrap();
+
+    let code_id = code_info.code_id;
+    let mut program_ids = [(ActorId::zero(), ActorId::zero()); 5];
+
+    for (i, (program_id, destination)) in program_ids.iter_mut().enumerate() {
+        let program_info = env
+            .create_program(code_id, 500_000_000_000_000)
+            .await
+            .unwrap()
+            .wait_for()
+            .await
+            .unwrap();
+
+        *program_id = program_info.program_id;
+        *destination = ActorId::from(i as u64 % 3);
+
+        let _reply_info = env
+            .send_message(program_info.program_id, destination.as_ref(), 0)
+            .await
+            .unwrap()
+            .wait_for()
+            .await
+            .unwrap();
+    }
+
+    tokio::time::sleep(Duration::from_secs(3)).await;
+
+    log::info!("Starting Bob (fast-sync)");
+    let mut bob = env.new_node(
+        NodeConfig::default()
+            .validator(env.validators[2])
+            .network_with_config(NodeNetworkConfig {
+                address: None,
+                bootstrap_address: sequencer.multiaddr,
+                fast_sync: true,
+            }),
+    );
+    bob.start_service().await;
+
+    tokio::time::sleep(Duration::from_secs(3)).await;
+
+    for (program_id, destination) in program_ids {
+        let _reply_info = env
+            .send_message(program_id, destination.as_ref(), 0)
+            .await
+            .unwrap()
+            .wait_for()
+            .await
+            .unwrap();
+    }
+
+    tokio::time::sleep(Duration::from_secs(15)).await;
+
+    bob.stop_service().await;
 }
 
 mod utils {
@@ -1509,11 +1510,8 @@
                 validator_session_public_key,
                 network_address,
                 network_bootstrap_address,
-<<<<<<< HEAD
+                service_rpc_config,
                 fast_sync,
-=======
-                service_rpc_config,
->>>>>>> 7935c43d
             }
         }
 
@@ -1807,7 +1805,8 @@
                 address,
                 bootstrap_address,
                 fast_sync: false,
-            })
+            });
+            self
         }
 
         pub fn service_rpc(mut self, rpc_port: u16) -> Self {
@@ -1894,11 +1893,8 @@
         validator_session_public_key: Option<ethexe_signer::PublicKey>,
         network_address: Option<String>,
         network_bootstrap_address: Option<String>,
-<<<<<<< HEAD
+        service_rpc_config: Option<RpcConfig>,
         fast_sync: bool,
-=======
-        service_rpc_config: Option<RpcConfig>,
->>>>>>> 7935c43d
     }
 
     impl Node {
@@ -2000,13 +1996,9 @@
                 sequencer,
                 validator,
                 None,
-<<<<<<< HEAD
-                None,
-                self.fast_sync,
-=======
                 rpc,
                 Some(sender),
->>>>>>> 7935c43d
+                self.fast_sync,
             );
 
             let handle = task::spawn(service.run());
