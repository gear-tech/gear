// This file is part of Gear.
//
// Copyright (C) 2024-2025 Gear Technologies Inc.
// SPDX-License-Identifier: GPL-3.0-or-later WITH Classpath-exception-2.0
//
// This program is free software: you can redistribute it and/or modify
// it under the terms of the GNU General Public License as published by
// the Free Software Foundation, either version 3 of the License, or
// (at your option) any later version.
//
// This program is distributed in the hope that it will be useful,
// but WITHOUT ANY WARRANTY; without even the implied warranty of
// MERCHANTABILITY or FITNESS FOR A PARTICULAR PURPOSE. See the
// GNU General Public License for more details.
//
// You should have received a copy of the GNU General Public License
// along with this program. If not, see <https://www.gnu.org/licenses/>.

//! Integration tests.

use crate::{
    config::{self, Config},
    tests::utils::Node,
    Service,
};
use alloy::{
    node_bindings::{Anvil, AnvilInstance},
    providers::{ext::AnvilApi, Provider as _, RootProvider},
    rpc::types::anvil::MineOptions,
};
use anyhow::Result;
use ethexe_common::{
    db::{CodesStorage, OnChainStorage},
    events::{BlockEvent, MirrorEvent, RouterEvent},
    gear::Origin,
};
use ethexe_compute::{BlockProcessed, ComputeEvent};
use ethexe_db::{BlockMetaStorage, Database, MemDb, ScheduledTask};
use ethexe_ethereum::Ethereum;
use ethexe_observer::{BlobReader, EthereumConfig, MockBlobReader};
use ethexe_processor::Processor;
use ethexe_prometheus::PrometheusConfig;
use ethexe_rpc::{test_utils::RpcClient, RpcConfig};
use ethexe_runtime_common::state::{Expiring, MailboxMessage, PayloadLookup, Storage};
use ethexe_signer::Signer;
use ethexe_tx_pool::{OffchainTransaction, RawOffchainTransaction, SignedOffchainTransaction};
use gear_core::{
    ids::prelude::*,
    message::{ReplyCode, SuccessReplyReason},
};
use gear_core_errors::{ErrorReplyReason, SimpleExecutionError, SimpleUnavailableActorError};
use gprimitives::{ActorId, CodeId, MessageId, H160, H256};
use parity_scale_codec::Encode;
use std::{
    collections::{BTreeMap, BTreeSet},
    net::{Ipv4Addr, SocketAddr},
    time::Duration,
};
use tempfile::tempdir;
use tokio::task::{self, JoinHandle};
use utils::{EnvNetworkConfig, NodeConfig, TestEnv, TestEnvConfig, ValidatorsConfig};

#[ignore = "until rpc fixed"]
#[tokio::test]
async fn basics() {
    utils::init_logger();

    let tmp_dir = tempdir().unwrap();
    let tmp_dir = tmp_dir.path().to_path_buf();

    let node_cfg = config::NodeConfig {
        database_path: tmp_dir.join("db"),
        key_path: tmp_dir.join("key"),
        validator: Default::default(),
        validator_session: Default::default(),
        eth_max_sync_depth: 1_000,
        worker_threads_override: None,
        virtual_threads: 16,
        dev: true,
        fast_sync: false,
    };

    let eth_cfg = EthereumConfig {
        rpc: "wss://reth-rpc.gear-tech.io/ws".into(),
        beacon_rpc: "https://eth-holesky-beacon.public.blastapi.io".into(),
        router_address: "0x051193e518181887088df3891cA0E5433b094A4a"
            .parse()
            .expect("infallible"),
        block_time: Duration::from_secs(12),
    };

    let mut config = Config {
        node: node_cfg,
        ethereum: eth_cfg,
        network: None,
        rpc: None,
        prometheus: None,
    };

    Service::new(&config).await.unwrap();

    // Enable all optional services
    config.network = Some(ethexe_network::NetworkConfig::new_local(
        tmp_dir.join("net"),
    ));

    config.rpc = Some(RpcConfig {
        listen_addr: SocketAddr::new(Ipv4Addr::LOCALHOST.into(), 9944),
        cors: None,
        dev: true,
    });

    config.prometheus = Some(PrometheusConfig::new(
        "DevNode".into(),
        SocketAddr::new(Ipv4Addr::LOCALHOST.into(), 9635),
    ));

    Service::new(&config).await.unwrap();
}

#[tokio::test(flavor = "multi_thread")]
#[ntest::timeout(60_000)]
async fn ping() {
    utils::init_logger();

    let mut env = TestEnv::new(Default::default()).await.unwrap();

    let mut node = env.new_node(NodeConfig::default().validator(env.validators[0]));
    node.start_service().await;

    let res = env
        .upload_code(demo_ping::WASM_BINARY)
        .await
        .unwrap()
        .wait_for()
        .await
        .unwrap();
    assert_eq!(res.code, demo_ping::WASM_BINARY);
    assert!(res.valid);

    let code_id = res.code_id;

    let code = node
        .db
        .original_code(code_id)
        .expect("After approval, the code is guaranteed to be in the database");
    assert_eq!(code, demo_ping::WASM_BINARY);

    let _ = node
        .db
        .instrumented_code(1, code_id)
        .expect("After approval, instrumented code is guaranteed to be in the database");
    let res = env
        .create_program(code_id, 500_000_000_000_000)
        .await
        .unwrap()
        .wait_for()
        .await
        .unwrap();
    assert_eq!(res.code_id, code_id);

    let res = env
        .send_message(res.program_id, b"PING", 0)
        .await
        .unwrap()
        .wait_for()
        .await
        .unwrap();

    assert_eq!(res.code, ReplyCode::Success(SuccessReplyReason::Manual));
    assert_eq!(res.payload, b"PONG");
    assert_eq!(res.value, 0);

    let ping_id = res.program_id;

    env.approve_wvara(ping_id).await;

    let res = env
        .send_message(ping_id, b"PING", 0)
        .await
        .unwrap()
        .wait_for()
        .await
        .unwrap();
    assert_eq!(res.program_id, ping_id);
    assert_eq!(res.code, ReplyCode::Success(SuccessReplyReason::Manual));
    assert_eq!(res.payload, b"PONG");
    assert_eq!(res.value, 0);

    let res = env
        .send_message(ping_id, b"PUNK", 0)
        .await
        .unwrap()
        .wait_for()
        .await
        .unwrap();
    assert_eq!(res.program_id, ping_id);
    assert_eq!(res.code, ReplyCode::Success(SuccessReplyReason::Auto));
    assert_eq!(res.payload, b"");
    assert_eq!(res.value, 0);
}

#[tokio::test(flavor = "multi_thread")]
#[ntest::timeout(60_000)]
async fn uninitialized_program() {
    utils::init_logger();

    let mut env = TestEnv::new(Default::default()).await.unwrap();

    let mut node = env.new_node(NodeConfig::default().validator(env.validators[0]));
    node.start_service().await;

    let res = env
        .upload_code(demo_async_init::WASM_BINARY)
        .await
        .unwrap()
        .wait_for()
        .await
        .unwrap();

    assert!(res.valid);

    let code_id = res.code_id;

    // Case #1: Init failed due to panic in init (decoding).
    {
        let res = env
            .create_program(code_id, 500_000_000_000_000)
            .await
            .unwrap()
            .wait_for()
            .await
            .unwrap();

        let reply = env
            .send_message(res.program_id, &[], 0)
            .await
            .unwrap()
            .wait_for()
            .await
            .unwrap();

        let expected_err = ReplyCode::Error(SimpleExecutionError::UserspacePanic.into());
        assert_eq!(reply.code, expected_err);

        let res = env
            .send_message(res.program_id, &[], 0)
            .await
            .unwrap()
            .wait_for()
            .await
            .unwrap();

        let expected_err = ReplyCode::Error(ErrorReplyReason::UnavailableActor(
            SimpleUnavailableActorError::InitializationFailure,
        ));
        assert_eq!(res.code, expected_err);
    }

    // Case #2: async init, replies are acceptable.
    {
        let init_payload = demo_async_init::InputArgs {
            approver_first: env.sender_id,
            approver_second: env.sender_id,
            approver_third: env.sender_id,
        }
        .encode();

        let mut listener = env.events_publisher().subscribe().await;

        let init_res = env
            .create_program(code_id, 500_000_000_000_000)
            .await
            .unwrap()
            .wait_for()
            .await
            .unwrap();
        let init_reply = env
            .send_message(init_res.program_id, &init_payload, 0)
            .await
            .unwrap();
        let mirror = env.ethereum.mirror(init_res.program_id.try_into().unwrap());

        let mut msgs_for_reply = vec![];

        listener
            .apply_until_block_event(|event| match event {
                BlockEvent::Mirror {
                    actor_id,
                    event:
                        MirrorEvent::Message {
                            id, destination, ..
                        },
                } if actor_id == init_res.program_id && destination == env.sender_id => {
                    msgs_for_reply.push(id);

                    if msgs_for_reply.len() == 3 {
                        Ok(Some(()))
                    } else {
                        Ok(None)
                    }
                }
                _ => Ok(None),
            })
            .await
            .unwrap();

        // Handle message to uninitialized program.
        let res = env
            .send_message(init_res.program_id, &[], 0)
            .await
            .unwrap()
            .wait_for()
            .await
            .unwrap();
        let expected_err = ReplyCode::Error(ErrorReplyReason::UnavailableActor(
            SimpleUnavailableActorError::Uninitialized,
        ));
        assert_eq!(res.code, expected_err);
        // Checking further initialization.

        // Required replies.
        for mid in msgs_for_reply {
            mirror.send_reply(mid, [], 0).await.unwrap();
        }

        // Success end of initialization.
        let code = listener
            .apply_until_block_event(|event| match event {
                BlockEvent::Mirror {
                    actor_id,
                    event:
                        MirrorEvent::Reply {
                            reply_code,
                            reply_to,
                            ..
                        },
                } if actor_id == init_res.program_id && reply_to == init_reply.message_id => {
                    Ok(Some(reply_code))
                }
                _ => Ok(None),
            })
            .await
            .unwrap();

        assert!(code.is_success());

        // Handle message handled, but panicked due to incorrect payload as expected.
        let res = env
            .send_message(res.program_id, &[], 0)
            .await
            .unwrap()
            .wait_for()
            .await
            .unwrap();

        let expected_err = ReplyCode::Error(SimpleExecutionError::UserspacePanic.into());
        assert_eq!(res.code, expected_err);
    }
}

#[tokio::test(flavor = "multi_thread")]
#[ntest::timeout(60_000)]
async fn mailbox() {
    utils::init_logger();

    let mut env = TestEnv::new(Default::default()).await.unwrap();

    let mut node = env.new_node(NodeConfig::default().validator(env.validators[0]));
    node.start_service().await;

    let res = env
        .upload_code(demo_async::WASM_BINARY)
        .await
        .unwrap()
        .wait_for()
        .await
        .unwrap();

    assert!(res.valid);

    let code_id = res.code_id;

    let res = env
        .create_program(code_id, 500_000_000_000_000)
        .await
        .unwrap()
        .wait_for()
        .await
        .unwrap();

    let init_res = env
        .send_message(res.program_id, &env.sender_id.encode(), 0)
        .await
        .unwrap()
        .wait_for()
        .await
        .unwrap();
    assert_eq!(init_res.code, ReplyCode::Success(SuccessReplyReason::Auto));

    let pid = res.program_id;

    env.approve_wvara(pid).await;

    let res = env
        .send_message(pid, &demo_async::Command::Mutex.encode(), 0)
        .await
        .unwrap();

    let original_mid = res.message_id;
    let mid_expected_message = MessageId::generate_outgoing(original_mid, 0);
    let ping_expected_message = MessageId::generate_outgoing(original_mid, 1);

    let mut listener = env.events_publisher().subscribe().await;
    let block_data = listener
        .apply_until_block_event_with_header(|event, block_data| match event {
            BlockEvent::Mirror { actor_id, event } if actor_id == pid => {
                if let MirrorEvent::Message {
                    id,
                    destination,
                    payload,
                    ..
                } = event
                {
                    assert_eq!(destination, env.sender_id);

                    if id == mid_expected_message {
                        assert_eq!(payload, res.message_id.encode());
                        Ok(None)
                    } else if id == ping_expected_message {
                        assert_eq!(payload, b"PING");
                        Ok(Some(block_data.clone()))
                    } else {
                        unreachable!()
                    }
                } else {
                    Ok(None)
                }
            }
            _ => Ok(None),
        })
        .await
        .unwrap();

    // -1 bcs execution took place in previous block, not the one that emits events.
    let wake_expiry = block_data.header.height - 1 + 100; // 100 is default wait for.
    let expiry = block_data.header.height - 1 + ethexe_runtime_common::state::MAILBOX_VALIDITY;

    let expected_schedule = BTreeMap::from_iter([
        (
            wake_expiry,
            BTreeSet::from_iter([ScheduledTask::WakeMessage(pid, original_mid)]),
        ),
        (
            expiry,
            BTreeSet::from_iter([
                ScheduledTask::RemoveFromMailbox((pid, env.sender_id), mid_expected_message),
                ScheduledTask::RemoveFromMailbox((pid, env.sender_id), ping_expected_message),
            ]),
        ),
    ]);

    let schedule = node
        .db
        .block_schedule(block_data.header.parent_hash)
        .expect("must exist");

    assert_eq!(schedule, expected_schedule);

    let mid_payload = PayloadLookup::Direct(original_mid.into_bytes().to_vec().try_into().unwrap());
    let ping_payload = PayloadLookup::Direct(b"PING".to_vec().try_into().unwrap());

    let expected_mailbox = BTreeMap::from_iter([(
        env.sender_id,
        BTreeMap::from_iter([
            (
                mid_expected_message,
                Expiring {
                    value: MailboxMessage {
                        payload: mid_payload.clone(),
                        value: 0,
                        origin: Origin::Ethereum,
                    },
                    expiry,
                },
            ),
            (
                ping_expected_message,
                Expiring {
                    value: MailboxMessage {
                        payload: ping_payload,
                        value: 0,
                        origin: Origin::Ethereum,
                    },
                    expiry,
                },
            ),
        ]),
    )]);

    let mirror = env.ethereum.mirror(pid.try_into().unwrap());
    let state_hash = mirror.query().state_hash().await.unwrap();

    let state = node.db.read_state(state_hash).unwrap();
    assert!(!state.mailbox_hash.is_empty());
    let mailbox = state
        .mailbox_hash
        .map_or_default(|hash| node.db.read_mailbox(hash).unwrap());

    assert_eq!(mailbox.into_values(&node.db), expected_mailbox);

    mirror
        .send_reply(ping_expected_message, "PONG", 0)
        .await
        .unwrap();

    let initial_message = res.message_id;
    let reply_info = res.wait_for().await.unwrap();
    assert_eq!(
        reply_info.code,
        ReplyCode::Success(SuccessReplyReason::Manual)
    );
    assert_eq!(reply_info.payload, initial_message.encode());

    let state_hash = mirror.query().state_hash().await.unwrap();

    let state = node.db.read_state(state_hash).unwrap();
    assert!(!state.mailbox_hash.is_empty());
    let mailbox = state
        .mailbox_hash
        .map_or_default(|hash| node.db.read_mailbox(hash).unwrap());

    let expected_mailbox = BTreeMap::from_iter([(
        env.sender_id,
        BTreeMap::from_iter([(
            mid_expected_message,
            Expiring {
                value: MailboxMessage {
                    payload: mid_payload,
                    value: 0,
                    origin: Origin::Ethereum,
                },
                expiry,
            },
        )]),
    )]);

    assert_eq!(mailbox.into_values(&node.db), expected_mailbox);

    mirror.claim_value(mid_expected_message).await.unwrap();

    let block_data = listener
        .apply_until_block_event_with_header(|event, block_data| match event {
            BlockEvent::Mirror { actor_id, event } if actor_id == pid => match event {
                MirrorEvent::ValueClaimed { claimed_id, .. }
                    if claimed_id == mid_expected_message =>
                {
                    Ok(Some(block_data.clone()))
                }
                _ => Ok(None),
            },
            _ => Ok(None),
        })
        .await
        .unwrap();

    let state_hash = mirror.query().state_hash().await.unwrap();

    let state = node.db.read_state(state_hash).unwrap();
    assert!(state.mailbox_hash.is_empty());

    let schedule = node
        .db
        .block_schedule(block_data.header.parent_hash)
        .expect("must exist");
    assert!(schedule.is_empty(), "{:?}", schedule);
}

#[tokio::test(flavor = "multi_thread")]
#[ntest::timeout(60_000)]
async fn incoming_transfers() {
    utils::init_logger();

    let mut env = TestEnv::new(Default::default()).await.unwrap();

    let mut node = env.new_node(NodeConfig::default().validator(env.validators[0]));
    node.start_service().await;

    let res = env
        .upload_code(demo_ping::WASM_BINARY)
        .await
        .unwrap()
        .wait_for()
        .await
        .unwrap();

    let code_id = res.code_id;
    let res = env
        .create_program(code_id, 500_000_000_000_000)
        .await
        .unwrap()
        .wait_for()
        .await
        .unwrap();

    let _ = env
        .send_message(res.program_id, &env.sender_id.encode(), 0)
        .await
        .unwrap()
        .wait_for()
        .await
        .unwrap();

    let ping_id = res.program_id;

    let wvara = env.ethereum.router().wvara();

    assert_eq!(wvara.query().decimals().await.unwrap(), 12);

    let ping = env.ethereum.mirror(ping_id.to_address_lossy().into());

    let on_eth_balance = wvara
        .query()
        .balance_of(ping.address().0.into())
        .await
        .unwrap();
    assert_eq!(on_eth_balance, 0);

    let state_hash = ping.query().state_hash().await.unwrap();
    let local_balance = node.db.read_state(state_hash).unwrap().balance;
    assert_eq!(local_balance, 0);

    // 1_000 tokens
    const VALUE_SENT: u128 = 1_000_000_000_000_000;

    let mut listener = env.events_publisher().subscribe().await;

    env.transfer_wvara(ping_id, VALUE_SENT).await;

    listener
        .apply_until_block_event(|e| {
            Ok(matches!(e, BlockEvent::Router(RouterEvent::BlockCommitted { .. })).then_some(()))
        })
        .await
        .unwrap();

    let on_eth_balance = wvara
        .query()
        .balance_of(ping.address().0.into())
        .await
        .unwrap();
    assert_eq!(on_eth_balance, VALUE_SENT);

    let state_hash = ping.query().state_hash().await.unwrap();
    let local_balance = node.db.read_state(state_hash).unwrap().balance;
    assert_eq!(local_balance, VALUE_SENT);

    env.approve_wvara(ping_id).await;

    let res = env
        .send_message(ping_id, b"PING", VALUE_SENT)
        .await
        .unwrap()
        .wait_for()
        .await
        .unwrap();

    assert_eq!(res.code, ReplyCode::Success(SuccessReplyReason::Manual));
    assert_eq!(res.value, 0);

    let on_eth_balance = wvara
        .query()
        .balance_of(ping.address().0.into())
        .await
        .unwrap();
    assert_eq!(on_eth_balance, 2 * VALUE_SENT);

    let state_hash = ping.query().state_hash().await.unwrap();
    let local_balance = node.db.read_state(state_hash).unwrap().balance;
    assert_eq!(local_balance, 2 * VALUE_SENT);
}

#[tokio::test(flavor = "multi_thread")]
#[ntest::timeout(60_000)]
async fn ping_reorg() {
    utils::init_logger();

    let mut env = TestEnv::new(Default::default()).await.unwrap();

    let mut node = env.new_node(NodeConfig::default().validator(env.validators[0]));
    node.start_service().await;

    let res = env
        .upload_code(demo_ping::WASM_BINARY)
        .await
        .unwrap()
        .wait_for()
        .await
        .unwrap();
    assert!(res.valid);

    let code_id = res.code_id;

    log::info!("📗 Abort service to simulate node blocks skipping");
    node.stop_service().await;

    let create_program = env
        .create_program(code_id, 500_000_000_000_000)
        .await
        .unwrap();
    let init = env
        .send_message(create_program.program_id, b"PING", 0)
        .await
        .unwrap();
    // Mine some blocks to check missed blocks support
    env.skip_blocks(10).await;

    // Start new service
    node.start_service().await;

    // IMPORTANT: Mine one block to sent block event to the new service.
    env.force_new_block().await;

    let res = create_program.wait_for().await.unwrap();
    let init_res = init.wait_for().await.unwrap();
    assert_eq!(res.code_id, code_id);
    assert_eq!(init_res.payload, b"PONG");

    let ping_id = res.program_id;

    env.approve_wvara(ping_id).await;

    log::info!(
        "📗 Create snapshot for block: {}, where ping program is already created",
        env.provider.get_block_number().await.unwrap()
    );
    let program_created_snapshot_id = env.provider.anvil_snapshot().await.unwrap();

    let res = env
        .send_message(ping_id, b"PING", 0)
        .await
        .unwrap()
        .wait_for()
        .await
        .unwrap();
    assert_eq!(res.program_id, ping_id);
    assert_eq!(res.payload, b"PONG");

    log::info!("📗 Test after reverting to the program creation snapshot");
    env.provider
        .anvil_revert(program_created_snapshot_id)
        .await
        .map(|res| assert!(res))
        .unwrap();

    let res = env
        .send_message(ping_id, b"PING", 0)
        .await
        .unwrap()
        .wait_for()
        .await
        .unwrap();
    assert_eq!(res.program_id, ping_id);
    assert_eq!(res.payload, b"PONG");

    // The last step is to test correctness after db cleanup
    node.stop_service().await;
    node.db = Database::from_one(&MemDb::default());

    log::info!("📗 Test after db cleanup and service shutting down");
    let send_message = env.send_message(ping_id, b"PING", 0).await.unwrap();

    // Skip some blocks to simulate long time without service
    env.skip_blocks(10).await;

    node.start_service().await;

    // Important: mine one block to sent block event to the new service.
    env.force_new_block().await;

    let res = send_message.wait_for().await.unwrap();
    assert_eq!(res.program_id, ping_id);
    assert_eq!(res.payload, b"PONG");
}

// Stop service - waits 150 blocks - send message - waits 150 blocks - start service.
// Deep sync must load chain in batch.
#[tokio::test(flavor = "multi_thread")]
#[ntest::timeout(60_000)]
async fn ping_deep_sync() {
    utils::init_logger();

    let mut env = TestEnv::new(Default::default()).await.unwrap();

    let mut node = env.new_node(NodeConfig::default().validator(env.validators[0]));
    node.start_service().await;

    let res = env
        .upload_code(demo_ping::WASM_BINARY)
        .await
        .unwrap()
        .wait_for()
        .await
        .unwrap();
    assert_eq!(res.code.as_slice(), demo_ping::WASM_BINARY);
    assert!(res.valid);

    let code_id = res.code_id;

    let res = env
        .create_program(code_id, 500_000_000_000_000)
        .await
        .unwrap()
        .wait_for()
        .await
        .unwrap();
    let init_res = env
        .send_message(res.program_id, b"PING", 0)
        .await
        .unwrap()
        .wait_for()
        .await
        .unwrap();
    assert_eq!(res.code_id, code_id);
    assert_eq!(init_res.payload, b"PONG");
    assert_eq!(init_res.value, 0);
    assert_eq!(
        init_res.code,
        ReplyCode::Success(SuccessReplyReason::Manual)
    );

    let ping_id = res.program_id;

    node.stop_service().await;

    env.skip_blocks(150).await;

    env.approve_wvara(ping_id).await;

    let send_message = env.send_message(ping_id, b"PING", 0).await.unwrap();

    env.skip_blocks(150).await;

    node.start_service().await;

    // Important: mine one block to sent block event to the started service.
    env.force_new_block().await;

    let res = send_message.wait_for().await.unwrap();
    assert_eq!(res.program_id, ping_id);
    assert_eq!(res.payload, b"PONG");
    assert_eq!(res.value, 0);
    assert_eq!(res.code, ReplyCode::Success(SuccessReplyReason::Manual));
}

#[tokio::test(flavor = "multi_thread")]
#[ntest::timeout(60_000)]
async fn multiple_validators() {
    utils::init_logger();

    let config = TestEnvConfig {
        validators: ValidatorsConfig::PreDefined(3),
        network: EnvNetworkConfig::Enabled,
        ..Default::default()
    };
    let mut env = TestEnv::new(config).await.unwrap();

    assert_eq!(
        env.validators.len(),
        3,
        "Currently only 3 validators are supported for this test"
    );
    assert!(
        !env.continuous_block_generation,
        "Currently continuous block generation is not supported for this test"
    );

    let mut validators = vec![];
    for (i, v) in env.validators.clone().into_iter().enumerate() {
        log::info!("📗 Starting validator-{i}");
        let mut validator = env.new_node(NodeConfig::named(format!("validator-{i}")).validator(v));
        validator.start_service().await;
        validators.push(validator);
    }

    let res = env
        .upload_code(demo_ping::WASM_BINARY)
        .await
        .unwrap()
        .wait_for()
        .await
        .unwrap();
    assert_eq!(res.code, demo_ping::WASM_BINARY);
    assert!(res.valid);

    let ping_code_id = res.code_id;

    let res = env
        .create_program(ping_code_id, 500_000_000_000_000)
        .await
        .unwrap()
        .wait_for()
        .await
        .unwrap();
    let init_res = env
        .send_message(res.program_id, b"", 0)
        .await
        .unwrap()
        .wait_for()
        .await
        .unwrap();
    assert_eq!(res.code_id, ping_code_id);
    assert_eq!(init_res.payload, b"");
    assert_eq!(init_res.value, 0);
    assert_eq!(init_res.code, ReplyCode::Success(SuccessReplyReason::Auto));

    let ping_id = res.program_id;

    let res = env
        .upload_code(demo_async::WASM_BINARY)
        .await
        .unwrap()
        .wait_for()
        .await
        .unwrap();
    assert_eq!(res.code, demo_async::WASM_BINARY);
    assert!(res.valid);

    let async_code_id = res.code_id;

    let res = env
        .create_program(async_code_id, 500_000_000_000_000)
        .await
        .unwrap()
        .wait_for()
        .await
        .unwrap();
    let init_res = env
        .send_message(res.program_id, ping_id.encode().as_slice(), 0)
        .await
        .unwrap()
        .wait_for()
        .await
        .unwrap();
    assert_eq!(res.code_id, async_code_id);
    assert_eq!(init_res.payload, b"");
    assert_eq!(init_res.value, 0);
    assert_eq!(init_res.code, ReplyCode::Success(SuccessReplyReason::Auto));

    let async_id = res.program_id;

    env.approve_wvara(ping_id).await;
    env.approve_wvara(async_id).await;

    let res = env
        .send_message(async_id, demo_async::Command::Common.encode().as_slice(), 0)
        .await
        .unwrap()
        .wait_for()
        .await
        .unwrap();
    assert_eq!(res.program_id, async_id);
    assert_eq!(res.payload, res.message_id.encode().as_slice());
    assert_eq!(res.value, 0);
    assert_eq!(res.code, ReplyCode::Success(SuccessReplyReason::Manual));

    log::info!("📗 Stop validator 0 and check, that ethexe is still working");
    if env.next_block_producer_index().await == 0 {
        log::info!("📗 Skip one block to be sure validator 0 is not a producer for next block");
        env.force_new_block().await;
    }
    validators[0].stop_service().await;

    let res = env
        .send_message(async_id, demo_async::Command::Common.encode().as_slice(), 0)
        .await
        .unwrap()
        .wait_for()
        .await
        .unwrap();
    assert_eq!(res.payload, res.message_id.encode().as_slice());

    log::info!("📗 Stop validator 1 and check, that ethexe is not working after");
    if env.next_block_producer_index().await == 1 {
        log::info!("📗 Skip one block to be sure validator 1 is not a producer for next block");
        env.force_new_block().await;
    }
    validators[1].stop_service().await;

    let wait_for_reply_to = env
        .send_message(async_id, demo_async::Command::Common.encode().as_slice(), 0)
        .await
        .unwrap();

    tokio::time::timeout(env.block_time * 5, wait_for_reply_to.clone().wait_for())
        .await
        .expect_err("Timeout expected");

<<<<<<< HEAD
    log::info!(
        "📗 Re-start validator 0 and check, that now ethexe is working, validator 1 is still stopped"
    );
    // TODO #4210: impossible to restart node with the same network address
    validators[0] = env.new_node(
        NodeConfig::named("validator-0")
            .validator(env.validators[0])
            .db(validators[0].db.clone()),
    );
    validators[0].start_service().await;

    if env.next_block_producer_index().await == 1 {
        log::info!("📗 Skip one block to be sure validator 1 is not a producer for next block");
        env.force_new_block().await;
    }
=======
    log::info!("📗 Start validator 2 and check that now is working, validator 1 is still stopped.");
    validator2.start_service().await;
>>>>>>> 1f9612b7

    // IMPORTANT: mine one block to send a new block event.
    env.force_new_block().await;

    let res = wait_for_reply_to.wait_for().await.unwrap();
    assert_eq!(res.payload, res.message_id.encode().as_slice());
}

#[tokio::test(flavor = "multi_thread")]
#[ntest::timeout(60_000)]
async fn tx_pool_gossip() {
    utils::init_logger();

    let test_env_config = TestEnvConfig {
        validators: ValidatorsConfig::PreDefined(2),
        network: EnvNetworkConfig::Enabled,
        ..Default::default()
    };

    // Setup env of 2 nodes, one of them knows about the other one.
    let mut env = TestEnv::new(test_env_config).await.unwrap();

    log::info!("📗 Starting node 0");
    let mut node0 = env.new_node(
        NodeConfig::default()
            .validator(env.validators[0])
            .service_rpc(9505),
    );
    node0.start_service().await;

    log::info!("📗 Starting node 1");
    let mut node1 = env.new_node(NodeConfig::default().validator(env.validators[1]));
    node1.start_service().await;

    log::info!("Populate node-0 and node-1 with 2 valid blocks");

    env.force_new_block().await;
    env.force_new_block().await;

    // Give some time for nodes to process the blocks
    tokio::time::sleep(Duration::from_secs(2)).await;
    let reference_block = node0
        .db
        .latest_computed_block()
        .expect("at least genesis block is latest valid")
        .0;

    // Prepare tx data
    let signed_ethexe_tx = {
        let sender_pub_key = env.signer.generate_key().expect("failed generating key");

        let ethexe_tx = OffchainTransaction {
            raw: RawOffchainTransaction::SendMessage {
                program_id: H160::random(),
                payload: vec![],
            },
            // referring to the latest valid block hash
            reference_block,
        };
        let signature = env
            .signer
            .sign(sender_pub_key, ethexe_tx.encode().as_ref())
            .expect("failed signing tx");
        SignedOffchainTransaction {
            signature: signature.encode(),
            transaction: ethexe_tx,
        }
    };

    // Send request
    log::info!("Sending tx pool request to node-1");
    let rpc_client = node0.rpc_client().expect("rpc server is set");
    let resp = rpc_client
        .send_message(
            signed_ethexe_tx.transaction.clone(),
            signed_ethexe_tx.signature.clone(),
        )
        .await
        .expect("failed sending request");
    assert!(resp.status().is_success());

    // This way the response from RPC server is checked to be `Ok`.
    // In case of error RPC returns the `Ok` response with error message.
    let resp = resp
        .json::<serde_json::Value>()
        .await
        .expect("failed to deserialize json response from rpc");
    assert!(resp.get("result").is_some());

    // Tx executable validation takes time.
    // Sleep for a while so tx is processed by both nodes.
    tokio::time::sleep(Duration::from_secs(12)).await;

    // Check that node-1 received the message
    let tx_hash = signed_ethexe_tx.tx_hash();
    let node1_db_tx = node1
        .db
        .get_offchain_transaction(tx_hash)
        .expect("tx not found");
    assert_eq!(node1_db_tx, signed_ethexe_tx);
}

#[tokio::test(flavor = "multi_thread")]
#[ntest::timeout(120_000)]
async fn fast_sync() {
    utils::init_logger();

    let assert_chain = |latest_block, fast_synced_block, alice: &Node, bob: &Node| {
        log::info!("Assert chain in range {latest_block}..{fast_synced_block}");

        assert_eq!(alice.db.program_ids(), bob.db.program_ids());
        assert_eq!(
            alice.db.latest_computed_block(),
            bob.db.latest_computed_block()
        );

        let mut block = latest_block;
        loop {
            if fast_synced_block == block {
                break;
            }

            log::trace!("assert block {block}");

            assert_eq!(
                alice.db.block_commitment_queue(block),
                bob.db.block_commitment_queue(block)
            );
            assert_eq!(
                alice.db.block_codes_queue(block),
                bob.db.block_codes_queue(block)
            );

            assert_eq!(alice.db.block_computed(block), bob.db.block_computed(block));
            assert_eq!(
                alice.db.previous_not_empty_block(block),
                bob.db.previous_not_empty_block(block)
            );
            assert_eq!(
                alice.db.block_program_states(block),
                bob.db.block_program_states(block)
            );
            assert_eq!(alice.db.block_outcome(block), bob.db.block_outcome(block));
            assert_eq!(alice.db.block_schedule(block), bob.db.block_schedule(block));

            assert_eq!(alice.db.block_header(block), bob.db.block_header(block));
            assert_eq!(alice.db.block_events(block), bob.db.block_events(block));
            assert_eq!(
                alice.db.block_is_synced(block),
                bob.db.block_is_synced(block)
            );

            let header = alice.db.block_header(block).unwrap();
            block = header.parent_hash;
        }
    };

    let config = TestEnvConfig {
        validators: ValidatorsConfig::Generated(3),
        ..Default::default()
    };
    let mut env = TestEnv::new(config).await.unwrap();

    log::info!("Starting sequencer");
    let sequencer_pub_key = env.wallets.next();
    let mut sequencer = env.new_node(
        NodeConfig::named("sequencer")
            .sequencer(sequencer_pub_key)
            .validator(env.validators[0], env.validator_session_public_keys[0])
            .network(None, None),
    );
    sequencer.start_service().await;

    log::info!("Starting Alice");
    let mut alice = env.new_node(
        NodeConfig::named("Alice")
            .validator(env.validators[1], env.validator_session_public_keys[1])
            .network(None, sequencer.multiaddr.clone()),
    );
    alice.start_service().await;

    log::info!("Creating `demo-autoreply` programs");

    let code_info = env
        .upload_code(demo_mul_by_const::WASM_BINARY)
        .await
        .unwrap()
        .wait_for()
        .await
        .unwrap();

    let code_id = code_info.code_id;
    let mut program_ids = [ActorId::zero(); 8];

    for (i, program_id) in program_ids.iter_mut().enumerate() {
        let program_info = env
            .create_program(code_id, 500_000_000_000_000)
            .await
            .unwrap()
            .wait_for()
            .await
            .unwrap();

        *program_id = program_info.program_id;

        let value = i as u64 % 3;
        let _reply_info = env
            .send_message(program_info.program_id, &value.encode(), 0)
            .await
            .unwrap()
            .wait_for()
            .await
            .unwrap();
    }

    let latest_block = env.latest_block().await;
    alice
        .listener()
        .wait_for_block_processed(latest_block)
        .await;

    log::info!("Starting Bob (fast-sync)");
    let mut bob = env.new_node(
        NodeConfig::named("Bob")
            .validator(env.validators[2], env.validator_session_public_keys[2])
            .network(None, sequencer.multiaddr.clone())
            .fast_sync(),
    );
    bob.start_service().await;

    log::info!("Sending messages to programs");
    for (i, program_id) in program_ids.into_iter().enumerate() {
        let reply_info = env
            .send_message(program_id, &(i as u64).encode(), 0)
            .await
            .unwrap()
            .wait_for()
            .await
            .unwrap();
        assert_eq!(
            reply_info.code,
            ReplyCode::Success(SuccessReplyReason::Manual)
        );
    }

    let latest_block = env.latest_block().await;
    alice
        .listener()
        .wait_for_block_processed(latest_block)
        .await;
    bob.listener().wait_for_block_processed(latest_block).await;

    log::info!("Stopping Bob");
    bob.stop_service().await;

    assert_chain(
        latest_block,
        bob.latest_fast_synced_block.take().unwrap(),
        &alice,
        &bob,
    );

    for (i, program_id) in program_ids.into_iter().enumerate() {
        let i = (i * 3) as u64;
        let reply_info = env
            .send_message(program_id, &i.encode(), 0)
            .await
            .unwrap()
            .wait_for()
            .await
            .unwrap();
        assert_eq!(
            reply_info.code,
            ReplyCode::Success(SuccessReplyReason::Manual)
        );
    }

    env.skip_blocks(100).await;

    let latest_block = env.latest_block().await;
    sequencer
        .listener()
        .wait_for_block_processed(latest_block)
        .await;
    alice
        .listener()
        .wait_for_block_processed(latest_block)
        .await;

    log::info!("Starting Bob again to check how it handles partially empty database");
    bob.start_service().await;

    // mine a block so Bob can produce the event we will wait for
    env.skip_blocks(1).await;

    let latest_block = env.latest_block().await;
    alice
        .listener()
        .wait_for_block_processed(latest_block)
        .await;
    bob.listener().wait_for_block_processed(latest_block).await;

    assert_chain(
        latest_block,
        bob.latest_fast_synced_block.take().unwrap(),
        &alice,
        &bob,
    );
}

mod utils {
    use super::*;
    use crate::Event;
    use alloy::eips::BlockId;
    use ethexe_common::SimpleBlockData;
    use ethexe_consensus::{ConsensusService, SimpleConnectService, ValidatorService};
    use ethexe_db::OnChainStorage;
    use ethexe_network::{export::Multiaddr, NetworkConfig, NetworkEvent, NetworkService};
    use ethexe_observer::{ObserverEvent, ObserverService};
    use ethexe_rpc::RpcService;
    use ethexe_signer::{PrivateKey, PublicKey};
    use ethexe_tx_pool::TxPoolService;
    use futures::StreamExt;
    use gear_core::message::ReplyCode;
    use rand::{rngs::StdRng, SeedableRng};
    use roast_secp256k1_evm::frost::{
        keys::{self, IdentifierList, PublicKeyPackage},
        Identifier, SigningKey,
    };
    use std::{
        ops::Mul,
        pin::Pin,
        str::FromStr,
        sync::atomic::{AtomicUsize, Ordering},
    };
    use tokio::sync::broadcast::{self, Receiver, Sender};
    use tracing::Instrument;
    use tracing_subscriber::EnvFilter;

    /// Max network services which can be created in one test environment.
    const MAX_NETWORK_PEERS_ONE_TEST: usize = 1000;

    pub fn init_logger() {
        let _ = tracing_subscriber::fmt()
            .with_env_filter(EnvFilter::from_default_env())
            .without_time()
            .try_init();
    }

    pub struct TestEnv {
        pub eth_cfg: EthereumConfig,
        #[allow(unused)]
        pub wallets: Wallets,
        pub blob_reader: MockBlobReader,
        pub provider: RootProvider,
        pub ethereum: Ethereum,
        pub signer: Signer,
        pub validators: Vec<ValidatorConfig>,
        pub sender_id: ActorId,
        pub threshold: u64,
        pub block_time: Duration,
        pub continuous_block_generation: bool,

        /// In order to reduce amount of observers, we create only one observer and broadcast events to all subscribers.
        broadcaster: Sender<ObserverEvent>,
        db: Database,
        /// If network is enabled by test, then we store here:
        /// network service polling thread, bootstrap address and nonce for new node address generation.
        bootstrap_network: Option<(JoinHandle<()>, String, usize)>,
        _anvil: Option<AnvilInstance>,
        _events_stream: JoinHandle<()>,
    }

    impl TestEnv {
        pub async fn new(config: TestEnvConfig) -> Result<Self> {
            let TestEnvConfig {
                validators,
                block_time,
                rpc_url,
                wallets,
                router_address,
                continuous_block_generation,
                network,
            } = config;

            log::info!(
                "📗 Starting new test environment. Continuous block generation: {}",
                continuous_block_generation
            );

            let (rpc_url, anvil) = match rpc_url {
                Some(rpc_url) => {
                    log::info!("📍 Using provided RPC URL: {}", rpc_url);
                    (rpc_url, None)
                }
                None => {
                    let anvil = if continuous_block_generation {
                        Anvil::new().block_time(block_time.as_secs())
                    } else {
<<<<<<< HEAD
                        // By default anvil uses system time, but we need to set it to a fixed timestamp.
                        let timestamp = 1_000_000_000;

                        Anvil::new()
                            .arg("--timestamp")
                            .arg(timestamp.to_string())
                            .spawn()
=======
                        Anvil::new()
>>>>>>> 1f9612b7
                    };
                    // speeds up block finalization, so we don't have to calculate
                    // when the next finalized block is produced, which is convenient for tests
                    let anvil = anvil.arg("--slots-in-an-epoch=1").spawn();
                    log::info!("📍 Anvil started at {}", anvil.ws_endpoint());
                    (anvil.ws_endpoint(), Some(anvil))
                }
            };

            let signer = Signer::new(tempfile::tempdir()?.into_path())?;

            let mut wallets = if let Some(wallets) = wallets {
                Wallets::custom(&signer, wallets)
            } else {
                Wallets::anvil(&signer)
            };

            let validators: Vec<_> = match validators {
                ValidatorsConfig::PreDefined(amount) => {
                    (0..amount).map(|_| wallets.next()).collect()
                }
                ValidatorsConfig::Custom(keys) => keys
                    .iter()
                    .map(|k| {
                        let private_key = k.parse().unwrap();
                        signer.add_key(private_key).unwrap()
                    })
                    .collect(),
            };

            let max_signers: u16 = validators.len().try_into().expect("conversion failed");
            let min_signers = max_signers
                .checked_mul(2)
                .expect("multiplication failed")
                .div_ceil(3);

            let maybe_validator_identifiers: Result<Vec<_>, _> = validators
                .iter()
                .map(|public_key| {
                    Identifier::deserialize(&ActorId::from(public_key.to_address()).into_bytes())
                })
                .collect();
            let validator_identifiers = maybe_validator_identifiers.expect("conversion failed");
            let identifiers = IdentifierList::Custom(&validator_identifiers);

            let mut rng = StdRng::seed_from_u64(123);

            let secret = SigningKey::deserialize(&[0x01; 32]).expect("conversion failed");

            let (secret_shares, public_key_package1) =
                keys::split(&secret, max_signers, min_signers, identifiers, &mut rng)
                    .expect("key split failed");

            let verifiable_secret_sharing_commitment = secret_shares
                .values()
                .map(|secret_share| secret_share.commitment().clone())
                .next()
                .expect("conversion failed");

            let identifiers = validator_identifiers.clone().into_iter().collect();
            let public_key_package2 = PublicKeyPackage::from_commitment(
                &identifiers,
                &verifiable_secret_sharing_commitment,
            )
            .expect("conversion failed");
            assert_eq!(public_key_package1, public_key_package2);

            let validator_session_public_keys: Vec<_> = validator_identifiers
                .iter()
                .map(|id| {
                    let signing_share = *secret_shares[id].signing_share();
                    let private_key = PrivateKey(signing_share.serialize().try_into().unwrap());
                    signer.add_key(private_key).unwrap()
                })
                .collect();

            let sender_address = wallets.next().to_address();

            let ethereum = if let Some(router_address) = router_address {
                log::info!("📗 Connecting to existing router at {}", router_address);
                Ethereum::new(
                    &rpc_url,
                    router_address.parse().unwrap(),
                    signer.clone(),
                    sender_address,
                )
                .await?
            } else {
                log::info!("📗 Deploying new router");
                Ethereum::deploy(
                    &rpc_url,
                    validators.iter().map(|k| k.to_address()).collect(),
                    signer.clone(),
                    sender_address,
                    verifiable_secret_sharing_commitment,
                )
                .await?
            };

            let router = ethereum.router();
            let router_query = router.query();
            let router_address = router.address();

            let blob_reader = MockBlobReader::new();

            let db = Database::from_one(&MemDb::default());

            let eth_cfg = EthereumConfig {
                rpc: rpc_url.clone(),
                beacon_rpc: Default::default(),
                router_address,
                block_time: config.block_time,
            };
            let mut observer =
                ObserverService::new(&eth_cfg, u32::MAX, db.clone(), blob_reader.clone_boxed())
                    .await
                    .unwrap();

            let provider = observer.provider().clone();

            let (broadcaster, _events_stream) = {
                let (sender, mut receiver) = broadcast::channel(2048);
                let cloned_sender = sender.clone();

                let (send_subscription_created, receive_subscription_created) =
                    tokio::sync::oneshot::channel::<()>();
                let handle = task::spawn(
                    async move {
                        send_subscription_created.send(()).unwrap();

                        while let Ok(event) = observer.select_next_some().await {
                            log::trace!(target: "test-event", "📗 Event: {:?}", event);

                            cloned_sender
                                .send(event)
                                .inspect_err(|err| log::error!("Failed to broadcast event: {err}"))
                                .unwrap();

                            // At least one receiver is presented always, in order to avoid the channel dropping.
                            receiver
                                .recv()
                                .await
                                .inspect_err(|err| log::error!("Failed to receive event: {err}"))
                                .unwrap();
                        }

                        panic!("📗 Observer stream ended");
                    }
                    .instrument(tracing::trace_span!("observer-stream")),
                );
                receive_subscription_created.await.unwrap();

                (sender, handle)
            };
            let threshold = router_query.threshold().await?;

            let validators = validators
                .into_iter()
                .zip(validator_session_public_keys.iter())
                .map(|(public_key, session_public_key)| ValidatorConfig {
                    public_key,
                    session_public_key: *session_public_key,
                })
                .collect();

            let network_address = match network {
                EnvNetworkConfig::Disabled => None,
                EnvNetworkConfig::Enabled => Some(None),
                EnvNetworkConfig::EnabledWithCustomAddress(address) => Some(Some(address)),
            };

            let bootstrap_network = network_address.map(|maybe_address| {
                static NONCE: AtomicUsize = AtomicUsize::new(1);

                // * MAX_NETWORK_PEERS_ONE_TEST to avoid address collision between different test-threads
                let nonce = NONCE.fetch_add(1, Ordering::SeqCst) * MAX_NETWORK_PEERS_ONE_TEST;
                let address = maybe_address.unwrap_or_else(|| format!("/memory/{nonce}"));

                let config_path = tempfile::tempdir().unwrap().into_path();
                let multiaddr: Multiaddr = address.parse().unwrap();

                let mut config = NetworkConfig::new_test(config_path);
                config.listen_addresses = [multiaddr.clone()].into();
                config.external_addresses = [multiaddr.clone()].into();
                let mut service = NetworkService::new(config, &signer, db.clone()).unwrap();

                let local_peer_id = service.local_peer_id();

                let handle = task::spawn(
                    async move {
                        loop {
                            let _event = service.select_next_some().await;
                        }
                    }
                    .instrument(tracing::trace_span!("network-stream")),
                );

                let bootstrap_address = format!("{address}/p2p/{}", local_peer_id);

                (handle, bootstrap_address, nonce)
            });

            // By default, anvil set system time as block time. For testing purposes we need to have constant increment.
            if anvil.is_some() && !continuous_block_generation {
                provider
                    .anvil_set_block_timestamp_interval(block_time.as_secs())
                    .await
                    .unwrap();
            }

            Ok(TestEnv {
                eth_cfg,
                wallets,
                blob_reader,
                provider,
                ethereum,
                signer,
                validators,
                sender_id: ActorId::from(H160::from(sender_address.0)),
                threshold,
                block_time,
                continuous_block_generation,
                broadcaster,
                db,
                bootstrap_network,
                _anvil: anvil,
                _events_stream,
            })
        }

        pub fn new_node(&mut self, config: NodeConfig) -> Node {
            let NodeConfig {
                name,
<<<<<<< HEAD
                db,
                validator_config,
=======
                sequencer_public_key,
                validator_public_key,
                validator_session_public_key,
                network,
>>>>>>> 1f9612b7
                rpc: service_rpc_config,
                fast_sync,
            } = config;

            let db = Database::from_one(&MemDb::default());

<<<<<<< HEAD
            let (network_address, network_bootstrap_address) = self
                .bootstrap_network
                .as_mut()
                .map(|(_, bootstrap_address, nonce)| {
                    *nonce += 1;

                    if *nonce % MAX_NETWORK_PEERS_ONE_TEST == 0 {
                        panic!("Too many network services created by one test env: max is {MAX_NETWORK_PEERS_ONE_TEST}");
                    }

                    (format!("/memory/{nonce}"), bootstrap_address.clone())
                })
                .unzip();
=======
            let network_address = network.as_ref().map(|network| {
                network.address.clone().unwrap_or_else(|| {
                    static NONCE: AtomicUsize = AtomicUsize::new(1);
                    let nonce = NONCE.fetch_add(1, Ordering::Relaxed);
                    format!("/memory/{nonce}")
                })
            });
            let network_bootstrap_address = network.and_then(|network| network.bootstrap_address);
>>>>>>> 1f9612b7

            Node {
                name,
                db,
                multiaddr: None,
                latest_fast_synced_block: None,
                eth_cfg: self.eth_cfg.clone(),
                receiver: None,
                blob_reader: self.blob_reader.clone(),
                signer: self.signer.clone(),
                threshold: self.threshold,
                block_time: self.block_time,
                running_service_handle: None,
                validator_config,
                network_address,
                network_bootstrap_address,
                service_rpc_config,
                fast_sync,
            }
        }

        pub async fn upload_code(&self, code: &[u8]) -> Result<WaitForUploadCode> {
            log::info!("📗 Upload code, len {}", code.len());

            let listener = self.events_publisher().subscribe().await;

            let pending_builder = self
                .ethereum
                .router()
                .request_code_validation_with_sidecar(code)
                .await?;

            let code_id = pending_builder.code_id();
            let tx_hash = pending_builder.tx_hash();

            self.blob_reader
                .add_blob_transaction(tx_hash, code.to_vec())
                .await;

            Ok(WaitForUploadCode { listener, code_id })
        }

        pub async fn create_program(
            &self,
            code_id: CodeId,
            initial_executable_balance: u128,
        ) -> Result<WaitForProgramCreation> {
            log::info!("📗 Create program, code_id {code_id}");

            let listener = self.events_publisher().subscribe().await;

            let router = self.ethereum.router();

            let (_, program_id) = router.create_program(code_id, H256::random()).await?;

            if initial_executable_balance != 0 {
                let program_address = program_id.to_address_lossy().0.into();
                router
                    .wvara()
                    .approve(program_address, initial_executable_balance)
                    .await?;

                let mirror = self.ethereum.mirror(program_address.into_array().into());

                mirror
                    .executable_balance_top_up(initial_executable_balance)
                    .await?;
            }

            Ok(WaitForProgramCreation {
                listener,
                program_id,
            })
        }

        pub async fn send_message(
            &self,
            target: ActorId,
            payload: &[u8],
            value: u128,
        ) -> Result<WaitForReplyTo> {
            log::info!("📗 Send message to {target}, payload len {}", payload.len());

            let listener = self.events_publisher().subscribe().await;

            let program_address = ethexe_signer::Address::try_from(target)?;
            let program = self.ethereum.mirror(program_address);

            let (_, message_id) = program.send_message(payload, value).await?;

            Ok(WaitForReplyTo {
                listener,
                message_id,
            })
        }

        pub async fn approve_wvara(&self, program_id: ActorId) {
            log::info!("📗 Approving WVara for {program_id}");

            let program_address = ethexe_signer::Address::try_from(program_id).unwrap();
            let wvara = self.ethereum.router().wvara();
            wvara.approve_all(program_address.0.into()).await.unwrap();
        }

        pub async fn transfer_wvara(&self, program_id: ActorId, value: u128) {
            log::info!("📗 Transferring {value} WVara to {program_id}");

            let program_address = ethexe_signer::Address::try_from(program_id).unwrap();
            let wvara = self.ethereum.router().wvara();
            wvara
                .transfer(program_address.0.into(), value)
                .await
                .unwrap();
        }

        pub fn events_publisher(&self) -> ObserverEventsPublisher {
            ObserverEventsPublisher {
                broadcaster: self.broadcaster.clone(),
                db: self.db.clone(),
            }
        }

        pub async fn force_new_block(&self) {
            if self.continuous_block_generation {
                // nothing to do: new block will be generated automatically
            } else {
                self.provider.evm_mine(None).await.unwrap();
            }
        }

        pub async fn skip_blocks(&self, blocks_amount: u32) {
            if self.continuous_block_generation {
                tokio::time::sleep(self.block_time.mul(blocks_amount)).await;
            } else {
                self.provider
                    .evm_mine(Some(MineOptions::Options {
                        timestamp: None,
                        blocks: Some(blocks_amount.into()),
                    }))
                    .await
                    .unwrap();
            }
        }

<<<<<<< HEAD
        /// Returns the index in validators list of the next block producer.
        ///
        /// ## Note
        /// This function is not thread-safe.
        /// If you have some other threads or processes, that can produce blocks,
        /// then the return may be incorrect.
        pub async fn next_block_producer_index(&self) -> usize {
            let timestamp = self
                .provider
                .get_block_by_number(Default::default())
                .await
                .unwrap()
                .unwrap()
                .header
                .timestamp;
            ethexe_consensus::block_producer_index(
                self.validators.len(),
                (timestamp + self.block_time.as_secs()) / self.block_time.as_secs(),
            )
=======
        pub async fn latest_block(&self) -> H256 {
            let latest_block = self
                .provider
                .get_block(BlockId::latest())
                .await
                .unwrap()
                .expect("latest block always exist")
                .header;
            H256(latest_block.hash.0)
>>>>>>> 1f9612b7
        }

        #[allow(unused)]
        pub async fn process_already_uploaded_code(&self, code: &[u8], tx_hash: &str) -> CodeId {
            let code_id = CodeId::generate(code);
            let tx_hash = H256::from_str(tx_hash).unwrap();
            self.blob_reader
                .add_blob_transaction(tx_hash, code.to_vec())
                .await;
            code_id
        }
    }

    pub struct ObserverEventsPublisher {
        broadcaster: Sender<ObserverEvent>,
        db: Database,
    }

    impl ObserverEventsPublisher {
        pub async fn subscribe(&self) -> ObserverEventsListener {
            ObserverEventsListener {
                receiver: self.broadcaster.subscribe(),
                db: self.db.clone(),
            }
        }
    }

    pub struct ObserverEventsListener {
        receiver: broadcast::Receiver<ObserverEvent>,
        db: Database,
    }

    impl Clone for ObserverEventsListener {
        fn clone(&self) -> Self {
            Self {
                receiver: self.receiver.resubscribe(),
                db: self.db.clone(),
            }
        }
    }

    impl ObserverEventsListener {
        pub async fn next_event(&mut self) -> Result<ObserverEvent> {
            self.receiver.recv().await.map_err(Into::into)
        }

        pub async fn apply_until<R: Sized>(
            &mut self,
            mut f: impl FnMut(ObserverEvent) -> Result<Option<R>>,
        ) -> Result<R> {
            loop {
                let event = self.next_event().await?;
                if let Some(res) = f(event)? {
                    return Ok(res);
                }
            }
        }

        pub async fn apply_until_block_event<R: Sized>(
            &mut self,
            mut f: impl FnMut(BlockEvent) -> Result<Option<R>>,
        ) -> Result<R> {
            self.apply_until_block_event_with_header(|e, _h| f(e)).await
        }

        // NOTE: skipped by observer blocks are not iterated (possible on reorgs).
        // If your test depends on events in skipped blocks, you need to improve this method.
        // TODO #4554: iterate thru skipped blocks.
        pub async fn apply_until_block_event_with_header<R: Sized>(
            &mut self,
            mut f: impl FnMut(BlockEvent, &SimpleBlockData) -> Result<Option<R>>,
        ) -> Result<R> {
            loop {
                let event = self.next_event().await?;

                let ObserverEvent::BlockSynced(data) = event else {
                    continue;
                };

                let header = OnChainStorage::block_header(&self.db, data.block_hash)
                    .expect("Block header not found");
                let events = OnChainStorage::block_events(&self.db, data.block_hash)
                    .expect("Block events not found");

                let block_data = SimpleBlockData {
                    hash: data.block_hash,
                    header,
                };

                for event in events {
                    if let Some(res) = f(event, &block_data)? {
                        return Ok(res);
                    }
                }
            }
        }
    }

    pub enum ValidatorsConfig {
        /// Take validator addresses from provided wallet, amount of validators is provided.
        PreDefined(usize),
        /// Custom validator eth-addresses in hex string format.
        #[allow(unused)]
        Custom(Vec<String>),
    }

    /// Configuration for the network service.
    pub enum EnvNetworkConfig {
        /// Network service is disabled.
        Disabled,
        /// Network service is enabled. Network address will be generated.
        Enabled,
        #[allow(unused)]
        /// Network service is enabled. Network address is provided as String.
        EnabledWithCustomAddress(String),
    }

    pub struct TestEnvConfig {
        /// How many validators will be in deployed router.
        /// By default uses 1 auto generated validator.
        pub validators: ValidatorsConfig,
        /// By default uses 1 second block time.
        pub block_time: Duration,
        /// By default creates new anvil instance if rpc is not provided.
        pub rpc_url: Option<String>,
        /// By default uses anvil hardcoded wallets if wallets are not provided.
        pub wallets: Option<Vec<String>>,
        /// If None (by default) new router will be deployed.
        /// In case of Some(_), will connect to existing router contract.
        pub router_address: Option<String>,
        /// Identify whether networks works (or have to works) in continuous block generation mode.
        pub continuous_block_generation: bool,
        /// If [`Some`] (by default [`None`]) - separate network service would start.
        /// Network address could be provided inside, or will be generated.
        pub network: EnvNetworkConfig,
    }

    impl Default for TestEnvConfig {
        fn default() -> Self {
            Self {
                validators: ValidatorsConfig::PreDefined(1),
                block_time: Duration::from_secs(1),
                rpc_url: None,
                wallets: None,
                router_address: None,
                continuous_block_generation: false,
                network: EnvNetworkConfig::Disabled,
            }
        }
    }

    // TODO (breathx): consider to remove me in favor of crate::config::NodeConfig.
    #[derive(Default)]
    pub struct NodeConfig {
        /// Node name.
        pub name: Option<String>,
<<<<<<< HEAD
        /// Database, if not provided, will be created with MemDb.
        pub db: Option<Database>,
        /// Validator configuration, if provided then new node starts as validator.
        pub validator_config: Option<ValidatorConfig>,
=======
        /// Sequencer public key, if provided then new node starts as sequencer.
        pub sequencer_public_key: Option<ethexe_signer::PublicKey>,
        /// Validator public key, if provided then new node starts as validator.
        pub validator_public_key: Option<ethexe_signer::PublicKey>,
        /// Validator public key of session, if provided then new node starts as validator.
        pub validator_session_public_key: Option<ethexe_signer::PublicKey>,
        /// Network configuration, if provided then new node starts with network.
        pub network: Option<NodeNetworkConfig>,
>>>>>>> 1f9612b7
        /// RPC configuration, if provided then new node starts with RPC service.
        pub rpc: Option<RpcConfig>,
        /// Do P2P database synchronization before the main loop
        pub fast_sync: bool,
    }

    impl NodeConfig {
        pub fn named(name: impl Into<String>) -> Self {
            Self {
                name: Some(name.into()),
                ..Default::default()
            }
        }

<<<<<<< HEAD
        pub fn db(mut self, db: Database) -> Self {
            self.db = Some(db);
            self
        }

        pub fn validator(mut self, config: ValidatorConfig) -> Self {
            self.validator_config = Some(config);
=======
        pub fn sequencer(mut self, sequencer_public_key: ethexe_signer::PublicKey) -> Self {
            self.sequencer_public_key = Some(sequencer_public_key);
            self
        }

        pub fn validator(
            mut self,
            validator_public_key: ethexe_signer::PublicKey,
            validator_session_public_key: ethexe_signer::PublicKey,
        ) -> Self {
            self.validator_public_key = Some(validator_public_key);
            self.validator_session_public_key = Some(validator_session_public_key);
            self
        }

        pub fn network(
            mut self,
            address: Option<String>,
            bootstrap_address: Option<String>,
        ) -> Self {
            self.network = Some(NodeNetworkConfig {
                address,
                bootstrap_address,
            });
>>>>>>> 1f9612b7
            self
        }

        pub fn service_rpc(mut self, rpc_port: u16) -> Self {
            let service_rpc_config = RpcConfig {
                listen_addr: SocketAddr::new("127.0.0.1".parse().unwrap(), rpc_port),
                cors: None,
                dev: false,
            };
            self.rpc = Some(service_rpc_config);

            self
        }

        pub fn fast_sync(mut self) -> Self {
            self.fast_sync = true;
            self
        }
    }

    #[derive(Clone, Copy, PartialEq, Eq, Debug)]
    pub struct ValidatorConfig {
        /// Validator public key.
        pub public_key: PublicKey,
        /// Validator session public key.
        pub session_public_key: PublicKey,
    }

    /// Provides access to hardcoded anvil wallets or custom set wallets.
    pub struct Wallets {
        wallets: Vec<PublicKey>,
        next_wallet: usize,
    }

    impl Wallets {
        pub fn anvil(signer: &Signer) -> Self {
            let accounts = vec![
                "0xac0974bec39a17e36ba4a6b4d238ff944bacb478cbed5efcae784d7bf4f2ff80",
                "0x59c6995e998f97a5a0044966f0945389dc9e86dae88c7a8412f4603b6b78690d",
                "0x5de4111afa1a4b94908f83103eb1f1706367c2e68ca870fc3fb9a804cdab365a",
                "0x7c852118294e51e653712a81e05800f419141751be58f605c371e15141b007a6",
                "0x47e179ec197488593b187f80a00eb0da91f1b9d0b13f8733639f19c30a34926a",
                "0x8b3a350cf5c34c9194ca85829a2df0ec3153be0318b5e2d3348e872092edffba",
                "0x92db14e403b83dfe3df233f83dfa3a0d7096f21ca9b0d6d6b8d88b2b4ec1564e",
                "0x4bbbf85ce3377467afe5d46f804f221813b2bb87f24d81f60f1fcdbf7cbf4356",
                "0xdbda1821b80551c9d65939329250298aa3472ba22feea921c0cf5d620ea67b97",
                "0x2a871d0798f97d79848a013d4936a73bf4cc922c825d33c1cf7073dff6d409c6",
            ];

            Self::custom(signer, accounts)
        }

        pub fn custom<S: AsRef<str>>(signer: &Signer, accounts: Vec<S>) -> Self {
            Self {
                wallets: accounts
                    .into_iter()
                    .map(|s| signer.add_key(s.as_ref().parse().unwrap()).unwrap())
                    .collect(),
                next_wallet: 0,
            }
        }

        pub fn next(&mut self) -> PublicKey {
            let pub_key = self.wallets.get(self.next_wallet).expect("No more wallets");
            self.next_wallet += 1;
            *pub_key
        }
    }

    pub struct Node {
        pub name: Option<String>,
        pub db: Database,
        pub multiaddr: Option<String>,
        pub latest_fast_synced_block: Option<H256>,

        eth_cfg: EthereumConfig,
        receiver: Option<Receiver<Event>>,
        blob_reader: MockBlobReader,
        signer: Signer,
        threshold: u64,
        block_time: Duration,
        running_service_handle: Option<JoinHandle<()>>,
        validator_config: Option<ValidatorConfig>,
        network_address: Option<String>,
        network_bootstrap_address: Option<String>,
        service_rpc_config: Option<RpcConfig>,
        fast_sync: bool,
    }

    impl Node {
        pub async fn start_service(&mut self) {
            assert!(
                self.running_service_handle.is_none(),
                "Service is already running"
            );

            let processor = Processor::new(self.db.clone()).unwrap();

            let wait_for_network = self.network_bootstrap_address.is_some();

            let network = self.network_address.as_ref().map(|addr| {
                let config_path = tempfile::tempdir().unwrap().into_path();
                let multiaddr: Multiaddr = addr.parse().unwrap();

                let mut config = NetworkConfig::new_test(config_path);
                config.listen_addresses = [multiaddr.clone()].into();
                config.external_addresses = [multiaddr.clone()].into();
                if let Some(bootstrap_addr) = self.network_bootstrap_address.as_ref() {
                    let multiaddr = bootstrap_addr.parse().unwrap();
                    config.bootstrap_addresses = [multiaddr].into();
                }
                let network = NetworkService::new(config, &self.signer, self.db.clone()).unwrap();
                self.multiaddr = Some(format!("{addr}/p2p/{}", network.local_peer_id()));
                network
            });

            let consensus: Pin<Box<dyn ConsensusService>> =
                if let Some(config) = self.validator_config.as_ref() {
                    Box::pin(
                        ValidatorService::new(
                            self.signer.clone(),
                            self.db.clone(),
                            ethexe_consensus::ValidatorConfig {
                                ethereum_rpc: self.eth_cfg.rpc.clone(),
                                pub_key: config.public_key,
                                router_address: self.eth_cfg.router_address,
                                threshold: self.threshold,
                                slot_duration: self.block_time,
                            },
                        )
                        .await
                        .unwrap(),
                    )
                } else {
                    Box::pin(SimpleConnectService::new())
                };

            let (sender, receiver) = broadcast::channel(2048);

            let observer = ObserverService::new(
                &self.eth_cfg,
                u32::MAX,
                self.db.clone(),
                self.blob_reader.clone_boxed(),
            )
            .await
            .unwrap();

            let tx_pool_service = TxPoolService::new(self.db.clone());

            let rpc = self.service_rpc_config.as_ref().map(|service_rpc_config| {
                RpcService::new(service_rpc_config.clone(), self.db.clone(), None)
            });

            self.receiver = Some(receiver);

            let service = Service::new_from_parts(
                self.db.clone(),
                observer,
                processor,
                self.signer.clone(),
                tx_pool_service,
                consensus,
                network,
                None,
                rpc,
                Some(sender),
                self.fast_sync,
            );

            let name = self.name.clone();
            let handle = task::spawn(async move {
                service
                    .run()
                    .instrument(tracing::info_span!("node", name))
                    .await
                    .unwrap()
            });
            self.running_service_handle = Some(handle);

            if self.fast_sync {
                self.latest_fast_synced_block = self
                    .listener()
                    .apply_until(|e| {
                        if let Event::FastSyncDone(block) = e {
                            Ok(Some(block))
                        } else {
                            Ok(None)
                        }
                    })
                    .await
                    .map(Some)
                    .unwrap();
            }

            self.wait_for(|e| matches!(e, Event::ServiceStarted)).await;

            // fast sync implies network has connections
            if wait_for_network && !self.fast_sync {
                self.wait_for(|e| matches!(e, Event::Network(NetworkEvent::PeerConnected(_))))
                    .await;
            }
        }

        pub async fn stop_service(&mut self) {
            let handle = self
                .running_service_handle
                .take()
                .expect("Service is not running");
            handle.abort();

            assert!(handle.await.unwrap_err().is_cancelled());

            self.multiaddr = None;
            self.receiver = None;
        }

        pub fn rpc_client(&self) -> Option<RpcClient> {
            self.service_rpc_config
                .as_ref()
                .map(|rpc| RpcClient::new(format!("http://{}", rpc.listen_addr)))
        }

        pub fn listener(&mut self) -> ServiceEventsListener {
            ServiceEventsListener {
                receiver: self.receiver.as_mut().expect("channel isn't created"),
            }
        }

        // TODO(playX18): Tests that actually use Event broadcast channel extensively
        pub async fn wait_for(&mut self, f: impl Fn(Event) -> bool) {
            self.listener()
                .wait_for(|e| Ok(f(e)))
                .await
                .expect("infallible; always ok")
        }
    }

    impl Drop for Node {
        fn drop(&mut self) {
            if let Some(handle) = &self.running_service_handle {
                handle.abort();
            }
        }
    }

    pub struct ServiceEventsListener<'a> {
        receiver: &'a mut Receiver<Event>,
    }

    impl ServiceEventsListener<'_> {
        pub async fn next_event(&mut self) -> Result<Event> {
            self.receiver.recv().await.map_err(Into::into)
        }

        pub async fn wait_for(&mut self, f: impl Fn(Event) -> Result<bool>) -> Result<()> {
            self.apply_until(|e| if f(e)? { Ok(Some(())) } else { Ok(None) })
                .await
        }

        pub async fn wait_for_block_processed(&mut self, block_hash: H256) {
            self.wait_for(|event| {
                Ok(matches!(
                    event,
                    Event::Compute(ComputeEvent::BlockProcessed(BlockProcessed { block_hash: b })) if b == block_hash
                ))
            }).await.unwrap();
        }

        pub async fn apply_until<R: Sized>(
            &mut self,
            f: impl Fn(Event) -> Result<Option<R>>,
        ) -> Result<R> {
            loop {
                let event = self.next_event().await?;
                if let Some(res) = f(event)? {
                    return Ok(res);
                }
            }
        }
    }

    #[derive(Clone)]
    pub struct WaitForUploadCode {
        listener: ObserverEventsListener,
        pub code_id: CodeId,
    }

    #[derive(Debug)]
    pub struct UploadCodeInfo {
        pub code_id: CodeId,
        pub code: Vec<u8>,
        pub valid: bool,
    }

    impl WaitForUploadCode {
        pub async fn wait_for(mut self) -> Result<UploadCodeInfo> {
            log::info!("📗 Waiting for code upload, code_id {}", self.code_id);

            let mut code_info = None;
            let mut valid_info = None;

            self.listener
                .apply_until(|event| match event {
                    ObserverEvent::Blob(blob) if blob.code_id == self.code_id => {
                        code_info = Some(blob.code);
                        Ok(Some(()))
                    }
                    _ => Ok(None),
                })
                .await?;

            self.listener
                .apply_until_block_event(|event| match event {
                    BlockEvent::Router(RouterEvent::CodeGotValidated { code_id, valid })
                        if code_id == self.code_id =>
                    {
                        valid_info = Some(valid);
                        Ok(Some(()))
                    }
                    _ => Ok(None),
                })
                .await?;

            Ok(UploadCodeInfo {
                code_id: self.code_id,
                code: code_info.expect("Code must be set"),
                valid: valid_info.expect("Valid must be set"),
            })
        }
    }

    #[derive(Clone)]
    pub struct WaitForProgramCreation {
        listener: ObserverEventsListener,
        pub program_id: ActorId,
    }

    #[derive(Debug)]
    pub struct ProgramCreationInfo {
        pub program_id: ActorId,
        pub code_id: CodeId,
    }

    impl WaitForProgramCreation {
        pub async fn wait_for(mut self) -> Result<ProgramCreationInfo> {
            log::info!("📗 Waiting for program {} creation", self.program_id);

            let mut code_id_info = None;
            self.listener
                .apply_until_block_event(|event| {
                    match event {
                        BlockEvent::Router(RouterEvent::ProgramCreated { actor_id, code_id })
                            if actor_id == self.program_id =>
                        {
                            code_id_info = Some(code_id);
                            return Ok(Some(()));
                        }

                        _ => {}
                    }
                    Ok(None)
                })
                .await?;

            let code_id = code_id_info.expect("Code ID must be set");
            Ok(ProgramCreationInfo {
                program_id: self.program_id,
                code_id,
            })
        }
    }

    #[derive(Clone)]
    pub struct WaitForReplyTo {
        listener: ObserverEventsListener,
        pub message_id: MessageId,
    }

    #[derive(Debug)]
    pub struct ReplyInfo {
        pub message_id: MessageId,
        pub program_id: ActorId,
        pub payload: Vec<u8>,
        pub code: ReplyCode,
        pub value: u128,
    }

    impl WaitForReplyTo {
        pub async fn wait_for(mut self) -> Result<ReplyInfo> {
            log::info!("📗 Waiting for reply to message {}", self.message_id);

            let mut info = None;

            self.listener
                .apply_until_block_event(|event| match event {
                    BlockEvent::Mirror {
                        actor_id,
                        event:
                            MirrorEvent::Reply {
                                reply_to,
                                payload,
                                reply_code,
                                value,
                            },
                    } if reply_to == self.message_id => {
                        info = Some(ReplyInfo {
                            message_id: reply_to,
                            program_id: actor_id,
                            payload,
                            code: reply_code,
                            value,
                        });
                        Ok(Some(()))
                    }
                    _ => Ok(None),
                })
                .await?;

            Ok(info.expect("Reply info must be set"))
        }
    }
}<|MERGE_RESOLUTION|>--- conflicted
+++ resolved
@@ -996,26 +996,15 @@
         .await
         .expect_err("Timeout expected");
 
-<<<<<<< HEAD
     log::info!(
         "📗 Re-start validator 0 and check, that now ethexe is working, validator 1 is still stopped"
     );
-    // TODO #4210: impossible to restart node with the same network address
-    validators[0] = env.new_node(
-        NodeConfig::named("validator-0")
-            .validator(env.validators[0])
-            .db(validators[0].db.clone()),
-    );
-    validators[0].start_service().await;
+    validator2.start_service().await;
 
     if env.next_block_producer_index().await == 1 {
         log::info!("📗 Skip one block to be sure validator 1 is not a producer for next block");
         env.force_new_block().await;
     }
-=======
-    log::info!("📗 Start validator 2 and check that now is working, validator 1 is still stopped.");
-    validator2.start_service().await;
->>>>>>> 1f9612b7
 
     // IMPORTANT: mine one block to send a new block event.
     env.force_new_block().await;
@@ -1192,7 +1181,7 @@
     log::info!("Starting Alice");
     let mut alice = env.new_node(
         NodeConfig::named("Alice")
-            .validator(env.validators[1], env.validator_session_public_keys[1])
+            .validator(env.validators[1])
             .network(None, sequencer.multiaddr.clone()),
     );
     alice.start_service().await;
@@ -1240,7 +1229,7 @@
     log::info!("Starting Bob (fast-sync)");
     let mut bob = env.new_node(
         NodeConfig::named("Bob")
-            .validator(env.validators[2], env.validator_session_public_keys[2])
+            .validator(env.validators[2])
             .network(None, sequencer.multiaddr.clone())
             .fast_sync(),
     );
@@ -1415,7 +1404,6 @@
                     let anvil = if continuous_block_generation {
                         Anvil::new().block_time(block_time.as_secs())
                     } else {
-<<<<<<< HEAD
                         // By default anvil uses system time, but we need to set it to a fixed timestamp.
                         let timestamp = 1_000_000_000;
 
@@ -1423,10 +1411,8 @@
                             .arg("--timestamp")
                             .arg(timestamp.to_string())
                             .spawn()
-=======
-                        Anvil::new()
->>>>>>> 1f9612b7
                     };
+
                     // speeds up block finalization, so we don't have to calculate
                     // when the next finalized block is produced, which is convenient for tests
                     let anvil = anvil.arg("--slots-in-an-epoch=1").spawn();
@@ -1659,22 +1645,14 @@
         pub fn new_node(&mut self, config: NodeConfig) -> Node {
             let NodeConfig {
                 name,
-<<<<<<< HEAD
                 db,
                 validator_config,
-=======
-                sequencer_public_key,
-                validator_public_key,
-                validator_session_public_key,
-                network,
->>>>>>> 1f9612b7
                 rpc: service_rpc_config,
                 fast_sync,
             } = config;
 
             let db = Database::from_one(&MemDb::default());
 
-<<<<<<< HEAD
             let (network_address, network_bootstrap_address) = self
                 .bootstrap_network
                 .as_mut()
@@ -1688,16 +1666,6 @@
                     (format!("/memory/{nonce}"), bootstrap_address.clone())
                 })
                 .unzip();
-=======
-            let network_address = network.as_ref().map(|network| {
-                network.address.clone().unwrap_or_else(|| {
-                    static NONCE: AtomicUsize = AtomicUsize::new(1);
-                    let nonce = NONCE.fetch_add(1, Ordering::Relaxed);
-                    format!("/memory/{nonce}")
-                })
-            });
-            let network_bootstrap_address = network.and_then(|network| network.bootstrap_address);
->>>>>>> 1f9612b7
 
             Node {
                 name,
@@ -1842,13 +1810,13 @@
             }
         }
 
-<<<<<<< HEAD
         /// Returns the index in validators list of the next block producer.
         ///
         /// ## Note
-        /// This function is not thread-safe.
-        /// If you have some other threads or processes, that can produce blocks,
-        /// then the return may be incorrect.
+        /// This function is not completely thread-safe.
+        /// If you have some other threads or processes,
+        /// that can produce blocks for the same rpc node,
+        /// then the return may be incorrect ot outdated.
         pub async fn next_block_producer_index(&self) -> usize {
             let timestamp = self
                 .provider
@@ -1862,7 +1830,8 @@
                 self.validators.len(),
                 (timestamp + self.block_time.as_secs()) / self.block_time.as_secs(),
             )
-=======
+        }
+
         pub async fn latest_block(&self) -> H256 {
             let latest_block = self
                 .provider
@@ -1872,7 +1841,6 @@
                 .expect("latest block always exist")
                 .header;
             H256(latest_block.hash.0)
->>>>>>> 1f9612b7
         }
 
         #[allow(unused)]
@@ -2029,21 +1997,10 @@
     pub struct NodeConfig {
         /// Node name.
         pub name: Option<String>,
-<<<<<<< HEAD
         /// Database, if not provided, will be created with MemDb.
         pub db: Option<Database>,
         /// Validator configuration, if provided then new node starts as validator.
         pub validator_config: Option<ValidatorConfig>,
-=======
-        /// Sequencer public key, if provided then new node starts as sequencer.
-        pub sequencer_public_key: Option<ethexe_signer::PublicKey>,
-        /// Validator public key, if provided then new node starts as validator.
-        pub validator_public_key: Option<ethexe_signer::PublicKey>,
-        /// Validator public key of session, if provided then new node starts as validator.
-        pub validator_session_public_key: Option<ethexe_signer::PublicKey>,
-        /// Network configuration, if provided then new node starts with network.
-        pub network: Option<NodeNetworkConfig>,
->>>>>>> 1f9612b7
         /// RPC configuration, if provided then new node starts with RPC service.
         pub rpc: Option<RpcConfig>,
         /// Do P2P database synchronization before the main loop
@@ -2058,7 +2015,6 @@
             }
         }
 
-<<<<<<< HEAD
         pub fn db(mut self, db: Database) -> Self {
             self.db = Some(db);
             self
@@ -2066,32 +2022,6 @@
 
         pub fn validator(mut self, config: ValidatorConfig) -> Self {
             self.validator_config = Some(config);
-=======
-        pub fn sequencer(mut self, sequencer_public_key: ethexe_signer::PublicKey) -> Self {
-            self.sequencer_public_key = Some(sequencer_public_key);
-            self
-        }
-
-        pub fn validator(
-            mut self,
-            validator_public_key: ethexe_signer::PublicKey,
-            validator_session_public_key: ethexe_signer::PublicKey,
-        ) -> Self {
-            self.validator_public_key = Some(validator_public_key);
-            self.validator_session_public_key = Some(validator_session_public_key);
-            self
-        }
-
-        pub fn network(
-            mut self,
-            address: Option<String>,
-            bootstrap_address: Option<String>,
-        ) -> Self {
-            self.network = Some(NodeNetworkConfig {
-                address,
-                bootstrap_address,
-            });
->>>>>>> 1f9612b7
             self
         }
 
