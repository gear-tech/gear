--- conflicted
+++ resolved
@@ -1114,12 +1114,8 @@
     use super::*;
     use crate::Event;
     use ethexe_common::SimpleBlockData;
-<<<<<<< HEAD
     use ethexe_db::OnChainStorage;
-    use ethexe_network::export::Multiaddr;
-=======
     use ethexe_network::{export::Multiaddr, NetworkEvent};
->>>>>>> 7935c43d
     use ethexe_observer::{ObserverEvent, ObserverService};
     use ethexe_rpc::RpcService;
     use ethexe_sequencer::{SequencerConfig, SequencerService};
@@ -1341,11 +1337,6 @@
 
                 (sender, handle)
             };
-<<<<<<< HEAD
-
-=======
-            let genesis_block_hash = router_query.genesis_block_hash().await?;
->>>>>>> 7935c43d
             let threshold = router_query.threshold().await?;
 
             Ok(TestEnv {
@@ -1396,15 +1387,10 @@
             Node {
                 db,
                 multiaddr: None,
-<<<<<<< HEAD
                 eth_cfg: self.eth_cfg.clone(),
                 router_query: self.router_query.clone(),
-=======
                 broadcaster: None,
                 receiver: None,
-                rpc_url: self.rpc_url.clone(),
-                genesis_block_hash: self.genesis_block_hash,
->>>>>>> 7935c43d
                 blob_reader: self.blob_reader.clone(),
                 signer: self.signer.clone(),
                 validators: self.validators.iter().map(|k| k.to_address()).collect(),
@@ -1556,24 +1542,28 @@
 
     pub struct ObserverEventsPublisher {
         broadcaster: Arc<Mutex<Sender<ObserverEvent>>>,
+        db: Database,
     }
 
     impl ObserverEventsPublisher {
         pub async fn subscribe(&self) -> ObserverEventsListener {
             ObserverEventsListener {
                 receiver: self.broadcaster.lock().await.subscribe(),
+                db: self.db.clone(),
             }
         }
     }
 
     pub struct ObserverEventsListener {
         receiver: broadcast::Receiver<ObserverEvent>,
+        db: Database,
     }
 
     impl Clone for ObserverEventsListener {
         fn clone(&self) -> Self {
             Self {
                 receiver: self.receiver.resubscribe(),
+                db: self.db.clone(),
             }
         }
     }
@@ -1602,6 +1592,7 @@
             self.apply_until_block_event_with_header(|e, _h| f(e)).await
         }
 
+        // TODO: consider to iterates also thru skipped blocks
         pub async fn apply_until_block_event_with_header<R: Sized>(
             &mut self,
             mut f: impl FnMut(BlockEvent, &SimpleBlockData) -> Result<Option<R>>,
@@ -1609,13 +1600,21 @@
             loop {
                 let event = self.next_event().await?;
 
-                let ObserverEvent::Block(block) = event else {
+                let ObserverEvent::BlockSynced(block) = event else {
                     continue;
                 };
 
-                let block_data = block.to_simple();
-
-                for event in block.events {
+                let header =
+                    OnChainStorage::block_header(&self.db, block).expect("Block header not found");
+                let events =
+                    OnChainStorage::block_events(&self.db, block).expect("Block events not found");
+
+                let block_data = SimpleBlockData {
+                    hash: block,
+                    header,
+                };
+
+                for event in events {
                     if let Some(res) = f(event, &block_data)? {
                         return Ok(res);
                     }
@@ -1732,91 +1731,6 @@
         pub bootstrap_address: Option<String>,
     }
 
-<<<<<<< HEAD
-    pub struct EventsPublisher {
-        broadcaster: Arc<Mutex<Sender<ObserverEvent>>>,
-        db: Database,
-    }
-
-    impl EventsPublisher {
-        pub async fn subscribe(&self) -> EventsListener {
-            EventsListener {
-                receiver: self.broadcaster.lock().await.subscribe(),
-                db: self.db.clone(),
-            }
-        }
-    }
-
-    pub struct EventsListener {
-        receiver: broadcast::Receiver<ObserverEvent>,
-        db: Database,
-    }
-
-    impl Clone for EventsListener {
-        fn clone(&self) -> Self {
-            Self {
-                receiver: self.receiver.resubscribe(),
-                db: self.db.clone(),
-            }
-        }
-    }
-
-    impl EventsListener {
-        pub async fn next_event(&mut self) -> Result<ObserverEvent> {
-            self.receiver.recv().await.map_err(Into::into)
-        }
-
-        pub async fn apply_until<R: Sized>(
-            &mut self,
-            mut f: impl FnMut(ObserverEvent) -> Result<Option<R>>,
-        ) -> Result<R> {
-            loop {
-                let event = self.next_event().await?;
-                if let Some(res) = f(event)? {
-                    return Ok(res);
-                }
-            }
-        }
-
-        pub async fn apply_until_block_event<R: Sized>(
-            &mut self,
-            mut f: impl FnMut(BlockEvent) -> Result<Option<R>>,
-        ) -> Result<R> {
-            self.apply_until_block_event_with_header(|e, _h| f(e)).await
-        }
-
-        pub async fn apply_until_block_event_with_header<R: Sized>(
-            &mut self,
-            mut f: impl FnMut(BlockEvent, &SimpleBlockData) -> Result<Option<R>>,
-        ) -> Result<R> {
-            loop {
-                let event = self.next_event().await?;
-
-                let ObserverEvent::BlockSynced(block) = event else {
-                    continue;
-                };
-
-                let header =
-                    OnChainStorage::block_header(&self.db, block).expect("Block header not found");
-                let events =
-                    OnChainStorage::block_events(&self.db, block).expect("Block events not found");
-
-                let block_data = SimpleBlockData {
-                    hash: block,
-                    header,
-                };
-
-                for event in events {
-                    if let Some(res) = f(event, &block_data)? {
-                        return Ok(res);
-                    }
-                }
-            }
-        }
-    }
-
-=======
->>>>>>> 7935c43d
     /// Provides access to hardcoded anvil wallets or custom set wallets.
     pub struct Wallets {
         wallets: Vec<ethexe_signer::PublicKey>,
@@ -1862,14 +1776,9 @@
         pub db: Database,
         pub multiaddr: Option<String>,
 
-<<<<<<< HEAD
         eth_cfg: EthereumConfig,
-=======
         broadcaster: Option<Sender<Event>>,
         receiver: Option<Receiver<Event>>,
-        rpc_url: String,
-        genesis_block_hash: H256,
->>>>>>> 7935c43d
         blob_reader: Arc<MockBlobReader>,
         router_query: RouterQuery,
         signer: Signer,
@@ -1894,26 +1803,8 @@
 
             let processor = Processor::new(self.db.clone()).unwrap();
 
-<<<<<<< HEAD
-=======
-            let query = Query::new(
-                Arc::new(self.db.clone()),
-                &self.rpc_url,
-                self.router_address,
-                self.genesis_block_hash,
-                self.blob_reader.clone(),
-                10000,
-            )
-            .await
-            .unwrap();
-
-            let router_query = RouterQuery::new(&self.rpc_url, self.router_address)
-                .await
-                .unwrap();
-
             let wait_for_network = self.network_bootstrap_address.is_some();
 
->>>>>>> 7935c43d
             let network = self.network_address.as_ref().map(|addr| {
                 let config_path = tempfile::tempdir().unwrap().into_path();
                 let multiaddr: Multiaddr = addr.parse().unwrap();
@@ -1968,13 +1859,6 @@
                 });
             let (sender, receiver) = broadcast::channel(2048);
 
-            let tx_pool_service = TxPoolService::new(self.db.clone());
-
-            let rpc = self.service_rpc_config.as_ref().map(|service_rpc_config| {
-                RpcService::new(service_rpc_config.clone(), self.db.clone(), None)
-            });
-
-<<<<<<< HEAD
             let observer = ObserverService::new(
                 &self.eth_cfg,
                 u32::MAX,
@@ -1984,10 +1868,15 @@
             .await
             .unwrap();
 
-=======
+            let tx_pool_service = TxPoolService::new(self.db.clone());
+
+            let rpc = self.service_rpc_config.as_ref().map(|service_rpc_config| {
+                RpcService::new(service_rpc_config.clone(), self.db.clone(), None)
+            });
+
             self.receiver = Some(receiver);
             self.broadcaster = Some(sender.clone());
->>>>>>> 7935c43d
+
             let service = Service::new_from_parts(
                 self.db.clone(),
                 observer,
